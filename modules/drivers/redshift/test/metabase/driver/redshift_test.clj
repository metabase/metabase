(ns metabase.driver.redshift-test
  (:require
   [clojure.java.jdbc :as jdbc]
   [clojure.string :as str]
   [clojure.test :refer :all]
<<<<<<< HEAD
   [metabase.db.query :as mdb.query]
=======
>>>>>>> 28d11d01
   [metabase.driver.redshift :as redshift]
   [metabase.driver.sql-jdbc.connection :as sql-jdbc.conn]
   [metabase.driver.sql-jdbc.execute :as sql-jdbc.execute]
   [metabase.driver.sql-jdbc.sync :as sql-jdbc.sync]
   [metabase.driver.sql-jdbc.sync.describe-database
    :as sql-jdbc.describe-database]
<<<<<<< HEAD
   [metabase.driver.sql.query-processor :as sql.qp]
=======
>>>>>>> 28d11d01
   [metabase.models.database :refer [Database]]
   [metabase.models.field :refer [Field]]
   [metabase.models.table :refer [Table]]
   [metabase.plugins.jdbc-proxy :as jdbc-proxy]
   [metabase.public-settings :as public-settings]
   [metabase.query-processor :as qp]
   [metabase.sync :as sync]
   [metabase.test :as mt]
   [metabase.test.data.interface :as tx]
   [metabase.test.data.redshift :as redshift.test]
   [metabase.test.fixtures :as fixtures]
   [metabase.test.util :as tu]
   [metabase.util :as u]
<<<<<<< HEAD
   [metabase.util.honey-sql-2 :as h2x]
   #_{:clj-kondo/ignore [:discouraged-namespace]}
   [metabase.util.honeysql-extensions :as hx]
   [toucan.db :as db])
  (:import
   (metabase.plugins.jdbc_proxy ProxyDriver)))
=======
   [toucan.db :as db])
  (:import
   (metabase.plugins.jdbc_proxy ProxyDriver)))

(set! *warn-on-reflection* true)
>>>>>>> 28d11d01

(use-fixtures :once (fixtures/initialize :plugins))
(use-fixtures :once (fixtures/initialize :db))

(use-fixtures :each (fn [thunk]
                      ;; Make sure we're in Honey SQL 2 mode for all the little SQL snippets we're compiling in these
                      ;; tests.
                      (binding [hx/*honey-sql-version* 2]
                        (thunk))))

(deftest correct-driver-test
  (mt/test-driver :redshift
    (testing "Make sure we're using the correct driver for Redshift"
      (let [driver (java.sql.DriverManager/getDriver "jdbc:redshift://host:5432/testdb")
            driver (if (instance? ProxyDriver driver)
                     (jdbc-proxy/wrapped-driver driver)
                     driver)]
        ;; although we set this as com.amazon.redshift.jdbc42.Driver, that is apparently an alias for this "real" class
        (is (= "com.amazon.redshift.Driver"
               (.getName (class driver))))))))

(deftest ^:parallel default-select-test
  (is (= ["SELECT \"source\".* FROM (SELECT *) AS \"source\""]
         (->> {:from [[[::sql.qp/sql-source-query "SELECT *"]
                       [(h2x/identifier :table-alias "source")]]]}
              (#'sql.qp/add-default-select :redshift)
              (sql.qp/format-honeysql :redshift)))))

(defn- query->native [query]
  (let [native-query (atom nil)
        check-sql-fn (fn [_ _ sql & _]
                       (reset! native-query sql)
                       (throw (Exception. "done")))]
    (with-redefs [sql-jdbc.execute/prepared-statement check-sql-fn
                  sql-jdbc.execute/execute-statement! check-sql-fn]
      (u/ignore-exceptions
        (qp/process-query query))
      @native-query)))

(defn- sql->lines [sql]
  (str/split-lines (mdb.query/format-sql sql :redshift)))

(deftest remark-test
  (testing "if I run a Redshift query, does it get a remark added to it?"
    (mt/test-driver :redshift
      (let [expected (for [line ["-- /* partner: \"metabase\", {\"dashboard_id\":5678,\"chart_id\":1234,\"optional_user_id\":1000,\"optional_account_id\":\"{{site-uuid}}\",\"filter_values\":{\"id\":[\"1\",\"2\",\"3\"]}} */ Metabase:: userID: 1000 queryType: MBQL queryHash: cb83d4f6eedc250edb0f2c16f8d9a21e5d42f322ccece1494c8ef3d634581fe2"
                                 "SELECT"
                                 "  \"{{schema}}\".\"test_data_users\".\"id\" AS \"id\","
                                 "  \"{{schema}}\".\"test_data_users\".\"name\" AS \"name\","
                                 "  \"{{schema}}\".\"test_data_users\".\"last_login\" AS \"last_login\""
                                 "FROM"
                                 "  \"{{schema}}\".\"test_data_users\""
                                 "WHERE"
                                 "  (\"{{schema}}\".\"test_data_users\".\"id\" = 1)"
                                 "  OR (\"{{schema}}\".\"test_data_users\".\"id\" = 2)"
                                 "  OR (\"{{schema}}\".\"test_data_users\".\"id\" = 3)"
                                 "LIMIT"
                                 "  2000"]]
                         (-> line
                             (str/replace #"\Q{{site-uuid}}\E" (public-settings/site-uuid))
                             (str/replace #"\Q{{schema}}\E" redshift.test/session-schema-name)))]
        (is (= expected
               (sql->lines
                (query->native
                 (assoc
                  (mt/mbql-query users {:limit 2000})
                  :parameters [{:type   "id"
                                :target [:dimension [:field (mt/id :users :id) nil]]
                                :value  ["1" "2" "3"]}]
                  :info {:executed-by  1000
                         :card-id      1234
                         :dashboard-id 5678
                         :context      :ad-hoc
                         :query-hash   (byte-array [-53 -125 -44 -10 -18 -36 37 14 -37 15 44 22 -8 -39 -94 30
                                                    93 66 -13 34 -52 -20 -31 73 76 -114 -13 -42 52 88 31 -30])})))))))))

;; the extsales table is a Redshift Spectrum linked table, provided by AWS's sample data set for Redshift.
;; See https://docs.aws.amazon.com/redshift/latest/dg/c-getting-started-using-spectrum.html
;;
;; Data is loaded into S3 via:
;;
;; aws s3 cp s3://awssampledbuswest2/tickit/spectrum/sales/ s3://mb-rs-test/tickit/spectrum/sales/ --recursive
;;
;; And the Redshift table and schema is created via:
;;
;; create external schema spectrum
;; from data catalog
;; database 'spectrumdb'
;; iam_role ''
;; create external database if not exists;
;;
;; create external table spectrum.extsales(
;; salesid integer,
;; listid integer,
;; sellerid integer,
;; buyerid integer,
;; eventid integer,
;; dateid smallint,
;; qtysold smallint,
;; pricepaid decimal(8,2),
;; commission decimal(8,2),
;; saletime timestamp)
;; row format delimited
;; fields terminated by '\t'
;; stored as textfile
;; location 's3://mb-rs-test/tickit/spectrum/sales/'
;; table properties ('numRows'='172000');
;;
(deftest test-external-table
  (mt/test-driver :redshift
    (testing "expects spectrum schema to exist"
      (is (= [{:description     nil
               :table_id        (mt/id :extsales)
               :semantic_type    nil
               :name            "buyerid"
               :settings        nil
               :source          :fields
               :field_ref       [:field (mt/id :extsales :buyerid) nil]
               :nfc_path        nil
               :parent_id       nil
               :id              (mt/id :extsales :buyerid)
               :visibility_type :normal
               :display_name    "Buyerid"
               :base_type       :type/Integer
               :effective_type  :type/Integer
               :coercion_strategy nil}
              {:description     nil
               :table_id        (mt/id :extsales)
               :semantic_type    nil
               :name            "salesid"
               :settings        nil
               :source          :fields
               :field_ref       [:field (mt/id :extsales :salesid) nil]
               :nfc_path        nil
               :parent_id       nil
               :id              (mt/id :extsales :salesid)
               :visibility_type :normal
               :display_name    "Salesid"
               :base_type       :type/Integer
               :effective_type  :type/Integer
               :coercion_strategy nil}]
             ;; in different Redshift instances, the fingerprint on these columns is different.
             (map #(dissoc % :fingerprint)
                  (get-in (qp/process-query (mt/mbql-query extsales
                                              {:limit    1
                                               :fields   [$buyerid $salesid]
                                               :order-by [[:asc $buyerid]
                                                          [:asc $salesid]]
                                               :filter   [:= [:field (mt/id :extsales :buyerid) nil] 11498]}))
                          [:data :cols])))))))

(deftest parameters-test
  (mt/test-driver :redshift
    (testing "Native query parameters should work with filters. (#12984)"
      (is (= [[693 "2015-12-29T00:00:00Z" 10 90]]
             (mt/rows
               (qp/process-query
                {:database   (mt/id)
                 :type       :native
                 :native     {:query         (str "select * "
                                                  (format "from \"%s\".test_data_checkins " redshift.test/session-schema-name)
                                                  "where {{date}} "
                                                  "order by date desc "
                                                  "limit 1;")
                              :template-tags {"date" {:name         "date"
                                                      :display-name "date"
                                                      :type         :dimension
                                                      :widget-type  :date/all-options
                                                      :dimension    [:field (mt/id :checkins :date) nil]}}}
                 :parameters [{:type   :date/all-options
                               :target [:dimension [:template-tag "date"]]
                               :value  "past30years"}]})))))))

(deftest redshift-types-test
  (mt/test-driver
    :redshift
    (testing "Redshift specific types should be synced correctly"
      (let [db-details   (tx/dbdef->connection-details :redshift nil nil)
            tbl-nm       "redshift_specific_types"
            qual-tbl-nm  (str redshift.test/session-schema-name "." tbl-nm)
            view-nm      "late_binding_view"
            qual-view-nm (str redshift.test/session-schema-name "." view-nm)]
        (mt/with-temp Database [database {:engine :redshift, :details db-details}]
         (try
          ;; create a table with a CHARACTER VARYING and a NUMERIC column, and a late bound view that selects from it
          (redshift.test/execute!
           (str "DROP TABLE IF EXISTS %1$s;%n"
                "CREATE TABLE %1$s(weird_varchar CHARACTER VARYING(50), numeric_col NUMERIC(10,2));%n"
                "CREATE OR REPLACE VIEW %2$s AS SELECT * FROM %1$s WITH NO SCHEMA BINDING;")
           qual-tbl-nm
           qual-view-nm)
          ;; sync the schema again to pick up the new view (and table, though we aren't checking that)
          (sync/sync-database! database)
          (is (contains?
               (db/select-field :name Table :db_id (u/the-id database)) ; the new view should have been synced
               view-nm))
          (let [table-id (db/select-one-id Table :db_id (u/the-id database), :name view-nm)]
            ;; and its columns' :base_type should have been identified correctly
            (is (= [{:name "numeric_col",   :database_type "numeric(10,2)",         :base_type :type/Decimal}
                    {:name "weird_varchar", :database_type "character varying(50)", :base_type :type/Text}]
                   (map
                    mt/derecordize
                    (db/select [Field :name :database_type :base_type] :table_id table-id {:order-by [:name]})))))
          (finally
            (redshift.test/execute! (str "DROP TABLE IF EXISTS %s;%n"
                                         "DROP VIEW IF EXISTS %s;")
                                    qual-tbl-nm
                                    qual-view-nm))))))))

(deftest redshift-lbv-sync-error-test
  (mt/test-driver
    :redshift
    (testing "Late-binding view with with data types that cause a JDBC error can still be synced succesfully (#21215)"
      (let [db-details   (tx/dbdef->connection-details :redshift nil nil)
            view-nm      "weird_late_binding_view"
            qual-view-nm (str redshift.test/session-schema-name "." view-nm)]
       (mt/with-temp Database [database {:engine :redshift, :details db-details}]
         (try
           (redshift.test/execute!
            (str "CREATE OR REPLACE VIEW %1$s AS ("
                 "WITH test_data AS (SELECT 'open' AS shop_status UNION ALL SELECT 'closed' AS shop_status) "
                 "SELECT NULL as raw_null, "
                 "'hello' as raw_var, "
                 "CASE WHEN shop_status = 'open' THEN 11387.133 END AS case_when_numeric_inc_nulls "
                 "FROM test_data) WITH NO SCHEMA BINDING;")
            qual-view-nm)
           (sync/sync-database! database)
           (is (contains?
                (db/select-field :name Table :db_id (u/the-id database)) ; the new view should have been synced without errors
                view-nm))
           (let [table-id (db/select-one-id Table :db_id (u/the-id database), :name view-nm)]
             ;; and its columns' :base_type should have been identified correctly
             (is (= [{:name "case_when_numeric_inc_nulls", :database_type "numeric", :base_type :type/Decimal}
                     {:name "raw_null",                    :database_type "varchar", :base_type :type/Text}
                     {:name "raw_var",                     :database_type "varchar", :base_type :type/Text}]
                    (db/select [Field :name :database_type :base_type] :table_id table-id {:order-by [:name]}))))
           (finally
             (redshift.test/execute! (str "DROP VIEW IF EXISTS %s;")
                                     qual-view-nm))))))))

(deftest filtered-syncable-schemas-test
  (mt/test-driver :redshift
    (testing "Should filter out schemas for which the user has no perms"
      ;; create a random username and random schema name, and grant the user USAGE permission for it
      (let [temp-username (u/lower-case-en (tu/random-name))
            random-schema (u/lower-case-en (tu/random-name))
            user-pw       "Password1234"
            db-det        (:details (mt/db))]
        (redshift.test/execute! (str "CREATE SCHEMA %s;"
                                     "CREATE USER %s PASSWORD '%s';%n"
                                     "GRANT USAGE ON SCHEMA %s TO %s;%n")
                                random-schema
                                temp-username
                                user-pw
                                random-schema
                                temp-username)
        (try
          (binding [redshift.test/*use-original-filtered-syncable-schemas-impl?* true]
            (mt/with-temp Database [db {:engine :redshift, :details (assoc db-det :user temp-username :password user-pw)}]
              (with-open [conn (jdbc/get-connection (sql-jdbc.conn/db->pooled-connection-spec db))]
                (let [schemas (reduce conj
                                      #{}
                                      (sql-jdbc.sync/filtered-syncable-schemas :redshift
                                                                               conn
                                                                               (.getMetaData conn)
                                                                               nil
                                                                               nil))]
                  (testing "filtered-syncable-schemas for the user should contain the newly created random schema"
                    (is (contains? schemas random-schema)))
                  (testing "should not contain the current session-schema name (since that was never granted)"
                    (is (not (contains? schemas redshift.test/session-schema-name))))))))
          (finally
            (redshift.test/execute! (str "REVOKE USAGE ON SCHEMA %s FROM %s;%n"
                                         "DROP USER IF EXISTS %s;%n"
                                         "DROP SCHEMA IF EXISTS %s;%n")
                                    random-schema
                                    temp-username
                                    temp-username
                                    random-schema)))))

    (testing "Should filter out non-existent schemas (for which nobody has permissions)"
      (let [fake-schema-name (u/qualified-name ::fake-schema)]
        (binding [redshift.test/*use-original-filtered-syncable-schemas-impl?* true]
          ;; override `all-schemas` so it returns our fake schema in addition to the real ones.
          (with-redefs [sql-jdbc.describe-database/all-schemas (let [orig sql-jdbc.describe-database/all-schemas]
                                                                 (fn [metadata]
                                                                   (eduction
                                                                     cat
                                                                     [(orig metadata) [fake-schema-name]])))]
            (let [jdbc-spec (sql-jdbc.conn/db->pooled-connection-spec (mt/db))]
              (with-open [conn (jdbc/get-connection jdbc-spec)]
                (letfn [(schemas []
                          (reduce
                            conj
                            #{}
                            (sql-jdbc.sync/filtered-syncable-schemas :redshift conn (.getMetaData conn) nil nil)))]
                  (testing "if schemas-with-usage-permissions is disabled, the ::fake-schema should come back"
                    (with-redefs [redshift/reducible-schemas-with-usage-permissions (fn [_ reducible]
                                                                                      reducible)]
                      (is (contains? (schemas) fake-schema-name))))
                  (testing "normally, ::fake-schema should be filtered out (because it does not exist)"
                    (is (not (contains? (schemas) fake-schema-name)))))))))))))

(mt/defdataset numeric-unix-timestamps
  [["timestamps"
    [{:field-name "timestamp", :base-type {:native "numeric"}}]
    [[1642704550656]]]])

(deftest numeric-unix-timestamp-test
  (mt/test-driver :redshift
    (testing "NUMERIC columns should work with UNIX timestamp conversion (#7487)"
      (mt/dataset numeric-unix-timestamps
        (testing "without coercion strategy"
          (let [query (mt/mbql-query timestamps)]
            (mt/with-native-query-testing-context query
              (is (= [1 1642704550656M]
                     (mt/first-row (qp/process-query query)))))))
        (testing "WITH coercion strategy"
          (mt/with-temp-vals-in-db Field (mt/id :timestamps :timestamp) {:coercion_strategy :Coercion/UNIXMilliSeconds->DateTime
                                                                         :effective_type    :type/Instant}
            (let [query (mt/mbql-query timestamps)]
              (mt/with-native-query-testing-context query
                (is (= [1 "2022-01-20T18:49:10.656Z"]
                       (mt/first-row (qp/process-query query))))))))))))<|MERGE_RESOLUTION|>--- conflicted
+++ resolved
@@ -3,20 +3,14 @@
    [clojure.java.jdbc :as jdbc]
    [clojure.string :as str]
    [clojure.test :refer :all]
-<<<<<<< HEAD
    [metabase.db.query :as mdb.query]
-=======
->>>>>>> 28d11d01
    [metabase.driver.redshift :as redshift]
    [metabase.driver.sql-jdbc.connection :as sql-jdbc.conn]
    [metabase.driver.sql-jdbc.execute :as sql-jdbc.execute]
    [metabase.driver.sql-jdbc.sync :as sql-jdbc.sync]
    [metabase.driver.sql-jdbc.sync.describe-database
     :as sql-jdbc.describe-database]
-<<<<<<< HEAD
    [metabase.driver.sql.query-processor :as sql.qp]
-=======
->>>>>>> 28d11d01
    [metabase.models.database :refer [Database]]
    [metabase.models.field :refer [Field]]
    [metabase.models.table :refer [Table]]
@@ -30,20 +24,14 @@
    [metabase.test.fixtures :as fixtures]
    [metabase.test.util :as tu]
    [metabase.util :as u]
-<<<<<<< HEAD
    [metabase.util.honey-sql-2 :as h2x]
    #_{:clj-kondo/ignore [:discouraged-namespace]}
    [metabase.util.honeysql-extensions :as hx]
    [toucan.db :as db])
   (:import
    (metabase.plugins.jdbc_proxy ProxyDriver)))
-=======
-   [toucan.db :as db])
-  (:import
-   (metabase.plugins.jdbc_proxy ProxyDriver)))
 
 (set! *warn-on-reflection* true)
->>>>>>> 28d11d01
 
 (use-fixtures :once (fixtures/initialize :plugins))
 (use-fixtures :once (fixtures/initialize :db))
