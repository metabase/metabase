(ns metabase.driver.sql-jdbc
  "Shared code for drivers for SQL databases using their respective JDBC drivers under the hood."
  (:require
   [clojure.java.jdbc :as jdbc]
   [honey.sql :as sql]
   [metabase.driver :as driver]
   [metabase.driver.sql :as driver.sql]
   [metabase.driver.sql-jdbc.actions :as sql-jdbc.actions]
   [metabase.driver.sql-jdbc.connection :as sql-jdbc.conn]
   [metabase.driver.sql-jdbc.execute :as sql-jdbc.execute]
   [metabase.driver.sql-jdbc.sync :as sql-jdbc.sync]
   [metabase.driver.sql-jdbc.sync.interface :as sql-jdbc.sync.interface]
   [metabase.driver.sql.query-processor :as sql.qp]
   [metabase.driver.sync :as driver.s]
   [metabase.query-processor.writeback :as qp.writeback]
   [metabase.util.honey-sql-2 :as h2x])
  (:import
   (java.sql Connection)))

(set! *warn-on-reflection* true)

(comment sql-jdbc.actions/keep-me)

(driver/register! :sql-jdbc, :parent :sql, :abstract? true)

;;; +----------------------------------------------------------------------------------------------------------------+
;;; |                                                  Run a Query                                                   |
;;; +----------------------------------------------------------------------------------------------------------------+

;; TODO - Seems like this is only used in a handful of places, consider moving to util namespace
(defn query
  "Execute a `honeysql-form` query against `database`, `driver`, and optionally `table`."
  ([driver database honeysql-form]
   (jdbc/query (sql-jdbc.conn/db->pooled-connection-spec database)
               (sql.qp/format-honeysql driver honeysql-form)))

  ([driver database table honeysql-form]
   (let [table-identifier (sql.qp/->honeysql driver (h2x/identifier :table (:schema table) (:name table)))]
     (query driver database (merge {:from [[table-identifier]]}
                                   honeysql-form)))))


;;; +----------------------------------------------------------------------------------------------------------------+
;;; |                                     Default SQL JDBC metabase.driver impls                                     |
;;; +----------------------------------------------------------------------------------------------------------------+

(defmethod driver/can-connect? :sql-jdbc
  [driver details]
  (sql-jdbc.conn/can-connect? driver details))

(defmethod driver/table-rows-seq :sql-jdbc
  [driver database table]
  (query driver database table {:select [:*]}))

(defn- has-method? [driver multifn]
  {:pre [(keyword? driver)]}
  (when-let [driver-method (get-method multifn driver)]
    (and driver-method
         (not (identical? driver-method (get-method multifn :sql-jdbc)))
         (not (identical? driver-method (get-method multifn :default))))))

;; TODO - this implementation should itself be deprecated! And have drivers implement it directly instead.
(defmethod driver/database-supports? [:sql-jdbc :set-timezone]
  [driver _feature _db]
  (boolean (seq (sql-jdbc.execute/set-timezone-sql driver))))

(defmethod driver/db-default-timezone :sql-jdbc
  [driver database]
  ;; if the driver has a non-default implementation of [[sql-jdbc.sync/db-default-timezone]], use that.
  #_{:clj-kondo/ignore [:deprecated-var]}
  (if (has-method? driver sql-jdbc.sync/db-default-timezone)
    (sql-jdbc.sync/db-default-timezone driver (sql-jdbc.conn/db->pooled-connection-spec database))
    ;; otherwise fall back to the default implementation.
    ((get-method driver/db-default-timezone :metabase.driver/driver) driver database)))

(defmethod driver/execute-reducible-query :sql-jdbc
  [driver query chans respond]
  (sql-jdbc.execute/execute-reducible-query driver query chans respond))

(defmethod driver/notify-database-updated :sql-jdbc
  [_ database]
  (sql-jdbc.conn/invalidate-pool-for-db! database))

(defmethod driver/dbms-version :sql-jdbc
  [driver database]
  (sql-jdbc.sync/dbms-version driver (sql-jdbc.conn/db->pooled-connection-spec database)))

(defmethod driver/describe-database :sql-jdbc
  [driver database]
  (sql-jdbc.sync/describe-database driver database))

(defmethod driver/describe-table :sql-jdbc
  [driver database table]
  (sql-jdbc.sync/describe-table driver database table))

(defmethod driver/describe-table-fks :sql-jdbc
  [driver database table]
  (sql-jdbc.sync/describe-table-fks driver database table))

(defmethod driver/describe-table-indexes :sql-jdbc
  [driver database table]
  (sql-jdbc.sync/describe-table-indexes driver database table))

(defmethod sql.qp/cast-temporal-string [:sql-jdbc :Coercion/ISO8601->DateTime]
  [_driver _semantic_type expr]
  (h2x/->timestamp expr))

(defmethod sql.qp/cast-temporal-string [:sql-jdbc :Coercion/ISO8601->Date]
  [_driver _semantic_type expr]
  (h2x/->date expr))

(defmethod sql.qp/cast-temporal-string [:sql-jdbc :Coercion/ISO8601->Time]
  [_driver _semantic_type expr]
  (h2x/->time expr))

(defmethod sql.qp/cast-temporal-string [:sql-jdbc :Coercion/YYYYMMDDHHMMSSString->Temporal]
  [_driver _semantic_type expr]
  (h2x/->timestamp expr))

(defn- create-table-sql
  [driver table-name col->type]
  (first (sql/format {:create-table (keyword table-name)
                      :with-columns (map (fn [[name type-spec]]
                                           (vec (cons name type-spec)))
                                         col->type)}
                     :quoted true
                     :dialect (sql.qp/quote-style driver))))

(defmethod driver/create-table! :sql-jdbc
  [driver db-id table-name col->type]
  (let [sql (create-table-sql driver table-name col->type)]
    (qp.writeback/execute-write-sql! db-id sql)))

(defmethod driver/drop-table! :sql-jdbc
  [driver db-id table-name]
  (let [sql (first (sql/format {:drop-table [:if-exists (keyword table-name)]}
                               :quoted true
                               :dialect (sql.qp/quote-style driver)))]
    (qp.writeback/execute-write-sql! db-id sql)))

(defmethod driver/insert-into! :sql-jdbc
  [driver db-id table-name column-names values]
  (let [table-name (keyword table-name)
        columns    (map keyword column-names)
        ;; We need to partition the insert into multiple statements for both performance and correctness.
        ;;
        ;; On Postgres with a large file, 100 (3.76m) was significantly faster than 50 (4.03m) and 25 (4.27m). 1,000 was a
        ;; little faster but not by much (3.63m), and 10,000 threw an error:
        ;;     PreparedStatement can have at most 65,535 parameters
        ;; One imagines that `(long (/ 65535 (count columns)))` might be best, but I don't trust the 65K limit to apply
        ;; across all drivers. With that in mind, 100 seems like a safe compromise.
        ;; There's nothing magic about 100, but it felt good in testing. There could well be a better number.
        chunks     (partition-all (or driver/*insert-chunk-rows* 100) values)
        sqls       (map #(sql/format {:insert-into table-name
                                      :columns     columns
                                      :values      %}
                                     :quoted true
                                     :dialect (sql.qp/quote-style driver))
                        chunks)]
<<<<<<< HEAD
    (doseq [sql sqls]
      (qp.writeback/execute-write-sql! db-id sql))))
=======
    (jdbc/with-db-transaction [conn (sql-jdbc.conn/db->pooled-connection-spec db-id)]
      (doseq [sql sqls]
        (jdbc/execute! conn sql)))))

(defmethod driver/add-columns! :sql-jdbc
  [driver db-id table-name col->type]
  (let [sql (first (sql/format {:alter-table (keyword table-name)
                                :add-column (map (fn [[name type-spec]]
                                                   (vec (cons name type-spec)))
                                                 col->type)}
                               :quoted true
                               :dialect (sql.qp/quote-style driver)))]
    (qp.writeback/execute-write-sql! db-id sql)))
>>>>>>> 2550abbb

(defmethod driver/add-columns! :sql-jdbc
  [driver db-id table-name col->type]
  (let [sql (first (sql/format {:alter-table (keyword table-name)
                                :add-column (map (fn [[name type-spec]]
                                                   (vec (cons name type-spec)))
                                                 col->type)}
                               :quoted true
                               :dialect (sql.qp/quote-style driver)))]
    (qp.writeback/execute-write-sql! db-id sql)))

(defmethod driver/syncable-schemas :sql-jdbc
  [driver database]
  (sql-jdbc.execute/do-with-connection-with-options
   driver
   database
   nil
   (fn [^java.sql.Connection conn]
     (let [[inclusion-patterns
            exclusion-patterns] (driver.s/db-details->schema-filter-patterns database)]
       (into #{} (sql-jdbc.sync.interface/filtered-syncable-schemas driver conn (.getMetaData conn) inclusion-patterns exclusion-patterns))))))

(defmethod driver/set-role! :sql-jdbc
  [driver conn role]
  (let [sql (driver.sql/set-role-statement driver role)]
    (with-open [stmt (.createStatement ^Connection conn)]
      (.execute stmt sql))))<|MERGE_RESOLUTION|>--- conflicted
+++ resolved
@@ -157,10 +157,6 @@
                                      :quoted true
                                      :dialect (sql.qp/quote-style driver))
                         chunks)]
-<<<<<<< HEAD
-    (doseq [sql sqls]
-      (qp.writeback/execute-write-sql! db-id sql))))
-=======
     (jdbc/with-db-transaction [conn (sql-jdbc.conn/db->pooled-connection-spec db-id)]
       (doseq [sql sqls]
         (jdbc/execute! conn sql)))))
@@ -174,7 +170,6 @@
                                :quoted true
                                :dialect (sql.qp/quote-style driver)))]
     (qp.writeback/execute-write-sql! db-id sql)))
->>>>>>> 2550abbb
 
 (defmethod driver/add-columns! :sql-jdbc
   [driver db-id table-name col->type]
