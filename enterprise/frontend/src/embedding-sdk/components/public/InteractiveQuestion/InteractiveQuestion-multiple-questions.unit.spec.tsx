import { waitForElementToBeRemoved, within } from "@testing-library/react";

import {
  setupAlertsEndpoints,
  setupCardEndpoints,
  setupCardQueryEndpoints,
  setupCardQueryMetadataEndpoint,
  setupDatabaseEndpoints,
  setupTableEndpoints,
} from "__support__/server-mocks";
import { renderWithProviders, screen } from "__support__/ui";
import { createMockAuthProviderUriConfig } from "embedding-sdk/test/mocks/config";
import { setupSdkState } from "embedding-sdk/test/server-mocks/sdk-init";
import type { Card, Dataset } from "metabase-types/api";
import {
  createMockCard,
  createMockCardQueryMetadata,
  createMockColumn,
  createMockDatabase,
  createMockDataset,
  createMockDatasetData,
  createMockTable,
  createMockUser,
} from "metabase-types/api/mocks";

import { InteractiveQuestion } from "./InteractiveQuestion";

const TEST_USER = createMockUser();
const TEST_DB_ID = 1;
const TEST_DB = createMockDatabase({ id: TEST_DB_ID });

const TEST_TABLE_ID = 1;
const TEST_TABLE = createMockTable({ id: TEST_TABLE_ID, db_id: TEST_DB_ID });

const TEST_COLUMN = createMockColumn({
  display_name: "Test Column",
  name: "Test Column",
});

function getMockDataset(row: string) {
  return createMockDataset({
    data: createMockDatasetData({
      cols: [TEST_COLUMN],
      rows: [[row]],
    }),
  });
}

const setup = ({
  mocks = [
    {
      card: createMockCard(),
      dataset: getMockDataset("Test Row"),
    },
  ],
}: {
  mocks?: { card: Card; dataset: Dataset }[];
} = {}) => {
  const { state } = setupSdkState({
    currentUser: TEST_USER,
  });

  for (const mock of mocks) {
    const { card, dataset } = mock;

    setupCardEndpoints(card);
    setupCardQueryMetadataEndpoint(
      card,
      createMockCardQueryMetadata({ databases: [TEST_DB] }),
    );
    setupAlertsEndpoints(card, []);
    setupCardQueryEndpoints(card, dataset);
  }

  setupDatabaseEndpoints(TEST_DB);
  setupTableEndpoints(TEST_TABLE);

  const children = (
    <div>
      {mocks.map(mock => (
        <InteractiveQuestion key={mock.card.id} questionId={mock.card.id} />
      ))}
    </div>
  );

  return renderWithProviders(children, {
    mode: "sdk",
    sdkProviderProps: {
<<<<<<< HEAD
      config: createMockAuthProviderUriConfig({
=======
      authConfig: createMockAuthProviderUriConfig({
>>>>>>> cfe32222
        authProviderUri: "http://TEST_URI/sso/metabase",
      }),
    },
    storeInitialState: state,
  });
};

describe("InteractiveQuestion - multiple interactive questions", () => {
  it("should render multiple valid questions", async () => {
    const rows = ["A", "B"];

    const mocks = rows.map((row, id) => ({
      card: createMockCard({ id: id + 1 }),
      dataset: getMockDataset(row),
    }));

    setup({ mocks });

    // Both loading indicators should be removed
    await waitForElementToBeRemoved(() =>
      screen.queryAllByTestId("loading-indicator"),
    );

    const tables = screen.getAllByTestId("TableInteractive-root");
    const gridcells = screen.getAllByRole("gridcell");

    expect(tables).toHaveLength(rows.length);
    expect(gridcells).toHaveLength(rows.length);

    for (let i = 0; i < rows.length; i++) {
      expect(
        within(tables[i]).getByText(TEST_COLUMN.display_name),
      ).toBeInTheDocument();

      expect(within(gridcells[i]).getByText(rows[i])).toBeInTheDocument();
    }
  });
});<|MERGE_RESOLUTION|>--- conflicted
+++ resolved
@@ -86,11 +86,7 @@
   return renderWithProviders(children, {
     mode: "sdk",
     sdkProviderProps: {
-<<<<<<< HEAD
-      config: createMockAuthProviderUriConfig({
-=======
       authConfig: createMockAuthProviderUriConfig({
->>>>>>> cfe32222
         authProviderUri: "http://TEST_URI/sso/metabase",
       }),
     },
