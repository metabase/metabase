import type { DatasetColumn, RowValue } from "metabase-types/api";
import type {
  BOOLEAN_FILTER_OPERATORS,
  COORDINATE_FILTER_OPERATORS,
  NUMBER_FILTER_OPERATORS,
  STRING_FILTER_OPERATORS,
  EXCLUDE_DATE_BUCKETS,
  EXCLUDE_DATE_FILTER_OPERATORS,
  SPECIFIC_DATE_FILTER_OPERATORS,
  RELATIVE_DATE_BUCKETS,
  TIME_FILTER_OPERATORS,
} from "./constants";

/**
 * An "opaque type": this technique gives us a way to pass around opaque CLJS values that TS will track for us,
 * and in other files it gets treated like `unknown` so it can't be examined, manipulated or a new one created.
 */
declare const Query: unique symbol;
export type Query = unknown & { _opaque: typeof Query };

declare const MetadataProvider: unique symbol;
export type MetadataProvider = unknown & { _opaque: typeof MetadataProvider };

declare const TableMetadata: unique symbol;
export type TableMetadata = unknown & { _opaque: typeof TableMetadata };

declare const CardMetadata: unique symbol;
export type CardMetadata = unknown & { _opaque: typeof CardMetadata };

declare const SegmentMetadata: unique symbol;
export type SegmentMetadata = unknown & { _opaque: typeof SegmentMetadata };

declare const MetricMetadata: unique symbol;
export type MetricMetadata = unknown & { _opaque: typeof MetricMetadata };

declare const AggregationClause: unique symbol;
export type AggregationClause = unknown & { _opaque: typeof AggregationClause };

export type Aggregatable = AggregationClause | MetricMetadata;

declare const AggregationOperator: unique symbol;
export type AggregationOperator = unknown & {
  _opaque: typeof AggregationOperator;
};

declare const BreakoutClause: unique symbol;
export type BreakoutClause = unknown & { _opaque: typeof BreakoutClause };

declare const ExpressionClause: unique symbol;
export type ExpressionClause = unknown & { _opaque: typeof ExpressionClause };

declare const OrderByClause: unique symbol;
export type OrderByClause = unknown & { _opaque: typeof OrderByClause };

export type OrderByDirection = "asc" | "desc";

declare const FilterClause: unique symbol;
export type FilterClause = unknown & { _opaque: typeof FilterClause };

export type Clause =
  | AggregationClause
  | BreakoutClause
  | ExpressionClause
  | FilterClause
  | OrderByClause;

export type Limit = number | null;

declare const ColumnMetadata: unique symbol;
export type ColumnMetadata = unknown & { _opaque: typeof ColumnMetadata };

declare const ColumnGroup: unique symbol;
export type ColumnGroup = unknown & { _opaque: typeof ColumnGroup };

declare const Bucket: unique symbol;
export type Bucket = unknown & { _opaque: typeof Bucket };

export type BucketName =
  | "minute"
  | "hour"
  | "day"
  | "week"
  | "quarter"
  | "month"
  | "year"
  | "day-of-week"
  | "month-of-year"
  | "quarter-of-year"
  | "hour-of-day";

export type BucketDisplayInfo = {
  shortName: BucketName;
  displayName: string;
  default?: boolean;
  selected?: boolean;
};

export type TableDisplayInfo = {
  name: string;
  displayName: string;
  isSourceTable: boolean;
  isFromJoin: boolean;
  isImplicitlyJoinable: boolean;
};

export type CardDisplayInfo = TableDisplayInfo;

type TableInlineDisplayInfo = Pick<
  TableDisplayInfo,
  "name" | "displayName" | "isSourceTable"
>;

export type ColumnDisplayInfo = {
  name: string;
  displayName: string;
  longDisplayName: string;

  fkReferenceName?: string;
  isCalculated: boolean;
  isFromJoin: boolean;
  isImplicitlyJoinable: boolean;
  table?: TableInlineDisplayInfo;

  breakoutPosition?: number;
  orderByPosition?: number;
  selected?: boolean; // used in aggregation and field clauses
};

export type AggregationOperatorDisplayInfo = {
  columnName: string;
  displayName: string;
  description: string;
  shortName: string;
  requiresColumn: boolean;

  selected?: boolean;
};

export type MetricDisplayInfo = {
  name: string;
  displayName: string;
  longDisplayName: string;
  description: string;
  selected?: boolean;
};

export type ClauseDisplayInfo = Pick<
  ColumnDisplayInfo,
  "name" | "displayName" | "longDisplayName" | "table"
>;

export type AggregationClauseDisplayInfo = ClauseDisplayInfo;

export type BreakoutClauseDisplayInfo = ClauseDisplayInfo;

export type OrderByClauseDisplayInfo = ClauseDisplayInfo & {
  direction: OrderByDirection;
};

export type ExpressionOperatorName =
  | "+"
  | "="
  | "!="
  | ">"
  | "<"
  | ">="
  | "<="
  | "between"
  | "contains"
  | "does-not-contain"
  | "is-null"
  | "not-null"
  | "is-empty"
  | "not-empty"
  | "starts-with"
  | "ends-with"
  | "interval"
  | "time-interval"
  | "relative-datetime"
  | "inside";

export type ExpressionArg = null | boolean | number | string | ColumnMetadata;

export type ExpressionParts = {
  operator: ExpressionOperatorName;
  args: (ExpressionArg | ExpressionParts)[];
  options: ExpressionOptions;
};

export type ExpressionOptions = {
  "case-sensitive"?: boolean;
  "include-current"?: boolean;
};

declare const FilterOperator: unique symbol;
export type FilterOperator = unknown & { _opaque: typeof FilterOperator };

export type FilterOperatorName =
  | StringFilterOperatorName
  | NumberFilterOperatorName
  | BooleanFilterOperatorName
  | SpecificDateFilterOperatorName
  | ExcludeDateFilterOperatorName;

export type StringFilterOperatorName = typeof STRING_FILTER_OPERATORS[number];

export type NumberFilterOperatorName = typeof NUMBER_FILTER_OPERATORS[number];

export type CoordinateFilterOperatorName =
  typeof COORDINATE_FILTER_OPERATORS[number];

export type BooleanFilterOperatorName = typeof BOOLEAN_FILTER_OPERATORS[number];

export type SpecificDateFilterOperatorName =
  typeof SPECIFIC_DATE_FILTER_OPERATORS[number];

export type ExcludeDateFilterOperatorName =
  typeof EXCLUDE_DATE_FILTER_OPERATORS[number];

export type TimeFilterOperatorName = typeof TIME_FILTER_OPERATORS[number];

export type RelativeDateBucketName = typeof RELATIVE_DATE_BUCKETS[number];

export type ExcludeDateBucketName = typeof EXCLUDE_DATE_BUCKETS[number];

export type FilterOperatorDisplayInfo = {
  shortName: FilterOperatorName;
  displayName: string;
  default?: boolean;
};

export type FilterParts =
  | StringFilterParts
  | NumberFilterParts
  | BooleanFilterParts
  | SpecificDateFilterParts
  | RelativeDateFilterParts
  | ExcludeDateFilterParts
  | TimeFilterParts;

export type DateParts = {
  year: number;
  month: number; // 0-11 (January-December)
  date: number;
};

export type TimeParts = {
  hour: number;
  minute: number;
};

export type DateTimeParts = DateParts & Partial<TimeParts>;

export type StringFilterParts = {
  operator: StringFilterOperatorName;
  column: ColumnMetadata;
  values: string[];
  options: StringFilterOptions;
};

export type StringFilterOptions = {
  "case-sensitive"?: boolean;
};

export type NumberFilterParts = {
  operator: NumberFilterOperatorName;
  column: ColumnMetadata;
  values: number[];
};

export type CoordinateFilterParts = {
  operator: CoordinateFilterOperatorName;
  column: ColumnMetadata;
  longitudeColumn?: ColumnMetadata;
  values: number[];
};

export type BooleanFilterParts = {
  operator: BooleanFilterOperatorName;
  column: ColumnMetadata;
  values: boolean[];
};

export type SpecificDateFilterParts = {
  operator: SpecificDateFilterOperatorName;
  column: ColumnMetadata;
  values: DateParts[];
};

export type RelativeDateFilterParts = {
  column: ColumnMetadata;
  bucket: RelativeDateBucketName;
  value: number | "current";
  offsetBucket?: RelativeDateBucketName;
  offsetValue?: number;
  options: RelativeDateFilterOptions;
};

export type RelativeDateFilterOptions = {
  "include-current"?: boolean;
};

/*
 * values depend on the bucket
 * day-of-week => 1-7 (Monday-Sunday)
 * month-of-year => 0-11 (January-December)
 * quarter-of-year => 1-4
 * hour-of-day => 0-23
 */
export type ExcludeDateFilterParts = {
  operator: ExcludeDateFilterOperatorName;
  column: ColumnMetadata;
<<<<<<< HEAD
  bucket: Bucket | null;
=======
  bucket: ExcludeDateBucketName | null;
>>>>>>> 13b89ec3
  values: number[];
};

export type TimeFilterParts = {
  operator: TimeFilterOperatorName;
  column: ColumnMetadata;
  values: TimeParts[];
};

declare const Join: unique symbol;
export type Join = unknown & { _opaque: typeof Join };

declare const JoinCondition: unique symbol;
export type JoinCondition = unknown & { _opaque: typeof JoinCondition };

declare const JoinConditionOperator: unique symbol;
export type JoinConditionOperator = unknown & {
  _opaque: typeof JoinConditionOperator;
};

export type JoinConditionOperatorDisplayInfo = {
  displayName: string;
  shortName: string;
  default?: boolean;
};

declare const JoinStrategy: unique symbol;
export type JoinStrategy = unknown & { _opaque: typeof JoinStrategy };

export type JoinStrategyDisplayInfo = {
  displayName: string;
  default?: boolean;
  shortName: string;
};

declare const DrillThru: unique symbol;
export type DrillThru = unknown & { _opaque: typeof DrillThru };

export type DrillThruType =
  | "drill-thru/quick-filter"
  | "drill-thru/pk"
  | "drill-thru/zoom"
  | "drill-thru/fk-details"
  | "drill-thru/pivot"
  | "drill-thru/fk-filter"
  | "drill-thru/distribution"
  | "drill-thru/sort"
  | "drill-thru/summarize-column"
  | "drill-thru/summarize-column-by-time"
  | "drill-thru/column-filter"
  | "drill-thru/underlying-records";

export type BaseDrillThruInfo<Type extends DrillThruType> = { type: Type };

export type QuickFilterDrillThruInfo =
  BaseDrillThruInfo<"drill-thru/quick-filter"> & {
    operators: Array<"=" | "≠" | "<" | ">">;
  };

type ObjectDetailsDrillThruInfo<Type extends DrillThruType> =
  BaseDrillThruInfo<Type> & {
    objectId: string | number;
    "manyPks?": boolean; // TODO [33479]: this should be "manyPks"
  };
export type PKDrillThruInfo = ObjectDetailsDrillThruInfo<"drill-thru/pk">;
export type ZoomDrillThruInfo = ObjectDetailsDrillThruInfo<"drill-thru/zoom">;
export type FKDetailsDrillThruInfo =
  ObjectDetailsDrillThruInfo<"drill-thru/fk-details">;
export type PivotDrillThruInfo = ObjectDetailsDrillThruInfo<"drill-thru/pivot">;

export type FKFilterDrillThruInfo = BaseDrillThruInfo<"drill-thru/fk-filter">;
export type DistributionDrillThruInfo =
  BaseDrillThruInfo<"drill-thru/distribution">;

export type SortDrillThruInfo = BaseDrillThruInfo<"drill-thru/sort"> & {
  directions: Array<"asc" | "desc">;
};

export type SummarizeColumnDrillThruInfo =
  BaseDrillThruInfo<"drill-thru/summarize-column"> & {
    aggregations: Array<"sum" | "avg" | "distinct">;
  };
export type SummarizeColumnByTimeDrillThruInfo =
  BaseDrillThruInfo<"drill-thru/summarize-column-by-time">;

export type ColumnFilterDrillThruInfo =
  BaseDrillThruInfo<"drill-thru/column-filter"> & {
    initialOp: { short: string } | null; // null gets returned for date column
  };

export type UnderlyingRecordsDrillThruInfo =
  BaseDrillThruInfo<"drill-thru/underlying-records"> & {
    rowCount: number;
    tableName: string;
  };

export type DrillThruDisplayInfo =
  | QuickFilterDrillThruInfo
  | PKDrillThruInfo
  | ZoomDrillThruInfo
  | FKDetailsDrillThruInfo
  | PivotDrillThruInfo
  | FKFilterDrillThruInfo
  | DistributionDrillThruInfo
  | SortDrillThruInfo
  | SummarizeColumnDrillThruInfo
  | SummarizeColumnByTimeDrillThruInfo
  | ColumnFilterDrillThruInfo
  | UnderlyingRecordsDrillThruInfo;

export interface Dimension {
  column: DatasetColumn;
  value?: RowValue;
}

export type DataRow = Array<{
  col: DatasetColumn | ColumnMetadata | null;
  value: RowValue;
}>;<|MERGE_RESOLUTION|>--- conflicted
+++ resolved
@@ -310,11 +310,7 @@
 export type ExcludeDateFilterParts = {
   operator: ExcludeDateFilterOperatorName;
   column: ColumnMetadata;
-<<<<<<< HEAD
-  bucket: Bucket | null;
-=======
   bucket: ExcludeDateBucketName | null;
->>>>>>> 13b89ec3
   values: number[];
 };
 
