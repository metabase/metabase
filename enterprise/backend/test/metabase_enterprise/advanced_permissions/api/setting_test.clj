(ns metabase-enterprise.advanced-permissions.api.setting-test
  "Permisisons tests for API that needs to be enforced by General Permissions to access Admin/Setting pages."
  (:require [clojure.test :refer :all]
<<<<<<< HEAD
            [metabase-enterprise.advanced-permissions.common :as adv-perms]
=======
            [metabase.api.geojson-test :as geojson-test]
            [metabase.api.ldap-test :as ldap-test]
>>>>>>> efb21df9
            [metabase.email :as email]
            [metabase.integrations.slack :as slack]
            [metabase.models.permissions :as perms]
            [metabase.models.setting-test :refer [test-setting-1 test-setting-2]]
            [metabase.public-settings.premium-features-test :as premium-features-test]
            [metabase.test :as mt]
            [metabase.test.fixtures :as fixtures]
            [metabase.test.integrations.ldap :as ldap.test]))

(use-fixtures :once (fixtures/initialize :db))

(deftest setting-api-test
  (testing "/api/setting"
    (mt/with-user-in-groups
      [group {:name "New Group"}
       user  [group]]
      (letfn [(get-setting [user status]
                (testing (format "get setting with %s user" (adv-perms/friendly-user-name user))
                  (mt/user-http-request user :get status "setting")))

              (update-setting [user status]
                (testing (format "update single setting with %s user" (adv-perms/friendly-user-name user))
                  (mt/user-http-request user :put status "setting/test-setting-1" {:value "ABC"})))

              (update-settings [user status]
                (testing (format "update multiple settings setting with %s user" (adv-perms/friendly-user-name user))
                  (mt/user-http-request user :put status "setting" {:test-setting-1 "ABC", :test-setting-2 "DEF"})))]
        ;; we focus on permissions in these tests, so set default value to make it easier to test
        (test-setting-1 "ABC")
        (test-setting-2 "DEF")

        (testing "if `advanced-permissions` is disabled, require admins"
          (premium-features-test/with-premium-features #{}
            (get-setting user 403)
            (update-setting user 403)
            (update-settings user 403)
            (get-setting :crowberto 200)
            (update-setting :crowberto 204)
            (update-settings :crowberto 204)))

        (testing "if `advanced-permissions` is enabled"
          (premium-features-test/with-premium-features #{:advanced-permissions}
            (testing "still fail if user's group doesn't have `setting` permission"
              (get-setting user 403)
              (update-setting user 403)
              (update-settings user 403)
              (get-setting :crowberto 200)
              (update-setting :crowberto 204)
              (update-settings :crowberto 204))

            (testing "succeed if user's group has `setting` permission"
              (perms/grant-general-permissions! group :setting)
              (get-setting user 200)
              (update-setting user 204)
              (update-settings user 204))))))))

(deftest email-api-test
  (testing "/api/email"
    (mt/with-user-in-groups
      [group {:name "New Group"}
       user  [group]]
      (letfn [(set-email-setting [user status]
                (testing (format "set email setting with %s user" (adv-perms/friendly-user-name user))
                  (with-redefs [email/test-smtp-settings (constantly {::email/error nil})]
                    (mt/user-http-request user :put status "email" {:email-smtp-host     "foobar"
                                                                    :email-smtp-port     "789"
                                                                    :email-smtp-security :tls
                                                                    :email-smtp-username "munchkin"
                                                                    :email-smtp-password "gobble gobble"
                                                                    :email-from-address  "eating@hungry.com"}))))

              (delete-email-setting [user status]
                (testing (format "delete email setting with %s user" (adv-perms/friendly-user-name user))
                  (mt/user-http-request user :delete status "email")))

              (send-test-email [user status]
                (mt/with-temporary-setting-values [email-from-address "notifications@metabase.com"]
                  (mt/with-fake-inbox
                    (testing (format "send test email with %s user" (adv-perms/friendly-user-name user))
                      (mt/user-http-request user :post status "email/test")))))]

        (testing "if `advanced-permissions` is disabled, require admins"
          (premium-features-test/with-premium-features #{}
            (set-email-setting user 403)
            (delete-email-setting user 403)
            (send-test-email user 403)
            (set-email-setting :crowberto 200)
            (delete-email-setting :crowberto 204)
            (send-test-email :crowberto 200)))

        (testing "if `advanced-permissions` is enabled"
          (premium-features-test/with-premium-features #{:advanced-permissions}
            (testing "still fail if user's group doesn't have `setting` permission"
              (set-email-setting user 403)
              (delete-email-setting user 403)
              (send-test-email user 403)
              (set-email-setting :crowberto 200)
              (delete-email-setting :crowberto 204)
              (send-test-email :crowberto 200))

            (testing "succeed if user's group has `setting` permission"
              (perms/grant-general-permissions! group :setting)
              (set-email-setting user 200)
              (delete-email-setting user 204)
              (send-test-email user 200))))))))

(deftest slack-api-test
  (testing "/api/slack"
    (mt/with-user-in-groups
      [group {:name "New Group"}
       user  [group]]
      (letfn [(set-slack-settings [user status]
                (testing (format "set slack setting with %s user" (adv-perms/friendly-user-name user))
                  (with-redefs [slack/valid-token? (constantly true)
                                slack/channel-exists? (constantly true)
                                slack/refresh-channels-and-usernames! (constantly true)
                                slack/refresh-channels-and-usernames-when-needed! (constantly true)]
                    (mt/with-temporary-setting-values [slack-app-token nil
                                                       slack-token     "fake-token"]
                      (mt/user-http-request user :put status "slack/settings" {:slack-app-token "fake-token"})))))

              (get-manifest [user status]
                (testing (format "get slack manifest %s user" (adv-perms/friendly-user-name user))
                  (mt/user-http-request user :get status "slack/manifest" )))]

        (testing "if `advanced-permissions` is disabled, require admins"
          (premium-features-test/with-premium-features #{}
            (set-slack-settings user 403)
            (get-manifest user 403)
            (set-slack-settings :crowberto 200)
            (get-manifest :crowberto 200)))

        (testing "if `advanced-permissions` is enabled"
          (premium-features-test/with-premium-features #{:advanced-permissions}
            (testing "still fail if user's group doesn't have `setting` permission"
              (set-slack-settings user 403)
              (get-manifest user 403)
              (set-slack-settings :crowberto 200)
              (get-manifest :crowberto 200))

            (testing "succeed if user's group has `setting` permission"
              (perms/grant-general-permissions! group :setting)
              (set-slack-settings user 200)
<<<<<<< HEAD
              (get-manifest user 200))))))))
=======
              (get-manifest user 200)
              (set-slack-settings :crowberto 200)
              (get-manifest :crowberto 200))))))))

(deftest ldap-api-test
  (testing "/api/ldap"
    (mt/with-user-in-groups
      [group {:name "New Group"}
       user  [group]]
      (letfn [(update-ldap-settings [user status]
                (testing (format "update ldap settings with %s user" (user->name user))
                  (ldap.test/with-ldap-server
                    (mt/user-http-request user :put status "ldap/settings"
                                          (ldap-test/ldap-test-details)))))]

        (testing "if `advanced-permissions` is disabled, require admins"
          (premium-features-test/with-premium-features #{}
            (update-ldap-settings user 403)
            (update-ldap-settings :crowberto 200)))

        (testing "if `advanced-permissions` is enabled"
          (premium-features-test/with-premium-features #{:advanced-permissions}
            (testing "still fail if user's group doesn't have `setting` permission"
              (update-ldap-settings user 403)
              (update-ldap-settings :crowberto 200))

            (testing "succeed if user's group has `setting` permission"
              (perms/grant-general-permissions! group :setting)
              (update-ldap-settings user 200)
              (update-ldap-settings :crowberto 200))))))))


(deftest geojson-api-test
  (testing "/api/geojson"
    (mt/with-user-in-groups
      [group {:name "New Group"}
       user  [group]]
      (letfn [(get-geojson [user status]
                (testing (format "get geojson with %s user" (user->name user))
                  (mt/user-http-request user :get status "geojson"
                                        :url geojson-test/test-geojson-url)))]

        (testing "if `advanced-permissions` is disabled, require admins"
          (premium-features-test/with-premium-features #{}
            (get-geojson user 403)
            (get-geojson :crowberto 200)))

        (testing "if `advanced-permissions` is enabled"
          (premium-features-test/with-premium-features #{:advanced-permissions}
            (testing "still fail if user's group doesn't have `setting` permission"
              (get-geojson user 403)
              (get-geojson :crowberto 200))

            (testing "succeed if user's group has `setting` permission"
              (perms/grant-general-permissions! group :setting)
              (get-geojson user 200)
              (get-geojson :crowberto 200))))))))

(deftest permissions-group-api-test
  (testing "/api/permissions"
    (mt/with-user-in-groups
      [group {:name "New Group"}
       user  [group]]
      (letfn [(get-permission-groups [user status]
                (testing (format "get permission groups with %s user" (user->name user))
                  (mt/user-http-request user :get status "permissions/group")))]

        (testing "if `advanced-permissions` is disabled, require admins"
          (premium-features-test/with-premium-features #{}
            (get-permission-groups user 403)
            (get-permission-groups :crowberto 200)))

        (testing "if `advanced-permissions` is enabled"
          (premium-features-test/with-premium-features #{:advanced-permissions}
            (testing "still fail if user's group doesn't have `setting` permission"
              (get-permission-groups user 403)
              (get-permission-groups :crowberto 200))

            (testing "succeed if user's group has `setting` permission"
              (perms/grant-general-permissions! group :setting)
              (get-permission-groups user 200)
              (get-permission-groups :crowberto 200))))))))
>>>>>>> efb21df9
<|MERGE_RESOLUTION|>--- conflicted
+++ resolved
@@ -1,12 +1,9 @@
 (ns metabase-enterprise.advanced-permissions.api.setting-test
   "Permisisons tests for API that needs to be enforced by General Permissions to access Admin/Setting pages."
   (:require [clojure.test :refer :all]
-<<<<<<< HEAD
             [metabase-enterprise.advanced-permissions.common :as adv-perms]
-=======
             [metabase.api.geojson-test :as geojson-test]
             [metabase.api.ldap-test :as ldap-test]
->>>>>>> efb21df9
             [metabase.email :as email]
             [metabase.integrations.slack :as slack]
             [metabase.models.permissions :as perms]
@@ -150,9 +147,6 @@
             (testing "succeed if user's group has `setting` permission"
               (perms/grant-general-permissions! group :setting)
               (set-slack-settings user 200)
-<<<<<<< HEAD
-              (get-manifest user 200))))))))
-=======
               (get-manifest user 200)
               (set-slack-settings :crowberto 200)
               (get-manifest :crowberto 200))))))))
@@ -234,5 +228,4 @@
             (testing "succeed if user's group has `setting` permission"
               (perms/grant-general-permissions! group :setting)
               (get-permission-groups user 200)
-              (get-permission-groups :crowberto 200))))))))
->>>>>>> efb21df9
+              (get-permission-groups :crowberto 200))))))))