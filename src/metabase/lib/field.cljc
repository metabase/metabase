(ns metabase.lib.field
  (:require
   [clojure.string :as str]
   [medley.core :as m]
   [metabase.lib.aggregation :as lib.aggregation]
   [metabase.lib.binning :as lib.binning]
   [metabase.lib.card :as lib.card]
   [metabase.lib.convert :as lib.convert]
   [metabase.lib.dispatch :as lib.dispatch]
   [metabase.lib.equality :as lib.equality]
   [metabase.lib.expression :as lib.expression]
   [metabase.lib.join :as lib.join]
   [metabase.lib.metadata :as lib.metadata]
   [metabase.lib.metadata.calculation :as lib.metadata.calculation]
   [metabase.lib.normalize :as lib.normalize]
   [metabase.lib.options :as lib.options]
   [metabase.lib.ref :as lib.ref]
   [metabase.lib.remove-replace :as lib.remove-replace]
   [metabase.lib.schema :as lib.schema]
   [metabase.lib.schema.common :as lib.schema.common]
   [metabase.lib.schema.id :as lib.schema.id]
   [metabase.lib.schema.temporal-bucketing
    :as lib.schema.temporal-bucketing]
   [metabase.lib.temporal-bucket :as lib.temporal-bucket]
   [metabase.lib.util :as lib.util]
   [metabase.shared.util.i18n :as i18n]
   [metabase.shared.util.time :as shared.ut]
   [metabase.util :as u]
   [metabase.util.humanization :as u.humanization]
   [metabase.util.log :as log]
   [metabase.util.malli :as mu]))

(defn- normalize-binning-options [opts]
  (lib.normalize/normalize-map
   opts
   keyword
   {:strategy keyword}))

(defn- normalize-field-options [opts]
  (lib.normalize/normalize-map
   opts
   keyword
   {:temporal-unit keyword
    :binning       normalize-binning-options}))

(defmethod lib.normalize/normalize :field
  [[tag opts id-or-name]]
  [(keyword tag) (normalize-field-options opts) id-or-name])

(mu/defn ^:private resolve-field-id :- lib.metadata/ColumnMetadata
  "Integer Field ID: get metadata from the metadata provider. If this is the first stage of the query, merge in
  Saved Question metadata if available."
  [query        :- ::lib.schema/query
   stage-number :- :int
   field-id     :- ::lib.schema.id/field]
  (merge
   (when (lib.util/first-stage? query stage-number)
     (when-let [card-id (lib.util/source-card-id query)]
       (when-let [card-metadata (lib.card/saved-question-metadata query card-id)]
         (m/find-first #(= (:id %) field-id)
                       card-metadata))))
   (try
     (lib.metadata/field query field-id)
     (catch #?(:clj Throwable :cljs :default) _
       nil))))

(mu/defn ^:private resolve-column-name-in-metadata :- [:maybe lib.metadata/ColumnMetadata]
  [column-name      :- ::lib.schema.common/non-blank-string
   column-metadatas :- [:sequential lib.metadata/ColumnMetadata]]
  (or (m/find-first #(= (:lib/desired-column-alias %) column-name)
                    column-metadatas)
      (m/find-first #(= (:name %) column-name)
                    column-metadatas)
      (do
        (log/warn (i18n/tru "Invalid :field clause: column {0} does not exist. Found: {1}"
                            (pr-str column-name)
                            (pr-str (mapv :lib/desired-column-alias column-metadatas))))
        nil)))

(def ^:private ^:dynamic *recursive-column-resolution-by-name*
  "Whether we're in a recursive call to [[resolve-column-name]] or not. Prevent infinite recursion (#32063)"
  false)

(mu/defn ^:private resolve-column-name :- [:maybe lib.metadata/ColumnMetadata]
  "String column name: get metadata from the previous stage, if it exists, otherwise if this is the first stage and we
  have a native query or a Saved Question source query or whatever get it from our results metadata."
  [query        :- ::lib.schema/query
   stage-number :- :int
   column-name  :- ::lib.schema.common/non-blank-string]
  (when-not *recursive-column-resolution-by-name*
    (binding [*recursive-column-resolution-by-name* true]
      (let [previous-stage-number (lib.util/previous-stage-number query stage-number)
            stage                 (if previous-stage-number
                                    (lib.util/query-stage query previous-stage-number)
                                    (lib.util/query-stage query stage-number))
            ;; TODO -- it seems a little icky that the existence of `:metabase.lib.stage/cached-metadata` is leaking
            ;; here, we should look in to fixing this if we can.
            stage-columns         (or (:metabase.lib.stage/cached-metadata stage)
                                      (get-in stage [:lib/stage-metadata :columns])
                                      (when (or (:source-card  stage)
                                                (:source-table stage)
                                                (:expressions  stage)
                                                (:fields       stage))
                                        (lib.metadata.calculation/visible-columns query stage-number stage))
                                      (log/warn (i18n/tru "Cannot resolve column {0}: stage has no metadata"
                                                          (pr-str column-name))))]
        (when-let [column (and (seq stage-columns)
                               (resolve-column-name-in-metadata column-name stage-columns))]
          (cond-> column
            previous-stage-number (-> (dissoc :id :table-id
                                              ::binning ::temporal-unit)
                                      (lib.join/with-join-alias nil)
                                      (assoc :name (or (:lib/desired-column-alias column) (:name column)))
                                      (assoc :lib/source :source/previous-stage))))))))

(mu/defn ^:private resolve-field-metadata :- lib.metadata/ColumnMetadata
  "Resolve metadata for a `:field` ref. This is part of the implementation
  for [[lib.metadata.calculation/metadata-method]] a `:field` clause."
  [query                                                                 :- ::lib.schema/query
   stage-number                                                          :- :int
   [_field {:keys [join-alias], :as opts} id-or-name, :as _field-clause] :- :mbql.clause/field]
  (let [metadata (merge
                  (when-let [base-type (:base-type opts)]
                    {:base-type base-type})
                  (when-let [effective-type ((some-fn :effective-type :base-type) opts)]
                    {:effective-type effective-type})
                  ;; TODO -- some of the other stuff in `opts` probably ought to be merged in here as well. Also, if
                  ;; the Field is temporally bucketed, the base-type/effective-type would probably be affected, right?
                  ;; We should probably be taking that into consideration?
                  (when-let [binning (:binning opts)]
                    {::binning binning})
                  (when-let [unit (:temporal-unit opts)]
                    {::temporal-unit unit})
                  (cond
                    (integer? id-or-name) (resolve-field-id query stage-number id-or-name)
                    join-alias            {:lib/type :metadata/column, :name id-or-name}
                    :else                 (or (resolve-column-name query stage-number id-or-name)
                                              {:lib/type :metadata/column
                                               :name     id-or-name})))]
    (cond-> metadata
      join-alias (lib.join/with-join-alias join-alias))))

(mu/defn ^:private add-parent-column-metadata
  "If this is a nested column, add metadata about the parent column."
  [query    :- ::lib.schema/query
   metadata :- lib.metadata/ColumnMetadata]
  (let [parent-metadata     (lib.metadata/field query (:parent-id metadata))
        {parent-name :name} (cond->> parent-metadata
                              (:parent-id parent-metadata) (add-parent-column-metadata query))]
    (update metadata :name (fn [field-name]
                             (str parent-name \. field-name)))))

(defn- column-metadata-effective-type
  "Effective type of a column when taking the `::temporal-unit` into account. If we have a temporal extraction like
  `:month-of-year`, then this actually returns an integer rather than the 'original` effective type of `:type/Date` or
  whatever."
  [{::keys [temporal-unit], :as column-metadata}]
  (if (and temporal-unit
           (contains? lib.schema.temporal-bucketing/datetime-extraction-units temporal-unit))
    :type/Integer
    ((some-fn :effective-type :base-type) column-metadata)))

(defmethod lib.metadata.calculation/type-of-method :metadata/column
  [_query _stage-number column-metadata]
  (column-metadata-effective-type column-metadata))

(defmethod lib.metadata.calculation/type-of-method :field
  [query stage-number [_tag {:keys [temporal-unit], :as _opts} _id-or-name :as field-ref]]
  (let [metadata (cond-> (resolve-field-metadata query stage-number field-ref)
                   temporal-unit (assoc ::temporal-unit temporal-unit))]
    (lib.metadata.calculation/type-of query stage-number metadata)))

(defmethod lib.metadata.calculation/metadata-method :metadata/column
  [_query _stage-number {field-name :name, :as field-metadata}]
  (assoc field-metadata :name field-name))

(defn extend-column-metadata-from-ref
  "Extend column metadata `metadata` with information specific to `field-ref` in `query` at stage `stage-number`.
  `metadata` should be the metadata of a resolved field or a visible column matching `field-ref`."
  [query
   stage-number
   metadata
   [_tag {source-uuid :lib/uuid :keys [base-type binning effective-type join-alias source-field temporal-unit], :as opts} :as field-ref]]
  (let [metadata (merge
                  {:lib/type        :metadata/column
                   :lib/source-uuid source-uuid}
                  metadata
                  {:display-name (or (:display-name opts)
                                     (lib.metadata.calculation/display-name query stage-number field-ref))})]
    (cond-> metadata
      effective-type (assoc :effective-type effective-type)
      base-type      (assoc :base-type base-type)
      temporal-unit  (assoc ::temporal-unit temporal-unit)
      binning        (assoc ::binning binning)
      source-field   (assoc :fk-field-id source-field)
      join-alias     (lib.join/with-join-alias join-alias))))

;;; TODO -- effective type should be affected by `temporal-unit`, right?
(defmethod lib.metadata.calculation/metadata-method :field
  [query stage-number field-ref]
  (let [field-metadata (resolve-field-metadata query stage-number field-ref)
        metadata       (extend-column-metadata-from-ref query stage-number field-metadata field-ref)]
    (cond->> metadata
      (:parent-id metadata) (add-parent-column-metadata query))))

(defn- table-metadata
  "Work around the fact that sometimes columns in results metadata come back with legacy `card__<id>` `:table-id`s.
  TODO: It would probably be nice to have the metadata providers parse these into a `:card-id` or something as they
  come in, sort of like what we do with legacy queries in [[metabase.lib.convert]], but this will have to be good
  enough for now."
  [query table-id]
  (cond
    (string? table-id)  (lib.metadata/card query (lib.util/legacy-string-table-id->card-id table-id))
    (integer? table-id) (lib.metadata/table query table-id)))

;;; this lives here as opposed to [[metabase.lib.metadata]] because that namespace is more of an interface namespace
;;; and moving this there would cause circular references.
(defmethod lib.metadata.calculation/display-name-method :metadata/column
  [query stage-number {field-display-name :display-name
                       field-name         :name
                       temporal-unit      :unit
                       binning            ::binning
                       join-alias         :source-alias
                       fk-field-id        :fk-field-id
                       table-id           :table-id
                       :as                field-metadata} style]
  (let [field-display-name (or field-display-name
                               (u.humanization/name->human-readable-name :simple field-name))
        join-display-name  (when (and (= style :long)
                                      ;; don't prepend a join display name if `:display-name` already contains one!
                                      ;; Legacy result metadata might include it for joined Fields, don't want to add
                                      ;; it twice. Otherwise we'll end up with display names like
                                      ;;
                                      ;;    Products → Products → Category
                                      (not (str/includes? field-display-name " → ")))
                             (or
                              (when fk-field-id
                                 ;; Implicitly joined column pickers don't use the target table's name, they use the FK field's name with
                                 ;; "ID" dropped instead.
                                 ;; This is very intentional: one table might have several FKs to one foreign table, each with different
                                 ;; meaning (eg. ORDERS.customer_id vs. ORDERS.supplier_id both linking to a PEOPLE table).
                                 ;; See #30109 for more details.
                                (if-let [field (lib.metadata/field query fk-field-id)]
                                  (-> (lib.metadata.calculation/display-info query stage-number field)
                                      :display-name
                                      lib.util/strip-id)
                                  (let [table (table-metadata query table-id)]
                                    (lib.metadata.calculation/display-name query stage-number table style))))
                              (or join-alias (lib.join/current-join-alias field-metadata))))
        display-name       (if join-display-name
                             (str join-display-name " → " field-display-name)
                             field-display-name)]
    (cond
      temporal-unit (lib.util/format "%s: %s" display-name (-> (name temporal-unit)
                                                               (str/replace \- \space)
                                                               u/capitalize-en))
      binning       (lib.util/format "%s: %s" display-name (lib.binning/binning-display-name binning field-metadata))
      :else         display-name)))

(defmethod lib.metadata.calculation/display-name-method :field
  [query
   stage-number
   [_tag {:keys [binning join-alias temporal-unit source-field], :as _opts} _id-or-name, :as field-clause]
   style]
  (if-let [field-metadata (cond-> (resolve-field-metadata query stage-number field-clause)
                            join-alias    (assoc :source-alias join-alias)
                            temporal-unit (assoc :unit temporal-unit)
                            binning       (assoc ::binning binning)
                            source-field  (assoc :fk-field-id source-field))]
    (lib.metadata.calculation/display-name query stage-number field-metadata style)
    ;; mostly for the benefit of JS, which does not enforce the Malli schemas.
    (i18n/tru "[Unknown Field]")))

(defmethod lib.metadata.calculation/column-name-method :metadata/column
  [_query _stage-number {field-name :name}]
  field-name)

(defmethod lib.metadata.calculation/column-name-method :field
  [query stage-number [_tag _id-or-name, :as field-clause]]
  (if-let [field-metadata (resolve-field-metadata query stage-number field-clause)]
    (lib.metadata.calculation/column-name query stage-number field-metadata)
    ;; mostly for the benefit of JS, which does not enforce the Malli schemas.
    "unknown_field"))

(defmethod lib.metadata.calculation/display-info-method :metadata/column
  [query stage-number field-metadata]
  (merge
   ((get-method lib.metadata.calculation/display-info-method :default) query stage-number field-metadata)
   ;; if this column comes from a source Card (Saved Question/Model/etc.) use the name of the Card as the 'table' name
   ;; rather than the ACTUAL table name.
   (when (= (:lib/source field-metadata) :source/card)
     (when-let [card-id (:lib/card-id field-metadata)]
       (when-let [card (lib.metadata/card query card-id)]
         {:table {:name (:name card), :display-name (:name card)}})))))

;;; ---------------------------------- Temporal Bucketing ----------------------------------------

;;; TODO -- it's a little silly to make this a multimethod I think since there are exactly two implementations of it,
;;; right? Or can expression and aggregation references potentially be temporally bucketed as well? Think about
;;; whether just making this a plain function like we did for [[metabase.lib.join/with-join-alias]] makes sense or not.

(defmethod lib.temporal-bucket/temporal-bucket-method :field
  [[_tag opts _id-or-name]]
  (:temporal-unit opts))

(defmethod lib.temporal-bucket/temporal-bucket-method :metadata/column
  [metadata]
  (::temporal-unit metadata))

(defmethod lib.temporal-bucket/with-temporal-bucket-method :field
  [[_tag options id-or-name] unit]
  ;; if `unit` is an extraction unit like `:month-of-year`, then the `:effective-type` of the ref changes to
  ;; `:type/Integer` (month of year returns an int). We need to record the ORIGINAL effective type somewhere in case
  ;; we need to refer back to it, e.g. to see what temporal buckets are available if we want to change the unit, or if
  ;; we want to remove it later. We will record this with the key `::original-effective-type`. Note that changing the
  ;; unit multiple times should keep the original first value of `::original-effective-type`.
  (if unit
    (let [extraction-unit?        (contains? lib.schema.temporal-bucketing/datetime-extraction-units unit)
          original-effective-type ((some-fn ::original-effective-type :effective-type :base-type) options)
          new-effective-type      (if extraction-unit?
                                    :type/Integer
                                    original-effective-type)
          options                 (assoc options
                                         :temporal-unit unit
                                         :effective-type new-effective-type
                                         ::original-effective-type original-effective-type)]
      [:field options id-or-name])
    ;; `unit` is `nil`: remove the temporal bucket.
    (let [options (if-let [original-effective-type (::original-effective-type options)]
                    (-> options
                        (assoc :effective-type original-effective-type)
                        (dissoc ::original-effective-type))
                    options)
          options (dissoc options :temporal-unit)]
      [:field options id-or-name])))

(defmethod lib.temporal-bucket/with-temporal-bucket-method :metadata/column
  [metadata unit]
  (if unit
    (assoc metadata ::temporal-unit unit)
    (dissoc metadata ::temporal-unit)))

(defmethod lib.temporal-bucket/available-temporal-buckets-method :field
  [query stage-number field-ref]
  (lib.temporal-bucket/available-temporal-buckets query stage-number (resolve-field-metadata query stage-number field-ref)))

(defn- fingerprint-based-default-unit [fingerprint]
  (u/ignore-exceptions
    (when-let [{:keys [earliest latest]} (-> fingerprint :type :type/DateTime)]
      (let [days (shared.ut/day-diff (shared.ut/coerce-to-timestamp earliest)
                                     (shared.ut/coerce-to-timestamp latest))]
        (when-not (NaN? days)
          (condp > days
            1 :minute
            31 :day
            365 :week
            :month))))))

(defn- mark-unit [options option-key unit]
  (cond->> options
    (some #(= (:unit %) unit) options)
    (mapv (fn [option]
            (cond-> (dissoc option option-key)
              (= (:unit option) unit) (assoc option-key true))))))

(defmethod lib.temporal-bucket/available-temporal-buckets-method :metadata/column
  [_query _stage-number field-metadata]
  (if (not= (:lib/source field-metadata) :source/expressions)
    (let [effective-type ((some-fn :effective-type :base-type) field-metadata)
          fingerprint-default (some-> field-metadata :fingerprint fingerprint-based-default-unit)]
      (cond-> (cond
                (isa? effective-type :type/DateTime) lib.temporal-bucket/datetime-bucket-options
                (isa? effective-type :type/Date)     lib.temporal-bucket/date-bucket-options
                (isa? effective-type :type/Time)     lib.temporal-bucket/time-bucket-options
                :else                                [])
        fingerprint-default              (mark-unit :default fingerprint-default)
        (::temporal-unit field-metadata) (mark-unit :selected (::temporal-unit field-metadata))))
    []))

;;; ---------------------------------------- Binning ---------------------------------------------

(defmethod lib.binning/binning-method :field
  [field-clause]
  (some-> field-clause
          lib.options/options
          :binning
          (assoc :lib/type    ::lib.binning/binning
                 :metadata-fn (fn [query stage-number]
                                (resolve-field-metadata query stage-number field-clause)))))

(defmethod lib.binning/binning-method :metadata/column
  [metadata]
  (some-> metadata
          ::binning
          (assoc :lib/type    ::lib.binning/binning
                 :metadata-fn (constantly metadata))))

(defmethod lib.binning/with-binning-method :field
  [field-clause binning]
  (lib.options/update-options field-clause u/assoc-dissoc :binning binning))

(defmethod lib.binning/with-binning-method :metadata/column
  [metadata binning]
  (u/assoc-dissoc metadata ::binning binning))

(defmethod lib.binning/available-binning-strategies-method :field
  [query stage-number field-ref]
  (lib.binning/available-binning-strategies query stage-number (resolve-field-metadata query stage-number field-ref)))

(defmethod lib.binning/available-binning-strategies-method :metadata/column
  [query _stage-number {:keys [effective-type fingerprint semantic-type] :as field-metadata}]
  (if (not= (:lib/source field-metadata) :source/expressions)
    (let [binning?    (some-> query lib.metadata/database :features (contains? :binning))
          fingerprint (get-in fingerprint [:type :type/Number])
          existing    (lib.binning/binning field-metadata)
          strategies  (cond
                        ;; Abort if the database doesn't support binning, or this column does not have a defined range.
                        (not (and binning?
                                  (:min fingerprint)
                                  (:max fingerprint)))               nil
                        (isa? semantic-type :type/Coordinate)        (lib.binning/coordinate-binning-strategies)
                        (and (isa? effective-type :type/Number)
                             (not (isa? semantic-type :Relation/*))) (lib.binning/numeric-binning-strategies))]
      ;; TODO: Include the time and date binning strategies too; see metabase.api.table/assoc-field-dimension-options.
      (for [strat strategies]
        (cond-> strat
          (lib.binning/strategy= strat existing) (assoc :selected true))))
    []))

(defmethod lib.ref/ref-method :field
  [field-clause]
  field-clause)

(defn- column-metadata->field-ref
  [metadata]
  (let [inherited-column? (when-not (::lib.card/force-broken-id-refs metadata)
                            (#{:source/card :source/native :source/previous-stage} (:lib/source metadata)))
        options           (merge {:lib/uuid       (str (random-uuid))
                                  :base-type      (:base-type metadata)
                                  :effective-type (column-metadata-effective-type metadata)}
                                 (when-let [join-alias (lib.join/current-join-alias metadata)]
                                   {:join-alias join-alias})
                                 (when-let [temporal-unit (::temporal-unit metadata)]
                                   {:temporal-unit temporal-unit})
                                 (when-let [binning (::binning metadata)]
                                   {:binning binning})
                                 (when-let [source-field-id (:fk-field-id metadata)]
                                   {:source-field source-field-id}))
        id-or-name        ((if inherited-column?
                             (some-fn :lib/desired-column-alias :name)
                             (some-fn :id :name))
                           metadata)]
    [:field options id-or-name]))

(defmethod lib.ref/ref-method :metadata/column
  [{source :lib/source, :as metadata}]
  (case source
    :source/aggregations (lib.aggregation/column-metadata->aggregation-ref metadata)
    :source/expressions  (lib.expression/column-metadata->expression-ref metadata)
    ;; :source/breakouts hides the true origin of the column. Since it's impossible to
    ;; break out by aggregation references at the current stage, we only have to check
    ;; if we break out by an expression reference. :expression-name is only set for
    ;; expression references, so if it's set, we have to generate an expression ref,
    ;; otherwise we generate a normal field ref.
    :source/breakouts    (if (contains? metadata :lib/expression-name)
                           (lib.expression/column-metadata->expression-ref metadata)
                           (column-metadata->field-ref metadata))
    (column-metadata->field-ref metadata)))

(defn- implicit-join-name [query {:keys [fk-field-id table-id], :as _field-metadata}]
  (when (and fk-field-id table-id)
    (when-let [table (table-metadata query table-id)]
      (let [table-name           (:name table)
            source-field-id-name (:name (lib.metadata/field query fk-field-id))]
        (lib.join/implicit-join-name table-name source-field-id-name)))))

(mu/defn desired-alias :- ::lib.schema.common/non-blank-string
  "Desired alias for a Field e.g.

    my_field

    OR

    MyJoin__my_field

  You should pass the results thru a unique name function."
  [query          :- ::lib.schema/query
   field-metadata :- lib.metadata/ColumnMetadata]
  (if-let [join-alias (or (lib.join/current-join-alias field-metadata)
                          (implicit-join-name query field-metadata))]
    (lib.join/joined-field-desired-alias join-alias (:name field-metadata))
    (:name field-metadata)))

(defn- expression-refs
  "Create refs for all the expressions in a stage of a query."
  [query stage-number]
  (for [col   (lib.metadata.calculation/visible-columns
               query
               stage-number
               (lib.util/query-stage query stage-number)
               {:include-joined?              false
                :include-expressions?         true
                :include-implicitly-joinable? false})
        :when (= (:lib/source col) :source/expressions)]
    (lib.ref/ref col)))

(mu/defn with-fields :- ::lib.schema/query
  "Specify the `:fields` for a query. Pass `nil` or an empty sequence to remove `:fields`."
  ([xs]
   (fn [query stage-number]
     (with-fields query stage-number xs)))

  ([query xs]
   (with-fields query -1 xs))

  ([query        :- ::lib.schema/query
    stage-number :- :int
    xs]
   (let [xs (not-empty (mapv lib.ref/ref xs))
         ;; if any fields are specified, include all expressions not yet included too
         xs (some-> xs
                    (into (remove #(lib.equality/find-closest-matching-ref % xs))
                          (expression-refs query stage-number)))]
     (lib.util/update-query-stage query stage-number u/assoc-dissoc :fields xs))))

(mu/defn fields :- [:maybe [:ref ::lib.schema/fields]]
  "Fetches the `:fields` for a query. Returns `nil` if there are no `:fields`. `:fields` should never be empty; this is
  enforced by the Malli schema."
  ([query]
   (fields query -1))

  ([query        :- ::lib.schema/query
    stage-number :- :int]
   (:fields (lib.util/query-stage query stage-number))))

(mu/defn fieldable-columns :- [:sequential lib.metadata/ColumnMetadata]
  "Return a sequence of column metadatas for columns that you can specify in the `:fields` of a query. This is
  basically just the columns returned by the source Table/Saved Question/Model or previous query stage.

  Includes a `:selected?` key letting you know this column is already in `:fields` or not; if `:fields` is
  unspecified, all these columns are returned by default, so `:selected?` is true for all columns (this is a little
  strange but it matches the behavior of the QB UI)."
  ([query]
   (fieldable-columns query -1))

  ([query :- ::lib.schema/query
    stage-number :- :int]
   (let [visible-columns (lib.metadata.calculation/visible-columns query
                                                                   stage-number
                                                                   (lib.util/query-stage query stage-number)
                                                                   {:include-joined?              false
                                                                    :include-expressions?         false
                                                                    :include-implicitly-joinable? false})
         selected-fields (fields query stage-number)]
     (if (empty? selected-fields)
       (mapv (fn [col]
               (assoc col :selected? true))
             visible-columns)
       (lib.equality/mark-selected-columns visible-columns selected-fields)))))

(mu/defn field-id :- [:maybe ::lib.schema.common/int-greater-than-or-equal-to-zero]
  "Find the field id for something or nil."
  [field-metadata :- lib.metadata/ColumnMetadata]
  (:id field-metadata))

(defn- populate-fields-for-stage
  "Given a query and stage, sets the `:fields` list to be the fields which would be selected by default.
  This is exactly [[lib.metadata.calculation/returned-columns]] filtered by the `:lib/source`.
  Fields from explicit joins are listed on the join itself; custom expressions are always included and should not be
  listed in `:fields`."
  [query stage-number]
  (lib.util/update-query-stage query stage-number
                               (fn [stage]
                                 (assoc stage :fields
                                        (into [] (comp (remove (comp #{:source/joins :source/expressions}
                                                                     :lib/source))
                                                       (map lib.ref/ref))
                                              (lib.metadata.calculation/returned-columns query stage-number stage))))))

(defn- query-with-fields
  "If the given stage already has a `:fields` clause, do nothing. If it doesn't, populate the `:fields` clause with the
  full set of `returned-columns`. (See [[populate-fields-for-stage]] for the details.)"
  [query stage-number]
  (cond-> query
    (not (:fields (lib.util/query-stage query stage-number))) (populate-fields-for-stage stage-number)))

(defn- include-field [query stage-number column]
  (let [populated  (query-with-fields query stage-number)
        column-ref (lib.ref/ref column)]
    (if (lib.equality/find-closest-matching-ref populated column-ref (fields populated stage-number))
      ;; If the column is already found, do nothing and return the original query.
      query
      (lib.util/update-query-stage populated stage-number update :fields conj column-ref))))

(defn- add-field-to-join [query stage-number column]
  (let [column-ref   (lib.ref/ref column)
        [join field] (first (for [join  (lib.join/joins query stage-number)
                                  field (lib.join/joinable-columns query stage-number join)
                                  :when (lib.equality/closest-matching-metadata column-ref [field])]
                              [join field]))
        join-fields  (lib.join/join-fields join)]

    ;; Nothing to do if it's already selected, or if this join already has :fields :all.
    ;; Otherwise, append it to the list of fields.
    (if (or (and field (:selected? field))
            (= join-fields :all))
      query
      (lib.remove-replace/replace-join query stage-number join
                                       (lib.join/with-join-fields join
                                         (if (= join-fields :none)
                                           [column]
                                           (conj join-fields column)))))))

(defn- native-query-fields-edit-error []
  (i18n/tru "Fields cannot be adjusted on native queries. Either edit the native query, or save this question and edit the fields in a GUI question based on this one."))

(mu/defn add-field :- ::lib.schema/query
  "Adds a given field (`ColumnMetadata`, as returned from eg. [[visible-columns]]) to the fields returned by the query.
  Exactly what this means depends on the source of the field:
  - Source table/card, previous stage of the query, aggregation or breakout:
      - Add it to the `:fields` list
      - If `:fields` is missing, it's implicitly `:all`, so do nothing.
  - Implicit join: add it to the `:fields` list; query processor will do the right thing with it.
  - Explicit join: add it to that join's `:fields` list.
  - Custom expression: Do nothing - expressions are always included."
  [query      :- ::lib.schema/query
   stage-number :- :int
   column       :- lib.metadata.calculation/ColumnMetadataWithSource]
  (let [stage (lib.util/query-stage query stage-number)]
    (case (:lib/source column)
      (:source/table-defaults
       :source/card
       :source/previous-stage
       :source/aggregations
       :source/breakouts)         (cond-> query
                                    (contains? stage :fields) (include-field stage-number column))
      :source/joins               (add-field-to-join query stage-number column)
      :source/implicitly-joinable (include-field query stage-number column)
      :source/native              (throw (ex-info (native-query-fields-edit-error) {:query query :stage stage-number}))
      ;; Default case - for columns from a native query or a custom expression - these are always returned and cannot be
      ;; selected off and on.
      query)))

(defn- exclude-field
  "This is called only for fields that plausibly need removing. If the stage has no `:fields`, this will populate it.
  It shouldn't happen that we can't find the target field, but if that does happen, this will return the original query
  unchanged. (In particular, if `:fields` did not exist before it will still be omitted.)"
  [query stage-number column]
  (let [old-fields (-> query
                       (query-with-fields stage-number)
                       (lib.util/query-stage stage-number)
                       :fields)
        column-ref (lib.ref/ref column)
        index      (first (keep-indexed (fn [index field]
                                          (when (lib.equality/find-closest-matching-ref query column-ref [field])
                                            index))
                                        old-fields))
        new-fields (when index
                     (let [[pre [_ & post]] (split-at index old-fields)]
                       (vec (concat pre post))))]
    ;; If we couldn't find the field, return the original query unchanged too.
    (cond-> query
      new-fields (lib.util/update-query-stage stage-number assoc :fields new-fields))))

(defn- remove-field-from-join [query stage-number column]
  (let [field-ref   (lib.ref/ref column)
        join        (lib.join/resolve-join query stage-number (::lib.join/join-alias column))
        join-fields (lib.join/join-fields join)]
    (if (or (nil? join-fields)
            (= join-fields :none))
      ;; Nothing to do if there's already no join fields.
      query
      (let [resolved-join-fields (if (= join-fields :all)
                                   (lib.metadata.calculation/returned-columns query stage-number join)
                                   join-fields)
            removed              (if (= join-fields :all)
                                   ;; for `:fields :all` use [[lib.equality/closest-matching-metadata]] since we have
                                   ;; actual ColumnMetdatas, since it's more sophisticated
                                   ;; than [[lib.equality/find-closest-matching-ref]]. We will have to use the latter
                                   ;; if we only have refs to work with
                                   (remove #(lib.equality/closest-matching-metadata field-ref [%])
                                           resolved-join-fields)
                                   (remove #(lib.equality/find-closest-matching-ref query field-ref [%])
                                           resolved-join-fields))]
        (cond-> query
          ;; If we actually removed a field, replace the join. Otherwise return the query unchanged.
          (< (count removed) (count resolved-join-fields))
          (lib.remove-replace/replace-join stage-number join (lib.join/with-join-fields join removed)))))))

(mu/defn remove-field :- ::lib.schema/query
  "Removes the field (a `ColumnMetadata`, as returned from eg. [[visible-columns]]) from those fields returned by the
  query. Exactly what this means depends on the source of the field:
  - Source table/card, previous stage, aggregations or breakouts:
      - If `:fields` is missing, it's implicitly `:all` - populate it with all the columns except the removed one.
      - Remove the target column from the `:fields` list
  - Implicit join: remove it from the `:fields` list; do nothing if it's not there.
      - (An implicit join only exists in the `:fields` clause, so if it's not there then it's not anywhere.)
  - Explicit join: remove it from that join's `:fields` list (handle `:fields :all` like for source tables).
  - Custom expression: Throw! Custom expressions are always returned. To remove a custom expression, the expression
    itself should be removed from the query."
  [query      :- ::lib.schema/query
   stage-number :- :int
   column       :- lib.metadata.calculation/ColumnMetadataWithSource]
  (let [stage (lib.util/query-stage query stage-number)]
    (case (:lib/source column)
      (:source/table-defaults
       :source/breakouts
       :source/aggregations
       :source/card
       :source/previous-stage)    (exclude-field query stage-number column)
      :source/implicitly-joinable (cond-> query
                                    ;; If there are fields, exclude this column from it.
                                    ;; If :fields is implied, then there can't be any implicitly joined fields in it.
                                    (:fields stage) (exclude-field stage-number column))
      :source/joins               (remove-field-from-join query stage-number column)
      :source/expressions         (throw (ex-info (i18n/tru "Custom expressions cannot be de-selected. Delete the expression instead.")
                                                  {:query      query
                                                   :stage      stage-number
                                                   :expression column}))
      :source/native              (throw (ex-info (native-query-fields-edit-error) {:query query :stage stage-number}))
      ;; Default case: do nothing and return the query unchaged.
      query)))

(mu/defn find-visible-column-for-ref :- [:maybe lib.metadata/ColumnMetadata]
  "Return the visible column in `query` at `stage-number` referenced by `field-ref`. If `stage-number` is omitted, the
  last stage is used. This is currently only meant for use with `:field` clauses."
  ([query field-ref]
   (find-visible-column-for-ref query -1 field-ref))

  ([query        :- ::lib.schema/query
    stage-number :- :int
    field-ref    :- some?]
   (let [stage   (lib.util/query-stage query stage-number)
<<<<<<< HEAD
         columns (lib.metadata.calculation/visible-columns query stage-number stage)]
     (lib.equality/closest-matching-metadata field-ref columns))))

(defn json-field?
  "Return true if field is a JSON field, false if not."
  [field]
  (some? (:nfc-path field)))
=======
         ;; not 100% sure why, but [[lib.metadata.calculation/visible-columns]] doesn't seem to return aggregations,
         ;; so we have to use [[lib.metadata.calculation/returned-columns]] instead.
         columns ((if (= (lib.dispatch/dispatch-value field-ref) :aggregation)
                    lib.metadata.calculation/returned-columns
                    lib.metadata.calculation/visible-columns)
                  query stage-number stage)]
     (lib.equality/closest-matching-metadata field-ref columns))))

(mu/defn find-visible-column-for-legacy-ref :- [:maybe lib.metadata/ColumnMetadata]
  "Like [[find-visible-column-for-ref]], but takes a legacy MBQL reference instead of a pMBQL one. This is currently
  only meant for use with `:field` clauses."
  ([query legacy-ref]
   (find-visible-column-for-legacy-ref query -1 legacy-ref))

  ([query       :- ::lib.schema/query
    stage-index :- :int
    legacy-ref  :- some?]
   (let [a-ref (lib.convert/legacy-ref->pMBQL query stage-index legacy-ref)]
     (find-visible-column-for-ref query stage-index a-ref))))
>>>>>>> 7b962f73
<|MERGE_RESOLUTION|>--- conflicted
+++ resolved
@@ -731,15 +731,6 @@
     stage-number :- :int
     field-ref    :- some?]
    (let [stage   (lib.util/query-stage query stage-number)
-<<<<<<< HEAD
-         columns (lib.metadata.calculation/visible-columns query stage-number stage)]
-     (lib.equality/closest-matching-metadata field-ref columns))))
-
-(defn json-field?
-  "Return true if field is a JSON field, false if not."
-  [field]
-  (some? (:nfc-path field)))
-=======
          ;; not 100% sure why, but [[lib.metadata.calculation/visible-columns]] doesn't seem to return aggregations,
          ;; so we have to use [[lib.metadata.calculation/returned-columns]] instead.
          columns ((if (= (lib.dispatch/dispatch-value field-ref) :aggregation)
@@ -748,6 +739,7 @@
                   query stage-number stage)]
      (lib.equality/closest-matching-metadata field-ref columns))))
 
+
 (mu/defn find-visible-column-for-legacy-ref :- [:maybe lib.metadata/ColumnMetadata]
   "Like [[find-visible-column-for-ref]], but takes a legacy MBQL reference instead of a pMBQL one. This is currently
   only meant for use with `:field` clauses."
@@ -759,4 +751,8 @@
     legacy-ref  :- some?]
    (let [a-ref (lib.convert/legacy-ref->pMBQL query stage-index legacy-ref)]
      (find-visible-column-for-ref query stage-index a-ref))))
->>>>>>> 7b962f73
+
+(defn json-field?
+  "Return true if field is a JSON field, false if not."
+  [field]
+  (some? (:nfc-path field)))