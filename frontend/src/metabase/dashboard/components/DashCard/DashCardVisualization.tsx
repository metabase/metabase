--- conflicted
+++ resolved
@@ -332,18 +332,9 @@
         result={mainSeries}
         dashcardId={dashcard.id}
         dashboardId={dashboard.id}
-<<<<<<< HEAD
-        token={
-          isJWT(dashcard.dashboard_id)
-            ? String(dashcard.dashboard_id)
-            : undefined
-        }
-        uuid={isUuid(dashcard.dashboard_id) ? dashcard.dashboard_id : undefined}
-        onEditVisualization={onEditVisualization}
-=======
         token={token}
         uuid={uuid}
->>>>>>> 28c0e945
+        onEditVisualization={onEditVisualization}
       />
     );
   }, [
