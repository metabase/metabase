--- conflicted
+++ resolved
@@ -221,7 +221,7 @@
   (if (:collection_id model-object)
     {:id (:collection_id model-object)
      :name (:collection_name model-object)
-     :authority_level (:collection_authority_level model-object)}
+     :authority_level (some-> (:collection_authority_level model-object) name)}
     (root-coll)))
 
 (defn- parent-collection-valid?
@@ -264,12 +264,10 @@
      :moderated_status (:moderated-status dataset)
      :parent_collection (fill-parent-coll dataset)}))
 
-<<<<<<< HEAD
-;; ================== Recent Dashboards ==================
-=======
 (defmethod fill-recent-view-info :metric [{:keys [_model model_id timestamp model_object]}]
   (when-let [metric (and
                      (mi/can-read? model_object)
+                     (parent-collection-valid? model_object)
                      (ellide-archived model_object))]
     {:id model_id
      :name (:name metric)
@@ -285,26 +283,7 @@
                            :authority_level (:collection-authority-level metric)}
                           (root-coll))}))
 
-(defmethod fill-recent-view-info :metric [{:keys [_model model_id timestamp model_object]}]
-  (when-let [metric (and
-                     (mi/can-read? model_object)
-                     (ellide-archived model_object))]
-    {:id model_id
-     :name (:name metric)
-     :description (:description metric)
-     :display (some-> metric :display name)
-     :model :metric
-     :can_write (mi/can-write? metric)
-     :timestamp (str timestamp)
-     :moderated_status (:moderated-status metric)
-     :parent_collection (if (:collection-id metric)
-                          {:id (:collection-id metric)
-                           :name (:collection-name metric)
-                           :authority_level (:collection-authority-level metric)}
-                          (root-coll))}))
-
-;; == Recent Dashboards ==
->>>>>>> fb4b8ca2
+;; ================== Recent Dashboards ==================
 
 (defn- dashboard-recents
   "Query to select recent dashboard data"
