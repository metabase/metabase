--- conflicted
+++ resolved
@@ -1,8 +1,5 @@
 # Running Metabase on Docker
 
-<<<<<<< HEAD
-Docker simplifies many aspects of running Metabase, but there are some pitfalls to keep in mind. If you have trouble with Metabase under Docker, try going through the troubleshooting process below, then look below for details about the specific issue you've found.
-=======
 <div class='doc-toc' markdown=1>
 - [Metabase container exits without starting the server](#container-exits-without-starting-server)
 - [Metabase container is running but the server is not](#container-running-but-server-is-not)
@@ -12,7 +9,6 @@
 - [The internal port isn't being remapped correctly](#internal-port-not-remapped-correctly)
 - [Metabase can't write or read to/from a file or directory](#cant-write-read-file-or-dir)
 </div>
->>>>>>> 0c4f3dc7
 
 Docker simplifies many aspects of running Metabase, but there are some pitfalls to keep in mind. If you have trouble with Metabase under Docker, try going through the troubleshooting process below, then look below for details about the specific issue you've found.
 
@@ -29,32 +25,12 @@
 docker exec -ti CONTAINER_NAME bash
 ```
 
-<<<<<<< HEAD
-**How to detect this:** Run `docker ps` to see if the Metabase container is currently running. If it is, move on to the next step.
-=======
 And to get the logs for the Metabase container:
->>>>>>> 0c4f3dc7
 
 ```
 docker logs -f CONTAINER_NAME
 ```
 
-<<<<<<< HEAD
-```
-docker ps -a | grep metabase/metabase
-```
-
-Look for the container that exited most recently and make a note of the container ID. Look at that container's logs with:
-
-```
-Docker logs CONTAINER_ID
-```
-
-### Metabase container is running but the server is not
-
-**How to detect this:** Run `docker ps` to make sure the container is running. The server should be logging to the Docker container logs. Check this by running:
-
-=======
 <h2 id="container-exits-without-starting-server">Metabase container exits without starting the server</h2>
 
 **How to detect this:** Run `docker ps` to see if the Metabase container is currently running. If it is, move on to the next step.
@@ -75,7 +51,6 @@
 
 **How to detect this:** Run `docker ps` to make sure the container is running. The server should be logging to the Docker container logs. Check this by running:
 
->>>>>>> 0c4f3dc7
 ```
 docker logs CONTAINER_NAME
 ```
@@ -130,11 +105,7 @@
 docker inspect some-postgres -f '{% raw %}{{ .Config.Env }}{% endraw %}'
 ```
 
-<<<<<<< HEAD
-### The Metabase server isn't able to connect to a MySQL or PostgreSQL database
-=======
 <h2 id="metabase-cant-connect-to-mysql-or-postgresql">The Metabase server isn't able to connect to a MySQL or PostgreSQL database</h2>
->>>>>>> 0c4f3dc7
 
 **How to detect this:** The logs for the Docker container return an error message after the "Verifying Database Connection" line.
 
@@ -145,7 +116,6 @@
 ```
 docker run --name postgres-client --rm -ti --entrypoint /bin/bash postgres
 ```
-<<<<<<< HEAD
 
 From within that container, try connecting to the database host using the client command in the container such as `psql`. If you are able to connect from another container on the same host, then try making that connection from within the Metabase Docker container itself:
 
@@ -160,37 +130,14 @@
 ```
 
 These steps will help you determine whether this the problem is with the network or with authentication.
-=======
-
-From within that container, try connecting to the database host using the client command in the container such as `psql`. If you are able to connect from another container on the same host, then try making that connection from within the Metabase Docker container itself:
-
-```
-docker exec -ti container-name bash
-```
->>>>>>> 0c4f3dc7
-
-You can also try to connect to the database host using the `nc` command and check if the connection can be opened:
-
-<<<<<<< HEAD
-=======
-```
-nc -v your-db-host 5432
-```
-
-These steps will help you determine whether this the problem is with the network or with authentication.
 
 <h2 id="app-db-not-being-persisted">The Metabase application database is not being persisted</h2>
 
->>>>>>> 0c4f3dc7
 **How to detect this:** This is occurring if you are getting the Setup screen every time you start the application. The most common cause is not giving the Docker container a persistent filesystem mount to put the application database in.
 
 **How to fix this:** Make sure you are giving the container a [persistent volume][persistent-volume].
 
-<<<<<<< HEAD
-### The internal port isn't being remapped correctly
-=======
 <h2 id="internal-port-not-remapped-correctly">The internal port isn't being remapped correctly</h2>
->>>>>>> 0c4f3dc7
 
 **How to detect this:** Run `docker ps` and look at the port mapping, then run `curl http://localhost:port-number-here/api/health`. This should return a JSON response that looks like:
 
@@ -200,41 +147,16 @@
 
 **How to fix this:** Make sure to include `-p 3000:3000` or similar port remapping in the `docker run` command you use to start the Metabase container image.
 
-<<<<<<< HEAD
-### Metabase can't write or read to/from a file or directory
-
-**How to detect this:** A message in the logs will clearly indicate an IOError or "Permission denied" from Java, or errors from SQLite containing `org.sqlite.core.NativeDB._open_utf8`.
-
-=======
 <h2 id="cant-write-read-file-or-dir">Metabase can't write or read to/from a file or directory</h2>
 
 **How to detect this:** A message in the logs will clearly indicate an IOError or "Permission denied" from Java, or errors from SQLite containing `org.sqlite.core.NativeDB._open_utf8`.
 
->>>>>>> 0c4f3dc7
 **How to fix this:** Ensure that the user who is running Metabase has permission to read and write to the file or directory:
 
 - If you are running Metabase as a JAR file in your local machine or server, check the user who is running the Java process.
 - If you're running Metabase from the Docker container, make sure you're using the `/metabase.db` directory.
 
 If you're running Metabase from the JAR in any Unix-like operating system, you can see which user is running Metabase by opening a terminal and typing `ps -uA | grep metabase`.
-<<<<<<< HEAD
 
-## Helpful tidbits
-
-### How to get to the shell in the Metabase container
-
-```
-docker exec -ti CONTAINER_NAME bash
-```
-
-### How to get the logs for the Metabase container
-
-```
-docker logs -f CONTAINER_NAME
-```
-
-=======
-
->>>>>>> 0c4f3dc7
 [configuring-application-database]: ../operations-guide/configuring-application-database.html
 [persistent-volume]: ../operations-guide/running-metabase-on-docker.html#mounting-a-mapped-file-storage-volume