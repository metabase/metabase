--- conflicted
+++ resolved
@@ -1,61 +1,21 @@
 import { screen, waitFor, within } from "@testing-library/react";
 
-import { useState } from "react";
 import { renderWithProviders } from "__support__/ui";
-import type { Parameter } from "metabase-types/api";
-import { createMockUser } from "metabase-types/api/mocks";
+import { createMockDashboard, createMockUser } from "metabase-types/api/mocks";
 import { createMockSettingsState } from "metabase-types/store/mocks";
 
 import type { EmbedResource } from "./EmbeddingModal/EmbeddingModalContent.types";
 import type { EmbedModalContentProps } from "./EmbedModalContent";
 import { EmbedModalContent } from "./EmbedModalContent";
 
-const TestEmbedModalContent = ({
-  resource,
-  resourceParameters,
-  getPublicUrl,
-  onUpdateEmbeddingParams,
-  onUpdateEnableEmbedding,
-}: {
-  resource: { embedding_params?: Record<string, unknown> };
-  resourceParameters: Partial<Parameter>[];
-  getPublicUrl: () => void;
-  onUpdateEmbeddingParams?: () => void;
-  onUpdateEnableEmbedding?: () => void;
-}) => {
-  const [embedType, setEmbedType] = useState(null);
-  return (
-    <EmbedModalContent
-      resource={resource}
-      resourceParameters={resourceParameters}
-      getPublicUrl={getPublicUrl}
-      onUpdateEmbeddingParams={onUpdateEmbeddingParams}
-      onUpdateEnableEmbedding={onUpdateEnableEmbedding}
-      embedType={embedType}
-      setEmbedType={setEmbedType}
-    />
-  );
-};
-
 describe("EmbedModalContent", () => {
   it("should render", () => {
-<<<<<<< HEAD
     setup();
-=======
-    renderWithConfiguredProviders(
-      <TestEmbedModalContent
-        resource={{}}
-        resourceParameters={[]}
-        getPublicUrl={jest.fn()}
-      />,
-    );
->>>>>>> d3dabc63
 
     expect(screen.getByText("Public embed")).toBeInTheDocument();
     expect(screen.getByText("Static embed")).toBeInTheDocument();
   });
 
-<<<<<<< HEAD
   it("should render unsaved parameters", () => {
     setup({
       resourceParameters: [
@@ -67,38 +27,6 @@
         },
       ],
     });
-=======
-  it("should render parameters", () => {
-    const parameters = [
-      { name: "My param", slug: "my_param", type: "category" },
-    ];
-
-    renderWithConfiguredProviders(
-      <TestEmbedModalContent
-        resource={{}}
-        resourceParameters={parameters}
-        getPublicUrl={jest.fn()}
-      />,
-    );
-
-    openEmbedModal();
-    expect(screen.getByText("My param")).toBeInTheDocument();
-    expect(screen.getByLabelText("My param")).toHaveTextContent("Disabled");
-  });
-
-  it("should render unsaved parameters", () => {
-    const parameters = [
-      { name: "My param", slug: "my_param", type: "category" },
-    ];
-
-    renderWithConfiguredProviders(
-      <TestEmbedModalContent
-        resource={{}}
-        resourceParameters={parameters}
-        getPublicUrl={jest.fn()}
-      />,
-    );
->>>>>>> d3dabc63
 
     openEmbedModal();
     expect(screen.getByText("My param")).toBeInTheDocument();
@@ -108,12 +36,11 @@
   it("should render saved parameters", () => {
     setup({
       resource: {
-        id: 1,
+        ...createMockDashboard(),
         embedding_params: {
           my_param: "locked",
         },
       },
-<<<<<<< HEAD
       resourceParameters: [
         {
           id: "my_param",
@@ -123,20 +50,6 @@
         },
       ],
     });
-=======
-    };
-    const parameters = [
-      { name: "My param", slug: "my_param", type: "category" },
-    ];
-
-    renderWithConfiguredProviders(
-      <TestEmbedModalContent
-        resource={resource}
-        resourceParameters={parameters}
-        getPublicUrl={jest.fn()}
-      />,
-    );
->>>>>>> d3dabc63
 
     openEmbedModal();
     const parametersSection = screen.getByRole("region", {
@@ -151,12 +64,11 @@
   it("should only render valid parameters", () => {
     setup({
       resource: {
-        id: 1,
+        ...createMockDashboard(),
         embedding_params: {
           old_param: "locked",
         },
       },
-<<<<<<< HEAD
       resourceParameters: [
         {
           id: "my_param",
@@ -166,20 +78,6 @@
         },
       ],
     });
-=======
-    };
-    const parameters = [
-      { name: "My param", slug: "my_param", type: "category" },
-    ];
-
-    renderWithConfiguredProviders(
-      <TestEmbedModalContent
-        resource={resource}
-        resourceParameters={parameters}
-        getPublicUrl={jest.fn()}
-      />,
-    );
->>>>>>> d3dabc63
 
     openEmbedModal();
     expect(screen.getByText("My param")).toBeInTheDocument();
@@ -189,12 +87,11 @@
   it("should update a card with only valid parameters", async () => {
     const { mocks } = setup({
       resource: {
-        id: 1,
+        ...createMockDashboard(),
         embedding_params: {
           old_param: "locked",
         },
       },
-<<<<<<< HEAD
       resourceParameters: [
         {
           id: "my_param",
@@ -204,23 +101,6 @@
         },
       ],
     });
-=======
-    };
-    const parameters = [
-      { name: "My param", slug: "my_param", type: "category" },
-    ];
-    const onUpdateEmbeddingParams = jest.fn();
-
-    renderWithConfiguredProviders(
-      <TestEmbedModalContent
-        resource={resource}
-        resourceParameters={parameters}
-        onUpdateEmbeddingParams={onUpdateEmbeddingParams}
-        onUpdateEnableEmbedding={jest.fn()}
-        getPublicUrl={jest.fn()}
-      />,
-    );
->>>>>>> d3dabc63
 
     openEmbedModal();
     expect(screen.getByText("My param")).toBeInTheDocument();
@@ -237,31 +117,34 @@
 });
 
 function setup({
+  embedType = null,
   resource = {} as EmbedResource,
   resourceType = "dashboard",
   resourceParameters = [],
   getPublicUrl,
 }: Partial<EmbedModalContentProps> = {}) {
   const mocks = {
+    setEmbedType: jest.fn(),
     getPublicUrl: getPublicUrl || jest.fn(_resource => "some URL"),
     onUpdateEmbeddingParams: jest.fn(),
     onUpdateEnableEmbedding: jest.fn(),
     onClose: jest.fn(),
     onCreatePublicLink: jest.fn(),
-    onDisablePublicLink: jest.fn(),
+    onDeletePublicLink: jest.fn(),
   };
 
   const view = renderWithProviders(
     <EmbedModalContent
+      embedType={embedType}
+      setEmbedType={mocks.setEmbedType}
       resource={resource}
       resourceType={resourceType}
       resourceParameters={resourceParameters}
       getPublicUrl={mocks.getPublicUrl}
       onUpdateEmbeddingParams={mocks.onUpdateEmbeddingParams}
       onUpdateEnableEmbedding={mocks.onUpdateEnableEmbedding}
-      onClose={mocks.onClose}
       onCreatePublicLink={mocks.onCreatePublicLink}
-      onDisablePublicLink={mocks.onDisablePublicLink}
+      onDeletePublicLink={mocks.onDeletePublicLink}
     />,
     {
       storeInitialState: {
