(ns ^:mb/driver-tests metabase-enterprise.workspaces.e2e-test
  (:require
   [clojure.string :as str]
   [clojure.test :refer :all]
   [metabase-enterprise.transforms.interface :as transforms.i]
   [metabase-enterprise.transforms.test-util :as transforms.tu]
   [metabase-enterprise.workspaces.common :as ws.common]
   [metabase-enterprise.workspaces.core :as workspaces]
   [metabase.driver :as driver]
   [metabase.driver.sql.query-processor :as sql.qp]
   [metabase.query-processor.preprocess :as qp.preprocess]
   ^{:clj-kondo/ignore [:deprecated-namespace]} [metabase.query-processor.store :as qp.store]
   [metabase.test :as mt]
   [metabase.util :as u]
   [toucan2.core :as t2]))

(defn- execute-workspace-transform!
  "Execute a transform within workspace isolation context. For testing purposes."
  [workspace transform opts]
  (workspaces/with-workspace-isolation workspace
    (transforms.i/execute! transform opts)))

(defn- mbql->native [query]
  (qp.store/with-metadata-provider (mt/id)
    (sql.qp/mbql->native driver/*driver* (qp.preprocess/preprocess query))))

(deftest isolation-e2e-test
<<<<<<< HEAD
  (mt/test-drivers (mt/normal-drivers-with-feature :workspace :transforms/table)
    (mt/with-model-cleanup [:model/Transform :model/Workspace]
      (mt/with-temp [:model/Transform {transform-id :id} {:name   "Transform 1"
                                                          :source {:type  "query"
                                                                   :query (mt/native-query (mbql->native (mt/mbql-query orders {:limit 1})))}
                                                          :target {:type "table"
                                                                   :name (str "test_table_1_" (mt/random-name))}}]
        (let [workspace             (mt/with-current-user (mt/user->id :crowberto)
                                      (ws.common/create-workspace! (mt/user->id :crowberto)
                                                                   {:name        (mt/random-name)
                                                                    :database_id (mt/id)
                                                                    :upstream    {:transforms [transform-id]}}))
              isolated-transform-id (t2/select-one-fn :downstream_id :model/WorkspaceMappingTransform :workspace_id (:id workspace))
              isolated-transform    (t2/select-one :model/Transform isolated-transform-id)
              executed-transform    (execute-workspace-transform! workspace isolated-transform {:run-method :manual})
              output-table          (-> executed-transform :object :output-table)]
          (testing "execute the transform with the original query is fine and the output is in an isolated schema"
            (transforms.tu/wait-for-table (name output-table) 1000)
            (is (str/starts-with? (namespace output-table) "mb__isolation"))
            (is (= 1 (count (transforms.tu/table-rows (name output-table))))))

          (testing "changing the query without granting access will fail"
            (t2/update! :model/Transform isolated-transform-id {:source {:type  "query"
                                                                         ;; TODO we should use native query here
                                                                         :query (mt/mbql-query venues {:limit 1})}})
            (is (thrown-with-msg?
                 Exception
                 ;; PostgreSQL: "ERROR: permission denied for table..."
                 ;; BigQuery: "User does not have permission to query table..."
                 #"(?i)permission denied for table|does not have permission to query table"
                 (execute-workspace-transform! workspace (t2/select-one :model/Transform isolated-transform-id) {:run-method :manual})))))))
    #_(transforms.tu/with-transform-cleanup! [output-table-name (str "test_table_1_" (mt/random-name))])))
=======
  (mt/test-drivers (mt/normal-drivers-with-feature :workspace)
    (transforms.tu/with-transform-cleanup! [output-table-name (str "test_table_1_" (mt/random-name))]
      (mt/with-model-cleanup [:model/Transform :model/Workspace]
        (mt/with-temp [:model/Transform {transform-id :id} {:name   "Transform 1"
                                                            :source {:type  "query"
                                                                     :query (mt/native-query (mbql->native (mt/mbql-query orders {:limit 1})))}
                                                            :target {:type "table"
                                                                     :name output-table-name
                                                                     :database (mt/id)
                                                                     :schema (t2/select-one-fn :schema :model/Table (mt/id :orders))}}]
          (let [workspace          (mt/with-current-user (mt/user->id :crowberto)
                                     (ws.common/create-workspace! (mt/user->id :crowberto)
                                                                  {:name        (mt/random-name)
                                                                   :database_id (mt/id)
                                                                   :upstream    {:transforms [transform-id]}}))
                workspace          (u/poll {:thunk      #(t2/select-one :model/Workspace (:id workspace))
                                            :done?      #(= :ready (:status %))
                                            :timeout-ms 5000})
                isolated-transform (t2/select-one :model/Transform :workspace_id (:id workspace))
                executed-transform (execute-workspace-transform! workspace isolated-transform {:run-method :manual})
                output-table       (-> executed-transform :object :output-table)]
            (testing "execute the transform with the original query is fine and the output is in an isolated schema"
              (u/poll {:thunk     #(t2/select-one :model/Table :name (name output-table))
                       :done?      some?
                       :timeout-ms 1000})
              (transforms.tu/wait-for-table (name output-table) 1000)
              (is (str/starts-with? (namespace output-table) "mb__isolation"))
              (is (= 1 (count (transforms.tu/table-rows (name output-table))))))

            (testing "changing the query without granting access will fail"
              (t2/update! :model/Transform (:id isolated-transform) {:source {:type  "query"
                                                                              :query (mt/native-query (mbql->native (mt/mbql-query venues {:limit 1})))}})
              (is (thrown-with-msg?
                   Exception
                   #"ERROR: permission denied for table.*"
                   (execute-workspace-transform! workspace (t2/select-one :model/Transform (:id isolated-transform)) {:run-method :manual}))))))))))
>>>>>>> 5258f030
<|MERGE_RESOLUTION|>--- conflicted
+++ resolved
@@ -25,40 +25,6 @@
     (sql.qp/mbql->native driver/*driver* (qp.preprocess/preprocess query))))
 
 (deftest isolation-e2e-test
-<<<<<<< HEAD
-  (mt/test-drivers (mt/normal-drivers-with-feature :workspace :transforms/table)
-    (mt/with-model-cleanup [:model/Transform :model/Workspace]
-      (mt/with-temp [:model/Transform {transform-id :id} {:name   "Transform 1"
-                                                          :source {:type  "query"
-                                                                   :query (mt/native-query (mbql->native (mt/mbql-query orders {:limit 1})))}
-                                                          :target {:type "table"
-                                                                   :name (str "test_table_1_" (mt/random-name))}}]
-        (let [workspace             (mt/with-current-user (mt/user->id :crowberto)
-                                      (ws.common/create-workspace! (mt/user->id :crowberto)
-                                                                   {:name        (mt/random-name)
-                                                                    :database_id (mt/id)
-                                                                    :upstream    {:transforms [transform-id]}}))
-              isolated-transform-id (t2/select-one-fn :downstream_id :model/WorkspaceMappingTransform :workspace_id (:id workspace))
-              isolated-transform    (t2/select-one :model/Transform isolated-transform-id)
-              executed-transform    (execute-workspace-transform! workspace isolated-transform {:run-method :manual})
-              output-table          (-> executed-transform :object :output-table)]
-          (testing "execute the transform with the original query is fine and the output is in an isolated schema"
-            (transforms.tu/wait-for-table (name output-table) 1000)
-            (is (str/starts-with? (namespace output-table) "mb__isolation"))
-            (is (= 1 (count (transforms.tu/table-rows (name output-table))))))
-
-          (testing "changing the query without granting access will fail"
-            (t2/update! :model/Transform isolated-transform-id {:source {:type  "query"
-                                                                         ;; TODO we should use native query here
-                                                                         :query (mt/mbql-query venues {:limit 1})}})
-            (is (thrown-with-msg?
-                 Exception
-                 ;; PostgreSQL: "ERROR: permission denied for table..."
-                 ;; BigQuery: "User does not have permission to query table..."
-                 #"(?i)permission denied for table|does not have permission to query table"
-                 (execute-workspace-transform! workspace (t2/select-one :model/Transform isolated-transform-id) {:run-method :manual})))))))
-    #_(transforms.tu/with-transform-cleanup! [output-table-name (str "test_table_1_" (mt/random-name))])))
-=======
   (mt/test-drivers (mt/normal-drivers-with-feature :workspace)
     (transforms.tu/with-transform-cleanup! [output-table-name (str "test_table_1_" (mt/random-name))]
       (mt/with-model-cleanup [:model/Transform :model/Workspace]
@@ -94,5 +60,4 @@
               (is (thrown-with-msg?
                    Exception
                    #"ERROR: permission denied for table.*"
-                   (execute-workspace-transform! workspace (t2/select-one :model/Transform (:id isolated-transform)) {:run-method :manual}))))))))))
->>>>>>> 5258f030
+                   (execute-workspace-transform! workspace (t2/select-one :model/Transform (:id isolated-transform)) {:run-method :manual}))))))))))