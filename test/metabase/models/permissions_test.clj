(ns metabase.models.permissions-test
  (:require
   [clojure.test :refer :all]
   [malli.generator :as mg]
   [metabase.models.collection :as collection :refer [Collection]]
   [metabase.models.database :refer [Database]]
   [metabase.models.permissions :as perms :refer [Permissions]]
   [metabase.models.permissions-group
    :as perms-group
    :refer [PermissionsGroup]]
   [metabase.models.table :refer [Table]]
   [metabase.models.user :as user]
   [metabase.test :as mt]
   [metabase.test.fixtures :as fixtures]
   [metabase.util :as u]
   [toucan2.core :as t2]
   [toucan2.tools.with-temp :as t2.with-temp]))

(set! *warn-on-reflection* true)

(comment mg/keep-me)

(use-fixtures :once (fixtures/initialize :test-users-personal-collections))

;;; ----------------------------------------------- valid-path? -----------------------------------------------

(def ^:private valid-paths
  ["/db/1/"
   "/db/1/native/"
   "/db/1/schema/"
   "/db/1/schema/public/"
   "/db/1/schema/PUBLIC/"
   "/db/1/schema//"
   "/db/1/schema/1234/"
   "/db/1/schema/public/table/1/"
   "/db/1/schema/PUBLIC/table/1/"
   "/db/1/schema//table/1/"
   "/db/1/schema/public/table/1/"
   "/db/1/schema/PUBLIC/table/1/"
   "/db/1/schema//table/1/"
   "/db/1/schema/1234/table/1/"
   "/db/1/schema/PUBLIC/table/1/query/"
   "/db/1/schema/PUBLIC/table/1/query/segmented/"
   ;; block permissions
   "/block/db/1/"
   "/block/db/1000/"
   ;; download permissions
   "/download/db/1/"
   "/download/limited/db/1/"
   "/download/db/1/native/"
   "/download/limited/db/1/native/"
   "/download/db/1/schema/PUBLIC/"
   "/download/limited/db/1/schema/PUBLIC/"
   "/download/db/1/schema/PUBLIC/table/1/"
   "/download/limited/db/1/schema/PUBLIC/table/1/"
   ;; data model permissions
   "/data-model/db/1/"
   "/data-model/db/1/schema/PUBLIC/"
   "/data-model/db/1/schema/PUBLIC/table/1/"
   ;; db details permissions
   "/details/db/1/"
   ;; execution permissions
   "/execute/"
   ;; full admin (everything) root permissions
   "/"])

(def ^:private valid-paths-with-slashes
  [;; COMPANY-NET\ should get escaped to COMPANY-NET\\
   "/db/16/schema/COMPANY-NET\\\\john.doe/"
   ;; COMPANY-NET/ should get escaped to COMPANY-NET\/
   "/db/16/schema/COMPANY-NET\\/john.doe/"
   ;; my\schema should get escaped to my\\schema
   "/db/1/schema/my\\\\schema/table/1/"
   ;; my\\schema should get escaped to my\\\\schema
   "/db/1/schema/my\\\\\\\\schema/table/1/"
   ;; my/schema should get escaped to my\/schema
   "/db/1/schema/my\\/schema/table/1/"])

(deftest ^:parallel valid-path-test
  (testing "valid paths"
    (doseq [path valid-paths]
      (testing (pr-str path)
        (is (= true
               (perms/valid-path? path)))))

    (testing "\nWe should allow slashes in permissions paths? (#8693, #13263)\n"
      (doseq [path valid-paths-with-slashes]
        (testing (pr-str path)
          (is (= true
                 (perms/valid-path? path)))))))

  (testing "invalid paths"
    (doseq [[reason paths]
            {"Native READ permissions are DEPRECATED as of v0.30 so they should no longer be treated as valid"
             ["/db/1/native/read/"]

             "missing trailing slashes"
             ["/db/1"
              "/db/1/native"
              "/db/1/schema"
              "/db/1/schema/public"
              "/db/1/schema/PUBLIC"
              "/db/1/schema"
              "/db/1/schema/public/db/1"
              "/db/1/schema/PUBLIC/db/1"
              "/db/1/schema//db/1"
              "/db/1/schema/public/db/1/table/2"
              "/db/1/schema/PUBLIC/db/1/table/2"
              "/db/1/schema//db/1/table/2"]

             "too many slashes"
             ["/db/1//"
              "/db/1/native//"
              "/db/1/schema/public//"
              "/db/1/schema/PUBLIC//"
              "/db/1/schema///"
              "/db/1/schema/public/db/1//"
              "/db/1/schema/PUBLIC/db/1//"
              "/db/1/schema//db/1//"
              "/db/1/schema/public/db/1/table/2//"
              "/db/1/schema/PUBLIC/db/1/table/2//"
              "/db/1/schema//db/1/table/2//"]

             "not referencing a specific object. These might be valid permissions paths but not valid paths to objects"
             ["/db/"
              "/db/1/schema/public/db/"
              "/db/1/schema/public/db/1/table/"]

             "duplicate path components"
             ["/db/db/1/"
              "/db/1/native/native/"
              "/db/1/schema/schema/public/"
              "/db/1/schema/public/public/"
              "/db/1/schema/public/db/1/table/table/"
              "/db/1/schema/public/db/1/table/table/2/"]

             "missing beginning slash"
             ["db/1/"
              "db/1/native/"
              "db/1/schema/public/"
              "db/1/schema/PUBLIC/"
              "db/1/schema//"
              "db/1/schema/public/db/1/"
              "db/1/schema/PUBLIC/db/1/"
              "db/1/schema//db/1/"
              "db/1/schema/public/db/1/table/2/"
              "db/1/schema/PUBLIC/db/1/table/2/"
              "db/1/schema//db/1/table/2/"]

             "non-numeric IDs"
             ["/db/toucans/"
              "/db/1/schema/public/table/orders/"]

             "things that aren't even strings"
             [nil
              {}
              []
              true
              false
              (keyword "/db/1/")
              1234]

             "other invalid paths"
             ["/db/1/table/"
              "/db/1/table/2/"
              "/db/1/native/schema/"
              "/db/1/native/write/"
              "/rainforest/"
              "/rainforest/toucans/"
              ""
              "//"
              "/database/1/"
              "/DB/1/"
              "/db/1/SCHEMA/"
              "/db/1/SCHEMA/PUBLIC/"
              "/db/1/schema/PUBLIC/TABLE/1/"]

             "odd number of backslashes: backslash must be escaped by another backslash" ; e.g. \ -> \\
             ["/db/1/schema/my\\schema/table/1/"
              "/db/1/schema/my\\\\\\schema/table/1/"]

             "forward slash must be escaped by a backslash" ; e.g. / -> \/
             ["/db/1/schema/my/schema/table/1/"]

             "block permissions are currently allowed for Databases only."
             ["/block/"
              "/block/db/1/schema/"
              "/block/db/1/schema/PUBLIC/"
              "/block/db/1/schema/PUBLIC/table/"
              "/block/db/1/schema/PUBLIC/table/2/"
              "/block/collection/1/"]

             "invalid download permissions"
             ["/download/"
              "/download/limited/"
              "/download/db/1/schema/PUBLIC/table/1/query/"
              "/download/db/1/schema/PUBLIC/table/1/query/segmented/"]}]

      (testing reason
        (doseq [path paths]
          (testing (str "\n" (pr-str path))
            (is (= false
                   (perms/valid-path? path)))))))))

(deftest ^:parallel valid-path-backslashes-test
  (testing "Only even numbers of backslashes should be valid (backslash must be escaped by another backslash)"
    (doseq [[_num-backslashes expected schema-name] [[0 true "PUBLIC"]
                                                     [0 true  "my_schema"]
                                                     [2 false "my\\schema"]
                                                     [4 true  "my\\\\schema"]
                                                     [6 false "my\\\\\\schema"]
                                                     [8 true  "my\\\\\\\\schema"]]]
      (doseq [path [(format "/db/1/schema/%s/table/2/" schema-name)
                    (format "/db/1/schema/%s/table/2/query/" schema-name)]]
        (testing (str "\n" (pr-str path))
          (is (= expected
                 (perms/valid-path? path))))))))

(deftest ^:parallel valid-path-format-test
  (testing "known valid paths"
    (doseq [path (concat valid-paths valid-paths-with-slashes)]
      (testing (pr-str path)
        (is (perms/valid-path-format? path)))))
  (testing "unknown paths with valid path format"
    (are [path] (perms/valid-path-format? path)
      "/asdf/"
      "/asdf/ghjk/"
      "/asdf-ghjk/"
      "/adsf//"
      "/asdf/1/ghkl/"
      "/asdf\\/ghkl/"
      "/asdf\\\\ghkl/"))
  (testing "invalid paths"
    (are [path] (not (perms/valid-path-format? path))
      ""
      "/asdf"
      "asdf/"
      "123"
      nil
      ;; these trigger Kondo warnings because the function expects a string or nil, but we should probably test behavior
      ;; anyway for cases where you're passing in a local and Kondo can't infer the type
      #_:clj-kondo/ignore {}
      #_:clj-kondo/ignore []
      #_:clj-kondo/ignore true
      #_:clj-kondo/ignore false
      #_:clj-kondo/ignore (keyword "/asdf/")
      #_:clj-kondo/ignore 1234)))


;;; -------------------------------------------------- data-perms-path ---------------------------------------------------

(deftest ^:parallel data-perms-path-test
  (testing "valid paths"
    (are [expected args] (= expected
                            (apply perms/data-perms-path args))
      "/db/1/"                       [1]
      "/db/1/schema/public/"         [1 "public"]
      "/db/1/schema/public/table/2/" [1 "public" 2]))
  (testing "invalid paths"
    (testing "invalid input should throw an exception"
      (are [args] (thrown?
                   Exception
                   (apply perms/data-perms-path args))
        []
        [1 "public" 2 3]
        [nil]
        ["sales"]
        [:sales]
        [true]
        [false]
        [{}]
        [[]]
        [:sales]
        [1 true]
        [1 false]
        [1 {}]
        [1 []]
        [1 :sales]
        [1 "public" nil]
        [1 "public" "sales"]
        [1 "public" :sales]
        [1 "public" true]
        [1 "public" false]
        [1 "public" {}]
        [1 "public" []]))))

(deftest ^:parallel data-perms-path-escape-slashes-test
  (doseq [{:keys [slash-direction schema-name expected-escaped]} [{:slash-direction  "back (#8693)"
                                                                   :schema-name      "my\\schema"
                                                                   :expected-escaped "my\\\\schema"}
                                                                  {:slash-direction  "back (multiple)"
                                                                   :schema-name      "my\\\\schema"
                                                                   :expected-escaped "my\\\\\\\\schema"}
                                                                  {:slash-direction  "forward (#12450)"
                                                                   :schema-name      "my/schema"
                                                                   :expected-escaped "my\\/schema"}
                                                                  {:slash-direction  "both"
                                                                   :schema-name      "my\\/schema"
                                                                   :expected-escaped "my\\\\\\/schema"}
                                                                  {:slash-direction  "both (multiple)"
                                                                   :schema-name      "my\\\\/schema"
                                                                   :expected-escaped "my\\\\\\\\\\/schema"}]]
    (testing (format "We should handle slashes in permissions paths\nDirection = %s\nSchema = %s\n"
                     slash-direction (pr-str schema-name))
      (testing (pr-str (list 'data-perms-path {:id 1}))
        (is (= "/db/1/"
               (perms/data-perms-path {:id 1}))))
      (testing (pr-str (list 'data-perms-path {:id 1} schema-name))
        (is (= (format "/db/1/schema/%s/" expected-escaped)
               (perms/data-perms-path {:id 1} schema-name))))
      (testing (pr-str (list 'data-perms-path {:id 1} schema-name {:id 2}))
        (is (= (format "/db/1/schema/%s/table/2/" expected-escaped)
               (perms/data-perms-path {:id 1} schema-name {:id 2})))))))


;;; ---------------------------------- Generating permissions paths for Collections ----------------------------------

(deftest ^:parallel collection-path-test
  (doseq [[perms-type f-symb] {:read      'collection-read-path
                               :readwrite 'collection-readwrite-path}
          :let                [f (ns-resolve 'metabase.models.permissions f-symb)]]
    (doseq [[input expected]
            {1                                                        {:read      "/collection/1/read/"
                                                                       :readwrite "/collection/1/"}
             {:id 1}                                                  {:read      "/collection/1/read/"
                                                                       :readwrite "/collection/1/"}
             collection/root-collection                               {:read      "/collection/root/read/"
                                                                       :readwrite "/collection/root/"}
             (assoc collection/root-collection :namespace "snippets") {:read      "/collection/namespace/snippets/root/read/"
                                                                       :readwrite "/collection/namespace/snippets/root/"}
             (assoc collection/root-collection :namespace "a/b")      {:read      "/collection/namespace/a\\/b/root/read/"
                                                                       :readwrite "/collection/namespace/a\\/b/root/"}
             (assoc collection/root-collection :namespace :a/b)       {:read      "/collection/namespace/a\\/b/root/read/"
                                                                       :readwrite "/collection/namespace/a\\/b/root/"}}
            :let [expected (get expected perms-type)]]
      (testing (pr-str (list f-symb input))
        (is (= expected
               (f input)))))
    (doseq [input [{} nil "1"]]
      (testing (pr-str (list f-symb input))
        (is (thrown?
             Exception
             (f input)))))))

(deftest ^:parallel is-permissions-for-object?-test
  (are [perms-path] (perms/is-permissions-for-object? perms-path "/db/1/schema/PUBLIC/table/1/")
    "/"
    "/db/"
    "/db/1/"
    "/db/1/schema/"
    "/db/1/schema/PUBLIC/"
    "/db/1/schema/PUBLIC/table/1/")
  (are [perms-path] (not (perms/is-permissions-for-object? perms-path "/db/1/schema/PUBLIC/table/1/"))
    "/db/2/"
    "/db/2/native/"
    "/db/1/schema/public/"
    "/db/1/schema/private/"
    "/db/1/schema/PUBLIC/table/2/"))

(deftest ^:parallel is-partial-permissions-for-object?-test
  (are [perms-path] (perms/is-partial-permissions-for-object? perms-path "/db/1/")
    "/"
    "/db/"
    "/db/1/"
    "/db/1/schema/"
    "/db/1/schema/PUBLIC/"
    "/db/1/schema/PUBLIC/table/"
    "/db/1/schema/PUBLIC/table/1/"
    "/db/1/schema/PUBLIC/table/1/field/"
    "/db/1/schema/PUBLIC/table/1/field/2/")
  (are [perms-path] (not (perms/is-partial-permissions-for-object? perms-path "/db/1/"))
    "/db/2/"
    "/db/2/native/"))

;;; This originally lived in [[metabase.models.permissions]] but it is only used in tests these days so I moved it here.
(defn is-permissions-set?
  "Is `permissions-set` a valid set of permissions object paths?"
  ^Boolean [permissions-set]
  (and (set? permissions-set)
       (every? (fn [path]
                 (or (= path "/")
                     (perms/valid-path? path)))
               permissions-set)))

(deftest ^:parallel is-permissions-set?-test
  (testing "valid permissions sets"
    (are [perms-set] (is-permissions-set? perms-set)
      #{}
      #{"/"}
      #{"/db/1/"}
      #{"/db/1/"}
      #{"/db/1/schema/"}
      #{"/db/1/schema/public/"}
      #{"/db/1/schema/public/table/1/"}
      #{"/" "/db/2/"}
      #{"/db/1/" "/db/2/schema/"}
      #{"/db/1/schema/" "/db/2/schema/public/"}
      #{"/db/1/schema/public/" "/db/2/schema/public/table/3/"}
      #{"/db/1/schema/public/table/2/" "/db/3/schema/public/table/4/"}))
  (testing "invalid permissions sets"
    (testing "things that aren't sets"
      (are [perms-set] (not (is-permissions-set? perms-set))
        nil {} [] true false "" 1234 :wow))
    (testing "things that contain invalid paths"
      (are [perms-set] (not (is-permissions-set? perms-set))
        #{"/" "/toucans/"}
        #{"/db/1/" "//"}
        #{"/db/1/" "/db/1/table/2/"}
        #{"/db/1/native/schema/"}
        #{"/db/1/schema/public/" "/parroty/"}
        #{"/db/1/schema/public/table/1/" "/ocean/"}))))

(deftest ^:parallel set-has-full-permissions?-test
  (are [perms path] (perms/set-has-full-permissions? perms path)
    #{"/"}                                                     "/db/1/schema/public/table/2/"
    #{"/db/3/" "/db/1/"}                                       "/db/1/schema/public/table/2/"
    #{"/db/3/" "/db/1/"}                                       "/db/1/schema/public/table/2/"
    #{"/db/1/schema/public/" "/db/3/schema//"}                 "/db/1/schema/public/table/2/"
    #{"/db/3/schema//table/4/" "/db/1/schema/public/table/2/"} "/db/1/schema/public/table/2/"
    #{"/db/1/native/"}                                         "/db/1/native/")
  (are [perms path] (not (perms/set-has-full-permissions? perms path))
    #{}                                              "/db/1/schema/public/table/2/"
    #{"/db/1/native/"}                               "/db/1/"
    #{"/db/1/schema/public/"}                        "/db/1/schema/"
    #{"/db/1/schema/public/table/1/"}                "/db/1/schema/public/"
    #{"/db/2/"}                                      "/db/1/schema/public/table/2/"
    #{"/db/3/" "/db/2/"}                             "/db/1/schema/public/table/2/"
    #{"/db/3/schema/public/" "/db/2/schema/public/"} "/db/1/schema/public/table/2/"))

(deftest set-has-partial-permissions?-test
  (doseq [[expected inputs]
          {true
           [[#{"/"}                                                     "/db/1/schema/public/table/2/"]
            [#{"/db/3/" "/db/1/"}                                       "/db/1/schema/public/table/2/"]
            [#{"/db/3/" "/db/1/"}                                       "/db/1/schema/public/table/2/"]
            [#{"/db/1/schema/public/" "/db/3/schema//"}                 "/db/1/schema/public/table/2/"]
            [#{"/db/3/schema//table/4/" "/db/1/schema/public/table/2/"} "/db/1/schema/public/table/2/"]
            [#{"/db/1/schema/public/"}                                  "/db/1/"]
            [#{"/db/1/schema/"}                                         "/db/1/"]
            [#{"/db/1/schema/public/"}                                  "/db/1/"]
            [#{"/db/1/schema/public/table/1/"}                          "/db/1/"]
            [#{"/db/1/schema/public/"}                                  "/db/1/schema/"]
            [#{"/db/1/schema/public/table/1/"}                          "/db/1/schema/"]
            [#{"/db/1/schema/public/table/1/"}                          "/db/1/schema/public/"]
            [#{"/db/3/schema//table/4/" "/db/1/schema/public/table/2/"} "/db/1/"]]

           false
           [[#{}                                              "/db/1/schema/public/table/2/"]
            [#{"/db/1/schema/"}                               "/db/1/native/"]
            [#{"/db/1/native/"}                               "/db/1/schema/"]
            [#{"/db/2/"}                                      "/db/1/schema/public/table/2/"]
            [#{"/db/3/" "/db/2/"}                             "/db/1/schema/public/table/2/"]
            [#{"/db/3/schema/public/" "/db/2/schema/public/"} "/db/1/schema/public/table/2/"]]}

          [perms path] inputs]
    (testing (pr-str (list 'set-has-partial-permissions? perms path))
      (is (= expected
             (perms/set-has-partial-permissions? perms path))))))

(deftest ^:parallel set-has-application-permission-of-type?-test
  (are [perms perms-type] (perms/set-has-application-permission-of-type? perms perms-type)
    #{"/"}                          :subscription
    #{"/"}                          :monitoring
    #{"/"}                          :setting
    #{"/application/subscription/"} :subscription
    #{"/application/monitoring/"}   :monitoring
    #{"/application/setting/"}      :setting)
  (are [perms perms-type] (not (perms/set-has-application-permission-of-type? perms perms-type))
    #{"/application/subscription/"} :monitoring
    #{"/application/subscription/"} :setting
    #{"/application/monitoring/"}   :subscription))

(deftest ^:parallel set-has-full-permissions-for-set?-test
  (are [perms paths] (perms/set-has-full-permissions-for-set? perms paths)
    #{"/"}                                                     #{"/db/3/schema//table/4/" "/db/1/schema/public/table/2/"}
    #{"/db/3/" "/db/1/"}                                       #{"/db/3/schema//table/4/" "/db/1/schema/public/table/2/"}
    #{"/db/3/" "/db/1/"}                                       #{"/db/3/schema//table/4/" "/db/1/schema/public/table/2/"}
    #{"/db/1/schema/public/" "/db/3/schema//"}                 #{"/db/3/schema//table/4/" "/db/1/schema/public/table/2/"}
    #{"/db/3/schema//table/4/" "/db/1/schema/public/table/2/"} #{"/db/3/schema//table/4/" "/db/1/schema/public/table/2/"})
  (are [perms paths] (not (perms/set-has-full-permissions-for-set? perms paths))
    #{}                                                        #{"/db/3/schema//table/4/" "/db/1/schema/public/table/2/"}
    #{"/db/2/"}                                                #{"/db/3/schema//table/4/" "/db/1/schema/public/table/2/"}
    #{"/db/2/" "/db/1/"}                                       #{"/db/3/schema//table/4/" "/db/1/schema/public/table/2/"}
    #{"/db/3/schema/public/" "/db/1/schema/public/"}           #{"/db/3/schema//table/4/" "/db/1/schema/public/table/2/"}
    #{"/db/3/schema//table/5/" "/db/1/schema/public/table/2/"} #{"/db/3/schema//table/4/" "/db/1/schema/public/table/2/"}))

(deftest ^:parallel set-has-partial-permissions-for-set?-test
  (are [perms paths] (perms/set-has-partial-permissions-for-set? perms paths)
    #{"/"}                                                      #{"/db/1/schema/public/table/2/" "/db/2/"}
    #{"/db/1/schema/public/table/2/" "/db/3/schema/public/"}    #{"/db/1/" "/db/3/"}
    #{"/db/1/schema/public/table/2/" "/db/3/"}                  #{"/db/1/"}
    #{"/db/1/schema/public/" "/db/3/schema//"}                  #{"/db/1/" "/db/3/"}
    #{"/db/1/schema/public/table/2/" "/db/3/schema//table/4/"}  #{"/db/1/"}
    #{"/db/1/schema/public/"}                                   #{"/db/1/"}
    #{"/db/1/schema/"}                                          #{"/db/1/"}
    #{"/db/1/schema/public/"}                                   #{"/db/1/"}
    #{"/db/1/schema/public/"}                                   #{"/db/1/" "/db/1/schema/"}
    #{"/db/1/schema/public/"}                                   #{"/db/1/" "/db/1/schema/public/"}
    #{"/db/1/schema/public/table/1/"}                           #{"/db/1/" "/db/1/schema/public/table/1/"}
    #{"/db/1/native/"}                                          #{"/db/1/native/"}
    #{"/db/1/schema/public/"}                                   #{"/db/1/schema/"}
    #{"/db/1/schema/public/table/1/"}                           #{"/db/1/schema/"}
    #{"/db/1/schema/public/table/1/"}                           #{"/db/1/schema/public/"}
    #{"/db/1/schema/public/table/2/" "/db/3/schema//table/4/"}  #{"/db/1/"})
  (are [perms paths] (not (perms/set-has-partial-permissions-for-set? perms paths))
    #{}                                                        #{"/db/1/schema/public/table/2/"}
    #{"/db/1/schema/"}                                         #{"/db/1/native/"}
    #{"/db/1/native/"}                                         #{"/db/1/schema/"}
    #{"/db/2/"}                                                #{"/db/1/schema/public/table/2/"}
    #{"/db/2/" "/db/3/"}                                       #{"/db/1/schema/public/table/2/"}
    #{"/db/2/schema/public/" "/db/3/schema/public/"}           #{"/db/1/schema/public/table/2/"}
    #{"/db/1/schema/public/table/2/" "/db/3/schema/public/"}   #{"/db/1/" "/db/3/" "/db/9/"}
    #{"/db/1/schema/public/table/2/" "/db/3/"}                 #{"/db/1/" "/db/9/"}
    #{"/db/1/schema/public/" "/db/3/schema//"}                 #{"/db/1/" "/db/3/" "/db/9/"}
    #{"/db/1/schema/public/table/2/" "/db/3/schema//table/4/"} #{"/db/1/" "/db/9/"}
    #{"/db/1/schema/public/"}                                  #{"/db/1/" "/db/9/"}
    #{"/db/1/schema/"}                                         #{"/db/1/" "/db/9/"}
    #{"/db/1/schema/public/"}                                  #{"/db/1/" "/db/9/"}
    #{"/db/1/schema/public/"}                                  #{"/db/1/" "/db/1/schema/" "/db/9/"}
    #{"/db/1/schema/public/"}                                  #{"/db/1/" "/db/1/schema/public/" "/db/9/"}
    #{"/db/1/schema/public/table/1/"}                          #{"/db/1/" "/db/1/schema/public/table/1/" "/db/9/"}
    #{"/db/1/native/"}                                         #{"/db/1/native/" "/db/9/"}
    #{"/db/1/schema/public/"}                                  #{"/db/1/schema/" "/db/9/"}
    #{"/db/1/schema/public/table/1/"}                          #{"/db/1/schema/" "/db/9/"}
    #{"/db/1/schema/public/table/1/"}                          #{"/db/1/schema/public/" "/db/9/"}
    #{"/db/1/schema/public/table/2/" "/db/3/schema//table/4/"} #{"/db/1/" "/db/9/"}))

(deftest ^:parallel set-has-any-native-query-permissions?-test
  (are [perms] (perms/set-has-any-native-query-permissions? perms)
    #{"/"}
    #{"/db/1/"}
    #{"/db/1/native/"}
    #{"/db/1/" "/db/2/schema/PUBLIC/table/1/"}
    #{"/db/1/native/" "/db/2/schema/PUBLIC/table/1/"})
  (are [perms] (not (perms/set-has-any-native-query-permissions? perms))
    #{}
    #{"/db/1"}
    #{"/db/1/native"}
    #{"/db/1/schema/"}
    #{"/db/1/schema/PUBLIC/table/1/"}))

(deftest ^:parallel perms-objects-set-for-parent-collection-test
  (are [input expected] (= expected
                           (apply perms/perms-objects-set-for-parent-collection input))
    [{:collection_id 1337} :read]  #{"/collection/1337/read/"}
    [{:collection_id 1337} :write] #{"/collection/1337/"}
    [{:collection_id nil} :read]   #{"/collection/root/read/"}
    [{:collection_id nil} :write]  #{"/collection/root/"})

  (testing "invalid input"
    (doseq [[reason inputs] {"map must have `:collection_id` key"
                             [[{} :read]]

                             "must be a map"
                             [[100 :read]
                              [nil :read]]

                             "read-or-write must be `:read` or `:write`"
                             [[{:collection_id nil} :readwrite]]}
            input inputs]
      (testing reason
        (testing (pr-str (cons 'perms-objects-set-for-parent-collection input))
          (is (thrown?
               Exception
               (apply perms/perms-objects-set-for-parent-collection input))))))))


;;; +----------------------------------------------------------------------------------------------------------------+
;;; |                                            Permissions Graph Tests                                             |
;;; +----------------------------------------------------------------------------------------------------------------+

(defn- test-data-graph [group]
  (get-in (perms/data-perms-graph) [:groups (u/the-id group) (mt/id) :data :schemas "PUBLIC"]))

(deftest graph-set-partial-permissions-for-table-test
  (testing "Test that setting partial permissions for a table retains permissions for other tables -- #3888"
    (t2.with-temp/with-temp [PermissionsGroup group]
      (testing "before"
        ;; first, graph permissions only for VENUES
        (perms/grant-permissions! group (perms/data-perms-path (mt/id) "PUBLIC" (mt/id :venues)))
        (is (= {(mt/id :venues) :all}
               (test-data-graph group))))
      (testing "after"
        ;; next, grant permissions via `update-graph!` for CATEGORIES as well. Make sure permissions for VENUES are
        ;; retained (#3888)
        (perms/update-data-perms-graph! [(u/the-id group) (mt/id) :data :schemas "PUBLIC" (mt/id :categories)] :all)
        (is (= {(mt/id :categories) :all, (mt/id :venues) :all}
               (test-data-graph group)))))))

(deftest graph-for-tables-without-schemas-test
  (testing "Make sure that the graph functions work correctly for DBs with no schemas (#4000)"
    (t2.with-temp/with-temp [PermissionsGroup group    {}
                             Database         database {}
                             Table            table    {:db_id (u/the-id database)}]
      ;; try to grant idential permissions to the table twice
      (perms/update-data-perms-graph! [(u/the-id group) (u/the-id database) :data :schemas] {"" {(u/the-id table) :all}})
      (perms/update-data-perms-graph! [(u/the-id group) (u/the-id database) :data :schemas] {"" {(u/the-id table) :all}})
      ;; now fetch the perms that have been granted
      (is (= {"" {(u/the-id table) :all}}
             (get-in (perms/data-perms-graph) [:groups (u/the-id group) (u/the-id database) :data :schemas]))))))

(deftest broken-out-read-query-perms-in-graph-test
  (testing "Make sure we can set the new broken-out read/query perms for a Table and the graph works as we'd expect"
    (t2.with-temp/with-temp [PermissionsGroup group]
      (perms/grant-permissions! group (perms/table-read-path (t2/select-one Table :id (mt/id :venues))))
      (is (= {(mt/id :venues) {:read :all}}
             (test-data-graph group))))

    (t2.with-temp/with-temp [PermissionsGroup group]
      (perms/grant-permissions! group (perms/table-sandboxed-query-path (t2/select-one Table :id (mt/id :venues))))
      (is (= {(mt/id :venues) {:query :segmented}}
             (test-data-graph group))))

    (t2.with-temp/with-temp [PermissionsGroup group]
      (perms/update-data-perms-graph! [(u/the-id group) (mt/id) :data :schemas]
                                      {"PUBLIC"
                                       {(mt/id :venues)
                                        {:read :all, :query :segmented}}})
      (is (= {(mt/id :venues) {:read  :all
                               :query :segmented}}
             (test-data-graph group))))))

(deftest audit-db-update-test
  (testing "Throws exception when we attempt to change the audit db permission manually."
<<<<<<< HEAD
    #_:clj-kondo/ignore ;; TODO: with-temp* -> with-temp
    (mt/with-temp* [PermissionsGroup [group]
                    Database         [database]
                    Table            [table    {:db_id (u/the-id database)}]]
=======
    (mt/with-temp [PermissionsGroup group    {}
                   Database         database {}
                   Table            table    {:db_id (u/the-id database)}]
>>>>>>> 63b59d52
      (with-redefs [perms/default-audit-db-id (constantly (u/the-id database))]
        (is (thrown-with-msg?
             Exception
             #"Audit database permissions can only be changed by updating audit collection permissions."
             (perms/update-data-perms-graph! [(u/the-id group) (u/the-id database) :data :schemas] {"" {(u/the-id table) :all}})))))))

(deftest root-permissions-graph-test
  (testing "A \"/\" permission grants all dataset permissions"
    (t2.with-temp/with-temp [Database {db-id :id}]
      (let [{:keys [group_id]} (t2/select-one Permissions :object "/")]
        (is (= {db-id {:data       {:native  :write
                                    :schemas :all}
                       :download   {:native  :full
                                    :schemas :full}
                       :data-model {:schemas :all}
                       :details    :yes}}
               (-> (perms/data-perms-graph)
                   (get-in [:groups group_id])
                   (select-keys [db-id :execute]))))))))

(deftest update-graph-validate-db-perms-test
  (testing "Check that validation of DB `:schemas` and `:native` perms doesn't fail if only one of them changes"
    (t2.with-temp/with-temp [Database {db-id :id}]
      (perms/revoke-data-perms! (perms-group/all-users) db-id)
      (let [ks [:groups (u/the-id (perms-group/all-users)) db-id :data]]
        (letfn [(perms []
                  (get-in (perms/data-perms-graph) ks))
                (set-perms! [new-perms]
                  (perms/update-data-perms-graph! (assoc-in (perms/data-perms-graph) ks new-perms))
                  (perms))]
          (testing "Should initially have no perms"
            (is (= nil
                   (perms))))
          (testing "grant schema perms"
            (is (= {:schemas :all}
                   (set-perms! {:schemas :all}))))
          (testing "grant native perms"
            (is (= {:schemas :all, :native :write}
                   (set-perms! {:schemas :all, :native :write}))))
          (testing "revoke native perms"
            (is (= {:schemas :all}
                   (set-perms! {:schemas :all, :native :none}))))
          (testing "revoke schema perms"
            (is (= nil
                   (set-perms! {:schemas :none}))))
          (testing "disallow schemas :none + :native :write"
            (is (thrown-with-msg?
                 Exception
                 #"Invalid DB permissions: If you have write access for native queries, you must have data access to all schemas."
                 (set-perms! {:schemas :none, :native :write})))
            (is (= nil
                   (perms)))))))))

(deftest get-graph-should-unescape-slashes-test
  (testing "If a schema name contains slash, getting graph should unescape it"
    (testing "slash"
      (t2.with-temp/with-temp [PermissionsGroup group]
        (perms/grant-permissions! group (perms/data-perms-path (mt/id) "schema/with_slash" (mt/id :venues)))
        (is (= "schema/with_slash"
               (-> (get-in (perms/data-perms-graph) [:groups (u/the-id group) (mt/id) :data :schemas])
                   keys
                   first)))))

    (testing "back slash"
      (t2.with-temp/with-temp [PermissionsGroup group]
        (perms/grant-permissions! group (perms/data-perms-path (mt/id) "schema\\with_backslash" (mt/id :venues)))
        (is (= "schema\\with_backslash"
               (-> (get-in (perms/data-perms-graph) [:groups (u/the-id group) (mt/id) :data :schemas])
                   keys
                   first)))))))

(deftest no-op-partial-graph-updates
  (testing "Partial permission graphs with no changes to the existing graph do not error when run repeatedly (#25221)"
    (t2.with-temp/with-temp [PermissionsGroup group]
      ;; Bind *current-user* so that permission revisions are written, which was the source of the original error
      (mt/with-current-user (mt/user->id :rasta)
        (is (nil? (perms/update-data-perms-graph! {:groups {(u/the-id group) {(mt/id) {:data {:native :none :schemas :none}}}}
                                                   :revision (:revision (perms/data-perms-graph))})))
        (is (nil? (perms/update-data-perms-graph! {:groups {(u/the-id group) {(mt/id) {:data {:native :none :schemas :none}}}}
                                                   :revision (:revision (perms/data-perms-graph))})))

        (perms/grant-permissions! group (perms/data-perms-path (mt/id)))
        (is (nil? (perms/update-data-perms-graph! {:groups {(u/the-id group) {(mt/id) {:data {:native :write :schemas :all}}}}
                                                   :revision (:revision (perms/data-perms-graph))})))
        (is (nil? (perms/update-data-perms-graph! {:groups {(u/the-id group) {(mt/id) {:data {:native :write :schemas :all}}}}
                                                   :revision (:revision (perms/data-perms-graph))})))))))

;;; +----------------------------------------------------------------------------------------------------------------+
;;; |                                 Granting/Revoking Permissions Helper Functions                                 |
;;; +----------------------------------------------------------------------------------------------------------------+

(deftest revoke-db-schema-permissions-test
  (mt/with-temp [Database database {}]
    (testing "revoke-db-schema-permissions! should revoke all non-native permissions on a database"
      (is (perms/set-has-full-permissions? (user/permissions-set (mt/user->id :rasta))
                                           (perms/data-perms-path database)))
      (is (perms/set-has-full-permissions? (user/permissions-set (mt/user->id :rasta))
                                           (perms/adhoc-native-query-path database)))
      (perms/revoke-db-schema-permissions! (perms-group/all-users) database)
      (is (not (perms/set-has-full-permissions? (user/permissions-set (mt/user->id :rasta))
                                                (perms/data-perms-path database))))
      (is (perms/set-has-full-permissions? (user/permissions-set (mt/user->id :rasta))
                                           (perms/adhoc-native-query-path database))))))

(deftest revoke-permissions-helper-function-test
  (testing "Make sure if you try to use the helper function to *revoke* perms for a Personal Collection, you get an Exception"
    (is (thrown-with-msg?
         Exception
         #"You cannot edit permissions for a Personal Collection or its descendants."
         (perms/revoke-collection-permissions!
          (perms-group/all-users)
          (u/the-id (t2/select-one Collection :personal_owner_id (mt/user->id :lucky))))))

    (testing "(should apply to descendants as well)"
      (t2.with-temp/with-temp [Collection collection {:location (collection/children-location
                                                                 (collection/user->personal-collection
                                                                  (mt/user->id :lucky)))}]
        (is (thrown-with-msg?
             Exception
             #"You cannot edit permissions for a Personal Collection or its descendants."
             (perms/revoke-collection-permissions! (perms-group/all-users) collection)))))))

(deftest revoke-collection-permissions-test
  (testing "Should be able to revoke permissions for non-personal Collections"
    (t2.with-temp/with-temp [Collection {collection-id :id}]
      (perms/revoke-collection-permissions! (perms-group/all-users) collection-id)
      (testing "Collection should still exist"
        (is (some? (t2/select-one Collection :id collection-id)))))))

(deftest disallow-granting-personal-collection-perms-test
  (t2.with-temp/with-temp [Collection collection {:location (collection/children-location
                                                             (collection/user->personal-collection
                                                              (mt/user->id :lucky)))}]
    (doseq [[perms-type f] {"read"  perms/grant-collection-read-permissions!
                            "write" perms/grant-collection-readwrite-permissions!}]
      (testing (format "Should throw Exception if you use the helper function to grant %s perms for a Personal Collection"
                       perms-type)
        (is (thrown?
             Exception
             (f (perms-group/all-users)
                (u/the-id (t2/select-one Collection :personal_owner_id (mt/user->id :lucky))))))

        (testing "(should apply to descendants as well)"
          (is (thrown?
               Exception
               (f (perms-group/all-users) collection))))))))

(deftest grant-revoke-root-collection-permissions-test
  (t2.with-temp/with-temp [PermissionsGroup {group-id :id}]
    (letfn [(perms []
              (t2/select-fn-set :object Permissions {:where [:and
                                                             [:like :object "/collection/%"]
                                                             [:= :group_id group-id]]}))]
      (is (= nil
             (perms)))
      (testing "Should be able to grant Root Collection perms"
        (perms/grant-collection-read-permissions! group-id collection/root-collection)
        (is (= #{"/collection/root/read/"}
               (perms))))
      (testing "Should be able to grant non-default namespace Root Collection read perms"
        (perms/grant-collection-read-permissions! group-id (assoc collection/root-collection :namespace "currency"))
        (is (= #{"/collection/root/read/" "/collection/namespace/currency/root/read/"}
               (perms))))
      (testing "Should be able to revoke Root Collection perms (shouldn't affect other namespaces)"
        (perms/revoke-collection-permissions! group-id collection/root-collection)
        (is (= #{"/collection/namespace/currency/root/read/"}
               (perms))))
      (testing "Should be able to grant Root Collection readwrite perms"
        (perms/grant-collection-readwrite-permissions! group-id collection/root-collection)
        (is (= #{"/collection/root/" "/collection/namespace/currency/root/read/"}
               (perms))))
      (testing "Should be able to grant non-default namespace Root Collection readwrite perms"
        (perms/grant-collection-readwrite-permissions! group-id (assoc collection/root-collection :namespace "currency"))
        (is (= #{"/collection/root/" "/collection/namespace/currency/root/read/" "/collection/namespace/currency/root/"}
               (perms))))
      (testing "Should be able to revoke non-default namespace Root Collection perms (shouldn't affect default namespace)"
        (perms/revoke-collection-permissions! group-id (assoc collection/root-collection :namespace "currency"))
        (is (= #{"/collection/root/"}
               (perms)))))))

(deftest grant-revoke-application-permissions-test
  (t2.with-temp/with-temp [PermissionsGroup {group-id :id}]
    (letfn [(perms []
              (t2/select-fn-set :object Permissions
                                {:where [:and [:= :group_id group-id]
                                         [:like :object "/application/%"]]}))]
      (is (= nil (perms)))
      (doseq [[perm-type perm-path] [[:subscription "/application/subscription/"]
                                     [:monitoring "/application/monitoring/"]
                                     [:setting "/application/setting/"]]]
        (testing (format "Able to grant `%s` permission" (name perm-type))
          (perms/grant-application-permissions! group-id perm-type)
          (is (= (perms)  #{perm-path})))
        (testing (format "Able to revoke `%s` permission" (name perm-type))
          (perms/revoke-application-permissions! group-id perm-type)
          (is (not (= (perms) #{perm-path}))))))))

(deftest ^:parallel permission-classify-path
  (are [path expected] (= expected
                          (perms/classify-path path))
    "/"                                                         :admin
    "/block/db/0/"                                              :block
    "/collection/7/"                                            :collection
    "/db/3/"                                                    :data
    "/data-model/db/0/schema/\\/\\/\\/񊏱\\\\\\\\\\\\򍕦/table/4/" :data-model
    "/details/db/6/"                                            :db-conn-details
    "/download/db/7/"                                           :download
    "/execute/"                                                 :execute
    "/application/monitoring/"                                  :non-scoped
    "/query/db/0/native/"                                       :query-v2
    "/data/db/3/schema/something/table/3/"                      :data-v2))


(deftest ^:parallel data-permissions-classify-path
  (are [path] (= :data
                 (perms/classify-path path))
    "/db/3/"
    "/db/3/native/"
    "/db/3/schema/"
    "/db/3/schema//"
    "/db/3/schema/secret_base/"
    "/db/3/schema/secret_base/table/3/"
    "/db/3/schema/secret_base/table/3/read/"
    "/db/3/schema/secret_base/table/3/query/"
    "/db/3/schema/secret_base/table/3/query/segmented/"))

(deftest ^:parallel data-permissions-v2-migration-data-perm-classification-test
  (are [path expected] (= expected
                          (perms/classify-data-path path))
    "/db/3/"                                            :dk/db
    "/db/3/native/"                                     :dk/db-native
    "/db/3/schema/"                                     :dk/db-schema
    "/db/3/schema//"                                    :dk/db-schema-name
    "/db/3/schema/secret_base/"                         :dk/db-schema-name
    "/db/3/schema/secret_base/table/3/"                 :dk/db-schema-name-and-table
    "/db/3/schema/secret_base/table/3/read/"            :dk/db-schema-name-table-and-read
    "/db/3/schema/secret_base/table/3/query/"           :dk/db-schema-name-table-and-query
    "/db/3/schema/secret_base/table/3/query/segmented/" :dk/db-schema-name-table-and-segmented))

(deftest ^:parallel idempotent-move-test
  (let [;; all v1 paths:
        v1-paths ["/db/3/" "/db/3/native/" "/db/3/schema/" "/db/3/schema//" "/db/3/schema/secret_base/"
                  "/db/3/schema/secret_base/table/3/" "/db/3/schema/secret_base/table/3/read/"
                  "/db/3/schema/secret_base/table/3/query/" "/db/3/schema/secret_base/table/3/query/segmented/"]
        ;; cooresponding v2 paths:
        v2-paths ["/data/db/3/" "/query/db/3/" "/data/db/3/" "/query/db/3/" "/data/db/3/" "/query/db/3/schema/"
                  "/data/db/3/schema//" "/query/db/3/schema//" "/data/db/3/schema/secret_base/"
                  "/query/db/3/schema/secret_base/" "/data/db/3/schema/secret_base/table/3/"
                  "/query/db/3/schema/secret_base/table/3/" "/data/db/3/schema/secret_base/table/3/"
                  "/query/db/3/schema/secret_base/table/3/" "/data/db/3/schema/secret_base/table/3/"
                  "/query/db/3/schema/secret_base/table/3/"]]
    (is (= v2-paths (mapcat #'perms/->v2-path v1-paths)))
    (is (= v2-paths (mapcat #'perms/->v2-path v2-paths)))
    (let [w (partial mapcat #'perms/->v2-path)]
      (is (= v2-paths (->
                                    v1-paths
                          w w                       w w;
                          w w                       w w;
                          w w w w w w w w w w w w w w w;
                          w w w w w w w w w w w w w w w;
                          w w w                   w w w;
                          w w      w         w      w w
                          w w     w w       w w     w w
                          w w           w           w w
                          w w           w           w w
                          w w w w w w w w w w w w w w w;
                              w w w w w w w w w w w;;;;
                              w w w w w w w w w w w;;
                                  w w w w w w w;
                                      w   w;
                                      w   w
                                    w w   w w))))));


(deftest ^:parallel data-permissions-v2-migration-move-test
  (testing "move admin"
    (is (= ["/"] (#'perms/->v2-path "/"))))
  (testing "move block"
    (is (= []
           (#'perms/->v2-path "/block/db/1/"))))
  (testing "move data"
    (is (= ["/data/db/1/" "/query/db/1/"]
           (#'perms/->v2-path "/db/1/")))
    (is (= ["/data/db/1/" "/query/db/1/"]
           (#'perms/->v2-path "/db/1/native/")))
    (is (= ["/data/db/1/" "/query/db/1/schema/"]
           (#'perms/->v2-path "/db/1/schema/")))
    (is (= ["/data/db/1/schema//" "/query/db/1/schema//"]
           (#'perms/->v2-path "/db/1/schema//")))
    (is (= ["/data/db/1/schema/PUBLIC/" "/query/db/1/schema/PUBLIC/"]
           (#'perms/->v2-path "/db/1/schema/PUBLIC/")))
    (is (= ["/data/db/1/schema/PUBLIC/table/1/" "/query/db/1/schema/PUBLIC/table/1/"]
           (#'perms/->v2-path "/db/1/schema/PUBLIC/table/1/")))
    (is (= []
           (#'perms/->v2-path "/db/1/schema/PUBLIC/table/1/read/")))
    (is (= ["/data/db/1/schema/PUBLIC/table/1/" "/query/db/1/schema/PUBLIC/table/1/"]
           (#'perms/->v2-path "/db/1/schema/PUBLIC/table/1/query/")))
    (is (= ["/data/db/1/schema/PUBLIC/table/1/" "/query/db/1/schema/PUBLIC/table/1/"]
           (#'perms/->v2-path "/db/1/schema/PUBLIC/table/1/query/segmented/")))))

(defn- check-fn [fn-var & [iterations]]
  (let [iterations (or iterations 5000)]
    (if-let [result ((mg/function-checker (:schema (meta fn-var)) {::mg/=>iterations iterations}) @fn-var)]
      result
      {:pass? true :iterations iterations})))

(deftest ^:parallel quickcheck-perm-path-classification-test
  (is (:pass? (check-fn #'perms/classify-path))))

(deftest ^:parallel quickcheck-data-path-classification-test
  (is (:pass? (check-fn #'perms/classify-data-path))))

(deftest ^:parallel quickcheck-->v2-path-test
  (is (:pass? (check-fn #'perms/->v2-path))))

(deftest ^:parallel generate-graph-test
  (are [db-ids group-id->paths expected] (= expected
                                            (#'perms/generate-graph db-ids group-id->paths))
    #{2} {1 ["/db/2/"]}                            {1 {2 {:data {:native :write, :schemas :all}}}}
    #{2} {1 ["/data/db/2/"]}                       {1 {2 {:data {:native :write}}}}
    #{2} {1 ["/query/db/2/schema/"]}               {1 {2 {:query {:schemas :all, :native :none}}}}
    #{2} {1 ["/query/db/2/schema/PUBLIC/"]}        {1 {2 {:query {:schemas {"PUBLIC" :all}}}}}
    #{2} {1 ["/query/db/2/schema//"]}              {1 {2 {:query {:schemas {"" :all}}}}}
    #{2} {1 ["/db/2/schema/"]}                     {1 {2 {:data {:schemas :all}}}}
    #{2} {1 ["/query/db/2/schema/" "/data/db/2/"]} {1 {2 {:query {:schemas :all}, :data {:native :write}}}}
    #{2} {1 ["/db/2/"]}                            {1 {2 {:data {:native :write, :schemas :all}}}}))<|MERGE_RESOLUTION|>--- conflicted
+++ resolved
@@ -622,16 +622,9 @@
 
 (deftest audit-db-update-test
   (testing "Throws exception when we attempt to change the audit db permission manually."
-<<<<<<< HEAD
-    #_:clj-kondo/ignore ;; TODO: with-temp* -> with-temp
-    (mt/with-temp* [PermissionsGroup [group]
-                    Database         [database]
-                    Table            [table    {:db_id (u/the-id database)}]]
-=======
     (mt/with-temp [PermissionsGroup group    {}
                    Database         database {}
                    Table            table    {:db_id (u/the-id database)}]
->>>>>>> 63b59d52
       (with-redefs [perms/default-audit-db-id (constantly (u/the-id database))]
         (is (thrown-with-msg?
              Exception
