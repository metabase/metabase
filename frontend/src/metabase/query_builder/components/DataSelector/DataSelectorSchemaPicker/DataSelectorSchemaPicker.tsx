--- conflicted
+++ resolved
@@ -1,10 +1,5 @@
-<<<<<<< HEAD
-import React from "react";
+import { Icon } from "metabase/core/components/Icon";
 
-import { Icon } from "metabase/core/components/Icon";
-=======
-import Icon from "metabase/components/Icon";
->>>>>>> 1f7e261e
 import AccordionList from "metabase/core/components/AccordionList";
 import { SchemaId } from "metabase-types/api";
 import Schema from "metabase-lib/metadata/Schema";
