--- conflicted
+++ resolved
@@ -32,13 +32,8 @@
 }
 
 import S from "./CodeMirrorEditor.module.css";
-<<<<<<< HEAD
 import { useExtensions, useHighlightLines } from "./extensions";
-import { convertIndexToPosition, matchCardIdAtCursor } from "./util";
-=======
-import { useExtensions } from "./extensions";
 import { convertSelectionToRange, matchCardIdAtCursor } from "./util";
->>>>>>> a0fc9340
 
 export const CodeMirrorEditor = forwardRef<
   CodeMirrorEditorRef,
