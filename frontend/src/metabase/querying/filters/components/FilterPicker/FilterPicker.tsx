--- conflicted
+++ resolved
@@ -93,27 +93,12 @@
     [onSelect, onClose],
   );
 
-<<<<<<< HEAD
-=======
-  const renderExpressionEditor = () => (
-    <ExpressionWidget
-      query={query}
-      stageIndex={stageIndex}
-      clause={filter as unknown as Lib.ExpressionClause}
-      startRule="boolean"
-      header={<ExpressionWidgetHeader onBack={closeExpressionEditor} />}
-      onChangeClause={handleClauseChange}
-      onClose={closeExpressionEditor}
-    />
-  );
-
->>>>>>> 8f617a8d
   if (isEditingExpression) {
     return (
       <ExpressionWidget
         query={query}
         stageIndex={stageIndex}
-        clause={filter}
+        clause={filter as unknown as Lib.ExpressionClause}
         startRule="boolean"
         header={<ExpressionWidgetHeader onBack={closeExpressionEditor} />}
         onChangeClause={handleClauseChange}
