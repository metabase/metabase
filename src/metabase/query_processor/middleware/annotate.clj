--- conflicted
+++ resolved
@@ -130,7 +130,6 @@
 (defn- infer-expression-type
   [expression]
   (cond
-<<<<<<< HEAD
     (string? expression)
     {:base_type    :type/Text
      :special_type nil}
@@ -149,6 +148,14 @@
     {:base_type    :type/BigInteger
      :special_type :type/Number}
 
+    (mbql.u/is-clause? :case expression)
+    (->> expression
+         second
+         ;; get the first non-nil val
+         (keep second)
+         first
+         infer-expression-type)
+
     (mbql.u/datetime-arithmetics? expression)
     {:base_type    :type/DateTime
      :special_type nil}
@@ -160,23 +167,6 @@
     :else
     {:base_type    :type/Float
      :special_type :type/Number}))
-=======
-    (string? expression)                       {:base_type    :type/Text
-                                                :special_type nil}
-    (number? expression)                       {:base_type    :type/Number
-                                                :special_type nil}
-    (mbql.u/is-clause? :case expression)       (->> expression
-                                                    second
-                                                    ;; get the first non-nil val
-                                                    (keep second)
-                                                    first
-                                                    infer-expression-type)
-    (mbql.u/datetime-arithmetics? expression) {:base_type    :type/DateTime
-                                               :special_type nil}
-    ;; Either numeric literal or expression
-    :else                                     {:base_type    :type/Float
-                                               :special_type :type/Number}))
->>>>>>> e939fb4b
 
 (s/defn ^:private col-info-for-field-clause :- {:field_ref mbql.s/Field, s/Keyword s/Any}
   [{:keys [source-metadata expressions], :as inner-query} :- su/Map, clause :- mbql.s/Field]
