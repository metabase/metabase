--- conflicted
+++ resolved
@@ -79,21 +79,12 @@
   [action-data]
   (db/transaction
     (let [action-columns [:type :name :description :model_id :parameters :parameter_mappings
-<<<<<<< HEAD
-                          :visualization_settings :public_uuid :made_public_by_id]
-          action (db/insert! Action (select-keys action-data action-columns))
-          model (case (keyword (:type action))
-                  :http HTTPAction
-                  :query QueryAction
-                  :implicit ImplicitAction)]
-=======
                           :visualization_settings :creator_id :public_uuid :made_public_by_id]
           action         (db/insert! Action (select-keys action-data action-columns))
           model          (case (keyword (:type action))
                            :http HTTPAction
                            :query QueryAction
                            :implicit ImplicitAction)]
->>>>>>> a63f2f33
       (db/execute! {:insert-into model
                     :values [(-> (apply dissoc action-data action-columns)
                                  (u/update-if-exists :template json/encode)
