--- conflicted
+++ resolved
@@ -605,12 +605,8 @@
     x
     options        :- [:maybe ::visible-columns.options]]
    (let [options (merge (default-visible-columns-options) options)]
-<<<<<<< HEAD
-     (visible-columns-method query stage-number x options))))
-=======
      (lib.metadata.cache/with-cached-value query (cache-key ::visible-columns query stage-number x options)
        (visible-columns-method query stage-number x options)))))
->>>>>>> 01d9e43d
 
 (mu/defn remapped-columns :- [:maybe ::visible-columns]
   "Given a seq of columns, return metadata for any remapped columns, if the `:include-remaps?` option is set."
