--- conflicted
+++ resolved
@@ -21,15 +21,13 @@
    [metabase.util.log :as log]
    [ring.util.codec :as codec])
   (:import
-<<<<<<< HEAD
-   [java.sql Connection PreparedStatement ResultSet ResultSetMetaData Statement Types]
-   [java.time LocalDate LocalDateTime LocalTime OffsetDateTime ZonedDateTime OffsetTime]))
-=======
    [java.sql
     Connection
+    PreparedStatement
     ResultSet
     ResultSetMetaData
-    Statement]
+    Statement
+    Types]
    [java.time
     LocalDate
     LocalDateTime
@@ -37,7 +35,6 @@
     OffsetDateTime
     OffsetTime
     ZonedDateTime]))
->>>>>>> c3c2469f
 
 (set! *warn-on-reflection* true)
 
