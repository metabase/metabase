--- conflicted
+++ resolved
@@ -12,11 +12,7 @@
   []
   #{(u/the-id (perms/all-users-group))})
 
-<<<<<<< HEAD
-(defn- sync-group-memeberships*!
-=======
 (defn- sync-group-memberships*!
->>>>>>> f1d46ecf
   [user-or-id to-remove to-add]
   (when (seq to-remove)
     (log/debugf "Removing user %s from group(s) %s" (u/the-id user-or-id) to-remove)
@@ -44,10 +40,6 @@
   "Update the PermissionsGroups a User belongs to, adding or deleting membership entries as needed so that Users is
   only in `new-groups-or-ids`. Ignores special groups like `all-users`, and only optionally only touches groups with mappings set."
   ([user-or-id new-groups-or-ids]
-<<<<<<< HEAD
-   (sync-group-memberships! user-or-id new-groups-or-ids nil)
-=======
->>>>>>> f1d46ecf
    (let [current-group-ids  (t2/select-fn-set :group_id :model/PermissionsGroupMembership
                                               {:where
                                                [:and
@@ -55,11 +47,8 @@
                                                 [:not-in :group_id (excluded-group-ids)]]})
          [to-remove to-add] (data/diff current-group-ids (set/difference (set (map u/the-id new-groups-or-ids))
                                                                          (excluded-group-ids)))]
-<<<<<<< HEAD
-     (sync-group-memeberships*! user-or-id to-remove to-add)))
-=======
+
      (sync-group-memberships*! user-or-id to-remove to-add)))
->>>>>>> f1d46ecf
   ([user-or-id new-groups-or-ids mapped-groups-or-ids]
    (let [mapped-group-ids   (set (map u/the-id mapped-groups-or-ids))
          current-group-ids  (when (seq mapped-group-ids)
@@ -73,8 +62,4 @@
                                 (set/intersection mapped-group-ids)
                                 (set/difference (excluded-group-ids)))
          [to-remove to-add] (data/diff current-group-ids new-group-ids)]
-<<<<<<< HEAD
-     (sync-group-memeberships*! user-or-id to-remove to-add))))
-=======
-     (sync-group-memberships*! user-or-id to-remove to-add))))
->>>>>>> f1d46ecf
+     (sync-group-memberships*! user-or-id to-remove to-add))))