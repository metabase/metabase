---
title: "Action"
summary: |
  `/api/action/` endpoints.
---

# Action

`/api/action/` endpoints.

## `DELETE /api/action/:action-id`

### PARAMS:

*  **`action-id`**

## `GET /api/action/`

Returns cards that can be used for QueryActions.

### PARAMS:

*  **`model-id`** value must be an integer greater than zero.

## `GET /api/action/:action-id`

### PARAMS:

*  **`action-id`**

## `POST /api/action/`

Create a new action.

### PARAMS:

*  **`visualization_settings`** value may be nil, or if non-nil, value must be a map.

*  **`parameters`** value may be nil, or if non-nil, value must be an array. Each value must be a map.

*  **`description`** value may be nil, or if non-nil, value must be a string.

*  **`error_handle`** value may be nil, or if non-nil, must be a valid json-query

*  **`database_id`** value may be nil, or if non-nil, value must be an integer greater than zero.

*  **`name`** value must be a string.

*  **`response_handle`** value may be nil, or if non-nil, must be a valid json-query

*  **`template`** value may be nil, or if non-nil, value must be a map with schema: (
  body (optional) : value may be nil, or if non-nil, value must be a string.
  headers (optional) : value may be nil, or if non-nil, value must be a string.
  parameter_mappings (optional) : value may be nil, or if non-nil, value must be a map.
  parameters (optional) : value may be nil, or if non-nil, value must be an array. Each value must be a map.
  method : value must be one of: `DELETE`, `GET`, `PATCH`, `POST`, `PUT`.
  url : value must be a string.
)

*  **`type`** Unsupported action type

*  **`dataset_query`** value may be nil, or if non-nil, value must be a map.

*  **`model_id`** value must be an integer greater than zero.

*  **`kind`** value may be nil, or if non-nil, Unsupported implicit action kind

*  **`parameter_mappings`** value may be nil, or if non-nil, value must be a map.

*  **`action`**

## `PUT /api/action/:id`

### PARAMS:

<<<<<<< HEAD
*  **`id`** integer greater than 0
=======
*  **`visualization_settings`** value may be nil, or if non-nil, value must be a map.
>>>>>>> d03cc876

*  **`parameters`** value may be nil, or if non-nil, value must be an array. Each value must be a map.

*  **`description`** value may be nil, or if non-nil, value must be a string.

*  **`error_handle`** value may be nil, or if non-nil, must be a valid json-query

*  **`database_id`** value may be nil, or if non-nil, value must be an integer greater than zero.

*  **`name`** a nullable string

<<<<<<< HEAD
*  **`template`** a nullable a map where {:method -> <an enum of GET, POST, PUT, DELETE, PATCH>, :url -> <string with length longer than 1>, :body (optional) -> <a nullable string>, :headers (optional) -> <a nullable string>, :parameters (optional) -> <a nullable sequence of a map >, :parameter_mappings (optional) -> <a nullable a map >} with no other keys

*  **`response_handle`** a nullable string, and must be a valid json-query

*  **`error_handle`** a nullable string, and must be a valid json-query
=======
*  **`response_handle`** value may be nil, or if non-nil, must be a valid json-query

*  **`template`** value may be nil, or if non-nil, value must be a map with schema: (
  body (optional) : value may be nil, or if non-nil, value must be a string.
  headers (optional) : value may be nil, or if non-nil, value must be a string.
  parameter_mappings (optional) : value may be nil, or if non-nil, value must be a map.
  parameters (optional) : value may be nil, or if non-nil, value must be an array. Each value must be a map.
  method : value must be one of: `DELETE`, `GET`, `PATCH`, `POST`, `PUT`.
  url : value must be a string.
)

*  **`type`** value may be nil, or if non-nil, Unsupported action type

*  **`dataset_query`** value may be nil, or if non-nil, value must be a map.

*  **`model_id`** value may be nil, or if non-nil, value must be an integer greater than zero.

*  **`id`** value must be an integer greater than zero.

*  **`kind`** value may be nil, or if non-nil, Unsupported implicit action kind

*  **`parameter_mappings`** value may be nil, or if non-nil, value must be a map.
>>>>>>> d03cc876

*  **`action`**

---

[<< Back to API index](../api-documentation.md)<|MERGE_RESOLUTION|>--- conflicted
+++ resolved
@@ -73,11 +73,7 @@
 
 ### PARAMS:
 
-<<<<<<< HEAD
-*  **`id`** integer greater than 0
-=======
 *  **`visualization_settings`** value may be nil, or if non-nil, value must be a map.
->>>>>>> d03cc876
 
 *  **`parameters`** value may be nil, or if non-nil, value must be an array. Each value must be a map.
 
@@ -89,13 +85,6 @@
 
 *  **`name`** a nullable string
 
-<<<<<<< HEAD
-*  **`template`** a nullable a map where {:method -> <an enum of GET, POST, PUT, DELETE, PATCH>, :url -> <string with length longer than 1>, :body (optional) -> <a nullable string>, :headers (optional) -> <a nullable string>, :parameters (optional) -> <a nullable sequence of a map >, :parameter_mappings (optional) -> <a nullable a map >} with no other keys
-
-*  **`response_handle`** a nullable string, and must be a valid json-query
-
-*  **`error_handle`** a nullable string, and must be a valid json-query
-=======
 *  **`response_handle`** value may be nil, or if non-nil, must be a valid json-query
 
 *  **`template`** value may be nil, or if non-nil, value must be a map with schema: (
@@ -118,7 +107,6 @@
 *  **`kind`** value may be nil, or if non-nil, Unsupported implicit action kind
 
 *  **`parameter_mappings`** value may be nil, or if non-nil, value must be a map.
->>>>>>> d03cc876
 
 *  **`action`**
 
