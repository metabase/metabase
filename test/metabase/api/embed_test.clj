(ns metabase.api.embed-test
  "Tests for /api/embed endpoints."
  (:require
   [buddy.sign.jwt :as jwt]
   [buddy.sign.util :as buddy-util]
   [clj-time.core :as time]
   [clojure.data.csv :as csv]
   [clojure.set :as set]
   [clojure.test :refer :all]
   [crypto.random :as crypto-random]
   [dk.ative.docjure.spreadsheet :as spreadsheet]
   [metabase.api.card-test :as api.card-test]
   [metabase.api.dashboard-test :as api.dashboard-test]
   [metabase.api.embed :as api.embed]
   [metabase.api.pivots :as api.pivots]
   [metabase.api.public-test :as public-test]
   [metabase.config :as config]
   [metabase.http-client :as client]
   [metabase.models
    :refer [Card Dashboard DashboardCard DashboardCardSeries]]
   [metabase.models.field-values :as field-values]
   [metabase.models.interface :as mi]
   [metabase.models.params.chain-filter-test :as chain-filer-test]
   [metabase.models.permissions :as perms]
   [metabase.models.permissions-group :as perms-group]
   [metabase.query-processor.middleware.constraints :as qp.constraints]
   [metabase.query-processor.test-util :as qp.test-util]
   [metabase.test :as mt]
   [metabase.util :as u]
   [toucan2.core :as t2]
   [toucan2.tools.with-temp :as t2.with-temp])
  (:import
   (java.io ByteArrayInputStream)))

(defn random-embedding-secret-key [] (crypto-random/hex 32))

(def ^:dynamic *secret-key* nil)

(defn sign [claims] (jwt/sign claims *secret-key*))

(defn do-with-new-secret-key [f]
  (binding [*secret-key* (random-embedding-secret-key)]
    (mt/with-temporary-setting-values [embedding-secret-key *secret-key*]
      (f))))

(defmacro with-new-secret-key {:style/indent 0} [& body]
  `(do-with-new-secret-key (fn [] ~@body)))

(defn card-token {:style/indent 1} [card-or-id & [additional-token-params]]
  (sign (merge {:resource {:question (u/the-id card-or-id)}
                :params   {}}
               additional-token-params)))

(defn dash-token {:style/indent 1} [dash-or-id & [additional-token-params]]
  (sign (merge {:resource {:dashboard (u/the-id dash-or-id)}
                :params   {}}
               additional-token-params)))

(defn do-with-temp-card [m f]
  (let [m (merge (when-not (:dataset_query m)
                   {:dataset_query (mt/mbql-query venues {:aggregation [[:count]]})})
                 m)]
    (t2.with-temp/with-temp [Card card m]
      (f card))))

(defmacro with-temp-card {:style/indent 1} [[binding & [card]] & body]
  `(do-with-temp-card
    ~card
    (fn [~binding]
      ~@body)))

(defn do-with-temp-dashcard [{:keys [dash card dashcard card-fn]} f]
  (with-temp-card [card (if (ifn? card-fn) (card-fn card) card)]
    (mt/with-temp [Dashboard     dashboard (merge
                                            (when-not (:parameters dash)
                                              {:parameters [{:id      "_VENUE_ID_"
                                                             :name    "Venue ID"
                                                             :slug    "venue_id"
                                                             :type    "id"
                                                             :target  [:dimension (mt/id :venues :id)]
                                                             :default nil}]})
                                            dash)
                   DashboardCard dashcard  (merge {:dashboard_id       (u/the-id dashboard)
                                                   :card_id            (u/the-id card)
                                                   :parameter_mappings (or (:parameter_mappings dashcard)
                                                                           [{:parameter_id "_VENUE_ID_"
                                                                             :card_id      (u/the-id card)
                                                                             :target       [:dimension [:field (mt/id :venues :id) nil]]}])}
                                                  dashcard)]
      (f dashcard))))

(defmacro with-temp-dashcard
  {:style/indent 1, :arglists '([[dashcard-binding {:keys [dash card dashcard]}] & body])}
  [[dashcard-binding options] & body]
  `(do-with-temp-dashcard
    ~options
    (fn [~dashcard-binding]
      ~@body)))

(defmacro with-embedding-enabled-and-new-secret-key {:style/indent 0} [& body]
  `(mt/with-temporary-setting-values [~'enable-embedding true]
     (with-new-secret-key
       ~@body)))

(defn ^:deprecated test-query-results
<<<<<<< HEAD
  "DEPRECATED -- you should use `malli=` or `=?` instead"
=======
>>>>>>> d9a44779
  ([actual]
   (is (=? {:data       {:cols             [(mt/obj->json->obj (qp.test-util/aggregate-col :count))]
                         :rows             [[100]]
                         :insights         nil
                         :results_timezone "UTC"}
            :json_query {}
            :status     "completed"}
           actual)))

  ([results-format actual]
   (case results-format
     ""
     (test-query-results actual)

     "/json"
     (is (= [{:Count 100}]
            actual))

     "/csv"
     (is (= "Count\n100\n"
            actual))

     "/xlsx"
     (let [actual (->> (ByteArrayInputStream. actual)
                       spreadsheet/load-workbook
                       (spreadsheet/select-sheet "Query result")
                       (spreadsheet/select-columns {:A :col}))]
       (is (= [{:col "Count"} {:col 100.0}]
              actual))))))

(defn dissoc-id-and-name [obj]
  (cond-> obj
    (map? obj) (dissoc :id :name)))

(def successful-card-info
  "Data that should be returned if `GET /api/embed/card/:token` completes successfully (minus `:id` and `:name`).
   This should only be the bare minimum amount of info needed to display the Card, leaving out other data we wouldn't
   want the public to have access to."
  {:description            nil
   :display                "table"
   :visualization_settings {}
   :dataset_query          {:type "query"}
   :parameters             []
   :param_values           nil
   :param_fields           nil})

(def successful-dashboard-info
  {:auto_apply_filters true, :description nil, :parameters [], :dashcards [], :tabs [],
   :param_values nil, :param_fields nil})

(def ^:private yesterday (time/minus (time/now) (time/days 1)))

;;; ------------------------------------------- GET /api/embed/card/:token -------------------------------------------

(defn- card-url [card & [additional-token-params]] (str "embed/card/" (card-token card additional-token-params)))

(deftest it-should-be-possible-to-use-this-endpoint-successfully-if-all-the-conditions-are-met
  (with-embedding-enabled-and-new-secret-key
    (with-temp-card [card {:enable_embedding true}]
      (is (= successful-card-info
             (dissoc-id-and-name
               (client/client :get 200 (card-url card))))))))

(deftest we-should-fail-when-attempting-to-use-an-expired-token
  (with-embedding-enabled-and-new-secret-key
    (with-temp-card [card {:enable_embedding true}]
      (is (re= #"Token is expired.*"
               (client/client :get 400 (card-url card {:exp (buddy-util/to-timestamp yesterday)})))))))

(deftest check-that-the-endpoint-doesn-t-work-if-embedding-isn-t-enabled
  (mt/with-temporary-setting-values [enable-embedding false]
    (with-new-secret-key
      (with-temp-card [card]
        (is (= "Embedding is not enabled."
               (client/client :get 400 (card-url card))))))))

(deftest check-that-if-embedding-is-enabled-globally-but-not-for-the-card-the-request-fails
  (with-embedding-enabled-and-new-secret-key
    (with-temp-card [card]
      (is (= "Embedding is not enabled for this object."
             (client/client :get 400 (card-url card)))))))

(deftest global-embedding-requests-fail-with-wrong-key
  (testing (str "check that if embedding is enabled globally and for the object that requests fail if they are signed "
                "with the wrong key")
    (with-embedding-enabled-and-new-secret-key
      (with-temp-card [card {:enable_embedding true}]
        (is (= "Message seems corrupt or manipulated"
               (client/client :get 400 (with-new-secret-key (card-url card)))))))))

(deftest check-that-only-enabled-params-that-are-not-present-in-the-jwt-come-back
  (testing "check that only ENABLED params that ARE NOT PRESENT IN THE JWT come back"
    (with-embedding-enabled-and-new-secret-key
      (with-temp-card [card {:enable_embedding true
                             :dataset_query    {:database (mt/id)
                                                :type     :native
                                                :native   {:template-tags {:a {:type "date", :name "a", :display_name "a" :id "a"}
                                                                           :b {:type "date", :name "b", :display_name "b" :id "b"}
                                                                           :c {:type "date", :name "c", :display_name "c" :id "c"}
                                                                           :d {:type "date", :name "d", :display_name "d" :id "d"}}}}
                             :embedding_params {:a "locked", :b "disabled", :c "enabled", :d "enabled"}}]
        (is (=? {:parameters [{:id      "d"
                               :type    "date/single"
                               :target  ["variable" ["template-tag" "d"]]
                               :name    "d"
                               :slug    "d"
                               :default nil}]}
                (client/client :get 200 (card-url card {:params {:c 100}}))))
        (testing "even if the value of the parameter is nil"
          (is (=? {:parameters [{:id      "d"
                                 :type    "date/single"
                                 :target  ["variable" ["template-tag" "d"]]
                                 :name    "d"
                                 :slug    "d"
                                 :default nil}]}
                  (client/client :get 200 (card-url card {:params {:c nil}})))))))))

(deftest parameters-should-include-template-tags
  (testing "parameters should get from both template-tags and card.parameters"
    ;; in 44 we added card.parameters but we didn't migrate template-tags to parameters
    ;; because doing such migration is costly.
    ;; so there are cards where some parameters in template-tags does not exist in card.parameters
    ;; that why we need to keep concat both of them then dedupe by id
    (with-embedding-enabled-and-new-secret-key
      (with-temp-card [card {:enable_embedding true
                             :dataset_query    {:database (mt/id)
                                                :type     :native
                                                :native   {:template-tags {:a {:type "date", :name "a", :display_name "a" :id "a" :default "A TAG"}
                                                                           :b {:type "date", :name "b", :display_name "b" :id "b" :default "B TAG"}
                                                                           :c {:type "date", :name "c", :display_name "c" :id "c" :default "C TAG"}
                                                                           :d {:type "date", :name "d", :display_name "d" :id "d" :default "D TAG"}}}}
                             :parameters       [{:type "date", :name "a", :display_name "a" :id "a" :default "A param"}
                                                {:type "date", :name "b", :display_name "b" :id "b" :default "B param"}
                                                {:type "date", :name "c", :display_name "c" :id "c" :default "C param"
                                                 :values_source_type "static-list"  :values_source_config {:values ["BBQ" "Bakery" "Bar"]}}]
                             :embedding_params {:a "locked", :b "disabled", :c "enabled", :d "enabled"}}]
        (let [parameters (:parameters (client/client :get 200 (card-url card)))]
          (is (= [;; the parmeter with id = "c" exists in both card.parameters and tempalte-tags should have info
                  ;; merge of both places
                  {:id "c",
                   :type "date/single",
                   :display_name "c",
                   :target ["variable" ["template-tag" "c"]],
                   :name "c",
                   :slug "c",
                   ;; order importance: the default from template-tag is in the final result
                   :default "C TAG"
                   :values_source_type    "static-list"
                   :values_source_config {:values ["BBQ" "Bakery" "Bar"]}}
                  ;; the parameter id = "d" is in template-tags, but not card.parameters,
                  ;; when fetching card we should get it returned
                  {:id "d",
                   :type "date/single",
                   :target ["variable" ["template-tag" "d"]],
                   :name "d",
                   :slug "d",
                   :default "D TAG"}]
                 parameters)))))))

;;; ------------------------- GET /api/embed/card/:token/query (and JSON/CSV/XLSX variants) --------------------------

(defn card-query-url
  "Generate a query URL for an embedded card"
  [card response-format-route-suffix & [additional-token-params]]
  {:pre [(#{"" "/json" "/csv" "/xlsx"} response-format-route-suffix)]}
  (str "embed/card/"
       (card-token card additional-token-params)
       "/query"
       response-format-route-suffix))

(def ^:private response-format->request-options
  {""      nil
   "/json" nil
   "/csv"  nil
   "/xlsx" {:as :byte-array}})

(def ^:private response-format->status-code
  {""      202
   "/json" 200
   "/csv"  200
   "/xlsx" 200})

(defmacro ^:private do-response-formats {:style/indent 1} [[response-format-binding request-options-binding] & body]
  `(doseq [[response-format# ~request-options-binding] response-format->request-options
           :let                                        [~response-format-binding response-format#]]
     (testing (format "response-format = %s\n" (pr-str response-format#))
       ~@body)))

(deftest card-query-test
  (testing "GET /api/embed/card/:token/query and GET /api/embed/card/:token/query/:export-format"
    (mt/with-ensure-with-temp-no-transaction!
      (do-response-formats [response-format _request-options]
        (testing "check that the endpoint doesn't work if embedding isn't enabled"
          (mt/with-temporary-setting-values [enable-embedding false]
            (with-new-secret-key
              (with-temp-card [card]
                (is (= "Embedding is not enabled."
                       (client/real-client :get 400 (card-query-url card response-format))))))))))))

(deftest card-query-test-2
  (testing "GET /api/embed/card/:token/query and GET /api/embed/card/:token/query/:export-format"
    (mt/with-ensure-with-temp-no-transaction!
      (do-response-formats [response-format request-options]
        (with-embedding-enabled-and-new-secret-key
          (let [expected-status (response-format->status-code response-format)]
            (testing "it should be possible to run a Card successfully if you jump through the right hoops..."
              (with-temp-card [card {:enable_embedding true}]
                #_{:clj-kondo/ignore [:deprecated-var]}
                (test-query-results
                 response-format
                 (client/real-client :get expected-status (card-query-url card response-format)
                                     {:request-options request-options}))))))))))

(deftest card-query-test-3
  (testing "GET /api/embed/card/:token/query and GET /api/embed/card/:token/query/:export-format"
    (mt/with-ensure-with-temp-no-transaction!
      (do-response-formats [response-format _request-options]
        (with-embedding-enabled-and-new-secret-key
          (let [expected-status (response-format->status-code response-format)]
            (testing (str "If the card has an invalid query we should just get a generic \"query failed\" "
                          "exception (rather than leaking query info)")
              (with-temp-card [card {:enable_embedding true, :dataset_query {:database (mt/id)
                                                                             :type     :native
                                                                             :native   {:query "SELECT * FROM XYZ"}}}]
                (is (= {:status     "failed"
                        :error      "An error occurred while running the query."
                        :error_type "invalid-query"}
                       (client/real-client :get expected-status (card-query-url card response-format))))))))))))

(deftest card-query-test-4
  (testing "GET /api/embed/card/:token/query and GET /api/embed/card/:token/query/:export-format"
    (mt/with-ensure-with-temp-no-transaction!
      (do-response-formats [response-format _request-options]
        (with-embedding-enabled-and-new-secret-key
          (testing "check that if embedding *is* enabled globally but not for the Card the request fails"
            (with-temp-card [card]
              (is (= "Embedding is not enabled for this object."
                     (client/real-client :get 400 (card-query-url card response-format)))))))))))

(deftest card-query-test-5
  (testing "GET /api/embed/card/:token/query and GET /api/embed/card/:token/query/:export-format"
    (mt/with-ensure-with-temp-no-transaction!
      (do-response-formats [response-format _request-options]
        (with-embedding-enabled-and-new-secret-key
          (testing (str "check that if embedding is enabled globally and for the object that requests fail if they are "
                        "signed with the wrong key")
            (with-temp-card [card {:enable_embedding true}]
              (is (= "Message seems corrupt or manipulated"
                     (client/real-client :get 400 (with-new-secret-key (card-query-url card response-format))))))))))))

(deftest download-formatted-without-constraints-test
  (testing (str "Downloading CSV/JSON/XLSX results shouldn't be subject to the default query constraints -- even if "
                "the query comes in with `add-default-userland-constraints` (as will be the case if the query gets "
                "saved from one that had it -- see #9831 and #10399)")
    (with-redefs [qp.constraints/default-query-constraints (constantly {:max-results 10, :max-results-bare-rows 10})]
      (with-embedding-enabled-and-new-secret-key
        (with-temp-card [card {:enable_embedding true
                               :dataset_query    (assoc (mt/mbql-query venues)
                                                        :middleware
                                                        {:add-default-userland-constraints? true
                                                         :userland-query?                   true})}]
          (let [results (client/client :get 200 (card-query-url card "/csv"))]
            (is (= 101
                   (count (csv/read-csv results))))))))))

(deftest card-locked-params-test
  (mt/with-ensure-with-temp-no-transaction!
    (with-embedding-enabled-and-new-secret-key
      (with-temp-card [card {:enable_embedding true, :embedding_params {:venue_id "locked"}}]
        (do-response-formats [response-format request-options]
                             (testing (str "check that if embedding is enabled globally and for the object requests fail if the token is "
                                           "missing a `:locked` parameter")
                               (is (= "You must specify a value for :venue_id in the JWT."
                                      (client/client :get 400 (card-query-url card response-format)))))

                             (testing "if `:locked` param is present, request should succeed"
                               #_{:clj-kondo/ignore [:deprecated-var]}
                               (test-query-results
                                response-format
                                (client/real-client :get (response-format->status-code response-format)
                                                    (card-query-url card response-format {:params {:venue_id 100}})
                                                    {:request-options request-options})))

                             (testing "If `:locked` parameter is present in URL params, request should fail"
                               (is (= "You can only specify a value for :venue_id in the JWT."
                                      (client/client :get 400 (str (card-query-url card response-format {:params {:venue_id 100}}) "?venue_id=100"))))))))))

(deftest card-disabled-params-test
  (with-embedding-enabled-and-new-secret-key
    (with-temp-card [card {:enable_embedding true, :embedding_params {:venue_id "disabled"}}]
      (do-response-formats [response-format _request-options]
        (testing (str "check that if embedding is enabled globally and for the object requests fail if they pass a "
                      "`:disabled` parameter")
          (is (= "You're not allowed to specify a value for :venue_id."
                 (client/client :get 400 (card-query-url card response-format {:params {:venue_id 100}})))))

        (testing "If a `:disabled` param is passed in the URL the request should fail"
          (is (= "You're not allowed to specify a value for :venue_id."
                 (client/client :get 400 (str (card-query-url card response-format) "?venue_id=200")))))))))

(deftest card-enabled-params-test
  (mt/with-ensure-with-temp-no-transaction!
    (with-embedding-enabled-and-new-secret-key
      (with-temp-card [card {:enable_embedding true, :embedding_params {:venue_id "enabled"}}]
        (do-response-formats [response-format request-options]
          (testing "If `:enabled` param is present in both JWT and the URL, the request should fail"
            (is (= "You can't specify a value for :venue_id if it's already set in the JWT."
                   (client/real-client :get 400 (str (card-query-url card response-format {:params {:venue_id 100}}) "?venue_id=200")))))

          (testing "If an `:enabled` param is present in the JWT, that's ok"
            #_{:clj-kondo/ignore [:deprecated-var]}
            (test-query-results
             response-format
             (client/real-client :get (response-format->status-code response-format)
                                 (card-query-url card response-format {:params {:venue_id "enabled"}})
                                 {:request-options request-options})))

          (testing "If an `:enabled` param is present in URL params but *not* the JWT, that's ok"
            #_{:clj-kondo/ignore [:deprecated-var]}
            (test-query-results
             response-format
             (client/real-client :get (response-format->status-code response-format)
                                 (str (card-query-url card response-format) "?venue_id=200")
                                 {:request-options request-options}))))))))

(defn card-with-date-field-filter-default
  []
  {:enable_embedding true
   :dataset_query
   {:database (mt/id)
    :type     :native
    :native   {:query         "SELECT COUNT(*) AS \"count\" FROM CHECKINS WHERE {{date}}"
               :template-tags {:date {:name         "date"
                                      :display-name "Date"
                                      :type         "dimension"
                                      :default      "Q1-2014"
                                      :dimension    [:field (mt/id :checkins :date) nil]
                                      :widget-type  "date/quarter-year"}}}}})

(deftest default-value-card-query-test
  (testing "GET /api/embed/card/:token/query with default values for params"
    (with-embedding-enabled-and-new-secret-key
      (testing "if the param is enabled"
        (t2.with-temp/with-temp
          [Card card (assoc (card-with-date-field-filter-default) :embedding_params {:date :enabled})]
          (testing "the default should apply if no param value is provided"
            (is (= [[107]]
                   (mt/rows (client/client :get 202 (card-query-url card "")))))
            (testing "check this is the same result as when a default value is provided"
              (is (= [[107]]
                     (mt/rows (client/client :get 202 (str (card-query-url card "") "?date=Q1-2014")))))))
          (testing "an empty value should apply if provided as an empty string in the query params"
            (is (= [[1000]]
                   (mt/rows (client/client :get 202 (str (card-query-url card "") "?date="))))))
          (testing "an empty value should apply if provided as nil in the JWT params"
            (is (= [[1000]]
                   (mt/rows (client/client :get 202 (card-query-url card "" {:params {:date nil}}))))))))
      (testing "if the param is disabled"
        (t2.with-temp/with-temp
          [Card card (assoc (card-with-date-field-filter-default) :embedding_params {:date :disabled})]
          (testing "the default should apply if no param is provided"
            (is (= [[107]]
                   (mt/rows (client/client :get 202 (card-query-url card ""))))))
          (testing "you can't apply an empty param value if the parameter is disabled"
            (is (= "You're not allowed to specify a value for :date."
                   (client/client :get 400 (str (card-query-url card "") "?date=")))))))
      (testing "if the param is locked"
        (t2.with-temp/with-temp
          [Card card (assoc (card-with-date-field-filter-default) :embedding_params {:date :locked})]
          (testing "an empty value should apply if provided as nil in the JWT params"
            (is (= [[1000]]
                   (mt/rows (client/client :get 202 (card-query-url card "" {:params {:date nil}})))))
            (testing "check this is different to when a non-nil value is provided"
              (is (= [[138]]
                     (mt/rows (client/client :get 202 (card-query-url card "" {:params {:date "Q2-2014"}})))))))
          (testing "an empty string value is invalid and should result in an error"
            (is (= "You must specify a value for :date in the JWT."
                   (client/client :get 400 (card-query-url card "" {:params {:date ""}}))))))))))

(defn- card-with-date-field-filter []
  {:dataset_query    {:database (mt/id)
                      :type     :native
                      :native   {:query         "SELECT COUNT(*) AS \"count\" FROM CHECKINS WHERE {{date}}"
                                 :template-tags {:date {:name         "date"
                                                        :display-name "Date"
                                                        :type         "dimension"
                                                        :dimension    [:field (mt/id :checkins :date) nil]
                                                        :widget-type  "date/quarter-year"}}}}
   :enable_embedding true
   :embedding_params {:date :enabled}})

(deftest csv-reports-count
  (testing "make sure CSV (etc.) downloads take editable params into account (#6407)"
    (with-embedding-enabled-and-new-secret-key
      (t2.with-temp/with-temp [Card card (card-with-date-field-filter)]
        (is (= "count\n107\n"
               (client/client :get 200 (str (card-query-url card "/csv") "?date=Q1-2014"))))))))

(deftest csv-forward-url-test
  (with-embedding-enabled-and-new-secret-key
    (mt/with-temp! [Card card (card-with-date-field-filter)]
      ;; make sure the URL doesn't include /api/ at the beginning like it normally would
      (binding [client/*url-prefix* ""]
        (mt/with-temporary-setting-values [site-url (str "http://localhost:" (config/config-str :mb-jetty-port) client/*url-prefix*)]
          (is (= "count\n107\n"
                 (client/real-client :get 200 (str "embed/question/" (card-token card) ".csv?date=Q1-2014")))))))))


;;; ---------------------------------------- GET /api/embed/dashboard/:token -----------------------------------------

(defn- dashboard-url [dashboard & [additional-token-params]]
  (str "embed/dashboard/" (dash-token dashboard additional-token-params)))

(deftest it-should-be-possible-to-call-this-endpoint-successfully
  (with-embedding-enabled-and-new-secret-key
    (t2.with-temp/with-temp [Dashboard dash {:enable_embedding true}]
      (is (= successful-dashboard-info
             (dissoc-id-and-name
              (client/client :get 200 (dashboard-url dash))))))))

(deftest we-should-fail-when-attempting-to-use-an-expired-token-2
  (with-embedding-enabled-and-new-secret-key
    (t2.with-temp/with-temp [Dashboard dash {:enable_embedding true}]
      (is (re= #"^Token is expired.*"
               (client/client :get 400 (dashboard-url dash {:exp (buddy-util/to-timestamp yesterday)})))))))

(deftest check-that-the-dashboard-endpoint-doesn-t-work-if-embedding-isn-t-enabled
  (mt/with-temporary-setting-values [enable-embedding false]
    (with-new-secret-key
      (t2.with-temp/with-temp [Dashboard dash]
        (is (= "Embedding is not enabled."
               (client/client :get 400 (dashboard-url dash))))))))

(deftest check-that-if-embedding--is--enabled-globally-but-not-for-the-dashboard-the-request-fails
  (with-embedding-enabled-and-new-secret-key
    (t2.with-temp/with-temp [Dashboard dash]
      (is (= "Embedding is not enabled for this object."
             (client/client :get 400 (dashboard-url dash)))))))

(deftest global-embedding-check-key
  (testing (str "check that if embedding is enabled globally and for the object that requests fail if they are signed "
                "with the wrong key")
    (with-embedding-enabled-and-new-secret-key
      (t2.with-temp/with-temp [Dashboard dash {:enable_embedding true}]
        (is (= "Message seems corrupt or manipulated"
               (client/client :get 400 (with-new-secret-key (dashboard-url dash)))))))))

(deftest only-enabled-params-that-are-not-present-in-the-jwt-come-back
  (testing "check that only ENABLED params that ARE NOT PRESENT IN THE JWT come back"
    (with-embedding-enabled-and-new-secret-key
      (t2.with-temp/with-temp [Dashboard dash {:enable_embedding true
                                               :embedding_params {:a "locked", :b "disabled", :c "enabled", :d "enabled"}
                                               :parameters       [{:id "_a", :slug "a", :name "a", :type "date"}
                                                                  {:id "_b", :slug "b", :name "b", :type "date"}
                                                                  {:id "_c", :slug "c", :name "c", :type "date"}
                                                                  {:id "_d", :slug "d", :name "d", :type "date"}]}]
        (is (=? [{:id "_d", :slug "d", :name "d", :type "date"}]
                (:parameters (client/client :get 200 (dashboard-url dash {:params {:c 100}})))))))))

(deftest locked-params-are-substituted-into-text-cards
  (testing "check that locked params are substituted into text cards with mapped variables on the backend"
    (with-embedding-enabled-and-new-secret-key
      (mt/with-temp [Dashboard     dash {:enable_embedding true
                                         :parameters       [{:id "_a" :slug "a" :name "a" :type :string/=}]}
                     DashboardCard _ {:dashboard_id           (:id dash)
                                      :parameter_mappings     [{:parameter_id "_a"
                                                                :target       [:text-tag "foo"]}]
                                      :visualization_settings {:virtual_card {:display "text"}
                                                               :text         "Text card with variable: {{foo}}"}}]
        (is (= "Text card with variable: bar"
               (-> (client/client :get 200 (dashboard-url dash {:params {:a "bar"}}))
                   :dashcards
                   first
                   :visualization_settings
                   :text)))))))


;;; ---------------------- GET /api/embed/dashboard/:token/dashcard/:dashcard-id/card/:card-id -----------------------

(defn- dashcard-url [dashcard & [additional-token-params]]
  (str "embed/dashboard/" (dash-token (:dashboard_id dashcard) additional-token-params)
       "/dashcard/" (u/the-id dashcard)
       "/card/" (:card_id dashcard)))

(deftest it-should-be-possible-to-run-a-card-successfully-if-you-jump-through-the-right-hoops---
  (testing "it should be possible to run a Card successfully if you jump through the right hoops..."
    (with-embedding-enabled-and-new-secret-key
      (with-temp-dashcard [dashcard {:dash {:enable_embedding true}}]
        #_{:clj-kondo/ignore [:deprecated-var]}
        (test-query-results (client/client :get 202 (dashcard-url dashcard)))))))

(deftest downloading-csv-json-xlsx-results-from-the-dashcard-endpoint-shouldn-t-be-subject-to-the-default-query-constraints
  (testing (str "Downloading CSV/JSON/XLSX results from the dashcard endpoint shouldn't be subject to the default "
                "query constraints (#10399)")
    (with-redefs [qp.constraints/default-query-constraints (constantly {:max-results 10, :max-results-bare-rows 10})]
      (with-embedding-enabled-and-new-secret-key
        (with-temp-dashcard [dashcard {:dash {:enable_embedding true}
                                       :card {:dataset_query (assoc (mt/mbql-query venues)
                                                                    :middleware
                                                                    {:add-default-userland-constraints? true
                                                                     :userland-query?                   true})}}]
          (let [results (client/client :get 200 (str (dashcard-url dashcard) "/csv"))]
            (is (= 101
                   (count (csv/read-csv results))))))))))

(deftest generic-query-failed-exception-test
  (testing (str "...but if the card has an invalid query we should just get a generic \"query failed\" exception "
                "(rather than leaking query info)")
    (with-embedding-enabled-and-new-secret-key
      (with-temp-dashcard [dashcard {:dash {:enable_embedding true}
                                     :card {:dataset_query (mt/native-query {:query "SELECT * FROM XYZ"})}}]
        (is (= {:status     "failed"
                :error      "An error occurred while running the query."
                :error_type "invalid-query"}
               (client/client :get 202 (dashcard-url dashcard))))))))

(deftest check-that-the-dashcard-endpoint-doesn-t-work-if-embedding-isn-t-enabled
  (mt/with-temporary-setting-values [enable-embedding false]
    (with-new-secret-key
      (with-temp-dashcard [dashcard]
        (is (= "Embedding is not enabled."
               (client/client :get 400 (dashcard-url dashcard))))))))

(deftest dashcard-check-that-if-embedding--is--enabled-globally-but-not-for-the-dashboard-the-request-fails
  (with-embedding-enabled-and-new-secret-key
    (with-temp-dashcard [dashcard]
      (is (= "Embedding is not enabled for this object."
             (client/client :get 400 (dashcard-url dashcard)))))))

(deftest dashcard-global-embedding-check-key
  (testing (str "check that if embedding is enabled globally and for the object that requests fail if they are signed "
                "with the wrong key")
    (with-embedding-enabled-and-new-secret-key
      (with-temp-dashcard [dashcard {:dash {:enable_embedding true}}]
        (is (= "Message seems corrupt or manipulated"
               (client/client :get 400 (with-new-secret-key (dashcard-url dashcard)))))))))

(deftest dashboard-locked-params-test
  (with-embedding-enabled-and-new-secret-key
    (with-temp-dashcard [dashcard {:dash {:enable_embedding true, :embedding_params {:venue_id "locked"}}}]
      (testing (str "check that if embedding is enabled globally and for the object requests fail if the token is "
                    "missing a `:locked` parameter")
        (is (= "You must specify a value for :venue_id in the JWT."
               (client/client :get 400 (dashcard-url dashcard)))))

      (testing "if `:locked` param is supplied, request should succeed"
        (is (=? {:status   "completed"
                 :data     {:rows [[1]]}}
                (client/client :get 202 (dashcard-url dashcard {:params {:venue_id 100}})))))

      (testing "if `:locked` parameter is present in URL params, request should fail"
        (is (= "You must specify a value for :venue_id in the JWT."
               (client/client :get 400 (str (dashcard-url dashcard) "?venue_id=100"))))))))

(deftest dashboard-disabled-params-test
  (with-embedding-enabled-and-new-secret-key
    (with-temp-dashcard [dashcard {:dash {:enable_embedding true, :embedding_params {:venue_id "disabled"}}}]
      (testing (str "check that if embedding is enabled globally and for the object requests fail if they pass a "
                    "`:disabled` parameter")
        (is (= "You're not allowed to specify a value for :venue_id."
               (client/client :get 400 (dashcard-url dashcard {:params {:venue_id 100}})))))

      (testing "If a `:disabled` param is passed in the URL the request should fail"
        (is (= "You're not allowed to specify a value for :venue_id."
               (client/client :get 400 (str (dashcard-url dashcard) "?venue_id=200"))))))))

(deftest dashboard-enabled-params-test
  (with-embedding-enabled-and-new-secret-key
    (with-temp-dashcard [dashcard {:dash {:enable_embedding true, :embedding_params {:venue_id "enabled"}}}]
      (testing "If `:enabled` param is present in both JWT and the URL, the request should fail"
        (is (= "You can't specify a value for :venue_id if it's already set in the JWT."
               (client/client :get 400 (str (dashcard-url dashcard {:params {:venue_id 100}}) "?venue_id=200")))))

      (testing "If an `:enabled` param is present in the JWT, that's ok"
        (is (=? {:status "completed"
                 :data   {:rows [[1]]}}
                (client/client :get 202 (dashcard-url dashcard {:params {:venue_id 50}})))))

      (testing "If an `:enabled` param is present in URL params but *not* the JWT, that's ok"
        (is (=? {:status   "completed"
                 :data     {:rows [[1]]}}
                (client/client :get 202 (str (dashcard-url dashcard) "?venue_id=1"))))))))

(deftest dashboard-native-query-params-with-default-test
  (testing "GET api/embed/dashboard/:token/dashcard/:dashcard-id/card/:card-id with default values for params"
   (with-embedding-enabled-and-new-secret-key
     (t2.with-temp/with-temp
       [Card      card      (card-with-date-field-filter-default)
        Dashboard dashboard {:enable_embedding true
                             :embedding_params {:date "enabled"}
                             :parameters       [{:name "Date"
                                                 :slug "date"
                                                 :id "_DATE_ID_"
                                                 :type :date/quarter-year
                                                 :sectionId "date"}]}
        DashboardCard dashcard {:dashboard_id       (u/the-id dashboard)
                                :card_id            (u/the-id card)
                                :parameter_mappings [{:parameter_id "_DATE_ID_"
                                                      :card_id (u/the-id card)
                                                      :target [:dimension [:template-tag "date"]]}]}]
       (testing "the default should apply if no param value is provided"
         (is (= [[107]]
                (mt/rows (client/client :get 202 (dashcard-url dashcard)))))
         (testing "check this is the same result as when a default value is provided"
           (is (= [[107]]
                  (mt/rows (client/client :get 202 (str (dashcard-url dashcard) "?date=Q1-2014")))))))
       (testing "an empty value should apply if provided as an empty string in the query params"
         (is (= [[1000]]
                (mt/rows (client/client :get 202 (str (dashcard-url dashcard) "?date="))))))
       (testing "an empty value should apply if provided as nil in the JWT params"
         (is (= [[1000]]
                (mt/rows (client/client :get 202 (dashcard-url dashcard {:params {:date nil}}))))))
       (testing "if the param is disabled"
         (mt/with-temp-vals-in-db Dashboard (u/the-id dashboard) {:embedding_params {:date "disabled"}}
           (testing "the default should apply if no param is provided"
             (is (= [[107]]
                    (mt/rows (client/client :get 202 (dashcard-url dashcard))))))
           (testing "you can't apply an empty param value if the parameter is disabled"
             (is (= "You're not allowed to specify a value for :date."
                    (client/client :get 400 (str (dashcard-url dashcard) "?date=")))))))
       (testing "if the param is locked"
         (mt/with-temp-vals-in-db Dashboard (u/the-id dashboard) {:embedding_params {:date "locked"}}
           (testing "an empty value should apply if provided as nil in the JWT params"
             (is (= [[1000]]
                    (mt/rows (client/client :get 202 (dashcard-url dashcard {:params {:date nil}})))))
             (testing "check this is different to when a non-nil value is provided"
               (is (= [[138]]
                      (mt/rows (client/client :get 202 (dashcard-url dashcard {:params {:date "Q2-2014"}})))))))
           (testing "an empty string value is invalid and should result in an error"
             (is (= "You must specify a value for :date in the JWT."
                    (client/client :get 400 (dashcard-url dashcard {:params {:date ""}})))))))))))


;;; -------------------------------------------------- Other Tests ---------------------------------------------------

(deftest remove-embedding-params
  (testing (str "parameters that are not in the `embedding-params` map at all should get removed by "
                "`remove-locked-and-disabled-params`")
    (is (= {:parameters []}
           (#'api.embed/remove-locked-and-disabled-params {:parameters {:slug "foo"}} {})))))


(deftest make-sure-that-multiline-series-word-as-expected---4768-
  (testing "make sure that multiline series word as expected (#4768)"
    (with-embedding-enabled-and-new-secret-key
      (t2.with-temp/with-temp [Card series-card {:dataset_query {:database (mt/id)
                                                                 :type     :query
                                                                 :query    {:source-table (mt/id :venues)}}}]
        (with-temp-dashcard [dashcard {:dash {:enable_embedding true}}]
          (t2.with-temp/with-temp [DashboardCardSeries _ {:dashboardcard_id (u/the-id dashcard)
                                                          :card_id          (u/the-id series-card)
                                                          :position         0}]
            (is (= "completed"
                   (:status (client/client :get 202 (str (dashcard-url (assoc dashcard :card_id (u/the-id series-card))))))))))))))

;;; ------------------------------- GET /api/embed/card/:token/field/:field/values nil --------------------------------

(defn- field-values-url [card-or-dashboard field-or-id]
  (str
   "embed/"
   (condp mi/instance-of? card-or-dashboard
     Card      (str "card/"      (card-token card-or-dashboard))
     Dashboard (str "dashboard/" (dash-token card-or-dashboard)))
   "/field/"
   (u/the-id field-or-id)
   "/values"))

(defn- do-with-embedding-enabled-and-temp-card-referencing {:style/indent 2} [table-kw field-kw f]
  (with-embedding-enabled-and-new-secret-key
    (t2.with-temp/with-temp [Card card (assoc (public-test/mbql-card-referencing table-kw field-kw)
                                        :enable_embedding true)]
      (f card))))

(defmacro ^:private with-embedding-enabled-and-temp-card-referencing
  {:style/indent 3}
  [table-kw field-kw [card-binding] & body]
  `(do-with-embedding-enabled-and-temp-card-referencing ~table-kw ~field-kw
     (fn [~(or card-binding '_)]
       ~@body)))

;; should be able to fetch values for a Field referenced by a public Card
(deftest should-be-able-to-fetch-values-for-a-field-referenced-by-a-public-card
  (field-values/clear-field-values-for-field! (mt/id :venues :name))
  (is (= {:values          [["20th Century Cafe"]
                            ["25°"]
                            ["33 Taps"]
                            ["800 Degrees Neapolitan Pizzeria"]
                            ["BCD Tofu House"]]
          :field_id        (mt/id :venues :name)
          :has_more_values false}
         (with-embedding-enabled-and-temp-card-referencing :venues :name [card]
           (-> (client/client :get 200 (field-values-url card (mt/id :venues :name)))
               (update :values (partial take 5)))))))

;; but for Fields that are not referenced we should get an Exception
(deftest but-for-fields-that-are-not-referenced-we-should-get-an-exception
  (is (= "Not found."
         (with-embedding-enabled-and-temp-card-referencing :venues :name [card]
           (client/client :get 400 (field-values-url card (mt/id :venues :price)))))))

;; Endpoint should fail if embedding is disabled
(deftest endpoint-should-fail-if-embedding-is-disabled
  (is (= "Embedding is not enabled."
         (with-embedding-enabled-and-temp-card-referencing :venues :name [card]
           (mt/with-temporary-setting-values [enable-embedding false]
             (client/client :get 400 (field-values-url card (mt/id :venues :name))))))))

(deftest embedding-not-enabled-message
  (is (= "Embedding is not enabled for this object."
         (with-embedding-enabled-and-temp-card-referencing :venues :name [card]
           (t2/update! Card (u/the-id card) {:enable_embedding false})
           (client/client :get 400 (field-values-url card (mt/id :venues :name)))))))

(deftest card-param-values
  (letfn [(search [card param-key prefix]
            (client/client :get 200 (format "embed/card/%s/params/%s/search/%s"
                                            (card-token card) param-key prefix)))
          (dropdown [card param-key]
            (client/client :get 200 (format "embed/card/%s/params/%s/values"
                                            (card-token card) param-key)))]
    (mt/with-temporary-setting-values [enable-embedding true]
      (with-new-secret-key
        (api.card-test/with-card-param-values-fixtures [{:keys [card field-filter-card param-keys]}]
          (t2/update! Card (:id field-filter-card)
                      {:enable_embedding true
                       :embedding_params (zipmap (map :slug (:parameters field-filter-card))
                                                 (repeat "enabled"))})
          (t2/update! Card (:id card)
                      {:enable_embedding true
                       :embedding_params (zipmap (map :slug (:parameters card))
                                                 (repeat "enabled"))})
          (testing "field filter based param"
            (let [response (dropdown field-filter-card (:field-values param-keys))]
              (is (false? (:has_more_values response)))
              (is (set/subset? #{["20th Century Cafe"] ["33 Taps"]}
                               (-> response :values set))))
            (let [response (search field-filter-card (:field-values param-keys) "bar")]
              (is (set/subset? #{["Barney's Beanery"] ["bigmista's barbecue"]}
                               (-> response :values set)))
              (is (not ((into #{} (mapcat identity) (:values response)) "The Virgil")))))
          (testing "static based param"
            (let [response (dropdown card (:static-list param-keys))]
              (is (= {:has_more_values false,
                      :values          [["African"] ["American"] ["Asian"]]}
                     response)))
            (let [response (search card (:static-list param-keys) "af")]
              (is (= {:has_more_values false,
                      :values          [["African"]]}
                     response))))
          (testing "card based param"
            (let [response (dropdown card (:card param-keys))]
              (is (= {:values          [["Brite Spot Family Restaurant"] ["Red Medicine"]
                                        ["Stout Burgers & Beers"] ["The Apple Pan"] ["Wurstküche"]]
                      :has_more_values false}
                     response)))
            (let [response (search card (:card param-keys) "red")]
              (is (= {:has_more_values false,
                      :values          [["Red Medicine"]]}
                     response)))))))))

;;; ----------------------------- GET /api/embed/dashboard/:token/field/:field/values nil -----------------------------

(defn- do-with-embedding-enabled-and-temp-dashcard-referencing {:style/indent 2} [table-kw field-kw f]
  (with-embedding-enabled-and-new-secret-key
    (mt/with-temp [Dashboard     dashboard {:enable_embedding true}
                   Card          card      (public-test/mbql-card-referencing table-kw field-kw)
                   DashboardCard dashcard  {:dashboard_id       (u/the-id dashboard)
                                            :card_id            (u/the-id card)
                                            :parameter_mappings [{:card_id (u/the-id card)
                                                                  :target  [:dimension
                                                                            [:field
                                                                             (mt/id table-kw field-kw) nil]]}]}]
      (f dashboard card dashcard))))


(defmacro ^:private with-embedding-enabled-and-temp-dashcard-referencing
  {:style/indent 3}
  [table-kw field-kw [dash-binding card-binding dashcard-binding] & body]
  `(do-with-embedding-enabled-and-temp-dashcard-referencing ~table-kw ~field-kw
     (fn [~(or dash-binding '_) ~(or card-binding '_) ~(or dashcard-binding '_)]
       ~@body)))

;; should be able to use it when everything is g2g
(deftest should-be-able-to-use-it-when-everything-is-g2g
  (is (= {:values          [["20th Century Cafe"]
                            ["25°"]
                            ["33 Taps"]
                            ["800 Degrees Neapolitan Pizzeria"]
                            ["BCD Tofu House"]]
          :field_id        (mt/id :venues :name)
          :has_more_values false}
         (with-embedding-enabled-and-temp-dashcard-referencing :venues :name [dashboard]
           (-> (client/client :get 200 (field-values-url dashboard (mt/id :venues :name)))
               (update :values (partial take 5)))))))

;; shound NOT be able to use the endpoint with a Field not referenced by the Dashboard
(deftest shound-not-be-able-to-use-the-endpoint-with-a-field-not-referenced-by-the-dashboard
  (is (= "Not found."
         (with-embedding-enabled-and-temp-dashcard-referencing :venues :name [dashboard]
           (client/client :get 400 (field-values-url dashboard (mt/id :venues :price)))))))

;; Endpoint should fail if embedding is disabled
(deftest field-values-endpoint-should-fail-if-embedding-is-disabled
  (is (= "Embedding is not enabled."
         (with-embedding-enabled-and-temp-dashcard-referencing :venues :name [dashboard]
           (mt/with-temporary-setting-values [enable-embedding false]
             (client/client :get 400 (field-values-url dashboard (mt/id :venues :name))))))))


;; Endpoint should fail if embedding is disabled for the Dashboard
(deftest endpoint-should-fail-if-embedding-is-disabled-for-the-dashboard
  (is (= "Embedding is not enabled for this object."
         (with-embedding-enabled-and-temp-dashcard-referencing :venues :name [dashboard]
           (t2/update! Dashboard (u/the-id dashboard) {:enable_embedding false})
           (client/client :get 400 (field-values-url dashboard (mt/id :venues :name)))))))


;;; --------------------------------------------- Field search endpoints ---------------------------------------------

(defn- field-search-url [card-or-dashboard field-or-id search-field-or-id]
  (str "embed/"
       (condp mi/instance-of? card-or-dashboard
         Card      (str "card/"      (card-token card-or-dashboard))
         Dashboard (str "dashboard/" (dash-token card-or-dashboard)))
       "/field/" (u/the-id field-or-id)
       "/search/" (u/the-id search-field-or-id)))

(deftest field-search-test
  (testing
    (letfn [(tests [model object]
              (is (= [[93 "33 Taps"]]
                     (client/client :get 200 (field-search-url object (mt/id :venues :id) (mt/id :venues :name))
                                    :value "33 T")))

              (testing "if search field isn't allowed to be used with the other Field endpoint should return exception"
                (is (= "Invalid Request."
                       (client/client :get 400 (field-search-url object (mt/id :venues :id) (mt/id :venues :price))
                                      :value "33 T"))))

              (testing "Endpoint should fail if embedding is disabled"
                (mt/with-temporary-setting-values [enable-embedding false]
                  (is (= "Embedding is not enabled."
                         (client/client :get 400 (field-search-url object (mt/id :venues :id) (mt/id :venues :name))
                                        :value "33 T")))))

              (testing "Endpoint should fail if embedding is disabled for the object"
                (t2/update! model (u/the-id object) {:enable_embedding false})
                (is (= "Embedding is not enabled for this object."
                       (client/client :get 400 (field-search-url object (mt/id :venues :id) (mt/id :venues :name))
                                      :value "33 T")))))]
      (testing "GET /api/embed/card/:token/field/:field/search/:search-field-id nil"
        (testing "Search for Field values for a Card"
          (with-embedding-enabled-and-temp-card-referencing :venues :id [card]
            (tests Card card))))
      (testing "GET /api/embed/dashboard/:token/field/:field/search/:search-field-id nil"
        (testing "Search for Field values for a Dashboard"
          (with-embedding-enabled-and-temp-dashcard-referencing :venues :id [dashboard]
            (tests Dashboard dashboard)))))))


;;; ----------------------- GET /api/embed/card/:token/field/:field/remapping/:remapped-id nil ------------------------

(defn- field-remapping-url [card-or-dashboard field-or-id remapped-field-or-id]
  (str "embed/"
       (condp mi/instance-of? card-or-dashboard
         Card      (str "card/"      (card-token card-or-dashboard))
         Dashboard (str "dashboard/" (dash-token card-or-dashboard)))
       "/field/" (u/the-id field-or-id)
       "/remapping/" (u/the-id remapped-field-or-id)))

(deftest field-remapping-test
  (letfn [(tests [model object]
            (testing (str "we should be able to use the API endpoint and get the same results we get by calling the "
                          "function above directly")
              (is (= [10 "Fred 62"]
                     (client/client :get 200 (field-remapping-url object (mt/id :venues :id) (mt/id :venues :name))
                                    :value "10"))))
            (testing " ...or if the remapping Field isn't allowed to be used with the other Field"
              (is (= "Invalid Request."
                     (client/client :get 400 (field-remapping-url object (mt/id :venues :id) (mt/id :venues :price))
                                    :value "10"))))

            (testing " ...or if embedding is disabled"
              (mt/with-temporary-setting-values [enable-embedding false]
                (is (= "Embedding is not enabled."
                       (client/client :get 400 (field-remapping-url object (mt/id :venues :id) (mt/id :venues :name))
                                      :value "10")))))

            (testing " ...or if embedding is disabled for the Card/Dashboard"
              (t2/update! model (u/the-id object) {:enable_embedding false})
              (is (= "Embedding is not enabled for this object."
                     (client/client :get 400 (field-remapping-url object (mt/id :venues :id) (mt/id :venues :name))
                                    :value "10")))))]

    (testing "GET /api/embed/card/:token/field/:field/remapping/:remapped-id nil"
      (testing "Get remapped Field values for a Card"
        (with-embedding-enabled-and-temp-card-referencing :venues :id [card]
          (tests Card card)))
      (testing "Shouldn't work if Card doesn't reference the Field in question"
        (with-embedding-enabled-and-temp-card-referencing :venues :price [card]
          (is (= "Not found."
                 (client/client :get 400 (field-remapping-url card (mt/id :venues :id) (mt/id :venues :name))
                                :value "10"))))))

    (testing "GET /api/embed/dashboard/:token/field/:field/remapping/:remapped-id nil"
      (testing "Get remapped Field values for a Dashboard"
        (with-embedding-enabled-and-temp-dashcard-referencing :venues :id [dashboard]
          (tests Dashboard dashboard)))
      (testing "Shouldn't work if Dashboard doesn't reference the Field in question"
        (with-embedding-enabled-and-temp-dashcard-referencing :venues :price [dashboard]
          (is (= "Not found."
                 (client/client :get 400 (field-remapping-url dashboard (mt/id :venues :id) (mt/id :venues :name))
                                :value "10"))))))))

;;; ------------------------------------------------ Chain filtering -------------------------------------------------

(defn- do-with-chain-filter-fixtures [f]
  (with-embedding-enabled-and-new-secret-key
    (api.dashboard-test/with-chain-filter-fixtures [{:keys [dashboard], :as m}]
      (t2/update! Dashboard (u/the-id dashboard) {:enable_embedding true})
      (letfn [(token [params]
                (dash-token dashboard (when params {:params params})))
              (values-url [& [params param-key]]
                (format "embed/dashboard/%s/params/%s/values"
                        (token params) (or param-key "_CATEGORY_ID_")))
              (search-url [& [params param-key query]]
                (format "embed/dashboard/%s/params/%s/search/%s"
                        (token params) (or param-key "_CATEGORY_NAME_") (or query "food")))]
        (f (assoc m
                  :token token
                  :values-url values-url
                  :search-url search-url))))))

(defmacro ^:private with-chain-filter-fixtures [[binding] & body]
  `(do-with-chain-filter-fixtures (fn [~binding] ~@body)))

(deftest chain-filter-embedding-disabled-test
  (with-chain-filter-fixtures [{:keys [dashboard values-url search-url]}]
    (testing "without embedding enabled for dashboard"
      (t2/update! Dashboard (u/the-id dashboard) {:enable_embedding false})
      (testing "GET /api/embed/dashboard/:token/params/:param-key/values"
        (is (= "Embedding is not enabled for this object."
               (client/client :get 400 (values-url)))))
      (testing "GET /api/embed/dashboard/:token/params/:param-key/search/:query"
        (is (= "Embedding is not enabled for this object."
               (client/client :get 400 (search-url))))))))

(deftest chain-filter-random-params-test
  (with-chain-filter-fixtures [{:keys [values-url search-url]}]
    (testing "Requests should fail if parameter is not explicitly enabled"
      (testing "\nGET /api/embed/dashboard/:token/params/:param-key/values"
        (is (= "Cannot search for values: \"category_id\" is not an enabled parameter."
               (client/client :get 400 (values-url)))))
      (testing "\nGET /api/embed/dashboard/:token/params/:param-key/search/:query"
        (is (= "Cannot search for values: \"category_name\" is not an enabled parameter."
               (client/client :get 400 (search-url))))))))

(deftest params-with-static-list-test
  (testing "embedding with parameter that has source is a static list"
    (with-chain-filter-fixtures [{:keys [dashboard values-url search-url]}]
      (t2/update! Dashboard (:id dashboard)
        {:embedding_params {"static_category" "enabled", "static_category_label" "enabled"}})
      (testing "Should work if the param we're fetching values for is enabled"
        (testing "\nGET /api/embed/dashboard/:token/params/:param-key/values"
          (is (= {:values          [["African"] ["American"] ["Asian"]]
                  :has_more_values false}
                 (client/client :get 200 (values-url {} "_STATIC_CATEGORY_")))))
        (testing "\nGET /api/embed/dashboard/:token/params/:param-key/search/:query"
          (is (= {:values          [["African" "Af"]]
                  :has_more_values false}
                 (client/client :get 200 (search-url {} "_STATIC_CATEGORY_LABEL_" "AF")))))))))

(deftest chain-filter-enabled-params-test
  (with-chain-filter-fixtures [{:keys [dashboard values-url search-url]}]
    (t2/update! Dashboard (:id dashboard)
      {:embedding_params {"category_id" "enabled", "category_name" "enabled", "price" "enabled"}})
    (testing "Should work if the param we're fetching values for is enabled"
      (testing "\nGET /api/embed/dashboard/:token/params/:param-key/values"
        (is (= {:values          [[2] [3] [4] [5] [6]]
                :has_more_values false}
               (chain-filer-test/take-n-values 5 (client/client :get 200 (values-url))))))
      (testing "\nGET /api/embed/dashboard/:token/params/:param-key/search/:query"
        (is (= {:values          [["Fast Food"] ["Food Truck"] ["Seafood"]]
                :has_more_values false}
               (chain-filer-test/take-n-values 3 (client/client :get 200 (search-url)))))))

    (testing "If an ENABLED constraint param is present in the JWT, that's ok"
      (testing "\nGET /api/embed/dashboard/:token/params/:param-key/values"
        (is (= {:values          [[40] [67]]
                :has_more_values false}
               (client/client :get 200 (values-url {"price" 4})))))
      (testing "\nGET /api/embed/dashboard/:token/params/:param-key/search/:query"
        (is (= {:values          []
                :has_more_values false}
               (client/client :get 200 (search-url {"price" 4}))))))

    (testing "If an ENABLED param is present in query params but *not* the JWT, that's ok"
      (testing "\nGET /api/embed/dashboard/:token/params/:param-key/values"
        (is (= {:values          [[40] [67]]
                :has_more_values false}
               (client/client :get 200 (str (values-url) "?_PRICE_=4")))))
      (testing "\nGET /api/embed/dashboard/:token/params/:param-key/search/:query"
        (is (= {:values          []
                :has_more_values false}
               (client/client :get 200 (str (search-url) "?_PRICE_=4"))))))

    (testing "If ENABLED param is present in both JWT and the URL, the request should fail"
      (doseq [url-fn [values-url search-url]
              :let   [url (str (url-fn {"price" 4}) "?_PRICE_=4")]]
        (testing (str "\n" url)
          (is (= "You can't specify a value for :price if it's already set in the JWT."
                 (client/client :get 400 url))))))))

(deftest chain-filter-ignore-current-user-permissions-test
  (testing "Should not fail if request is authenticated but current user does not have data permissions"
    (mt/with-temp-copy-of-db
      (perms/revoke-data-perms! (perms-group/all-users) (mt/db))
      (with-chain-filter-fixtures [{:keys [dashboard values-url search-url]}]
        (t2/update! Dashboard (:id dashboard)
          {:embedding_params {"category_id" "enabled", "category_name" "enabled", "price" "enabled"}})
        (testing "Should work if the param we're fetching values for is enabled"
          (testing "\nGET /api/embed/dashboard/:token/params/:param-key/values"
            (is (= {:values          [[2] [3] [4] [5] [6]]
                    :has_more_values false}
                   (chain-filer-test/take-n-values 5 (mt/user-http-request :rasta :get 200 (values-url))))))
          (testing "\nGET /api/embed/dashboard/:token/params/:param-key/search/:query"
            (is (= {:values          [["Fast Food"] ["Food Truck"] ["Seafood"]]
                    :has_more_values false}
                   (chain-filer-test/take-n-values 3 (mt/user-http-request :rasta :get 200 (search-url)))))))))))

(deftest chain-filter-locked-params-test
  (with-chain-filter-fixtures [{:keys [dashboard values-url search-url]}]
    (testing "Requests should fail if searched param is locked"
      (t2/update! Dashboard (:id dashboard)
        {:embedding_params {"category_id" "locked", "category_name" "locked"}})
      (doseq [url [(values-url) (search-url)]]
        (testing (str "\n" url)
          (is (re= #"Cannot search for values: \"category_(?:(?:name)|(?:id))\" is not an enabled parameter."
                   (client/client :get 400 url))))))

    (testing "Search param enabled\n"
      (t2/update! Dashboard (:id dashboard)
        {:embedding_params {"category_id" "enabled", "category_name" "enabled", "price" "locked"}})

      (testing "Requests should fail if the token is missing a locked parameter"
        (doseq [url [(values-url) (search-url)]]
          (testing (str "\n" url)
            (is (= "You must specify a value for :price in the JWT."
                   (client/client :get 400 url))))))

      (testing "if `:locked` param is supplied, request should succeed"
        (testing "\nGET /api/embed/dashboard/:token/params/:param-key/values"
          (is (= {:values          [[40] [67]]
                  :has_more_values false}
                 (client/client :get 200 (values-url {"price" 4})))))
        (testing "\nGET /api/embed/dashboard/:token/params/:param-key/search/:query"
          (is (= {:values          []
                  :has_more_values false}
                 (client/client :get 200 (search-url {"price" 4}))))))

      (testing "if `:locked` parameter is present in URL params, request should fail"
        (doseq [url-fn [values-url search-url]
                :let   [url (url-fn {"price" 4})]]
          (testing (str "\n" url)
            (is (= "You can only specify a value for :price in the JWT."
                   (client/client :get 400 (str url "?_PRICE_=4"))))))))))

(deftest chain-filter-disabled-params-test
  (with-chain-filter-fixtures [{:keys [dashboard values-url search-url]}]
    (testing "Requests should fail if searched param is disabled"
      (t2/update! Dashboard (:id dashboard)
        {:embedding_params {"category_id" "disabled", "category_name" "disabled"}})
      (doseq [url [(values-url) (search-url)]]
        (testing (str "\n" url)
          (is (re= #"Cannot search for values: \"category_(?:(?:name)|(?:id))\" is not an enabled parameter\."
                   (client/client :get 400 url))))))

    (testing "Search param enabled\n"
      (t2/update! Dashboard (:id dashboard)
        {:embedding_params {"category_id" "enabled", "category_name" "enabled", "price" "disabled"}})

      (testing "Requests should fail if the token has a disabled parameter"
        (doseq [url-fn [values-url search-url]
                :let   [url (url-fn {"price" 4})]]
          (testing (str "\n" url)
            (is (= "You're not allowed to specify a value for :price."
                   (client/client :get 400 url))))))

      (testing "Requests should fail if the URL has a disabled parameter"
        (doseq [url-fn [values-url search-url]
                :let   [url (str (url-fn) "?_PRICE_=4")]]
          (testing (str "\n" url)
            (is (= "You're not allowed to specify a value for :price."
                   (client/client :get 400 url)))))))))

;; Pivot tables

(defn- pivot-card-query-url [card response-format & [additional-token-params]]
  (str "/embed/pivot/card/"
       (card-token card additional-token-params)
       "/query"
       response-format))

(deftest pivot-embed-query-test
  (mt/test-drivers (api.pivots/applicable-drivers)
    (mt/dataset sample-dataset
      (testing "GET /api/embed/pivot/card/:token/query"
        (testing "check that the endpoint doesn't work if embedding isn't enabled"
          (mt/with-temporary-setting-values [enable-embedding false]
            (with-new-secret-key
              (with-temp-card [card (api.pivots/pivot-card)]
                (is (= "Embedding is not enabled."
                       (client/client :get 400 (pivot-card-query-url card ""))))))))

        (with-embedding-enabled-and-new-secret-key
          (let [expected-status 202]
            (testing "it should be possible to run a Card successfully if you jump through the right hoops..."
              (with-temp-card [card (merge {:enable_embedding true} (api.pivots/pivot-card))]
                (let [result (client/client :get expected-status (pivot-card-query-url card "") {:request-options nil})
                      rows   (mt/rows result)]
                  (is (nil? (:row_count result))) ;; row_count isn't included in public endpoints
                  (is (= "completed" (:status result)))
                  (is (= 6 (count (get-in result [:data :cols]))))
                  (is (= 1144 (count rows)))))))

          (testing "check that if embedding *is* enabled globally but not for the Card the request fails"
            (with-temp-card [card (api.pivots/pivot-card)]
              (is (= "Embedding is not enabled for this object."
                     (client/client :get 400 (pivot-card-query-url card ""))))))

          (testing (str "check that if embedding is enabled globally and for the object that requests fail if they are "
                        "signed with the wrong key")
            (with-temp-card [card (merge {:enable_embedding true} (api.pivots/pivot-card))]
              (is (= "Message seems corrupt or manipulated"
                     (client/client :get 400 (with-new-secret-key (pivot-card-query-url card ""))))))))))))

(defn- pivot-dashcard-url [dashcard & [additional-token-params]]
  (str "embed/pivot/dashboard/" (dash-token (:dashboard_id dashcard) additional-token-params)
       "/dashcard/" (u/the-id dashcard)
       "/card/" (:card_id dashcard)))

(deftest pivot-dashcard-success-test
  (mt/test-drivers (api.pivots/applicable-drivers)
    (mt/dataset sample-dataset
      (with-embedding-enabled-and-new-secret-key
        (with-temp-dashcard [dashcard {:dash     {:enable_embedding true, :parameters []}
                                       :card     (api.pivots/pivot-card)
                                       :dashcard {:parameter_mappings []}}]
          (let [result (client/client :get 202 (pivot-dashcard-url dashcard))
                rows   (mt/rows result)]
            (is (nil? (:row_count result))) ;; row_count isn't included in public endpoints
            (is (= "completed" (:status result)))
            (is (= 6 (count (get-in result [:data :cols]))))
            (is (= 1144 (count rows)))))))))

(deftest pivot-dashcard-embedding-disabled-test
  (mt/dataset sample-dataset
    (mt/with-temporary-setting-values [enable-embedding false]
      (with-new-secret-key
        (with-temp-dashcard [dashcard {:dash     {:parameters []}
                                       :card     (api.pivots/pivot-card)
                                       :dashcard {:parameter_mappings []}}]
          (is (= "Embedding is not enabled."
                 (client/client :get 400 (pivot-dashcard-url dashcard)))))))))

(deftest pivot-dashcard-embedding-disabled-for-card-test
  (mt/dataset sample-dataset
    (with-embedding-enabled-and-new-secret-key
      (with-temp-dashcard [dashcard {:dash     {:parameters []}
                                     :card     (api.pivots/pivot-card)
                                     :dashcard {:parameter_mappings []}}]
        (is (= "Embedding is not enabled for this object."
               (client/client :get 400 (pivot-dashcard-url dashcard))))))))

(deftest pivot-dashcard-signing-check-test
  (mt/dataset sample-dataset
    (testing (str "check that if embedding is enabled globally and for the object that requests fail if they are signed "
                  "with the wrong key")
      (with-embedding-enabled-and-new-secret-key
        (with-temp-dashcard [dashcard {:dash     {:enable_embedding true, :parameters []}
                                       :card     (api.pivots/pivot-card)
                                       :dashcard {:parameter_mappings []}}]
          (is (= "Message seems corrupt or manipulated"
                 (client/client :get 400 (with-new-secret-key (pivot-dashcard-url dashcard))))))))))

(deftest pivot-dashcard-locked-params-test
  (mt/dataset sample-dataset
    (mt/with-ensure-with-temp-no-transaction!
      (with-embedding-enabled-and-new-secret-key
        (with-temp-dashcard [dashcard {:dash     {:enable_embedding true
                                                  :embedding_params {:abc "locked"}
                                                  :parameters       [{:id     "_ORDER_ID_"
                                                                      :name   "Order ID"
                                                                      :slug   "abc"
                                                                      :type   "id"
                                                                      :target [:dimension (mt/id :orders :id)]}]}
                                       :card     (api.pivots/pivot-card)
                                       :dashcard {:parameter_mappings []}}]
          (testing (str "check that if embedding is enabled globally and for the object requests fail if the token is "
                        "missing a `:locked` parameter")
            (is (= "You must specify a value for :abc in the JWT."
                   (client/client :get 400 (pivot-dashcard-url dashcard)))))

          (testing "if `:locked` param is supplied, request should succeed"
            (let [result (client/client :get 202 (pivot-dashcard-url dashcard {:params {:abc 100}}))
                  rows   (mt/rows result)]
              (is (nil? (:row_count result))) ;; row_count isn't included in public endpoints
              (is (= "completed" (:status result)))
              (is (= 6 (count (get-in result [:data :cols]))))
              (is (= 1144 (count rows)))))

          (testing "if `:locked` parameter is present in URL params, request should fail"
            (is (= "You must specify a value for :abc in the JWT."
                   (client/client :get 400 (str (pivot-dashcard-url dashcard) "?abc=100"))))))))))

(deftest pivot-dashcard-disabled-params-test
  (mt/dataset sample-dataset
    (with-embedding-enabled-and-new-secret-key
      (with-temp-dashcard [dashcard {:dash     {:enable_embedding true
                                                :embedding_params {:abc "disabled"}
                                                :parameters       []}
                                     :card     (api.pivots/pivot-card)
                                     :dashcard {:parameter_mappings []}}]
        (testing (str "check that if embedding is enabled globally and for the object requests fail if they pass a "
                      "`:disabled` parameter")
          (is (= "You're not allowed to specify a value for :abc."
                 (client/client :get 400 (pivot-dashcard-url dashcard {:params {:abc 100}})))))

        (testing "If a `:disabled` param is passed in the URL the request should fail"
          (is (= "You're not allowed to specify a value for :abc."
                 (client/client :get 400 (str (pivot-dashcard-url dashcard) "?abc=200")))))))))

(deftest pivot-dashcard-enabled-params-test
  (mt/dataset sample-dataset
    (with-embedding-enabled-and-new-secret-key
      (with-temp-dashcard [dashcard {:dash     {:enable_embedding true
                                                :embedding_params {:abc "enabled"}
                                                :parameters       [{:id      "_ORDER_ID_"
                                                                    :name    "Order ID"
                                                                    :slug    "abc"
                                                                    :type    "id"
                                                                    :target  [:dimension (mt/id :orders :id)]}]}
                                     :card     (api.pivots/pivot-card)
                                     :dashcard {:parameter_mappings []}}]
        (testing "If `:enabled` param is present in both JWT and the URL, the request should fail"
          (is (= "You can't specify a value for :abc if it's already set in the JWT."
                 (client/client :get 400 (str (pivot-dashcard-url dashcard {:params {:abc 100}}) "?abc=200")))))

        (testing "If an `:enabled` param is present in the JWT, that's ok"
          (let [result (client/client :get 202 (pivot-dashcard-url dashcard {:params {:abc 100}}))
                rows   (mt/rows result)]
            (is (nil? (:row_count result))) ;; row_count isn't included in public endpoints
            (is (= "completed" (:status result)))
            (is (= 6 (count (get-in result [:data :cols]))))
            (is (= 1144 (count rows)))))

        (testing "If an `:enabled` param is present in URL params but *not* the JWT, that's ok"
          (let [result (client/client :get 202 (str (pivot-dashcard-url dashcard) "?abc=200"))
                rows   (mt/rows result)]
            (is (nil? (:row_count result))) ;; row_count isn't included in public endpoints
            (is (= "completed" (:status result)))
            (is (= 6 (count (get-in result [:data :cols]))))
            (is (= 1144 (count rows)))))))))

(deftest apply-slug->value-test
  (testing "For operator filter types treat a lone value as a one-value sequence (#20438)"
    (is (= (#'api.embed/apply-slug->value [{:type    :string/=
                                            :target  [:dimension [:template-tag "NAME"]]
                                            :name    "Name"
                                            :slug    "NAME"
                                            :default nil}]
                                          {:NAME ["Aaron Hand"]})
           (#'api.embed/apply-slug->value [{:type    :string/=
                                            :target  [:dimension [:template-tag "NAME"]]
                                            :name    "Name"
                                            :slug    "NAME"
                                            :default nil}]
                                          {:NAME "Aaron Hand"})))))

(deftest handle-single-params-for-operator-filters-test
  (testing "Query endpoints should work with a single URL parameter for an operator filter (#20438)"
    (mt/dataset sample-dataset
      (with-embedding-enabled-and-new-secret-key
        (t2.with-temp/with-temp [Card {card-id :id, :as card} {:dataset_query    (mt/native-query
                                                                                  {:query         "SELECT count(*) AS count FROM PUBLIC.PEOPLE WHERE true [[AND {{NAME}}]]"
                                                                                   :template-tags {"NAME"
                                                                                                   {:id           "9ddca4ca-3906-83fd-bc6b-8480ae9ab05e"
                                                                                                    :name         "NAME"
                                                                                                    :display-name "Name"
                                                                                                    :type         :dimension
                                                                                                    :dimension    [:field (mt/id :people :name) nil]
                                                                                                    :widget-type  :string/=
                                                                                                    :default      nil}}})
                                                               :enable_embedding true
                                                               :embedding_params {:NAME "enabled"}}]
          (testing "Card"
            (is (= [[1]]
                   (mt/rows (client/client :get 202 (card-query-url card "") :NAME "Hudson Borer"))
                   (mt/rows (client/client :get 202 (card-query-url card "") :NAME "Hudson Borer" :NAME "x")))))
          (testing "Dashcard"
            (mt/with-temp [Dashboard {dashboard-id :id} {:enable_embedding true
                                                         :embedding_params {:name "enabled"}
                                                         :parameters       [{:name      "Name"
                                                                             :slug      "name"
                                                                             :id        "_name_"
                                                                             :type      "string/="
                                                                             :sectionId "string"}]}

                           DashboardCard dashcard {:card_id            card-id
                                                   :dashboard_id       dashboard-id
                                                   :parameter_mappings [{:parameter_id "_name_"
                                                                         :card_id      card-id
                                                                         :target       [:dimension [:template-tag "NAME"]]}]}]
              (is (= [[1]]
                     (mt/rows (client/client :get 202 (dashcard-url dashcard) :name "Hudson Borer"))
                     (mt/rows (client/client :get 202 (dashcard-url dashcard) :name "Hudson Borer" :name "x")))))))))))

(deftest pass-numeric-param-as-number-test
  (testing "Embedded numeric params should work with numeric (as opposed to string) values in the JWT (#20845)"
    (mt/dataset sample-dataset
      (with-embedding-enabled-and-new-secret-key
        (t2.with-temp/with-temp [Card card {:dataset_query    (mt/native-query
                                                               {:query         "SELECT count(*) FROM orders WHERE quantity = {{qty_locked}}"
                                                                :template-tags {"qty_locked" {:name         "qty_locked"
                                                                                              :display-name "Quantity (Locked)"
                                                                                              :type         :number}}})
                                            :enable_embedding true
                                            :embedding_params {:qty_locked "locked"}}]
          (is (= [3443]
                 (mt/first-row (client/client :get 202 (card-query-url card "" {:params {:qty_locked 1}}))))))))))<|MERGE_RESOLUTION|>--- conflicted
+++ resolved
@@ -103,10 +103,6 @@
        ~@body)))
 
 (defn ^:deprecated test-query-results
-<<<<<<< HEAD
-  "DEPRECATED -- you should use `malli=` or `=?` instead"
-=======
->>>>>>> d9a44779
   ([actual]
    (is (=? {:data       {:cols             [(mt/obj->json->obj (qp.test-util/aggregate-col :count))]
                          :rows             [[100]]
