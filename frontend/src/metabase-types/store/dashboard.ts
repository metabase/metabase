import type { DisplayTheme } from "metabase/public/lib/types";
import type {
  DashCardDataMap,
  DashCardId,
  Dashboard,
  DashboardCard,
  DashboardId,
  DashboardTab,
  DashboardTabId,
  ParameterId,
  ParameterValueOrArray,
} from "metabase-types/api";

export type DashboardSidebarName =
  | "addQuestion"
  | "action"
  | "clickBehavior"
  | "editParameter"
  | "settings"
  | "sharing"
  | "info"
<<<<<<< HEAD
  | "addEditableTable"
  | "configureEditableTable";
=======
  | "analyze";
>>>>>>> 1c5bc70a

interface BaseSidebarState {
  name?: DashboardSidebarName;
  props: Record<string, unknown> & {
    dashcardId?: DashCardId;
  };
}

type ClickBehaviorSidebarProps = {
  dashcardId: DashCardId;
};

export interface ClickBehaviorSidebarState extends BaseSidebarState {
  name: "clickBehavior";
  props: ClickBehaviorSidebarProps;
}

type EditParameterSidebarProps = {
  dashcardId?: DashCardId;
  parameterId: ParameterId;
};

export interface EditParameterSidebarState extends BaseSidebarState {
  name: "editParameter";
  props: EditParameterSidebarProps;
}

export type DashboardSidebarState =
  | BaseSidebarState
  | ClickBehaviorSidebarState
  | EditParameterSidebarState;

export type StoreDashboardTab = DashboardTab & {
  isRemoved?: boolean;
};

export type StoreDashboard = Omit<Dashboard, "dashcards" | "tabs"> & {
  dashcards: DashCardId[];
  tabs?: StoreDashboardTab[];
  isDirty?: boolean;
};

export type StoreDashcard = DashboardCard & {
  isAdded?: boolean;
  isDirty?: boolean;
  isRemoved?: boolean;
};

export type SelectedTabId = number | null;

export type TabDeletionId = number;

export type TabDeletion = {
  id: TabDeletionId;
  tabId: DashboardTabId;
  removedDashCardIds: DashCardId[];
};

export type DashboardLoadingStatus = "idle" | "running" | "complete";

export type DashboardCardsLoadingState = {
  loadingIds: DashCardId[];
  loadingStatus: DashboardLoadingStatus;
  startTime: number | null;
  endTime: number | null;
};

export type DashboardLoadingControls = {
  isLoading: boolean;
  documentTitle?: string;
  showLoadCompleteFavicon?: boolean;
};

export interface DashboardState {
  dashboardId: DashboardId | null;
  selectedTabId: SelectedTabId;
  dashboards: Record<DashboardId, StoreDashboard>;

  dashcards: Record<DashCardId, StoreDashcard>;
  dashcardData: DashCardDataMap;
  editingDashcardDataOverride: DashCardDataMap;

  parameterValues: Record<ParameterId, ParameterValueOrArray>;
  draftParameterValues: Record<ParameterId, ParameterValueOrArray | null>;

  loadingDashCards: DashboardCardsLoadingState;
  loadingControls: DashboardLoadingControls;

  editingDashboard: Dashboard | null;

  isAddParameterPopoverOpen: boolean;
  isNavigatingBackToDashboard: boolean;

  slowCards: Record<DashCardId, boolean>;

  sidebar: DashboardSidebarState;

  missingActionParameters: unknown;

  autoApplyFilters: {
    toastId: number | null;
    toastDashboardId: number | null;
  };
  tabDeletions: Record<TabDeletionId, TabDeletion>;

  theme: DisplayTheme;
}<|MERGE_RESOLUTION|>--- conflicted
+++ resolved
@@ -19,12 +19,9 @@
   | "settings"
   | "sharing"
   | "info"
-<<<<<<< HEAD
   | "addEditableTable"
-  | "configureEditableTable";
-=======
+  | "configureEditableTable"
   | "analyze";
->>>>>>> 1c5bc70a
 
 interface BaseSidebarState {
   name?: DashboardSidebarName;
