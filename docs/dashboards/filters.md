---
title: Dashboard filters
redirect_from:
  - /docs/latest/users-guide/08-dashboard-filters
---

# Dashboard filters

![Dashboard Filters](./images/filters.png)

Have you ever found yourself in a situation where it seems like you need to create nearly identical copies of the same dashboard, with just one different variable? Maybe you have an Earnings dashboard, but you want to see the data for each city your business is in, or maybe you have a KPI dashboard that you want to see broken out by month.

Instead of creating duplicate dashboards, you can add [filter widgets](#filter-widgets) to let people change variables for cards on a dashboard.

## Adding a new filter

To add a filter to a dashboard, first click the **pencil icon** to enter dashboard editing mode, then click the **Add a Filter** button that appears in the top-right.

![Add a Filter](./images/add-filter.png)

You can choose from a number of filter types:

- [Time](#time-filters)
- [Location](#location-filters)
- [ID](#id-filter)
- [Number](#number-filter)
- [Text or categories](#text-or-category-filter)

The type of filter you choose will determine what the [filter widget](#filter-widgets) will look like, as well as which fields you’ll be able to filter your cards by:

### Time filters

When picking a Time filter, Metabase will prompt you to pick a specific type of filter widget:

- Month and Year
- Quarter and Year
- Single Date
- Date Range
- Relative Date
- All Options

Single Date and Date Range will provide a calendar widget, while the other options all provide slightly different dropdown interfaces for picking values. To get a widget that's just like the time filter in the query builder, choose All options.

### Location filters

There are four types of Location filters to choose from:

- City
- State
- ZIP or Postal Code
- Country

### ID filter

The ID filter provides a simple input box where you can type the ID of a user, order, etc.

### Number filter

You can choose from:

- Equal to
- Not equal to
- Between
- Greater than or equal to
- Less than or equal to

### Text or category filter

A flexible filter type that will let you create either a dropdown menu or an input box to filter on any category field in your cards. Options include:

- **Is**. Select one or more values from a list or search box.
- **Is not**. Exclude one or more specific values.
- **Contains**. Match values that contain the entered text.
- **Does not contain**. Filter out values that contain the entered text.
- **Starts with**. Match values that begin with the entered text.
- **Ends with**. Match values that end with the entered text.

## Filtering dashboards with native/SQL questions

If you're trying to filter native/SQL questions, you'll need to [add a bit of additional markup to your query](../questions/native-editor/sql-parameters.md) in order to use a dashboard filter with that question. For an in-depth article on this, check out [Adding filters to dashboards with SQL questions](https://www.metabase.com/learn/dashboards/filters).

## Example filter

Let's add a filter widget to our dashboard. We'll select a **Text or Category** filter, and then select the **Is** option to select one or more values from a list.

Metabase will display a filter editing sidebar where you can wire up your new filter to each applicable card. Each card will feature a dropdown menu where you can select the column to filter. The sidebar on the right displays the settings for the current filter.

If there’s a card on your dashboard that you don’t want to use with the filter, or that doesn’t make sense to use with the filter, that’s okay — the filter will only be applied to the cards you select.

Here we've wired up a Text filter to a card on the `Analytics.Event.Button.Label` field:

![Wiring up a dashboard filter to a card](./images/wiring-cards.png)

Before we **Save** our changes, we can edit our filter's settings.

## Editing a filter

<<<<<<< HEAD
- **To edit a filter**: click the **pencil** icon to enter dashboard editing mode, then click the **gear** icon button on the filter you want to change. You can wire up individual cards to the filter, and use the sidebar to update the label.
- **To remove a filter**: click on the filter's **gear** icon to open the filter sidebar. Under the **Settings** tab, click **Remove** in the sidebar. If you accidentally remove a filter, just click **Cancel** in the top-right to exit dashboard editing mode without saving your changes.
- **To reorder your filters**: click on the grabber handle on the left side of a filter, then drag the filter to a different position.
- **To set a default value**: click on the filter's **gear** icon to open the filter sidebar. Under the **Settings** tab, enter a value in the **Default value** input field.
- **To change the selectable values in a filter**: click on the gear icon for that filter, and under "How should users filter on this column", click on the **Dropdown list**, then click **Edit**. You can specify where the values should come from:
=======
To access a filter's settings:

1. Click the **pencil** icon to enter dashboard editing mode.
2. Click the **gear** icon on the filter you want to edit.

From this filter editing view, you can wire up individual dashboard cards to the filter, or use the settings in the sidebar to:

- [Remove a filter](#remove-a-filter)
- [Reorder filter widgets](#reorder-filter-widgets)
- [Set a default filter value](#set-a-default-filter-value)
- [Make a multi-select filter](#make-a-multi-select-filter)
- [Change the filter widget type](#filter-widgets)
- [Change a filter's selectable values](#change-a-filters-selectable-values)

### Remove a filter

1. In dashboard edit mode, click your filter's **gear** icon. 
2. From the sidebar, click **Remove**.

If you accidentally remove a filter, just click **Cancel** in the top-right to exit dashboard edit mode without saving your changes.

### Reorder filter widgets

In dashboard edit mode, click on the grabber handle (six dots) on the left side of a filter widget, then drag the widget to a different position.

### Set a default filter value

1. In dashboard edit mode, click your filter's **gear** icon. 
2. From the sidebar, choose a value from the **Default value** input field.

For example, you might want to set a default filter value like "Active", so that when people load your dashboard, they only see data for "Active" records (not "Inactive", "Cancelled", etc).

### Make a multi-select filter

1. In dashboard edit mode, click your filter's **gear** icon. 
2. From the sidebar, find **Users can pick** and select "Multiple values".

A multi-select filter with the widget type [Dropdown list](#dropdown-list) or [Search box](#search-box) will display a list of values with checkboxes.

### Change a filter's selectable values

1. In dashboard edit mode, click your filter's **gear** icon. 
2. From the sidebar, find **How should users filter on this column?**.
3. Select "Dropdown list".\*
4. Click **Edit** (to the right of "Dropdown list") to specify where the values should come from:
>>>>>>> 272e3e63
    - From connected fields
    - From another model or question
    - Custom list

![Selectable values](./images/selectable-values.png)

\* If you don't see "Dropdown list" as an option, go to [Filter widgets: Dropdown list](#dropdown-list) for more info.

## Using filters

Once you’ve added a filter to your dashboard, just click on the filter widget to select a value and activate the filter. To stop filtering, just click the blue X.

![Using a filter](./images/use-filter.png)

You can also set up a dashboard question to [update a filter on click](./interactive.md#use-a-chart-to-filter-a-dashboard).

## Filter widgets

The filter widget is the little box at the top of your dashboard which people will use to enter their filter values.

You can find a filter's widget settings from dashboard edit mode (**pencil** icon), then clicking on a filter widget's **gear** icon.

From the filter settings sidebar, you'll find the widget types under **How should people filter on this column?**:

- [Dropdown list](#dropdown-list)
- [Search box](#search-box)
- [Input box](#plain-input-box)

### Dropdown list

A list of all of the possible values in a column. People can use checkboxes to select more than one value on [multi-select filters](#make-a-multi-select-filter). You should choose the dropdown widget if you want the list of filter values to load instantly (from cache).

If you're not seeing the **Dropdown list** option, and your dashboard filter is based on a column from a:

- Table or GUI model: an admin will need to [enable the dropdown widget](../data-modeling/metadata-editing.md#changing-a-search-box-filter-to-a-dropdown-filter) for that column from Metabase's **Admin settings**.

- SQL model: go to your [model's metadata settings](../data-modeling/models.md#add-metadata-to-columns-in-a-model), find your column, and set the **Database column this maps to**.

### Search box

A search box that suggests a list of matching filter values as you type. The suggestion list will display checkboxes for [multi-select filters](#make-a-multi-select-filter).

The search box is a good choice for most columns containing labels, categories, statuses, and so on. This is the default filter widget for columns with less than 100 unique values.

### Plain input box

An input box that lets people enter plain text (no suggestion list).

Useful for looking up partial matches (such as the ["contains" filter](#text-or-category-filter)) in columns that contain free text, such as comments or descriptions. The input box is the default filter widget for columns with more than 100 unique values.

## Linking filters

You can also **link filters** so that a child filter knows to limit its choices based on the activation of a parent filter.

Say you have two filters, one to filter by state, the other to filter by city. You can link the city filter to the state filter so that when someone filters by California, the city filter will "know" to only show cities in California. In this case, state is the parent filter, and city is the child filter.

To link filters, you'll need to set up this parent-child relationship. And you set up this relationship through the child filter. In the above scenario, with a state and city filter, we'd edit the child filter, city, by clicking on the **gears** icon on the city filter. From the filter sidebar on the right, select the **Linked filters** tab.

![Linked filters](./images/linked-filter.png)

Here you can limit the current filter's choices. If you toggle on one of these dashboard filters, selecting a value for that filter will limit the available choices for this filter. In this case, we toggle on the state filter (the parent), to limit the choices for the city filter. When states are selected, the city filter will limit its choices to cities in those states. Click **Done**, then **Save** to save the dashboard.

To learn more, check out [Linking filters in dashboards](https://www.metabase.com/learn/dashboards/linking-filters).

## Best practices

Here are a few tips to get the most out of dashboard filters:

- **Limit filters to 3 or fewer**. Limiting filters will make it easier for your teammates to quickly understand what options are available to them when viewing your dashboard.
- **Start with a new dashboard**. While you can add dashboard filters to an existing dashboard with a bunch of cards in it, it can be easier to start a new dashboard and think about what filters you intend to add to it. That way you can make sure that you only put cards in that dashboard that can be used with the filters. Alternatively, you could duplicate an existing dashboard, and pare down the number of cards.
- **Link filters** so people don't have to sift through irrelevant filter options (like cities not in a filtered state).

## Further reading

- [Introduction to dashboards](./introduction.md)
- [Interactive dashboards](./interactive.md)
- [Dashboard subscriptions](./subscriptions.md)
- [Charts with multiple series](./multiple-series.md)
- [Learn dashboards](https://www.metabase.com/learn/dashboards)<|MERGE_RESOLUTION|>--- conflicted
+++ resolved
@@ -95,13 +95,6 @@
 
 ## Editing a filter
 
-<<<<<<< HEAD
-- **To edit a filter**: click the **pencil** icon to enter dashboard editing mode, then click the **gear** icon button on the filter you want to change. You can wire up individual cards to the filter, and use the sidebar to update the label.
-- **To remove a filter**: click on the filter's **gear** icon to open the filter sidebar. Under the **Settings** tab, click **Remove** in the sidebar. If you accidentally remove a filter, just click **Cancel** in the top-right to exit dashboard editing mode without saving your changes.
-- **To reorder your filters**: click on the grabber handle on the left side of a filter, then drag the filter to a different position.
-- **To set a default value**: click on the filter's **gear** icon to open the filter sidebar. Under the **Settings** tab, enter a value in the **Default value** input field.
-- **To change the selectable values in a filter**: click on the gear icon for that filter, and under "How should users filter on this column", click on the **Dropdown list**, then click **Edit**. You can specify where the values should come from:
-=======
 To access a filter's settings:
 
 1. Click the **pencil** icon to enter dashboard editing mode.
@@ -118,7 +111,7 @@
 
 ### Remove a filter
 
-1. In dashboard edit mode, click your filter's **gear** icon. 
+1. In dashboard edit mode, click your filter's **gear** icon.
 2. From the sidebar, click **Remove**.
 
 If you accidentally remove a filter, just click **Cancel** in the top-right to exit dashboard edit mode without saving your changes.
@@ -129,25 +122,24 @@
 
 ### Set a default filter value
 
-1. In dashboard edit mode, click your filter's **gear** icon. 
+1. In dashboard edit mode, click your filter's **gear** icon.
 2. From the sidebar, choose a value from the **Default value** input field.
 
 For example, you might want to set a default filter value like "Active", so that when people load your dashboard, they only see data for "Active" records (not "Inactive", "Cancelled", etc).
 
 ### Make a multi-select filter
 
-1. In dashboard edit mode, click your filter's **gear** icon. 
+1. In dashboard edit mode, click your filter's **gear** icon.
 2. From the sidebar, find **Users can pick** and select "Multiple values".
 
 A multi-select filter with the widget type [Dropdown list](#dropdown-list) or [Search box](#search-box) will display a list of values with checkboxes.
 
 ### Change a filter's selectable values
 
-1. In dashboard edit mode, click your filter's **gear** icon. 
+1. In dashboard edit mode, click your filter's **gear** icon.
 2. From the sidebar, find **How should users filter on this column?**.
 3. Select "Dropdown list".\*
 4. Click **Edit** (to the right of "Dropdown list") to specify where the values should come from:
->>>>>>> 272e3e63
     - From connected fields
     - From another model or question
     - Custom list
