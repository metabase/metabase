--- conflicted
+++ resolved
@@ -129,17 +129,6 @@
 ;; TODO: Specify a unique location each time
 (defmethod sql.tx/create-table-sql :athena
   [driver {:keys [database-name]} {:keys [table-name field-definitions], :as _tabledef}]
-<<<<<<< HEAD
-  (let [fields            (->> field-definitions
-                               (map (fn [{:keys [field-name base-type]}]
-                                      (format "`%s` %s"
-                                              (ddl.i/format-name driver field-name)
-                                              (if (map? base-type)
-                                                (:native base-type)
-                                                (sql.tx/field-base-type->sql-type driver base-type)))))
-                               (interpose ", ")
-                               str/join)]
-=======
   (let [fields (->> field-definitions
                     (map (fn [{:keys [field-name base-type]}]
                            (format "`%s` %s"
@@ -149,7 +138,6 @@
                                      (sql.tx/field-base-type->sql-type driver base-type)))))
                     (interpose ", ")
                     str/join)]
->>>>>>> 49293fb1
     ;; ICEBERG tables do what we want, and dropping them causes the data to disappear; dropping a normal non-ICEBERG
     ;; table doesn't delete data, so if you recreate it you'll have duplicate rows. 'normal' tables do not support
     ;; `DELETE .. FROM`, either, so there's no way to fix them here.
