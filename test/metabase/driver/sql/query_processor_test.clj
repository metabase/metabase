--- conflicted
+++ resolved
@@ -479,12 +479,7 @@
                 VENUES.PRICE       AS PRICE
                 CAST (VENUES.PRICE AS float)
                 /
-<<<<<<< HEAD
-                CASE WHEN CategoriesStats.AvgPrice = 0 THEN NULL
-                ELSE CategoriesStats.AvgPrice END AS RelativePrice
-=======
                 NULLIF (CategoriesStats.AvgPrice, 0) AS RelativePrice
->>>>>>> 7f5a5d8a
                 CategoriesStats.CATEGORY_ID AS CategoriesStats__CATEGORY_ID
                 CategoriesStats.MaxPrice    AS CategoriesStats__MaxPrice
                 CategoriesStats.AvgPrice    AS CategoriesStats__AvgPrice
@@ -788,13 +783,7 @@
     (is (= '{:select   [CAST
                         (VENUES.PRICE AS float)
                         /
-<<<<<<< HEAD
-                        CASE WHEN (VENUES.PRICE + 2) = 0 THEN NULL
-                        ELSE VENUES.PRICE + 2
-                        END AS my_cool_new_field]
-=======
                         NULLIF (VENUES.PRICE + 2, 0) AS my_cool_new_field]
->>>>>>> 7f5a5d8a
              :from     [VENUES]
              :order-by [VENUES.ID ASC]
              :limit    [3]}
