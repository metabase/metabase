;; -*- comment-column: 70; -*-
;; full set of options are here .. https://github.com/technomancy/leiningen/blob/master/sample.project.clj

(defproject metabase "metabase-SNAPSHOT"
  :description "Metabase Community Edition"
  :url "http://metabase.com/"
  :min-lein-version "2.5.0"
  :aliases {"bikeshed" ["bikeshed" "--max-line-length" "240"]
            "check-reflection-warnings" ["with-profile" "+reflection-warnings" "check"]
            "test" ["with-profile" "+expectations" "expectations"]
            "generate-sample-dataset" ["with-profile" "+generate-sample-dataset" "run"]
            "h2" ["with-profile" "+h2-shell" "run" "-url" "jdbc:h2:./metabase.db" "-user" "" "-password" "" "-driver" "org.h2.Driver"]}
  :dependencies [[org.clojure/clojure "1.8.0"]
                 [org.clojure/core.async "0.2.391"]
                 [org.clojure/core.match "0.3.0-alpha4"]              ; optimized pattern matching library for Clojure
                 [org.clojure/core.memoize "0.5.9"]                   ; needed by core.match; has useful FIFO, LRU, etc. caching mechanisms
                 [org.clojure/data.csv "0.1.3"]                       ; CSV parsing / generation
                 [org.clojure/java.classpath "0.2.3"]                 ; examine the Java classpath from Clojure programs
                 [org.clojure/java.jdbc "0.6.1"]                      ; basic JDBC access from Clojure
                 [org.clojure/math.numeric-tower "0.0.4"]             ; math functions like `ceil`
                 [org.clojure/tools.logging "0.3.1"]                  ; logging framework
                 [org.clojure/tools.namespace "0.2.10"]
                 [amalloy/ring-buffer "1.2.1"
                  :exclusions [org.clojure/clojure
                               org.clojure/clojurescript]]            ; fixed length queue implementation, used in log buffering
                 [amalloy/ring-gzip-middleware "0.1.3"]               ; Ring middleware to GZIP responses if client can handle it
                 [aleph "0.4.1"]                                      ; Async HTTP library; WebSockets
                 [cheshire "5.6.3"]                                   ; fast JSON encoding (used by Ring JSON middleware)
                 [clj-http "3.3.0"                                    ; HTTP client
                  :exclusions [commons-codec
                               commons-io
                               slingshot]]
                 [clj-time "0.12.0"]                                  ; library for dealing with date/time
                 [clojurewerkz/quartzite "2.0.0"]                     ; scheduling library
                 [colorize "0.1.1" :exclusions [org.clojure/clojure]] ; string output with ANSI color codes (for logging)
                 [com.cemerick/friend "0.2.3"                         ; auth library
                  :exclusions [commons-codec
                               org.apache.httpcomponents/httpclient
                               net.sourceforge.nekohtml/nekohtml
                               ring/ring-core]]
                 [com.draines/postal "2.0.1"]                         ; SMTP library
                 [com.google.apis/google-api-services-bigquery        ; Google BigQuery Java Client Library
                  "v2-rev324-1.22.0"]
                 [com.h2database/h2 "1.4.192"]                        ; embedded SQL database
                 [com.mattbertolini/liquibase-slf4j "2.0.0"]          ; Java Migrations lib
                 [com.mchange/c3p0 "0.9.5.2"]                         ; connection pooling library
                 [com.novemberain/monger "3.1.0"]                     ; MongoDB Driver
                 [compojure "1.5.1"]                                  ; HTTP Routing library built on Ring
                 [environ "1.1.0"]                                    ; easy environment management
                 [hiccup "1.0.5"]                                     ; HTML templating
                 [honeysql "0.8.1"]                                   ; Transform Clojure data structures to SQL
                 [log4j/log4j "1.2.17"                                ; logging framework
                  :exclusions [javax.mail/mail
                               javax.jms/jms
                               com.sun.jdmk/jmxtools
                               com.sun.jmx/jmxri]]
                 [medley "0.8.3"]                                     ; lightweight lib of useful functions
                 [metabase/throttle "1.0.1"]                          ; Tools for throttling access to API endpoints and other code pathways
                 [mysql/mysql-connector-java "5.1.39"]                ; MySQL JDBC driver (don't upgrade to 6.0+ yet -- that's Java 8 only)
                 [net.sf.cssbox/cssbox "4.12"                         ; HTML / CSS rendering
                  :exclusions [org.slf4j/slf4j-api]]
                 [net.sourceforge.jtds/jtds "1.3.1"]                  ; Open Source SQL Server driver
                 [org.liquibase/liquibase-core "3.5.2"]               ; migration management (Java lib)
                 [org.slf4j/slf4j-log4j12 "1.7.21"]                   ; abstraction for logging frameworks -- allows end user to plug in desired logging framework at deployment time
                 [org.yaml/snakeyaml "1.17"]                          ; YAML parser (required by liquibase)
                 [org.xerial/sqlite-jdbc "3.14.2.1"]                  ; SQLite driver
                 [postgresql "9.3-1102.jdbc41"]                       ; Postgres driver
<<<<<<< HEAD
                 ;[org.clojars.prepor/vertica-jdbc "7.0.1-0"]          ; Vertica driver. This driver is getting a bit outdated...
                 [io.crate/crate-jdbc "1.13.0"]                       ; Crate JDBC driver
                 [io.crate/crate-client "0.55.2"]                     ; Crate Java client (used by Crate JDBC)
=======
                 [io.crate/crate-jdbc "1.13.1"]                       ; Crate JDBC driver
                 [io.crate/crate-client "0.56.0"]                     ; Crate Java client (used by Crate JDBC)
>>>>>>> c890faff
                 [prismatic/schema "1.1.3"]                           ; Data schema declaration and validation library
                 [ring/ring-jetty-adapter "1.5.0"]                    ; Ring adapter using Jetty webserver (used to run a Ring server for unit tests)
                 [ring/ring-json "0.4.0"]                             ; Ring middleware for reading/writing JSON automatically
                 [stencil "0.5.0"]                                    ; Mustache templates for Clojure
                 [swiss-arrows "1.0.0"]]                              ; 'Magic wand' macro -<>, etc.
  :repositories [["bintray" "https://dl.bintray.com/crate/crate"]]
  :plugins [[lein-environ "1.0.3"]                                    ; easy access to environment variables
            [lein-ring "0.9.7"                                        ; start the HTTP server with 'lein ring server'
             :exclusions [org.clojure/clojure]]]                      ; TODO - should this be a dev dependency ?
  :main ^:skip-aot metabase.core
  :manifest {"Liquibase-Package" "liquibase.change,liquibase.changelog,liquibase.database,liquibase.parser,liquibase.precondition,liquibase.datatype,liquibase.serializer,liquibase.sqlgenerator,liquibase.executor,liquibase.snapshot,liquibase.logging,liquibase.diff,liquibase.structure,liquibase.structurecompare,liquibase.lockservice,liquibase.sdk,liquibase.ext"}
  :target-path "target/%s"
  :jvm-opts ["-Djava.awt.headless=true"]                              ; prevent Java icon from randomly popping up in dock when running `lein ring server`
  :javac-options ["-target" "1.7", "-source" "1.7"]
  :uberjar-name "metabase.jar"
  :ring {:handler metabase.core/app
         :init metabase.core/init!
         :destroy metabase.core/destroy}
  :eastwood {:exclude-namespaces [:test-paths
                                  metabase.driver.generic-sql]        ; ISQLDriver causes Eastwood to fail. Skip this ns until issue is fixed: https://github.com/jonase/eastwood/issues/191
             :add-linters [:unused-private-vars
                           ;; These linters are pretty useful but give a few false positives and can't be selectively disabled. See https://github.com/jonase/eastwood/issues/192
                           ;; and https://github.com/jonase/eastwood/issues/193
                           ;; It's still useful to re-enable them and run them every once in a while because they catch a lot of actual errors too. Keep an eye on the issues above
                           ;; and re-enable them if they ever get resolved
                           #_:unused-locals
                           #_:unused-namespaces]
             :exclude-linters [:constant-test                         ; gives us false positives with forms like (when config/is-test? ...)
                               :deprecations]}                        ; Turn this off temporarily until we finish removing self-deprecated DB functions & macros like `upd`, `del`, and `sel`
  :docstring-checker {:include [#"^metabase"]
                      :exclude [#"test"
                                #"^metabase\.http-client$"]}
  :profiles {:dev {:dependencies [[org.clojure/tools.nrepl "0.2.12"]  ; REPL <3
                                  [expectations "2.1.9"]              ; unit tests
                                  [ring/ring-mock "0.3.0"]]           ; Library to create mock Ring requests for unit tests
                   :plugins [[docstring-checker "1.0.0"]              ; Check that all public vars have docstrings. Run with 'lein docstring-checker'
                             [jonase/eastwood "0.2.3"
                              :exclusions [org.clojure/clojure]]      ; Linting
                             [lein-bikeshed "0.3.0"]                  ; Linting
                             [lein-expectations "0.0.8"]              ; run unit tests with 'lein expectations'
                             [lein-instant-cheatsheet "2.2.1"         ; use awesome instant cheatsheet created by yours truly w/ 'lein instant-cheatsheet'
                              :exclusions [org.clojure/clojure
                                           org.clojure/tools.namespace]]]
                   :env {:mb-run-mode "dev"}
                   :jvm-opts ["-Dlogfile.path=target/log"
                              "-Xms1024m"                             ; give JVM a decent heap size to start with
                              "-Xmx2048m"                             ; hard limit of 2GB so we stop hitting the 4GB container limit on CircleCI
                              "-server"                               ; Run JVM in server mode as opposed to client -- see http://stackoverflow.com/questions/198577/real-differences-between-java-server-and-java-client for a good explanation of this
                              "-XX:+CMSClassUnloadingEnabled"         ; let Clojure's dynamically generated temporary classes be GC'ed from PermGen
                              "-XX:+UseConcMarkSweepGC"]              ; Concurrent Mark Sweep GC needs to be used for Class Unloading (above)
                   :aot [metabase.logger]}                            ; Log appender class needs to be compiled for log4j to use it
             :reflection-warnings {:global-vars {*warn-on-reflection* true}} ; run `lein check-reflection-warnings` to check for reflection warnings
             :expectations {:injections [(require 'metabase.test-setup)]
                            :resource-paths ["test_resources"]
                            :env {:mb-test-setting-1 "ABCDEFG"
                                  :mb-run-mode "test"}
                            :jvm-opts ["-Duser.timezone=UTC"
                                       "-Dmb.db.in.memory=true"
                                       "-Dmb.jetty.join=false"
                                       "-Dmb.jetty.port=3010"
                                       "-Dmb.api.key=test-api-key"
                                       "-Xverify:none"]}              ; disable bytecode verification when running tests so they start slightly faster
             :uberjar {:aot :all
                       :jvm-opts ["-Dclojure.compiler.elide-meta=[:doc :added :file :line]" ; strip out metadata for faster load / smaller uberjar size
                                  "-Dmanifold.disable-jvm8-primitives=true"]}               ; disable Manifold Java 8 primitives (see https://github.com/ztellman/manifold#java-8-extensions)
             :generate-sample-dataset {:dependencies [[faker "0.2.2"]                   ; Fake data generator -- port of Perl/Ruby
                                                      [incanter/incanter-core "1.9.1"]] ; Satistical functions like normal distibutions}})
                                       :source-paths ["sample_dataset"]
                                       :main ^:skip-aot metabase.sample-dataset.generate}
             ;; Run reset password from source: MB_DB_PATH=/path/to/metabase.db lein with-profile reset-password run email@address.com
             ;; Create the reset password JAR:  lein with-profile reset-password jar
             ;;                                   -> ./reset-password-artifacts/reset-password/reset-password.jar
             ;; Run the reset password JAR:     MB_DB_PATH=/path/to/metabase.db java -classpath /path/to/metabase-uberjar.jar:/path/to/reset-password.jar \
             ;;                                   metabase.reset_password.core email@address.com
             :reset-password {:source-paths ["reset_password"]
                              :main metabase.reset-password.core
                              :jar-name "reset-password.jar"
                              ;; Exclude everything except for reset-password specific code in the created jar
                              :jar-exclusions [#"^(?!metabase/reset_password).*$"]
                              :target-path "reset-password-artifacts/%s"} ; different than ./target because otherwise lein uberjar will delete our artifacts and vice versa
             :h2-shell {:main org.h2.tools.Shell}}) ; get the H2 shell with 'lein h2'<|MERGE_RESOLUTION|>--- conflicted
+++ resolved
@@ -65,14 +65,8 @@
                  [org.yaml/snakeyaml "1.17"]                          ; YAML parser (required by liquibase)
                  [org.xerial/sqlite-jdbc "3.14.2.1"]                  ; SQLite driver
                  [postgresql "9.3-1102.jdbc41"]                       ; Postgres driver
-<<<<<<< HEAD
-                 ;[org.clojars.prepor/vertica-jdbc "7.0.1-0"]          ; Vertica driver. This driver is getting a bit outdated...
-                 [io.crate/crate-jdbc "1.13.0"]                       ; Crate JDBC driver
-                 [io.crate/crate-client "0.55.2"]                     ; Crate Java client (used by Crate JDBC)
-=======
                  [io.crate/crate-jdbc "1.13.1"]                       ; Crate JDBC driver
                  [io.crate/crate-client "0.56.0"]                     ; Crate Java client (used by Crate JDBC)
->>>>>>> c890faff
                  [prismatic/schema "1.1.3"]                           ; Data schema declaration and validation library
                  [ring/ring-jetty-adapter "1.5.0"]                    ; Ring adapter using Jetty webserver (used to run a Ring server for unit tests)
                  [ring/ring-json "0.4.0"]                             ; Ring middleware for reading/writing JSON automatically
