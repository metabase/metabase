(ns metabase.lib.metadata.composed-provider
  (:require
   #?(:clj [pretty.core :as pretty])
   [clojure.core.protocols]
   [clojure.datafy :as datafy]
   [clojure.set :as set]
   [medley.core :as m]
   [metabase.lib.metadata.protocols :as metadata.protocols]))

(defn- cached-providers [providers]
  (filter metadata.protocols/cached-metadata-provider? providers))

<<<<<<< HEAD
(defn- metadatas-for-f [f providers metadata-type ids]
=======
(defn- invocation-tracker-providers [providers]
  (filter #(satisfies? metadata.protocols/InvocationTracker %)
          providers))

(defn- object-for-id [f id metadata-providers]
  (some (fn [provider]
          (f provider id))
        metadata-providers))

(defn- objects-for-table-id [f table-id metadata-providers]
  (into []
        (comp
         (mapcat (fn [provider]
                   (f provider table-id)))
         (m/distinct-by :id))
        metadata-providers))

(defn- bulk-metadata [providers metadata-type ids]
>>>>>>> 44ceb9eb
  (loop [[provider & more-providers] providers, unfetched-ids (set ids), fetched []]
    (cond
      (empty? unfetched-ids)
      fetched

      (not provider)
      fetched

      :else
      (let [newly-fetched     (f provider metadata-type unfetched-ids)
            newly-fetched-ids (into #{} (map :id) newly-fetched)
            unfetched-ids     (set/difference unfetched-ids newly-fetched-ids)]
        (recur more-providers
               unfetched-ids
               (into fetched newly-fetched))))))

(defn- metadatas [providers metadata-type ids]
  (metadatas-for-f metadata.protocols/metadatas providers metadata-type ids))

(defn- cached-metadatas [providers metadata-type ids]
  (metadatas-for-f metadata.protocols/cached-metadatas
                   (cached-providers providers)
                   metadata-type
                   ids))

(defn- store-metadata! [metadata-providers metadata]
  (when-first [provider (cached-providers metadata-providers)]
    (metadata.protocols/store-metadata! provider metadata)))

(defn- tables [metadata-providers]
  (m/distinct-by :id (mapcat metadata.protocols/tables metadata-providers)))

(defn- metadatas-for-table [metadata-type table-id metadata-providers]
  (into []
        (comp
         (mapcat (fn [provider]
                   (metadata.protocols/metadatas-for-table provider metadata-type table-id)))
         (m/distinct-by :id))
        metadata-providers))

(defn- setting [metadata-providers setting-key]
  (some (fn [provider]
          (metadata.protocols/setting provider setting-key))
        metadata-providers))

(deftype ComposedMetadataProvider [metadata-providers]
  metadata.protocols/MetadataProvider
  (database [_this]
    (some metadata.protocols/database metadata-providers))
  (metadatas [_this metadata-type ids]
    (metadatas metadata-providers metadata-type ids))
  (tables [_this]
    (tables metadata-providers))
  (metadatas-for-table [_this metadata-type table-id]
    (metadatas-for-table metadata-type table-id metadata-providers))
  (setting [_this setting-key]
    (setting metadata-providers setting-key))

  metadata.protocols/CachedMetadataProvider
  (cached-metadatas [_this metadata-type metadata-ids]
    (cached-metadatas metadata-providers metadata-type metadata-ids))
  (store-metadata! [_this metadata]
    (store-metadata! metadata-providers metadata))

  metadata.protocols/InvocationTracker
  (invoked-ids [_this metadata-type]
    (when-first [provider (invocation-tracker-providers metadata-providers)]
      (metadata.protocols/invoked-ids provider metadata-type)))

  #?(:clj Object :cljs IEquiv)
  (#?(:clj equals :cljs -equiv) [_this another]
    (and (instance? ComposedMetadataProvider another)
         (= metadata-providers
            (.-metadata-providers ^ComposedMetadataProvider another))))

  clojure.core.protocols/Datafiable
  (datafy [_this]
    (cons `composed-metadata-provider (map datafy/datafy metadata-providers)))

  #?@(:clj
      [pretty/PrettyPrintable
       (pretty [_this]
               (list* `composed-metadata-provider metadata-providers))]))

(defn composed-metadata-provider
  "A metadata provider composed of several different `metadata-providers`. Methods try each constituent provider in
  turn from left to right until one returns a truthy result."
  [& metadata-providers]
  (->ComposedMetadataProvider metadata-providers))<|MERGE_RESOLUTION|>--- conflicted
+++ resolved
@@ -10,28 +10,11 @@
 (defn- cached-providers [providers]
   (filter metadata.protocols/cached-metadata-provider? providers))
 
-<<<<<<< HEAD
-(defn- metadatas-for-f [f providers metadata-type ids]
-=======
 (defn- invocation-tracker-providers [providers]
   (filter #(satisfies? metadata.protocols/InvocationTracker %)
           providers))
 
-(defn- object-for-id [f id metadata-providers]
-  (some (fn [provider]
-          (f provider id))
-        metadata-providers))
-
-(defn- objects-for-table-id [f table-id metadata-providers]
-  (into []
-        (comp
-         (mapcat (fn [provider]
-                   (f provider table-id)))
-         (m/distinct-by :id))
-        metadata-providers))
-
-(defn- bulk-metadata [providers metadata-type ids]
->>>>>>> 44ceb9eb
+(defn- metadatas-for-f [f providers metadata-type ids]
   (loop [[provider & more-providers] providers, unfetched-ids (set ids), fetched []]
     (cond
       (empty? unfetched-ids)
