<<<<<<< HEAD
import { render, screen } from "@testing-library/react";
=======
import { DatabaseData } from "metabase-types/api";
>>>>>>> 1f7e261e
import { createMockDatabaseData } from "metabase-types/api/mocks";
import {
  createMockSettingsState,
  createMockSetupState,
  createMockState,
} from "metabase-types/store/mocks";
import { renderWithProviders, screen } from "__support__/ui";
import { DATABASE_STEP, PREFERENCES_STEP } from "../../constants";
import { DatabaseStep } from "./DatabaseStep";

interface SetupOpts {
  step?: number;
  database?: DatabaseData;
  isEmailConfigured?: boolean;
}

const setup = ({
  step = DATABASE_STEP,
  database,
  isEmailConfigured = false,
}: SetupOpts = {}) => {
  const state = createMockState({
    setup: createMockSetupState({
      step,
      database,
    }),
    settings: createMockSettingsState({
      "email-configured?": isEmailConfigured,
    }),
  });

  renderWithProviders(<DatabaseStep />, { storeInitialState: state });
};

describe("DatabaseStep", () => {
  it("should render in active state", () => {
    setup();

    expect(screen.getByText("Add your data")).toBeInTheDocument();
  });

  it("should render in completed state", () => {
    setup({
      step: PREFERENCES_STEP,
      database: createMockDatabaseData({ name: "Test" }),
    });

    expect(screen.getByText("Connecting to Test")).toBeInTheDocument();
  });

  it("should render a user invite form", () => {
    setup({
      isEmailConfigured: true,
    });

    expect(
      screen.getByText("Need help connecting to your data?"),
    ).toBeInTheDocument();
  });
});<|MERGE_RESOLUTION|>--- conflicted
+++ resolved
@@ -1,8 +1,4 @@
-<<<<<<< HEAD
-import { render, screen } from "@testing-library/react";
-=======
 import { DatabaseData } from "metabase-types/api";
->>>>>>> 1f7e261e
 import { createMockDatabaseData } from "metabase-types/api/mocks";
 import {
   createMockSettingsState,
