--- conflicted
+++ resolved
@@ -670,14 +670,10 @@
                               :percentile-aggregations  true
                               :metadata/key-constraints false
                               :identifiers-with-spaces  true
-<<<<<<< HEAD
                               :expressions/text         true
                               :expressions/integer      true
                               :expressions/date         true
-=======
-                              :cast                     true
                               :split-part               true
->>>>>>> f07d1810
                               ;; BigQuery uses timezone operators and arguments on calls like extract() and
                               ;; timezone_trunc() rather than literally using SET TIMEZONE, but we need to flag it as
                               ;; supporting set-timezone anyway so that reporting timezones are returned and used, and
