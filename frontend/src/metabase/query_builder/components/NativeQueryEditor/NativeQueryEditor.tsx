--- conflicted
+++ resolved
@@ -389,10 +389,7 @@
                   <>
                     <Tooltip label={t`Accept proposed changes`} position="top">
                       <Button
-<<<<<<< HEAD
-=======
                         data-testid="accept-proposed-changes-button"
->>>>>>> bb6d7b1c
                         variant="filled"
                         bg="success"
                         px="0"
@@ -411,10 +408,7 @@
                     </Tooltip>
                     <Tooltip label={t`Reject proposed changes`} position="top">
                       <Button
-<<<<<<< HEAD
-=======
                         data-testid="reject-proposed-changes-button"
->>>>>>> bb6d7b1c
                         w="2.5rem"
                         px="0"
                         variant="filled"
