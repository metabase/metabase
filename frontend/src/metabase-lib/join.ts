import * as ML from "cljs/metabase.lib.js";

import type {
  Bucket,
  CardMetadata,
  Clause,
  ColumnMetadata,
<<<<<<< HEAD
  FilterOperator,
  Join,
  JoinConditionClause,
  JoinConditionParts,
=======
  Join,
  JoinCondition,
  JoinConditionOperator,
>>>>>>> d8d630f3
  JoinStrategy,
  Query,
  TableMetadata,
} from "./types";

/**
 * Something you can join against -- either a raw Table, or a Card, which can be either a plain Saved Question or a
 * Model
 */
export type Joinable = TableMetadata | CardMetadata;

type JoinOrJoinable = Join | Joinable;

type ColumnMetadataOrFieldRef = ColumnMetadata | Clause;

export function joins(query: Query, stageIndex: number): Join[] {
  return ML.joins(query, stageIndex);
}

export function joinClause(
  joinable: Joinable,
<<<<<<< HEAD
  conditions: JoinConditionClause[],
=======
  conditions: JoinCondition[],
>>>>>>> d8d630f3
): Join {
  return ML.join_clause(joinable, conditions);
}

export function joinConditionClause(
  filterOperator: FilterOperator,
  lhsColumn: ColumnMetadata,
  rhsColumn: ColumnMetadata,
): JoinConditionClause {
  return ML.filter_clause(filterOperator, lhsColumn, rhsColumn);
}

export function join(query: Query, stageIndex: number, join: Join): Query {
  return ML.join(query, stageIndex, join);
}

export function availableJoinStrategies(
  query: Query,
  stageIndex: number,
): JoinStrategy[] {
  return ML.available_join_strategies(query, stageIndex);
}

export function joinStrategy(join: Join): JoinStrategy {
  return ML.join_strategy(join);
}

export function withJoinStrategy(join: Join, strategy: JoinStrategy): Join {
  return ML.with_join_strategy(join, strategy);
}

<<<<<<< HEAD
export function joinConditions(join: Join): JoinConditionClause[] {
=======
export function joinConditions(join: Join): JoinCondition[] {
>>>>>>> d8d630f3
  return ML.join_conditions(join);
}

export function joinConditionParts(
  query: Query,
  stageIndex: number,
  condition: JoinConditionClause,
): JoinConditionParts {
  const {
    operator,
    column: lhsColumn,
    args,
    options,
  } = ML.filter_parts(query, stageIndex, condition);

  // Join conditions have a single arg and it's always a column
  const rhsColumn = args[0] as ColumnMetadata;

  return {
    operator,
    lhsColumn,
    rhsColumn,
    options,
  };
}

export function withJoinConditions(
  join: Join,
<<<<<<< HEAD
  newConditions: JoinConditionClause[],
=======
  newConditions: JoinCondition[],
>>>>>>> d8d630f3
): Join {
  return ML.with_join_conditions(join, newConditions);
}

export function joinConditionUpdateTemporalBucketing(
  query: Query,
  stageIndex: number,
  condition: JoinConditionClause,
  bucket: Bucket,
): JoinConditionClause {
  return ML.join_condition_update_temporal_bucketing(
    query,
    stageIndex,
    condition,
    bucket,
  );
}

/**
 * Get a sequence of columns that can be used as the left-hand-side (source column) in a join condition. This column
 * is the one that comes from the source Table/Card/previous stage of the query or a previous join.
 *
 * If you are changing the LHS of a condition for an existing join, pass in that existing join as `joinOrJoinable` so
 * we can filter out the columns added by it (it doesn't make sense to present the columns added by a join as options
 * for its own LHS) or added by later joins (joins can only depend on things from previous joins). Otherwise you can
 * either pass in `nil` or the `Joinable` (Table or Card metadata) we're joining against when building a new
 * join. (Things other than joins are ignored, but this argument is flexible for consistency with the signature
 * of `joinConditionRHSColumns`.) See #32005 for more info.
 *
 * If the left-hand-side column has already been chosen and we're UPDATING it, pass in `lhs-column-or-nil` so we can
 * mark the current column as `:selected` in the metadata/display info.
 *
 * If the right-hand-side column has already been chosen (they can be chosen in any order in the Query Builder UI),
 * pass in the chosen RHS column. In the future, this may be used to restrict results to compatible columns. (See #31174)
 *
 * Results will be returned in a 'somewhat smart' order with PKs and FKs returned before other columns.
 *
 * Unlike most other things that return columns, implicitly-joinable columns ARE NOT returned here.
 */
export function joinConditionLHSColumns(
  query: Query,
  stageIndex: number,
  joinOrJoinable?: JoinOrJoinable,
  lhsColumn?: ColumnMetadataOrFieldRef,
  rhsColumn?: ColumnMetadataOrFieldRef,
): ColumnMetadata[] {
  return ML.join_condition_lhs_columns(
    query,
    stageIndex,
    joinOrJoinable,
    lhsColumn,
    rhsColumn,
  );
}

/**
 * Get a sequence of columns that can be used as the right-hand-side (target column) in a join condition. This column
 * is the one that belongs to the thing being joined, `joinOrJoinable`, which can be something like a
 * TableMetadata, Saved Question/Model (CardMetadata), another query, etc. -- anything you can pass to `join-clause`.
 * You can also pass in an existing join.
 *
 * If the left-hand-side column has already been chosen (they can be chosen in any order in the Query Builder UI),
 * pass in the chosen LHS column. In the future, this may be used to restrict results to compatible columns. (See #31174)
 *
 * If the right-hand-side column has already been chosen and we're UPDATING it, pass in `rhs-column-or-nil` so we can
 * mark the current column as `:selected` in the metadata/display info.
 *
 * Results will be returned in a 'somewhat smart' order with PKs and FKs returned before other columns.
 */
export function joinConditionRHSColumns(
  query: Query,
  stageIndex: number,
  joinOrJoinable?: JoinOrJoinable,
  lhsColumn?: ColumnMetadataOrFieldRef,
  rhsColumn?: ColumnMetadataOrFieldRef,
): ColumnMetadata[] {
  return ML.join_condition_rhs_columns(
    query,
    stageIndex,
    joinOrJoinable,
    lhsColumn,
    rhsColumn,
  );
}

export function joinConditionOperators(
  query: Query,
  stageIndex: number,
  lhsColumn?: ColumnMetadata,
  rhsColumn?: ColumnMetadata,
): JoinConditionOperator[] {
  return ML.join_condition_operators(query, stageIndex, lhsColumn, rhsColumn);
}

export function suggestedJoinCondition(
  query: Query,
  stageIndex: number,
  joinable: Joinable,
<<<<<<< HEAD
): JoinConditionClause | null {
=======
): JoinCondition | null {
>>>>>>> d8d630f3
  return ML.suggested_join_condition(query, stageIndex, joinable);
}

export type JoinFields = ColumnMetadata[] | "all" | "none";

export function joinFields(join: Join): JoinFields {
  return ML.join_fields(join);
}

export function withJoinFields(join: Join, newFields: JoinFields): Join {
  return ML.with_join_fields(join, newFields);
}

export function renameJoin(
  query: Query,
  stageIndex: number,
  joinSpec: Join | string | number,
  newName: string,
): Query {
  return ML.rename_join(query, stageIndex, joinSpec, newName);
}

export function removeJoin(
  query: Query,
  stageIndex: number,
  joinSpec: Join | string | number,
): Query {
  return ML.remove_join(query, stageIndex, joinSpec);
}

export function joinedThing(query: Query, join: Join): Joinable {
  return ML.joined_thing(query, join);
}

export type PickerInfo = {
  databaseId: number;
  tableId: number;
  cardId?: number;
  isModel?: boolean;
};

export function pickerInfo(query: Query, metadata: Joinable): PickerInfo {
  return ML.picker_info(query, metadata);
}

export function joinableColumns(
  query: Query,
  stageIndex: number,
  joinOrJoinable: JoinOrJoinable,
): ColumnMetadata[] {
  return ML.joinable_columns(query, stageIndex, joinOrJoinable);
}

/**
 * Get the display name for whatever we are joining. See #32015 and #32764 for screenshot examples.
 *
 * The rules, copied from MLv1, are as follows:
 *
 * 1. If we have the LHS column for the first join condition, we should use display name for wherever it comes from.
 *    E.g. if the join is
 *
 *    ```
 *    JOIN whatever ON orders.whatever_id = whatever.id
 *    ```
 *
 *    then we should display the join like this:
 *
 *   ```
 *   +--------+   +----------+    +-------------+    +----------+
 *   | Orders | + | Whatever | on | Orders      | =  | Whatever |
 *   |        |   |          |    | Whatever ID |    | ID       |
 *   +--------+   +----------+    +-------------+    +----------+
 *   ```
 *
 *   1a. If `joinOrJoinable` is a join, we can take the condition LHS column from the join itself, since a join will
 *       always have a condition.
 *
 *   1b. When building a join, you can optionally pass in `conditionLHSColumn` yourself.
 *
 * 2. If the condition LHS column is unknown, and this is the first join in the first stage of a query, and the query
 *    uses a source Table, then use the display name for the source Table.
 *
 * 3. Otherwise use `Previous results`.
 *
 * This function needs to be usable while we are in the process of constructing a join in the context of a given stage,
 * but also needs to work for rendering existing joins. Pass a join in for existing joins, or something [[Joinable]]
 * for ones we are currently building.
 */
export function joinLHSDisplayName(
  query: Query,
  stageIndex: number,
  joinOrJoinable?: JoinOrJoinable,
  conditionLHSColumn?: ColumnMetadata,
): string {
  return ML.join_lhs_display_name(
    query,
    stageIndex,
    joinOrJoinable,
    conditionLHSColumn,
  );
}<|MERGE_RESOLUTION|>--- conflicted
+++ resolved
@@ -5,20 +5,16 @@
   CardMetadata,
   Clause,
   ColumnMetadata,
-<<<<<<< HEAD
-  FilterOperator,
-  Join,
-  JoinConditionClause,
-  JoinConditionParts,
-=======
   Join,
   JoinCondition,
   JoinConditionOperator,
->>>>>>> d8d630f3
+  JoinConditionParts,
   JoinStrategy,
   Query,
   TableMetadata,
 } from "./types";
+import { expressionParts } from "./expression";
+import { displayInfo, isColumnMetadata } from "./metadata";
 
 /**
  * Something you can join against -- either a raw Table, or a Card, which can be either a plain Saved Question or a
@@ -36,21 +32,20 @@
 
 export function joinClause(
   joinable: Joinable,
-<<<<<<< HEAD
-  conditions: JoinConditionClause[],
-=======
   conditions: JoinCondition[],
->>>>>>> d8d630f3
 ): Join {
   return ML.join_clause(joinable, conditions);
 }
 
 export function joinConditionClause(
-  filterOperator: FilterOperator,
+  query: Query,
+  stageIndex: number,
+  operator: JoinConditionOperator,
   lhsColumn: ColumnMetadata,
   rhsColumn: ColumnMetadata,
-): JoinConditionClause {
-  return ML.filter_clause(filterOperator, lhsColumn, rhsColumn);
+): JoinCondition {
+  const operatorInfo = displayInfo(query, stageIndex, operator);
+  return ML.expression_clause(operatorInfo.shortName, [lhsColumn, rhsColumn]);
 }
 
 export function join(query: Query, stageIndex: number, join: Join): Query {
@@ -72,44 +67,41 @@
   return ML.with_join_strategy(join, strategy);
 }
 
-<<<<<<< HEAD
-export function joinConditions(join: Join): JoinConditionClause[] {
-=======
 export function joinConditions(join: Join): JoinCondition[] {
->>>>>>> d8d630f3
   return ML.join_conditions(join);
 }
 
 export function joinConditionParts(
   query: Query,
   stageIndex: number,
-  condition: JoinConditionClause,
+  condition: JoinCondition,
 ): JoinConditionParts {
   const {
-    operator,
-    column: lhsColumn,
-    args,
-    options,
-  } = ML.filter_parts(query, stageIndex, condition);
-
-  // Join conditions have a single arg and it's always a column
-  const rhsColumn = args[0] as ColumnMetadata;
-
-  return {
-    operator,
+    operator: operatorName,
+    args: [lhsColumn, rhsColumn],
+  } = expressionParts(query, stageIndex, condition);
+
+  if (!isColumnMetadata(lhsColumn) || !isColumnMetadata(rhsColumn)) {
+    throw new TypeError("Unexpected join condition");
+  }
+
+  const operator = joinConditionOperators(
+    query,
+    stageIndex,
     lhsColumn,
     rhsColumn,
-    options,
-  };
+  ).find(op => displayInfo(query, stageIndex, op).shortName === operatorName);
+
+  if (!operator) {
+    throw new TypeError("Unexpected join condition");
+  }
+
+  return { operator, lhsColumn, rhsColumn };
 }
 
 export function withJoinConditions(
   join: Join,
-<<<<<<< HEAD
-  newConditions: JoinConditionClause[],
-=======
   newConditions: JoinCondition[],
->>>>>>> d8d630f3
 ): Join {
   return ML.with_join_conditions(join, newConditions);
 }
@@ -117,9 +109,9 @@
 export function joinConditionUpdateTemporalBucketing(
   query: Query,
   stageIndex: number,
-  condition: JoinConditionClause,
+  condition: JoinCondition,
   bucket: Bucket,
-): JoinConditionClause {
+): JoinCondition {
   return ML.join_condition_update_temporal_bucketing(
     query,
     stageIndex,
@@ -208,11 +200,7 @@
   query: Query,
   stageIndex: number,
   joinable: Joinable,
-<<<<<<< HEAD
-): JoinConditionClause | null {
-=======
 ): JoinCondition | null {
->>>>>>> d8d630f3
   return ML.suggested_join_condition(query, stageIndex, joinable);
 }
 
