(ns metabase.lib.field
  (:require
   [clojure.string :as str]
   [medley.core :as m]
   [metabase.lib.aggregation :as lib.aggregation]
   [metabase.lib.binning :as lib.binning]
   [metabase.lib.dispatch :as lib.dispatch]
   [metabase.lib.equality :as lib.equality]
   [metabase.lib.expression :as lib.expression]
   [metabase.lib.field.util :as lib.field.util]
   [metabase.lib.join :as lib.join]
   [metabase.lib.join.util :as lib.join.util]
   [metabase.lib.metadata :as lib.metadata]
   [metabase.lib.metadata.calculation :as lib.metadata.calculation]
   [metabase.lib.metadata.ident :as lib.metadata.ident]
   [metabase.lib.options :as lib.options]
   [metabase.lib.ref :as lib.ref]
   [metabase.lib.remove-replace :as lib.remove-replace]
   [metabase.lib.schema :as lib.schema]
   [metabase.lib.schema.common :as lib.schema.common]
   [metabase.lib.schema.id :as lib.schema.id]
   [metabase.lib.schema.metadata :as lib.schema.metadata]
   [metabase.lib.schema.temporal-bucketing :as lib.schema.temporal-bucketing]
   [metabase.lib.temporal-bucket :as lib.temporal-bucket]
   [metabase.lib.types.isa :as lib.types.isa]
   [metabase.lib.util :as lib.util]
   [metabase.util :as u]
   [metabase.util.humanization :as u.humanization]
   [metabase.util.i18n :as i18n]
   [metabase.util.log :as log]
   [metabase.util.malli :as mu]
   [metabase.util.malli.registry :as mr]
   [metabase.util.time :as u.time]))

(mu/defn resolve-column-name-in-metadata :- [:maybe ::lib.schema.metadata/column]
  "Find the column with `column-name` in a sequence of `column-metadatas`."
  [column-name      :- ::lib.schema.common/non-blank-string
   column-metadatas :- [:sequential ::lib.schema.metadata/column]]
  (or (some (fn [k]
              (m/find-first #(= (get % k) column-name)
                            column-metadatas))
            [:lib/desired-column-alias :name])
      (do
        (log/warnf "Invalid :field clause: column %s does not exist. Found: %s"
                   (pr-str column-name)
                   (pr-str (mapv :lib/desired-column-alias column-metadatas)))
        nil)))

(def ^:private ^:dynamic *recursive-column-resolution-by-name*
  "Whether we're in a recursive call to [[resolve-column-name]] or not. Prevent infinite recursion (#32063)"
  false)

(mu/defn- resolve-column-name :- [:maybe ::lib.schema.metadata/column]
  "String column name: get metadata from the previous stage, if it exists, otherwise if this is the first stage and we
  have a native query or a Saved Question source query or whatever get it from our results metadata."
  [query        :- ::lib.schema/query
   stage-number :- :int
   column-name  :- ::lib.schema.common/non-blank-string]
  (when-not *recursive-column-resolution-by-name*
    (binding [*recursive-column-resolution-by-name* true]
      (let [previous-stage-number (lib.util/previous-stage-number query stage-number)
            stage                 (if previous-stage-number
                                    (lib.util/query-stage query previous-stage-number)
                                    (lib.util/query-stage query stage-number))
            ;; TODO -- it seems a little icky that the existence of `:metabase.lib.stage/cached-metadata` is leaking
            ;; here, we should look in to fixing this if we can.
            stage-columns         (or (:metabase.lib.stage/cached-metadata stage)
                                      (get-in stage [:lib/stage-metadata :columns])
                                      (when (or (:source-card  stage)
                                                (:source-table stage)
                                                (:expressions  stage)
                                                (:fields       stage)
                                                (pos-int? previous-stage-number))
                                        (lib.metadata.calculation/visible-columns query stage-number stage))
                                      (log/warnf "Cannot resolve column %s: stage has no metadata"
                                                 (pr-str column-name)))]
        (when-let [column (and (seq stage-columns)
                               (resolve-column-name-in-metadata column-name stage-columns))]
          (cond-> column
            previous-stage-number (-> (dissoc :table-id
                                              ::binning ::temporal-unit)
                                      (lib.join/with-join-alias nil)
                                      (assoc :name (or (:lib/desired-column-alias column) (:name column)))
                                      (assoc :lib/source :source/previous-stage))))))))

(mu/defn- resolve-field-metadata :- ::lib.schema.metadata/column
  "Resolve metadata for a `:field` ref. This is part of the implementation
  for [[lib.metadata.calculation/metadata-method]] a `:field` clause."
  [query                                                                 :- ::lib.schema/query
   stage-number                                                          :- :int
   [_field {:keys [join-alias], :as opts} id-or-name, :as _field-clause] :- :mbql.clause/field]
  (let [metadata (merge
                  (when-let [base-type (:base-type opts)]
                    {:base-type base-type})
                  (when-let [effective-type ((some-fn :effective-type :base-type) opts)]
                    {:effective-type effective-type})
                  (when-let [original-effective-type (::original-effective-type opts)]
                    {::original-effective-type original-effective-type})
                  (when-let [original-temporal-unit (::original-temporal-unit opts)]
                    {::original-temporal-unit original-temporal-unit})
                  ;; `:inherited-temporal-unit` is transfered from `:temoral-unit` ref option only when
                  ;; the [[lib.metadata.calculation/*propagate-binning-and-bucketing*]] is thruthy, ie. bound. Intent
                  ;; is to pass it from ref to column only during [[returned-columns]] call. Otherwise eg.
                  ;; [[orderable-columns]] would contain that too. That could be problematic, because original ref that
                  ;; contained `:temporal-unit` contains no `:inherited-temporal-unit`. If the column like this was used
                  ;; to generate ref for eg. order by it would contain the `:inherited-temporal-unit`, while
                  ;; the original column (eg. in breakout) would not.
                  (let [inherited-temporal-unit-keys (cond-> (list :inherited-temporal-unit)
                                                       lib.metadata.calculation/*propagate-binning-and-bucketing*
                                                       (conj :temporal-unit))]
                    (when-some [inherited-temporal-unit (some opts inherited-temporal-unit-keys)]
                      {:inherited-temporal-unit inherited-temporal-unit}))
                  ;; TODO -- some of the other stuff in `opts` probably ought to be merged in here as well. Also, if
                  ;; the Field is temporally bucketed, the base-type/effective-type would probably be affected, right?
                  ;; We should probably be taking that into consideration?
                  (when-let [binning (:binning opts)]
                    {::binning binning})
                  (let [binning-keys (cond-> (list :was-binned)
                                       lib.metadata.calculation/*propagate-binning-and-bucketing*
                                       (conj :binning))]
                    (when-some [was-binned (some opts binning-keys)]
                      {:was-binned (boolean was-binned)}))
                  (when-let [unit (:temporal-unit opts)]
                    {::temporal-unit unit})
                  (cond
                    (integer? id-or-name) (or (lib.equality/resolve-field-id query stage-number id-or-name)
                                              {:lib/type :metadata/column, :name (str id-or-name) :display-name (i18n/tru "Unknown Field")})
                    join-alias            {:lib/type :metadata/column, :name (str id-or-name)}
                    :else                 (or (resolve-column-name query stage-number id-or-name)
                                              {:lib/type :metadata/column, :name (str id-or-name)})))]
    (cond-> metadata
      join-alias (lib.join/with-join-alias join-alias))))

(mu/defn- add-parent-column-metadata
  "If this is a nested column, add metadata about the parent column."
  [query    :- ::lib.schema/query
   metadata :- ::lib.schema.metadata/column]
  (let [parent-metadata
        (lib.metadata/field query (:parent-id metadata))

        {parent-name :name, parent-display-name :display-name}
        (cond->> parent-metadata
          (:parent-id parent-metadata) (add-parent-column-metadata query))]
    (-> metadata
        (assoc :lib/simple-name (:name metadata))
        (update :name (fn [field-name]
                        (str parent-name \. field-name)))
        (assoc ::simple-display-name (:display-name metadata))
        (update :display-name (fn [display-name]
                                (str parent-display-name ": " display-name))))))

(defn- column-metadata-effective-type
  "Effective type of a column when taking the `::temporal-unit` into account. If we have a temporal extraction like
  `:month-of-year`, then this actually returns an integer rather than the 'original` effective type of `:type/Date` or
  whatever."
  [{::keys [temporal-unit], :as column-metadata}]
  (if (and temporal-unit
           (contains? lib.schema.temporal-bucketing/datetime-extraction-units temporal-unit))
    :type/Integer
    ((some-fn :effective-type :base-type) column-metadata)))

(defmethod lib.metadata.calculation/type-of-method :metadata/column
  [_query _stage-number column-metadata]
  (column-metadata-effective-type column-metadata))

(defmethod lib.metadata.calculation/type-of-method :field
  [query stage-number [_tag {:keys [temporal-unit], :as _opts} _id-or-name :as field-ref]]
  (let [metadata (cond-> (resolve-field-metadata query stage-number field-ref)
                   temporal-unit (assoc ::temporal-unit temporal-unit))]
    (lib.metadata.calculation/type-of query stage-number metadata)))

(defmethod lib.metadata.calculation/metadata-method :metadata/column
  [_query _stage-number {field-name :name, :as field-metadata}]
  (assoc field-metadata :name field-name))

(defn extend-column-metadata-from-ref
  "Extend column metadata `metadata` with information specific to `field-ref` in `query` at stage `stage-number`.
  `metadata` should be the metadata of a resolved field or a visible column matching `field-ref`."
  [query
   stage-number
   metadata
   [_tag {source-uuid :lib/uuid
          :keys [base-type binning effective-type ident join-alias source-field source-field-name
                 source-field-join-alias temporal-unit]
          :as opts}
    :as field-ref]]
  (let [metadata (merge
                  {:lib/type        :metadata/column}
                  metadata
                  {:display-name (or (:display-name opts)
                                     (lib.metadata.calculation/display-name query stage-number field-ref))})
        default-type (fn [original default]
                       (if (or (nil? original) (= original :type/*))
                         default
                         original))]
    (cond-> metadata
      source-uuid             (assoc :lib/source-uuid source-uuid)
      base-type               (-> (assoc :base-type base-type)
                                  (update :effective-type default-type base-type))
      effective-type          (assoc :effective-type effective-type)
      temporal-unit           (assoc ::temporal-unit temporal-unit)
      binning                 (assoc ::binning binning)
      source-field            (-> (assoc :fk-field-id source-field)
                                  (update :ident lib.metadata.ident/implicitly-joined-ident
                                          (:ident (lib.metadata/field query source-field))))
      source-field-name       (assoc :fk-field-name source-field-name)
      source-field-join-alias (assoc :fk-join-alias source-field-join-alias)
      join-alias              (-> (lib.join/with-join-alias join-alias)
                                  (update :ident lib.metadata.ident/explicitly-joined-ident
                                          (:ident (lib.join/maybe-resolve-join-across-stages query
                                                                                             stage-number
                                                                                             join-alias))))
      ;; Overwriting the ident with one from the options, eg. for a breakout clause.
      ident                   (assoc :ident ident))))

;;; TODO -- effective type should be affected by `temporal-unit`, right?
(defmethod lib.metadata.calculation/metadata-method :field
  [query stage-number field-ref]
  (let [field-metadata (resolve-field-metadata query stage-number field-ref)
        metadata       (extend-column-metadata-from-ref query stage-number field-metadata field-ref)]
    (cond->> metadata
      (:parent-id metadata) (add-parent-column-metadata query))))

(defn- field-nesting-path
  [metadata-providerable {:keys [display-name parent-id] :as _field-metadata}]
  (loop [field-id parent-id, path (list display-name)]
    (if field-id
      (let [{:keys [display-name parent-id]} (lib.metadata/field metadata-providerable field-id)]
        (recur parent-id (conj path display-name)))
      path)))

(defn- nest-display-name
  [metadata-providerable field-metadata]
  (let [path (field-nesting-path metadata-providerable field-metadata)]
    (when (every? some? path)
      (str/join ": " path))))

;;; this lives here as opposed to [[metabase.lib.metadata]] because that namespace is more of an interface namespace
;;; and moving this there would cause circular references.
(defmethod lib.metadata.calculation/display-name-method :metadata/column
  [query stage-number {field-display-name  :display-name
                       field-name          :name
                       temporal-unit       :unit
                       binning             ::binning
                       join-alias          :source-alias
                       fk-field-id         :fk-field-id
                       table-id            :table-id
                       parent-id           :parent-id
                       simple-display-name ::simple-display-name
                       hide-bin-bucket?    :lib/hide-bin-bucket?
                       source              :lib/source
                       source-uuid         :lib/source-uuid
                       :as                 field-metadata} style]
  (let [humanized-name (u.humanization/name->human-readable-name :simple field-name)
        field-display-name (or simple-display-name
                               (when (and parent-id
                                          ;; check that we haven't nested yet
                                          (or (nil? field-display-name)
                                              (= field-display-name humanized-name)))
                                 (nest-display-name query field-metadata))
                               (when-let [[source-index source-clause]
                                          (and source-uuid
                                               field-display-name
                                               (= style :long)
                                               (= source :source/previous-stage)
                                               (not (or fk-field-id join-alias))
                                               (not (str/includes? field-display-name " → "))
                                               (lib.util/find-stage-index-and-clause-by-uuid
                                                query
                                                (dec stage-number)
                                                source-uuid))]
                                 ;; The :display-name from the field metadata is probably not a :long display name, so
                                 ;; if the caller requested a :long name and we can lookup the original clause by the
                                 ;; source-uuid, use that to get the :long name. This allows display-info to get the
                                 ;; long display-name with join info included for aggregations over a joined field
                                 ;; from the previous stage, like "Max of Products -> ID" rather than "Max of ID".
                                 (lib.metadata.calculation/display-name query source-index source-clause style))
                               field-display-name
                               (if (string? field-name)
                                 humanized-name
                                 (str field-name)))
        join-display-name  (when (and (= style :long)
                                      ;; don't prepend a join display name if `:display-name` already contains one!
                                      ;; Legacy result metadata might include it for joined Fields, don't want to add
                                      ;; it twice. Otherwise we'll end up with display names like
                                      ;;
                                      ;;    Products → Products → Category
                                      (not (str/includes? field-display-name " → ")))
                             (or
                              (when fk-field-id
                                ;; Implicitly joined column pickers don't use the target table's name, they use the FK field's name with
                                ;; "ID" dropped instead.
                                ;; This is very intentional: one table might have several FKs to one foreign table, each with different
                                ;; meaning (eg. ORDERS.customer_id vs. ORDERS.supplier_id both linking to a PEOPLE table).
                                ;; See #30109 for more details.
                                (if-let [field (lib.metadata/field query fk-field-id)]
                                  (-> (lib.metadata.calculation/display-info query stage-number field)
                                      :display-name
                                      lib.util/strip-id)
                                  (let [table (lib.metadata/table-or-card query table-id)]
                                    (lib.metadata.calculation/display-name query stage-number table style))))
                              join-alias
                              (lib.join.util/current-join-alias field-metadata)))
        display-name       (if join-display-name
                             (str join-display-name " → " field-display-name)
                             field-display-name)
        temporal-format    #(lib.temporal-bucket/ensure-ends-with-temporal-unit % temporal-unit)
        bin-format         #(lib.binning/ensure-ends-with-binning % binning (:semantic-type field-metadata))]
    ;; temporal unit and binning formatting are only applied if they haven't been applied yet
    (cond
      (and (not= style :long) hide-bin-bucket?) display-name
      (and temporal-unit (not= display-name (temporal-format humanized-name))) (temporal-format display-name)
      (and binning       (not= display-name (bin-format humanized-name)))      (bin-format display-name)
      :else                                                                    display-name)))

(defmethod lib.metadata.calculation/display-name-method :field
  [query
   stage-number
   [_tag {:keys [binning join-alias temporal-unit source-field], :as _opts} _id-or-name, :as field-clause]
   style]
  (if-let [field-metadata (cond-> (resolve-field-metadata query stage-number field-clause)
                            join-alias    (assoc :source-alias join-alias)
                            temporal-unit (assoc :unit temporal-unit)
                            binning       (assoc ::binning binning)
                            source-field  (assoc :fk-field-id source-field))]
    (lib.metadata.calculation/display-name query stage-number field-metadata style)
    ;; mostly for the benefit of JS, which does not enforce the Malli schemas.
    (i18n/tru "[Unknown Field]")))

(defmethod lib.metadata.calculation/column-name-method :metadata/column
  [_query _stage-number {field-name :name}]
  field-name)

(defmethod lib.metadata.calculation/column-name-method :field
  [query stage-number [_tag _id-or-name, :as field-clause]]
  (if-let [field-metadata (resolve-field-metadata query stage-number field-clause)]
    (lib.metadata.calculation/column-name query stage-number field-metadata)
    ;; mostly for the benefit of JS, which does not enforce the Malli schemas.
    "unknown_field"))

(defmethod lib.metadata.calculation/display-info-method :metadata/column
  [query stage-number field-metadata]
  (merge
   ((get-method lib.metadata.calculation/display-info-method :default) query stage-number field-metadata)
   ;; These have to be calculated even if the metadata has display-name to support nested fields
   ;; because the query processor doesn't produce nested display-names.
   {:display-name (lib.metadata.calculation/display-name query stage-number field-metadata)
    :long-display-name (lib.metadata.calculation/display-name query stage-number field-metadata :long)}
   ;; Include description and fingerprint if they're present on the column. Only proper fields or columns from a model
   ;; have these, not aggregations or expressions.
   (when-let [description (:description field-metadata)]
     {:description description})
   (when-let [fingerprint (:fingerprint field-metadata)]
     {:fingerprint fingerprint})
   ;; if this column comes from a source Card (Saved Question/Model/etc.) use the name of the Card as the 'table' name
   ;; rather than the ACTUAL table name.
   (when (= (:lib/source field-metadata) :source/card)
     (when-let [card-id (:lib/card-id field-metadata)]
       (when-let [card (lib.metadata/card query card-id)]
         {:table {:name (:name card), :display-name (:name card)}})))))

;;; ---------------------------------- Temporal Bucketing ----------------------------------------

;;; TODO -- it's a little silly to make this a multimethod I think since there are exactly two implementations of it,
;;; right? Or can expression and aggregation references potentially be temporally bucketed as well? Think about
;;; whether just making this a plain function like we did for [[metabase.lib.join/with-join-alias]] makes sense or not.

(defmethod lib.temporal-bucket/temporal-bucket-method :field
  [[_tag opts _id-or-name]]
  (:temporal-unit opts))

(defmethod lib.temporal-bucket/temporal-bucket-method :metadata/column
  [metadata]
  (::temporal-unit metadata))

(defmethod lib.temporal-bucket/with-temporal-bucket-method :field
  [field-ref unit]
  (lib.temporal-bucket/add-temporal-bucket-to-ref field-ref unit))

(defmethod lib.temporal-bucket/with-temporal-bucket-method :metadata/column
  [metadata unit]
  (let [original-effective-type ((some-fn ::original-effective-type :effective-type :base-type) metadata)
        original-temporal-unit ((some-fn ::original-temporal-unit ::temporal-unit) metadata)]
    (if unit
      (-> metadata
          (assoc ::temporal-unit unit
                 ::original-effective-type original-effective-type)
          (m/assoc-some ::original-temporal-unit original-temporal-unit))
      (cond-> (dissoc metadata ::temporal-unit ::original-effective-type)
        original-effective-type (assoc :effective-type original-effective-type)
        original-temporal-unit  (assoc ::original-temporal-unit original-temporal-unit)))))

(defmethod lib.temporal-bucket/available-temporal-buckets-method :field
  [query stage-number field-ref]
  (lib.temporal-bucket/available-temporal-buckets query stage-number (resolve-field-metadata query stage-number field-ref)))

(defn- fingerprint-based-default-unit [fingerprint]
  (u/ignore-exceptions
    (when-let [{:keys [earliest latest]} (-> fingerprint :type :type/DateTime)]
      (let [days (u.time/day-diff (u.time/coerce-to-timestamp earliest)
                                  (u.time/coerce-to-timestamp latest))]
        (when-not (NaN? days)
          (condp > days
            1 :minute
            31 :day
            365 :week
            :month))))))

(defmethod lib.temporal-bucket/available-temporal-buckets-method :metadata/column
  [_query _stage-number field-metadata]
  (lib.temporal-bucket/available-temporal-buckets-for-type
   ((some-fn :effective-type :base-type) field-metadata)
   ;; `:ineherited-temporal-unit` being set means field was bucketed on former stage. For this case, make the default nil
   ;; for next bucketing attempt (of already bucketed) field eg. through BreakoutPopover on FE, by setting `:inherited`
   ;; default unit.
   (if (or (nil? (:inherited-temporal-unit field-metadata))
           (= :default (:inherited-temporal-unit field-metadata)))
     (or (some-> field-metadata :fingerprint fingerprint-based-default-unit)
         :month)
     :inherited)
   (::temporal-unit field-metadata)))

;;; ---------------------------------------- Binning ---------------------------------------------

(defmethod lib.binning/binning-method :field
  [field-clause]
  (some-> field-clause
          lib.options/options
          :binning
          (assoc :lib/type    ::lib.binning/binning
                 :metadata-fn (fn [query stage-number]
                                (resolve-field-metadata query stage-number field-clause)))))

(defmethod lib.binning/binning-method :metadata/column
  [metadata]
  (some-> metadata
          ::binning
          (assoc :lib/type    ::lib.binning/binning
                 :metadata-fn (constantly metadata))))

(defmethod lib.binning/with-binning-method :field
  [field-clause binning]
  (lib.options/update-options field-clause u/assoc-dissoc :binning binning))

(defmethod lib.binning/with-binning-method :metadata/column
  [metadata binning]
  (u/assoc-dissoc metadata ::binning binning))

(defmethod lib.binning/available-binning-strategies-method :field
  [query stage-number field-ref]
  (lib.binning/available-binning-strategies query stage-number (resolve-field-metadata query stage-number field-ref)))

(defmethod lib.binning/available-binning-strategies-method :metadata/column
  [query _stage-number {:keys [effective-type fingerprint semantic-type] :as field-metadata}]
  (if (not= (:lib/source field-metadata) :source/expressions)
    (let [binning?    (lib.metadata/database-supports? query :binning)
          fingerprint (get-in fingerprint [:type :type/Number])
          existing    (lib.binning/binning field-metadata)
          strategies  (cond
                        ;; Abort if the database doesn't support binning, or this column does not have a defined range.
                        (not (and binning?
                                  (:min fingerprint)
                                  (:max fingerprint)))               nil
                        (isa? semantic-type :type/Coordinate)        (lib.binning/coordinate-binning-strategies)
                        (and (isa? effective-type :type/Number)
                             (not (isa? semantic-type :Relation/*))) (lib.binning/numeric-binning-strategies))]
      ;; TODO: Include the time and date binning strategies too;
      ;; see [[metabase.warehouse-schema.api.table/assoc-field-dimension-options]].
      (for [strat strategies]
        (cond-> strat
          (or (:was-binned field-metadata) existing) (dissoc :default)
          (lib.binning/strategy= strat existing) (assoc :selected true))))
    []))

(defmethod lib.ref/ref-method :field
  [field-clause]
  field-clause)

(defn- column-metadata->field-ref
  [metadata]
<<<<<<< HEAD
  (let [inherited-column? (#{:source/card :source/native :source/previous-stage} (:lib/source metadata))
        card-column?      (some? (:lib/card-id metadata))
=======
  (let [inherited-column? (lib.field.util/inherited-column? metadata)
>>>>>>> 9aa35fff
        options           (merge {:lib/uuid       (str (random-uuid))
                                  :base-type      (:base-type metadata)
                                  :effective-type (column-metadata-effective-type metadata)}
                                 ;; This one deliberately comes first so it will be overwritten by current-join-alias.
                                 ;; We don't want both :source-field and :join-alias, though.
                                 (when-let [source-alias (and (not inherited-column?)
                                                              (not (:fk-field-id metadata))
                                                              (not= :source/implicitly-joinable
                                                                    (:lib/source metadata))
                                                              (:source-alias metadata))]
                                   {:join-alias source-alias})
                                 (when-let [join-alias (when-not inherited-column?
                                                         (lib.join.util/current-join-alias metadata))]
                                   {:join-alias join-alias})
                                 (when-let [temporal-unit (::temporal-unit metadata)]
                                   {:temporal-unit temporal-unit})
                                 (when-let [original-effective-type (::original-effective-type metadata)]
                                   {::original-effective-type original-effective-type})
                                 (when-let [original-temporal-unit (::original-temporal-unit metadata)]
                                   {::original-temporal-unit original-temporal-unit})
                                 (when-let [inherited-temporal-unit (:inherited-temporal-unit metadata)]
                                   {:inherited-temporal-unit inherited-temporal-unit})
                                 (when-let [binning (::binning metadata)]
                                   {:binning binning})
                                 (when-let [was-binned (:was-binned metadata)]
                                   {:was-binned was-binned})
                                 (when-let [source-field-id (when-not inherited-column?
                                                              (:fk-field-id metadata))]
<<<<<<< HEAD
                                   {:source-field source-field-id}))
        id-or-name        ((cond
                             inherited-column? (some-fn :lib/desired-column-alias :name)
                             card-column? :name
                             :else (some-fn :id :name))
                           metadata)]
=======
                                   {:source-field source-field-id})
                                 (when-let [source-field-name (when-not inherited-column?
                                                                (:fk-field-name metadata))]
                                   {:source-field-name source-field-name})
                                 (when-let [source-field-join-alias (when-not inherited-column?
                                                                      (:fk-join-alias metadata))]
                                   {:source-field-join-alias source-field-join-alias}))
        id-or-name        (or (lib.field.util/inherited-column-name metadata)
                              ((some-fn :id :name) metadata))]
>>>>>>> 9aa35fff
    [:field options id-or-name]))

(defmethod lib.ref/ref-method :metadata/column
  [{source :lib/source, :as metadata}]
  (case source
    :source/aggregations (lib.aggregation/column-metadata->aggregation-ref metadata)
    :source/expressions  (lib.expression/column-metadata->expression-ref metadata)
    ;; `:source/fields`/`:source/breakouts` can hide the true origin of the column. Since it's impossible to break out
    ;; by aggregation references at the current stage, we only have to check if we break out by an expression
    ;; reference. `:lib/expression-name` is only set for expression references, so if it's set, we have to generate an
    ;; expression ref, otherwise we generate a normal field ref.
    (:source/fields :source/breakouts)
    (if (:lib/expression-name metadata)
      (lib.expression/column-metadata->expression-ref metadata)
      (column-metadata->field-ref metadata))

    #_else
    (column-metadata->field-ref metadata)))

(defn- expression-columns
  "Return the [[::lib.schema.metadata/column]] for all the expressions in a stage of a query."
  [query stage-number]
  (filter #(= (:lib/source %) :source/expressions)
          (lib.metadata.calculation/visible-columns
           query
           stage-number
           (lib.util/query-stage query stage-number)
           {:include-joined?              false
            :include-expressions?         true
            :include-implicitly-joinable? false})))

(mu/defn with-fields :- ::lib.schema/query
  "Specify the `:fields` for a query. Pass `nil` or an empty sequence to remove `:fields`."
  ([xs]
   (fn [query stage-number]
     (with-fields query stage-number xs)))

  ([query xs]
   (with-fields query -1 xs))

  ([query        :- ::lib.schema/query
    stage-number :- :int
    xs]
   (let [xs        (not-empty (mapv lib.ref/ref xs))
         ;; If any fields are specified, include all expressions not yet included.
         expr-cols (expression-columns query stage-number)
         ;; Set of expr-cols which are *already* included.
         included  (into #{}
                         (keep #(lib.equality/find-matching-column query stage-number % expr-cols))
                         (or xs []))
         ;; Those expr-refs which must still be included.
         to-add    (remove included expr-cols)
         xs        (when xs (into xs (map lib.ref/ref) to-add))]
     (lib.util/update-query-stage query stage-number u/assoc-dissoc :fields xs))))

(mu/defn fields :- [:maybe [:ref ::lib.schema/fields]]
  "Fetches the `:fields` for a query. Returns `nil` if there are no `:fields`. `:fields` should never be empty; this is
  enforced by the Malli schema."
  ([query]
   (fields query -1))

  ([query        :- ::lib.schema/query
    stage-number :- :int]
   (:fields (lib.util/query-stage query stage-number))))

(mu/defn fieldable-columns :- [:sequential ::lib.schema.metadata/column]
  "Return a sequence of column metadatas for columns that you can specify in the `:fields` of a query. This is
  basically just the columns returned by the source Table/Saved Question/Model or previous query stage.

  Includes a `:selected?` key letting you know this column is already in `:fields` or not; if `:fields` is
  unspecified, all these columns are returned by default, so `:selected?` is true for all columns (this is a little
  strange but it matches the behavior of the QB UI)."
  ([query]
   (fieldable-columns query -1))

  ([query :- ::lib.schema/query
    stage-number :- :int]
   (let [visible-columns (lib.metadata.calculation/visible-columns query
                                                                   stage-number
                                                                   (lib.util/query-stage query stage-number)
                                                                   {:include-joined?              false
                                                                    :include-expressions?         false
                                                                    :include-implicitly-joinable? false})
         selected-fields (fields query stage-number)]
     (if (empty? selected-fields)
       (mapv (fn [col]
               (assoc col :selected? true))
             visible-columns)
       (lib.equality/mark-selected-columns query stage-number visible-columns selected-fields)))))

(defn- populate-fields-for-stage
  "Given a query and stage, sets the `:fields` list to be the fields which would be selected by default.
  This is exactly [[lib.metadata.calculation/returned-columns]] filtered by the `:lib/source`.
  Fields from explicit joins are listed on the join itself and should not be listed in `:fields`."
  [query stage-number]
  (let [defaults (lib.metadata.calculation/default-columns-for-stage query stage-number)]
    (lib.util/update-query-stage query stage-number assoc :fields (mapv lib.ref/ref defaults))))

(defn- query-with-fields
  "If the given stage already has a `:fields` clause, do nothing. If it doesn't, populate the `:fields` clause with the
  full set of `returned-columns`. (See [[populate-fields-for-stage]] for the details.)"
  [query stage-number]
  (cond-> query
    (not (:fields (lib.util/query-stage query stage-number))) (populate-fields-for-stage stage-number)))

(defn- include-field [query stage-number column]
  (let [populated  (query-with-fields query stage-number)
        field-refs (fields populated stage-number)
        match-ref  (lib.equality/find-matching-ref column field-refs)
        column-ref (lib.ref/ref column)]
    (if (and match-ref
             (or (string? (last column-ref))
                 (integer? (last match-ref))))
      ;; If the column is already found, do nothing and return the original query.
      query
      (lib.util/update-query-stage populated stage-number update :fields conj column-ref))))

(defn- add-field-to-join [query stage-number column]
  (let [column-ref   (lib.ref/ref column)
        [join field] (first (for [join  (lib.join/joins query stage-number)
                                  :let [joinables (lib.join/joinable-columns query stage-number join)
                                        field     (lib.equality/find-matching-column
                                                   query stage-number column-ref joinables)]
                                  :when field]
                              [join field]))
        join-fields  (lib.join/join-fields join)]

    ;; Nothing to do if it's already selected, or if this join already has :fields :all.
    ;; Otherwise, append it to the list of fields.
    (if (or (= join-fields :all)
            (and field
                 (not= join-fields :none)
                 (lib.equality/find-matching-ref field join-fields)))
      query
      (lib.remove-replace/replace-join query stage-number join
                                       (lib.join/with-join-fields join
                                         (if (= join-fields :none)
                                           [column]
                                           (conj join-fields column)))))))

(defn- native-query-fields-edit-error []
  (i18n/tru "Fields cannot be adjusted on native queries. Either edit the native query, or save this question and edit the fields in a GUI question based on this one."))

(defn- source-clauses-only-fields-edit-error []
  (i18n/tru (str "Only source columns (those from a table, model, or saved question) can be adjusted on a query. "
                 "Aggregations, breakouts and expressions are always returned, and must be removed from the query or "
                 "hidden in the UI.")))

(mu/defn add-field :- ::lib.schema/query
  "Adds a given field (`ColumnMetadata`, as returned from eg. [[visible-columns]]) to the fields returned by the query.
  Exactly what this means depends on the source of the field:
  - Source table/card, previous stage of the query, custom expression, aggregation or breakout:
      - Add it to the `:fields` list
      - If `:fields` is missing, it's implicitly `:all`, so do nothing.
  - Implicit join: add it to the `:fields` list; query processor will do the right thing with it.
  - Explicit join: add it to that join's `:fields` list."
  [query        :- ::lib.schema/query
   stage-number :- :int
   column       :- lib.metadata.calculation/ColumnMetadataWithSource]
  (let [stage  (lib.util/query-stage query stage-number)
        source (:lib/source column)]
    (-> (case source
          (:source/table-defaults
           :source/fields
           :source/card
           :source/previous-stage
           :source/expressions
           :source/aggregations
           :source/breakouts)         (cond-> query
                                        (contains? stage :fields) (include-field stage-number column))
          :source/joins               (add-field-to-join query stage-number column)
          :source/implicitly-joinable (include-field query stage-number column)
          :source/native              (throw (ex-info (native-query-fields-edit-error) {:query query :stage stage-number}))
          ;; Default case - do nothing if we don't know about the incoming value.
          ;; Generates a warning, as we should aim to capture all the :source/* values here.
          (do
            (log/warnf "Cannot add-field with unknown source %s" (pr-str source))
            query))
        ;; Then drop any redundant :fields clauses.
        lib.remove-replace/normalize-fields-clauses)))

(defn- remove-matching-ref [column refs]
  (let [match (lib.equality/find-matching-ref column refs)]
    (remove #(= % match) refs)))

(defn- exclude-field
  "This is called only for fields that plausibly need removing. If the stage has no `:fields`, this will populate it.
  It shouldn't happen that we can't find the target field, but if that does happen, this will return the original query
  unchanged. (In particular, if `:fields` did not exist before it will still be omitted.)"
  [query stage-number column]
  (let [old-fields (-> (query-with-fields query stage-number)
                       (lib.util/query-stage stage-number)
                       :fields)
        new-fields (remove-matching-ref column old-fields)]
    (cond-> query
      ;; If we couldn't find the field, return the original query unchanged.
      (< (count new-fields) (count old-fields)) (lib.util/update-query-stage stage-number assoc :fields new-fields))))

(defn- remove-field-from-join [query stage-number column]
  (let [join        (lib.join/resolve-join query stage-number (::lib.join/join-alias column))
        join-fields (lib.join/join-fields join)]
    (if (or (nil? join-fields)
            (= join-fields :none))
      ;; Nothing to do if there's already no join fields.
      query
      (let [resolved-join-fields (if (= join-fields :all)
                                   (map lib.ref/ref (lib.metadata.calculation/returned-columns query stage-number join))
                                   join-fields)
            removed              (remove-matching-ref column resolved-join-fields)]
        (cond-> query
          ;; If we actually removed a field, replace the join. Otherwise return the query unchanged.
          (< (count removed) (count resolved-join-fields))
          (lib.remove-replace/replace-join stage-number join (lib.join/with-join-fields join removed)))))))

(mu/defn remove-field :- ::lib.schema/query
  "Removes the field (a `ColumnMetadata`, as returned from eg. [[visible-columns]]) from those fields returned by the
  query. Exactly what this means depends on the source of the field:
  - Source table/card, previous stage, custom expression, aggregations or breakouts:
      - If `:fields` is missing, it's implicitly `:all` - populate it with all the columns except the removed one.
      - Remove the target column from the `:fields` list
  - Implicit join: remove it from the `:fields` list; do nothing if it's not there.
      - (An implicit join only exists in the `:fields` clause, so if it's not there then it's not anywhere.)
  - Explicit join: remove it from that join's `:fields` list (handle `:fields :all` like for source tables)."
  [query      :- ::lib.schema/query
   stage-number :- :int
   column       :- lib.metadata.calculation/ColumnMetadataWithSource]
  (let [source (:lib/source column)]
    (-> (case source
          (:source/table-defaults
           :source/fields
           :source/card
           :source/previous-stage
           :source/expressions
           :source/implicitly-joinable) (exclude-field query stage-number column)
          :source/joins                 (remove-field-from-join query stage-number column)
          :source/native                (throw (ex-info (native-query-fields-edit-error)
                                                        {:query query :stage stage-number}))

          (:source/breakouts
           :source/aggregations)        (throw (ex-info (source-clauses-only-fields-edit-error)
                                                        {:query  query
                                                         :stage  stage-number
                                                         :source source}))
          ;; Default case: do nothing and return the query unchaged.
          ;; Generate a warning - we should aim to capture every `:source/*` value above.
          (do
            (log/warnf "Cannot remove-field with unknown source %s" (pr-str source))
            query))
        ;; Then drop any redundant :fields clauses.
        lib.remove-replace/normalize-fields-clauses)))

;; TODO: Refactor this away? The special handling for aggregations is strange.
(mu/defn find-visible-column-for-ref :- [:maybe ::lib.schema.metadata/column]
  "Return the visible column in `query` at `stage-number` referenced by `field-ref`. If `stage-number` is omitted, the
  last stage is used. This is currently only meant for use with `:field` clauses."
  ([query field-ref]
   (find-visible-column-for-ref query -1 field-ref))

  ([query        :- ::lib.schema/query
    stage-number :- :int
    field-ref    :- some?]
   (let [stage   (lib.util/query-stage query stage-number)
         ;; not 100% sure why, but [[lib.metadata.calculation/visible-columns]] doesn't seem to return aggregations,
         ;; so we have to use [[lib.metadata.calculation/returned-columns]] instead.
         columns ((if (= (lib.dispatch/dispatch-value field-ref) :aggregation)
                    lib.metadata.calculation/returned-columns
                    lib.metadata.calculation/visible-columns)
                  query stage-number stage)]
     (lib.equality/find-matching-column query stage-number field-ref columns))))

(defn json-field?
  "Return true if field is a JSON field, false if not."
  [field]
  (some? (:nfc-path field)))

;;; yes, this is intentionally different from the version in `:metabase.lib.schema.metadata/column.has-field-values`.
;;; The FE isn't supposed to need to worry about the distinction between `:auto-list` and `:list` for filter purposes.
;;; See [[infer-has-field-values]] for more info.
(mr/def ::field-values-search-info.has-field-values
  [:enum :list :search :none])

(mr/def ::field-values-search-info
  [:map
   [:field-id         [:maybe [:ref ::lib.schema.id/field]]]
   [:search-field-id  [:maybe [:ref ::lib.schema.id/field]]]
   [:search-field     [:maybe [:ref ::lib.schema.metadata/column]]]
   [:has-field-values [:ref ::field-values-search-info.has-field-values]]])

(mu/defn infer-has-field-values :- ::field-values-search-info.has-field-values
  "Determine the value of `:has-field-values` we should return for column metadata for frontend consumption to power
  filter search widgets, either when returned by the the REST API or in MLv2 with [[field-values-search-info]].

  Note that this value is not necessarily the same as the value of `has_field_values` in the application database.
  `has_field_values` may be unset, in which case we will try to infer it. `:auto-list` is not currently understood by
  the FE filter stuff, so we will instead return `:list`; the distinction is not important to it anyway."
  [{:keys [has-field-values], :as field} :- [:map
                                             ;; this doesn't use `::lib.schema.metadata/column` because it's stricter
                                             ;; than we need and the REST API calls this function with optimized Field
                                             ;; maps that don't include some keys like `:name`
                                             [:base-type        {:optional true} [:maybe ::lib.schema.common/base-type]]
                                             [:effective-type   {:optional true} [:maybe ::lib.schema.common/base-type]]
                                             [:has-field-values {:optional true} [:maybe ::lib.schema.metadata/column.has-field-values]]]]
  (cond
    ;; if `has_field_values` is set in the DB, use that value; but if it's `auto-list`, return the value as `list` to
    ;; avoid confusing FE code, which can remain blissfully unaware that `auto-list` is a thing
    (= has-field-values :auto-list)   :list
    has-field-values                  has-field-values
    ;; otherwise if it does not have value set in DB we will infer it
    (lib.types.isa/searchable? field) :search
    :else                             :none))

(mu/defn- search-field :- [:maybe ::lib.schema.metadata/column]
  [metadata-providerable :- ::lib.schema.metadata/metadata-providerable
   column                :- ::lib.schema.metadata/column]
  (let [col (or (when (lib.types.isa/primary-key? column)
                  (when-let [name-field (:name-field column)]
                    (lib.metadata/field metadata-providerable (u/the-id name-field))))
                (lib.metadata/remapped-field metadata-providerable column)
                column)]
    (when (lib.types.isa/searchable? col)
      col)))

(mu/defn field-values-search-info :- ::field-values-search-info
  "Info about whether the column in question has FieldValues associated with it for purposes of powering a search
  widget in the QB filter modals."
  [metadata-providerable :- ::lib.schema.metadata/metadata-providerable
   column                :- ::lib.schema.metadata/column]
  (when column
    (let [column-field-id (:id column)
          search-column   (search-field metadata-providerable column)
          search-field-id (:id search-column)]
      {:field-id (when (int? column-field-id) column-field-id)
       :search-field-id (when (int? search-field-id) search-field-id)
       :search-field search-column
       :has-field-values (if column
                           (infer-has-field-values column)
                           :none)})))<|MERGE_RESOLUTION|>--- conflicted
+++ resolved
@@ -478,12 +478,7 @@
 
 (defn- column-metadata->field-ref
   [metadata]
-<<<<<<< HEAD
-  (let [inherited-column? (#{:source/card :source/native :source/previous-stage} (:lib/source metadata))
-        card-column?      (some? (:lib/card-id metadata))
-=======
   (let [inherited-column? (lib.field.util/inherited-column? metadata)
->>>>>>> 9aa35fff
         options           (merge {:lib/uuid       (str (random-uuid))
                                   :base-type      (:base-type metadata)
                                   :effective-type (column-metadata-effective-type metadata)}
@@ -512,14 +507,6 @@
                                    {:was-binned was-binned})
                                  (when-let [source-field-id (when-not inherited-column?
                                                               (:fk-field-id metadata))]
-<<<<<<< HEAD
-                                   {:source-field source-field-id}))
-        id-or-name        ((cond
-                             inherited-column? (some-fn :lib/desired-column-alias :name)
-                             card-column? :name
-                             :else (some-fn :id :name))
-                           metadata)]
-=======
                                    {:source-field source-field-id})
                                  (when-let [source-field-name (when-not inherited-column?
                                                                 (:fk-field-name metadata))]
@@ -529,7 +516,6 @@
                                    {:source-field-join-alias source-field-join-alias}))
         id-or-name        (or (lib.field.util/inherited-column-name metadata)
                               ((some-fn :id :name) metadata))]
->>>>>>> 9aa35fff
     [:field options id-or-name]))
 
 (defmethod lib.ref/ref-method :metadata/column
