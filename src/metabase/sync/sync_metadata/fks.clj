(ns metabase.sync.sync-metadata.fks
  "Logic for updating FK properties of Fields from metadata fetched from a physical DB."
  (:require
<<<<<<< HEAD
   [metabase.driver :as driver]
   [metabase.driver.util :as driver.u]
=======
   [honey.sql :as sql]
   [metabase.db.connection :as mdb.connection]
>>>>>>> d2980614
   [metabase.models.table :as table]
   [metabase.sync.fetch-metadata :as fetch-metadata]
   [metabase.sync.interface :as i]
   [metabase.sync.util :as sync-util]
   [metabase.util :as u]
   [metabase.util.log :as log]
   [metabase.util.malli :as mu]
   [toucan2.core :as t2]
   [toucan2.realize :as t2.realize]))

<<<<<<< HEAD
(mu/defn ^:private mark-fk!
  "Updates the `fk_target_field_id` of a Field. Returns 1 if the Field was successfully updated, 0 otherwise."
  [database :- i/DatabaseInstance
   metadata :- i/FastFKMetadataEntry]
=======
(defn ^:private mark-fk-sql
  "Returns [sql & params] for [[mark-fk!]] according to the application DB's dialect."
  [{:keys [db-id
           fk-table-name
           fk-table-schema
           fk-column-name
           pk-table-name
           pk-table-schema
           pk-column-name]}]
>>>>>>> d2980614
  (let [field-id-query (fn [db-id table-schema table-name column-name]
                         {:select [[[:min :f.id] :id]]
                          ;; Cal 2024-03-04: We use `min` to limit this subquery to one result (limit 1 isn't allowed
                          ;; in subqueries in MySQL) because it's possible for schema, table, or column names to be
                          ;; non-unique when lower-cased for some DBs. We have been doing case-insensitive matching
                          ;; since #5510 so this preserves behaviour to avoid possible regressions.
                          ;; It's possible this is to avoid
                          :from   [[:metabase_field :f]]
                          :join   [[:metabase_table :t] [:= :f.table_id :t.id]]
                          :where  [:and
                                   [:= :t.db_id db-id]
                                   [:= [:lower :f.name] (u/lower-case-en column-name)]
                                   [:= [:lower :t.name] (u/lower-case-en table-name)]
                                   [:= [:lower :t.schema] (some-> table-schema u/lower-case-en)]
                                   [:= :f.active true]
<<<<<<< HEAD
                                   [:not= :f.visibility_type "retired"]]})
        fk-field-id-query (field-id-query (:id database)
                                          (:fk-table-schema metadata)
                                          (:fk-table-name metadata)
                                          (:fk-column-name metadata))
        dest-field-id-query (field-id-query (:id database)
                                            (:fk-table-schema metadata)
                                            (:fk-table-name metadata)
                                            (:fk-column-name metadata))]
    (u/prog1 (t2/query-one {:update [:metabase_field :f]
                            :set {:fk_target_field_id dest-field-id-query
                                  :semantic_type      "type/FK"}
                            :where [:and
                                    [:= :f.id fk-field-id-query]
                                    [:or
                                     [:= :f.fk_target_field_id nil]
                                     [:not= :f.fk_target_field_id dest-field-id-query]]]})
      (when (= <> 1)
        (log/info (u/format-color 'cyan "Marking foreign key from %s %s -> %s %s"
                                  (sync-util/table-name-for-logging :name (:fk-table-name metadata)
                                                                    :schema (:fk-table-schema metadata))
                                  (sync-util/field-name-for-logging :name (:fk-column-name metadata))
                                  (sync-util/table-name-for-logging :name (:fk-table-name metadata)
                                                                    :schema (:fk-table-schema metadata))
                                  (sync-util/field-name-for-logging :name (:pk-column-name metadata))))))))

(mu/defn fast-sync-fks!
  "Sync the foreign keys for a specific `table`."
  [database :- i/DatabaseInstance]
  (sync-util/with-error-handling (format "Error syncing FKs for %s" (sync-util/name-for-logging database))
    (let [fk-metadata (fetch-metadata/fk-metadata database)]
      (transduce (map (fn [x]
                        {:total-fks   1
                         :updated-fks (mark-fk! database x)}))
                 (partial merge-with +)
                 {:total-fks   0
                  :updated-fks 0}
                 fk-metadata))))
=======
                                   [:not= :f.visibility_type "retired"]
                                   [:= :t.active true]
                                   [:= :t.visibility_type nil]]})
        fk-field-id-query (field-id-query db-id fk-table-schema fk-table-name fk-column-name)
        pk-field-id-query (field-id-query db-id pk-table-schema pk-table-name pk-column-name)
        q (case (mdb.connection/db-type)
            :mysql
            {:update [:metabase_field :f]
             :join   [[fk-field-id-query :fk] [:= :fk.id :f.id]
                      ;; Only update if either:
                      ;; - fk_target_field_id is NULL and the new target is not NULL
                      ;; - fk_target_field_id is not NULL but the new target is different and not NULL
                      [pk-field-id-query :pk]
                      [:and
                       [:or
                        [:= :f.fk_target_field_id nil]
                        [:not= :f.fk_target_field_id :pk.id]]]]
             :set    {:fk_target_field_id :pk.id
                      :semantic_type      "type/FK"}}
            :postgres
            {:update [:metabase_field :f]
             :from   [[fk-field-id-query :fk]]
             :join   [[pk-field-id-query :pk] true]
             :set    {:fk_target_field_id :pk.id
                      :semantic_type      "type/FK"}
             :where  [:and
                      [:= :fk.id :f.id]
                      [:or
                       [:= :f.fk_target_field_id nil]
                       [:not= :f.fk_target_field_id :pk.id]]]}
            :h2
            {:update [:metabase_field :f]
             :set    {:fk_target_field_id pk-field-id-query
                      :semantic_type      "type/FK"}
             :where  [:and
                      [:= :f.id fk-field-id-query]
                      [:not= pk-field-id-query nil]
                      [:or
                       [:= :f.fk_target_field_id nil]
                       [:not= :f.fk_target_field_id pk-field-id-query]]]})]
    (sql/format q :dialect (mdb.connection/quoting-style (mdb.connection/db-type)))))

(mu/defn ^:private mark-fk!
  "Updates the `fk_target_field_id` of a Field. Returns 1 if the Field was successfully updated, 0 otherwise."
  [database :- i/DatabaseInstance
   table    :- i/TableInstance
   fk       :- i/FKMetadataEntry]
  (u/prog1 (t2/query-one (mark-fk-sql {:db-id           (:id database)
                                       :fk-table-name   (:name table)
                                       :fk-table-schema (:schema table)
                                       :fk-column-name  (:fk-column-name fk)
                                       :pk-table-name   (:name (:dest-table fk))
                                       :pk-table-schema (:schema (:dest-table fk))
                                       :pk-column-name  (:dest-column-name fk)}))
    (when (= <> 1)
      (log/info (u/format-color 'cyan "Marking foreign key from %s %s -> %s %s"
                                (sync-util/table-name-for-logging table)
                                (sync-util/field-name-for-logging :name (:fk-column-name fk))
                                (sync-util/table-name-for-logging (:dest-table fk))
                                (sync-util/field-name-for-logging :name (:dest-column-name fk)))))))
>>>>>>> d2980614

(mu/defn sync-fks-for-table!
  "Sync the foreign keys for a specific `table`."
  ([table :- i/TableInstance]
   (sync-fks-for-table! (table/database table) table))

  ([database :- i/DatabaseInstance
    table    :- i/TableInstance]
   (sync-util/with-error-handling (format "Error syncing FKs for %s" (sync-util/name-for-logging table))
     (let [fks-to-update (fetch-metadata/table-fk-metadata database table)]
       {:total-fks   (count fks-to-update)
        :updated-fks (sync-util/sum-numbers (fn [fk]
                                              (mark-fk! database
                                                        {:fk-table-name (:name table)
                                                         :fk-table-schema (:schema table)
                                                         :fk-column-name (:fk-column-name fk)
                                                         :pk-table-name (:name (:dest-table fk))
                                                         :pk-table-schema (:schema (:dest-table fk))
                                                         :pk-column-name (:dest-column-name fk)}))
                                            fks-to-update)}))))

(mu/defn sync-fks!
  "Sync the foreign keys in a `database`. This sets appropriate values for relevant Fields in the Metabase application
  DB based on values from the `FKMetadata` returned by [[metabase.driver/describe-table-fks]].

  If the driver supports the `:fast-sync-fks` feature, [[metabase.driver/describe-fks]] is used to fetch the FK metadata."
  [database :- i/DatabaseInstance]
  (if (driver/database-supports? (driver.u/database->driver database)
                                 :fast-sync-fks
                                 database)
    (fast-sync-fks! database)
    (reduce (fn [update-info table]
              (let [table         (t2.realize/realize table)
                    table-fk-info (sync-fks-for-table! database table)]
                ;; Mark the table as done with its initial sync once this step is done even if it failed, because only
                ;; sync-aborting errors should be surfaced to the UI (see
                ;; `:metabase.sync.util/exception-classes-not-to-retry`).
                (sync-util/set-initial-table-sync-complete! table)
                (if (instance? Exception table-fk-info)
                  (update update-info :total-failed inc)
                  (merge-with + update-info table-fk-info))))
          {:total-fks    0
           :updated-fks  0
           :total-failed 0}
          (sync-util/db->reducible-sync-tables database))))<|MERGE_RESOLUTION|>--- conflicted
+++ resolved
@@ -1,13 +1,10 @@
 (ns metabase.sync.sync-metadata.fks
   "Logic for updating FK properties of Fields from metadata fetched from a physical DB."
   (:require
-<<<<<<< HEAD
+   [honey.sql :as sql]
+   [metabase.db.connection :as mdb.connection]
    [metabase.driver :as driver]
    [metabase.driver.util :as driver.u]
-=======
-   [honey.sql :as sql]
-   [metabase.db.connection :as mdb.connection]
->>>>>>> d2980614
    [metabase.models.table :as table]
    [metabase.sync.fetch-metadata :as fetch-metadata]
    [metabase.sync.interface :as i]
@@ -18,63 +15,84 @@
    [toucan2.core :as t2]
    [toucan2.realize :as t2.realize]))
 
-<<<<<<< HEAD
-(mu/defn ^:private mark-fk!
-  "Updates the `fk_target_field_id` of a Field. Returns 1 if the Field was successfully updated, 0 otherwise."
-  [database :- i/DatabaseInstance
-   metadata :- i/FastFKMetadataEntry]
-=======
 (defn ^:private mark-fk-sql
   "Returns [sql & params] for [[mark-fk!]] according to the application DB's dialect."
-  [{:keys [db-id
-           fk-table-name
-           fk-table-schema
-           fk-column-name
-           pk-table-name
-           pk-table-schema
-           pk-column-name]}]
->>>>>>> d2980614
+  [db-id {:keys [fk-table-name
+                 fk-table-schema
+                 fk-column-name
+                 pk-table-name
+                 pk-table-schema
+                 pk-column-name]}]
   (let [field-id-query (fn [db-id table-schema table-name column-name]
-                         {:select [[[:min :f.id] :id]]
+                        {:select [[[:min :f.id] :id]]
                           ;; Cal 2024-03-04: We use `min` to limit this subquery to one result (limit 1 isn't allowed
                           ;; in subqueries in MySQL) because it's possible for schema, table, or column names to be
                           ;; non-unique when lower-cased for some DBs. We have been doing case-insensitive matching
                           ;; since #5510 so this preserves behaviour to avoid possible regressions.
                           ;; It's possible this is to avoid
-                          :from   [[:metabase_field :f]]
-                          :join   [[:metabase_table :t] [:= :f.table_id :t.id]]
-                          :where  [:and
-                                   [:= :t.db_id db-id]
-                                   [:= [:lower :f.name] (u/lower-case-en column-name)]
-                                   [:= [:lower :t.name] (u/lower-case-en table-name)]
-                                   [:= [:lower :t.schema] (some-> table-schema u/lower-case-en)]
-                                   [:= :f.active true]
-<<<<<<< HEAD
-                                   [:not= :f.visibility_type "retired"]]})
-        fk-field-id-query (field-id-query (:id database)
-                                          (:fk-table-schema metadata)
-                                          (:fk-table-name metadata)
-                                          (:fk-column-name metadata))
-        dest-field-id-query (field-id-query (:id database)
-                                            (:fk-table-schema metadata)
-                                            (:fk-table-name metadata)
-                                            (:fk-column-name metadata))]
-    (u/prog1 (t2/query-one {:update [:metabase_field :f]
-                            :set {:fk_target_field_id dest-field-id-query
-                                  :semantic_type      "type/FK"}
-                            :where [:and
-                                    [:= :f.id fk-field-id-query]
-                                    [:or
-                                     [:= :f.fk_target_field_id nil]
-                                     [:not= :f.fk_target_field_id dest-field-id-query]]]})
-      (when (= <> 1)
-        (log/info (u/format-color 'cyan "Marking foreign key from %s %s -> %s %s"
-                                  (sync-util/table-name-for-logging :name (:fk-table-name metadata)
-                                                                    :schema (:fk-table-schema metadata))
-                                  (sync-util/field-name-for-logging :name (:fk-column-name metadata))
-                                  (sync-util/table-name-for-logging :name (:fk-table-name metadata)
-                                                                    :schema (:fk-table-schema metadata))
-                                  (sync-util/field-name-for-logging :name (:pk-column-name metadata))))))))
+                         :from   [[:metabase_field :f]]
+                         :join   [[:metabase_table :t] [:= :f.table_id :t.id]]
+                         :where  [:and
+                                  [:= :t.db_id db-id]
+                                  [:= [:lower :f.name] (u/lower-case-en column-name)]
+                                  [:= [:lower :t.name] (u/lower-case-en table-name)]
+                                  [:= [:lower :t.schema] (some-> table-schema u/lower-case-en)]
+                                  [:= :f.active true]
+                                  [:not= :f.visibility_type "retired"]
+                                  [:= :t.active true]
+                                  [:= :t.visibility_type nil]]})
+       fk-field-id-query (field-id-query db-id fk-table-schema fk-table-name fk-column-name)
+       pk-field-id-query (field-id-query db-id pk-table-schema pk-table-name pk-column-name)
+       q (case (mdb.connection/db-type)
+           :mysql
+           {:update [:metabase_field :f]
+            :join   [[fk-field-id-query :fk] [:= :fk.id :f.id]
+                     ;; Only update if either:
+                     ;; - fk_target_field_id is NULL and the new target is not NULL
+                     ;; - fk_target_field_id is not NULL but the new target is different and not NULL
+                     [pk-field-id-query :pk]
+                     [:and
+                      [:or
+                       [:= :f.fk_target_field_id nil]
+                       [:not= :f.fk_target_field_id :pk.id]]]]
+            :set    {:fk_target_field_id :pk.id
+                     :semantic_type      "type/FK"}}
+           :postgres
+           {:update [:metabase_field :f]
+            :from   [[fk-field-id-query :fk]]
+            :join   [[pk-field-id-query :pk] true]
+            :set    {:fk_target_field_id :pk.id
+                     :semantic_type      "type/FK"}
+            :where  [:and
+                     [:= :fk.id :f.id]
+                     [:or
+                      [:= :f.fk_target_field_id nil]
+                      [:not= :f.fk_target_field_id :pk.id]]]}
+           :h2
+           {:update [:metabase_field :f]
+            :set    {:fk_target_field_id pk-field-id-query
+                     :semantic_type      "type/FK"}
+            :where  [:and
+                     [:= :f.id fk-field-id-query]
+                     [:not= pk-field-id-query nil]
+                     [:or
+                      [:= :f.fk_target_field_id nil]
+                      [:not= :f.fk_target_field_id pk-field-id-query]]]})]
+   (sql/format q :dialect (mdb.connection/quoting-style (mdb.connection/db-type)))))
+
+(mu/defn ^:private mark-fk!
+  "Updates the `fk_target_field_id` of a Field. Returns 1 if the Field was successfully updated, 0 otherwise."
+  [database :- i/DatabaseInstance
+   metadata :- i/FastFKMetadataEntry]
+  (u/prog1 (t2/query-one (mark-fk-sql (:id database) metadata))
+  (when (= <> 1)
+    (log/info (u/format-color 'cyan "Marking foreign key from %s %s -> %s %s"
+                              (sync-util/table-name-for-logging :name (:fk-table-name metadata)
+                                                                :schema (:fk-table-schema metadata))
+                              (sync-util/field-name-for-logging :name (:fk-column-name metadata))
+                              (sync-util/table-name-for-logging :name (:fk-table-name metadata)
+                                                                :schema (:fk-table-schema metadata))
+                              (sync-util/field-name-for-logging :name (:pk-column-name metadata)))))))
 
 (mu/defn fast-sync-fks!
   "Sync the foreign keys for a specific `table`."
@@ -88,68 +106,6 @@
                  {:total-fks   0
                   :updated-fks 0}
                  fk-metadata))))
-=======
-                                   [:not= :f.visibility_type "retired"]
-                                   [:= :t.active true]
-                                   [:= :t.visibility_type nil]]})
-        fk-field-id-query (field-id-query db-id fk-table-schema fk-table-name fk-column-name)
-        pk-field-id-query (field-id-query db-id pk-table-schema pk-table-name pk-column-name)
-        q (case (mdb.connection/db-type)
-            :mysql
-            {:update [:metabase_field :f]
-             :join   [[fk-field-id-query :fk] [:= :fk.id :f.id]
-                      ;; Only update if either:
-                      ;; - fk_target_field_id is NULL and the new target is not NULL
-                      ;; - fk_target_field_id is not NULL but the new target is different and not NULL
-                      [pk-field-id-query :pk]
-                      [:and
-                       [:or
-                        [:= :f.fk_target_field_id nil]
-                        [:not= :f.fk_target_field_id :pk.id]]]]
-             :set    {:fk_target_field_id :pk.id
-                      :semantic_type      "type/FK"}}
-            :postgres
-            {:update [:metabase_field :f]
-             :from   [[fk-field-id-query :fk]]
-             :join   [[pk-field-id-query :pk] true]
-             :set    {:fk_target_field_id :pk.id
-                      :semantic_type      "type/FK"}
-             :where  [:and
-                      [:= :fk.id :f.id]
-                      [:or
-                       [:= :f.fk_target_field_id nil]
-                       [:not= :f.fk_target_field_id :pk.id]]]}
-            :h2
-            {:update [:metabase_field :f]
-             :set    {:fk_target_field_id pk-field-id-query
-                      :semantic_type      "type/FK"}
-             :where  [:and
-                      [:= :f.id fk-field-id-query]
-                      [:not= pk-field-id-query nil]
-                      [:or
-                       [:= :f.fk_target_field_id nil]
-                       [:not= :f.fk_target_field_id pk-field-id-query]]]})]
-    (sql/format q :dialect (mdb.connection/quoting-style (mdb.connection/db-type)))))
-
-(mu/defn ^:private mark-fk!
-  "Updates the `fk_target_field_id` of a Field. Returns 1 if the Field was successfully updated, 0 otherwise."
-  [database :- i/DatabaseInstance
-   table    :- i/TableInstance
-   fk       :- i/FKMetadataEntry]
-  (u/prog1 (t2/query-one (mark-fk-sql {:db-id           (:id database)
-                                       :fk-table-name   (:name table)
-                                       :fk-table-schema (:schema table)
-                                       :fk-column-name  (:fk-column-name fk)
-                                       :pk-table-name   (:name (:dest-table fk))
-                                       :pk-table-schema (:schema (:dest-table fk))
-                                       :pk-column-name  (:dest-column-name fk)}))
-    (when (= <> 1)
-      (log/info (u/format-color 'cyan "Marking foreign key from %s %s -> %s %s"
-                                (sync-util/table-name-for-logging table)
-                                (sync-util/field-name-for-logging :name (:fk-column-name fk))
-                                (sync-util/table-name-for-logging (:dest-table fk))
-                                (sync-util/field-name-for-logging :name (:dest-column-name fk)))))))
->>>>>>> d2980614
 
 (mu/defn sync-fks-for-table!
   "Sync the foreign keys for a specific `table`."
@@ -163,12 +119,12 @@
        {:total-fks   (count fks-to-update)
         :updated-fks (sync-util/sum-numbers (fn [fk]
                                               (mark-fk! database
-                                                        {:fk-table-name (:name table)
+                                                        {:fk-table-name   (:name table)
                                                          :fk-table-schema (:schema table)
-                                                         :fk-column-name (:fk-column-name fk)
-                                                         :pk-table-name (:name (:dest-table fk))
+                                                         :fk-column-name  (:fk-column-name fk)
+                                                         :pk-table-name   (:name (:dest-table fk))
                                                          :pk-table-schema (:schema (:dest-table fk))
-                                                         :pk-column-name (:dest-column-name fk)}))
+                                                         :pk-column-name  (:dest-column-name fk)}))
                                             fks-to-update)}))))
 
 (mu/defn sync-fks!
