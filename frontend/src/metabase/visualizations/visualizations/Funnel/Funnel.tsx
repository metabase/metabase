import cx from "classnames";
import { t } from "ttag";
import _ from "underscore";

import CS from "metabase/css/core/index.css";
import { formatNullable } from "metabase/lib/formatting/nullable";
import ChartCaption from "metabase/visualizations/components/ChartCaption";
import { TransformedVisualization } from "metabase/visualizations/components/TransformedVisualization";
import { ChartSettingOrderedSimple } from "metabase/visualizations/components/settings/ChartSettingOrderedSimple";
import { useBrowserRenderingContext } from "metabase/visualizations/hooks/use-browser-rendering-context";
import { groupRawSeriesMetrics } from "metabase/visualizations/lib/dataset";
import {
  ChartSettingsError,
  // MinRowsError,
} from "metabase/visualizations/lib/errors";
import { columnSettings } from "metabase/visualizations/lib/settings/column";
import {
  dimensionSetting,
  metricSetting,
} from "metabase/visualizations/lib/settings/utils";
import {
  getDefaultSize,
  getMinSize,
} from "metabase/visualizations/shared/utils/sizes";
import type {
  ComputedVisualizationSettings,
  VisualizationProps,
} from "metabase/visualizations/types";
import { BarChart } from "metabase/visualizations/visualizations/BarChart";
import { funnelToBarTransform } from "metabase/visualizations/visualizations/Funnel/funnel-bar-transform";
import type { DatasetData, RawSeries, RowValue } from "metabase-types/api";

import FunnelNormal from "../../components/FunnelNormal";

import type { FunnelRow } from "./types";

const getUniqueFunnelRows = (rows: FunnelRow[]) => {
  return [...new Map(rows.map((row) => [row.key, row])).values()];
};

Object.assign(Funnel, {
  uiName: t`Funnel`,
  identifier: "funnel",
  iconName: "funnel",
  noHeader: true,
  minSize: getMinSize("funnel"),
  supportsVisualizer: true,
  defaultSize: getDefaultSize("funnel"),
  isSensible({ cols }: DatasetData) {
    return cols.length === 2;
  },
  checkRenderable: (
    series: RawSeries,
    settings: ComputedVisualizationSettings,
  ) => {
    // const [
    //   {
    //     data: { rows },
    //   },
    // ] = series;
    if (series.length > 1) {
      return;
    }

    // if (rows.length < 1) {
    //   throw new MinRowsError(1, rows.length);
    // }
    if (!settings["funnel.dimension"] || !settings["funnel.metric"]) {
      throw new ChartSettingsError(
        t`Which fields do you want to use?`,
        { section: t`Data` },
        t`Choose fields`,
      );
    }
  },

  hasEmptyState: true,

  settings: {
    ...columnSettings({ hidden: true }),
    ...dimensionSetting("funnel.dimension", {
      section: t`Data`,
      title: t`Column with steps`,
      dashboard: false,
      useRawSeries: true,
      showColumnSetting: true,
      marginBottom: "0.625rem",
    }),
    "funnel.order_dimension": {
      getValue: (_series: RawSeries, settings: ComputedVisualizationSettings) =>
        settings["funnel.dimension"],
      readDependencies: ["funnel.rows"],
    },
    "funnel.rows": {
      section: t`Data`,
      widget: ChartSettingOrderedSimple,
      getValue: (
        [
          {
            data: { cols, rows },
          },
        ]: RawSeries,
        settings: ComputedVisualizationSettings,
      ) => {
        const dimensionIndex = cols.findIndex(
          (col) => col.name === settings["funnel.dimension"],
        );
        const orderDimension = settings["funnel.order_dimension"];
        const dimension = settings["funnel.dimension"];

        const rowsOrder = settings["funnel.rows"];
        const rowsKeys = rows.map((row) => formatNullable(row[dimensionIndex]));

        const getDefault = (keys: RowValue[]) =>
          keys.map((key) => ({
            key,
            name: key,
            enabled: true,
          }));
        if (
          !rowsOrder ||
          !_.isArray(rowsOrder) ||
          !rowsOrder.every((setting) => setting.key !== undefined) ||
          orderDimension !== dimension
        ) {
          return getUniqueFunnelRows(getDefault(rowsKeys));
        }

        const removeMissingOrder = (keys: RowValue[], order: any) =>
          order.filter((o: any) => keys.includes(o.key));
        const newKeys = (keys: RowValue[], order: any) =>
          keys.filter((key) => !order.find((o: any) => o.key === key));

        const funnelRows = [
          ...removeMissingOrder(rowsKeys, rowsOrder),
          ...getDefault(newKeys(rowsKeys, rowsOrder)),
        ];

        return getUniqueFunnelRows(funnelRows);
      },
      props: {
        hasEditSettings: false,
      },
      getHidden: (series: RawSeries, settings: ComputedVisualizationSettings) =>
        settings["funnel.dimension"] === null ||
        settings["funnel.metric"] === null,
      writeDependencies: ["funnel.order_dimension"],
      dataTestId: "funnel-row-sort",
    },
    ...metricSetting("funnel.metric", {
      section: t`Data`,
      title: t`Measure`,
      dashboard: false,
      useRawSeries: true,
      showColumnSetting: true,
    }),
    "funnel.type": {
      title: t`Funnel type`,
      section: t`Display`,
      widget: "select",
      props: {
        options: [
          { name: t`Funnel`, value: "funnel" },
          { name: t`Bar chart`, value: "bar" },
        ],
      },
      // legacy "bar" funnel was only previously available via multiseries
      getDefault: (series: RawSeries) => (series.length > 1 ? "bar" : "funnel"),
      useRawSeries: true,
    },
  },
});

export function Funnel(props: VisualizationProps) {
  const {
    headerIcon,
    settings,
    showTitle,
    isVisualizerViz,
    actionButtons,
    className,
    onChangeCardAndRun,
    rawSeries,
    fontFamily,
    getHref,
    isDashboard,
    isEditing,
  } = props;
  const hasTitle = showTitle && settings["card.title"];

  const groupedRawSeries = groupRawSeriesMetrics(
    rawSeries,
    settings["funnel.dimension"],
  );

  const renderingContext = useBrowserRenderingContext({ fontFamily });

  if (settings["funnel.type"] === "bar") {
    return (
      <TransformedVisualization
        originalProps={{ ...props, rawSeries: groupedRawSeries }}
        VisualizationComponent={BarChart}
        transformSeries={funnelToBarTransform}
        renderingContext={renderingContext}
      />
    );
  }

  // We can't navigate a user to a particular card from a visualizer viz,
  // so title selection is disabled in this case
  const canSelectTitle = !!onChangeCardAndRun && !isVisualizerViz;

  return (
    <div className={cx(className, CS.flex, CS.flexColumn, CS.p1)}>
      {hasTitle && (
        <ChartCaption
          series={groupedRawSeries}
          settings={settings}
          icon={headerIcon}
          getHref={canSelectTitle ? getHref : undefined}
          actionButtons={actionButtons}
<<<<<<< HEAD
          onChangeCardAndRun={canSelectTitle ? onChangeCardAndRun : undefined}
=======
          hasInfoTooltip={!isDashboard || !isEditing}
          onChangeCardAndRun={onChangeCardAndRun}
>>>>>>> 95afcd14
        />
      )}
      <FunnelNormal
        {...props}
        rawSeries={groupedRawSeries}
        className={CS.flexFull}
      />
    </div>
  );
}<|MERGE_RESOLUTION|>--- conflicted
+++ resolved
@@ -219,12 +219,8 @@
           icon={headerIcon}
           getHref={canSelectTitle ? getHref : undefined}
           actionButtons={actionButtons}
-<<<<<<< HEAD
+          hasInfoTooltip={!isDashboard || !isEditing}
           onChangeCardAndRun={canSelectTitle ? onChangeCardAndRun : undefined}
-=======
-          hasInfoTooltip={!isDashboard || !isEditing}
-          onChangeCardAndRun={onChangeCardAndRun}
->>>>>>> 95afcd14
         />
       )}
       <FunnelNormal
