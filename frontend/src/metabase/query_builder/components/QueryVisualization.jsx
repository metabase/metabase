--- conflicted
+++ resolved
@@ -110,13 +110,8 @@
   );
 }
 
-<<<<<<< HEAD
 const VisualizationEmptyState = ({ isCompact, children }) => {
-  const keyboardShortcut = isMac() ? t`(⌘ + enter)` : t`(Ctrl + enter)`;
-=======
-const VisualizationEmptyState = ({ isCompact }) => {
   const keyboardShortcut = getRunQueryShortcut();
->>>>>>> ce99b5c4
 
   return (
     <Flex
