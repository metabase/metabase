--- conflicted
+++ resolved
@@ -51,11 +51,7 @@
         />
       )}
       <div
-<<<<<<< HEAD
-        className={cx(CS.spread, "Visualization z1", {
-=======
         className={cx(CS.spread, "Visualization", CS.z1, {
->>>>>>> f73b40c5
           "Visualization--loading": isRunning,
         })}
       >
@@ -105,11 +101,7 @@
       )}
     >
       <LoadingSpinner />
-<<<<<<< HEAD
-      <h2 className="text-brand text-uppercase my3">{message}</h2>
-=======
       <h2 className={cx(CS.textBrand, CS.textUppercase, CS.my3)}>{message}</h2>
->>>>>>> f73b40c5
     </div>
   );
 }
