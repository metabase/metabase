(ns metabase.cmd.load-and-dump-test
  (:require
   [clojure.java.io :as io]
   [clojure.test :refer :all]
   [metabase.app-db.connection :as mdb.connection]
   [metabase.app-db.core :as mdb]
   [metabase.app-db.test-util :as mdb.test-util]
   [metabase.cmd.compare-h2-dbs-test-util :as compare-h2-dbs]
   [metabase.cmd.copy :as copy]
   [metabase.cmd.copy.h2 :as copy.h2]
   [metabase.cmd.dump-to-h2 :as dump-to-h2]
   [metabase.cmd.load-from-h2 :as load-from-h2]
   [metabase.cmd.test-util :as cmd.test-util]
<<<<<<< HEAD
   [metabase.config.core :as config]
   [metabase.db :as mdb]
   [metabase.db.connection :as mdb.connection]
   [metabase.db.test-util :as mdb.test-util]
=======
   [metabase.config :as config]
>>>>>>> 3ecfbb74
   [metabase.driver :as driver]
   [metabase.test :as mt]
   [metabase.test.data.interface :as tx]
   [metabase.util.i18n.impl :as i18n.impl]))

(set! *warn-on-reflection* true)

(defn- abs-path
  [path]
  (.getAbsolutePath (io/file path)))

(deftest load-and-dump-test
  (testing "Loading of data from h2 to DB and migrating back to H2"
    (let [h2-fixture-db-file @cmd.test-util/fixture-db-file-path
          h2-file            (abs-path "/tmp/out.db")
          db-name            "dump-test"]
      (mt/test-drivers #{:mysql :postgres :h2}
        (copy.h2/delete-existing-h2-database-files! h2-file)
        (let [data-source (mdb.test-util/->ClojureJDBCSpecDataSource
                           (if (= driver/*driver* :h2)
                             {:subprotocol "h2"
                              :subname     (format "mem:%s;DB_CLOSE_DELAY=10" (mt/random-name))
                              :classname   "org.h2.Driver"}
                             (let [details (tx/dbdef->connection-details driver/*driver* :db {:database-name db-name})]
                               (mdb/spec driver/*driver* details))))]
          (binding [config/*disable-setting-cache*  true
                    mdb.connection/*application-db* (mdb.connection/application-db driver/*driver* data-source)]
            (with-redefs [i18n.impl/site-locale-from-setting (constantly nil)]
              (when-not (= driver/*driver* :h2)
                (tx/create-db! driver/*driver* {:database-name db-name}))
              (binding [copy/*copy-h2-database-details* true]
                (load-from-h2/load-from-h2! h2-fixture-db-file)
                (dump-to-h2/dump-to-h2! h2-file))
              (is (not (compare-h2-dbs/different-contents?
                        h2-file
                        h2-fixture-db-file))))))))))<|MERGE_RESOLUTION|>--- conflicted
+++ resolved
@@ -11,14 +11,7 @@
    [metabase.cmd.dump-to-h2 :as dump-to-h2]
    [metabase.cmd.load-from-h2 :as load-from-h2]
    [metabase.cmd.test-util :as cmd.test-util]
-<<<<<<< HEAD
    [metabase.config.core :as config]
-   [metabase.db :as mdb]
-   [metabase.db.connection :as mdb.connection]
-   [metabase.db.test-util :as mdb.test-util]
-=======
-   [metabase.config :as config]
->>>>>>> 3ecfbb74
    [metabase.driver :as driver]
    [metabase.test :as mt]
    [metabase.test.data.interface :as tx]
