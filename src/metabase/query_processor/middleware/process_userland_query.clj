--- conflicted
+++ resolved
@@ -200,14 +200,7 @@
                         pmbql              (when-not (qp.util/internal-query? query)
                                              (lib/query (qp.store/metadata-provider) preprocessed-query))]
                         ;; temporarily disabled because it impacts query performance
-<<<<<<< HEAD
                     (add-and-save-execution-metadata-xform! execution-info pmbql result)))]
-=======
-                        #_field-usages       #_(when-not (qp.util/internal-query? query)
-                                                 (field-usage/pmbql->field-usages
-                                                  (lib/query (qp.store/metadata-provider) preprocessed-query)))]
-                    (add-and-save-execution-metadata-xform! execution-info #_field-usages nil result)))]
->>>>>>> 9b614cab
           (try
             (qp query rff*)
             (catch Throwable e
