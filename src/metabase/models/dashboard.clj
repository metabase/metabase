--- conflicted
+++ resolved
@@ -197,7 +197,6 @@
   [_model _id dashboard]
   (-> (apply dissoc dashboard excluded-columns-for-dashboard-revision)
       (assoc :cards (vec (for [dashboard-card (ordered-cards dashboard)]
-<<<<<<< HEAD
                            (-> (apply dissoc dashboard-card excluded-columns-for-dashcard-revision)
                                (assoc :series (mapv :id (dashboard-card/series dashboard-card)))))))
       (assoc :tabs (map #(apply dissoc % excluded-columns-for-dashboard-tab-revision) (ordered-tabs dashboard)))))
@@ -208,19 +207,7 @@
                                            :model/DashboardCard
                                            :dashboard_id dashboard-id)
         id->current-card (zipmap (map :id current-cards) current-cards)
-        {:keys [to-create to-update to-delete]} (dashboard-tab/classify-changes current-cards serialized-cards)]
-=======
-                           (-> (select-keys dashboard-card [:dashboard_tab_id :size_x :size_y :row :col :id :card_id])
-                               (assoc :series (mapv :id (dashboard-card/series dashboard-card)))))))
-      (assoc :tabs (map #(dissoc % :created_at :updated_at :entity_id) (ordered-tabs dashboard)))))
-
-(defn- revert-dashcards
-  [dashboard-id serialized-cards]
-  (let [current-cards    (t2/select [DashboardCard :id :size_x :size_y :row :col :card_id :dashboard_id]
-                                    :dashboard_id dashboard-id)
-        id->current-card (zipmap (map :id current-cards) current-cards)
         {:keys [to-create to-update to-delete]} (u/classify-changes current-cards serialized-cards)]
->>>>>>> 4be174bf
     (when (seq to-delete)
       (dashboard-card/delete-dashboard-cards! (map :id to-delete)))
     (when (seq to-create)
@@ -246,11 +233,7 @@
                                            (if-let [new-tab-id (get old->new-tab-id (:dashboard_tab_id card))]
                                              (assoc card :dashboard_tab_id new-tab-id)
                                              card))))]
-<<<<<<< HEAD
-    (revert-dashcards dashboard-id  serialized-cards))
-=======
     (revert-dashcards dashboard-id serialized-cards))
->>>>>>> 4be174bf
   serialized-dashboard)
 
 (defmethod revision/diff-strings :model/Dashboard
@@ -297,31 +280,7 @@
                  (set/subset? new-card-ids prev-card-ids)
                  (> num-prev-cards num-new-cards))                     (deferred-trun "removed a card" "removed {0} cards" num-cards-diff)
                :else                                                   (deferred-tru "modified the cards"))))
-         (when (or (:tabs changes) (:tabs removals))
-           (let [prev-tabs     (:tabs prev-dashboard)
-                 new-tabs      (:tabs dashboard)
-                 prev-tab-ids  (set (map :id prev-tabs))
-                 num-prev-tabs (count prev-tab-ids)
-                 new-tab-ids   (set (map :id new-tabs))
-                 num-new-tabs  (count new-tab-ids)
-                 num-tabs-diff (abs (- num-prev-tabs num-new-tabs))]
-             (cond
-               (and
-                 (set/subset? prev-tab-ids new-tab-ids)
-                 (< num-prev-tabs num-new-tabs))         (deferred-trun "added a tab" "added {0} tabs" num-tabs-diff)
-
-               (and
-                 (set/subset? new-tab-ids prev-tab-ids)
-                 (> num-prev-tabs num-new-tabs))         (deferred-trun "removed a tab" "removed {0} tabs" num-tabs-diff)
-
-               (and (= num-prev-tabs num-new-tabs)
-                    (= prev-tab-ids new-tab-ids)
-                    (= (set (map :name prev-tabs))
-                       (set (map :name new-tabs))))      (deferred-tru "rearranged the tabs")
-
-<<<<<<< HEAD
-               :else                                     (deferred-tru "modified the tabs"))))
-=======
+
          (when (or (:tabs changes) (:tabs removals))
            (let [prev-tabs     (:tabs prev-dashboard)
                  new-tabs      (:tabs dashboard)
@@ -343,7 +302,6 @@
                   (set (map #(dissoc % :position) new-tabs))) (deferred-tru "rearranged the tabs")
 
                :else                                          (deferred-tru "modified the tabs"))))
->>>>>>> 4be174bf
          (let [f (comp boolean :auto_apply_filters)]
            (when (not= (f prev-dashboard) (f dashboard))
              (deferred-tru "set auto apply filters to {0}" (str (f dashboard)))))]
