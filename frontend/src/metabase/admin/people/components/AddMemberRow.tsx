--- conflicted
+++ resolved
@@ -1,18 +1,10 @@
 import { useMemo, useState } from "react";
 import { t } from "ttag";
 
-<<<<<<< HEAD
 import { useListUsersQuery } from "metabase/api";
 import UserAvatar from "metabase/components/UserAvatar";
 import { Flex, Pill, Popover, Text, UnstyledButton } from "metabase/ui";
 import type { Member, User } from "metabase-types/api";
-
-import { userToColor } from "../colors";
-=======
-import UserAvatar from "metabase/components/UserAvatar";
-import { Flex, Pill, Popover, Text, UnstyledButton } from "metabase/ui";
-import type { User } from "metabase-types/api";
->>>>>>> c9caad50
 
 import { userToColor } from "../colors";
 
@@ -24,18 +16,8 @@
   onDone: (userIds: number[]) => void;
 }
 
-<<<<<<< HEAD
 export function AddMemberRow({ members, onCancel, onDone }: AddMemberRowProps) {
   const listUsersReq = useListUsersQuery();
-
-=======
-export function AddMemberRow({
-  users,
-  excludeIds,
-  onCancel,
-  onDone,
-}: AddMemberRowProps) {
->>>>>>> c9caad50
   const [text, setText] = useState("");
   const [selectedUsersById, setSelectedUsersById] = useState<Map<number, User>>(
     new Map(),
@@ -69,13 +51,6 @@
   const handleDone = () => {
     onDone(Array.from(selectedUsersById.keys()));
   };
-
-  const suggestedUsers = useMemo(() => {
-    const input = text.toLowerCase();
-    return availableToSelectUsers.filter((user) =>
-      (user.common_name || "").toLowerCase().includes(input),
-    );
-  }, [availableToSelectUsers, text]);
 
   const suggestedUsers = useMemo(() => {
     const input = text.toLowerCase();
