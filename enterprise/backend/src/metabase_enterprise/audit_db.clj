--- conflicted
+++ resolved
@@ -1,13 +1,5 @@
 (ns metabase-enterprise.audit-db
   (:require
-<<<<<<< HEAD
-   [clojure.core :as c]
-   [clojure.java.io :as io]
-   [clojure.java.shell :as sh]
-   [clojure.string :as str]
-   [metabase-enterprise.internal-user :as ee.internal-user]
-   [metabase-enterprise.serialization.cmd :as serialization.cmd]
-=======
    [babashka.fs :as fs]
    [clojure.core :as c]
    [clojure.java.io :as io]
@@ -15,7 +7,6 @@
    [metabase-enterprise.internal-user :as ee.internal-user]
    [metabase-enterprise.serialization.cmd :as serialization.cmd]
    [metabase.db.connection :as mdb.connection]
->>>>>>> 85af744c
    [metabase.db.env :as mdb.env]
    [metabase.models.database :refer [Database]]
    [metabase.plugins :as plugins]
@@ -35,13 +26,6 @@
   []
   13371337)
 
-<<<<<<< HEAD
-(defenterprise default-audit-collection-entity-id
-  "Default audit collection entity (instance analytics) id."
-  :feature :none
-  []
-  "vG58R8k-QddHWA7_47umn")
-=======
 (def ^:private default-audit-collection-entity-id
   "Default audit collection entity (instance analytics) id."
   "vG58R8k-QddHWA7_47umn")
@@ -68,7 +52,6 @@
   :feature :none
   []
   (collection-entity-id->collection default-audit-collection-entity-id))
->>>>>>> 85af744c
 
 (defn- install-database!
   "Creates the audit db, a clone of the app db used for auditing purposes.
@@ -160,15 +143,9 @@
   "A resource dir containing analytics content created by Metabase to load into the app instance on startup."
   (io/resource "instance_analytics"))
 
-<<<<<<< HEAD
-(def plugin-dir
-  "The directory analytics content is unzipped or moved to, and loaded into the app from on startup."
-  (plugins/plugins-dir))
-=======
 (def instance-analytics-plugin-dir
   "The directory analytics content is unzipped or moved to, and subsequently loaded into the app from on startup."
   (fs/path (plugins/plugins-dir) "instance_analytics"))
->>>>>>> 85af744c
 
 (defn- ia-content->plugins
   "Load instance analytics content (collections/dashboards/cards/etc.) from resources dir or a zip file
@@ -176,21 +153,6 @@
   [zip-resource dir-resource]
   (cond
     zip-resource
-<<<<<<< HEAD
-    (do (log/info "Unzipping instance_analytics to " plugin-dir "...")
-        (u.files/unzip-file analytics-zip-resource
-                            (fn [entry-name]
-                              (str/replace entry-name
-                                           "resources/instance_analytics/"
-                                           "plugins/instance_analytics/")))
-        (log/info "Unzipping done."))
-    dir-resource
-    (do
-      (log/info "Copying resources/instance_analytics to " plugin-dir "...")
-      ;; TODO add a recursive copy to u.files
-      (sh/sh "cp" "-r" "resources/instance_analytics" (str plugin-dir))
-      (log/info "Copying done."))))
-=======
     (do (log/info (str "Unzipping instance_analytics to " (u.files/relative-path instance-analytics-plugin-dir)))
         (u.files/unzip-file analytics-zip-resource
                                (fn [entry-name]
@@ -206,7 +168,6 @@
                     (u.files/relative-path instance-analytics-plugin-dir)
                     {:replace-existing true})
       (log/info "Copying complete."))))
->>>>>>> 85af744c
 
 (defenterprise ensure-audit-db-installed!
   "EE implementation of `ensure-db-installed!`. Also forces an immediate sync on audit-db."
