;; -*- comment-column: 80; -*-
{:deps
 ;; !!!!!!!!!!!!!!!!!!!!!!!!!!!!!!!!!!!!!!!!!!!!!!!!!!!!!!!!!!!!!!!!!!!!!!!!!!!!!!!!!!!!!!!!!!!!!!!!!!!!!!!!!!!!!!!!!!!
 ;; !!                                   PLEASE KEEP THESE ORGANIZED ALPHABETICALLY                                  !!
 ;; !!                                   AND ADD A COMMENT EXPLAINING THEIR PURPOSE                                  !!
 ;; !!!!!!!!!!!!!!!!!!!!!!!!!!!!!!!!!!!!!!!!!!!!!!!!!!!!!!!!!!!!!!!!!!!!!!!!!!!!!!!!!!!!!!!!!!!!!!!!!!!!!!!!!!!!!!!!!!!
 {amalloy/ring-buffer                       {:mvn/version "1.3.1"               ; fixed length queue implementation, used in log buffering
                                             :exclusions  [org.clojure/clojure
                                                           org.clojure/clojurescript]}
  amalloy/ring-gzip-middleware              {:mvn/version "0.1.4"}              ; Ring middleware to GZIP responses if client can handle it
  babashka/fs                               {:mvn/version "0.5.26"}             ; Portable filesystem operations
  bigml/histogram                           {:mvn/version "5.0.0"               ; Histogram data structure
                                             :exclusions  [junit/junit]}
  buddy/buddy-core                          {:mvn/version "1.12.0-430"          ; various cryptographic functions
                                             :exclusions  [commons-codec/commons-codec
                                                           org.bouncycastle/bcpkix-jdk15on
                                                           org.bouncycastle/bcprov-jdk15on
                                                           org.bouncycastle/bcpkix-jdk18on
                                                           org.bouncycastle/bcprov-jdk18on]}
  buddy/buddy-sign                          {:mvn/version "3.6.1-359"}          ; JSON Web Tokens; High-Level message signing library
  camel-snake-kebab/camel-snake-kebab       {:mvn/version "0.4.3"}              ; util functions for converting between camel, snake, and kebob case
  cheshire/cheshire                         {:mvn/version "6.0.0"}             ; fast JSON encoding (used by Ring JSON middleware)
  clj-bom/clj-bom                           {:mvn/version "0.1.2"}              ; handle BOMs in imported CSVs
  clj-commons/clj-yaml                      {:mvn/version "1.0.29"}             ; Clojure wrapper for YAML library SnakeYAML
  clj-commons/iapetos                       {:mvn/version "0.1.14"}             ; prometheus metrics
  clj-http/clj-http                         {:mvn/version "3.13.0"              ; HTTP client
                                             :exclusions  [commons-codec/commons-codec
                                                           commons-io/commons-io
                                                           slingshot/slingshot]}
  clojure.java-time/clojure.java-time       {:mvn/version "1.4.3"}              ; java.time utilities
  clojurewerkz/quartzite                    {:mvn/version "2.2.0"               ; scheduling library
                                             :exclusions  [com.mchange.c3p0/c3p0
                                                           com.zaxxer/HikariCP-java7]}
  colorize/colorize                         {:mvn/version "0.1.1"               ; string output with ANSI color codes (for logging)
                                             :exclusions  [org.clojure/clojure]}
  com.clearspring.analytics/stream          {:mvn/version "2.9.8"               ; Various sketching algorithms
                                             :exclusions  [it.unimi.dsi/fastutil
                                                           org.slf4j/slf4j-api]}
  com.clojure-goes-fast/jvm-alloc-rate-meter{:mvn/version "0.1.4"}              ; Monitor heap allocation rate.
  com.clojure-goes-fast/jvm-hiccup-meter    {:mvn/version "0.1.1"}              ; Monitor GC pauses and other system-induced pauses.
  com.draines/postal                        {:mvn/version "2.0.5"}              ; SMTP library
  com.fasterxml.woodstox/woodstox-core      {:mvn/version "7.1.1"}              ; trans dep of commons-codec
                                                                                ; Detect the charset in uploaded CSV files
  com.github.albfernandez/juniversalchardet {:mvn/version "2.5.0"}
  com.github.blagerweij/liquibase-sessionlock {:mvn/version "1.6.9"}            ; session lock for liquibase migrations
  com.github.jknack/handlebars              ^:antq/exclude                      ; 4.4.0 requires java 17+
                                            {:mvn/version "4.3.1"}              ; templating engine
  com.github.oliyh/martian-clj-http         {:mvn/version "0.1.31"}             ; openapi client
  com.github.pangloss/transducers           {:git/sha "c91d39046c8c64dc31b84ebb27154a8084fcda4c" ; like medley for transducers
                                             :git/url "https://github.com/pangloss/transducers"}
<<<<<<< HEAD
  com.github.seancorfield/honeysql          {:mvn/version "2.7.1340"}           ; Honey SQL 2. SQL generation from Clojure data maps
  com.github.seancorfield/next.jdbc         {:mvn/version "1.3.1002"}            ; Talk to JDBC DBs
=======
  com.github.seancorfield/honeysql          {:mvn/version "2.7.1325"}           ; Honey SQL 2. SQL generation from Clojure data maps
  com.github.seancorfield/next.jdbc         {:mvn/version "1.3.1048"}            ; Talk to JDBC DBs
>>>>>>> b452abc8
  com.github.steffan-westcott/clj-otel-api  {:mvn/version "0.2.8"}              ; Telemetry library
  com.github.vertical-blank/sql-formatter   {:mvn/version "2.0.5"}              ; Java SQL formatting library https://github.com/vertical-blank/sql-formatter
  com.google.guava/guava                    {:mvn/version "33.4.8-jre"}         ; dep for BigQuery, Spark, and GA. Require here rather than letting different dep versions stomp on each other — see comments on #9697
  com.h2database/h2                         ^:antq/exclude                      ; https://metaboat.slack.com/archives/CKZEMT1MJ/p1727191010259979
                                            {:mvn/version "2.1.214"}            ; embedded SQL database
  com.ibm.icu/icu4j                         {:mvn/version "77.1"}               ; Used to transliterate Unicode characters into Latin characters
  com.mchange/c3p0                          {:mvn/version "0.10.1"}             ; DB connection pool
  com.snowplowanalytics/snowplow-java-tracker ^:antq/exclude                    ; 2+ depend on apache httpclient 5.x, but saml and clj-http depend on 4.x
  {:mvn/version "1.0.1"}              ; Snowplow analytics
  com.taoensso/nippy                        {:mvn/version "3.6.0"}              ; Fast serialization (i.e., GZIP) library for Clojure
  com.vladsch.flexmark/flexmark             {:mvn/version "0.64.8"}             ; Markdown parsing
  com.vladsch.flexmark/flexmark-ext-autolink
  {:mvn/version "0.64.8"}             ; Flexmark extension for auto-linking bare URLs
  commons-codec/commons-codec               {:mvn/version "1.19.0"}             ; Apache Commons -- useful codec util fns
  commons-io/commons-io                     {:mvn/version "2.20.0"}             ; Apache Commons -- useful IO util fns
  commons-net/commons-net                   {:mvn/version "3.12.0"}             ; Apache Commons -- useful network utils. Transitive dep of Snowplow, pinned due to CVE-2021-37533
  commons-validator/commons-validator       {:mvn/version "1.10.0"               ; Apache Commons -- useful validation util fns
                                             :exclusions  [commons-beanutils/commons-beanutils
                                                           commons-digester/commons-digester
                                                           commons-logging/commons-logging]}
  compojure/compojure                       {:mvn/version "1.7.1"               ; HTTP Routing library built on Ring
                                             :exclusions  [ring/ring-codec]}
  crypto-random/crypto-random               {:mvn/version "1.2.1"}              ; library for generating cryptographically secure random bytes and strings
  diehard/diehard                           {:mvn/version "0.12.0"}
  dk.ative/docjure                          {:mvn/version "1.21.0"              ; excel export
                                             :exclusions  [org.apache.poi/poi
                                                           org.apache.poi/poi-ooxml]}
  environ/environ                           {:mvn/version "1.2.0"}              ; env vars/Java properties abstraction
  hiccup/hiccup                             {:mvn/version "2.0.0"}              ; HTML templating
  inflections/inflections                   {:mvn/version "0.14.2"}             ; Clojure/Script library used for prularizing words
  instaparse/instaparse                     {:mvn/version "1.5.0"}              ; Make your own parser
  io.github.camsaul/toucan2                 {:mvn/version "1.0.566"}
  io.github.eerohele/pp                     {#_#_:git/tag "2024-11-13.77"       ; super fast pretty-printing library
                                             :git/sha "4998a1fdd9d3713d7034d04509e9212204773bf2"
                                             :git/url "https://github.com/eerohele/pp"}
  ;; TODO: replace back to normal artifact
  io.github.metabase/macaw                  {:mvn/version "0.2.27"}             ; Parse native SQL queries
  io.github.resilience4j/resilience4j-retry ^:antq/exclude                      ; 2.x do not support Java 8
                                            {:mvn/version "1.7.1"}              ; Support for retrying operations
  io.prometheus/simpleclient_hotspot        {:mvn/version "0.16.0"}             ; prometheus jvm collector
  junegunn/grouper                          {:mvn/version "0.1.1"}              ; Batch processing helper
  kixi/stats                                {:mvn/version "0.5.7"               ; Various statistic measures implemented as transducers
                                             :exclusions  [org.clojure/data.avl]}
  lambdaisland/uri                          {:mvn/version "1.19.155"}           ; Used by openai-clojure
  medley/medley                             {:mvn/version "1.4.0"}              ; lightweight lib of useful functions
  metabase/connection-pool                  {:mvn/version "1.2.0"}              ; simple wrapper around C3P0. JDBC connection pools
  metabase/saml20-clj                       {:mvn/version "4.2.1"
                                             :exclusions [; EE SAML integration TODO: bump version when we release the library
                                                          org.bouncycastle/bcpkix-jdk15on
                                                          org.bouncycastle/bcprov-jdk15on
                                                          org.bouncycastle/bcpkix-jdk18on
                                                          org.bouncycastle/bcprov-jdk18on]}
  metabase/throttle                         {:mvn/version "1.0.2"}              ; Tools for throttling access to API endpoints and other code pathways
  methodical/methodical                     {:mvn/version "1.0.127"}            ; drop-in replacements for Clojure multimethods and adds several advanced features
  metosin/malli                             {:mvn/version "0.19.1"}             ; Data-driven Schemas for Clojure/Script and babashka
  nano-id/nano-id                           {:mvn/version "1.1.0"}              ; NanoID generator for generating entity_ids
  net.cgrand/macrovich                      {:mvn/version "0.2.2"}              ; utils for writing macros for both Clojure & ClojureScript
  net.clojars.wkok/openai-clojure           {:mvn/version "0.22.0"
                                             :exclusions  [lambdaisland/uri]}   ; OpenAI
  net.redhogs.cronparser/cron-parser-core   {:mvn/version "3.5"                 ; describe Cron schedule in human-readable language
                                             :exclusions  [org.slf4j/slf4j-api]}
  net.sf.cssbox/cssbox                      {:mvn/version "5.0.2"               ; HTML / CSS rendering
                                             :exclusions  [org.slf4j/slf4j-api
                                                           junit/junit]}
  net.thisptr/jackson-jq                    {:mvn/version "1.4.0"}              ; Java implementation of the JQ json query language
  org.apache.commons/commons-compress       {:mvn/version "1.27.1"}             ; compression utils
  org.apache.commons/commons-lang3          {:mvn/version "3.18.0"}             ; helper methods for working with java.lang stuff
  org.apache.logging.log4j/log4j-1.2-api    {:mvn/version "2.24.3"}             ; apache logging framework
  org.apache.logging.log4j/log4j-api        {:mvn/version "2.24.3"}             ; add compatibility with log4j 1.2
  org.apache.logging.log4j/log4j-core       {:mvn/version "2.24.3"}             ; apache logging framework
  org.apache.logging.log4j/log4j-jcl        {:mvn/version "2.25.1"}             ; allows the commons-logging API to work with log4j 2
  org.apache.logging.log4j/log4j-jul        {:mvn/version "2.24.3"}             ; java.util.logging (JUL) -> Log4j2 adapter
  org.apache.logging.log4j/log4j-layout-template-json
  {:mvn/version "2.24.3"}             ; allows the custom json logging format
  org.apache.logging.log4j/log4j-slf4j2-impl
  {:mvn/version "2.24.3"}             ; allows the slf4j2 API to work with log4j 2
  org.apache.poi/poi                        {:mvn/version "5.4.1"}              ; Work with Office documents (e.g. Excel spreadsheets) -- newer version than one specified by Docjure
  org.apache.poi/poi-ooxml                  {:mvn/version "5.4.1"
                                             :exclusions  [org.bouncycastle/bcpkix-jdk15on
                                                           org.bouncycastle/bcprov-jdk15on]}
  org.apache.poi/poi-ooxml-full             {:mvn/version "5.4.1"}
  org.apache.sshd/sshd-core                 {:mvn/version "2.15.0"              ; ssh tunneling and test server
                                             :exclusions  [org.slf4j/slf4j-api
                                                           org.slf4j/jcl-over-slf4j]}
  org.apache.tika/tika-core                 {:mvn/version "3.2.2"}
  org.apache.xmlgraphics/batik-all          {:mvn/version "1.19"}               ; SVG -> image
  org.bouncycastle/bcpkix-jdk18on           {:mvn/version "1.81"}               ; Bouncy Castle crypto library -- explicit version of BC specified to resolve illegal reflective access errors
  org.bouncycastle/bcprov-jdk18on           {:mvn/version "1.81"}
  org.clj-commons/claypoole                 {:mvn/version "1.2.2"}              ; Threadpool tools for Clojure
  org.clj-commons/dirigiste                 {:mvn/version "1.0.4"}              ; Instrumented object pooling
  org.clj-commons/hickory                   {:mvn/version "0.7.7"               ; Parse HTML into Clojure data structures
                                             :exclusions [org.jsoup/jsoup]}
  org.clojars.pntblnk/clj-ldap              {:mvn/version "0.0.17"}             ; LDAP client
  org.clojure/clojure                       {:mvn/version "1.12.1"}
  org.clojure/core.async                    {:mvn/version "1.7.701"
                                             :exclusions  [org.clojure/tools.reader]}
  org.clojure/core.logic                    {:mvn/version "1.1.0"}              ; optimized pattern matching library for Clojure
  org.clojure/core.match                    {:mvn/version "1.1.0"}
  org.clojure/core.memoize                  {:mvn/version "1.1.266"}            ; useful FIFO, LRU, etc. caching mechanisms
  org.clojure/data.csv                      {:mvn/version "1.1.0"}              ; CSV parsing / generation
  org.clojure/data.xml                      {:mvn/version "0.2.0-alpha9"}       ; XML parsing / generation
  org.clojure/java.classpath                {:mvn/version "1.1.0"}              ; examine the Java classpath from Clojure programs
  org.clojure/java.jdbc                     {:mvn/version "0.7.12"}             ; basic JDBC access from Clojure
  org.clojure/java.jmx                      {:mvn/version "1.1.0"}              ; JMX bean library, for exporting diagnostic info
  org.clojure/math.combinatorics            {:mvn/version "0.3.0"}              ; combinatorics functions
  org.clojure/math.numeric-tower            {:mvn/version "0.1.0"}              ; math functions like `ceil`
  org.clojure/tools.cli                     {:mvn/version "1.1.230"}            ; command-line argument parsing
  org.clojure/tools.logging                 {:mvn/version "1.3.0"}              ; logging framework
  org.clojure/tools.macro                   {:mvn/version "0.2.1"}              ; local macros
  org.clojure/tools.namespace               {:mvn/version "1.5.0"}
  org.clojure/tools.reader                  {:mvn/version "1.5.2"}
  org.clojure/tools.trace                   {:mvn/version "0.8.0"}              ; function tracing
  org.eclipse.jetty/jetty-server            {:mvn/version "12.0.22"}
  org.eclipse.jetty/jetty-unixdomain-server {:mvn/version "12.0.22"}
  org.eclipse.jetty.ee9/jetty-ee9-servlet   {:mvn/version "12.0.22"}
  org.eclipse.jetty.ee9.websocket/jetty-ee9-websocket-jetty-server {:mvn/version "12.0.21"}
  org.flatland/ordered                      {:mvn/version "1.15.12"}            ; ordered maps & sets
  org.graalvm.polyglot/js-community         {:mvn/version "24.2.1" :extension "pom"} ; JavaScript engine
  org.graalvm.polyglot/polyglot             {:mvn/version "24.2.1"}             ; GraalVM platform, required by JS engine
  org.jsoup/jsoup                           {:mvn/version "1.21.1"}             ; required by hickory
  org.liquibase/liquibase-core              {:mvn/version "4.33.0"              ; migration management (Java lib)
                                             :exclusions  [ch.qos.logback/logback-classic]}
  org.mariadb.jdbc/mariadb-java-client      ^:antq/exclude                      ; 3.x only support jdbc:mariadb, so using 2.x for now
  {:mvn/version "2.7.10"}             ; MySQL/MariaDB driver
  org.mindrot/jbcrypt                       {:mvn/version "0.4"}                ; Crypto library
  org.postgresql/postgresql                 {:mvn/version "42.7.7"}             ; Postgres driver
  org.slf4j/slf4j-api                       {:mvn/version "2.0.17"}             ; abstraction for logging frameworks -- allows end user to plug in desired logging framework at deployment time
  org.tcrawley/dynapath                     {:mvn/version "1.1.0"}              ; Dynamically add Jars (e.g. Oracle or Vertica) to classpath
  org.threeten/threeten-extra               {:mvn/version "1.8.0"}              ; extra Java 8 java.time classes like DayOfMonth and Quarter
  potemkin/potemkin                         {:mvn/version "0.4.8"               ; utility macros & fns
                                             :exclusions  [riddley/riddley]}
  pretty/pretty                             {:mvn/version "1.0.5"}              ; protocol for defining how custom types should be pretty printed
  ;; Dependency below is our fork of redux - utility functions for building and composing transducers. The
  ;; group/artifact name is the same as with the upstream so that it overrides the original dependency everywhere.
  redux/redux                               {:git/url "https://github.com/metabase/redux"
                                             :sha "4a37feaf817a2a6b5ef688c927f6fd4375964433"}
  riddley/riddley                           {:mvn/version "0.2.0"}              ; code walking lib -- used interally by Potemkin, manifold, etc.
  ring/ring-core                            {:mvn/version "1.14.2"}             ; HTTP abstraction
  ring/ring-jetty-adapter                   {:mvn/version "1.14.2"              ; Ring adapter for Jetty
                                             :exclusions  [org.eclipse.jetty/jetty-server
                                                           org.eclipse.jetty/jetty-unixdomain-server
                                                           org.eclipse.jetty.ee9/jetty-ee9-servlet
                                                           org.eclipse.jetty.ee9.websocket/jetty-ee9-websocket-jetty-server]}
  slingshot/slingshot                       {:mvn/version "0.12.2"}             ; enhanced throw/catch, used by other deps
  stencil/stencil                           {:mvn/version "0.5.0"}              ; Mustache templates for Clojure
  user-agent/user-agent                     {:mvn/version "0.1.1"}              ; User-Agent string parser, for Login History page & elsewhere
  weavejester/dependency                    {:mvn/version "0.2.1"}              ; Dependency graphs and topological sorting
  xerces/xercesImpl                         {:mvn/version "2.12.2"}}            ; SAX2 parser, transient dependency of batik

;; !!!!!!!!!!!!!!!!!!!!!!!!!!!!!!!!!!!!!!!!!!!!!!!!!!!!!!!!!!!!!!!!!!!!!!!!!!!!!!!!!!!!!!!!!!!!!!!!!!!!!!!!!!!!!!!!!!!
 ;; !!         PLEASE KEEP NEW DEPENDENCIES ABOVE ALPHABETICALLY ORGANIZED AND ADD COMMENTS EXPLAINING THEM.         !!
 ;; !!                            *PLEASE DO NOT* ADD NEW ONES TO THE BOTTOM OF THE LIST.                            !!
 ;; !!!!!!!!!!!!!!!!!!!!!!!!!!!!!!!!!!!!!!!!!!!!!!!!!!!!!!!!!!!!!!!!!!!!!!!!!!!!!!!!!!!!!!!!!!!!!!!!!!!!!!!!!!!!!!!!!!!

 :paths
 ["src" "resources"]

 ;; These are needed for the Athena and Redshift drivers if you are developing against them locally. If those drivers'
 ;; dependencies are not included (i.e., if we don't have the `:drivers` profile), these repos are effectively
 ;; ignored.
 ;;
 ;; 1. Maven repos from subprojects do not get copied over -- see
 ;; https://ask.clojure.org/index.php/10726/deps-manifest-dependencies-respect-repos-dependent-project
 ;;
 ;; 2. You cannot include `:mvn/repos` inside of an alias -- see
 ;; https://ask.clojure.org/index.php/12367/support-mvn-repos-inside-an-alias -- if we could, this could go in the
 ;; `:drivers` alias instead.
 :mvn/repos
 {"metabase-maven-downloads" {:url "https://s3.amazonaws.com/metabase-maven-downloads"}
  "redshift" {:url "https://s3.amazonaws.com/redshift-maven-repository/release"}
  ;; for metabase/saml20-clj
  "opensaml" {:url "https://build.shibboleth.net/nexus/content/repositories/releases/"}}

 :aliases
 {;;; Local Dev & test profiles

  ;; for local development: start a REPL with
  ;;
  ;;    clojure -A:dev (basic dev REPL that includes test namespaces)
  ;;    clojure -A:dev:drivers:drivers-dev (dev REPL w/ drivers + tests)
  ;;    clojure -A:dev:ee:ee-dev (dev REPL w/ EE code including tests)
  ;;
  ;; You can start a web server from this REPL with
  ;;
  ;;    (require 'dev)
  ;;    (dev/start!)
  :dev
  {:extra-deps
   {cider/cider-nrepl            {:mvn/version "0.57.0"}                    ; nREPL server for CIDER
    clj-http-fake/clj-http-fake  {:mvn/version "1.0.4"
                                  :exclusions  [slingshot/slingshot]}
    clj-kondo/clj-kondo          {:mvn/version "2025.04.07"}                ; included here mainly to facilitate working on the stuff in `.clj-kondo/src`
    cloverage/cloverage          {:mvn/version "1.2.4"}
    com.clojure-goes-fast/clj-async-profiler
    {:mvn/version "1.6.2"}                     ; Enables local profiling and heat map generation
    com.clojure-goes-fast/clj-memory-meter
    {:mvn/version "0.4.0"}                     ; Enables easy memory measurement
    com.gfredericks/test.chuck   {:mvn/version "0.2.15"}                    ; generating strings from regexes (useful with malli)
    criterium/criterium          {:mvn/version "0.4.6"}                     ; benchmarking library
    dev.weavejester/hashp        {:mvn/version "0.4.0"}                     ; debugging/spying utility
    djblue/portal                {:mvn/version "0.60.2"}                    ; ui for inspecting values
    io.github.camsaul/humane-are {:mvn/version "1.0.2"}                     ; cleaner test output
    io.github.metabase/hawk      {:sha "1fe839cfa48549e21b89c6418c747895eda7e7bc"} ; test runner
    jonase/eastwood              {:mvn/version "1.4.3"                      ; inspects namespaces and reports possible problems using tools.analyzer
                                  :exclusions
                                  [org.ow2.asm/asm-all]}
    lambdaisland/deep-diff2      {:mvn/version "2.12.219"}                  ; way better diffs
    net.solovyov/hashp           {:mvn/version "0.4.0-1"}                   ; debugging/spying utility
    nrepl/nrepl                  {:mvn/version "1.3.1"}                     ; nREPL server
    peridot/peridot              {:git/url "https://github.com/piranha/peridot.git"
                                  :sha "db627c627db3b527a63caf472f0422e4cbfdf574"} ; mocking Ring requests; waiting for upstream release of commit 0fc7c01 (explicit charset)
    pjstadig/humane-test-output  {:mvn/version "0.11.0"}
    refactor-nrepl/refactor-nrepl {:mvn/version "3.11.0"}                   ; refactoring helpers for cider
    reifyhealth/specmonstah      {:mvn/version "2.1.0"
                                  :exclusions  [org.clojure/clojure
                                                org.clojure/clojurescript]} ; lets you write test fixtures that are clear, concise, and easy to maintain (clojure.spec)
    rewrite-clj/rewrite-clj      {:mvn/version "1.2.50"}                    ; clojure source parsing and rewriting
    ring/ring-devel              {:mvn/version "1.14.2"}                    ; reload clojure files on the fly
    ring/ring-mock               {:mvn/version "0.6.2"}                     ; creating Ring request maps for testing purposes
    talltale/talltale            {:mvn/version "0.5.14"}}                   ; generates fake data, useful for prototyping or load testing
   :extra-paths ["dev/src" "local/src" "test" "test_resources" ".clj-kondo/src" ".clj-kondo/test"]
   :jvm-opts    ["-Dmb.run.mode=dev"
                 "-Dmb.field.filter.operators.enabled=true"
                 "-Dmb.test.env.setting=ABCDEFG"
                 "-Dmacaw.run.mode=dev"
                 "-Duser.timezone=UTC"
                 "-Dfile.encoding=UTF-8"
                 "-Duser.language=en"
                 "-Duser.country=US"
                 ;; Allow clojure goes fast tooling to work
                 "-Djdk.attach.allowAttachSelf"
                 ;; This will suppress the warning about dynamically loaded agents (like clj-memory-meter)
                 "-XX:+EnableDynamicAgentLoading"
                 ;; set the logging properties set in `metabase.core.bootstrap`. calling (dev) will load it but
                 ;; putting here to be sure
                 "-Dlog4j2.contextSelector=org.apache.logging.log4j.core.selector.BasicContextSelector"
                 "-Dclojure.tools.logging.factory=clojure.tools.logging.impl/log4j2-factory"
                 ;; If Clojure fails to start (e.g. because of a compilation error somewhere) print the error
                 ;; report/stacktrace to stderr rather than to a random EDN file in /tmp/
                 "-Dclojure.main.report=stderr"
                 ;; Exceptions that get thrown repeatedly are created without stacktraces as a performance
                 ;; optimization in newer Java versions. This makes debugging pretty hard when working on stuff
                 ;; locally -- prefer debuggability over performance for local dev work.
                 "-XX:-OmitStackTraceInFastThrow"
                 ;; prevent Java icon from randomly popping up in macOS dock
                 "-Djava.awt.headless=true"
                 ;; ignore options that aren't present in older versions of Java, like the one below:
                 "-XX:+IgnoreUnrecognizedVMOptions"
                 ;; include more details for debugging NPEs (Java 14+)
                 "-XX:+ShowCodeDetailsInExceptionMessages"
                 ;; test self-signed certificates for testing
                 "-Dmail.smtps.ssl.trust=*"
                 ;; Support Snowflake in Java 17+. See https://github.com/metabase/metabase/pull/47997 and
                 ;; https://community.snowflake.com/s/article/JDBC-Driver-Compatibility-Issue-With-JDK-16-and-Later
                 "--add-opens"
                 "java.base/java.nio=ALL-UNNAMED"]}

  ;; This is probably the best way to start the app for dev mode.
  ;; 1. Runs (dev) (start!) for you
  ;; 2. This starts the repl too: just like the :nrepl alias below. (see [[user/-main]])
  ;; clj -M:dev:dev-start:drivers:drivers-dev:ee:ee-dev
  :dev-start {:main-opts ["-m" "user"]
              :jvm-opts ["-Dmb.run.mode=dev"
                         "-Dmacaw.run.mode=dev"
                         "-Djava.awt.headless=true"]}

  ;; includes test code as source paths. Run tests with clojure -X:dev:test
  :test
  {:extra-paths ["test_config"]
   :exec-fn     metabase.test-runner/find-and-run-tests-cli
   :exec-args   {:exclude-tags [:metabot-v3/e2e]}
   :jvm-opts    ["-Dmb.run.mode=test"
                 "-Dmacaw.run.mode=test"
                 "-Dmb.db.in.memory=true"
                 "-Dmb.jetty.join=false"
                 "-Dmb.field.filter.operators.enabled=true"
                 "-Dmb.api.key=test-api-key"
                 ;; Different port from normal `:dev` so you can run tests on a different server.
                 ;; TODO -- figure out how to do a random port like in the old project.clj?
                 "-Dmb.jetty.port=3001"]}

  ;; run the dev server with
  ;; clojure -M:run
  ;; clojure -M:run:drivers (include all drivers)
  ;; clojure -M:run:ee (include EE code)
  :run
  {:main-opts ["-m" "metabase.core.bootstrap"]
   :jvm-opts  ["-Dmb.run.mode=dev"
               "-Dmacaw.run.mode=dev"
               "-Djava.awt.headless=true"]}                   ; prevent Java icon from randomly popping up in macOS dock

  ;; run the prod server when generating docs
  ;; as some default values differ between dev and prod
  ;;
  ;;    clojure -M:ee:doc api-documentation
  :doc
  {:main-opts ["-m" "metabase.core.bootstrap"]
   :jvm-opts  ["-Dmb.run.mode=prod"
               "-Djava.awt.headless=true"]}                   ; prevent Java icon from randomly popping up in macOS dock

  ;; alias for CI-specific options.
  :ci
  {:jvm-opts ["-Xmx12g"
              "-Xms12g"
              ;; normally CircleCI sets `CI` as an env var, so this is mostly to replicate that locally. Hawk will not
              ;; print the progress bar in output when this is set. Progress bars aren't very CI friendly
              "-Dci=TRUE"]}

  ;; include EE source code.
  :ee
  {:extra-paths ["enterprise/backend/src"]}

  ;; Include EE tests.
  ;; for EE dev:   `clojure -X:dev:ee:ee-dev`
  ;; for EE tests: `clojure -X:dev:ee:ee-dev:test`
  :ee-dev
  {:extra-paths ["enterprise/backend/test"]}

  ;; these aliases exist for symmetry with the ee aliases. Empty for now.
  :oss
  {}

  :oss-dev
  {}

  ;; Generate BE documentation with
  ;; clojure -M:marginalia
  :marginalia
  {:extra-deps
   {marginalia/marginalia {:mvn/version "0.9.2"}}
   :main-opts ["-m" "marginalia.main" "-n" "Metabase" "-d" "backend-docs" "-D"
               "The simplest, fastest way to get business intelligence and analytics to everyone in your company 😋"
               "dev" "src" "enterprise/backend/src"]}

  ;; Generate a single file's docs with
  ;;   clojure -M:marginalia/one src/metabase/some/namespace.clj
  ;; which creates `backend-docs/metabase.some.namespace.html`
  :marginalia/one
  {:extra-deps
   {marginalia/marginalia {:mvn/version "0.9.2"}}
   :main-opts ["-m" "marginalia.main" "-m" "-n" "Metabase" "-d" "backend-docs" "-D"
               "The simplest, fastest way to get business intelligence and analytics to everyone in your company 😋"]}

  ;; Find outdated versions of dependencies. Run with `clojure -M:outdated`
  :outdated {;; Note that it is `:deps`, not `:extra-deps`
             :deps {com.github.liquidz/antq {:mvn/version "RELEASE"}}
             :main-opts ["-m" "antq.core" "--skip=github-action"]}

  :cljs
  {:extra-paths ["test"]
   :extra-deps
   {binaryage/devtools                 {:mvn/version "1.0.7"}
    cider/cider-nrepl                  {:mvn/version "0.57.0"}
    cider/piggieback                   {:mvn/version "0.6.0"}
    cljs-bean/cljs-bean                {:mvn/version "1.9.0"}
    com.lambdaisland/glogi             {:mvn/version "1.3.169"}
    io.github.metabase/hawk            {:mvn/version "1.0.7"}
    org.clojars.mmb90/cljs-cache       {:mvn/version "0.1.4"}
    refactor-nrepl/refactor-nrepl      {:mvn/version "3.11.0"}
    ;; keep it in sync with package.json
    thheller/shadow-cljs               {:mvn/version "3.1.8"}}}

  ;; for local dev -- include the drivers locally with :dev:drivers
  :drivers
  {:extra-deps
   {metabase/driver-modules {:local/root "modules/drivers"}}}

  ;; for local dev: include drivers as well as their tests.
  ;;
  ;;    clojure -X:dev:drivers:drivers-dev:test
  ;;
  ;; or
  ;;
  ;;    clojure -X:dev:ee:ee-dev:drivers:drivers-dev:test (for EE)
  :drivers-dev
  {:extra-paths
   ["modules/drivers/athena/test"
    "modules/drivers/bigquery-cloud-sdk/test"
    "modules/drivers/clickhouse/test"
    "modules/drivers/databricks/test"
    "modules/drivers/druid/test"
    "modules/drivers/druid-jdbc/test"
    "modules/drivers/hive-like/test"
    "modules/drivers/mongo/test"
    "modules/drivers/oracle/test"
    "modules/drivers/presto-jdbc/test"
    "modules/drivers/redshift/test"
    "modules/drivers/snowflake/test"
    "modules/drivers/sparksql/test"
    "modules/drivers/sqlite/test"
    "modules/drivers/sqlserver/test"
    "modules/drivers/starburst/test"
    "modules/drivers/vertica/test"]}

;;; Linters

  ;; clojure -M:kondo --lint src test
  ;;
  ;; clojure -M:kondo --version
  ;;
  ;; clojure -M:kondo --copy-configs --dependencies --lint "$(clojure -A:dev -Spath)" --skip-lint --parallel
  ;;
  ;; Run Kondo from the JVM using the pinned version. Preferable to running the installed command since we can pin the
  ;; version here which may be different from the version installed on your computer.
  ;;
  ;; Use this to only run Kondo against specific files.
  :kondo
  {:replace-deps
   {clj-kondo/clj-kondo {:mvn/version "2025.04.07"}}

   :main-opts
   ["-m" "clj-kondo.main"]}

  ;; clojure -M:kondo:kondo/all
  ;;
  ;; Like the command above but includes arguments so it lints everything.
  :kondo/all
  {:main-opts
   ["-m" "clj-kondo.main"
    ;; disabled for now since this seems to cause random failures -- see https://github.com/clj-kondo/clj-kondo/issues/2218
    #_"--parallel"
    ;; enable this if Kondo isn't working as expected or if LSP jump-to-definition is being fussy
    #_"--debug"
    "--lint"
    "src"
    "test"
    "enterprise/backend/src"
    "enterprise/backend/test"
    "bin/build/src"
    "bin/build/test"
    "bin/lint-migrations-file/src"
    "bin/lint-migrations-file/test"
    "bin/release-list/src"
    "bin/release-list/test"
    "modules/drivers/athena/src"
    "modules/drivers/athena/test"
    "modules/drivers/bigquery-cloud-sdk/src"
    "modules/drivers/bigquery-cloud-sdk/test"
    "modules/drivers/clickhouse/src"
    "modules/drivers/clickhouse/test"
    "modules/drivers/databricks/src"
    "modules/drivers/databricks/test"
    "modules/drivers/druid-jdbc/src"
    "modules/drivers/druid-jdbc/test"
    "modules/drivers/druid/src"
    "modules/drivers/druid/test"
    "modules/drivers/hive-like/src"
    "modules/drivers/hive-like/test"
    "modules/drivers/mongo/src"
    "modules/drivers/mongo/test"
    "modules/drivers/oracle/src"
    "modules/drivers/oracle/test"
    "modules/drivers/presto-jdbc/src"
    "modules/drivers/presto-jdbc/test"
    "modules/drivers/redshift/src"
    "modules/drivers/redshift/test"
    "modules/drivers/snowflake/src"
    "modules/drivers/snowflake/test"
    "modules/drivers/sparksql/src"
    "modules/drivers/sparksql/test"
    "modules/drivers/sqlite/src"
    "modules/drivers/sqlite/test"
    "modules/drivers/sqlserver/src"
    "modules/drivers/sqlserver/test"
    "modules/drivers/starburst/src"
    "modules/drivers/starburst/test"
    "modules/drivers/vertica/src"
    "modules/drivers/vertica/test"]}

  ;; clojure -M:ee:drivers:check
  ;;
  ;; checks that all the namespaces we actually ship can be compiled, without any dependencies that we don't
  ;; ship (such as `:dev` dependencies). See #27009 for more context.
  :check
  {:extra-deps {athos/clj-check {:git/url "https://github.com/athos/clj-check.git"
                                 :sha     "d997df866b2a04b7ce7b17533093ee0a2e2cb729"}}
   :main-opts  ["-m" "clj-check.check"
                "src"
                "enterprise/backend/src"
                "modules/drivers/athena/src"
                "modules/drivers/bigquery-cloud-sdk/src"
                "modules/drivers/clickhouse/src"
                "modules/drivers/databricks/src"
                "modules/drivers/druid/src"
                "modules/drivers/druid-jdbc/src"
                "modules/drivers/hive-like/src"
                "modules/drivers/mongo/src"
                "modules/drivers/oracle/src"
                "modules/drivers/presto-jdbc/src"
                "modules/drivers/redshift/src"
                "modules/drivers/snowflake/src"
                "modules/drivers/sparksql/src"
                "modules/drivers/sqlite/src"
                "modules/drivers/sqlserver/src"
                "modules/drivers/starburst/src"
                "modules/drivers/vertica/src"]
   :jvm-opts   ["-Dclojure.main.report=stderr"]}

  ;; clojure -X:dev:ee:ee-dev:drivers:drivers-dev:test:eastwood
  :eastwood
  {:exec-fn   metabase.linters.eastwood/eastwood
   :exec-args {;; manually specify the source paths for the time being (exclude test paths) until we fix Eastwood
               ;; errors in the test paths (once PR #17193 is merged)
               :source-paths    ["src"
                                 "enterprise/backend/src"
                                 "modules/drivers/athena/src"
                                 "modules/drivers/bigquery-cloud-sdk/src"
                                 "modules/drivers/clickhouse/src"
                                 "modules/drivers/databricks/src"
                                 "modules/drivers/druid/src"
                                 "modules/drivers/druid-jdbc/src"
                                 "modules/drivers/hive-like/src"
                                 "modules/drivers/mongo/src"
                                 "modules/drivers/oracle/src"
                                 "modules/drivers/presto-jdbc/src"
                                 "modules/drivers/redshift/src"
                                 "modules/drivers/snowflake/src"
                                 "modules/drivers/sparksql/src"
                                 "modules/drivers/sqlite/src"
                                 "modules/drivers/sqlserver/src"
                                 "modules/drivers/starburst/src"
                                 "modules/drivers/vertica/src"]
               :exclude-linters [;; Turn this off temporarily until we finish removing
                                 ;; self-deprecated functions & macros
                                 :deprecations
                                 ;; this has a fit in libs that use Potemkin `import-vars` such
                                 ;; as `java-time`
                                 :implicit-dependencies
                                 ;; too many false positives for now
                                 :unused-ret-vals
                                 ;; Kondo lints this for us anyway, and this isn't as easy to configure.
                                 :wrong-arity
                                 ;; Kondo lints this for us anyway, and this isn't as easy to configure.
                                 :suspicious-expression]
               ;; Snowplow has a dynamic dependency on okhttp3.CookieJar that we
               ;; don't use but eastwood detects. This is discussed in Slack here
               ;; https://clojurians.slack.com/archives/C03S1KBA2/p1667925853699669
               ;; An issue has been filed here https://github.com/jonase/eastwood/issues/444
               ;; and a simple reproduction repo can be found here https://github.com/metabase/snowplow-eastwood-issue
               :exclude-namespaces [metabase.analytics.snowplow]}}

  ;; clojure -T:whitespace-linter
  :whitespace-linter
  {:deps       {com.github.camsaul/whitespace-linter {:sha "e35bc252ccf5cc74f7d543ef95ad8a3e5131f25b"}}
   :ns-default whitespace-linter
   :exec-fn    whitespace-linter/lint
   :exec-args  {:paths            ["./.dir-locals.el"
                                   "./deps.edn"
                                   "./package.json"
                                   "./shadow-cljs.edn"
                                   ".clj-kondo"
                                   ".github"
                                   "bin"
                                   "enterprise"
                                   "frontend"
                                   "resources"
                                   "src"
                                   "test"]
                :include-patterns ["\\.clj.?$"
                                   "\\.edn$"
                                   "\\.el$"
                                   "\\.html$"
                                   "\\.json$"
                                   "\\.jsx?$"
                                   "\\.sh$"
                                   "\\.yaml$"
                                   "\\.yml$"]
                :exclude-patterns [".clj-kondo/better-cond/.*"
                                   ".clj-kondo/com.github.seancorfield/.*"
                                   "resources/i18n/.*\\.edn$"
                                   "resources/frontend_client"
                                   "resources/frontend_shared"
                                   "resources/html-entities.edn"
                                   "resources/openapi/.*"
                                   "frontend/src/cljs"
                                   "frontend/test/metabase/lib/urls\\.unit\\.spec\\.js$"
                                   "frontend/test/metabase/lib/formatting\\.unit\\.spec\\.js$"
                                   "src/metabase/util/currency\\.cljc$"
                                   "test/metabase/channel/render/png_test.clj"
                                   "#.+#$"
                                   "\\.transit\\.json$"]}}

  ;; clojure -X:dev:ee:ee-dev:test:cloverage
  :cloverage
  {:exec-fn   metabase.test.cloverage-runner/run-project
   :exec-args {:fail-threshold 69
               :codecov?       true
               ;; don't instrument logging forms, since they won't get executed as part of tests anyway
               ;; log calls expand to these
               :exclude-call
               [clojure.tools.logging/logf
                clojure.tools.logging/logp
                metabase.util.log/logf
                metabase.util.log/logp]

               :src-ns-path
               ["src" "enterprise/backend/src"]

               :test-ns-path
               ["test" "enterprise/backend/test"]

               :ns-regex
               ["^metabase\\..*" "^metabase-enterprise\\..*"]

               ;; don't instrument Postgres/MySQL driver namespaces, because we don't current run tests for them
               ;; as part of recording test coverage, which means they can give us false positives.
               ;;
               ;; regex literals aren't allowed in EDN. We parse them in `./test/cloverage.clj`
               :ns-exclude-regex
               ["metabase\\.driver\\.mysql.*"
                "metabase\\.driver\\.postgres.*"]}
   ;; different port from `:test` so you can run it at the same time as `:test`.
   :jvm-opts ["-Dmb.jetty.port=3002"]}

  ;; To fix indentation in all source files
  ;;
  ;;     ./bin/mage cljfmt-all
  ;;
  ;; to fix errors in specific source files:
  ;;
  ;;     ./bin/mage cljfmt-file file1.clj file2.clj
  ;;
  ;; - and you can mix in directories:
  ;;
  ;;     ./bin/mage cljfmt-file test file1.clj
  ;;
  ;; to check for errors without fixing them:
  ;;
  ;;    ./bin/mage cljfmt-all
  ;;
  ;; ./bin/mage cljfmt-all -h for more info
  :cljfmt
  {:deps       {io.github.weavejester/cljfmt {:git/sha "7de286008766127128a156275b9add3bf443d7e5"}}
   :ns-default cljfmt.tool
   :exec-fn    cljfmt.tool/fix}

;;; building Uberjar, build and release scripts

  :build
  {:extra-paths
   ["bin/build/resources"
    "bin/build/src"]

   :extra-deps
   {com.bhauman/spell-spec            {:mvn/version "0.1.2"}                    ; used to find misspellings in YAML files
    expound/expound                   {:mvn/version "0.9.0"}                    ; better output of spec validation errors
    io.github.borkdude/grasp          {:mvn/version "0.1.4"}
    io.github.clojure/tools.build     {:mvn/version "0.10.9"}
    io.github.seancorfield/build-uber-log4j2-handler
    {:git/tag "v2.25.1" :git/sha "1cfab45"}                                     ; collect binary files for log4j2
    org.clojure/data.xml              {:mvn/version "0.2.0-alpha9"}
    org.clojure/tools.deps.alpha      {:mvn/version "0.15.1254"}
    org.fedorahosted.tennera/jgettext {:mvn/version "0.15.1"}}

   :jvm-opts
   ["-Dclojure.main.report=stderr"
    "-XX:-OmitStackTraceInFastThrow"
    "-XX:+IgnoreUnrecognizedVMOptions"
    "-XX:+ShowCodeDetailsInExceptionMessages"]}

  ;; Build everything:
  ;;
  ;;    clojure -X:drivers:build:build/all
  ;;    clojure -X:drivers:build:build/all :edition :ee
  ;;
  ;; Run just a specific build step:
  ;;
  ;;    clojure -X:drivers:build:build/all :steps '[:version]'
  ;;
  ;; the various steps available are:
  ;;
  ;;    :version :translations :frontend :licenses :drivers :uberjar
  :build/all
  {:exec-fn build/build-cli}

  ;; build just the uberjar (without i18n, drivers, etc.)
  ;;
  ;; clojure -X:build:build/uberjar
  ;; clojure -X:build:build/uberjar :edition :ee
  :build/uberjar
  {:exec-fn build.uberjar/uberjar}

  ;; List dependencies without a license. Not really 100% sure why this needs `:dev`
  ;;
  ;; clojure -X:build:build/list-without-license
  :build/list-without-license
  {:exec-fn build/list-without-license}

  ;; Build a single driver.
  ;;
  ;;   clojure -X:build:drivers:build/driver :driver :sqlserver :edition :oss
  :build/driver
  {:exec-fn build-driver/build-driver}

  ;; Build all of the drivers.
  ;;
  ;;    clojure -X:build:drivers:build/drivers
  ;;    clojure -X:build:drivers:build/drivers :edition :ee
  :build/drivers
  {:exec-fn build-drivers/build-drivers}

  ;; Verify that a driver JAR looks correct.
  ;;
  ;;    clojure -X:build:build/verify-driver :driver :mongo
  :build/verify-driver
  {:exec-fn verify-driver/verify-driver}

  ;; Build i18n artifacts.
  ;;
  ;;    clojure -X:build:build/i18n
  :build/i18n
  {:exec-fn i18n.create-artifacts/create-all-artifacts!}

  ;; extra paths and deps for working on build scripts, or running the tests.
  :build-dev
  {:extra-paths ["bin/build/test"]

   :extra-deps
   {org.clojure/data.json {:mvn/version "2.5.1"}}}

  ;; Run tests for the build scripts:
  ;;
  ;; clj -X:dev:drivers:build:build-dev:build-test
  :build-test
  {:exec-fn   mb.hawk.core/find-and-run-tests-cli
   :exec-args {:only ["bin/build/test"]}}

;;; Other misc convenience aliases

  ;; Profile Metabase start time with clojure -M:profile
  :profile
  {:main-opts ["-m" "metabase.core.bootstrap" "profile"]
   :jvm-opts  ["-XX:+CITime" ; print time spent in JIT compiler
               "-Xlog:gc"]}

  ;; get the H2 shell with clojure -X:dev:h2
  :h2
  {:extra-paths ["dev/src"]
   :exec-fn     dev.h2/shell
   :jvm-opts    ["-Dfile.encoding=UTF-8"]}

  :generate-automagic-dashboards-pot
  {:main-opts ["-m" "metabase.xrays.automagic-dashboards.dashboard-templates"]}

  ;; Start a Network REPL (nrepl) that you can connect your editor to.
  ;;
  ;; clojure -M:dev:nrepl (etc.)
  :nrepl
  {:extra-deps {nrepl/nrepl {:mvn/version "1.3.1"}}
   :main-opts  ["-m" "nrepl.cmdline" "-p" "50605"]}

  ;; - start a Socket REPL on port 50505 that you can connect your editor to:
  :socket {:jvm-opts ["-Dclojure.server.repl={:address,\"0.0.0.0\",:port,50505,:accept,clojure.core.server/repl}"]}

  ;; Liquibase CLI:
  ;;
  ;;    clojure -M:liquibase <command>
  ;;
  ;; e.g.
  ;;
  ;;    clojure -M:liquibase dbDoc target/liquibase
  :liquibase
  {:extra-deps  {ch.qos.logback/logback-classic {:mvn/version "1.5.18"}}
   :extra-paths ["dev/src"]
   :main-opts   ["-m" "dev.liquibase"]}

  ;; Migrate CLI:
  ;;    clojure -M:migrate <command>
  ;; E.g.
  ;;    clojure -M:migrate up                       ;; migrate up to the latest
  ;;    clojure -M:migrate rollback count 2         ;; rollback 2 migrations
  ;;    clojure -M:migrate rollback id "v40.00.001" ;; rollback to a specific migration with id
  ;;    clojure -M:migrate status                   ;; print the latest migration id
  :migrate
  {:extra-deps {io.github.camsaul/humane-are {:mvn/version "1.0.2"}}
   :extra-paths ["dev/src"]
   :main-opts   ["-m" "dev.migrate"]}

  ;; run tests against MLv2. Very fast since this is almost all ^:parallel
  :test/lib
  {:exec-args {:only ["test/metabase/lib" "test/metabase/lib_be"]}}

  ;; test the Query Processor
  ;;
  ;;    clj -X:dev:ee:ee-dev:test:test/qp
  :test/qp
  {:exec-args {:only ["test/metabase/driver"
                      "test/metabase/query_processor"
                      "test/metabase/query_processor_test"
                      metabase-enterprise.advanced-permissions.models.permissions.block-permissions-test
                      metabase-enterprise.sandbox.query-processor.middleware.row-level-restrictions-test]}}

  ;; test the notification system
  ;;    clj -X:dev:ee:ee-dev:test:test/notification
  :test/notification
  {:exec-args {:only ["test/metabase/notification"
                      "test/metabase/channel"]}}

  ;; test all MBQL related stuff: MLv2, the legacy shared `metabase.legacy-mbql` code, and the QP
  ;;
  ;;    clj -X:dev:ee:ee-dev:test:test/mbql
  :test/mbql
  {:exec-args {:only ["test/mbql"
                      "test/metabase/lib"
                      "test/metabase/lib_be"
                      "test/metabase/legacy_mbql"
                      "test/metabase/driver"
                      "test/metabase/query_processor"
                      "test/metabase/query_processor_test"
                      metabase-enterprise.advanced-permissions.models.permissions.block-permissions-test
                      metabase-enterprise.sandbox.query-processor.middleware.row-level-restrictions-test]}}

  ;; test search-related stuff.
  ;;
  ;;    clj -X:dev:ee:ee-dev:test:test/search
  :test/search
  {:exec-args {:only ["test/metabase/search"]}}

  ;; test custom clj-kondo linters and hooks.
  ;;
  ;;    clj -X:dev:test:test/kondo
  :test/kondo
  {:exec-args {:only [".clj-kondo/test"]}}

  ;; DB configs -- start DBs with:
  ;; ./bin/mage start-db postgres oldest
  :db/postgres-oldest
  {:jvm-opts
   ["-Dmb.db.type=postgres"
    "-Dmb.db.connection.uri=jdbc:postgresql://localhost:5432/metabase?user=metabase&password=password"]}
  ;; ./bin/mage start-db postgres latest
  :db/postgres-latest
  {:jvm-opts
   ["-Dmb.db.type=postgres"
    "-Dmb.db.connection.uri=jdbc:postgresql://localhost:5433/metabase?user=metabase&password=password"]}

  ;; ./bin/mage start-db mysql oldest
  :db/mysql-oldest
  {:jvm-opts
   ["-Dmb.db.type=mysql"
    "-Dmb.db.connection.uri=jdbc:mysql://localhost:3308/metabase_test?user=root&password="]}
  ;; ./bin/mage start-db mysql latest
  :db/mysql-latest
  {:jvm-opts
   ["-Dmb.db.type=mysql"
    "-Dmb.db.connection.uri=jdbc:mysql://localhost:3309/metabase_test?user=root&password="]}

  ;; ./bin/mage start-db mariadb oldest
  :db/mariadb-oldest
  {:jvm-opts
   ["-Dmb.db.type=mysql"
    "-Dmb.db.connection.uri=jdbc:mysql://localhost:3306/metabase_test?user=root&password="]}
  ;; ./bin/mage start-db mariadb latest
  :db/mariadb-latest
  {:jvm-opts
   ["-Dmb.db.type=mysql"
    "-Dmb.db.connection.uri=jdbc:mysql://localhost:3307/metabase_test?user=root&password="]}}}

;; TODO -- consider creating an alias that includes the `./bin` build-drivers & release code as well so we can work
  ;; on them all from a single REPL process.<|MERGE_RESOLUTION|>--- conflicted
+++ resolved
@@ -48,13 +48,8 @@
   com.github.oliyh/martian-clj-http         {:mvn/version "0.1.31"}             ; openapi client
   com.github.pangloss/transducers           {:git/sha "c91d39046c8c64dc31b84ebb27154a8084fcda4c" ; like medley for transducers
                                              :git/url "https://github.com/pangloss/transducers"}
-<<<<<<< HEAD
   com.github.seancorfield/honeysql          {:mvn/version "2.7.1340"}           ; Honey SQL 2. SQL generation from Clojure data maps
-  com.github.seancorfield/next.jdbc         {:mvn/version "1.3.1002"}            ; Talk to JDBC DBs
-=======
-  com.github.seancorfield/honeysql          {:mvn/version "2.7.1325"}           ; Honey SQL 2. SQL generation from Clojure data maps
   com.github.seancorfield/next.jdbc         {:mvn/version "1.3.1048"}            ; Talk to JDBC DBs
->>>>>>> b452abc8
   com.github.steffan-westcott/clj-otel-api  {:mvn/version "0.2.8"}              ; Telemetry library
   com.github.vertical-blank/sql-formatter   {:mvn/version "2.0.5"}              ; Java SQL formatting library https://github.com/vertical-blank/sql-formatter
   com.google.guava/guava                    {:mvn/version "33.4.8-jre"}         ; dep for BigQuery, Spark, and GA. Require here rather than letting different dep versions stomp on each other — see comments on #9697
