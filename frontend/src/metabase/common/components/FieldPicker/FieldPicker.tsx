--- conflicted
+++ resolved
@@ -1,12 +1,7 @@
 import { t } from "ttag";
 import CheckBox from "metabase/core/components/CheckBox";
-<<<<<<< HEAD
 import { StackedCheckBox } from "metabase/components/StackedCheckBox";
-import * as Lib from "metabase-lib";
-=======
-import StackedCheckBox from "metabase/components/StackedCheckBox";
 import type * as Lib from "metabase-lib";
->>>>>>> a608920f
 import { ToggleItem, ColumnItem } from "./FieldPicker.styled";
 
 interface FieldPickerProps {
