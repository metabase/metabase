---
title: Embedded analytics SDK
---

# Embedded analytics SDK

{% include plans-blockquote.html feature="Embedded analytics SDK" sdk=true %}

With the Embedded analytics SDK, you can embed individual Metabase components with React (like standalone charts, dashboards, the query builder, and more). You can manage access and interactivity per component, and you have advanced customization for seamless styling.

## Example apps built with the embedded analytics SDK

<<<<<<< HEAD
To give you and idea of what's possible with the SDK, we've put together example sites at [metaba.se/sdk-demo](https://metaba.se/sdk-demo). Navigate between the different shop websites: Proficiency Labs, The Stitch, Luminara Beauty, and Pug & Play. Check them out and poke around their products and [analytics sections](https://embedded-analytics-sdk-demo.metabase.com/admin/analytics/17), as well as the New Question and New Dashboard options.

![Pug and play example app built with embedding SDK](../images/pug-and-play.png)

To see how we made the demo, check out the [SDK demo's source code](https://github.com/metabase/shoppy).
=======
To give you an idea of what's possible with the SDK, we've put together example sites at [metaba.se/sdk-demo](https://metaba.se/sdk-demo). Navigate between different shop websites. Check them out and poke around their products and analytics sections, as well as the New Question and New Dashboard options.

![Pug and play example app built with embedding SDK](../images/pug-and-play.png)

Here's the [Shoppy source code](https://github.com/metabase/shoppy).
>>>>>>> 3bd9329f

## Embedded analytics SDK prerequisites

- React application. The SDK is tested to work with React 18 or higher, though it may work with earlier versions.
- [Metabase Pro or Enterprise subscription or free trial](https://www.metabase.com/pricing/).
<<<<<<< HEAD
- Metabase version 1.51 or higher.
- [Node.js 20.x LTS](https://nodejs.org/en).

## Embedded analytics SDK on NPM

Check out the Metabase Embedded analytics SDK on NPM: [https://www.npmjs.com/package/@metabase/embedding-sdk-react](https://www.npmjs.com/package/@metabase/embedding-sdk-react).

## Quickstart with CLI

If you have Node and Docker installed, you can change into your React application and run:

```sh
npx @metabase/embedding-sdk-react@latest start
```

This CLI quickstart only works locally, and you don't need a license key (but you can use one to demo more features).
=======
- Metabase version 1.53 or higher.
- [Node.js 18.x LTS](https://nodejs.org/en) or higher.
>>>>>>> 3bd9329f

## Quickstarts

- [Quickstart](./quickstart.md) (If you have Metabase and an app)
- [Quickstart CLI](./quickstart-cli.md) (If you have an app, but no Metabase)
- [Quickstart with sample React app](./quickstart-with-sample-app.md) (If you don't have either)

## Installation

To use the SDK, you'll need to enable the SDK in Metabase, and install the SDK in your React app.

### Enable the SDK in Metabase

Enable the Embedded analytics SDK:

1. Go to **Admin settings > Settings > Embedding**.
2. Toggle on the SDK.
3. Hit **Configure**.
4. Enter the origins for your website or app where you want to allow SDK embedding, separated by a space. Localhost is automatically included.

### Install the SDK in your React application

You can install the Embedded analytics SDK for React via npm:

```bash
npm install @metabase/embedding-sdk-react@53-stable
```

or with yarn:

```bash
yarn add @metabase/embedding-sdk-react@53-stable
```

## Developing with the Embedded analytics SDK

Start with one of the quickstarts, then see these pages for more info on components, theming, and more.

- [Authentication](./authentication.md)
- [Questions](./questions.md)
- [Dashboards](./dashboards.md)
- [Appearance](./appearance.md)
- [Collections](./collections.md)
- [Plugins](./plugins.md)
- [Config](./config.md)
- [Versioning](./version.md)
- [Notes on Next.js](./next-js.md)

## Embedding SDK source code

You can find the [embedding SDK source code in the Metabase repo](https://github.com/metabase/metabase/tree/master/enterprise/frontend/src/embedding-sdk).

## Changelog

View the [SDK's changelog](https://github.com/metabase/metabase/blob/master/enterprise/frontend/src/embedding-sdk/CHANGELOG.md).

## Embedded analytics SDK on NPM

Check out the Metabase Embedded analytics SDK on NPM: [metaba.se/sdk](https://metaba.se/sdk).

## SDK limitations

The SDK doesn't support:

- Verified content
- Official collections
- Subscriptions
- Alerts
- Server-side rendering (SSR).
- Multiple _interactive_ dashboards on the _same_ application page. If you need to embed multiple dashboards on the same application page, you can embed static dashboards.

## Feedback

- Email the team at [sdk-feedback@metabase.com](mailto:sdk-feedback@metabase.com).
- Message the team on Slack. If you don't have a Slack channel set up, please reach out to us at [sdk-feedback@metabase.com](mailto:sdk-feedback@metabase.com).<|MERGE_RESOLUTION|>--- conflicted
+++ resolved
@@ -10,26 +10,17 @@
 
 ## Example apps built with the embedded analytics SDK
 
-<<<<<<< HEAD
 To give you and idea of what's possible with the SDK, we've put together example sites at [metaba.se/sdk-demo](https://metaba.se/sdk-demo). Navigate between the different shop websites: Proficiency Labs, The Stitch, Luminara Beauty, and Pug & Play. Check them out and poke around their products and [analytics sections](https://embedded-analytics-sdk-demo.metabase.com/admin/analytics/17), as well as the New Question and New Dashboard options.
 
 ![Pug and play example app built with embedding SDK](../images/pug-and-play.png)
 
 To see how we made the demo, check out the [SDK demo's source code](https://github.com/metabase/shoppy).
-=======
-To give you an idea of what's possible with the SDK, we've put together example sites at [metaba.se/sdk-demo](https://metaba.se/sdk-demo). Navigate between different shop websites. Check them out and poke around their products and analytics sections, as well as the New Question and New Dashboard options.
-
-![Pug and play example app built with embedding SDK](../images/pug-and-play.png)
-
-Here's the [Shoppy source code](https://github.com/metabase/shoppy).
->>>>>>> 3bd9329f
 
 ## Embedded analytics SDK prerequisites
 
 - React application. The SDK is tested to work with React 18 or higher, though it may work with earlier versions.
 - [Metabase Pro or Enterprise subscription or free trial](https://www.metabase.com/pricing/).
-<<<<<<< HEAD
-- Metabase version 1.51 or higher.
+- Metabase version 1.52 or higher.
 - [Node.js 20.x LTS](https://nodejs.org/en).
 
 ## Embedded analytics SDK on NPM
@@ -45,10 +36,6 @@
 ```
 
 This CLI quickstart only works locally, and you don't need a license key (but you can use one to demo more features).
-=======
-- Metabase version 1.53 or higher.
-- [Node.js 18.x LTS](https://nodejs.org/en) or higher.
->>>>>>> 3bd9329f
 
 ## Quickstarts
 
