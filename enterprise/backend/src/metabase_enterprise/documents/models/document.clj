(ns metabase-enterprise.documents.models.document
  (:require
   [clojure.string :as str]
   [metabase-enterprise.documents.prose-mirror :as prose-mirror]
   [metabase.api.common :as api]
   [metabase.models.interface :as mi]
   [metabase.models.serialization :as serdes]
   [metabase.public-sharing.core :as public-sharing]
   [metabase.search.spec :as search.spec]
   [metabase.util :as u]
   [metabase.util.i18n :refer [deferred-tru]]
   [metabase.util.log :as log]
   [metabase.util.malli :as mu]
   [methodical.core :as methodical]
   [toucan2.core :as t2]))

(methodical/defmethod t2/table-name :model/Document [_model] :document)

(t2/deftransforms :model/Document
  {:document mi/transform-json})

(doto :model/Document
  (derive :metabase/model)
  (derive :perms/use-parent-collection-perms)
  (derive :hook/timestamped?)
  (derive :hook/entity-id))

(def DocumentName
  "Validations for the name of a document"
  (mu/with-api-error-message
   [:and
    {:error/message "invalid document name"
     :json-schema   {:type "string" :minLength 1 :maxLength 254}}
    [:string {:min 1 :max 254}]
    [:fn
     {:error/message "invalid document name"}
     (complement str/blank?)]]
   (deferred-tru "value must be a non-blank string between 1 and 254 characters.")))

(defn validate-collection-move-permissions
  "Validates that the current user has write permissions for both old and new collections
   when moving a document. Uses the same permission pattern as check-allowed-to-change-collection.
   Throws 403 exception if permissions are insufficient."
  [old-collection-id new-collection-id]
  (when old-collection-id
    (api/write-check :model/Collection old-collection-id))
  (when new-collection-id
    (api/check-400 (t2/exists? :model/Collection :id new-collection-id :archived false))
    (api/write-check :model/Collection new-collection-id)))

(methodical/defmethod t2/batched-hydrate [:model/Document :creator]
  "Hydrate the creator (user) of a document based on the creator_id."
  [_model k documents]
  (mi/instances-with-hydrated-data
   documents k
   #(-> (t2/select [:model/User :id :email :first_name :last_name] :id (keep :creator_id documents))
        (map (juxt :id identity))
        (into {}))
   :creator_id {:default {}}))

(defn sync-document-cards-collection!
  "Updates all cards associated with a document to match the document's collection.
  If the document is archived, also archives all associated cards. "
  [document-id collection-id & {:keys [archived archived-directly]}]
  (let [update-map {:collection_id collection-id
                    :archived (boolean archived)
                    :archived_directly (boolean archived-directly)}]
    (t2/update! :model/Card
                :document_id document-id
                update-map)))

(t2/define-after-update :model/Document
  [{:keys [id collection_id archived archived_directly] :as instance}]
  (sync-document-cards-collection! id collection_id
                                   :archived archived
                                   :archived-directly archived_directly)
  instance)

(t2/define-after-select :model/Document
  [document]
  (public-sharing/remove-public-uuid-if-public-sharing-is-disabled document))

;;; ------------------------------------------------ Serdes Hashing -------------------------------------------------

(defmethod serdes/hash-fields :model/Document
  [_table]
  [:name (serdes/hydrated-hash :collection) :created-at])

;;; ----------------------------------------------- Search ----------------------------------------------------------

(search.spec/define-spec "document"
  {:model :model/Document
   :attrs {:archived true
           :collection-id :collection_id
           :creator-id :creator_id
           :view-count :view_count
           :created-at :created_at
           :updated-at :updated_at
           :last-viewed-at :last_viewed_at
           :pinned [:> [:coalesce :collection_position [:inline 0]] [:inline 0]]}
   :search-terms [:name]
   :render-terms {:document-name :name
                  :document-id :id
                  :collection-position true}})

;;; ---------------------------------------------- Serialization --------------------------------------------------

(def ^:private ast-model->db-model
  {"card"      :model/Card
   "dataset"   :model/Card
   "table"     :model/Table
   "dashboard" :model/Dashboard})

(def ^:private model->serdes-model
  {"card"      "Card"
   "dataset"   "Card"
   "dashboard" "Dashboard"
   "table"     "Table"})

(defn- id->entity-id
  [{{:keys [model] :or {model "card"} :as attrs} :attrs type :type :as node}]
  (let [id-key (if (= prose-mirror/smart-link-type type) :entityId :id)
        id (id-key attrs)]
    (if-let [db-model (t2/select-one (ast-model->db-model model) :id id)]
      (assoc-in node [:attrs id-key] (mapv #(dissoc % :label) (serdes/generate-path (model->serdes-model model) db-model)))
      (u/prog1 node
        (log/warnf "entity_id not found for %s at id: %s" model id)))))

(defn- entity-id->id
  [{:keys [attrs type] :as node}]
  (let [id-key (if (= prose-mirror/smart-link-type type) :entityId :id)
        id (:id (serdes/load-find-local (id-key attrs)))]
    (if id
      (assoc-in node [:attrs id-key] id)
      (u/prog1 node
        (log/warn "Model not found at path" (id-key attrs))))))

(defn- export-document-content
  "Transform cardEmbed/smartLink nodes to use entity IDs instead of database IDs"
  [document serdes-key _]
  (serdes-key
   (if (= (:content_type document) prose-mirror/prose-mirror-content-type)
     (prose-mirror/update-ast
      document
      #(contains? #{prose-mirror/smart-link-type prose-mirror/card-embed-type} (:type %))
      id->entity-id)
     document)))

(defn- import-document-content
  "Transform cardEmbed/smartLink nodes to use database IDs instead of entity IDs"
  [document serdes-key _]
  (serdes-key
   (if (= (:content_type document) prose-mirror/prose-mirror-content-type)
     (prose-mirror/update-ast
      document
      #(contains? #{prose-mirror/smart-link-type prose-mirror/card-embed-type} (:type %))
      entity-id->id)
     document)))

(defmethod serdes/make-spec "Document"
  [_model-name _opts]
  {:copy [:archived :archived_directly :content_type :entity_id :name :collection_position]
<<<<<<< HEAD
   :skip [:view_count :last_viewed_at :public_uuid :made_public_by_id]
=======
   :skip [:view_count :last_viewed_at :dependency_analysis_version]
>>>>>>> 6ec03b09
   :transform {:created_at (serdes/date)
               :updated_at (serdes/date)
               :document {:export-with-context export-document-content
                          :import-with-context import-document-content}
               :collection_id (serdes/fk :model/Collection)
               :creator_id (serdes/fk :model/User)}})

(defn- document-deps
  [{:keys [content_type] :as document}]
  (when (= content_type prose-mirror/prose-mirror-content-type)
    (set (prose-mirror/collect-ast document (fn document-deps [{:keys [type attrs]}]
                                              (cond
                                                (and (= prose-mirror/smart-link-type type)
                                                     (contains? model->serdes-model (:model attrs)))
                                                (:entityId attrs)

                                                (= prose-mirror/card-embed-type type)
                                                (:id attrs)

                                                :else
                                                nil))))))

(defmethod serdes/dependencies "Document"
  [{:keys [collection_id] :as document}]
  (set (concat
        (document-deps document)
        (when collection_id #{[{:model "Collection" :id collection_id}]}))))

(defmethod serdes/descendants "Document"
  [_model-name id _opts]
  (when-let [document (t2/select-one :model/Document :id id)]
    (when (= prose-mirror/prose-mirror-content-type (:content_type document))
      (merge
       (into {}
             (for [embedded-card-id (prose-mirror/card-ids document)]
               {["Card" embedded-card-id] {"Document" id}}))
       (into {}
             (for [{model :model link-id :entityId} (prose-mirror/collect-ast document
                                                                              #(when (= prose-mirror/smart-link-type (:type %))
                                                                                 (:attrs %)))
                   :when (contains? model->serdes-model model)]
               {[(model->serdes-model model) link-id] {"Document" id}}))))))<|MERGE_RESOLUTION|>--- conflicted
+++ resolved
@@ -160,11 +160,7 @@
 (defmethod serdes/make-spec "Document"
   [_model-name _opts]
   {:copy [:archived :archived_directly :content_type :entity_id :name :collection_position]
-<<<<<<< HEAD
-   :skip [:view_count :last_viewed_at :public_uuid :made_public_by_id]
-=======
-   :skip [:view_count :last_viewed_at :dependency_analysis_version]
->>>>>>> 6ec03b09
+   :skip [:view_count :last_viewed_at :public_uuid :made_public_by_id :dependency_analysis_version]
    :transform {:created_at (serdes/date)
                :updated_at (serdes/date)
                :document {:export-with-context export-document-content
