--- conflicted
+++ resolved
@@ -3,12 +3,8 @@
 import cx from "classnames";
 import { useCallback, useMemo } from "react";
 
-<<<<<<< HEAD
-import { SortableList, Sortable } from "metabase/core/components/Sortable";
+import { SortableList } from "metabase/core/components/Sortable";
 import CS from "metabase/css/core/index.css";
-=======
-import { SortableList } from "metabase/core/components/Sortable";
->>>>>>> 1e759755
 import { getVisibleParameters } from "metabase/parameters/utils/ui";
 import { Icon } from "metabase/ui";
 
@@ -58,47 +54,7 @@
   const renderItem = ({ item: valuePopulatedParameter, id }) => (
     <ParameterWidget
       key={`sortable-${id}`}
-<<<<<<< HEAD
-      disabled={!isEditing}
-      draggingStyle={{ opacity: 0.5 }}
-      role="listitem"
-    >
-      <ParameterWidget
-        className={cx({ mb2: vertical })}
-        isEditing={isEditing}
-        isFullscreen={isFullscreen}
-        isNightMode={isNightMode}
-        parameter={valuePopulatedParameter}
-        parameters={parameters}
-        question={question}
-        dashboard={dashboard}
-        editingParameter={editingParameter}
-        setEditingParameter={setEditingParameter}
-        setValue={
-          setParameterValue &&
-          (value => setParameterValue(valuePopulatedParameter.id, value))
-        }
-        setParameterValueToDefault={setParameterValueToDefault}
-        enableParameterRequiredBehavior={enableParameterRequiredBehavior}
-        commitImmediately={commitImmediately}
-        dragHandle={
-          isEditing && setParameterIndex ? (
-            <div
-              className={cx(
-                CS.flex,
-                CS.layoutCentered,
-                CS.cursorGrab,
-                "text-inherit",
-              )}
-            >
-              <Icon name="grabber" />
-            </div>
-          ) : null
-        }
-      />
-    </Sortable>
-=======
-      className={cx({ mb2: vertical })}
+      className={cx({ [CS.mb2]: vertical })}
       isEditing={isEditing}
       isFullscreen={isFullscreen}
       isNightMode={isNightMode}
@@ -116,15 +72,21 @@
       enableParameterRequiredBehavior={enableParameterRequiredBehavior}
       commitImmediately={commitImmediately}
       dragHandle={
-        isEditing && setParameterIndex ? (
-          <div className="flex layout-centered cursor-grab text-inherit">
-            <Icon name="grabber" />
-          </div>
-        ) : null
+          isEditing && setParameterIndex ? (
+              <div
+                  className={cx(
+                      CS.flex,
+                      CS.layoutCentered,
+                      CS.cursorGrab,
+                      "text-inherit",
+                  )}
+              >
+                  <Icon name="grabber" />
+              </div>
+          ) : null
       }
       isSortable
     />
->>>>>>> 1e759755
   );
 
   return visibleValuePopulatedParameters.length > 0 ? (
