--- conflicted
+++ resolved
@@ -189,21 +189,8 @@
         draftParameterValues={draftParameterValues}
         setParameterValue={setParameterValue}
         setParameterValueToDefault={setParameterValueToDefault}
-<<<<<<< HEAD
-        enableParameterRequiredBehavior
-        actionButtons={
-          buttons.length > 0 ? <div className={CS.flex}>{buttons}</div> : null
-        }
-        dashboardTabs={
-          dashboard?.tabs &&
-          dashboard.tabs.length > 1 && (
-            <DashboardTabs dashboardId={this.props.dashboardId} />
-          )
-        }
+        dashboardId={dashboardId}
         background={background}
-=======
-        dashboardId={dashboardId}
->>>>>>> d3aa47a5
         bordered={bordered}
         titled={titled}
         theme={theme}
