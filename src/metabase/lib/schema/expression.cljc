(ns metabase.lib.schema.expression
  (:require
   [malli.core :as mc]
   [metabase.lib.schema.common :as common]
   [metabase.lib.schema.filter :as filter]
   [metabase.lib.schema.literal :as literal]
   [metabase.lib.schema.ref :as ref]
   [metabase.lib.schema.temporal-bucketing :as temporal-bucketing]
   [metabase.types]
   [metabase.util.malli.registry :as mr]))

(comment metabase.types/keep-me)

(defn- ref-of-base-type [base-type]
  [:and
   [:ref ::ref/ref]
   [:fn
    {:error/message (str ":field, :expression, :or :aggregation with a " base-type " :base-type")}
    (fn [[_ref opts]]
          (isa? (:base-type opts) base-type))]])

(defn- ref-of-base-type-with-temporal-unit [base-type temporal-unit-schema]
  [:and
   (ref-of-base-type base-type)
   [:fn
    {:error/message (str ":field, :expression, :or :aggregation reference returning a "
                         base-type
                         " with a :temporal-unit that matches "
                         ;; TODO -- humanize this
                         (pr-str temporal-unit-schema))}
    (let [validator (mc/validator temporal-unit-schema)]
      (fn [[_ref {:keys [temporal-unit], :as _opts}]]
        (validator temporal-unit)))]])

;;; An expression that we can filter on, or do case statements on, etc.
(mr/def ::boolean
  [:or
   {:error/message "expression returning a boolean"}
   [:ref ::literal/boolean]
   [:ref ::filter/filter]
   (ref-of-base-type :type/Boolean)])

;;; An expression that returns a string.
(mr/def ::string
  [:or
   {:error/message "expression returning a string"}
   [:ref ::literal/string]
   (ref-of-base-type :type/Text)])

;;; `:length` clause: returns an integer
;;;
;;; [:length options <string-expression>
(mr/def ::length
  [:tuple
   [:= :length]
   ::common/options
   ::string])

;;; a `:*` clause with all integer expression arguments returns an integer.
(mr/def ::*.integer
  [:schema
   [:cat
    [:= :*]
    ::common/options
    [:* [:schema [:ref ::integer]]]]])

;;; An expression that returns an integer.
(mr/def ::integer
  [:or
   {:error/message "expression returning an integer"}
   ::literal/integer
   ::length
   [:ref ::*.integer]
   (ref-of-base-type :type/Integer)
   ;; `:temporal-extract` units like `:day-of-month` actually return `:type/Integer` rather than a temporal type
   (ref-of-base-type-with-temporal-unit :type/Date     ::temporal-bucketing/unit.date.extract)
   (ref-of-base-type-with-temporal-unit :type/Time     ::temporal-bucketing/unit.time.extract)
   (ref-of-base-type-with-temporal-unit :type/DateTime ::temporal-bucketing/unit.date-time.extract)])

;;; a `:*` clause that isn't an `::*.integer` (i.e., one or more clauses sub-expressions is a non-integer-real expression)
;;; returns a non-integer-real number
(mr/def ::*.non-integer-real
  [:and
   [:schema
    [:cat
     [:= :*]
     ::common/options
     [:* [:schema [:ref ::number]]]]]
   [:not ::*.integer]])

;;; An expression that returns a number that includes a non-integer-real place, including but not limited floats, doubles,
;;; BigDecimals, SmallDecimals, MediumDecimals, etc! Basically any normal number that isn't an integer!
(mr/def ::non-integer-real
  [:or
   {:error/message "expression returning a number with a non-integer-real place"}
   [:ref ::literal/floating-point]
   [:ref ::*.non-integer-real]
   ;; for some crazy reason `:type/Float` is the common base type of all numbers with non-integer-real places, not something
   ;; smart like `:type/Decimal`
   (ref-of-base-type :type/Float)])

;;; Any expression that returns any kind of number.
(mr/def ::number
  [:or
   {:error/message "expression returning a number"}
   ::integer
   ::non-integer-real])

;;; `:datetime-add` with a Date expression:
;;;
;;;    [:datetime-add <options> <date-expression> <amount> <date-interval-unit>]
(mr/def ::datetime-add.date
  [:schema
   [:tuple
    [:= :datetime-add]
    ::common/options
    #_expression [:ref ::date]
    #_amount     [:ref ::integer]
    #_unit       ::temporal-bucketing/unit.date.interval]])

;;; Any expression that returns a `:type/Date`
(mr/def ::date
  [:or
   {:error/message "expression returning a date"}
   [:ref ::literal/date]
   [:ref ::datetime-add.date]
   (ref-of-base-type-with-temporal-unit :type/Date [:not ::temporal-bucketing/unit.date.extract])
   ;; TODO -- does a truncation of a :type/DateTime to `::temporal-bucketing/unit.date.truncate` like `:day` return a
   ;; `:type/Date`? Should we act like it does?
   #_(ref-of-base-type-with-temporal-unit :type/DateTime ::temporal-bucketing/unit.date.truncate)])

;;; `:datetime-add` with a Time expression:
;;;
;;;    [:datetime-add <options> <time-expression> <amount> <time-interval-unit>]
(mr/def ::datetime-add.time
  [:schema
   [:tuple
    [:= :datetime-add]
    ::common/options
    #_expression [:ref ::time]
    #_amount     [:ref ::integer]
    #_unit       ::temporal-bucketing/unit.time.interval]])

;;; Any expression that returns a `:type/Time`
(mr/def ::time
  [:or
   {:error/message "expression returning a time"}
   [:ref ::literal/time]
   [:ref ::datetime-add.time]
   (ref-of-base-type-with-temporal-unit :type/Time [:not ::temporal-bucketing/unit.time.extract])])

;;; `:datetime-add` with a DateTime expression:
;;;
;;;    [:datetime-add <options> <date-time-expression> <amount> <date-time-interval-unit>]
(mr/def ::datetime-add.date-time
  [:tuple
   {:error/message ":datetime-add clause with a date time expression"}
   [:= :datetime-add]
   ::common/options
   #_expression [:ref ::date-time]
   #_amount     [:ref ::integer]
   #_unit       ::temporal-bucketing/unit.date-time.interval])

;;; Any expression that returns a `:type/DateTime`
(mr/def ::date-time
  [:or
   {:error/message "expression returning a date time"}
   [:ref ::literal/date-time]
   [:ref ::datetime-add.date-time]
   (ref-of-base-type-with-temporal-unit :type/DateTime [:not ::temporal-bucketing/unit.date-time.extract])])

;;; Any expression that returns some sort of temporal value `java.time.OffsetDateTime`
(mr/def ::temporal
  [:or
   {:error/message "expression returning a date, time, or date time"}
   ::date
   ::time
   ::date-time])

;;; Any type of expression that you can appear in an `:order-by` clause, or in a filter like `:>` or `:<=`. This is
;;; basically everything except for boolean expressions.
(mr/def ::orderable
  [:or
   ::string
   ::number
   ::temporal
   ;; we'll also assume Fields all orderable. This isn't true of all fields but we're not smart enough yet to attach
   ;; expression types to Fields. Maybe if we were smarter we could do that. Should every `:field` include
   ;; `:base-type` info?
   [:ref ::ref/ref]])

;;; Any type of expression that can appear in an `:=` or `!=`. I guess this is currently everything?
(mr/def ::equality-comparable
<<<<<<< HEAD
  [:or
   ::boolean
   ::string
   ::number
   ::temporal
   [:ref ::ref/ref]])

;;; Any sort of expression at all.
(mr/def ::expression
  [:or
   ::boolean
   ::string
   ::number
   ::temporal
   [:ref ::ref/ref]
   ;; this is here for now until we fill this schema out with all of the possibilities.
   any?])

;;; the `:expressions` definition map as found as a top-level key in an MBQL stage
(mr/def ::expressions
  [:map-of
   {:min 1, :error/message ":expressions definition map of expression name -> expression"}
   ::common/non-blank-string
   ::expression])
=======
  [:maybe
   [:or
    ::boolean
    ::string
    ::number
    ::temporal
    ::ref/ref]])
>>>>>>> 0ab0e2e2
<|MERGE_RESOLUTION|>--- conflicted
+++ resolved
@@ -191,13 +191,13 @@
 
 ;;; Any type of expression that can appear in an `:=` or `!=`. I guess this is currently everything?
 (mr/def ::equality-comparable
-<<<<<<< HEAD
-  [:or
-   ::boolean
-   ::string
-   ::number
-   ::temporal
-   [:ref ::ref/ref]])
+  [:maybe
+   [:or
+    ::boolean
+    ::string
+    ::number
+    ::temporal
+    [:ref ::ref/ref]]])
 
 ;;; Any sort of expression at all.
 (mr/def ::expression
@@ -215,13 +215,4 @@
   [:map-of
    {:min 1, :error/message ":expressions definition map of expression name -> expression"}
    ::common/non-blank-string
-   ::expression])
-=======
-  [:maybe
-   [:or
-    ::boolean
-    ::string
-    ::number
-    ::temporal
-    ::ref/ref]])
->>>>>>> 0ab0e2e2
+   ::expression])