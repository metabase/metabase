(ns metabase.email-test
  "Various helper functions for testing email functionality."
  (:require
   [clojure.java.io :as io]
   [clojure.string :as str]
   [clojure.test :refer :all]
   [medley.core :as m]
   [metabase.analytics.prometheus :as prometheus]
   [metabase.config :as config]
   [metabase.email :as email]
   [metabase.test.data.users :as test.users]
   [metabase.test.util :as tu]
   [metabase.util :as u :refer [prog1]]
   [metabase.util.retry :as retry]
   [metabase.util.retry-test :as rt]
   [postal.core :as postal]
   [postal.message :as message]
   [throttle.core :as throttle])
  (:import
   (java.io File)
   (javax.activation MimeType)))

(set! *warn-on-reflection* true)

;; TODO - this should be made dynamic so it's (at least theoretically) possible to use this in parallel
(def inbox
  "Map of email addresses -> sequence of messages they've received."
  (atom {}))

(defn reset-inbox!
  "Clear all messages from `inbox`."
  []
  (reset! inbox {}))

(defn fake-inbox-email-fn
  "A function that can be used in place of `send-email!`.
   Put all messages into `inbox` instead of actually sending them."
  [_ email]
  (doseq [recipient (concat (:to email) (:bcc email))]
    (swap! inbox assoc recipient (-> (get @inbox recipient [])
                                     (conj email)))))

(defn do-with-expected-messages
  "Invokes `thunk`, blocking until `n` messages are found in the inbox."
  [n thunk]
  {:pre [(number? n)]}
  (let [p (promise)]
    ;; Watches get invoked on the callers thread. In our case, this will be the future (or background thread) that is
    ;; sending the message. It will block that thread, counting the number of messages. If it has reached it's goal,
    ;; it will deliver the promise
    (add-watch inbox ::inbox-watcher
               (fn [_key _ref _old-value new-value]
                 (let [num-msgs (count (apply concat (vals new-value)))]
                   (when (<= n num-msgs)
                     (deliver p num-msgs)))))
    (try
      (let [result        (thunk)
            ;; This will block the calling thread (i.e. the test) waiting for the promise to be delivered. There is a
            ;; very high timeout (30 seconds) that we should never reach, but without it, if we do hit that scenario, it
            ;; should at least not hang forever in CI
<<<<<<< HEAD
            promise-value (deref p (if config/is-dev? 3000 30000) ::timeout)]
=======
            promise-value (deref p (cond-> 30000 config/is-dev? (/ 10)) ::timeout)]
>>>>>>> 16ce6cb3
        (if (= promise-value ::timeout)
          (throw (Exception. "Timed out while waiting for messages in the inbox"))
          result))
      (finally
        (remove-watch inbox ::inbox-watcher)))))

(defn do-with-fake-inbox!
  "Impl for `with-fake-inbox` macro; prefer using that rather than calling this directly."
  [f]
  (with-redefs [email/send-email! fake-inbox-email-fn]
    (reset-inbox!)
    (tu/with-temporary-setting-values [email-smtp-host "fake_smtp_host"
                                       email-smtp-port 587]
      (f))))

;;; TODO -- rename to `with-fake-inbox!` since it's not thread-safe and remove the Kondo ignore below.
#_{:clj-kondo/ignore [:metabase/test-helpers-use-non-thread-safe-functions]}
(defmacro with-fake-inbox
  "Clear `inbox`, bind `send-email!` to `fake-inbox-email-fn`, set temporary settings for `email-smtp-username`
   and `email-smtp-password` (which will cause `metabase.email/email-configured?` to return `true`, and execute `body`.

   Fetch the emails send by dereffing `inbox`.

     (with-fake-inbox
       (send-some-emails!)
       @inbox)"
  [& body]
  {:style/indent 0}
  `(do-with-fake-inbox! (fn [] ~@body)))

#_{:clj-kondo/ignore [:metabase/test-helpers-use-non-thread-safe-functions]}
(defmacro with-expected-messages
  "Invokes `body`, waiting until `n` messages are found in the inbox before returning. This is useful if the code you
  are testing sends emails via a future or background thread. Using this will block the test, waiting for the messages
  to arrive before continuing."
  [n & body]
  `(do-with-expected-messages ~n (fn [] ~@body)))

(defn- create-email-body->regex-fn
  "Returns a function expecting the email body structure. It will apply the regexes in `regex-seq` over the body and
  return map of the stringified regex as the key and a boolean as the value. True if it returns results via `re-find`
  false otherwise."
  [regex-seq]
  (fn [message-body]
    (let [{:keys [content]} message-body]
      (zipmap (map str regex-seq)
              (map #(boolean (re-find % content)) regex-seq)))))

(defn- regex-email-bodies*
  [regexes emails]
  (let [email-body->regex-boolean (create-email-body->regex-fn regexes)]
    (->> emails
         (m/map-vals (fn [emails-for-recipient]
                       (for [{:keys [body] :as email} emails-for-recipient
                             :let [matches (-> body first email-body->regex-boolean)]
                             :when (some true? (vals matches))]
                         (cond-> email
                           (:to email)  (update :to set)
                           (:bcc email) (update :bcc set)
                           true         (assoc :body matches)))))
         (m/filter-vals seq))))

(defn regex-email-bodies
  "Return messages in the fake inbox whose body matches the regex(es). The body will be replaced by a map with the
  stringified regex as it's key and a boolean indicated that the regex returned results."
  [& regexes]
  (regex-email-bodies* regexes @inbox))

(defn received-email-subject?
  "Indicate whether a user received an email whose subject matches the `regex`. First argument should be a keyword
  like :rasta, or an email address string."
  [user-or-email regex]
  (let [address (if (string? user-or-email) user-or-email (:username (test.users/user->credentials user-or-email)))
        emails  (get @inbox address)]
    (boolean (some #(re-find regex %) (map :subject emails)))))

(defn received-email-body?
  "Indicate whether a user received an email whose body matches the `regex`. First argument should be a keyword
  like :rasta, or an email address string."
  [user-or-email regex]
  (let [address (if (string? user-or-email) user-or-email (:username (test.users/user->credentials user-or-email)))
        emails  (get @inbox address)]
    (boolean (some #(re-find regex %) (map (comp :content first :body) emails)))))

(deftest regex-email-bodies-test
  (letfn [(email [body] {:to #{"mail"}
                         :body [{:content body}]})
          (clean [emails] (m/map-vals #(map :body %) emails))]
    (testing "marks emails with regex match"
      (let [emails {"bob@metabase.com" [(email "foo bar baz")
                                        (email "other keyword")]
                    "sue@metabase.com" [(email "foo bar baz")]}]
        (is (= {"bob@metabase.com" [{"foo" true "keyword" false} {"foo" false "keyword" true}]
                "sue@metabase.com" [{"foo" true "keyword" false}]}
               (clean (regex-email-bodies* [#"foo" #"keyword"] emails))))))
    (testing "Returns only emails with at least one match"
      ;; drops the email that isn't matched by any regex
      (testing "Drops the email that doesn't match"
        (is (= {"bob@metabase.com" [{"foo" true "keyword" false}]}
               (clean (regex-email-bodies* [#"foo" #"keyword"]
                                           {"bob@metabase.com" [(email "foo")
                                                                (email "no-match")]})))))
      (testing "Drops the entry for the other person with no matching emails"
        (is (= {"bob@metabase.com" [{"foo" true "keyword" false}]}
               (clean (regex-email-bodies* [#"foo" #"keyword"]
                                           {"bob@metabase.com" [(email "foo")
                                                                (email "no-match")]
                                            "sue@metabase.com" [(email "no-match")]}))))
        (is (= {}
               (clean (regex-email-bodies* [#"foo" #"keyword"]
                                           {"bob@metabase.com" [(email "no-match")
                                                                (email "no-match")]
                                            "sue@metabase.com" [(email "no-match")]}))))))))

(defn- mime-type [mime-type-str]
  (-> mime-type-str
      MimeType.
      .getBaseType))

(defn- strip-timestamp
  "Remove the timestamp portion of attachment filenames.
  This is useful for creating stable filename keys in tests.
  For example, see `summarize-attachment` below.

  Eg. test_card_2024-03-05T22:30:24.077306Z.csv -> test_card.csv"
  [fname]
  (let [ext (last (str/split fname #"\."))
        name-parts (butlast (str/split fname #"_"))]
    (format "%s.%s" (str/join "_" name-parts) ext)))

(defn- summarize-attachment [email-attachment]
  (-> email-attachment
      (update :content-type mime-type)
      (update :content class)
      (update :content-id boolean)
      (u/update-if-exists :file-name strip-timestamp)))

(defn summarize-multipart-single-email
  [email & regexes]
  (let [email-body->regex-boolean (create-email-body->regex-fn regexes)
        body-or-content           (fn [email-body-seq]
                                    (doall
                                     (for [{email-type :type :as email-part} email-body-seq]
                                       (if (string? email-type)
                                         (email-body->regex-boolean email-part)
                                         (summarize-attachment email-part)))))]
    (cond-> email
      (:recipients email) (update :recipients set)
      (:to email)         (update :to set)
      (:bcc email)        (update :bcc set)
      (:message email)    (update :message body-or-content)
      (:body email)       (update :body body-or-content))))

(defn summarize-multipart-email
  "For text/html portions of an email, this is similar to `regex-email-bodies`, but for images in the attachments will
  summarize the contents for comparison in expects"
  [& regexes]
  (m/map-vals (fn [emails-for-recipient]
                (for [email emails-for-recipient]
                  (apply summarize-multipart-single-email email regexes)))
              @inbox))

(defn email-to
  "Creates a default email map for `user-or-user-kwd`, as would be returned by `with-fake-inbox`."
  ([user-or-user-kwd & [email-map]]
   (let [{:keys [email]} (if (keyword? user-or-user-kwd)
                           (test.users/fetch-user user-or-user-kwd)
                           user-or-user-kwd)
         to-type         (if (:bcc? email-map) :bcc :to)
         email-map       (dissoc email-map :bcc?)]
     {email [(merge {:from   (if-let [from-name (email/email-from-name)]
                               (str from-name " <" (email/email-from-address) ">")
                               (email/email-from-address))
                     to-type #{email}}
                    email-map)]})))

(defn temp-csv
  [file-basename content]
  (prog1 (File/createTempFile file-basename ".csv")
    (with-open [file (io/writer <>)]
      (.write ^java.io.Writer file ^String content))))

(defn mock-send-email!
  "To stub out email sending, instead returning the would-be email contents as a string"
  [_smtp-credentials email-details]
  (-> email-details
      message/make-jmessage
      message/message->str))

(deftest send-message!-test
  (tu/with-temporary-setting-values [email-from-address "lucky@metabase.com"
                                     email-from-name    "Lucky"
                                     email-smtp-host    "smtp.metabase.com"
                                     email-smtp-username "lucky"
                                     email-smtp-password "d1nner3scapee!"
                                     email-smtp-port     1025
                                     email-reply-to      ["reply-to-me@metabase.com" "reply-to-me-too@metabase.com"]
                                     email-smtp-security :none]
    (testing "basic sending"
      (is (=
           [{:from     (str (email/email-from-name) " <" (email/email-from-address) ">")
             :to       ["test@test.com"]
             :subject  "101 Reasons to use Metabase"
             :reply-to (email/email-reply-to)
             :body     [{:type    "text/html; charset=utf-8"
                         :content "101. Metabase will make you a better person"}]}]
           (with-fake-inbox
             (email/send-message!
              :subject      "101 Reasons to use Metabase"
              :recipients   ["test@test.com"]
              :message-type :html
              :message      "101. Metabase will make you a better person")
             (@inbox "test@test.com")))))
    (testing "metrics collection"
      (let [calls (atom nil)]
        (with-redefs [prometheus/inc! #(swap! calls conj %)]
          (with-fake-inbox
            (email/send-message!
             :subject      "101 Reasons to use Metabase"
             :recipients   ["test@test.com"]
             :message-type :html
             :message      "101. Metabase will make you a better person")))
        (is (= 1 (count (filter #{:metabase-email/messages} @calls))))
        (is (= 0 (count (filter #{:metabase-email/message-errors} @calls))))))
    (testing "error metrics collection"
      (let [calls        (atom nil)
            retry-config (assoc (#'retry/retry-configuration)
                                :max-attempts 1
                                :initial-interval-millis 1)
            test-retry   (retry/random-exponential-backoff-retry "test-retry" retry-config)]
        (with-redefs [prometheus/inc!   #(swap! calls conj %)
                      retry/decorate    (rt/test-retry-decorate-fn test-retry)
                      email/send-email! (fn [_ _] (throw (Exception. "test-exception")))]
          (email/send-message!
           :subject      "101 Reasons to use Metabase"
           :recipients   ["test@test.com"]
           :message-type :html
           :message      "101. Metabase will make you a better person"))
        (is (= 1 (count (filter #{:metabase-email/messages} @calls))))
        (is (= 1 (count (filter #{:metabase-email/message-errors} @calls))))))
    (testing "basic sending without email-from-name"
      (tu/with-temporary-setting-values [email-from-name nil]
        (is (=
             [{:from     (email/email-from-address)
               :to       ["test@test.com"]
               :subject  "101 Reasons to use Metabase"
               :reply-to (email/email-reply-to)
               :body     [{:type    "text/html; charset=utf-8"
                           :content "101. Metabase will make you a better person"}]}]
             (with-fake-inbox
               (email/send-message!
                :subject      "101 Reasons to use Metabase"
                :recipients   ["test@test.com"]
                :message-type :html
                :message      "101. Metabase will make you a better person")
               (@inbox "test@test.com"))))))
    (testing "with an attachment"
      (let [recipient    "csv_user@example.com"
            csv-contents "hugs_with_metabase,hugs_without_metabase\n1,0"
            csv-file     (temp-csv "metabase-reasons" csv-contents)
            params       {:subject      "101 Reasons to use Metabase"
                          :recipients   [recipient]
                          :message-type :attachments
                          :message      [{:type    "text/html; charset=utf-8"
                                          :content "100. Metabase will hug you when you're sad"}
                                         {:type         :attachment
                                          :content-type "text/csv"
                                          :file-name    "metabase-reasons.csv"
                                          :content      csv-file
                                          :description  "very scientific data"}]}]
        (testing "it sends successfully"
          (is (=
               [{:from     (str (email/email-from-name) " <" (email/email-from-address) ">")
                 :to       [recipient]
                 :subject  "101 Reasons to use Metabase"
                 :reply-to (email/email-reply-to)
                 :body     [{:type    "text/html; charset=utf-8"
                             :content "100. Metabase will hug you when you're sad"}
                            {:type         :attachment
                             :content-type "text/csv"
                             :file-name    "metabase-reasons.csv"
                             :content      csv-file
                             :description  "very scientific data"}]}]
               (with-fake-inbox
                 (m/mapply email/send-message! params)
                 (@inbox recipient)))))
        (testing "it does not wrap long, non-ASCII filenames"
          (with-redefs [email/send-email! mock-send-email!]
            (let [basename                     "this-is-quite-long-and-has-non-Âſçïı-characters"
                  csv-file                     (temp-csv basename csv-contents)
                  params-with-problematic-file (-> params
                                                   (assoc-in [:message 1 :file-name] (str basename ".csv"))
                                                   (assoc-in [:message 1 :content] csv-file))]
              ;; Bad string (ignore the linebreak):
              ;; Content-Disposition: attachment; filename="=?UTF-8?Q?this-is-quite-long-and-ha?= =?UTF-8?Q?s-non-
              ;; =C3=82\"; filename*1=\"=C5=BF=C3=A7=C3=AF=C4=B1-characters.csv?="
              ;;           ^-- this is the problem
              ;; Acceptable string (again, ignore the linebreak):
              ;; Content-Disposition: attachment; filename= "=?UTF-8?Q?this-is-quite-long-and-ha?=
              ;; =?UTF-8?Q?s-non-=C3=82=C5=BF=C3=A7=C3=AF=C4=B1-characters.csv?="

              (is (re-find
                   #"(?s)Content-Disposition: attachment.+filename=.+this-is-quite-[\-\s?=0-9a-zA-Z]+-characters.csv"
                   (m/mapply email/send-message! params-with-problematic-file))))))))))

(deftest throttle-test
  (let [send-email (fn [recipients]
                     (with-redefs [postal/send-message (fn [& args] (last args))]
                       (email/send-email!
                        {}
                        (merge {:from    "awesome@metabase.com"
                                :subject "101 Reasons to use Metabase"
                                :body    "101. Metabase will make you a better person"}
                               recipients))))]
    (tu/with-temporary-setting-values
      [email-smtp-host "fake_smtp_host"
       email-smtp-port 587]
      (testing "throttle based on the number of recipients"
        (testing "with 3 separate emails"
          (with-redefs [email/email-throttler (#'email/make-email-throttler 3)]
            (testing "ok if there is no recipient"
              (is (some? (send-email {}))))
            (is (some? (send-email {:to ["1@metabase.com"]})))
            (is (some? (send-email {:bcc ["2@metabase.com"]})))
            (is (some? (send-email {:to ["3@metabase.com"]})))
            (is (thrown-with-msg?
                 Exception
                 #"Too many attempts!.*"
                 (send-email {:to ["4@metabase.com"]})))
            (testing "still ok if there is no recipient"
              (is (some? (send-email {})))))

          (testing "with 1 small then 1 big event"
            (with-redefs [email/email-throttler (#'email/make-email-throttler 3)]
              (is (some? (send-email {:to ["1@metabase.com"]})))
              (is (some? (send-email {:bcc ["2@metabase.com"]
                                      :to ["3@metabase.com"]})))
              (is (thrown-with-msg?
                   Exception
                   #"Too many attempts!.*"
                   (send-email {:to ["4@metabase.com"]})))))))

      (testing "if an email has # of recipients greater than the limit"
        (testing "we skip throttle check if we haven't reached the limit"
          (with-redefs [email/email-throttler (#'email/make-email-throttler 3)]
            (is (some? (send-email {:to ["1@metabase.com"]})))
            ;; this one got through because we haven't reached the limit
            (is (some? (send-email {:to ["2@metabase.com" "3@metabase.com"]
                                    :bcc ["4@metabase.com" "5@metabase.com"]})))
            (testing "senidng another will fail because we maxed-out the limit"
              (is (thrown-with-msg?
                   Exception
                   #"Too many attempts!.*"
                   (send-email {:to ["6@metabase.com"]}))))))

        (testing "still throttle if we already at limit"
          (with-redefs [email/email-throttler (#'email/make-email-throttler 3)]
            ;; mx otu the limit
            (is (some? (send-email {:to ["1@metabase.com" "2@metabase.com" "3@metabase.com"]})))
            (testing "but still max-out the limit"
              (is (thrown-with-msg?
                   Exception
                   #"Too many attempts!.*"
                   (send-email {:to ["4@metabase.com" "5@metabase.com" "6@metabase.com" "7@metabase.com"]})))))))

      (testing "keep retrying will eventually send the email"
        (with-redefs [email/email-throttler (throttle/make-throttler
                                             :email
                                             :attempt-ttl-ms     100
                                             :initial-delay-ms   100
                                             :attempts-threshold 3)]
          (is (some? (send-email {:to ["1@metabase.com" "2@metabase.com" "3@metabase.com"]})))
          (is (thrown-with-msg?
               Exception
               #"Too many attempts!.*"
               (send-email {:to ["4@metabase.com"]})))
          (is (some? (u/poll {:thunk       (fn [] (try (send-email {:to ["4@metabase.com"]})
                                                       (catch Exception _
                                                         nil)))
                              :done?       some?
                              :timeout-ms  200
                              :interval-ms 10}))))))))<|MERGE_RESOLUTION|>--- conflicted
+++ resolved
@@ -58,11 +58,7 @@
             ;; This will block the calling thread (i.e. the test) waiting for the promise to be delivered. There is a
             ;; very high timeout (30 seconds) that we should never reach, but without it, if we do hit that scenario, it
             ;; should at least not hang forever in CI
-<<<<<<< HEAD
-            promise-value (deref p (if config/is-dev? 3000 30000) ::timeout)]
-=======
             promise-value (deref p (cond-> 30000 config/is-dev? (/ 10)) ::timeout)]
->>>>>>> 16ce6cb3
         (if (= promise-value ::timeout)
           (throw (Exception. "Timed out while waiting for messages in the inbox"))
           result))
