--- conflicted
+++ resolved
@@ -1,10 +1,6 @@
 ## Audit Logs
 
-<<<<<<< HEAD
-As an administrator of Metabase, you already know the importance of using data to understand your users. With the Audit tool, you can use Metabase to understand your Metabase user's usage. It's, well, meta!
-=======
 As an administrator of Metabase, you already know the importance of using data to understand your users. With the Audit tool, you can use Metabase to understand your Metabase users' usage. It's, well, meta! 
->>>>>>> be1e0e19
 
 Access the tool by clicking the gear icon in the upper right and then clicking Audit in the top navigation. There's a lot of data available, not only about your people, but also about your questions, dashboards, databases and more! We'll walk you through each of the sections below.
 
@@ -42,11 +38,7 @@
 
 The Questions section will show you your most popular queries, as well as your slowest queries. If queries you think are important aren't appearing on your most popular queries list, you may want to make sure your team is focusing on the right things.
 
-<<<<<<< HEAD
-If important queries are appearing on the list of slowest queries, you will want to look at optimizing them. One option is to adjust your [caching settings](../administration-guide/14-caching.md), but there are plenty of other options as well. To help you determine if your optimization efforts are heading in the right direction, use the Query views and speed per day visualization at the bottom of the page.
-=======
-If important queries are appearing on the list of slowest queries, you will want to look at optimizing them. One option is to adjust your [caching settings](../../14-caching.html), but there are plenty of other options as well. To help you determine if your optimization efforts are heading in the right direction, use the `Query views and speed per day` visualization at the bottom of the page.
->>>>>>> be1e0e19
+If important queries are appearing on the list of slowest queries, you will want to look at optimizing them. One option is to adjust your [caching settings](../administration-guide/14-caching.md), but there are plenty of other options as well. To help you determine if your optimization efforts are heading in the right direction, use the `Query views and speed per day` visualization at the bottom of the page.
 
 ![Items](./images/audit-questions.png)
 
