(ns ^:mb/driver-tests metabase.dashboards.api-test
  "Tests for /api/dashboard endpoints."
  (:require
   [clojure.data.csv :as csv]
   [clojure.set :as set]
   [clojure.string :as str]
   [clojure.test :refer :all]
   [clojure.walk :as walk]
   [medley.core :as m]
   [metabase.analytics.snowplow-test :as snowplow-test]
   [metabase.api.response :as api.response]
   [metabase.api.test-util :as api.test-util]
   [metabase.collections.models.collection :as collection]
   [metabase.config.core :as config]
   [metabase.dashboards.api :as api.dashboard]
   [metabase.dashboards.models.dashboard-card :as dashboard-card]
   [metabase.dashboards.models.dashboard-test :as dashboard-test]
   [metabase.lib-be.metadata.jvm :as lib.metadata.jvm]
   [metabase.lib.core :as lib]
   [metabase.lib.metadata :as lib.metadata]
   [metabase.lib.metadata.protocols :as lib.metadata.protocols]
   [metabase.models.interface :as mi]
   [metabase.parameters.chain-filter :as chain-filter]
   [metabase.parameters.chain-filter-test :as chain-filter-test]
   [metabase.parameters.dashboard :as parameters.dashboard]
   [metabase.permissions.models.data-permissions :as data-perms]
   [metabase.permissions.models.data-permissions.graph :as data-perms.graph]
   [metabase.permissions.models.permissions :as perms]
   [metabase.permissions.models.permissions-group :as perms-group]
   [metabase.permissions.test-util :as perms.test-util]
   [metabase.pulse.dashboard-subscription-test :as dashboard-subscription-test]
   [metabase.pulse.models.pulse :as models.pulse]
   [metabase.queries.api.card-test :as api.card-test]
   [metabase.query-processor :as qp]
   [metabase.query-processor.middleware.permissions :as qp.perms]
   [metabase.query-processor.pivot.test-util :as api.pivots]
   [metabase.query-processor.streaming.test-util :as streaming.test-util]
   [metabase.revisions.models.revision :as revision]
   [metabase.test :as mt]
   [metabase.test.fixtures :as fixtures]
   [metabase.test.http-client :as client]
   [metabase.util :as u]
   [metabase.util.json :as json]
   [metabase.warehouse-schema.models.field-values :as field-values]
   [ring.util.codec :as codec]
   [toucan2.core :as t2]
   [toucan2.protocols :as t2.protocols]))

(set! *warn-on-reflection* true)

(use-fixtures :once (fixtures/initialize :test-users))

(deftest ^:parallel update-colvalmap-setting-test
  (testing "update-colvalmap-setting function with regex matching"
    (let [id->new-card {123 {:id 456}
                        789 {:id 987}}
          col->val-source {:COLUMN_1 [{:sourceId "card:123" :originalName "sum" :name "COLUMN_1"}]
                           :COLUMN_2 [{:sourceId "card:789" :originalName "count" :name "COLUMN_2"}]
                           :COLUMN_3 [{:sourceId "card:999" :originalName "avg" :name "COLUMN_3"}]
                           :COLUMN_4 [{:sourceId "not-a-card" :originalName "x" :name "COLUMN_4"}]
                           :COLUMN_5 [{:sourceId "card:abc" :originalName "invalid" :name "COLUMN_5"}]
                           :COLUMN_6 [{:name "No source ID"}]}
          result (#'api.dashboard/update-colvalmap-setting col->val-source id->new-card)]

      (testing "should update valid card IDs that exist in the map"
        (is (= "card:456" (-> result :COLUMN_1 first :sourceId)))
        (is (= "card:987" (-> result :COLUMN_2 first :sourceId))))

      (testing "should not modify card IDs that don't exist in the map"
        (is (= "card:999" (-> result :COLUMN_3 first :sourceId))))

      (testing "should not modify non-card sourceIds"
        (is (= "not-a-card" (-> result :COLUMN_4 first :sourceId))))

      (testing "should not modify invalid card IDs (non-numeric)"
        (is (= "card:abc" (-> result :COLUMN_5 first :sourceId))))

      (testing "should handle items without sourceId"
        (is (= {:name "No source ID"} (-> result :COLUMN_6 first)))))))

(defn- remove-ids-and-booleanize-timestamps [x]
  (cond
    (map? x)
    (into {} (for [[k v] x]
               (when-not (or (#{:id :card_schema} k)
                             (str/ends-with? k "_id"))
                 (if (#{:created_at :updated_at} k)
                   [k (boolean v)]
                   [k (remove-ids-and-booleanize-timestamps v)]))))

    (coll? x)
    (mapv remove-ids-and-booleanize-timestamps x)

    :else
    x))

(defn- dashcard-response [{:keys [action_id card created_at updated_at] :as dashcard}]
  (-> (into {} dashcard)
      (dissoc :id :dashboard_id :card_id)
      (cond-> (nil? action_id) (dissoc :action_id))
      (assoc :created_at (boolean created_at)
             :updated_at (boolean updated_at)
             :card       (-> (into {} card)
                             (dissoc :id :database_id :table_id :created_at :updated_at :query_average_duration)
                             (update :collection_id boolean)
                             (update :collection boolean)))))

(defn- dashboard-response [{:keys [creator dashcards created_at updated_at] :as dashboard}]
  ;; todo: should be udpated to use mt/boolean-ids-and-timestamps
  (let [dash (-> (into {} dashboard)
                 (dissoc :id)
                 (assoc :created_at (boolean created_at)
                        :updated_at (boolean updated_at))
                 (update :entity_id boolean)
                 (update :collection_id boolean)
                 (update :collection boolean))]
    (cond-> dash
      (contains? dash :last-edit-info)
      (update :last-edit-info (fn [info]
                                (-> info
                                    (update :id boolean)
                                    (update :timestamp boolean))))
      creator       (update :creator #(into {} %))
      dashcards (update :dashcards #(mapv dashcard-response %)))))

(defn- do-with-dashboards-in-a-collection! [grant-collection-perms-fn! dashboards-or-ids f]
  (mt/with-non-admin-groups-no-root-collection-perms
    (mt/with-temp [:model/Collection collection]
      (grant-collection-perms-fn! (perms-group/all-users) collection)
      (doseq [dashboard-or-id dashboards-or-ids]
        (t2/update! :model/Dashboard (u/the-id dashboard-or-id) {:collection_id (u/the-id collection)}))
      (f))))

(defmacro ^:private with-dashboards-in-readable-collection! [dashboards-or-ids & body]
  `(do-with-dashboards-in-a-collection! perms/grant-collection-read-permissions! ~dashboards-or-ids (fn [] ~@body)))

(defmacro ^:private with-dashboards-in-writeable-collection! [dashboards-or-ids & body]
  `(do-with-dashboards-in-a-collection! perms/grant-collection-readwrite-permissions! ~dashboards-or-ids (fn [] ~@body)))

(defn do-with-simple-dashboard-with-tabs
  [f]
  (mt/with-temp
    [:model/Dashboard           {dashboard-id :id} {}

     :model/Card                {card-id-1 :id}    {}

     :model/Card                {card-id-2 :id}    {}
     :model/DashboardTab {dashtab-id-1 :id} {:name         "Tab 1"
                                             :dashboard_id dashboard-id
                                             :position     0}
     :model/DashboardTab {dashtab-id-2 :id} {:name         "Tab 2"
                                             :dashboard_id dashboard-id
                                             :position     1}
     :model/DashboardCard       {dashcard-id-1 :id} {:dashboard_id     dashboard-id
                                                     :card_id          card-id-1
                                                     :dashboard_tab_id dashtab-id-1
                                                     :row              1}
     :model/DashboardCard       {dashcard-id-2 :id} {:dashboard_id     dashboard-id
                                                     :card_id          card-id-2
                                                     :dashboard_tab_id dashtab-id-2
                                                     :row              2}]
    (f {:dashboard-id  dashboard-id
        :card-id-1     card-id-1
        :card-id-2     card-id-1
        :dashtab-id-1  dashtab-id-1
        :dashtab-id-2  dashtab-id-2
        :dashcard-id-1 dashcard-id-1
        :dashcard-id-2 dashcard-id-2})))

(defmacro with-simple-dashboard-with-tabs
  "Create a simple dashboard with 2 tabs and 2 cards in each tab and run `body` with the dashboard and cards ids bound to"
  [[bindings] & body]
  `(do-with-simple-dashboard-with-tabs (fn [~bindings] ~@body)))

;;; +----------------------------------------------------------------------------------------------------------------+
;;; |                                     /api/dashboard/* AUTHENTICATION Tests                                      |
;;; +----------------------------------------------------------------------------------------------------------------+

;; We assume that all endpoints for a given context are enforced by the same middleware, so we don't run the same
;; authentication test on every single individual endpoint

(deftest ^:parallel auth-test
  (is (= (get api.response/response-unauthentic :body)
         (client/client :get 401 "dashboard")
         (client/client :put 401 "dashboard/13"))))

;;; +----------------------------------------------------------------------------------------------------------------+
;;; |                                              POST /api/dashboard                                               |
;;; +----------------------------------------------------------------------------------------------------------------+

(deftest create-dashboard-validation-test
  (testing "POST /api/dashboard"
    (is (= {:errors {:name "value must be a non-blank string."}
            :specific-errors {:name ["missing required key, received: nil"]}}
           (mt/user-http-request :rasta :post 400 "dashboard" {})))))

(deftest create-dashboard-validation-test-2
  (testing "POST /api/dashboard"
    (is (= {:errors {:parameters "nullable sequence of parameter must be a map with :id and :type keys"}
            :specific-errors {:parameters ["invalid type, received: \"abc\""]}}
           (mt/user-http-request :crowberto :post 400 "dashboard" {:name       "Test"
                                                                   :parameters "abc"})))))

(deftest create-dashboard-test
  (testing "POST /api/dashboard"
    (mt/with-non-admin-groups-no-root-collection-perms
      (mt/with-temp [:model/Collection collection]
        (perms/grant-collection-readwrite-permissions! (perms-group/all-users) collection)
        (let [test-dashboard-name "Test Create Dashboard"]
          (mt/with-model-cleanup [:model/Dashboard]
            (let [{dashboard-id :id
                   :as          created} (mt/user-http-request :rasta :post 200 "dashboard"
                                                               {:name          test-dashboard-name
                                                                :parameters    [{:id "abc123", :name "test", :type "date"}]
                                                                :cache_ttl     1234
                                                                :collection_id (u/the-id collection)})]
              (is (=? {:name           test-dashboard-name
                       :creator_id     (mt/user->id :rasta)
                       :parameters     [{:id "abc123", :name "test", :type "date"}]
                       :cache_ttl      1234
                       :last-edit-info {:first_name "Rasta"
                                        :last_name "Toucan"
                                        :email "rasta@metabase.com"}}
                      created))
              (testing "A POST /api/dashboard should return the same essential data as a GET of that same dashboard after creation (#34828)"
                (let [retrieved (mt/user-http-request :rasta :get 200 (format "dashboard/%d" dashboard-id))]
                  (is (= (update created :last-edit-info dissoc :timestamp)
                         (update retrieved :last-edit-info dissoc :timestamp))))))))))))

(deftest create-dashboard-with-collection-position-test
  (testing "POST /api/dashboard"
    (testing "Make sure we can create a Dashboard with a Collection position"
      (mt/with-non-admin-groups-no-root-collection-perms
        (mt/with-temp [:model/Collection collection]
          (mt/with-model-cleanup [:model/Dashboard]
            (perms/grant-collection-readwrite-permissions! (perms-group/all-users) collection)
            (let [dashboard-name (mt/random-name)]
              (mt/user-http-request :rasta :post 200 "dashboard" {:name                dashboard-name
                                                                  :collection_id       (u/the-id collection)
                                                                  :collection_position 1000})
              (is (=? {:collection_id true, :collection_position 1000}
                      (some-> (t2/select-one [:model/Dashboard :collection_id :collection_position] :name dashboard-name)
                              (update :collection_id (partial = (u/the-id collection))))))))

          (testing "..but not if we don't have permissions for the Collection"
            (mt/with-temp [:model/Collection collection]
              (let [dashboard-name (mt/random-name)]
                (mt/user-http-request :rasta :post 403 "dashboard" {:name                dashboard-name
                                                                    :collection_id       (u/the-id collection)
                                                                    :collection_position 1000})
                (is (not (t2/select-one [:model/Dashboard :collection_id :collection_position] :name dashboard-name)))))))))))

;;; +----------------------------------------------------------------------------------------------------------------+
;;; |                                               GET /api/dashboard/                                              |
;;; +----------------------------------------------------------------------------------------------------------------+

(deftest get-dashboards-test
  (mt/with-temp
    [:model/Dashboard {rasta-dash-id :id} {:creator_id (mt/user->id :rasta)}
     :model/Dashboard {crowberto-dash-id :id
                       :as               crowberto-dash}    {:creator_id    (mt/user->id :crowberto)
                                                             :collection_id (:id (collection/user->personal-collection (mt/user->id :crowberto)))}
     :model/Dashboard {archived-dash-id :id} {:archived          true
                                              :archived_directly true
                                              :collection_id     (:id (collection/user->personal-collection (mt/user->id :crowberto)))
                                              :creator_id        (mt/user->id :crowberto)}]
    (testing "should include creator info and last edited info"
      (revision/push-revision!
       {:entity       :model/Dashboard
        :id           crowberto-dash-id
        :user-id      (mt/user->id :crowberto)
        :is-creation? true
        :object       crowberto-dash})
      (is (=? (merge crowberto-dash
                     {:creator {:id          (mt/user->id :crowberto)
                                :email       "crowberto@metabase.com"
                                :first_name  "Crowberto"
                                :last_name   "Corv"
                                :common_name "Crowberto Corv"}}
                     {:last-edit-info {:id         (mt/user->id :crowberto)
                                       :first_name "Crowberto"
                                       :last_name  "Corv"
                                       :email      "crowberto@metabase.com"
                                       :timestamp  true}})
              (-> (m/find-first #(= (:id %) crowberto-dash-id)
                                (mt/user-http-request :crowberto :get 200 "dashboard" :f "mine"))
                  (update-in [:last-edit-info :timestamp] boolean)))))

    (testing "f=all shouldn't return archived dashboards"
      (is (set/subset?
           #{rasta-dash-id crowberto-dash-id}
           (set (map :id (mt/user-http-request :crowberto :get 200 "dashboard" :f "all")))))

      (is (not (set/subset?
                #{archived-dash-id}
                (set (map :id (mt/user-http-request :crowberto :get 200 "dashboard" :f "all"))))))

      (testing "and should respect read perms"
        (is (set/subset?
             #{rasta-dash-id}
             (set (map :id (mt/user-http-request :rasta :get 200 "dashboard" :f "all")))))

        (is (not (set/subset?
                  #{crowberto-dash-id archived-dash-id}
                  (set (map :id (mt/user-http-request :rasta :get 200 "dashboard" :f "all"))))))))

    (testing "f=archvied return archived dashboards"
      (is (= #{archived-dash-id}
             (set (map :id (mt/user-http-request :crowberto :get 200 "dashboard" :f "archived")))))

      (testing "and should return read perms"
        (is (= #{}
               (set (map :id (mt/user-http-request :rasta :get 200 "dashboard" :f "archived")))))))

    (testing "f=mine return dashboards created by caller but do not include archived"
      (let [ids (set (map :id (mt/user-http-request :crowberto :get 200 "dashboard" :f "mine")))]
        (is (contains? ids crowberto-dash-id)      "Should contain Crowberto's dashboard")
        (is (not (contains? ids rasta-dash-id))    "Should not contain Rasta's dashboard")
        (is (not (contains? ids archived-dash-id)) "Should not contain archied dashboard")))))

;;; +----------------------------------------------------------------------------------------------------------------+
;;; |                                             GET /api/dashboard/:id                                             |
;;; +----------------------------------------------------------------------------------------------------------------+

(deftest get-dashboard-test
  (mt/dataset test-data
    (mt/with-column-remappings [orders.user_id people.name]
      (mt/with-test-user :crowberto
        (mt/with-temp
          [:model/Dashboard {dashboard-id :id} {:name             "Test Dashboard"
                                                :creator_id       (mt/user->id :crowberto)
                                                :embedding_params {:id "enabled", :name "enabled", :source "enabled", :user_id "enabled"}
                                                :parameters       [{:name "Id", :slug "id", :id "a", :type :id}
                                                                   {:name "Name", :slug "name", :id "b", :type :category}
                                                                   {:name "Source", :slug "source", :id "c", :type :category}
                                                                   {:name "User", :slug "user_id", :id "d", :type :id}]}
           :model/Card {card-id :id} {:database_id   (mt/id)
                                      :query_type    :native
                                      :name          "test question"
                                      :creator_id    (mt/user->id :crowberto)
                                      :dataset_query {:type     :native
                                                      :native   {:query "SELECT COUNT(*) FROM people WHERE {{id}} AND {{name}} AND {{source}} /* AND {{user_id}} */"
                                                                 :template-tags
                                                                 {"id"      {:name         "id"
                                                                             :display-name "Id"
                                                                             :id           "_id_"
                                                                             :type         :dimension
                                                                             :dimension    [:field (mt/id :people :id) nil]
                                                                             :widget-type  :id
                                                                             :default      nil}
                                                                  "name"    {:name         "name"
                                                                             :display-name "Name"
                                                                             :id           "_name_"
                                                                             :type         :dimension
                                                                             :dimension    [:field (mt/id :people :name) nil]
                                                                             :widget-type  :category
                                                                             :default      nil}
                                                                  "source"  {:name         "source"
                                                                             :display-name "Source"
                                                                             :id           "_source_"
                                                                             :type         :dimension
                                                                             :dimension    [:field (mt/id :people :source) nil]
                                                                             :widget-type  :category
                                                                             :default      nil}
                                                                  "user_id" {:name         "user_id"
                                                                             :display-name "User"
                                                                             :id           "_user_id_"
                                                                             :type         :dimension
                                                                             :dimension    [:field (mt/id :orders :user_id) nil]
                                                                             :widget-type  :id
                                                                             :default      nil}}}
                                                      :database (mt/id)}}
           :model/DashboardCard _ {:parameter_mappings [{:parameter_id "a", :card_id card-id, :target [:dimension [:template-tag "id"]]}
                                                        {:parameter_id "b", :card_id card-id, :target [:dimension [:template-tag "name"]]}
                                                        {:parameter_id "c", :card_id card-id, :target [:dimension [:template-tag "source"]]}
                                                        {:parameter_id "d", :card_id card-id, :target [:dimension [:template-tag "user_id"]]}]
                                   :card_id            card-id
                                   :dashboard_id       dashboard-id}]
          (is (#'api.dashboard/get-dashboard dashboard-id)))))))

(deftest get-dashboard-param-fields-has-target-test
  (testing "param-fields for fk has target (#44231)"
    (mt/with-temp
      [:model/Card          {orders-card-id :id}   {:database_id   (mt/id)
                                                    :table_id      (mt/id :orders)
                                                    :dataset_query (mt/mbql-query orders)}
       :model/Dashboard     {dash-id :id} {:parameters [{:name "__ID__", :slug "id", :id "a", :type :id}]}
       :model/DashboardCard _             {:card_id            orders-card-id
                                           :dashboard_id       dash-id
                                           :parameter_mappings [{:parameter_id "__ID__"
                                                                 :card_id      orders-card-id
                                                                 :target       [:dimension (mt/$ids orders $product_id)]}]}]
      (is (=? {"__ID__" [{:id                 (mt/id :orders :product_id)
                          :semantic_type      :type/FK
                          :fk_target_field_id (mt/id :products :id)
                          :target             {:id (mt/id :products :id)}}]}
              (:param_fields (mt/with-test-user :crowberto
                               (#'api.dashboard/get-dashboard dash-id))))))))

(deftest last-used-parameter-value-test
  (mt/test-helpers-set-global-values!
    (mt/with-temporary-setting-values [synchronous-batch-updates true]
      (mt/dataset test-data
        (mt/with-column-remappings [orders.user_id people.name]
          (mt/as-admin
            (mt/with-temp
              [:model/Dashboard {dashboard-a-id :id} {:name       "Test Dashboard"
                                                      :creator_id (mt/user->id :crowberto)
                                                      :parameters [{:name    "Name", :slug "name", :id "a" :type :string/contains
                                                                    :default ["default_value"]}]}
               :model/Dashboard {dashboard-b-id :id} {:name       "Test Dashboard"
                                                      :creator_id (mt/user->id :crowberto)
                                                      :parameters [{:name "Name", :slug "name", :id "a" :type :string/contains}]}
               :model/Card {card-id :id} {:database_id   (mt/id)
                                          :query_type    :native
                                          :name          "test question"
                                          :creator_id    (mt/user->id :crowberto)
                                          :dataset_query {:type     :native
                                                          :native   {:query "SELECT COUNT(*) FROM people WHERE {{name}}"
                                                                     :template-tags
                                                                     {"name" {:name         "Name"
                                                                              :display-name "name"
                                                                              :id           "_name_"
                                                                              :type         :dimension
                                                                              :dimension    [:field (mt/id :people :name) nil]
                                                                              :widget-type  :string/contains}}}
                                                          :database (mt/id)}}
               :model/DashboardCard {dashcard-a-id :id} {:parameter_mappings [{:parameter_id "a", :card_id card-id, :target [:dimension [:template-tag "id"]]}]
                                                         :card_id            card-id
                                                         :dashboard_id       dashboard-a-id}
               :model/DashboardCard {dashcard-b-id :id} {:parameter_mappings [{:parameter_id "a", :card_id card-id, :target [:dimension [:template-tag "id"]]}]
                                                         :card_id            card-id
                                                         :dashboard_id       dashboard-b-id}]
              (testing "User's set parameter is saved and sent back in the dashboard response, unique per dashboard."
                ;; api request mimicking a user setting a parameter value
                (is (some? (mt/user-http-request :rasta :post (format "dashboard/%d/dashcard/%s/card/%s/query" dashboard-a-id dashcard-a-id card-id)
                                                 {:parameters [{:id "a" :value ["initial value"]}]})))
                (is (some? (mt/user-http-request :rasta :post (format "dashboard/%d/dashcard/%s/card/%s/query" dashboard-b-id dashcard-b-id card-id)
                                                 {:parameters [{:id "a" :value ["initial value"]}]})))
                (is (some? (mt/user-http-request :rasta :post (format "dashboard/%d/dashcard/%s/card/%s/query" dashboard-a-id dashcard-a-id card-id)
                                                 {:parameters [{:id "a" :value ["new value"]}]})))
                (is (= {:dashboard-a {:a ["new value"]}
                        :dashboard-b {:a ["initial value"]}}
                       {:dashboard-a (:last_used_param_values (mt/user-http-request :rasta :get 200 (format "dashboard/%d" dashboard-a-id)))
                        :dashboard-b (:last_used_param_values (mt/user-http-request :rasta :get 200 (format "dashboard/%d" dashboard-b-id)))})))
              (testing "If a User unsets a parameter's value, the default is NOT used."
                ;; api request mimicking a user clearing parameter value, and no default exists
                (is (some? (mt/user-http-request :rasta :post (format "dashboard/%d/dashcard/%s/card/%s/query" dashboard-a-id dashcard-a-id card-id)
                                                 {:parameters [{:id "a" :value nil}]})))
                (is (= {}
                       (:last_used_param_values (mt/user-http-request :rasta :get 200 (format "dashboard/%d" dashboard-a-id)))))
                (is (some? (mt/user-http-request :rasta :post (format "dashboard/%d/dashcard/%s/card/%s/query" dashboard-a-id dashcard-a-id card-id)
                                                 {:parameters [{:id "a" :value nil :default ["default value"]}]})))
                (is (= {:a nil}
                       (:last_used_param_values (mt/user-http-request :rasta :get 200 (format "dashboard/%d" dashboard-a-id)))))))))))))

(deftest fetch-dashboard-test
  (testing "GET /api/dashboard/:id"
    (testing "fetch a dashboard WITH a dashboard card on it"
      (mt/with-temp [:model/Dashboard           {dashboard-id :id
                                                 :as          dashboard}    {:name "Test Dashboard"}
                     :model/Card                {card-id :id
                                                 :as     card}         {:name "Dashboard Test Card"}
                     :model/DashboardTab {dashtab-id :id}   {:name "Test Dashboard Tab" :position 0 :dashboard_id dashboard-id}
                     :model/DashboardCard       dashcard           {:dashboard_id dashboard-id :card_id card-id :dashboard_tab_id dashtab-id}
                     :model/User                {user-id :id}      {:first_name "Test" :last_name "User"
                                                                    :email      "test@example.com"}
                     :model/Revision            _                  {:user_id  user-id
                                                                    :model    "Dashboard"
                                                                    :model_id dashboard-id
                                                                    :object   (revision/serialize-instance dashboard
                                                                                                           dashboard-id
                                                                                                           dashboard)}]
        (with-dashboards-in-readable-collection! [dashboard-id]
          (api.card-test/with-cards-in-readable-collection! [card-id]
            (is (=? {:name                       "Test Dashboard"
                     :creator_id                 (mt/user->id :rasta)
                     :collection                 true
                     :collection_id              true
                     :collection_authority_level nil
                     :can_write                  false
                     :param_fields               {}
                     :last-edit-info             {:timestamp true :id true :first_name "Test" :last_name "User" :email "test@example.com"}
                     :tabs                       [{:name "Test Dashboard Tab" :position 0 :id dashtab-id :dashboard_id dashboard-id}]
                     :dashcards                  [{:size_x                     4
                                                   :size_y                     4
                                                   :col                        0
                                                   :row                        0
                                                   :collection_authority_level nil
                                                   :updated_at                 true
                                                   :created_at                 true
                                                   :entity_id                  (:entity_id dashcard)
                                                   :parameter_mappings         []
                                                   :visualization_settings     {}
                                                   :dashboard_tab_id           dashtab-id
                                                   :card                       (merge api.card-test/card-defaults-no-hydrate
                                                                                      {:name                   "Dashboard Test Card"
                                                                                       :creator_id             (mt/user->id :rasta)
                                                                                       :can_write              false ;; hydrate :can_write for issue #35077
                                                                                       :collection_id          true
                                                                                       :display                "table"
                                                                                       :entity_id              (:entity_id card)
                                                                                       :visualization_settings {}
                                                                                       :result_metadata        nil})
                                                   :series                     []}]}
                    (dashboard-response (mt/user-http-request :rasta :get 200 (format "dashboard/%d" dashboard-id)))))))))))

(deftest fetch-dashboard-test-2
  (testing "GET /api/dashboard/:id"
    (testing "a dashboard that has link cards on it"
      (let [link-card-info-from-resp
            (fn [resp]
              (->> resp
                   :dashcards
                   (map (fn [dashcard] (or (get-in dashcard [:visualization_settings :link :entity])
                                           ;; get for link card
                                           (get-in dashcard [:visualization_settings :link]))))))]
        (mt/with-temp
          [:model/Dashboard dashboard {:name "Test Dashboard"}]
          (dashboard-subscription-test/with-link-card-fixture-for-dashboard dashboard [{:keys [collection-id
                                                                                               database-id
                                                                                               table-id
                                                                                               dashboard-id
                                                                                               card-id
                                                                                               model-id]}]
            (is (= [{:id collection-id :model "collection" :name "Linked collection name"  :description "Linked collection desc"  :display nil
                     :db_id nil   :collection_id     nil}
                    {:id database-id   :model "database"  :name "Linked database name"  :description "Linked database desc"  :display nil
                     :db_id nil   :collection_id     nil}
                    {:id table-id      :model "table"     :name "Linked table dname" :description "Linked table desc"     :display nil
                     :db_id database-id :collection_id     nil}
                    {:id dashboard-id  :model "dashboard" :name "Linked Dashboard name" :description "Linked Dashboard desc" :display nil
                     :db_id nil   :collection_id     collection-id}
                    {:id card-id  :model "card"      :name "Linked card name"      :description "Linked card desc"      :display "bar"
                     :db_id nil   :collection_id     collection-id}
                    {:id model-id :model "dataset"   :name "Linked model name"     :description "Linked model desc"     :display "table"
                     :db_id nil   :collection_id     collection-id}
                    {:url "https://metabase.com"}]
                   (link-card-info-from-resp
                    (mt/user-http-request :crowberto :get 200 (format "dashboard/%d" (:id dashboard))))))

            (testing "should return restricted if user doesn't have permission to view the models"
              (mt/with-no-data-perms-for-all-users!
                (is (= #{{:restricted true} {:url "https://metabase.com"}}
                       (set (link-card-info-from-resp
                             (mt/user-http-request :lucky :get 200 (format "dashboard/%d" (:id dashboard)))))))))))))))

(deftest fetch-dashboard-test-3
  (testing "GET /api/dashboard/:id"
    (testing "fetch a dashboard with a param in it"
      (mt/with-temp [:model/Table         {table-id :id} {}
                     :model/Field         {field-id :id display-name :display_name} {:table_id table-id}

                     :model/Dashboard     {dashboard-id :id} {:name "Test Dashboard"}
                     :model/Card          {card-id :id
                                           :as     card}     {:name "Dashboard Test Card"}
                     :model/DashboardCard dashcard           {:dashboard_id       dashboard-id
                                                              :card_id            card-id
                                                              :parameter_mappings [{:card_id      1
                                                                                    :parameter_id "foo"
                                                                                    :target       [:dimension [:field field-id nil]]}]}]
        (with-dashboards-in-readable-collection! [dashboard-id]
          (api.card-test/with-cards-in-readable-collection! [card-id]
            (is (=? {:name                       "Test Dashboard"
                     :creator_id                 (mt/user->id :rasta)
                     :collection_id              true
                     :collection_authority_level nil
                     :can_write                  false
                     :param_fields               {:foo [{:id               field-id
                                                         :table_id         table-id
                                                         :display_name     display-name
                                                         :base_type        "type/Text"
                                                         :semantic_type    nil
                                                         :has_field_values "search"
                                                         :name_field       nil
                                                         :dimensions       []}]}
                     :tabs                       []
                     :dashcards                  [{:size_x                     4
                                                   :size_y                     4
                                                   :col                        0
                                                   :row                        0
                                                   :updated_at                 true
                                                   :created_at                 true
                                                   :entity_id                  (:entity_id dashcard)
                                                   :collection_authority_level nil
                                                   :parameter_mappings         [{:card_id      1
                                                                                 :parameter_id "foo"
                                                                                 :target       ["dimension" ["field" field-id nil]]}]
                                                   :visualization_settings     {}
                                                   :dashboard_tab_id           nil
                                                   :card                       (merge api.card-test/card-defaults-no-hydrate
                                                                                      {:name                   "Dashboard Test Card"
                                                                                       :creator_id             (mt/user->id :rasta)
                                                                                       :collection_id          true
                                                                                       :collection             false
                                                                                       :entity_id              (:entity_id card)
                                                                                       :display                "table"
                                                                                       :query_type             nil
                                                                                       :visualization_settings {}
                                                                                       :result_metadata        nil})
                                                   :series                     []}]}
                    (dashboard-response (mt/user-http-request :rasta :get 200 (format "dashboard/%d" dashboard-id)))))))))))

(deftest fetch-dashboard-test-4
  (testing "GET /api/dashboard/:id"
    (testing "fetch a dashboard from an official collection includes the collection type"
      (mt/with-temp [:model/Dashboard     {dashboard-id :id} {:name "Test Dashboard"}
                     :model/Card          {card-id :id}      {:name "Dashboard Test Card"}
                     :model/DashboardCard _                  {:dashboard_id dashboard-id, :card_id card-id}]
        (with-dashboards-in-readable-collection! [dashboard-id]
          (api.card-test/with-cards-in-readable-collection! [card-id]
            (is (nil?
                 (-> (dashboard-response (mt/user-http-request :rasta :get 200 (format "dashboard/%d" dashboard-id)))
                     :collection_authority_level)))
            (let [collection-id (:collection_id (mt/user-http-request :rasta :get 200 (format "dashboard/%d" dashboard-id)))]
              (t2/update! :model/Collection collection-id {:authority_level "official"}))
            (is (= "official"
                   (-> (dashboard-response (mt/user-http-request :rasta :get 200 (format "dashboard/%d" dashboard-id)))
                       :collection_authority_level)))))))))

(deftest fetch-dashboard-permissions-test
  (testing "GET /api/dashboard/:id"
    (testing "Fetch Dashboard with a series, should fail if the User doesn't have access to the Collection"
      (mt/with-non-admin-groups-no-root-collection-perms
        (mt/with-temp [:model/Collection          {coll-id :id}      {:name "Collection 1"}
                       :model/Dashboard           {dashboard-id :id} {:name       "Test Dashboard"
                                                                      :creator_id (mt/user->id :crowberto)}
                       :model/Card                {card-id :id}      {:name          "Dashboard Test Card"
                                                                      :collection_id coll-id}
                       :model/Card                {card-id2 :id}     {:name          "Dashboard Test Card 2"
                                                                      :collection_id coll-id}
                       :model/DashboardCard       {dbc_id :id}       {:dashboard_id dashboard-id, :card_id card-id}
                       :model/DashboardCardSeries _                  {:dashboardcard_id dbc_id, :card_id card-id2
                                                                      :position         0}]
          (is (= "You don't have permissions to do that."
                 (mt/user-http-request :rasta :get 403 (format "dashboard/%d" dashboard-id)))))))))

(deftest fetch-dashboard-in-personal-collection-test
  (testing "GET /api/dashboard/:id"
    (let [crowberto-personal-coll (t2/select-one :model/Collection :personal_owner_id (mt/user->id :crowberto))]
      (mt/with-temp
        [:model/Dashboard {dash-id :id} {:collection_id (:id crowberto-personal-coll)}]
        (is (= (assoc crowberto-personal-coll :is_personal true :effective_location "/")
               (:collection (mt/user-http-request :crowberto :get 200 (format "dashboard/%d" dash-id)))))))))

(deftest ^:parallel fetch-a-dashboard-with-param-linked-to-a-field-filter-that-is-not-existed
  (testing "when fetching a dashboard that has a param linked to a field filter that no longer exists, we shouldn't throw an error (#15494)"
    (mt/with-temp
      [:model/Card          {card-id :id} {:name "Native card"
                                           :database_id   (mt/id)
                                           :dataset_query (mt/native-query
                                                            {:query "SELECT category FROM products LIMIT 10;"})
                                           :type          :model}
       :model/Dashboard     {dash-id :id} {:parameters [{:name      "Text"
                                                         :slug      "text"
                                                         :id        "_TEXT_"
                                                         :type      :string/=
                                                         :sectionId "string"}]}
       :model/DashboardCard {}            {:dashboard_id       dash-id
                                           :card_id            card-id
                                           :parameter_mappings [{:parameter_id "_TEXT_"
                                                                 :card_id      card-id
                                                                 :target       [:dimension [:template-tag "not-existed-filter"]]}]}]
      (mt/with-log-messages-for-level [messages [metabase.parameters.params :error]]
        (is (some? (mt/user-http-request :rasta :get 200 (str "dashboard/" dash-id))))
        (is (=? [{:level   :error
                  :message "Could not find matching field clause for target: [:dimension [:template-tag not-existed-filter]]"}]
                (messages)))))))

;;; +----------------------------------------------------------------------------------------------------------------+
;;; |                                             PUT /api/dashboard/:id                                             |
;;; +----------------------------------------------------------------------------------------------------------------+

(deftest update-dashboard-test
  (testing "PUT /api/dashboard/:id"
    (mt/test-helpers-set-global-values!
      (mt/with-temporary-setting-values [synchronous-batch-updates true]
        (mt/with-temp [:model/Dashboard {dashboard-id :id} {:name "Test Dashboard"}]
          (with-dashboards-in-writeable-collection! [dashboard-id]
            (testing "GET before update"
              (is (=? {:name          "Test Dashboard"
                       :creator_id    (mt/user->id :rasta)
                       :collection    false
                       :collection_id true}
                      (dashboard-response (t2/select-one :model/Dashboard :id dashboard-id)))))

            (testing "PUT response"
              (let [put-response (mt/user-http-request :rasta :put 200 (str "dashboard/" dashboard-id)
                                                       {:name        "My Cool Dashboard"
                                                        :description "Some awesome description"
                                                        :cache_ttl   1234
                                                        ;; these things should fail to update
                                                        :creator_id  (mt/user->id :trashbird)})
                    get-response (mt/user-http-request :rasta :get 200 (format "dashboard/%d" dashboard-id))]
                (is (=? {:name           "My Cool Dashboard"
                         :dashcards      []
                         :tabs           []
                         :description    "Some awesome description"
                         :creator_id     (mt/user->id :rasta)
                         :cache_ttl      1234
                         :last-edit-info {:timestamp true :id true :first_name "Rasta"
                                          :last_name "Toucan" :email "rasta@metabase.com"}
                         :collection     true
                         :collection_id  true}
                        (dashboard-response put-response)))
                (testing "A PUT should return the updated value so a follow-on GET is not needed (#34828)"
                  (is (= (update put-response :last-edit-info dissoc :timestamp)
                         (update get-response :last-edit-info dissoc :timestamp))))))

            (testing "GET after update"
              (is (=? {:name          "My Cool Dashboard"
                       :description   "Some awesome description"
                       :cache_ttl     1234
                       :creator_id    (mt/user->id :rasta)
                       :collection    false
                       :collection_id true
                       :view_count    1}
                      (dashboard-response (t2/select-one :model/Dashboard :id dashboard-id)))))

            (testing "No-op PUT: Do not return 500"
              (mt/with-temp [:model/Card {card-id :id} {}
                             :model/DashboardCard dashcard {:card_id card-id, :dashboard_id dashboard-id}]
                ;; so, you can't actually set `:cards` with THIS endpoint (you have to use PUT /api/dashboard/:id/cards)
                ;; but the e2e tests are trying to do it. With Toucan 1, it would silently do nothing and return truthy for
                ;; whatever reason (I'm guessing it was a bug?) if you did something like (update! Dashboard 1 {}). Toucan 2
                ;; returns falsey, since it doesn't do anything, which is what Toucan 1 SAID it was supposed to do.
                ;;
                ;; In the interest of un-busting the e2e tests let's just check to make sure the endpoint no-ops
                (is (=? {:id dashboard-id}
                        (mt/user-http-request :rasta :put 200 (str "dashboard/" dashboard-id)
                                              {:cards [(select-keys dashcard [:id :card_id :row_col :size_x :size_y])]})))))))
        (testing "auto_apply_filters test"
          (doseq [enabled? [true false]]
            (mt/with-temp [:model/Dashboard {dashboard-id :id} {:name               "Test Dashboard"
                                                                :auto_apply_filters enabled?}]
              (testing "Can set it"
                (mt/user-http-request :rasta :put 200 (str "dashboard/" dashboard-id)
                                      {:auto_apply_filters (not enabled?)})
                (is (= (not enabled?)
                       (t2/select-one-fn :auto_apply_filters :model/Dashboard :id dashboard-id))))
              (testing "If not in put it is not changed"
                (mt/user-http-request :rasta :put 200 (str "dashboard/" dashboard-id)
                                      {:description "foo"})
                (is (= (not enabled?)
                       (t2/select-one-fn :auto_apply_filters :model/Dashboard :id dashboard-id)))))))))))

(deftest update-dashboard-guide-columns-test
  (testing "PUT /api/dashboard/:id"
    (testing "allow `:caveats` and `:points_of_interest` to be empty strings, and `:show_in_getting_started` should be a boolean"
      (mt/with-temp [:model/Dashboard {dashboard-id :id} {:name "Test Dashboard"}]
        (with-dashboards-in-writeable-collection! [dashboard-id]
          (is (=? {:name                    "Test Dashboard"
                   :creator_id              (mt/user->id :rasta)
                   :collection              true
                   :collection_id           true
                   :dashcards               []
                   :tabs                    []
                   :caveats                 ""
                   :points_of_interest      ""
                   :cache_ttl               1337
                   :last-edit-info
                   {:timestamp true, :id true, :first_name "Rasta"
                    :last_name "Toucan", :email "rasta@metabase.com"}
                   :show_in_getting_started true}
                  (dashboard-response (mt/user-http-request :rasta :put 200 (str "dashboard/" dashboard-id)
                                                            {:caveats                 ""
                                                             :points_of_interest      ""
                                                             :cache_ttl               1337
                                                             :show_in_getting_started true})))))))))

(deftest update-dashboard-clear-description-test
  (testing "PUT /api/dashboard/:id"
    (testing "Can we clear the description of a Dashboard? (#4738)"
      (mt/with-temp [:model/Dashboard dashboard {:description "What a nice Dashboard"}]
        (with-dashboards-in-writeable-collection! [dashboard]
          (mt/user-http-request :rasta :put 200 (str "dashboard/" (u/the-id dashboard)) {:description nil})
          (is (= nil
                 (t2/select-one-fn :description :model/Dashboard :id (u/the-id dashboard))))

          (testing "Set to a blank description"
            (mt/user-http-request :rasta :put 200 (str "dashboard/" (u/the-id dashboard)) {:description ""})
            (is (= ""
                   (t2/select-one-fn :description :model/Dashboard :id (u/the-id dashboard))))))))))

(deftest update-dashboard-change-collection-id-test
  (testing "PUT /api/dashboard/:id"
    (testing "Can we change the Collection a Dashboard is in (assuming we have the permissions to do so)?"
      (dashboard-test/with-dash-in-collection! [_db collection dash]
        (mt/with-temp [:model/Collection new-collection]
          ;; grant Permissions for both new and old collections
          (doseq [coll [collection new-collection]]
            (perms/grant-collection-readwrite-permissions! (perms-group/all-users) coll))
          ;; now make an API call to move collections
          (mt/user-http-request :rasta :put 200 (str "dashboard/" (u/the-id dash)) {:collection_id (u/the-id new-collection)})
          ;; Check to make sure the ID has changed in the DB
          (is (= (t2/select-one-fn :collection_id :model/Dashboard :id (u/the-id dash))
                 (u/the-id new-collection))))))))

(deftest update-dashboard-change-collection-id-test-2
  (testing "PUT /api/dashboard/:id"
    (testing "if we don't have the Permissions for the old collection, we should get an Exception"
      (mt/with-non-admin-groups-no-root-collection-perms
        (dashboard-test/with-dash-in-collection! [_db _collection dash]
          (mt/with-temp [:model/Collection new-collection]
            ;; grant Permissions for only the *new* collection
            (perms/grant-collection-readwrite-permissions! (perms-group/all-users) new-collection)
            ;; now make an API call to move collections. Should fail
            (is (= "You don't have permissions to do that."
                   (mt/user-http-request :rasta :put 403 (str "dashboard/" (u/the-id dash))
                                         {:collection_id (u/the-id new-collection)})))))))))

(deftest update-dashboard-change-collection-id-test-3
  (testing "PUT /api/dashboard/:id"
    (testing "if we don't have the Permissions for the new collection, we should get an Exception"
      (mt/with-non-admin-groups-no-root-collection-perms
        (dashboard-test/with-dash-in-collection! [_db collection dash]
          (mt/with-temp [:model/Collection new-collection]
            ;; grant Permissions for only the *old* collection
            (perms/grant-collection-readwrite-permissions! (perms-group/all-users) collection)
            ;; now make an API call to move collections. Should fail
            (is (=? {:message "You do not have curate permissions for this Collection."}
                    (mt/user-http-request :rasta :put 403 (str "dashboard/" (u/the-id dash))
                                          {:collection_id (u/the-id new-collection)})))))))))

(deftest update-dashboard-width-setting-test
  (testing "PUT /api/dashboard/:id"
    (testing "We can change the dashboard's width between 'fixed' and 'full' settings."
      (mt/with-temp [:model/Dashboard dashboard {}]
        (with-dashboards-in-writeable-collection! [dashboard]
          (testing "the default dashboard width value is 'fixed'."
            (is (= "fixed"
                   (t2/select-one-fn :width :model/Dashboard :id (u/the-id dashboard)))))

          (testing "changing the width setting to 'full' works."
            (mt/user-http-request :rasta :put 200 (str "dashboard/" (u/the-id dashboard)) {:width "full"})
            (is (= "full"
                   (t2/select-one-fn :width :model/Dashboard :id (u/the-id dashboard)))))

          (testing "values that are not 'fixed' or 'full' error."
            (is (=? {:specific-errors {:width ["should be either \"fixed\" or \"full\", received: 1200"]}
                     :errors          {:width "enum of fixed, full"}}
                    (mt/user-http-request :rasta :put 400 (str "dashboard/" (u/the-id dashboard)) {:width 1200})))))))))

(deftest update-dashboard-add-time-granularity-param
  (testing "PUT /api/dashboard/:id"
    (testing "We can add a time granularity parameter to a dashboard"
      (mt/with-temp [:model/Dashboard dashboard {}]
        (with-dashboards-in-writeable-collection! [dashboard]
          (testing "the dashboard starts with no parameters."
            (is (= []
                   (t2/select-one-fn :parameters :model/Dashboard :id (u/the-id dashboard)))))

          (testing "adding a new time granularity parameter works."
            (let [params [{:name      "Time Unit"
                           :slug      "time_unit"
                           :id        "927e929"
                           :type      :temporal-unit
                           :sectionId "temporal-unit"
                           :temporal_units [:week :month]}]]
              (mt/user-http-request :rasta :put 200 (str "dashboard/" (u/the-id dashboard)) {:parameters params})
              (is (= params
                     (t2/select-one-fn :parameters :model/Dashboard :id (u/the-id dashboard))))))

          (testing "Update dashboard with parameters works (#50371)"
            (let [put-response (mt/user-http-request :rasta :put 200 (str "dashboard/" (u/the-id dashboard))
                                                     {:archived :true})]
              (is (=? {:archived true
                       :parameters
                       [{:name      "Time Unit"
                         :slug      "time_unit"
                         :id        "927e929"
                         :type      "temporal-unit"
                         :sectionId "temporal-unit"
                         :temporal_units ["week" "month"]}]}
                      put-response)))))))))

;;; +----------------------------------------------------------------------------------------------------------------+
;;; |                                    UPDATING DASHBOARD CARD IN DASHCARD                                         |
;;; +----------------------------------------------------------------------------------------------------------------+

(deftest update-dashcard-reference-in-dashboard-test
  (testing "PUT /api/dashboard/:id"
    (testing "Let creators swap out dashboard questions with a different question (#36497)"
      (mt/with-temp [:model/Dashboard {dashboard-id :id} {:name "Test Dashboard"}
                     :model/Card {card-id        :id
                                  card-entity-id :entity_id} {:name "Original Card"}
                     :model/DashboardCard {dashcard-entity-id :entity_id
                                           :as                dashcard} {:dashboard_id dashboard-id
                                                                         :card_id      card-id}]
        (let [{original-dashcard-entity-id          :entity_id
               {original-card-entity-id :entity_id} :card} (-> (mt/user-http-request :rasta :get 200 (str "dashboard/" dashboard-id))
                                                               dashboard-response
                                                               (get-in [:dashcards 0]))]
          (testing "Check that the before state is as expected -- it looks just like our fixture data"
            (testing "Before the update the dashcard is the same as the one we started with"
              (is (= dashcard-entity-id original-dashcard-entity-id)))
            (testing "Before the update, the card on the dashcard is the "
              (is (= card-entity-id original-card-entity-id))))
          (mt/with-temp [:model/Card {new-card-id            :id
                                      swapped-card-entity-id :entity_id} {:name "Swapped Card"}]
            ;; Update the card_id.
            (let [updated-card-payload {:dashcards [(assoc
                                                     (select-keys dashcard [:id :entity_id :size_x :size_y :row :col])
                                                     :card_id new-card-id)]}
                  {updated-dashcard-entity-id          :entity_id
                   {updated-card-entity-id :entity_id} :card} (-> (mt/user-http-request :rasta :put 200 (str "dashboard/" dashboard-id)
                                                                                        updated-card-payload)
                                                                  dashboard-response
                                                                  (get-in [:dashcards 0]))]
              (testing "After the update the dashcard is the same as the one we started with"
                (is (= dashcard-entity-id updated-dashcard-entity-id)))
              (testing "After the update, the card on the dashcard is updated to our newly swapped card"
                (is (= swapped-card-entity-id updated-card-entity-id))))))))))

;;; +----------------------------------------------------------------------------------------------------------------+
;;; |                                    UPDATING DASHBOARD COLLECTION POSITIONS                                     |
;;; +----------------------------------------------------------------------------------------------------------------+

(deftest update-dashboard-change-collection-position-test
  (testing "PUT /api/dashboard/:id"
    (testing "Can we change the Collection position of a Dashboard?"
      (mt/with-non-admin-groups-no-root-collection-perms
        (mt/with-temp [:model/Collection collection {}
                       :model/Dashboard  dashboard {:collection_id (u/the-id collection)}]
          (perms/grant-collection-readwrite-permissions! (perms-group/all-users) collection)
          (mt/user-http-request :rasta :put 200 (str "dashboard/" (u/the-id dashboard))
                                {:collection_position 1})
          (is (= 1
                 (t2/select-one-fn :collection_position :model/Dashboard :id (u/the-id dashboard))))

          (testing "...and unset (unpin) it as well?"
            (mt/user-http-request :rasta :put 200 (str "dashboard/" (u/the-id dashboard))
                                  {:collection_position nil})
            (is (= nil
                   (t2/select-one-fn :collection_position :model/Dashboard :id (u/the-id dashboard))))))

        (testing "we shouldn't be able to if we don't have permissions for the Collection"
          (mt/with-temp [:model/Collection collection {}
                         :model/Dashboard  dashboard {:collection_id (u/the-id collection)}]
            (mt/user-http-request :rasta :put 403 (str "dashboard/" (u/the-id dashboard))
                                  {:collection_position 1})
            (is (= nil
                   (t2/select-one-fn :collection_position :model/Dashboard :id (u/the-id dashboard)))))

          (mt/with-temp [:model/Collection collection {}
                         :model/Dashboard  dashboard {:collection_id (u/the-id collection), :collection_position 1}]
            (mt/user-http-request :rasta :put 403 (str "dashboard/" (u/the-id dashboard))
                                  {:collection_position nil})
            (is (= 1
                   (t2/select-one-fn :collection_position :model/Dashboard :id (u/the-id dashboard))))))))))

(deftest update-dashboard-position-test
  (mt/with-non-admin-groups-no-root-collection-perms
    (mt/with-temp [:model/Collection collection]
      (perms/grant-collection-readwrite-permissions! (perms-group/all-users) collection)
      (letfn [(move-dashboard! [dashboard new-position]
                (mt/user-http-request :rasta :put 200 (str "dashboard/" (u/the-id dashboard))
                                      {:collection_position new-position}))
              (items []
                (api.card-test/get-name->collection-position :rasta collection))]
        (testing "Check that we can update a dashboard's position in a collection of only dashboards"
          (api.card-test/with-ordered-items collection [:model/Dashboard a
                                                        :model/Dashboard b
                                                        :model/Dashboard c
                                                        :model/Dashboard d]
            (move-dashboard! b 4)
            (is (= {"a" 1, "c" 2, "d" 3, "b" 4}
                   (items)))))

        (testing "Check that updating a dashboard at position 3 to position 1 will increment the positions before 3, not after"
          (api.card-test/with-ordered-items collection [:model/Card      a
                                                        :model/Pulse     b
                                                        :model/Dashboard c
                                                        :model/Dashboard d]
            (move-dashboard! c 1)
            (is (= {"c" 1, "a" 2, "b" 3, "d" 4}
                   (items)))))

        (testing "Check that updating position 1 to 3 will cause b and c to be decremented"
          (api.card-test/with-ordered-items collection [:model/Dashboard a
                                                        :model/Card      b
                                                        :model/Pulse     c
                                                        :model/Dashboard d]
            (move-dashboard! a 3)
            (is (= {"b" 1, "c" 2, "a" 3, "d" 4}
                   (items)))))

        (testing "Check that updating position 1 to 4 will cause a through c to be decremented"
          (api.card-test/with-ordered-items collection [:model/Dashboard a
                                                        :model/Card      b
                                                        :model/Pulse     c
                                                        :model/Pulse     d]
            (move-dashboard! a 4)
            (is (= {"b" 1, "c" 2, "d" 3, "a" 4}
                   (items)))))

        (testing "Check that updating position 4 to 1 will cause a through c to be incremented"
          (api.card-test/with-ordered-items collection [:model/Card      a
                                                        :model/Pulse     b
                                                        :model/Card      c
                                                        :model/Dashboard d]
            (move-dashboard! d 1)
            (is (= {"d" 1, "a" 2, "b" 3, "c" 4}
                   (items)))))))))

(deftest move-dashboard-to-different-collection-test
  (testing "Check that moving a dashboard to another collection will fixup both collections"
    (mt/with-non-admin-groups-no-root-collection-perms
      (mt/with-temp [:model/Collection collection-1 {}
                     :model/Collection collection-2 {}]
        (api.card-test/with-ordered-items collection-1 [:model/Dashboard a
                                                        :model/Card      b
                                                        :model/Card      c
                                                        :model/Pulse     d]
          (api.card-test/with-ordered-items collection-2 [:model/Pulse     e
                                                          :model/Pulse     f
                                                          :model/Dashboard g
                                                          :model/Card      h]
            (perms/grant-collection-readwrite-permissions! (perms-group/all-users) collection-1)
            (perms/grant-collection-readwrite-permissions! (perms-group/all-users) collection-2)
            ;; Move the first dashboard in collection-1 to collection-1
            (mt/user-http-request :rasta :put 200 (str "dashboard/" (u/the-id a))
                                  {:collection_position 1, :collection_id (u/the-id collection-2)})
            ;; "a" should now be gone from collection-1 and all the existing dashboards bumped down in position
            (testing "original collection"
              (is (= {"b" 1
                      "c" 2
                      "d" 3}
                     (api.card-test/get-name->collection-position :rasta collection-1))))
            ;; "a" is now first, all other dashboards in collection-2 bumped down 1
            (testing "new collection"
              (is (= {"a" 1
                      "e" 2
                      "f" 3
                      "g" 4
                      "h" 5}
                     (api.card-test/get-name->collection-position :rasta collection-2))))))))))

(deftest insert-dashboard-increment-existing-collection-position-test
  (testing "POST /api/dashboard"
    (testing "Check that adding a new Dashboard at Collection position 3 will increment position of the existing item at position 3"
      (mt/with-non-admin-groups-no-root-collection-perms
        (mt/with-temp [:model/Collection collection]
          (mt/with-model-cleanup [:model/Dashboard]
            (api.card-test/with-ordered-items collection [:model/Card  a
                                                          :model/Pulse b
                                                          :model/Card  d]
              (perms/grant-collection-readwrite-permissions! (perms-group/all-users) collection)
              (is (= {"a" 1
                      "b" 2
                      "d" 3}
                     (api.card-test/get-name->collection-position :rasta collection)))
              (mt/user-http-request :rasta :post 200 "dashboard" {:name                "c"
                                                                  :collection_id       (u/the-id collection)
                                                                  :collection_position 3})
              (is (= {"a" 1
                      "b" 2
                      "c" 3
                      "d" 4}
                     (api.card-test/get-name->collection-position :rasta collection))))))))))

(deftest insert-dashboard-no-position-test
  (testing "POST /api/dashboard"
    (testing "Check that adding a new Dashboard without a position, leaves the existing positions unchanged"
      (mt/with-non-admin-groups-no-root-collection-perms
        (mt/with-temp [:model/Collection collection]
          (api.card-test/with-ordered-items collection [:model/Dashboard a
                                                        :model/Card      b
                                                        :model/Pulse     d]
            (perms/grant-collection-readwrite-permissions! (perms-group/all-users) collection)
            (is (= {"a" 1
                    "b" 2
                    "d" 3}
                   (api.card-test/get-name->collection-position :rasta collection)))
            (mt/with-model-cleanup [:model/Dashboard]
              (mt/user-http-request :rasta :post 200 "dashboard" {:name          "c"
                                                                  :collection_id (u/the-id collection)})
              (is (= {"a" 1
                      "b" 2
                      "c" nil
                      "d" 3}
                     (api.card-test/get-name->collection-position :rasta collection))))))))))

;;; +----------------------------------------------------------------------------------------------------------------+
;;; |                                           DELETE /api/dashboard/:id                                            |
;;; +----------------------------------------------------------------------------------------------------------------+

(deftest delete-test
  (mt/with-temp [:model/Dashboard {dashboard-id :id}]
    (with-dashboards-in-writeable-collection! [dashboard-id]
      (is (= nil
             (mt/user-http-request :rasta :delete 204 (format "dashboard/%d" dashboard-id))))
      (is (= nil
             (t2/select-one :model/Dashboard :id dashboard-id))))))

;;; +----------------------------------------------------------------------------------------------------------------+
;;; |                                         POST /api/dashboard/:id/copy                                           |
;;; +----------------------------------------------------------------------------------------------------------------+

(deftest copy-dashboard-test
  (mt/with-model-cleanup [:model/Dashboard]
    (testing "POST /api/dashboard/:id/copy"
      (testing "A plain copy with nothing special"
        (mt/with-temp [:model/Dashboard dashboard {:name        "Test Dashboard"
                                                   :description "A description"
                                                   :width       "full"
                                                   :creator_id  (mt/user->id :rasta)}]
          (let [response (mt/user-http-request :rasta :post 200 (format "dashboard/%d/copy" (:id dashboard)))]
            (is (=? {:name          "Test Dashboard"
                     :description   "A description"
                     :width         "full"
                     :creator_id    (mt/user->id :rasta)
                     :collection    false
                     :collection_id false}
                    (dashboard-response response)))
            (is (some? (:entity_id response)))
            (is (not=  (:entity_id dashboard) (:entity_id response))
                "The copy should have a new entity ID generated")))))))

(deftest copy-dashboard-with-dashboard-questions
  (testing "`is_deep_copy=true` works for dashboards regardless of whether they have dashboard questions"
    (mt/with-temp [:model/Collection {coll-id :id} {}
                   :model/Dashboard {dash-id :id} {:collection_id coll-id}
                   :model/Card {card-id :id} {:collection_id coll-id
                                              :dashboard_id dash-id
                                              :database_id (mt/id)
                                              :dataset_query (mt/$ids
                                                               {:database (mt/id)
                                                                :type     :query
                                                                :query    {:source-table $$orders
                                                                           :aggregation  [[:avg $orders.total]]
                                                                           :breakout     [!month.orders.created_at]}})}
                   :model/DashboardCard _ {:dashboard_id dash-id
                                           :card_id card-id}]
      (let [response (mt/user-http-request :rasta :post 200
                                           (format "dashboard/%d/copy" dash-id)
                                           {:is_deep_copy true})]
        (is (some? (:id response)))
        (is (not= dash-id (:id response)))
        (let [copied-cards (t2/select :model/Card :dashboard_id (:id response))]
          (is (= 1 (count copied-cards)))
          (is (not= card-id (:id (first copied-cards))))))))
  (testing "`is_deep_copy=false` errors for dashboards containing dashboard questions"
    (mt/with-temp [:model/Collection {coll-id :id} {}
                   :model/Dashboard {dash-id :id} {:collection_id coll-id}
                   :model/Card {card-id :id} {:collection_id coll-id
                                              :dashboard_id dash-id}
                   :model/DashboardCard _ {:dashboard_id dash-id
                                           :card_id card-id}]
      (is (= "You cannot do a shallow copy of this dashboard because it contains Dashboard Questions."
             (mt/user-http-request :rasta :post 400
                                   (format "dashboard/%d/copy" dash-id)
                                   {:is_deep_copy false})))))
  (testing "`is_deep_copy=false` works for a dashboard without any dashboard questions"
    (mt/with-temp [:model/Collection {coll-id :id} {}
                   :model/Dashboard {dash-id :id} {:collection_id coll-id}
                   :model/Card {card-id :id} {:collection_id coll-id}
                   :model/DashboardCard _ {:dashboard_id dash-id
                                           :card_id card-id}]
      (let [response (mt/user-http-request :rasta :post 200
                                           (format "dashboard/%d/copy" dash-id)
                                           {:is_deep_copy false})]
        (is (some? (:id response)))
        (is (not= dash-id (:id response)))
        (is (zero? (t2/count :model/Card :dashboard_id (:id response)))))))
  (testing "`is_deep_copy=false` works for a dashboard with archived dashboard questions"
    (mt/with-temp [:model/Collection {coll-id :id} {}
                   :model/Dashboard {dash-id :id} {:collection_id coll-id}
                   :model/Card {card-id :id} {:collection_id coll-id
                                              :dashboard_id dash-id
                                              :database_id (mt/id)
                                              :archived true
                                              :dataset_query (mt/$ids
                                                               {:database (mt/id)
                                                                :type     :query
                                                                :query    {:source-table $$orders
                                                                           :aggregation  [[:avg $orders.total]]
                                                                           :breakout     [!month.orders.created_at]}})}
                   :model/DashboardCard _ {:dashboard_id dash-id
                                           :card_id card-id}]
      (let [response (mt/user-http-request :rasta :post 200
                                           (format "dashboard/%d/copy" dash-id)
                                           {:is_deep_copy false})]
        (is (some? (:id response)))
        (is (not= dash-id (:id response)))
        ;; Verify no cards were copied
        (is (zero? (t2/count :model/Card :dashboard_id (:id response))))
        (is (zero? (t2/count :model/DashboardCard :dashboard_id (:id response))))))))

(deftest copy-dashboard-test-2
  (mt/with-model-cleanup [:model/Dashboard]
    (testing "POST /api/dashboard/:id/copy"
      (testing "Ensure name / description / user set when copying"
        (mt/with-temp [:model/Dashboard dashboard  {:name        "Test Dashboard"
                                                    :description "An old description"}]
          (let [response (mt/user-http-request :crowberto :post 200 (format "dashboard/%d/copy" (:id dashboard))
                                               {:name        "Test Dashboard - Duplicate"
                                                :description "A new description"})]
            (is (=? {:name          "Test Dashboard - Duplicate"
                     :description   "A new description"
                     :creator_id    (mt/user->id :crowberto)
                     :collection_id false
                     :collection    false}
                    (dashboard-response response)))
            (is (some? (:entity_id response)))
            (is (not= (:entity_id dashboard) (:entity_id response))
                "The copy should have a new entity ID generated")))))))

(deftest copy-dashboard-test-3
  (testing "Deep copy: POST /api/dashboard/:id/copy"
    (mt/dataset test-data
      (mt/with-temp
        [:model/Collection source-coll {:name "Source collection"}
         :model/Collection dest-coll   {:name "Destination collection"}
         :model/Dashboard  dashboard {:name          "Dashboard to be Copied"
                                      :description   "A description"
                                      :collection_id (u/the-id source-coll)
                                      :creator_id    (mt/user->id :rasta)}
         :model/Card       total-card  {:name "Total orders per month"
                                        :collection_id (u/the-id source-coll)
                                        :display :line
                                        :visualization_settings
                                        {:graph.dimensions ["CREATED_AT"]
                                         :graph.metrics ["sum"]}
                                        :dataset_query
                                        (mt/$ids
                                          {:database (mt/id)
                                           :type     :query
                                           :query    {:source-table $$orders
                                                      :aggregation  [[:sum $orders.total]]
                                                      :breakout     [!month.orders.created_at]}})}
         :model/Card      avg-card  {:name "Average orders per month"
                                     :collection_id (u/the-id source-coll)
                                     :display :line
                                     :visualization_settings
                                     {:graph.dimensions ["CREATED_AT"]
                                      :graph.metrics ["sum"]}
                                     :dataset_query
                                     (mt/$ids
                                       {:database (mt/id)
                                        :type     :query
                                        :query    {:source-table $$orders
                                                   :aggregation  [[:avg $orders.total]]
                                                   :breakout     [!month.orders.created_at]}})}
         :model/Card          model {:name "A model"
                                     :collection_id (u/the-id source-coll)
                                     :type :model
                                     :dataset_query
                                     (mt/$ids
                                       {:database (mt/id)
                                        :type :query
                                        :query {:source-table $$orders
                                                :limit 4}})}
         :model/DashboardCard dashcard {:dashboard_id (u/the-id dashboard)
                                        :card_id    (u/the-id total-card)
                                        :size_x 6, :size_y 6}
         :model/DashboardCard _textcard {:dashboard_id (u/the-id dashboard)
                                         :visualization_settings
                                         {:virtual_card
                                          {:display :text}
                                          :text "here is some text"}}
         :model/DashboardCard _        {:dashboard_id (u/the-id dashboard)
                                        :card_id    (u/the-id model)
                                        :size_x 6, :size_y 6}
         :model/DashboardCardSeries _ {:dashboardcard_id (u/the-id dashcard)
                                       :card_id (u/the-id avg-card)
                                       :position 0}]
        (mt/with-model-cleanup [:model/Card :model/Dashboard :model/DashboardCard :model/DashboardCardSeries]
          (let [resp (mt/user-http-request :crowberto :post 200
                                           (format "dashboard/%d/copy" (:id dashboard))
                                           {:name        "New dashboard"
                                            :description "A new description"
                                            :is_deep_copy true
                                            :collection_id (u/the-id dest-coll)})]
            (is (= (:collection_id resp) (u/the-id dest-coll))
                "Dashboard should go into the destination collection")
            (is (= 3 (count (t2/select 'Card :collection_id (u/the-id source-coll)))))
            (let [copied-cards (t2/select 'Card :collection_id (u/the-id dest-coll))
                  copied-db-cards (t2/select 'DashboardCard :dashboard_id (u/the-id (:id resp)))
                  source-db-cards (t2/select 'DashboardCard :dashboard_id (u/the-id dashboard))]
              (testing "Copies all of the questions on the dashboard"
                (is (= 2 (count copied-cards))))
              (testing "Copies all of the dashboard cards"
                (is (= (count copied-db-cards) (count source-db-cards)))
                (testing "Including text cards"
                  (is (some (comp nil? :card_id) copied-db-cards))
                  (is (some (comp :text :visualization_settings) copied-db-cards))))
              (testing "Should copy cards"
                (is (= #{"Total orders per month" "Average orders per month"}
                       (into #{} (map :name) copied-cards))
                    "Should preserve the titles of the original cards"))
              (testing "Should not deep-copy models"
                (is (every? #(= (:type %) :question) copied-cards)
                    "Copied a model")))))))))

(deftest copy-dashboard-test-4
  (testing "Deep copy: POST /api/dashboard/:id/copy"
    (mt/dataset test-data
      (testing "When there are cards the user lacks write perms for"
        (mt/with-temp [:model/Collection source-coll {:name "Source collection"}
                       :model/Collection no-read-coll {:name "Crowberto lacks write coll"}
                       :model/Collection dest-coll   {:name "Destination collection"}
                       :model/Dashboard  dashboard {:name          "Dashboard to be Copied"
                                                    :description   "A description"
                                                    :collection_id (u/the-id source-coll)
                                                    :creator_id    (mt/user->id :rasta)}
                       :model/Card       total-card  {:name "Total orders per month"
                                                      :collection_id (u/the-id no-read-coll)
                                                      :display :line
                                                      :visualization_settings
                                                      {:graph.dimensions ["CREATED_AT"]
                                                       :graph.metrics ["sum"]}
                                                      :dataset_query
                                                      (mt/$ids
                                                        {:database (mt/id)
                                                         :type     :query
                                                         :query    {:source-table $$orders
                                                                    :aggregation  [[:sum $orders.total]]
                                                                    :breakout     [!month.orders.created_at]}})}
                       :model/Card      avg-card  {:name "Average orders per month"
                                                   :collection_id (u/the-id source-coll)
                                                   :display :line
                                                   :visualization_settings
                                                   {:graph.dimensions ["CREATED_AT"]
                                                    :graph.metrics ["sum"]}
                                                   :dataset_query
                                                   (mt/$ids
                                                     {:database (mt/id)
                                                      :type     :query
                                                      :query    {:source-table $$orders
                                                                 :aggregation  [[:avg $orders.total]]
                                                                 :breakout     [!month.orders.created_at]}})}
                       :model/Card          card {:name "A card"
                                                  :collection_id (u/the-id source-coll)
                                                  :dataset_query
                                                  (mt/$ids
                                                    {:database (mt/id)
                                                     :type :query
                                                     :query {:source-table $$orders
                                                             :limit 4}})}
                       :model/DashboardCard dashcard {:dashboard_id (u/the-id dashboard)
                                                      :card_id    (u/the-id total-card)
                                                      :size_x 6, :size_y 6}
                       :model/DashboardCard _        {:dashboard_id (u/the-id dashboard)
                                                      :card_id    (u/the-id card)
                                                      :size_x 6, :size_y 6}
                       :model/DashboardCardSeries _ {:dashboardcard_id (u/the-id dashcard)
                                                     :card_id (u/the-id avg-card)
                                                     :position 0}]
          (mt/with-model-cleanup [:model/Card :model/Dashboard :model/DashboardCard :model/DashboardCardSeries]
            (perms/revoke-collection-permissions! (perms-group/all-users) no-read-coll)
            (let [resp (mt/user-http-request :rasta :post 200
                                             (format "dashboard/%d/copy" (:id dashboard))
                                             {:name        "New dashboard"
                                              :description "A new description"
                                              :is_deep_copy true
                                              :collection_id (u/the-id dest-coll)})]
              (is (= (:collection_id resp) (u/the-id dest-coll))
                  "Dashboard should go into the destination collection")
              (let [copied-cards (t2/select 'Card :collection_id (u/the-id dest-coll))
                    copied-db-cards (t2/select 'DashboardCard :dashboard_id (u/the-id (:id resp)))]
                (testing "Copies only one of the questions on the dashboard"
                  (is (= 1 (count copied-cards))))
                (testing "Copies one of the dashboard cards"
                  (is (= 1 (count copied-db-cards))))
                (testing "Should copy cards"
                  (is (= #{"A card"}
                         (into #{} (map :name) copied-cards))
                      "Should preserve the titles of the original cards"))
                (testing "Should not create dashboardcardseries because the base card lacks permissions"
                  (is (empty? (t2/select :model/DashboardCardSeries :card_id [:in (map :id copied-cards)]))))
                (testing "Response includes uncopied cards"
                  ;; cards might be full cards or just a map {:id 1} due to permissions Any card with lack of
                  ;; permissions is just {:id 1}. Cards in a series which you have permissions for, but the base card
                  ;; you lack permissions for are also not copied, but you can see the whole card.
                  (is (= 2 (->> resp :uncopied count))))))))))))

(deftest copy-dashboard-test-5
  (testing "Deep copy: POST /api/dashboard/:id/copy"
    (mt/dataset test-data
      (testing "When source and destination are the same"
        (mt/with-temp [:model/Collection source-coll {:name "Source collection"}
                       :model/Dashboard  dashboard {:name          "Dashboard to be Copied"
                                                    :description   "A description"
                                                    :collection_id (u/the-id source-coll)
                                                    :creator_id    (mt/user->id :rasta)}
                       :model/Card       total-card  {:name "Total orders per month"
                                                      :collection_id (u/the-id source-coll)
                                                      :display :line
                                                      :visualization_settings
                                                      {:graph.dimensions ["CREATED_AT"]
                                                       :graph.metrics ["sum"]}
                                                      :dataset_query
                                                      (mt/$ids
                                                        {:database (mt/id)
                                                         :type     :query
                                                         :query    {:source-table $$orders
                                                                    :aggregation  [[:sum $orders.total]]
                                                                    :breakout     [!month.orders.created_at]}})}
                       :model/Card      avg-card  {:name "Average orders per month"
                                                   :collection_id (u/the-id source-coll)
                                                   :display :line
                                                   :visualization_settings
                                                   {:graph.dimensions ["CREATED_AT"]
                                                    :graph.metrics ["sum"]}
                                                   :dataset_query
                                                   (mt/$ids
                                                     {:database (mt/id)
                                                      :type     :query
                                                      :query    {:source-table $$orders
                                                                 :aggregation  [[:avg $orders.total]]
                                                                 :breakout     [!month.orders.created_at]}})}
                       :model/Card          card {:name "A card"
                                                  :collection_id (u/the-id source-coll)
                                                  :dataset_query
                                                  (mt/$ids
                                                    {:database (mt/id)
                                                     :type :query
                                                     :query {:source-table $$orders
                                                             :limit 4}})}
                       :model/DashboardCard dashcard {:dashboard_id (u/the-id dashboard)
                                                      :card_id    (u/the-id total-card)
                                                      :size_x 6, :size_y 6}
                       :model/DashboardCard _        {:dashboard_id (u/the-id dashboard)
                                                      :card_id    (u/the-id card)
                                                      :size_x 6, :size_y 6}
                       :model/DashboardCardSeries _ {:dashboardcard_id (u/the-id dashcard)
                                                     :card_id (u/the-id avg-card)
                                                     :position 0}]
          (mt/with-model-cleanup [:model/Card :model/Dashboard :model/DashboardCard :model/DashboardCardSeries]
            (let [_resp (mt/user-http-request :rasta :post 200
                                              (format "dashboard/%d/copy" (:id dashboard))
                                              {:name        "New dashboard"
                                               :description "A new description"
                                               :is_deep_copy true
                                               :collection_id (u/the-id source-coll)})
                  cards-in-coll (t2/select 'Card :collection_id (u/the-id source-coll))]
              ;; original 3 plust 3 duplicates
              (is (= 6 (count cards-in-coll)) "Not all cards were copied")
              (is (= (into #{} (comp (map :name)
                                     (mapcat (fn [n] [n (str n " - Duplicate")])))
                           [total-card avg-card card])
                     (set (map :name cards-in-coll)))
                  "Cards should have \"- Duplicate\" appended"))))))))

(defn- dashcards-by-position
  "Returns dashcards for a dashboard ordered by their position instead of creation like [[dashboard/dashcards]] does."
  [dashboard-or-id]
  (let [dashboard (t2/hydrate (if (map? dashboard-or-id)
                                dashboard-or-id
                                (t2/select-one :model/Dashboard dashboard-or-id))
                              :dashcards)]
    (sort dashboard-card/dashcard-comparator (:dashcards dashboard))))

(deftest copy-dashboard-with-tab-test
  (testing "POST /api/dashboard/:id/copy"
    (testing "for a dashboard that has tabs"
      (with-simple-dashboard-with-tabs [{:keys [dashboard-id]}]
        (mt/with-model-cleanup [:model/Dashboard]
          (let [new-dash-id        (:id (mt/user-http-request :rasta :post 200
                                                              (format "dashboard/%d/copy" dashboard-id)
                                                              {:name        "New dashboard"
                                                               :description "A new description"}))
                original-tabs      (t2/select [:model/DashboardTab :id :position :name]
                                              :dashboard_id dashboard-id
                                              {:order-by [[:position :asc]]})
                new-tabs           (t2/select [:model/DashboardTab :id :position :name]
                                              :dashboard_id new-dash-id
                                              {:order-by [[:position :asc]]})
                new->old-tab-id   (zipmap (map :id new-tabs) (map :id original-tabs))]
            (testing "Cards are located correctly between tabs"
              (is (= (map #(select-keys % [:dashboard_tab_id :card_id :row :col :size_x :size_y :dashboard_tab_id])
                          (dashcards-by-position dashboard-id))
                     (map #(select-keys % [:dashboard_tab_id :card_id :row :col :size_x :size_y :dashboard_tab_id])
                          (for [card (dashcards-by-position new-dash-id)]
                            (assoc card :dashboard_tab_id (new->old-tab-id (:dashboard_tab_id card))))))))
            (testing "new tabs should have the same name and position"
              (is (= (map #(dissoc % :id) original-tabs)
                     (map #(dissoc % :id) new-tabs))))))))))

(def ^:dynamic ^:private
  ^{:doc "Set of ids that will report [[mi/can-write]] as true."}
  *readable-card-ids* #{})

(defmethod mi/can-read? ::dispatches-on-dynamic
  ([fake-model]
   (contains? *readable-card-ids* (:id fake-model)))
  ([_fake-model id]
   (contains? *readable-card-ids* id)))

(defn- card-model
  "Return a card \"model\" that reports as a `::dispatches-on-dynamic` model type, and checking `mi/can-write?` checks
  if the `:id` is in the dynamic variable `*writable-card-ids*."
  [card]
  (with-meta card {`t2.protocols/model
                   (fn [_] ::dispatches-on-dynamic)
                   `t2.protocols/dispatch-value
                   (fn [_] ::dispatches-on-dynamic)}))

(deftest cards-to-copy-test
  (testing "Identifies all cards to be copied"
    (let [dashcards [{:card_id 1 :card (card-model {:id 1}) :series [(card-model {:id 2})]}
                     {:card_id 3 :card (card-model {:id 3})}
                     ;; this guy does not even reach the discard pile
                     {:action_id 123}]]
      (binding [*readable-card-ids* #{1 2 3}]
        (is (= {:copy {1 {:id 1} 2 {:id 2} 3 {:id 3}}
                :reference {}
                :discard []}
               (#'api.dashboard/cards-to-copy true dashcards))))))
  (testing "Identifies cards which cannot be copied"
    (testing "If they are in a series"
      (let [dashcards [{:card_id 1 :card (card-model {:id 1}) :series [(card-model {:id 2})]}
                       {:card_id 3 :card (card-model {:id 3})}]]
        (binding [*readable-card-ids* #{1 3}]
          (is (= {:copy {1 {:id 1} 3 {:id 3}}
                  :reference {}
                  :discard [{:id 2}]}
                 (#'api.dashboard/cards-to-copy true dashcards))))))
    (testing "When the base of a series lacks permissions"
      (let [dashcards [{:card_id 1 :card (card-model {:id 1}) :series [(card-model {:id 2})]}
                       {:card_id 3 :card (card-model {:id 3})}]]
        (binding [*readable-card-ids* #{3}]
          (is (= {:copy {3 {:id 3}}
                  :reference {}
                  :discard [{:id 1} {:id 2}]}
                 (#'api.dashboard/cards-to-copy true dashcards)))))))
  (testing "Identifies cards to be referenced"
    (let [dashcards [{:card_id 1 :card (card-model {:id 1}) :series [(card-model {:id 2})]}
                     {:card_id 3 :card (card-model {:id 3})}]]
      (binding [*readable-card-ids* #{1 2 3}]
        (is (= {:reference {1 {:id 1}
                            2 {:id 2}
                            3 {:id 3}}
                :copy {}
                :discard []}
               (#'api.dashboard/cards-to-copy false dashcards))))))
  (testing "Identifies cards that cannot be referenced"
    (let [dashcards [{:card_id 1 :card (card-model {:id 1}) :series [(card-model {:id 2})]}
                     {:card_id 3 :card (card-model {:id 3})}]]
      (binding [*readable-card-ids* #{1 3}]
        (is (= {:reference {1 {:id 1}
                            3 {:id 3}}
                :copy {}
                :discard [{:id 2}]}
               (#'api.dashboard/cards-to-copy false dashcards)))))))

(deftest update-cards-for-copy-test
  (testing "Returns the original dashcards for referenced dashcards"
    (let [dashcards [{:card_id 1 :card {:id 1} :series [{:id 2}]}
                     {:card_id 3 :card {:id 3}}]]
      (is (= dashcards
             (api.dashboard/update-cards-for-copy dashcards
                                                  nil
                                                  {1 {:id 1}
                                                   2 {:id 2}
                                                   3 {:id 3}}
                                                  nil))))
    (testing "with tab-ids updated if dashboard has tab"
      (is (= [{:card_id 1 :card {:id 1} :dashboard_tab_id 10}
              {:card_id 3 :card {:id 3} :dashboard_tab_id 20}]
             (api.dashboard/update-cards-for-copy [{:card_id 1 :card {:id 1} :dashboard_tab_id 1}
                                                   {:card_id 3 :card {:id 3} :dashboard_tab_id 2}]
                                                  nil
                                                  {1 {:id 1}
                                                   2 {:id 2}
                                                   3 {:id 3}}
                                                  {1 10
                                                   2 20})))))
  (testing "When copy style is deep"
    (let [dashcards [{:card_id 1 :card {:id 1} :series [{:id 2} {:id 3}]}]]
      (testing "Can omit series cards"
        (is (= [{:card_id 5 :card {:id 5} :series [{:id 6}]}]
               (api.dashboard/update-cards-for-copy dashcards
                                                    {1 {:id 5}
                                                     2 {:id 6}}
                                                    nil
                                                    nil)))))
    (testing "Can omit whole card with series if not copied"
      (let [dashcards [{:card_id 1 :card {} :series [{:id 2} {:id 3}]}
                       {:card_id 4 :card {} :series [{:id 5} {:id 6}]}]]
        (is (= [{:card_id 7 :card {:id 7} :series [{:id 8} {:id 9}]}]
               (api.dashboard/update-cards-for-copy dashcards
                                                    {1 {:id 7}
                                                     2 {:id 8}
                                                     3 {:id 9}
                                                     ;; not copying id 4 which is the base of the following two
                                                     5 {:id 10}
                                                     6 {:id 11}}
                                                    nil
                                                    nil)))))
    (testing "Updates parameter mappings to new card ids"
      (let [dashcards [{:card_id            1
                        :card               {:id 1}
                        :parameter_mappings [{:parameter_id "72d27de6"
                                              :card_id      1
                                              :target       [:dimension
                                                             [:field 63 nil]]}]}]]
        (is (= [{:card_id            2
                 :card               {:id 2}
                 :parameter_mappings [{:parameter_id "72d27de6"
                                       :card_id      2
                                       :target       [:dimension
                                                      [:field 63 nil]]}]}]
               (api.dashboard/update-cards-for-copy dashcards
                                                    {1 {:id 2}}
                                                    nil
                                                    nil)))))
    (testing "Does not think action cards are text cards"
      (let [dashcards [{:card_id 1 :card {:id 1}}
                       {:visualization_settings {:virtual_card {:display "text"}
                                                 :text         "whatever"}}
                       {:visualization_settings {:virtual_card {:display "heading"}
                                                 :text         "keep me!"}}
                       {:action_id 123}]]
        (is (= (butlast dashcards)
               (api.dashboard/update-cards-for-copy dashcards
                                                    {1 {:id 1}}
                                                    nil
                                                    nil)))))))

(deftest copy-dashboard-cards-test
  (testing "POST /api/dashboard/:id/copy"
    (testing "Ensure dashboard cards and parameters are copied (#23685)"
      (mt/with-temp [:model/Dashboard     {dashboard-id :id}  {:name       "Test Dashboard"
                                                               :parameters [{:name "Category ID"
                                                                             :slug "category_id"
                                                                             :id   "_CATEGORY_ID_"
                                                                             :type :category}
                                                                            {:name "Unit"
                                                                             :slug "unit"
                                                                             :id   "_unit_"
                                                                             :type :temporal-unit}]}
                     :model/Card          {card-id :id} {}
                     :model/Card          {card-id2 :id} {}
                     :model/DashboardCard {dashcard-id :id} {:dashboard_id       dashboard-id
                                                             :card_id            card-id
                                                             :parameter_mappings [{:parameter_id "random-id"
                                                                                   :card_id      card-id
                                                                                   :target       [:dimension [:field (mt/id :venues :name) nil]]}
                                                                                  {:parameter_id "also-random"
                                                                                   :card_id      card-id
                                                                                   :target       [:dimension [:field (mt/id :orders :created_at) {:temporal-unit "month"}]]}]}
                     :model/DashboardCard _ {:dashboard_id dashboard-id, :card_id card-id2}] {}
        (let [copy-id (u/the-id (mt/user-http-request :rasta :post 200 (format "dashboard/%d/copy" dashboard-id)))]
          (try
            (is (= 2
                   (count (t2/select-pks-set :model/DashboardCard, :dashboard_id copy-id))))
            (is (=? [{:name "Category ID" :slug "category_id" :id "_CATEGORY_ID_" :type :category}
                     {:name "Unit", :slug "unit", :id "_unit_", :type :temporal-unit}]
                    (t2/select-one-fn :parameters :model/Dashboard :id copy-id)))
            (is (=? [{:parameter_id "random-id"
                      :card_id      card-id
                      :target       [:dimension [:field (mt/id :venues :name) nil]]}
                     {:parameter_id "also-random"
                      :card_id      card-id
                      :target       [:dimension [:field (mt/id :orders :created_at) {:temporal-unit :month}]]}]
                    (t2/select-one-fn :parameter_mappings :model/DashboardCard :id dashcard-id)))
            (finally
              (t2/delete! :model/Dashboard :id copy-id))))))))

(deftest copy-dashboard-into-correct-collection-test
  (testing "POST /api/dashboard/:id/copy"
    (testing "Ensure the correct collection is set when copying"
      (dashboard-test/with-dash-in-collection! [_db collection dash]
        (mt/with-temp [:model/Collection new-collection]
          ;; grant Permissions for both new and old collections
          (doseq [coll [collection new-collection]]
            (perms/grant-collection-readwrite-permissions! (perms-group/all-users) coll))
          (let [response (mt/user-http-request :rasta :post 200 (format "dashboard/%d/copy" (u/the-id dash)) {:collection_id (u/the-id new-collection)})]
            (try
              ;; Check to make sure the ID of the collection is correct
              (is (= (t2/select-one-fn :collection_id :model/Dashboard :id
                                       (u/the-id response))
                     (u/the-id new-collection)))
              (finally
                (t2/delete! :model/Dashboard :id (u/the-id response))))))))))

;;; +----------------------------------------------------------------------------------------------------------------+
;;; |                                          PUT /api/dashboard/:id/cards                                          |
;;; +----------------------------------------------------------------------------------------------------------------+

(defn do-with-add-card-parameter-mapping-permissions-fixtures! [f]
  (mt/with-temp-copy-of-db
    (mt/with-no-data-perms-for-all-users!
      (mt/with-temp [:model/Dashboard {dashboard-id :id} {:parameters [{:name "Category ID"
                                                                        :slug "category_id"
                                                                        :id   "_CATEGORY_ID_"
                                                                        :type "category"}]}
                     :model/Card      {card-id :id} {:database_id   (mt/id)
                                                     :table_id      (mt/id :venues)
                                                     :dataset_query (mt/mbql-query venues)}]
        (let [mappings [{:parameter_id "_CATEGORY_ID_"
                         :target       [:dimension [:field (mt/id :venues :category_id) nil]]}]]
          ;; TODO -- check series as well?
          (f {:dashboard-id dashboard-id
              :card-id      card-id
              :mappings     mappings
              :add-card!    (fn [expected-status-code]
                              (mt/user-http-request :rasta
                                                    :put expected-status-code (format "dashboard/%d" dashboard-id)
                                                    {:dashcards [{:id                 -1
                                                                  :card_id            card-id
                                                                  :row                0
                                                                  :col                0
                                                                  :size_x             4
                                                                  :size_y             4
                                                                  :parameter_mappings mappings}]
                                                     :tabs      []}))
              :dashcards    (fn [] (t2/select :model/DashboardCard :dashboard_id dashboard-id))}))))))

(defn- dashcard-like-response
  [id]
  (t2/hydrate (t2/select-one :model/DashboardCard :id id) :series))

(defn- current-cards
  "Returns the current ordered cards of a dashboard."
  [dashboard-id]
  (-> (t2/select-one :model/Dashboard dashboard-id)
      (t2/hydrate [:dashcards :series])
      :dashcards))

(defn- tabs
  "Returns the tabs of a dashboard."
  [dashboard-id]
  (-> (t2/select-one :model/Dashboard dashboard-id)
      (t2/hydrate :tabs)
      :tabs))

(defn do-with-update-cards-parameter-mapping-permissions-fixtures! [f]
  (do-with-add-card-parameter-mapping-permissions-fixtures!
   (fn [{:keys [dashboard-id card-id mappings]}]
     (mt/with-temp [:model/DashboardCard dashboard-card {:dashboard_id       dashboard-id
                                                         :card_id            card-id
                                                         :parameter_mappings mappings}]
       (let [dashcard-info     (select-keys dashboard-card [:id :size_x :size_y :row :col :parameter_mappings])
             new-mappings      [{:parameter_id "_CATEGORY_ID_"
                                 :target       [:dimension [:field (mt/id :venues :price) nil]]}]
             new-dashcard-info (assoc dashcard-info :size_x 1000)]
         (f {:dashboard-id           dashboard-id
             :card-id                card-id
             :original-mappings      mappings
             :new-mappings           new-mappings
             :original-dashcard-info dashcard-info
             :new-dashcard-info      new-dashcard-info
             :update-mappings!       (fn [expected-status-code]
                                       (mt/user-http-request :rasta :put expected-status-code
                                                             (format "dashboard/%d" dashboard-id)
                                                             {:dashcards [(assoc dashcard-info :parameter_mappings new-mappings)]
                                                              :tabs      []}))
             :update-size!           (fn []
                                       (mt/user-http-request :rasta :put 200
                                                             (format "dashboard/%d" dashboard-id)
                                                             {:dashcards [new-dashcard-info]
                                                              :tabs      []}))}))))))

(deftest e2e-create-editable-table-card
  (testing "PUT /api/dashboard/:id with a placeholder for an editable table.\n"
    (mt/test-helpers-set-global-values!
      (mt/with-temp
        [:model/Dashboard               {dashboard-id :id}  {}]
        (let [table-id (mt/id :venues)
              dash-map {:tabs      [{:id   -1
                                     :name "New tab"}]
                        :dashcards [{:id                     -1
                                     :size_x                 1
                                     :size_y                 1
                                     :col                    3
                                     :row                    3
                                     :dashboard_tab_id       -1
                                     :visualization_settings {:table_id table-id}}]}
              url      (format "dashboard/%d" dashboard-id)
              resp     (mt/user-http-request :rasta :put 200 url dash-map)
              card-id  (:card_id (first (:dashcards resp)))]
          (testing "the dashcard gets turned into something richer, that supports filtering."
            (is (=? [{:id                     (mt/malli=? [:fn pos-int?])
                      :size_x                 1
                      :size_y                 1
                      :col                    3
                      :row                    3
                      :card_id                int?
                      :visualization_settings {:table_id table-id}}]
                    (:dashcards resp))))
          (testing "a clear name"
            (is (= "Venues (editable)" (:name (t2/select-one :model/Card card-id)))))
          (testing "if we save the dashboard again, we keep using the same card, and preserve its settings"
            (t2/update! :model/Card card-id {:visualization_settings {:editable? true, :other_settings 42}})
            (let [new-resp (mt/user-http-request :rasta :put 200 url (assoc-in dash-map [:dashcards 0 :card_id] card-id))]
              (is (= card-id (:card_id (first (:dashcards new-resp))))))
            (is (= 42 (:other_settings (:visualization_settings (t2/select-one :model/Card card-id))))))
          (testing "if we the change which table we want to edit, we create a new card"
            (let [new-resp (mt/user-http-request :rasta :put 200 url
                                                 (update-in dash-map [:dashcards 0] assoc
                                                            :card_id card-id
                                                            :visualization_settings {:table_id (mt/id :products)}))]
              (is (not= card-id (:card_id (first (:dashcards new-resp))))))))))))

(deftest e2e-create-editable-table-with-filter-card
  (testing "PUT /api/dashboard/:id with a placeholder for an editable table, that includes a filter.\n"
    (mt/test-helpers-set-global-values!
      (mt/with-temp
        [:model/Dashboard               {dashboard-id :id}  {}]
        (let [table-id (mt/id :venues)
              dash-map {:tabs      [{:id   -1
                                     :name "New tab"}]
                        :dashcards [{:id                     -1
                                     :size_x                 1
                                     :size_y                 1
                                     :col                    3
                                     :row                    3
                                     :dashboard_tab_id       -1
                                     :visualization_settings {:table_id              table-id
                                                              :initial_dataset_query
                                                              {:query {:source-table table-id
                                                                       :limit       [:= [:field (mt/id :venues :id) nil] 1]}}}}]}
              url      (format "dashboard/%d" dashboard-id)
              resp     (mt/user-http-request :rasta :put 200 url dash-map)
              card-id  (:card_id (first (:dashcards resp)))]
          (testing "the dashcard gets turned into something richer, that supports filtering."
            (is (=? [{:id                     (mt/malli=? [:fn pos-int?])
                      :size_x                 1
                      :size_y                 1
                      :col                    3
                      :row                    3
                      :card_id                int?
                      :visualization_settings {:table_id table-id}}]
                    (:dashcards resp))))
          (testing "the initial query is correct"
            (is (= {:type     :query
                    :database (mt/id)
                    :query    {:source-table (mt/id :venues),
                               :limit        [:= [:field (mt/id :venues :id) nil] 1]}}
                   (t2/select-one-fn :dataset_query :model/Card (:card_id (first (:dashcards resp)))))))
          (testing "the dataset query setting is stripped"
            (is (not (contains? (:visualization_settings (first (:dashcards resp))) :initial_dataset_query))))
          (testing "the setting is ignored for existing editables"
            (let [new-resp    (mt/user-http-request :rasta :put 200 url
                                                    (update-in dash-map [:dashcards 0] assoc
                                                               :card_id card-id
                                                               :visualization_settings {:table_id (mt/id :venues)
                                                                                        :initial_dataset_query
                                                                                        {:source-table (mt/id :venues)
                                                                                         :filter       [:= 0 1]}}))
                  new-card-id (:card_id (first (:dashcards new-resp)))]
              (is (= card-id new-card-id))
              (is (= {:type     :query
                      :database (mt/id)
                      :query    {:source-table (mt/id :venues),
                                 :limit        [:= [:field (mt/id :venues :id) nil] 1]}}
                     (t2/select-one-fn :dataset_query :model/Card new-card-id))))))))))

(deftest e2e-update-dashboard-cards-and-tabs-test
  (testing "PUT /api/dashboard/:id with updating dashboard and create/update/delete of dashcards and tabs in a single req"
    (mt/test-helpers-set-global-values!
      (mt/with-temp
        [:model/Dashboard               {dashboard-id :id}  {}
         :model/Card                    {card-id-1 :id}     {}
         :model/Card                    {card-id-2 :id}     {}
         :model/DashboardTab     {dashtab-id-1 :id}  {:name "Tab 1" :dashboard_id dashboard-id :position 0}
         :model/DashboardTab     {dashtab-id-2 :id}  {:name "Tab 2" :dashboard_id dashboard-id :position 1}
         :model/DashboardTab     {dashtab-id-3 :id}  {:name "Tab 3" :dashboard_id dashboard-id :position 2}
         :model/DashboardCard           {dashcard-id-1 :id} {:dashboard_id dashboard-id, :card_id card-id-1, :dashboard_tab_id dashtab-id-1}
         :model/DashboardCard           {dashcard-id-2 :id} {:dashboard_id dashboard-id, :card_id card-id-1, :dashboard_tab_id dashtab-id-2}
         :model/DashboardCard           {dashcard-id-3 :id} {:dashboard_id dashboard-id, :card_id card-id-1, :dashboard_tab_id dashtab-id-2}]
        (let [resp (mt/user-http-request :rasta :put 200 (format "dashboard/%d" dashboard-id)
                                         {:name      "Updated dashboard name"
                                          :tabs      [{:id   dashtab-id-1
                                                       :name "Tab 1 edited"}
                                                      {:id   dashtab-id-2
                                                       :name "Tab 2"}
                                                      {:id   -1
                                                       :name "New tab"}]
                                          :dashcards [{:id               dashcard-id-1
                                                       :size_x           4
                                                       :size_y           4
                                                       :col              1
                                                       :row              1
                                                      ;; initialy was in tab1, now in tab 2
                                                       :dashboard_tab_id dashtab-id-2
                                                       :card_id          card-id-1}
                                                      {:id               dashcard-id-2
                                                       :dashboard_tab_id dashtab-id-2
                                                       :size_x           2
                                                       :size_y           2
                                                       :col              2
                                                       :row              2}
                                                      ;; remove the dashcard3 and create a new card using negative numbers
                                                      ;; and assign into the newly created dashcard
                                                      {:id               -1
                                                       :size_x           1
                                                       :size_y           1
                                                       :col              3
                                                       :row              3
                                                       :dashboard_tab_id -1
                                                       :card_id          card-id-2}]})]
          (testing "name got updated correctly"
            (is (= "Updated dashboard name"
                   (t2/select-one-fn :name :model/Dashboard :id dashboard-id)
                   (:name resp))))

          (testing "tabs got updated correctly "
            (is (=? [{:id           dashtab-id-1
                      :dashboard_id dashboard-id
                      :name         "Tab 1 edited"
                      :position     0}
                     {:id           dashtab-id-2
                      :dashboard_id dashboard-id
                      :name         "Tab 2"
                      :position 1}
                     {:id           (mt/malli=? [:fn pos-int?])
                      :dashboard_id dashboard-id
                      :name         "New tab"
                      :position     2}]
                    (:tabs resp)))
            (testing "dashtab 3 got deleted"
              (is (nil? (t2/select-one :model/DashboardTab :id dashtab-id-3)))))

          (testing "dashcards got updated correctly"
            (let [new-tab-id (t2/select-one-pk :model/DashboardTab :name "New tab" :dashboard_id dashboard-id)]
              (is (=? [{:id               dashcard-id-1
                        :card_id          card-id-1
                        :dashboard_tab_id dashtab-id-2
                        :size_x           4
                        :size_y           4
                        :col              1
                        :row              1}
                       {:id               dashcard-id-2
                        :dashboard_tab_id dashtab-id-2
                        :size_x           2
                        :size_y           2
                        :col              2
                        :row              2}
                       {:id               (mt/malli=? [:fn pos-int?])
                        :size_x           1
                        :size_y           1
                        :col              3
                        :row              3
                        :dashboard_tab_id new-tab-id
                        :card_id           card-id-2}]
                      (:dashcards resp))))
            (testing "dashcard 3 got deleted"
              (is (nil? (t2/select-one :model/DashboardCard :id dashcard-id-3))))))))))

(deftest e2e-update-cards-only-test
  (testing "PUT /api/dashboard/:id/cards with create/update/delete in a single req"
    (mt/test-helpers-set-global-values!
      (mt/with-temp
        [:model/Dashboard           {dashboard-id :id}  {}
         :model/Card                {card-id-1 :id}     {}
         :model/Card                {card-id-2 :id}     {}
         :model/DashboardCard       {dashcard-id-1 :id} {:dashboard_id dashboard-id, :card_id card-id-1}
         :model/DashboardCard       {dashcard-id-2 :id} {:dashboard_id dashboard-id, :card_id card-id-1}
         :model/DashboardCard       {dashcard-id-3 :id} {:dashboard_id dashboard-id, :card_id card-id-1}
         :model/Card                {series-id-1 :id}   {:name "Series Card 1"}
         :model/Card                {series-id-2 :id}   {:name "Series Card 2"}
         :model/DashboardCardSeries _                   {:dashboardcard_id dashcard-id-1, :card_id series-id-1
                                                         :position         0}]
        ;; send a request that update and create and delete some cards at the same time
        (let [get-revision-count (fn [] (t2/count :model/Revision :model_id dashboard-id :model "Dashboard"))
              revisions-before   (get-revision-count)
              cards              (:dashcards (mt/user-http-request
                                              :crowberto :put 200 (format "dashboard/%d" dashboard-id)
                                              {:dashcards [{:id      dashcard-id-1
                                                            :size_x  4
                                                            :size_y  4
                                                            :col     1
                                                            :row     1
                                                            ;; update series for card 1
                                                            :series  [{:id series-id-2}]
                                                            :card_id card-id-1}
                                                           {:id     dashcard-id-2
                                                            :size_x 2
                                                            :size_y 2
                                                            :col    2
                                                            :row    2}
                                                           ;; remove the dashcard3 and create a new card using negative numbers
                                                           {:id      -1
                                                            :size_x  1
                                                            :size_y  1
                                                            :col     3
                                                            :row     3
                                                            :card_id card-id-2
                                                            :series  [{:id series-id-1}]}]
                                               :tabs      []}))
              updated-card-1     {:id           dashcard-id-1
                                  :card_id      card-id-1
                                  :dashboard_id dashboard-id
                                  :size_x       4
                                  :size_y       4
                                  :action_id    nil
                                  :row          1
                                  :col          1
                                  :series       [{:name "Series Card 2"}]}
              updated-card-2     {:id           dashcard-id-2
                                  :card_id      card-id-1
                                  :dashboard_id dashboard-id
                                  :size_x       2
                                  :size_y       2
                                  :action_id    nil
                                  :row          2
                                  :col          2
                                  :series       []}
              new-card           {:card_id      card-id-2
                                  :dashboard_id dashboard-id
                                  :size_x       1
                                  :size_y       1
                                  :action_id    nil
                                  :row          3
                                  :col          3
                                  :series       [{:name "Series Card 1"}]}
              revisions-after    (get-revision-count)]
          (is (=? [updated-card-1
                   updated-card-2
                   new-card]
                  cards))
          (is (nil? (t2/select-one :model/DashboardCard :id dashcard-id-3))
              "dashcard 3 is deleted")
          (testing "only one revision is created from the request"
            (is (= 1 (- revisions-after revisions-before)))))))))

(deftest e2e-update-tabs-only-test
  (testing "PUT /api/dashboard/:id/cards with create/update/delete tabs in a single req"
    (with-simple-dashboard-with-tabs [{:keys [dashboard-id dashtab-id-1 dashtab-id-2]}]
      (with-dashboards-in-writeable-collection! [dashboard-id]
        ;; send a request that update and create and delete some cards at the same time
        (is (some? (t2/select-one :model/DashboardTab :id dashtab-id-2)))
        (let [tabs (:tabs (mt/user-http-request :rasta :put 200 (format "dashboard/%d" dashboard-id)
                                                {:tabs  [{:name "Tab new"
                                                          :id   -1}
                                                         {:name "Tab 1 moved to second position"
                                                          :id   dashtab-id-1}]
                                                 :dashcards []}))]

          (is (=? [{:dashboard_id dashboard-id
                    :name         "Tab new"
                    :position     0}
                   {:id           dashtab-id-1
                    :dashboard_id dashboard-id
                    :name         "Tab 1 moved to second position"
                    :position     1}]
                  tabs))
          ;; dashtab 2 is deleted
          (is (nil? (t2/select-one :model/DashboardTab :id dashtab-id-2))))))))

(deftest upgrade-from-non-tab-dashboard-to-has-tabs
  (testing "we introduced tabs in 47 but there are dashboards without tabs before this
           this test check the flow to upgrade a dashboard pre-47 to have tabs"
    (mt/with-temp
      [:model/Dashboard     {dashboard-id :id}  {}
       :model/Card          {card-id-1 :id}     {}
       :model/Card          {card-id-2 :id}     {}
       :model/DashboardCard {dashcard-1-id :id} {:card_id      card-id-1
                                                 :dashboard_id dashboard-id}]
      ;; create 2 tabs, assign the existing dashcard to the 1st tab
      ;; create 2 new dashcards, 1 for each tab
      (let [resp (mt/user-http-request :rasta :put 200 (format "dashboard/%d" dashboard-id)
                                       {:tabs      [{:id   -1
                                                     :name "New Tab 1"}
                                                    {:id   -2
                                                     :name "New Tab 2"}]
                                        :dashcards [{:id               dashcard-1-id
                                                     :size_x           4
                                                     :size_y           4
                                                     :col              1
                                                     :row              1
                                                     :dashboard_tab_id -1
                                                     :card_id          card-id-1}
                                                    {:id               -2
                                                     :size_x           4
                                                     :size_y           4
                                                     :col              1
                                                     :row              2
                                                     :dashboard_tab_id -1
                                                     :card_id          card-id-1}
                                                    {:id               -1
                                                     :size_x           4
                                                     :size_y           4
                                                     :col              1
                                                     :row              3
                                                     :dashboard_tab_id -2
                                                     :card_id          card-id-2}]})
            tab-1-id (t2/select-one-pk :model/DashboardTab :name "New Tab 1" :dashboard_id dashboard-id)
            tab-2-id (t2/select-one-pk :model/DashboardTab :name "New Tab 2" :dashboard_id dashboard-id)]
        (is (=? {:dashcards [{:id               dashcard-1-id
                              :card_id          card-id-1
                              :dashboard_id     dashboard-id
                              :dashboard_tab_id tab-1-id}
                             {:id               pos-int?
                              :card_id          card-id-1
                              :dashboard_id     dashboard-id
                              :dashboard_tab_id tab-1-id}
                             {:id               pos-int?
                              :card_id          card-id-2
                              :dashboard_id     dashboard-id
                              :dashboard_tab_id tab-2-id}]
                 :tabs      [{:id           tab-1-id
                              :dashboard_id dashboard-id
                              :name         "New Tab 1"
                              :position     0}
                             {:id           tab-2-id
                              :dashboard_id dashboard-id
                              :name         "New Tab 2"
                              :position     1}]}
                (update resp :dashcards #(sort dashboard-card/dashcard-comparator %))))))))

(deftest update-cards-error-handling-test
  (testing "PUT /api/dashboard/:id"
    (with-simple-dashboard-with-tabs [{:keys [dashboard-id]}]
      (testing "if a dashboard has tabs, check if all cards from the request has a tab_id"
        (is (= "This dashboard has tab, makes sure every card has a tab"
               (mt/user-http-request :crowberto :put 400 (format "dashboard/%d" dashboard-id)
                                     {:dashcards (conj
                                                  (current-cards dashboard-id)
                                                  {:id     -1
                                                   :size_x 4
                                                   :size_y 4
                                                   :col    1
                                                   :row    1})
                                      :tabs      (tabs dashboard-id)})))))))

(deftest update-tabs-track-snowplow-test
  (mt/with-temp
    [:model/Dashboard               {dashboard-id :id}  {}
     :model/DashboardTab     {dashtab-id-1 :id}  {:name "Tab 1" :dashboard_id dashboard-id :position 0}
     :model/DashboardTab     {dashtab-id-2 :id}  {:name "Tab 2" :dashboard_id dashboard-id :position 1}
     :model/DashboardTab     _                   {:name "Tab 3" :dashboard_id dashboard-id :position 2}]
    (testing "create and delete tabs events are tracked"
      (snowplow-test/with-fake-snowplow-collector
        (mt/user-http-request :rasta :put 200 (format "dashboard/%d" dashboard-id)
                              {:tabs      [{:id   dashtab-id-1
                                            :name "Tab 1 edited"}
                                           {:id   dashtab-id-2
                                            :name "Tab 2"}
                                           {:id   -1
                                            :name "New tab 1"}
                                           {:id   -2
                                            :name "New tab 2"}]
                               :dashcards []})
        (is (= [{:data {"dashboard_id"   dashboard-id
                        "num_tabs"       1
                        "total_num_tabs" 4
                        "event"          "dashboard_tab_deleted"},
                 :user-id (str (mt/user->id :rasta))}
                {:data {"dashboard_id"   dashboard-id
                        "num_tabs"       2
                        "total_num_tabs" 4
                        "event"          "dashboard_tab_created"}
                 :user-id (str (mt/user->id :rasta))}]
               (take-last 2 (snowplow-test/pop-event-data-and-user-id!))))))

    (testing "send nothing if tabs are unchanged"
      (snowplow-test/with-fake-snowplow-collector
        (mt/user-http-request :rasta :put 200 (format "dashboard/%d" dashboard-id)
                              {:tabs      (tabs dashboard-id)
                               :dashcards []})
        (is (= 0 (count (snowplow-test/pop-event-data-and-user-id!))))))))

;;; -------------------------------------- Create dashcards tests ---------------------------------------

(deftest simple-creation-with-no-additional-series-test
  (mt/with-temp [:model/Dashboard {dashboard-id :id} {}
                 :model/Card {card-id :id}] {}
    (with-dashboards-in-writeable-collection! [dashboard-id]
      (api.card-test/with-cards-in-readable-collection! [card-id]
        (let [resp (:dashcards (mt/user-http-request :rasta :put 200 (format "dashboard/%d" dashboard-id)
                                                     {:dashcards [{:id                     -1
                                                                   :card_id                card-id
                                                                   :row                    4
                                                                   :col                    4
                                                                   :size_x                 4
                                                                   :size_y                 4
                                                                   :parameter_mappings     [{:parameter_id "abc"
                                                                                             :card_id      123
                                                                                             :hash         "abc"
                                                                                             :target       "foo"}]
                                                                   :visualization_settings {}}]
                                                      :tabs      []}))]
          ;; extra sure here because the dashcard we given has a negative id
          (testing "the inserted dashcards has ids auto-generated"
            (is (pos-int? (:id (first resp)))))
          (is (=? {:size_x                     4
                   :size_y                     4
                   :col                        4
                   :row                        4
                   :series                     []
                   :dashboard_tab_id           nil
                   :parameter_mappings         [{:parameter_id "abc" :card_id 123, :hash "abc", :target "foo"}]
                   :visualization_settings     {}
                   :created_at                 true
                   :updated_at                 true
                   :collection_authority_level nil}
                  (-> resp
                      first
                      (dissoc :id :dashboard_id :action_id :card_id :entity_id)
                      (update :created_at boolean)
                      (update :updated_at boolean))))
          (is (= [{:size_x                 4
                   :size_y                 4
                   :col                    4
                   :row                    4
                   :parameter_mappings     [{:parameter_id "abc", :card_id 123, :hash "abc", :target "foo"}]
                   :visualization_settings {}}]
                 (map (partial into {})
                      (t2/select [:model/DashboardCard :size_x :size_y :col :row :parameter_mappings :visualization_settings]
                                 :dashboard_id dashboard-id)))))))))

(deftest can-update-card-parameter-with-legacy-field-and-expression-test
  (testing "PUT /api/dashboard/:id/cards accepts legacy field as parameter's target"
    (mt/with-temp [:model/Dashboard {dashboard-id :id} {}
                   :model/Card      {card-id :id}      {}]
      (let [resp (:cards (mt/user-http-request :crowberto :put 200 (format "dashboard/%d/cards" dashboard-id)
                                               {:cards [{:id                     -1
                                                         :card_id                card-id
                                                         :row                    0
                                                         :col                    0
                                                         :size_x                 4
                                                         :size_y                 4
                                                         :parameter_mappings     [{:parameter_id "abc"
                                                                                   :card_id card-id
                                                                                   :target [:dimension [:field-id (mt/id :venues :id)]]}]}]}))]
        (is (some? (t2/select-one :model/DashboardCard (:id (first resp))))))))

  (testing "PUT /api/dashboard/:id/cards accepts expression as parammeter's target"
    (mt/with-temp [:model/Dashboard {dashboard-id :id} {}
                   :model/Card      {card-id :id}      {:dataset_query (mt/mbql-query venues {:expressions {"A" [:+ (mt/$ids $venues.price) 1]}})}]
      (let [resp (:cards (mt/user-http-request :crowberto :put 200 (format "dashboard/%d/cards" dashboard-id)
                                               {:cards [{:id                     -1
                                                         :card_id                card-id
                                                         :row                    0
                                                         :col                    0
                                                         :size_x                 4
                                                         :size_y                 4
                                                         :parameter_mappings     [{:parameter_id "abc"
                                                                                   :card_id card-id
                                                                                   :target [:dimension [:expression "A"]]}]}]}))]
        (is (some? (t2/select-one :model/DashboardCard (:id (first resp)))))))))

(deftest new-dashboard-card-with-additional-series-test
  (mt/with-temp [:model/Dashboard {dashboard-id :id} {}
                 :model/Card      {card-id :id} {}
                 :model/Card      {series-id-1 :id} {:name "Series Card"}]
    (with-dashboards-in-writeable-collection! [dashboard-id]
      (api.card-test/with-cards-in-readable-collection! [card-id series-id-1]
        (let [dashboard-cards (:dashcards (mt/user-http-request :crowberto :put 200 (format "dashboard/%d" dashboard-id)
                                                                {:dashcards [{:id      -1
                                                                              :card_id card-id
                                                                              :row     4
                                                                              :col     4
                                                                              :size_x  4
                                                                              :size_y  4
                                                                              :series  [{:id series-id-1}]}]
                                                                 :tabs      []}))]
          (is (=? [{:row                        4
                    :col                        4
                    :size_x                     4
                    :size_y                     4
                    :parameter_mappings         []
                    :visualization_settings     {}
                    :series                     [{:name                   "Series Card"
                                                  :description            nil
                                                  :dataset_query          (:dataset_query api.card-test/card-defaults)
                                                  :display                "table"
                                                  :visualization_settings {}}]
                    :created_at                 true
                    :updated_at                 true}]
                  (remove-ids-and-booleanize-timestamps dashboard-cards)))
          (is (= [{:size_x 4
                   :size_y 4
                   :col    4
                   :row    4}]
                 (map (partial into {})
                      (t2/select [:model/DashboardCard :size_x :size_y :col :row], :dashboard_id dashboard-id))))
          (is (= #{0}
                 (t2/select-fn-set :position :model/DashboardCardSeries, :dashboardcard_id (:id (first dashboard-cards))))))))))

(deftest dashcard-action-create-update-test
  (mt/test-drivers (mt/normal-drivers-with-feature :actions)
    (mt/with-actions-test-data-and-actions-enabled
      (doseq [action-type [:http :implicit :query]]
        (mt/with-actions [{:keys [action-id]} {:type action-type :visualization_settings {:hello true}}]
          (testing (str "Creating dashcard with action: " action-type)
            (mt/with-temp [:model/Dashboard {dashboard-id :id} {}]
              (is (partial= [{:visualization_settings {:label "Update"}
                              :action_id              action-id
                              :card_id                nil}]
                            (:dashcards (mt/user-http-request :crowberto :put 200 (format "dashboard/%s" dashboard-id)
                                                              {:dashcards [{:id                     -1
                                                                            :size_x                 1
                                                                            :size_y                 1
                                                                            :row                    1
                                                                            :col                    1
                                                                            :card_id                nil
                                                                            :action_id              action-id
                                                                            :visualization_settings {:label "Update"}}]
                                                               :tabs      []}))))
              (is (partial= {:dashcards [{:action (cond-> {:visualization_settings {:hello true}
                                                           :type (name action-type)
                                                           :parameters [{:id "id"}]
                                                           :database_enabled_actions true}
                                                    (#{:query :implicit} action-type)
                                                    (assoc :database_id (mt/id)))}]}
                            (mt/user-http-request :crowberto :get 200 (format "dashboard/%s" dashboard-id)))))))))))

(deftest dashcard-action-database-enabled-actions-test
  (testing "database_enabled_actions should hydrate according to database-enable-actions setting"
    (mt/test-drivers (mt/normal-drivers-with-feature :actions)
      (mt/with-actions-test-data
        (doseq [enable-actions? [true false]
                encrypt-db?     [true false]]
          (mt/with-temp-env-var-value! [mb-encryption-secret-key encrypt-db?]
            (mt/with-temp-vals-in-db :model/Database (mt/id) {:settings {:database-enable-actions enable-actions?}}
              (mt/with-actions [{:keys [action-id]} {:type :query :visualization_settings {:hello true}}]
                (mt/with-temp [:model/Dashboard     {dashboard-id :id} {}
                               :model/DashboardCard _ {:action_id action-id, :dashboard_id dashboard-id}]
                  (is (partial= {:dashcards [{:action {:database_enabled_actions enable-actions?}}]}
                                (mt/user-http-request :crowberto :get 200 (format "dashboard/%s" dashboard-id)))))))))))))

(deftest add-card-parameter-mapping-permissions-test
  (testing "PUT /api/dashboard/:id"
    (testing "Should check current user's data permissions for the `parameter_mapping`"
      (do-with-add-card-parameter-mapping-permissions-fixtures!
       (fn [{:keys [card-id mappings add-card! dashcards]}]
         (data-perms/set-database-permission! (perms-group/all-users) (mt/id) :perms/view-data :unrestricted)
         (is (=? {:message "You must have data permissions to add a parameter referencing the Table \"VENUES\"."}
                 (add-card! 403)))
         (is (= []
                (dashcards)))
         (testing "Permissions for a different table in the same DB should not count"
           (data-perms/set-table-permission! (perms-group/all-users) (mt/id :categories) :perms/create-queries :query-builder)
           (is (=? {:message  "You must have data permissions to add a parameter referencing the Table \"VENUES\"."}
                   (add-card! 403)))
           (is (= []
                  (dashcards))))
         (testing "If they have data permissions, it should be ok"
           (data-perms/set-table-permission! (perms-group/all-users) (mt/id :venues) :perms/create-queries :query-builder)
           (is (=? [{:card_id            card-id
                     :parameter_mappings [{:parameter_id "_CATEGORY_ID_"
                                           :target       ["dimension" ["field" (mt/id :venues :category_id) nil]]}]}]
                   (:dashcards (add-card! 200))))
           (is (=? [{:card_id            card-id
                     :parameter_mappings mappings}]
                   (dashcards)))))))))

(deftest adding-archived-cards-to-dashboard-is-not-allowed
  (mt/with-temp
    [:model/Dashboard {dashboard-id :id} {}
     :model/Card      {card-id :id}      {:archived true}]
    (is (= "The object has been archived."
           (:message (mt/user-http-request :rasta :put 404 (format "dashboard/%d" dashboard-id)
                                           {:dashcards [{:id                     -1
                                                         :card_id                card-id
                                                         :row                    4
                                                         :col                    4
                                                         :size_x                 4
                                                         :size_y                 4
                                                         :parameter_mappings     [{:parameter_id "abc"
                                                                                   :card_id      123
                                                                                   :hash         "abc"
                                                                                   :target       "foo"}]
                                                         :visualization_settings {}}]
                                            :tabs      []}))))))

;;; -------------------------------------- Update dashcards only tests ---------------------------------------

(deftest update-cards-test
  (testing "PUT /api/dashboard/:id"
    ;; fetch a dashboard WITH a dashboard card on it
    (mt/with-temp [:model/Dashboard     {dashboard-id :id} {}
                   :model/Card          {card-id :id} {}
                   :model/DashboardCard {dashcard-id-1 :id} {:dashboard_id dashboard-id, :card_id card-id}
                   :model/DashboardCard {dashcard-id-2 :id} {:dashboard_id dashboard-id, :card_id card-id}
                   :model/Card          {series-id-1 :id}   {:name "Series Card"}]
      (with-dashboards-in-writeable-collection! [dashboard-id]
        (is (= {:size_x                     4
                :size_y                     4
                :col                        0
                :row                        0
                :series                     []
                :parameter_mappings         []
                :visualization_settings     {}
                :created_at                 true
                :updated_at                 true}
               (remove-ids-and-booleanize-timestamps (dashboard-card/retrieve-dashboard-card dashcard-id-1))))
        (is (= {:size_x                     4
                :size_y                     4
                :col                        0
                :row                        0
                :parameter_mappings         []
                :visualization_settings     {}
                :series                     []
                :created_at                 true
                :updated_at                 true}
               (remove-ids-and-booleanize-timestamps (dashboard-card/retrieve-dashboard-card dashcard-id-2))))
        ;; TODO adds tests for return
        (mt/user-http-request :rasta :put 200 (format "dashboard/%d" dashboard-id)
                              {:dashcards [{:id     dashcard-id-1
                                            :size_x 4
                                            :size_y 2
                                            :col    0
                                            :row    0
                                            :series [{:id series-id-1}]}
                                           {:id     dashcard-id-2
                                            :size_x 1
                                            :size_y 1
                                            :col    1
                                            :row    3}]
                               :tabs      []})
        (is (= {:size_x                     4
                :size_y                     2
                :col                        0
                :row                        0
                :parameter_mappings         []
                :visualization_settings     {}
                :series                     [{:name                   "Series Card"
                                              :description            nil
                                              :display                :table
                                              :type                   :question
                                              :dataset_query          {}
                                              :visualization_settings {}}]
                :created_at                 true
                :updated_at                 true}
               (remove-ids-and-booleanize-timestamps (dashboard-card/retrieve-dashboard-card dashcard-id-1))))
        (is (= {:size_x                     1
                :size_y                     1
                :col                        1
                :row                        3
                :parameter_mappings         []
                :visualization_settings     {}
                :series                     []
                :created_at                 true
                :updated_at                 true}
               (remove-ids-and-booleanize-timestamps (dashboard-card/retrieve-dashboard-card dashcard-id-2))))))))

(deftest update-cards-parameter-mapping-permissions-test
  (testing "PUT /api/dashboard/:id"
    (testing "Should check current user's data permissions for the `parameter_mapping`"
      (do-with-update-cards-parameter-mapping-permissions-fixtures!
       (fn [{:keys [dashboard-id card-id original-mappings update-mappings! update-size! new-dashcard-info new-mappings]}]
         (testing "Should *NOT* be allowed to update the `:parameter_mappings` without proper data permissions"
           (is (=? {:message  "You must have data permissions to add a parameter referencing the Table \"VENUES\"."}
                   (update-mappings! 403)))
           (is (= original-mappings
                  (t2/select-one-fn :parameter_mappings :model/DashboardCard :dashboard_id dashboard-id, :card_id card-id))))
         (testing "Changing another column should be ok even without data permissions."
           (update-size!)
           (is (= (:size_x new-dashcard-info)
                  (t2/select-one-fn :size_x :model/DashboardCard :dashboard_id dashboard-id, :card_id card-id))))
         (testing "Should be able to update `:parameter_mappings` *with* proper data permissions."
           (data-perms/set-database-permission! (perms-group/all-users) (mt/id) :perms/view-data :unrestricted)
           (data-perms/set-table-permission! (perms-group/all-users) (mt/id :venues) :perms/create-queries :query-builder)
           (update-mappings! 200)
           (is (= new-mappings
                  (t2/select-one-fn :parameter_mappings :model/DashboardCard :dashboard_id dashboard-id, :card_id card-id)))))))))

(deftest update-action-cards-test
  (mt/with-actions-enabled
    (testing "PUT /api/dashboard/:id"
      ;; fetch a dashboard WITH a dashboard card on it
      (mt/with-temp [:model/Dashboard     {dashboard-id :id} {}
                     :model/Card          {model-id :id} {:type :model}
                     :model/Card          {model-id-2 :id} {:type :model}
                     :model/Action        {action-id :id} {:model_id model-id :type :implicit :name "action"}
                     ;; Put the **same** card on the dashboard as both an action card and a question card
                     :model/DashboardCard action-card {:dashboard_id dashboard-id
                                                       :action_id action-id
                                                       :card_id model-id}
                     :model/DashboardCard question-card {:dashboard_id dashboard-id, :card_id model-id}]
        (with-dashboards-in-writeable-collection! [dashboard-id]
          ;; TODO adds test for return
          ;; Update **both** cards to use the new card id
          (mt/user-http-request :rasta :put 200 (format "dashboard/%d" dashboard-id)
                                {:dashcards [(assoc action-card :card_id model-id-2)
                                             (assoc question-card :card_id model-id-2)]
                                 :tabs      []})
          (testing "Both updated card ids should be reflected after making the dashcard changes."
            (is (partial= [{:card_id model-id-2}
                           {:card_id model-id-2}]
                          (t2/select :model/DashboardCard :dashboard_id dashboard-id {:order-by [:id]})))))))))

(deftest update-tabs-test
  (with-simple-dashboard-with-tabs [{:keys [dashboard-id dashtab-id-1 dashtab-id-2]}]
    (testing "change tab name and change the position"
      (is (=? [{:id       dashtab-id-2
                :name     "Tab 2"}
               {:id       dashtab-id-1
                :name     "Tab 1 edited"}]
              (:tabs (mt/user-http-request :crowberto :put 200 (format "dashboard/%d" dashboard-id)
                                           {:tabs      [{:id   dashtab-id-2
                                                         :name "Tab 2"}
                                                        {:id   dashtab-id-1
                                                         :name "Tab 1 edited"}]
                                            :dashcards (current-cards dashboard-id)})))))))

;;; -------------------------------------- Delete dashcards tests ---------------------------------------

(deftest delete-cards-test
  (testing "PUT /api/dashboard/id to delete"
    (testing "partial delete"
      ;; fetch a dashboard WITH a dashboard card on it
      (mt/with-temp [:model/Dashboard           {dashboard-id :id}   {}
                     :model/Card                {card-id :id}        {}
                     :model/Card                {series-id-1 :id}    {}
                     :model/Card                {series-id-2 :id}    {}
                     :model/DashboardCard       {dashcard-id-1 :id}  {:dashboard_id dashboard-id, :card_id card-id}
                     :model/DashboardCard       {_dashcard-id-2 :id} {:dashboard_id dashboard-id, :card_id card-id}
                     :model/DashboardCard       {dashcard-id-3 :id}  {:dashboard_id dashboard-id, :card_id card-id}
                     :model/DashboardCardSeries _                    {:dashboardcard_id dashcard-id-1, :card_id series-id-1, :position 0}
                     :model/DashboardCardSeries _                    {:dashboardcard_id dashcard-id-1, :card_id series-id-2, :position 1}
                     :model/DashboardCardSeries _                    {:dashboardcard_id dashcard-id-3, :card_id series-id-1, :position 0}]
        (with-dashboards-in-writeable-collection! [dashboard-id]
          (is (= 3
                 (count (t2/select-pks-set :model/DashboardCard, :dashboard_id dashboard-id))))
          (is (=? {:dashcards [{:id     dashcard-id-3
                                :series [{:id series-id-1}]}]
                   :tabs      []}
                  (mt/user-http-request :rasta :put 200
                                        (format "dashboard/%d" dashboard-id) {:dashcards [(dashcard-like-response dashcard-id-3)]
                                                                              :tabs      []})))
          (is (= 1
                 (count (t2/select-pks-set :model/DashboardCard, :dashboard_id dashboard-id)))))))

    (testing "prune"
      (mt/with-temp [:model/Dashboard     {dashboard-id :id} {}
                     :model/Card          {card-id :id}      {}
                     :model/DashboardCard _                  {:dashboard_id dashboard-id, :card_id card-id}
                     :model/DashboardCard _                  {:dashboard_id dashboard-id, :card_id card-id}]
        (with-dashboards-in-writeable-collection! [dashboard-id]
          (is (= 2
                 (count (t2/select-pks-set :model/DashboardCard, :dashboard_id dashboard-id))))
          (is (=? {:tabs      []
                   :dashcards []}
                  (mt/user-http-request :rasta :put 200
                                        (format "dashboard/%d" dashboard-id) {:dashcards []
                                                                              :tabs      []})))
          (is (= 0
                 (count (t2/select-pks-set :model/DashboardCard, :dashboard_id dashboard-id)))))))))

(deftest delete-tabs-test
  (testing "PUT /api/dashboard/:id to delete"
    (testing "partial delete"
      (with-simple-dashboard-with-tabs [{:keys [dashboard-id dashtab-id-1 dashtab-id-2]}]
        (testing "we have 2 tabs, each has 1 card to begin with"
          (is (= 2
                 (t2/count :model/DashboardCard, :dashboard_id dashboard-id)))
          (is (= 2
                 (t2/count :model/DashboardTab :dashboard_id dashboard-id))))
        (is (=? {:tabs [{:id dashtab-id-1}]}
                (mt/user-http-request :rasta :put 200
                                      (format "dashboard/%d" dashboard-id)
                                      {:tabs      [(t2/select-one :model/DashboardTab :id dashtab-id-1)]
                                       :dashcards (remove #(= (:dashboard_tab_id %) dashtab-id-2) (current-cards dashboard-id))})))
        (testing "deteted 1 tab, we should have"
          (testing "1 card left"
            (is (= 1
                   (t2/count :model/DashboardCard :dashboard_id dashboard-id))))
          (testing "1 tab left"
            (is (= 1
                   (t2/count :model/DashboardTab :dashboard_id dashboard-id)))))))
    (testing "prune"
      (with-simple-dashboard-with-tabs [{:keys [dashboard-id]}]
        (testing "we have 2 tabs, each has 1 card to begin with"
          (is (= 2
                 (t2/count :model/DashboardCard, :dashboard_id dashboard-id)))
          (is (= 2
                 (t2/count :model/DashboardTab :dashboard_id dashboard-id))))
        (is (=? {:tabs      []
                 :dashcards []}
                (mt/user-http-request :rasta :put 200
                                      (format "dashboard/%d" dashboard-id)
                                      {:tabs      []
                                       :dashcards []})))
        (testing "dashboard should be empty"
          (testing "0 card left"
            (is (= 0
                   (t2/count :model/DashboardCard :dashboard_id dashboard-id))))
          (testing "0 tab left"
            (is (= 0
                   (t2/count :model/DashboardTab :dashboard_id dashboard-id)))))))))

;;; +----------------------------------------------------------------------------------------------------------------+
;;; |                                            PUBLIC SHARING ENDPOINTS                                            |
;;; +----------------------------------------------------------------------------------------------------------------+

(defn- shared-dashboard []
  {:public_uuid       (str (random-uuid))
   :made_public_by_id (mt/user->id :crowberto)})

;;; -------------------------------------- POST /api/dashboard/:id/public_link ---------------------------------------

(deftest share-dashboard-test
  (mt/with-temporary-setting-values [enable-public-sharing true]
    (testing "Test that we can share a Dashboard"
      (mt/with-temp [:model/Dashboard dashboard]
        (let [{uuid :uuid} (mt/user-http-request :crowberto :post 200
                                                 (format "dashboard/%d/public_link" (u/the-id dashboard)))]
          (is (t2/exists? :model/Dashboard :id (u/the-id dashboard), :public_uuid uuid))
          (testing "Test that if a Dashboard has already been shared we reuse the existing UUID"
            (is (= uuid
                   (:uuid (mt/user-http-request :crowberto :post 200
                                                (format "dashboard/%d/public_link" (u/the-id dashboard))))))))))

    (mt/with-temp [:model/Dashboard dashboard]
      (testing "Test that we *cannot* share a Dashboard if we aren't admins"
        (is (= "You don't have permissions to do that."
               (mt/user-http-request :rasta :post 403 (format "dashboard/%d/public_link" (u/the-id dashboard))))))

      (testing "Test that we *cannot* share a Dashboard if the setting is disabled"
        (mt/with-temporary-setting-values [enable-public-sharing false]
          (is (= "Public sharing is not enabled."
                 (mt/user-http-request :crowberto :post 400 (format "dashboard/%d/public_link" (u/the-id dashboard))))))))

    (testing "Test that we get a 404 if the Dashboard doesn't exist"
      (is (= "Not found."
             (mt/user-http-request :crowberto :post 404 (format "dashboard/%d/public_link" Integer/MAX_VALUE)))))))

(deftest delete-public-link-test
  (testing "DELETE /api/dashboard/:id/public_link"
    (mt/with-temporary-setting-values [enable-public-sharing true]
      (testing "Test that we can unshare a Dashboard"
        (mt/with-temp [:model/Dashboard dashboard (shared-dashboard)]
          (mt/user-http-request :crowberto :delete 204 (format "dashboard/%d/public_link" (u/the-id dashboard)))
          (is (= false
                 (t2/exists? :model/Dashboard :id (u/the-id dashboard), :public_uuid (:public_uuid dashboard))))))

      (testing "Test that we *cannot* unshare a Dashboard if we are not admins"
        (mt/with-temp [:model/Dashboard dashboard (shared-dashboard)]
          (is (= "You don't have permissions to do that."
                 (mt/user-http-request :rasta :delete 403 (format "dashboard/%d/public_link" (u/the-id dashboard)))))))

      (testing "Test that we get a 404 if Dashboard isn't shared"
        (mt/with-temp [:model/Dashboard dashboard]
          (is (= "Not found."
                 (mt/user-http-request :crowberto :delete 404 (format "dashboard/%d/public_link" (u/the-id dashboard)))))))

      (testing "Test that we get a 404 if Dashboard doesn't exist"
        (is (= "Not found."
               (mt/user-http-request :crowberto :delete 404 (format "dashboard/%d/public_link" Integer/MAX_VALUE))))))))

;;
(deftest fetch-public-dashboards-test
  (testing "GET /api/dashboard/public"
    (mt/with-temporary-setting-values [enable-public-sharing true]
      (mt/with-temp [:model/Dashboard _dashboard (shared-dashboard)]
        (testing "Test that it requires superuser"
          (is (= "You don't have permissions to do that."
                 (mt/user-http-request :rasta :get 403 "dashboard/public"))))
        (testing "Test that superusers can fetch a list of publicly-accessible dashboards"
          (is (= [{:name true, :id true, :public_uuid true}]
                 (for [dash (mt/user-http-request :crowberto :get 200 "dashboard/public")]
                   (m/map-vals boolean (select-keys dash [:name :id :public_uuid]))))))))))

(deftest fetch-embeddable-dashboards-test
  (testing "GET /api/dashboard/embeddable"
    (testing "Test that we can fetch a list of embeddable-accessible dashboards"
      (mt/with-temporary-setting-values [enable-embedding-static true]
        (mt/with-temp [:model/Dashboard _ {:enable_embedding true}]
          (is (= [{:name true, :id true}]
                 (for [dash (mt/user-http-request :crowberto :get 200 "dashboard/embeddable")]
                   (m/map-vals boolean (select-keys dash [:name :id]))))))))))

;;; +----------------------------------------------------------------------------------------------------------------+
;;; |                                Tests for including query average duration info                                 |
;;; +----------------------------------------------------------------------------------------------------------------+

(defn- base-64-encode-byte-arrays
  "Walk form `x` and convert any byte arrays in the results to base-64-encoded strings. This is useful when writing
  tests that return byte arrays (such as things that work with query hashes), since identical arrays are not
  considered equal."
  [x]
  (walk/postwalk (fn [form]
                   (if (instance? (Class/forName "[B") form)
                     (codec/base64-encode form)
                     form))
                 x))

(deftest ^:parallel dashcard->query-hashes-test
  (doseq [[dashcard expected]
          [[{:card {:dataset_query {:database 1}}}
            ["k9Y1XOETkQ31kX+S9DXW/cbDPGF7v4uS5f6dZsXjMRs="
             "I6mv3dlN4xat/6R+KQVTLDqNe8/B0oymcDnW/aKppwY="]]

           [{:card   {:dataset_query {:database 2}}
             :series [{:dataset_query {:database 3}}
                      {:dataset_query {:database 4}}]}
            ["WbWqdd3zu9zvVCVWh8X9ASWLqtaB1rZlU0gKLEuCK0I="
             "ysJFZA3Gd0vKIlrZWJDYBLCIQBf10X6QjuFtV/8QzbE="
             "pjdBPUgWnbVvMf0VsETyeB6smRC8SYejyTZIVPh2m3I="
             "wf9reZSm1Pz+WDHRYtZXmfQ39U+17mq7u28MqPR8fQI="
             "rP5XFvxpRDCPXeM0A2Z7uoUkH0zwV0Z0o22obH3c1Uk="
             "r+C7dsdRXBN32GK+QHLA/n9pr1hzjteFzDCVezLzImQ="]]]]
    (testing (pr-str dashcard)
      (is (= expected
             (base-64-encode-byte-arrays (#'api.dashboard/dashcard->query-hashes dashcard)))))))

(deftest ^:parallel dashcards->query-hashes-test
  (is (= ["k9Y1XOETkQ31kX+S9DXW/cbDPGF7v4uS5f6dZsXjMRs="
          "I6mv3dlN4xat/6R+KQVTLDqNe8/B0oymcDnW/aKppwY="
          "WbWqdd3zu9zvVCVWh8X9ASWLqtaB1rZlU0gKLEuCK0I="
          "ysJFZA3Gd0vKIlrZWJDYBLCIQBf10X6QjuFtV/8QzbE="
          "pjdBPUgWnbVvMf0VsETyeB6smRC8SYejyTZIVPh2m3I="
          "wf9reZSm1Pz+WDHRYtZXmfQ39U+17mq7u28MqPR8fQI="
          "rP5XFvxpRDCPXeM0A2Z7uoUkH0zwV0Z0o22obH3c1Uk="
          "r+C7dsdRXBN32GK+QHLA/n9pr1hzjteFzDCVezLzImQ="]
         (base-64-encode-byte-arrays
          (#'api.dashboard/dashcards->query-hashes
           [{:card {:dataset_query {:database 1}}}
            {:card   {:dataset_query {:database 2}}
             :series [{:dataset_query {:database 3}}
                      {:dataset_query {:database 4}}]}])))))

(deftest add-query-average-duration-to-dashcards-test
  (is (= [{:card   {:dataset_query {:database 1}, :query_average_duration 111}
           :series []}
          {:card   {:dataset_query {:database 2}, :query_average_duration 333}
           :series [{:dataset_query {:database 3}, :query_average_duration 555}
                    {:dataset_query {:database 4}, :query_average_duration 777}]}]
         (#'api.dashboard/add-query-average-duration-to-dashcards
          [{:card {:dataset_query {:database 1}}}
           {:card   {:dataset_query {:database 2}}
            :series [{:dataset_query {:database 3}}
                     {:dataset_query {:database 4}}]}]
          (into {} (for [[k v] {"k9Y1XOETkQ31kX+S9DXW/cbDPGF7v4uS5f6dZsXjMRs=" 111
                                "K6A0F7tRxQ+2xa33kigBwIvUvU+F95UUccWjGTx8kuI=" 222
                                "WbWqdd3zu9zvVCVWh8X9ASWLqtaB1rZlU0gKLEuCK0I=" 333
                                "NzgQC4fjR52npCkZV7IiZDb9NfcmKbWHP4krFzkLPyA=" 444
                                "pjdBPUgWnbVvMf0VsETyeB6smRC8SYejyTZIVPh2m3I=" 555
                                "dEXUTWQI2L0Z/Bvrb2LTVVPl2Qg/56hKIPb+I2a4mG8=" 666
                                "rP5XFvxpRDCPXeM0A2Z7uoUkH0zwV0Z0o22obH3c1Uk=" 777
                                "Wn9nubTcKZX5862pHFaibkqqbsqAfGa3gVhN3D4FrJw=" 888}]
                     [(mapv int (codec/base64-decode k)) v]))))))

;;; +----------------------------------------------------------------------------------------------------------------+
;;; |                                       Test related/recommended entities                                        |
;;; +----------------------------------------------------------------------------------------------------------------+

(deftest related-and-recommended-entities-test
  (mt/with-temp [:model/Dashboard {dashboard-id :id}]
    (is (= #{:cards}
           (-> (mt/user-http-request :crowberto :get 200 (format "dashboard/%s/related" dashboard-id)) keys set)))))

;;; +----------------------------------------------------------------------------------------------------------------+
;;; |                                             Chain Filter Endpoints                                             |
;;; +----------------------------------------------------------------------------------------------------------------+

(defn do-with-chain-filter-fixtures
  ([f]
   (do-with-chain-filter-fixtures nil f))

  ([dashboard-values f]
   (mt/with-temp
     [:model/Card          {source-card-id :id} (merge (mt/card-with-source-metadata-for-query (mt/mbql-query categories {:limit 5}))
                                                       {:database_id (mt/id)
                                                        :table_id    (mt/id :categories)})
      :model/Dashboard     dashboard (merge {:parameters [{:name "Category Name"
                                                           :slug "category_name"
                                                           :id   "_CATEGORY_NAME_"
                                                           :type "category"}
                                                          {:name "Category ID"
                                                           :slug "category_id"
                                                           :id   "_CATEGORY_ID_"
                                                           :type "category"}
                                                          {:name "Price"
                                                           :slug "price"
                                                           :id   "_PRICE_"
                                                           :type "category"}
                                                          {:name "ID"
                                                           :slug "id"
                                                           :id   "_ID_"
                                                           :type "category"}
                                                          {:name                 "Static Category"
                                                           :slug                 "static_category"
                                                           :id                   "_STATIC_CATEGORY_"
                                                           :type                 "category"
                                                           :values_source_type   "static-list"
                                                           :values_source_config {:values ["African" "American" "Asian"]}}
                                                          {:name                 "Static Category label"
                                                           :slug                 "static_category_label"
                                                           :id                   "_STATIC_CATEGORY_LABEL_"
                                                           :type                 "category"
                                                           :values_source_type   "static-list"
                                                           :values_source_config {:values [["African" "Af"] ["American" "Am"] ["Asian" "As"]]}}
                                                          {:id                   "_CARD_"
                                                           :type                 "category"
                                                           :name                 "CATEGORY"
                                                           :values_source_type   "card"
                                                           :values_source_config {:card_id     source-card-id
                                                                                  :value_field (mt/$ids $categories.name)}}
                                                          {:name "Not Category Name"
                                                           :slug "not_category_name"
                                                           :id   "_NOT_CATEGORY_NAME_"
                                                           :type :string/!=}
                                                          {:name    "Category Contains"
                                                           :slug    "category_contains"
                                                           :id      "_CATEGORY_CONTAINS_"
                                                           :type    :string/contains
                                                           :options {:case-sensitive false}}
                                                          {:name "Name", :slug "name", :id "_name_", :type :string/=}
                                                          {:name "Not Name", :slug "notname", :id "_notname_", :type :string/!=}
                                                          {:name "Contains", :slug "contains", :id "_contains_", :type :string/contains}]}
                                            dashboard-values)
      :model/Card          card {:database_id   (mt/id)
                                 :table_id      (mt/id :venues)
                                 :dataset_query (mt/mbql-query venues)}
      :model/Card          card2 {:database_id   (mt/id)
                                  :query_type    :native
                                  :name          "test question"
                                  :creator_id    (mt/user->id :crowberto)
                                  :dataset_query {:database (mt/id)
                                                  :type     :native
                                                  :native   {:query "SELECT COUNT(*) FROM categories WHERE {{name}} AND {{noname}}"
                                                             :template-tags
                                                             {"name"     {:name         "name"
                                                                          :display-name "Name"
                                                                          :id           "_CARD_ID_"
                                                                          :type         :dimension
                                                                          :dimension    [:field (mt/id :categories :name) nil]
                                                                          :widget-type  :string/=}
                                                              "notname"  {:name         "notname"
                                                                          :display-name "Not Name"
                                                                          :id           "_CARD_NOTNAME_"
                                                                          :type         :dimension
                                                                          :dimension    [:field (mt/id :categories :name) nil]
                                                                          :widget-type  :string/!=}
                                                              "contains" {:name         "contains"
                                                                          :display-name "Name Contains"
                                                                          :id           "_CARD_CONTAINS_"
                                                                          :type         :dimension
                                                                          :dimension    [:field (mt/id :categories :name) nil]
                                                                          :widget-type  :string/contains
                                                                          :options      {:case-sensitive false}}}}}}
      :model/DashboardCard dashcard {:card_id            (:id card)
                                     :dashboard_id       (:id dashboard)
                                     :parameter_mappings [{:parameter_id "_CATEGORY_NAME_"
                                                           :card_id      (:id card)
                                                           :target       [:dimension (mt/$ids venues $category_id->categories.name)]}
                                                          {:parameter_id "_CATEGORY_ID_"
                                                           :card_id      (:id card)
                                                           :target       [:dimension (mt/$ids venues $category_id)]}
                                                          {:parameter_id "_PRICE_"
                                                           :card_id      (:id card)
                                                           :target       [:dimension (mt/$ids venues $price)]}
                                                          {:parameter_id "_ID_"
                                                           :card_id      (:id card)
                                                           :target       [:dimension (mt/$ids venues $id)]}
                                                          {:parameter_id "_ID_"
                                                           :card_id      (:id card)
                                                           :target       [:dimension (mt/$ids venues $id)]}
                                                          {:parameter_id "_STATIC_CATEGORY_"
                                                           :card_id      (:id card)
                                                           :target       [:dimension (mt/$ids venues $category_id->categories.name)]}
                                                          {:parameter_id "_STATIC_CATEGORY_LABEL_"
                                                           :card_id      (:id card)
                                                           :target       [:dimension (mt/$ids venues $category_id->categories.name)]}
                                                          {:parameter_id "_NOT_CATEGORY_NAME_"
                                                           :card_id      (:id card)
                                                           :target       [:dimension (mt/$ids venues $category_id->categories.name)]}
                                                          {:parameter_id "_CATEGORY_CONTAINS_"
                                                           :card_id      (:id card)
                                                           :target       [:dimension (mt/$ids venues $category_id->categories.name)]}]}
      :model/DashboardCard dashcard2 {:card_id      (:id card2)
                                      :dashboard_id (:id dashboard)
                                      :parameter_mappings
                                      [{:parameter_id "_name_", :card_id (:id card2), :target [:dimension [:template-tag "name"]]}
                                       {:parameter_id "_notname_", :card_id (:id card2), :target [:dimension [:template-tag "notname"]]}
                                       {:parameter_id "_contains_", :card_id (:id card2), :target [:dimension [:template-tag "contains"]]}]}]
     (f {:dashboard  dashboard
         :card       card
         :dashcard   dashcard
         :card2      card2
         :dashcard2  dashcard2
         :param-keys {:category-name         "_CATEGORY_NAME_"
                      :category-id           "_CATEGORY_ID_"
                      :price                 "_PRICE_"
                      :id                    "_ID_"
                      :static-category       "_STATIC_CATEGORY_"
                      :static-category-label "_STATIC_CATEGORY_LABEL_"
                      :card                  "_CARD_"
                      :not-category-name     "_NOT_CATEGORY_NAME_"
                      :category-contains     "_CATEGORY_CONTAINS_"}}))))

(defmacro with-chain-filter-fixtures [[binding dashboard-values] & body]
  `(do-with-chain-filter-fixtures ~dashboard-values (fn [~binding] ~@body)))

(defn- add-query-params [url query-params]
  (let [query-params-str (str/join "&" (for [[k v] (partition 2 query-params)]
                                         (codec/form-encode {k v})))]
    (cond-> url
      (seq query-params-str) (str "?" query-params-str))))

(defn chain-filter-values-url [dashboard-or-id param-key & query-params]
  (add-query-params (format "dashboard/%d/params/%s/values" (u/the-id dashboard-or-id) (name param-key))
                    query-params))

(defn chain-filter-search-url [dashboard-or-id param-key query & query-params]
  {:pre [(some? param-key)]}
  (add-query-params (str (format "dashboard/%d/params/%s/search/" (u/the-id dashboard-or-id) (name param-key))
                         query)
                    query-params))

(deftest dashboard-chain-filter-permissions-test
  (with-chain-filter-fixtures [{:keys [dashboard param-keys]}]
    (let [url (chain-filter-values-url dashboard (:category-name param-keys))]
      (testing (str "\nGET /api/" url "\n")
        (testing "\nShow me names of categories that have expensive venues (price = 4), while I lack permisisons."
          (with-redefs [chain-filter/use-cached-field-values? (constantly false)]
            (binding [qp.perms/*card-id* nil] ;; this situation was observed when running constrained chain filters.
              (is (= {:values [["African"] ["American"] ["Artisan"] ["Asian"]] :has_more_values false}
                     (chain-filter-test/take-n-values 4 (mt/user-http-request :rasta :get 200 url)))))))))

    (let [url (chain-filter-values-url dashboard (:category-name param-keys) (:price param-keys) 4)]
      (testing (str "\nGET /api/" url "\n")
        (testing "\nShow me names of categories that have expensive venues (price = 4), while I lack permisisons."
          (with-redefs [chain-filter/use-cached-field-values? (constantly false)]
            (binding [qp.perms/*card-id* nil]
              (is (= {:values [["Japanese"] ["Steakhouse"]], :has_more_values false}
                     (chain-filter-test/take-n-values 3 (mt/user-http-request :rasta :get 200 url)))))))))))

(deftest dashboard-chain-filter-test
  (testing "GET /api/dashboard/:id/params/:param-key/values"
    (mt/with-full-data-perms-for-all-users!
      (with-chain-filter-fixtures [{:keys [dashboard param-keys]}]
        ;; make sure we have a clean start
        (field-values/clear-field-values-for-field! (mt/id :categories :name))
        (testing "Show me names of categories"
          (is (= {:values          [["African"] ["American"] ["Artisan"]]
                  :has_more_values false}
                 (chain-filter-test/take-n-values 3 (mt/user-http-request :rasta :get 200 (chain-filter-values-url
                                                                                           (:id dashboard)
                                                                                           (:category-name param-keys)))))))
        (mt/let-url [url (chain-filter-values-url dashboard (:category-name param-keys) (:price param-keys) 4)]
          (testing "\nShow me names of categories that have expensive venues (price = 4)"
            (is (= {:values          [["Japanese"] ["Steakhouse"]]
                    :has_more_values false}
                   (chain-filter-test/take-n-values 3 (mt/user-http-request :rasta :get 200 url))))))
        ;; this is the format the frontend passes multiple values in (pass the parameter multiple times), and our
        ;; middleware does the right thing and converts the values to a vector
        (mt/let-url [url (chain-filter-values-url dashboard (:category-name param-keys))]
          (testing "\nmultiple values"
            (testing "Show me names of categories that have (somewhat) expensive venues (price = 3 *or* 4)"
              (is (= {:values          [["American"] ["Asian"] ["BBQ"]]
                      :has_more_values false}
                     (chain-filter-test/take-n-values 3 (mt/user-http-request :rasta :get 200 url
                                                                              (keyword (:price param-keys)) 3
                                                                              (keyword (:price param-keys)) 4))))))))
      (testing "Should require perms for the Dashboard"
        (mt/with-non-admin-groups-no-root-collection-perms
          (mt/with-temp [:model/Collection collection]
            (with-chain-filter-fixtures [{:keys [dashboard param-keys]} {:collection_id (:id collection)}]
              (is (= "You don't have permissions to do that."
                     (mt/user-http-request :rasta :get 403 (chain-filter-values-url
                                                            (:id dashboard)
                                                            (:category-name param-keys)))))))))

      (testing "Should work if Dashboard has multiple mappings for a single param"
        (with-chain-filter-fixtures [{:keys [dashboard card dashcard param-keys]}]
          (mt/with-temp [:model/Card          card-2 (dissoc card :id :entity_id)
                         :model/DashboardCard _dashcard-2 (-> dashcard
                                                              (dissoc :id :card_id :entity_id)
                                                              (assoc  :card_id (:id card-2)))]
            (is (= {:values          [["African"] ["American"] ["Artisan"]]
                    :has_more_values false}
                   (->> (chain-filter-values-url (:id dashboard) (:category-name param-keys))
                        (mt/user-http-request :rasta :get 200)
                        (chain-filter-test/take-n-values 3)))))))

      (testing "should check perms for the Fields in question"
        (mt/with-temp-copy-of-db
          (with-chain-filter-fixtures [{:keys [dashboard param-keys]}]
            (mt/with-no-data-perms-for-all-users!
              (data-perms/set-database-permission! (perms-group/all-users) (mt/id) :perms/view-data :unrestricted)
              (data-perms/set-table-permission! (perms-group/all-users) (mt/id :venues) :perms/create-queries :query-builder)
              ;; HACK: we currently 403 on chain-filter calls that require running a MBQL
              ;; but 200 on calls that we could just use the cache.
              ;; It's not ideal and we definitely need to have a consistent behavior
              (with-redefs [chain-filter/use-cached-field-values? (fn [_] false)]
                (is (= {:values          [["African"] ["American"] ["Artisan"]]
                        :has_more_values false}
                       (->> (chain-filter-values-url (:id dashboard) (:category-name param-keys))
                            (mt/user-http-request :rasta :get 200)
                            (chain-filter-test/take-n-values 3)))))))))

      (testing "missing data perms should not affect perms for the Fields in question when users have collection access"
        (mt/with-temp-copy-of-db
          (with-chain-filter-fixtures [{:keys [dashboard param-keys]}]
            (mt/with-no-data-perms-for-all-users!
              (data-perms/set-database-permission! (perms-group/all-users) (mt/id) :perms/view-data :unrestricted)
              (data-perms/set-table-permission! (perms-group/all-users) (mt/id :venues) :perms/create-queries :no)
              (is (= {:values          [["African"] ["American"] ["Artisan"]]
                      :has_more_values false}
                     (->> (chain-filter-values-url (:id dashboard) (:category-name param-keys))
                          (mt/user-http-request :rasta :get 200)
                          (chain-filter-test/take-n-values 3)))))))))))

(deftest chain-filter-can-fetch-remapped-values-from-model
  (testing "Remapping works with aggregated queries on models #53059"
    (mt/with-temp
      [:model/Card {saved-query-id :id} {:database_id   (mt/id)
                                         :table_id      (mt/id :orders)
                                         :dataset_query (mt/mbql-query orders)}
       :model/Card {card-id :id}        {:database_id   (mt/id)
                                         :table_id      (str "card__" saved-query-id)
                                         :dataset_query {:database (mt/id)
                                                         :type     :query
                                                         :query    {:source-table (str "card__" saved-query-id)
                                                                    :aggregation  [[:count]]}}}
       :model/Dashboard {dash-id :id}   {:parameters    [{:id   "__ID__"
                                                          :name "ID"
                                                          :type "id"
                                                          :slug "id"}]}
       :model/DashboardCard _           {:card_id            card-id
                                         :dashboard_id       dash-id
                                         :parameter_mappings [{:parameter_id "__ID__"
                                                               :card_id      card-id
                                                               :target       [:dimension
                                                                              [:field
                                                                               "PRODUCT_ID"
                                                                               {:base-type :type/Integer}]]}]}]
      (mt/with-column-remappings [orders.product_id products.title]
        (is (=? {:values         [[(mt/malli=? pos-int?) "Aerodynamic Bronze Hat"]
                                  [(mt/malli=? pos-int?) "Aerodynamic Concrete Bench"]
                                  [(mt/malli=? pos-int?) "Aerodynamic Concrete Lamp"]]
                 :has_more_values false}
                (chain-filter-test/take-n-values
                 3
                 (mt/user-http-request :rasta :get 200 (chain-filter-values-url dash-id "__ID__")))))))))

(deftest chain-filter-result-can-have-mixed-of-remapped-and-non-remapped-values-test
  (testing (str "getting values of a parameter that maps to 2 id fields: "
                "one with remapped values, one with raw id shouldn't fail #44231")
    (mt/with-temp
      [:model/Card {orders-card-id :id}   {:database_id   (mt/id)
                                           :table_id      (mt/id :orders)
                                           :dataset_query (mt/mbql-query orders)}
       :model/Card {products-card-id :id} {:database_id   (mt/id)
                                           :table_id      (mt/id :products)
                                           :dataset_query (mt/mbql-query products)}
       :model/Dashboard {dash-id :id}     {:parameters    [{:id   "__ID__"
                                                            :name "ID"
                                                            :type "id"
                                                            :slug "id"}]}
       :model/DashboardCard _             {:card_id            orders-card-id
                                           :dashboard_id       dash-id
                                           :parameter_mappings [{:parameter_id "__ID__"
                                                                 :card_id      orders-card-id
                                                                 :target       [:dimension (mt/$ids orders $product_id)]}]}
       :model/DashboardCard _             {:card_id            products-card-id
                                           :dashboard_id       dash-id
                                           :parameter_mappings [{:parameter_id "__ID__"
                                                                 :card_id      products-card-id
                                                                 :target       [:dimension (mt/$ids products $id)]}]}]
      (mt/with-column-remappings [products.id products.title]
        (is (=? {:values         [[(mt/malli=? pos-int?) "Aerodynamic Bronze Hat"]
                                  [(mt/malli=? pos-int?) "Aerodynamic Concrete Bench"]
                                  [(mt/malli=? pos-int?) "Aerodynamic Concrete Lamp"]]
                 :has_more_values false}
                (chain-filter-test/take-n-values
                 3
                 (mt/user-http-request :rasta :get 200 (chain-filter-values-url dash-id "__ID__")))))))))

(deftest block-data-should-not-expose-field-values
  (testing "block data perms should not allow access to field values (private#196)"
    (when config/ee-available?
      (mt/with-premium-features #{:advanced-permissions}
        (mt/with-temp-copy-of-db
          (with-chain-filter-fixtures [{:keys [dashboard param-keys]}]
            (mt/with-no-data-perms-for-all-users!
              (is (= "You don't have permissions to do that."
                     (->> (chain-filter-values-url (:id dashboard) (:category-name param-keys))
                          (mt/user-http-request :rasta :get 403))))
              (testing "search"
                (is (= "You don't have permissions to do that."
                       (->> (chain-filter-search-url (:id dashboard) (:category-name param-keys) "BBQ")
                            (mt/user-http-request :rasta :get 403))))))))))))

(deftest dashboard-with-static-list-parameters-test
  (testing "A dashboard that has parameters that has static values"
    (with-chain-filter-fixtures [{:keys [dashboard param-keys]}]
      (testing "we could get the values"
        (is (= {:has_more_values false
                :values          [["African"] ["American"] ["Asian"]]}
               (mt/user-http-request :rasta :get 200
                                     (chain-filter-values-url (:id dashboard) (:static-category param-keys)))))

        (is (= {:has_more_values false
                :values          [["African" "Af"] ["American" "Am"] ["Asian" "As"]]}
               (mt/user-http-request :rasta :get 200
                                     (chain-filter-values-url (:id dashboard) (:static-category-label param-keys))))))

      (testing "we could search the values"
        (is (= {:has_more_values false
                :values          [["African"]]}
               (mt/user-http-request :rasta :get 200
                                     (chain-filter-search-url (:id dashboard) (:static-category param-keys) "af"))))

        (is (= {:has_more_values false
                :values          [["African" "Af"]]}
               (mt/user-http-request :rasta :get 200
                                     (chain-filter-search-url (:id dashboard) (:static-category-label param-keys) "f")))))

      (testing "we could edit the values list"
        ;; TODO add tests for schema check
        (let [dashboard (mt/user-http-request :rasta :put 200 (str "dashboard/" (:id dashboard))
                                              {:parameters [{:name                  "Static Category"
                                                             :slug                  "static_category"
                                                             :id                    "_STATIC_CATEGORY_"
                                                             :type                  "category"
                                                             :values_query_type     "search"
                                                             :values_source_type    "static-list"
                                                             :values_source_config {"values" ["BBQ" "Bakery" "Bar"]}}]})]
          (is (= [{:name                  "Static Category"
                   :slug                  "static_category"
                   :id                    "_STATIC_CATEGORY_"
                   :type                  "category"
                   :values_query_type     "search"
                   :values_source_type    "static-list"
                   :values_source_config {:values ["BBQ" "Bakery" "Bar"]}}]
                 (:parameters dashboard))))))

    (testing "source-options must be a map and sourcetype must be `card` or `static-list` must be a string"
      (is (= "nullable sequence of parameter must be a map with :id and :type keys"
             (get-in (mt/user-http-request :rasta :post 400 "dashboard"
                                           {:name       "a dashboard"
                                            :parameters [{:id                    "_value_"
                                                          :name                  "value"
                                                          :type                  "category"
                                                          :values_source_type    "random-type"
                                                          :values_source_config {"values" [1 2 3]}}]})
                     [:errors :parameters])))
      (is (= "nullable sequence of parameter must be a map with :id and :type keys"
             (get-in (mt/user-http-request :rasta :post 400 "dashboard"
                                           {:name       "a dashboard"
                                            :parameters [{:id                    "_value_"
                                                          :name                  "value"
                                                          :type                  "category"
                                                          :values_source_type    "static-list"
                                                          :values_source_config []}]})
                     [:errors :parameters]))))))

(deftest native-query-get-params-test
  (testing "GET /api/dashboard/:id/params/:param-key/values works for native queries"
    (mt/dataset test-data
      ;; Note that we can directly query the values for the model, but this is
      ;; nonsensical from a dashboard standpoint as the returned values aren't
      ;; usable for filtering...
      (mt/with-temp [:model/Card {model-id :id :as native-card} {:database_id   (mt/id)
                                                                 :name          "Native Query"
                                                                 :dataset_query (mt/native-query
                                                                                  {:query "SELECT category FROM products LIMIT 10;"})
                                                                 :type          :model}]
        (let [metadata (-> (:dataset_query native-card)
                           (assoc-in [:info :card-entity-id] (:entity_id native-card))
                           qp/process-query :data :results_metadata :columns)]
          (is (seq metadata) "Did not get metadata")
          (t2/update! 'Card {:id model-id}
                      {:result_metadata (assoc-in metadata [0 :id]
                                                  (mt/id :products :category))}))
        ;; ...so instead we create a question on top of this model (note that
        ;; metadata must be present on the model) and use the question on the
        ;; dashboard.
        (mt/with-temp [:model/Card {question-id :id} {:database_id   (mt/id)
                                                      :name          "card on native query"
                                                      :dataset_query {:type     :query
                                                                      :database (mt/id)
                                                                      :query    {:source-table (str "card__" model-id)}}
                                                      :type          :model}
                       :model/Dashboard dashboard {:name       "Dashboard"
                                                   :parameters [{:name      "Native Dropdown"
                                                                 :slug      "native_dropdown"
                                                                 :id        "_NATIVE_CATEGORY_NAME_"
                                                                 :type      :string/=
                                                                 :sectionId "string"}]}
                       :model/DashboardCard _dashcard {:parameter_mappings
                                                       [{:parameter_id "_NATIVE_CATEGORY_NAME_"
                                                         :card_id      question-id
                                                         :target       [:dimension
                                                                        [:field "CATEGORY" {:base-type :type/Text}]]}]
                                                       :card_id      question-id
                                                       :dashboard_id (:id dashboard)}]
          (let [url (format "dashboard/%d/params/%s/values" (u/the-id dashboard) "_NATIVE_CATEGORY_NAME_")]
            (is (=? {:values          [["Doohickey"]
                                       ["Gadget"]
                                       ["Gizmo"]
                                       ["Widget"]]
                     :has_more_values false}
                    (mt/user-http-request :rasta :get 200 url)))))))))

(deftest chain-filter-search-test
  (testing "GET /api/dashboard/:id/params/:param-key/search/:query"
    (with-chain-filter-fixtures [{:keys [dashboard param-keys]}]
      (let [url (chain-filter-search-url dashboard (:category-name param-keys) "bar")]
        (testing (str "\n" url)
          (testing "\nShow me names of categories that include 'bar' (case-insensitive)"
            (is (= {:values          [["Bar"] ["Gay Bar"] ["Juice Bar"]]
                    :has_more_values false}
                   (chain-filter-test/take-n-values 3 (mt/user-http-request :rasta :get 200 url)))))))

      (mt/let-url [url (chain-filter-search-url dashboard (:category-name param-keys) "house" (:price param-keys) 4)]
        (testing "\nShow me names of categories that include 'house' that have expensive venues (price = 4)"
          (is (= {:values          [["Steakhouse"]]
                  :has_more_values false}
                 (chain-filter-test/take-n-values 3 (mt/user-http-request :rasta :get 200 url))))))

      (testing "Should require a non-empty query"
        (doseq [query ["   " "\n"]]
          (mt/let-url [url (chain-filter-search-url dashboard (:category-name param-keys) query)]
            (is (=? {:errors {:query "value must be a non-blank string."}}
                    (mt/user-http-request :rasta :get 400 url)))))
        (doseq [query [nil ""]]
          (mt/let-url [url (chain-filter-search-url dashboard (:category-name param-keys) query)]
            (is (= "API endpoint does not exist."
                   (mt/user-http-request :rasta :get 404 url)))))))

    (testing "Should require perms for the Dashboard"
      (mt/with-non-admin-groups-no-root-collection-perms
        (mt/with-temp [:model/Collection collection]
          (with-chain-filter-fixtures [{:keys [dashboard param-keys]} {:collection_id (:id collection)}]
            (let [url (chain-filter-search-url dashboard (:category-name param-keys) "s")]
              (testing (str "\n" url)
                (is (= "You don't have permissions to do that."
                       (mt/user-http-request :rasta :get 403 url)))))))))))

(deftest chain-filter-not-found-test
  (mt/with-temp [:model/Dashboard {dashboard-id :id}]
    (testing "GET /api/dashboard/:id/params/:param-key/values returns 400 if param not found"
      (mt/user-http-request :rasta :get 400 (format "dashboard/%d/params/non-existing-param/values" dashboard-id)))

    (testing "GET /api/dashboard/:id/params/:param-key/search/:query returns 400 if param not found"
      (mt/user-http-request :rasta :get 400 (format "dashboard/%d/params/non-existing-param/search/bar" dashboard-id)))))

(deftest chain-filter-invalid-parameters-test
  (testing "GET /api/dashboard/:id/params/:param-key/values"
    (testing "If some Dashboard parameters do not have valid Field IDs, we should ignore them"
      (with-chain-filter-fixtures [{:keys [dashcard card dashboard]}]
        (t2/update! :model/DashboardCard (:id dashcard)
                    {:parameter_mappings [{:parameter_id "_CATEGORY_NAME_"
                                           :card_id      (:id card)
                                           :target       [:dimension (mt/$ids venues $category_id->categories.name)]}
                                          {:parameter_id "_PRICE_"
                                           :card_id      (:id card)}]})
        (testing "Since the _PRICE_ param is not mapped to a valid Field, it should get ignored"
          (mt/let-url [url (chain-filter-values-url dashboard "_CATEGORY_NAME_" "_PRICE_" 4)]
            (is (= {:values          [["African"] ["American"] ["Artisan"]]
                    :has_more_values false}
                   (chain-filter-test/take-n-values 3 (mt/user-http-request :rasta :get 200 url))))))))))

(deftest chain-filter-human-readable-values-remapping-test
  (testing "Chain filtering for Fields that have Human-Readable values\n"
    (chain-filter-test/with-human-readable-values-remapping
      (with-chain-filter-fixtures [{:keys [dashboard]}]
        (testing "GET /api/dashboard/:id/params/:param-key/values"
          (mt/let-url [url (chain-filter-values-url dashboard "_CATEGORY_ID_" "_PRICE_" 4)]
            (is (= {:values          [[40 "Japanese"]
                                      [67 "Steakhouse"]]
                    :has_more_values false}
                   (mt/user-http-request :rasta :get 200 url)))))
        (testing "GET /api/dashboard/:id/params/:param-key/search/:query"
          (mt/let-url [url (chain-filter-search-url dashboard "_CATEGORY_ID_" "house" "_PRICE_" 4)]
            (is (= {:values          [[67 "Steakhouse"]]
                    :has_more_values false}
                   (mt/user-http-request :rasta :get 200 url)))))))))

(deftest chain-filter-field-to-field-remapping-test
  (testing "Chain filtering for Fields that have a Field -> Field remapping\n"
    (with-chain-filter-fixtures [{:keys [dashboard]}]
      (testing "GET /api/dashboard/:id/params/:param-key/values"
        (mt/let-url [url (chain-filter-values-url dashboard "_ID_")]
          (is (= {:values          [[29 "20th Century Cafe"]
                                    [8 "25°"]
                                    [93 "33 Taps"]]
                  :has_more_values false}
                 (chain-filter-test/take-n-values 3 (mt/user-http-request :rasta :get 200 url)))))
        (mt/let-url [url (chain-filter-values-url dashboard "_ID_" "_PRICE_" 4)]
          (is (= {:values          [[55 "Dal Rae Restaurant"]
                                    [61 "Lawry's The Prime Rib"]
                                    [16 "Pacific Dining Car - Santa Monica"]]
                  :has_more_values false}
                 (chain-filter-test/take-n-values 3 (mt/user-http-request :rasta :get 200 url))))))

      (testing "GET /api/dashboard/:id/params/:param-key/search/:query"
        (mt/let-url [url (chain-filter-search-url dashboard "_ID_" "fish")]
          (is (= {:values          [[90 "Señor Fish"]]
                  :has_more_values false}
                 (chain-filter-test/take-n-values 3 (mt/user-http-request :rasta :get 200 url)))))
        (mt/let-url [url (chain-filter-search-url dashboard "_ID_" "sushi" "_PRICE_" 4)]
          (is (= {:values          [[77 "Sushi Nakazawa"]
                                    [79 "Sushi Yasuda"]
                                    [81 "Tanoshi Sushi & Sake Bar"]]
                  :has_more_values false}
                 (chain-filter-test/take-n-values 3 (mt/user-http-request :rasta :get 200 url)))))))))

(deftest chain-filter-fk-field-to-field-remapping-test
  (testing "Chain filtering for Fields that have a FK Field -> Field remapping\n"
    (chain-filter-test/with-fk-field-to-field-remapping
      (with-chain-filter-fixtures [{:keys [dashboard]}]
        (testing "GET /api/dashboard/:id/params/:param-key/values"
          (mt/let-url [url (chain-filter-values-url dashboard "_CATEGORY_ID_" "_PRICE_" 4)]
            (is (= {:values          [[40 "Japanese"]
                                      [67 "Steakhouse"]]
                    :has_more_values false}
                   (mt/user-http-request :rasta :get 200 url)))))
        (testing "GET /api/dashboard/:id/params/:param-key/search/:query"
          (mt/let-url [url (chain-filter-search-url dashboard "_CATEGORY_ID_" "house" "_PRICE_" 4)]
            (is (= {:values          [[67 "Steakhouse"]]
                    :has_more_values false}
                   (mt/user-http-request :rasta :get 200 url)))))))))

(deftest chain-filter-multiple-test
  (testing "Chain filtering works when a few filters are specified"
    (with-chain-filter-fixtures [{:keys [dashboard param-keys]}]
      (testing "GET /api/dashboard/:id/params/:param-key/values"
        (mt/let-url [url (chain-filter-values-url dashboard (:category-name param-keys)
                                                  (:not-category-name param-keys) "American")]
          (is (= {:values          [["African"] ["Artisan"] ["Asian"]]
                  :has_more_values false}
                 (chain-filter-test/take-n-values 3 (mt/user-http-request :rasta :get 200 url)))))
        (mt/let-url [url (chain-filter-values-url dashboard (:category-name param-keys)
                                                  (:category-contains param-keys) "m")]
          (is (= {:values          [["American"] ["Comedy Club"] ["Dim Sum"]]
                  :has_more_values false}
                 (chain-filter-test/take-n-values 3 (mt/user-http-request :rasta :get 200 url)))))
        (testing "contains is case insensitive"
          (mt/let-url [url (chain-filter-values-url dashboard (:category-name param-keys)
                                                    (:not-category-name param-keys) "American"
                                                    (:category-contains param-keys) "am")]
            (is (= {:values          [["Latin American"] ["Ramen"]]
                    :has_more_values false}
                   (chain-filter-test/take-n-values 3 (mt/user-http-request :rasta :get 200 url))))))))))

(deftest chain-filter-template-tags
  (testing "Chain filtering works for a native query with template tags"
    (with-chain-filter-fixtures [{:keys [dashboard]}]
      (mt/let-url [url (chain-filter-values-url dashboard "_name_")]
        (is (= {:values          [["African"] ["American"] ["Artisan"]]
                :has_more_values false}
               (chain-filter-test/take-n-values 3 (mt/user-http-request :rasta :get 200 url)))))
      (mt/let-url [url (chain-filter-values-url dashboard "_name_" "_notname_" "American")]
        (is (= {:values          [["African"] ["Artisan"] ["Asian"]]
                :has_more_values false}
               (chain-filter-test/take-n-values 3 (mt/user-http-request :rasta :get 200 url)))))
      (mt/let-url [url (chain-filter-values-url dashboard "_name_" "_contains_" "am")]
        (is (= {:values          [["American"] ["Latin American"] ["Ramen"]]
                :has_more_values false}
               (chain-filter-test/take-n-values 3 (mt/user-http-request :rasta :get 200 url))))))))

(deftest chain-filter-should-use-cached-field-values-test
  (testing "Chain filter endpoints should use cached FieldValues if applicable (#13832)"
    ;; ignore the cache entries added by #23699
    (mt/with-temp-vals-in-db :model/FieldValues (t2/select-one-pk :model/FieldValues :field_id (mt/id :categories :name) :hash_key nil) {:values ["Good" "Bad"]}
      (with-chain-filter-fixtures [{:keys [dashboard]}]
        (testing "GET /api/dashboard/:id/params/:param-key/values"
          (mt/let-url [url (chain-filter-values-url dashboard "_CATEGORY_NAME_")]
            (is (= {:values          [["Bad"] ["Good"]]
                    :has_more_values false}
                   (mt/user-http-request :rasta :get 200 url))))
          (testing "Shouldn't use cached FieldValues if the request has any additional constraints"
            (mt/let-url [url (chain-filter-values-url dashboard "_CATEGORY_NAME_" "_PRICE_" 4)]
              (is (= {:values          [["Japanese"] ["Steakhouse"]]
                      :has_more_values false}
                     (mt/user-http-request :rasta :get 200 url))))))
        (testing "GET /api/dashboard/:id/params/:param-key/search/:query"
          (mt/let-url [url (chain-filter-search-url dashboard "_CATEGORY_NAME_" "ood")]
            (is (= {:values          [["Good"]]
                    :has_more_values false}
                   (mt/user-http-request :rasta :get 200 url)))))))))

;; See the commented-out test below which calls this helper, and the TODO on why it's disabled.
#_(defn- card-fields-from-table-metadata
    [card-id]
    (:fields (mt/user-http-request :rasta :get 200 (format "/table/card__%d/query_metadata" card-id))))

(deftest parameter-values-from-card-test
  (testing "getting values"
    (with-chain-filter-fixtures [{:keys [dashboard param-keys]}]
      (testing "It uses the results of the card's query execution"
        (mt/let-url [url (chain-filter-values-url dashboard (:card param-keys))]
          (is (= {:values          [["African"] ["American"] ["Artisan"] ["Asian"] ["BBQ"]]
                  :has_more_values false}
                 (mt/user-http-request :rasta :get 200 url)))))

      (testing "it only returns search matches"
        (mt/let-url [url (chain-filter-search-url dashboard (:card param-keys) "afr")]
          (is (= {:values          [["African"]]
                  :has_more_values false}
                 (mt/user-http-request :rasta :get 200 url))))))))

(deftest parameter-values-from-card-test-2
  (testing "fallback to chain-filter"
    (let [mock-chain-filter-result {:has_more_values true
                                    :values [["chain-filter"]]}]
      (with-redefs [parameters.dashboard/chain-filter (constantly mock-chain-filter-result)]
        (testing "if value-field not found in source card"
          (mt/with-temp [:model/Card       {card-id :id} {}
                         :model/Dashboard  dashboard     {:parameters    [{:id                   "abc"
                                                                           :type                 "category"
                                                                           :name                 "CATEGORY"
                                                                           :values_source_type   "card"
                                                                           :values_source_config {:card_id     card-id
                                                                                                  :value_field (mt/$ids $venues.name)}}]}]
            (mt/let-url [url (chain-filter-values-url dashboard "abc")]
              (is (= mock-chain-filter-result (mt/user-http-request :rasta :get 200 url))))))

        (testing "if card is archived"
          (mt/with-temp [:model/Card       {card-id :id} {:archived true}
                         :model/Dashboard  dashboard     {:parameters    [{:id                   "abc"
                                                                           :type                 "category"
                                                                           :name                 "CATEGORY"
                                                                           :values_source_type   "card"
                                                                           :values_source_config {:card_id     card-id
                                                                                                  :value_field (mt/$ids $venues.name)}}]}]
            (mt/let-url [url (chain-filter-values-url dashboard "abc")]
              (is (= mock-chain-filter-result (mt/user-http-request :rasta :get 200 url))))))))))

(deftest parameter-values-from-card-test-3
  (testing "users must have permissions to read the collection that source card is in"
    (mt/with-non-admin-groups-no-root-collection-perms
      (mt/with-temp
        [:model/Collection coll1 {:name "Source card collection"}
         :model/Card       {source-card-id :id} {:collection_id (:id coll1)
                                                 :database_id   (mt/id)
                                                 :table_id      (mt/id :venues)
                                                 :dataset_query (mt/mbql-query venues {:limit 5})}
         :model/Collection coll2 {:name "Dashboard collections"}
         :model/Dashboard  {dashboard-id :id} {:collection_id (:id coll2)
                                               :parameters    [{:id                   "abc"
                                                                :type                 "category"
                                                                :name                 "CATEGORY"
                                                                :values_source_type   "card"
                                                                :values_source_config {:card_id     source-card-id
                                                                                       :value_field (mt/$ids $venues.name)}}]}]
        (testing "Fail because user doesn't have read permissions to coll1"
          (is (=? "You don't have permissions to do that."
                  (mt/user-http-request :rasta :get 403 (chain-filter-values-url dashboard-id "abc"))))
          (is (=? "You don't have permissions to do that."
                  (mt/user-http-request :rasta :get 403 (chain-filter-search-url dashboard-id "abc" "red")))))
        ;; grant permission to read the collection contains the card
        (perms/grant-collection-read-permissions! (perms-group/all-users) coll2)
        (testing "having read permissions to the card collection is not enough"
          (is (=? "You don't have permissions to do that."
                  (mt/user-http-request :rasta :get 403 (chain-filter-values-url dashboard-id "abc"))))
          (is (=? "You don't have permissions to do that."
                  (mt/user-http-request :rasta :get 403 (chain-filter-search-url dashboard-id "abc" "red")))))
        ;; grant permission to read the collection contains the source card
        (perms/grant-collection-read-permissions! (perms-group/all-users) coll1)
        (testing "success if has read permission to the source card's collection"
          (is (some? (mt/user-http-request :rasta :get 200 (chain-filter-values-url dashboard-id "abc"))))
          (is (some? (mt/user-http-request :rasta :get 200 (chain-filter-search-url dashboard-id "abc" "red")))))))))

(deftest parameter-values-from-card-test-4
  ;; TODO: Re-enable this test, or delete it. Now that mapping dashboard filters to fields on cards is powered by MLv2,
  ;; the FE does not use the /api/table/:card__id/query_metadata API call to determine the fields which can be filtered
  ;; on a saved question. It uses `Lib.filterableColumns` instead, which given a saved question with aggregations in the
  ;; last stage will return the pre-aggregation columns on that last stage. That allows linking the dashboard filter not
  ;; to the aggregations and breakouts, but to the pre-aggregation columns which feed into the aggregations.
  ;; This is typically what's wanted for filtering an aggregated query in a dashboard: filtering SUM(subtotal) to a
  ;; time range, product category, etc.
  ;; This test should either (1) be rehabilitated to use MLv2 to get the set of columns for filtering a dashcard (like
  ;; the FE); or (2) just be dropped if it's not providing value.
  #_(testing "field selection should compatible with field-id from /api/table/:card__id/query_metadata"
    ;; FE use the id returned by /api/table/:card__id/query_metadata
    ;; for the `values_source_config.value_field`, so we need to test to make sure
    ;; the id is a valid field that we could use to retrieve values.
      (mt/with-temp
      ;; card with agggregation and binning columns
        [Card {mbql-card-id :id} (merge (mt/card-with-source-metadata-for-query
                                         (mt/mbql-query venues
                                           {:limit 5
                                            :aggregation [:count]
                                            :breakout [[:field %latitude {:binning {:strategy :num-bins :num-bins 10}}]]}))
                                        {:name        "MBQL question"
                                         :database_id (mt/id)
                                         :table_id    (mt/id :venues)})
         Card {native-card-id :id} (merge (mt/card-with-source-metadata-for-query
                                           (mt/native-query {:query "select name from venues;"}))
                                          {:name        "Native question"
                                           :database_id (mt/id)
                                           :table_id    (mt/id :venues)})]

        (let [mbql-card-fields   (card-fields-from-table-metadata mbql-card-id)
              native-card-fields (card-fields-from-table-metadata native-card-id)
              _ (prn "mbql-card-fields" mbql-card-fields)
              fields->parameter  (fn [fields card-id]
                                   (for [{:keys [id field_ref name]} fields]
                                     {:id                   (format "id_%s" name)
                                      :type                 "category"
                                      :name                 name
                                      :values_source_type   "card"
                                      :values_source_config {:card_id     card-id
                                                             :value_field (if (number? id)
                                                                            field_ref
                                                                            id)}}))
              parameters         (concat
                                  (fields->parameter mbql-card-fields mbql-card-id)
                                  (fields->parameter native-card-fields native-card-id))]
          (mt/with-temp [Dashboard {dash-id :id} {:parameters parameters}]
            (doseq [param parameters]
              (mt/let-url [url (chain-filter-values-url dash-id (:id param))]
                (is (some? (mt/user-http-request :rasta :get 200 url))))))))))

(deftest valid-filter-fields-test
  (testing "GET /api/dashboard/params/valid-filter-fields"
    (letfn [(result= [expected {:keys [filtered filtering]}]
              (testing (format "\nGET dashboard/params/valid-filter-fields")
                (is (= expected
                       (mt/user-http-request :rasta :get 200 "dashboard/params/valid-filter-fields"
                                             :filtered filtered :filtering filtering)))))]
      (mt/$ids
        (testing (format "\nvenues.price = %d categories.name = %d\n" %venues.price %categories.name)
          (result= {%venues.price [%categories.name]}
                   {:filtered [%venues.price], :filtering [%categories.name]})
          (testing "Multiple Field IDs for each param"
            (result= {%venues.price    (sort [%venues.price %categories.name])
                      %categories.name (sort [%venues.price %categories.name])}
                     {:filtered [%venues.price %categories.name], :filtering [%categories.name %venues.price]}))
          (testing "filtered-ids cannot be nil"
            (is (= {:errors {:filtered "vector of value must be an integer greater than zero."}
                    :specific-errors
                    {:filtered ["missing required key, received: nil"]}}
                   (mt/user-http-request :rasta :get 400 "dashboard/params/valid-filter-fields" :filtering [%categories.name]))))))
      (testing "should check perms for the Fields in question"
        (mt/with-temp-copy-of-db
          (perms.test-util/with-no-data-perms-for-all-users!
            (is (= "You don't have permissions to do that."
                   (mt/$ids (mt/user-http-request :rasta :get 403 "dashboard/params/valid-filter-fields"
                                                  :filtered [%venues.price] :filtering [%categories.name]))))))))))

;;; +----------------------------------------------------------------------------------------------------------------+
;;; |                             POST /api/dashboard/:dashboard-id/card/:card-id/query                              |
;;; +----------------------------------------------------------------------------------------------------------------+

(defn dashboard-card-query-url
  "The URL for a request to execute a query for a Card on a Dashboard."
  [dashboard-id card-id dashcard-id]
  (format "dashboard/%d/dashcard/%d/card/%d/query" dashboard-id dashcard-id card-id))

(defn- dashboard-card-query-expected-results-schema [& {:keys [row-count], :or {row-count 100}}]
  [:map
   [:database_id [:= (mt/id)]]
   [:row_count   [:= row-count]]
   [:data        [:map
                  [:rows :any]]]])

(deftest dashboard-card-query-test
  (testing "POST /api/dashboard/:dashboard-id/dashcard/:dashcard-id/card/:card-id/query"
    (mt/with-temp-copy-of-db
      (with-chain-filter-fixtures [{{dashboard-id :id} :dashboard, {card-id :id} :card, {dashcard-id :id} :dashcard}]
        (letfn [(url [& {:keys [dashboard-id card-id]
                         :or   {dashboard-id dashboard-id
                                card-id      card-id}}]
                  (dashboard-card-query-url dashboard-id card-id dashcard-id))
                (dashboard-card-query-expected-results-schema [& {:keys [row-count], :or {row-count 100}}]
                  [:map
                   [:database_id [:= (mt/id)]]
                   [:row_count   [:= row-count]]
                   [:data        [:map
                                  [:rows :any]]]])]
          (testing "Should return Card results"
            (is (malli= (dashboard-card-query-expected-results-schema)
                        (mt/user-http-request :rasta :post 202 (url))))
            (testing "Should *not* require create query permissions"
              (mt/with-no-data-perms-for-all-users!
                (data-perms/set-database-permission! (perms-group/all-users) (mt/id) :perms/view-data :unrestricted)
                (data-perms/set-database-permission! (perms-group/all-users) (mt/id) :perms/create-queries :no)
                (is (malli= (dashboard-card-query-expected-results-schema)
                            (mt/user-http-request :rasta :post 202 (url)))))))

          (testing "Validation"
            (testing "404s"
              (testing "Should return 404 if Dashboard doesn't exist"
                (is (= "Not found."
                       (mt/user-http-request :rasta :post 404 (url :dashboard-id Integer/MAX_VALUE)))))
              (testing "Should return 404 if Card doesn't exist"
                (is (= "Not found."
                       (mt/user-http-request :rasta :post 404 (url :card-id Integer/MAX_VALUE))))))

            (testing "perms"
              (mt/with-temp [:model/Collection {collection-id :id}]
                (perms/revoke-collection-permissions! (perms-group/all-users) collection-id)
                (testing "Should return error if current User doesn't have read perms for the Dashboard"
                  (mt/with-temp-vals-in-db :model/Dashboard dashboard-id {:collection_id collection-id}
                    (is (= "You don't have permissions to do that."
                           (mt/user-http-request :rasta :post 403 (url))))))
                (testing "Should return error if current User doesn't have query perms for the Card"
                  (mt/with-temp-vals-in-db :model/Card card-id {:collection_id collection-id}
                    (is (= "You don't have permissions to do that."
                           (mt/user-http-request :rasta :post 403 (url))))))))))))))

;; see also [[metabase.query-processor.dashboard-test]]
(deftest dashboard-card-query-parameters-test
  (testing "POST /api/dashboard/:dashboard-id/card/:card-id/query"
    (with-chain-filter-fixtures [{{dashboard-id :id} :dashboard, {card-id :id} :card, {dashcard-id :id} :dashcard}]
      (let [url (dashboard-card-query-url dashboard-id card-id dashcard-id)]
        (testing "parameters"
          (testing "Should respect valid parameters"
            (is (malli= (dashboard-card-query-expected-results-schema :row-count 6)
                        (mt/user-http-request :rasta :post 202 url
                                              {:parameters [{:id    "_PRICE_"
                                                             :value 4}]})))
            (is (malli= (dashboard-card-query-expected-results-schema :row-count 100)
                        (mt/user-http-request :rasta :post 202 url
                                              {:parameters [{:id    "_PRICE_"
                                                             :value nil}]})))
            (testing "New parameter types"
              (testing :number/=
                (is (malli= (dashboard-card-query-expected-results-schema :row-count 94)
                            (mt/user-http-request :rasta :post 202 url
                                                  {:parameters [{:id    "_PRICE_"
                                                                 :type  :number/=
                                                                 :value [1 2 3]}]}))))))
          (testing "Should return error if parameter doesn't exist"
            (is (= "Dashboard does not have a parameter with ID \"_THIS_PARAMETER_DOES_NOT_EXIST_\"."
                   (mt/user-http-request :rasta :post 400 url
                                         {:parameters [{:id    "_THIS_PARAMETER_DOES_NOT_EXIST_"
                                                        :value 3}]}))))
          (testing "Should return sensible error message for invalid parameter input"
            (is (= {:errors {:parameters "nullable sequence of value must be a parameter map with an 'id' key"},
                    :specific-errors {:parameters ["invalid type, received: {:_PRICE_ 3}"]}}
                   (mt/user-http-request :rasta :post 400 url
                                         {:parameters {"_PRICE_" 3}}))))
          (testing "Should ignore parameters that are valid for the Dashboard but not part of this Card (no mapping)"
            (testing "Sanity check"
              (is (malli= (dashboard-card-query-expected-results-schema :row-count 6)
                          (mt/user-http-request :rasta :post 202 url
                                                {:parameters [{:id    "_PRICE_"
                                                               :value 4}]}))))
            (mt/with-temp-vals-in-db :model/DashboardCard dashcard-id {:parameter_mappings []}
              (is (malli= (dashboard-card-query-expected-results-schema :row-count 100)
                          (mt/user-http-request :rasta :post 202 url
                                                {:parameters [{:id    "_PRICE_"
                                                               :value 4}]})))))

          ;; don't let people try to be sneaky and get around our validation by passing in a different `:target`
          (testing "Should ignore incorrect `:target` passed in to API endpoint"
            (is (malli= (dashboard-card-query-expected-results-schema :row-count 6)
                        (mt/user-http-request :rasta :post 202 url
                                              {:parameters [{:id     "_PRICE_"
                                                             :target [:dimension [:field (mt/id :venues :id) nil]]
                                                             :value  4}]})))))))))

;; see also [[metabase.query-processor.dashboard-test]]
(deftest dashboard-native-card-query-parameters-test
  (testing "POST /api/dashboard/:dashboard-id/card/:card-id/query"
    (mt/dataset test-data
      (let [query (mt/native-query {:query         "SELECT * FROM \"PRODUCTS\" WHERE {{cat}}"
                                    :template-tags {"cat" {:id           "__cat__"
                                                           :name         "cat"
                                                           :display-name "Cat"
                                                           :type         :dimension
                                                           :dimension    [:field (mt/id :products :category) nil]
                                                           :widget-type  :string/=
                                                           :default      ["Gizmo"]}}})]
        (mt/with-temp [:model/Card          {card-id :id} {:dataset_query query}
                       :model/Dashboard     {dashboard-id :id} {:parameters [{:name      "Text"
                                                                              :slug      "text"
                                                                              :id        "_text_"
                                                                              :type      "string/="
                                                                              :sectionId "string"
                                                                              :default   ["Doohickey"]}]}
                       :model/DashboardCard {dashcard-id :id} {:parameter_mappings     [{:parameter_id "_text_"
                                                                                         :card_id      card-id
                                                                                         :target       [:dimension [:template-tag "cat"]]}]
                                                               :card_id                card-id
                                                               :visualization_settings {}
                                                               :dashboard_id           dashboard-id}]
          (let [url (dashboard-card-query-url dashboard-id card-id dashcard-id)]
            (testing "Sanity check: we can apply a parameter to a native query"
              (is (malli= (dashboard-card-query-expected-results-schema :row-count 53)
                          (mt/user-http-request :rasta :post 202 url
                                                {:parameters [{:id    "_text_"
                                                               :value ["Gadget"]}]}))))
            (testing "if the parameter is specified with a nil value the default should not apply"
              (is (malli= (dashboard-card-query-expected-results-schema :row-count 200)
                          (mt/user-http-request :rasta :post 202 url
                                                {:parameters [{:id    "_text_"
                                                               :value nil}]}))))
            (testing "if the parameter isn't specified the default should apply"
              (is (malli= (dashboard-card-query-expected-results-schema :row-count 51)
                          (mt/user-http-request :rasta :post 202 url
                                                {:parameters []}))))))))))

(defn- parse-export-format-results [^bytes results export-format]
  (with-open [is (java.io.ByteArrayInputStream. results)]
    (streaming.test-util/parse-result export-format is)))

(deftest dashboard-card-query-export-format-test
  (testing "POST /api/dashboard/:dashboard-id/dashcard/:dashcard-id/card/:card-id/query/:export-format"
    (mt/test-helpers-set-global-values!
      (with-chain-filter-fixtures [{{dashboard-id :id} :dashboard, {card-id :id} :card, {dashcard-id :id} :dashcard}]
        (doseq [export-format [:csv :json :xlsx]
                body-type     [:json :form-encoded]]
          (testing (format "Export format = %s JSON body type = %s" export-format body-type)
            (let [url (format "%s/%s" (dashboard-card-query-url dashboard-id card-id dashcard-id) (name export-format))
                  params [{:id    "_PRICE_"
                           :value 4}]]
              (is (= (streaming.test-util/process-query-basic-streaming
                      export-format
                      (mt/mbql-query venues {:filter [:= $price 4]}))
                     (parse-export-format-results
                      (mt/user-real-request :rasta :post 200 url
                                            {:request-options {:as      :byte-array
                                                               :headers {"content-type" (case body-type
                                                                                          :json         "application/json"
                                                                                          :form-encoded "application/x-www-form-urlencoded")}}}
                                            {:format_rows true
                                             :parameters  (cond-> params
                                                            (= body-type :form-encoded) json/encode)})
                      export-format))))))))))

(defn- dashcard-pivot-query-endpoint [dashboard-id card-id dashcard-id]
  (format "dashboard/pivot/%d/dashcard/%d/card/%d/query" dashboard-id dashcard-id card-id))

(deftest dashboard-card-query-pivot-test
  (testing "POST /api/dashboard/pivot/:dashboard-id/dashcard/:dashcard-id/card/:card-id/query"
    (mt/test-drivers (api.pivots/applicable-drivers)
      (mt/dataset test-data
        (mt/with-temp [:model/Dashboard     {dashboard-id :id} {}
                       :model/Card          {card-id :id} (api.pivots/pivot-card)
                       :model/DashboardCard {dashcard-id :id} {:dashboard_id dashboard-id :card_id card-id}]
          (let [result (mt/user-http-request :rasta :post 202 (dashcard-pivot-query-endpoint dashboard-id card-id dashcard-id))
                rows   (mt/rows result)]
            (is (= 1144 (:row_count result)))
            (is (= "completed" (:status result)))
            (is (= 6 (count (get-in result [:data :cols]))))
            (is (= 1144 (count rows)))
            (is (= ["AK" "Affiliate" "Doohickey" 0 18 81] (first rows)))
            (is (= ["MS" "Organic" "Gizmo" 0 16 42] (nth rows 445)))
            (is (= [nil nil nil 7 18760 69540] (last rows)))))))))

(defn- has-valid-action-execution-error-message? [response]
  (string? (:message response)))

(deftest dashcard-query-action-execution-test
  (mt/test-drivers (mt/normal-drivers-with-feature :actions)
    (mt/with-actions-test-data-and-actions-enabled
      (mt/with-actions [{:keys [action-id model-id]} {}]
        (testing "Executing dashcard with action"
          (mt/with-temp [:model/Dashboard {dashboard-id :id} {}
                         :model/DashboardCard {dashcard-id :id} {:dashboard_id dashboard-id
                                                                 :action_id action-id
                                                                 :card_id model-id}]
            (let [execute-path (format "dashboard/%s/dashcard/%s/execute"
                                       dashboard-id
                                       dashcard-id)]
              (testing "Dashcard parameter"
                (is (partial= {:rows-affected 1}
                              (mt/user-http-request :crowberto :post 200 execute-path
                                                    {:parameters {"id" 1}})))
                (is (= [1 "Shop"]
                       (mt/first-row
                        (mt/run-mbql-query categories {:filter [:= $id 1]})))))
              (testing "Missing required parameter according to the template tag"
                (is (=? {:message #"Error executing Action: .* Error building query parameter map: Error determining value for parameter \"id\": You'll need to pick a value for 'ID' before this query can run."}
                        (mt/user-http-request :crowberto :post 500 execute-path
                                              {:parameters {"name" "Bird"}})))
                (is (= [1 "Shop"]
                       (mt/first-row
                        (mt/run-mbql-query categories {:filter [:= $id 1]})))))
              (testing "Extra target parameter"
                (is (partial= {:rows-affected 1}
                              (mt/user-http-request :crowberto :post 200 execute-path
                                                    {:parameters {"id" 1 "name" "Bird"}})))
                (is (= [1 "Bird Shop"]
                       (mt/first-row
                        (mt/run-mbql-query categories {:filter [:= $id 1]})))))
              (testing "Should affect 0 rows if id is out of range"
                (is (= {:rows-affected 0}
                       (mt/user-http-request :crowberto :post 200 execute-path
                                             {:parameters {"id" Integer/MAX_VALUE}}))))
              (testing "Should 404 if bad dashcard-id"
                (is (= "Not found."
                       (mt/user-http-request :crowberto :post 404 (format "dashboard/%d/dashcard/%s/execute"
                                                                          dashboard-id
                                                                          Integer/MAX_VALUE)
                                             {}))))
              (testing "Missing parameter should fail gracefully"
                (is (has-valid-action-execution-error-message?
                     (mt/user-http-request :crowberto :post 500 execute-path
                                           {:parameters {}}))))
              (testing "Sending an invalid number should fail gracefully"
                (is (has-valid-action-execution-error-message?
                     (mt/user-http-request :crowberto :post 500 execute-path
                                           {:parameters {"id" "BAD"}}))))
              (testing "should send a snowplow event"
                (snowplow-test/with-fake-snowplow-collector
                  (mt/user-http-request :crowberto :post 200 execute-path
                                        {:parameters {"id" 1}})
                  (is (= {:data {"action_id" action-id
                                 "event"     "action_executed"
                                 "source"    "dashboard"
                                 "type"      "query"}
                          :user-id (str (mt/user->id :crowberto))}
                         (last (snowplow-test/pop-event-data-and-user-id!)))))))))))))

(deftest dashcard-http-action-execution-test
  (mt/test-drivers (mt/normal-drivers-with-feature :actions)
    (mt/with-actions-test-data-and-actions-enabled
      (mt/with-actions [{:keys [action-id model-id]} {:type :http}]
        (testing "Executing dashcard with action"
          (mt/with-temp [:model/Dashboard {dashboard-id :id} {}
                         :model/DashboardCard {dashcard-id :id} {:dashboard_id dashboard-id
                                                                 :action_id action-id
                                                                 :card_id model-id}]
            (let [execute-path (format "dashboard/%s/dashcard/%s/execute"
                                       dashboard-id
                                       dashcard-id)]
              (testing "Should be able to execute an action"
                (is (= {:the_parameter 1}
                       (mt/user-http-request :crowberto :post 200 execute-path
                                             {:parameters {"id" 1}}))))
              (testing "Should handle errors"
                (is (= {:remote-status 400
                        :message       "oops"}
                       (mt/user-http-request :crowberto :post 400 execute-path
                                             {:parameters {"id" 1 "fail" "true"}}))))
              (testing "Extra parameter should fail gracefully"
                (is (partial= {:message "No destination parameter found for #{\"extra\"}. Found: #{\"id\" \"fail\"}"}
                              (mt/user-http-request :crowberto :post 400 execute-path
                                                    {:parameters {"extra" 1}}))))
              (testing "Missing parameter should fail gracefully"
                (is (has-valid-action-execution-error-message?
                     (mt/user-http-request :crowberto :post 400 execute-path
                                           {:parameters {}}))))
              (testing "Sending an invalid number should fail gracefully"
                (is (has-valid-action-execution-error-message?
                     (mt/user-http-request :crowberto :post 400 execute-path
                                           {:parameters {"id" "BAD"}})))))))))))

;; Mirrored in test for unified API in metabase-enterprise.data-editing.api-test.
;; When we deprecate that API, we should move all the sibling tests there as well.
(deftest dashcard-implicit-action-execution-insert-test
  (mt/test-drivers (mt/normal-drivers-with-feature :actions)
    (mt/with-actions-test-data-and-actions-enabled
      (testing "Executing dashcard insert"
        (mt/with-actions [{:keys [action-id model-id]} {:type :implicit :kind "row/create"}]
          (mt/with-temp [:model/Dashboard {dashboard-id :id} {}
                         :model/DashboardCard {dashcard-id :id} {:dashboard_id dashboard-id
                                                                 :card_id model-id
                                                                 :action_id action-id}]
            (let [execute-path (format "dashboard/%s/dashcard/%s/execute" dashboard-id dashcard-id)
                  new-row (-> (mt/user-http-request :crowberto :post 200 execute-path
                                                    {:parameters {"name" "Birds"}})
                              :created-row
                              (update-keys (comp keyword u/lower-case-en name)))]
              (testing "Should be able to insert"
                (is (pos? (:id new-row)))
                (is (partial= {:name "Birds"}
                              new-row)))
              (testing "Extra parameter should fail gracefully"
                (is (partial= {:message "No destination parameter found for #{\"extra\"}. Found: #{\"name\"}"}
                              (mt/user-http-request :crowberto :post 400 execute-path
                                                    {:parameters {"extra" 1}}))))
              (testing "Missing other parameters should fail gracefully"
                (is (partial= "Implicit parameters must be provided."
                              (mt/user-http-request :crowberto :post 400 execute-path
                                                    {:parameters {}})))))))))))

(deftest dashcard-implicit-action-execution-update-test
  (mt/test-drivers (mt/normal-drivers-with-feature :actions)
    (mt/with-actions-test-data-and-actions-enabled
      (testing "Executing dashcard update"
        (mt/with-actions [{:keys [action-id model-id]} {:type :implicit :kind "row/update"}]
          (mt/with-temp [:model/Dashboard {dashboard-id :id} {}
                         :model/DashboardCard {dashcard-id :id} {:dashboard_id dashboard-id
                                                                 :card_id model-id
                                                                 :action_id action-id}]
            (let [execute-path (format "dashboard/%s/dashcard/%s/execute" dashboard-id dashcard-id)]
              (testing "Should be able to update"
                (is (= {:rows-updated 1}
                       (mt/user-http-request :crowberto :post 200 execute-path
                                             {:parameters {"id" 1 "name" "Birds"}}))))
              (testing "Extra parameter should fail gracefully"
                (is (partial= {:message "No destination parameter found for #{\"extra\"}. Found: #{\"id\" \"name\"}"}
                              (mt/user-http-request :crowberto :post 400 execute-path
                                                    {:parameters {"extra" 1 "id" 1}}))))
              (testing "Missing pk parameter should fail gracefully"
                (is (partial= "Missing primary key parameter: \"id\""
                              (mt/user-http-request :crowberto :post 400 execute-path
                                                    {:parameters {"name" "Birds"}}))))
              (testing "Missing other parameters should fail gracefully"
                (is (partial= "Implicit parameters must be provided."
                              (mt/user-http-request :crowberto :post 400 execute-path
                                                    {:parameters {"id" 1}})))))))))))

(deftest dashcard-implicit-action-execution-delete-test
  (mt/test-drivers (mt/normal-drivers-with-feature :actions)
    (mt/with-actions-test-data-and-actions-enabled
      (testing "Executing dashcard delete"
        (mt/with-actions [{:keys [action-id model-id]} {:type :implicit :kind "row/delete"}]
          (mt/with-temp [:model/Dashboard {dashboard-id :id} {}
                         :model/DashboardCard {dashcard-id :id} {:dashboard_id dashboard-id
                                                                 :card_id model-id
                                                                 :action_id action-id}]
            (let [execute-path (format "dashboard/%s/dashcard/%s/execute" dashboard-id dashcard-id)]
              (testing "Should be able to delete"
                (is (= {:rows-deleted 1}
                       (mt/user-http-request :crowberto :post 200 execute-path
                                             {:parameters {"id" 1}}))))
              (testing "Extra parameter should fail gracefully"
                (is (partial= {:message "No destination parameter found for #{\"extra\"}. Found: #{\"id\"}"}
                              (mt/user-http-request :crowberto :post 400 execute-path
                                                    {:parameters {"extra" 1 "id" 1}}))))
              (testing "Extra parameter should fail even if it's a model field"
                (is (partial= {:message "No destination parameter found for #{\"name\"}. Found: #{\"id\"}"}
                              (mt/user-http-request :crowberto :post 400 execute-path
                                                    {:parameters {"id"   1
                                                                  "name" "Birds"}}))))
              (testing "Missing pk parameter should fail gracefully"
                (is (partial= "Missing primary key parameter: \"id\""
                              (mt/user-http-request :crowberto :post 400 execute-path
                                                    {:parameters {}})))))))))))

(deftest dashcard-hidden-parameter-test
  (mt/with-actions-test-data-tables #{"users"}
    (mt/with-actions-enabled
      (mt/with-actions [_ {:type :model :dataset_query (mt/mbql-query users)}
                        {:keys [action-id model-id]} {:type                   :implicit
                                                      :visualization_settings {:fields {"name" {:id     "name"
                                                                                                :hidden true}}}}]
        (testing "Supplying a hidden parameter value should fail gracefully for GET /api/dashboard/:id/dashcard/:id/execute"
          (mt/with-temp [:model/Dashboard {dashboard-id :id} {}
                         :model/DashboardCard {dashcard-id :id} {:dashboard_id dashboard-id
                                                                 :action_id    action-id
                                                                 :card_id      model-id}]
            (is (partial= {:message "No destination parameter found for #{\"name\"}. Found: #{\"last_login\" \"id\"}"}
                          (mt/user-http-request :crowberto :post 400 (format "dashboard/%s/dashcard/%s/execute"
                                                                             dashboard-id
                                                                             dashcard-id)
                                                {:parameters {:name "Darth Vader"}})))))))))

(defn- custom-action-for-field [field-name]
  ;; It seems the :type of parameters or template-tag doesn't matter??
  ;; How to go from base-type (type/Integer) to param type (number)?
  {:type :query
   :parameters [{:id field-name :slug field-name :target ["variable" ["template-tag" field-name]] :type :text}]
   :dataset_query (mt/native-query
                    {:query (format "insert into types (%s) values ({{%s}})"
                                    (u/upper-case-en field-name)
                                    field-name)
                     :template-tags {field-name {:id field-name :name field-name :type :text :display_name field-name}}})})

(deftest dashcard-action-execution-type-test
  (mt/test-drivers (disj (mt/normal-drivers-with-feature :actions) :mysql)
    (let [types [{:field-name "atext" :base-type :type/Text ::good "hello"}
                 {:field-name "aboolean" :base-type :type/Boolean ::good true ::bad "not boolean"}
                 {:field-name "ainteger" :base-type :type/Integer ::good 100}
                 {:field-name "afloat" :base-type :type/Float ::good 0.4}
                 ;; h2 and postgres handle this differently str vs #uuid, in and out
                 {:field-name "auuid" :base-type :type/UUID #_#_::good (random-uuid)}
                 ;; These comeback with timezone, date comes back with time
                 {:field-name "adate" :base-type :type/Date #_#_::good "2020-02-02"}
                 {:field-name "adatetime" :base-type :type/DateTime #_#_::good "2020-02-02 14:39:59"}
                 ;; Difference between h2 and postgres, in and out
                 {:field-name "adatetimetz" :base-type :type/DateTimeWithTZ #_#_::good "2020-02-02 14:39:59-0700" ::bad "not date"}]]
      (mt/with-temp-test-data
        [["types"
          (map #(dissoc % ::good ::bad) types)
          [["init"]]]]
        (mt/with-actions-enabled
          (mt/with-actions [{card-id :id} {:type :model :dataset_query (mt/mbql-query types)}
                            {:keys [action-id]} {:type :implicit :kind "row/create"}]
            (mt/with-temp [:model/Dashboard {dashboard-id :id} {}
                           :model/DashboardCard {dashcard-id :id} {:dashboard_id dashboard-id
                                                                   :action_id action-id
                                                                   :card_id card-id}]
              (testing "Good data"
                (doseq [{:keys [field-name] value ::good} (filter ::good types)]
                  (testing (str "Attempting to implicitly insert " field-name)
                    (mt/user-http-request :crowberto :post 200  (format "dashboard/%s/dashcard/%s/execute" dashboard-id dashcard-id)
                                          {:parameters {field-name value}})
                    (let [{{:keys [rows cols]} :data} (qp/process-query
                                                       (assoc-in (mt/mbql-query types)
                                                                 [:query :order_by] [["asc", ["field", (mt/id :types :id) nil]]]))]
                      (is (partial= {field-name value}
                                    (zipmap (map (comp u/lower-case-en :name) cols)
                                            (last rows))))))
                  (mt/with-actions [{card-id :id} {:type :model :dataset_query (mt/mbql-query types)}
                                    {:keys [action-id]} (custom-action-for-field field-name)]
                    (mt/with-temp [:model/DashboardCard {custom-dashcard-id :id} {:dashboard_id dashboard-id
                                                                                  :action_id action-id
                                                                                  :card_id card-id}]
                      (testing (str "Attempting to custom insert " field-name)
                        (mt/user-http-request :crowberto :post 200
                                              (format "dashboard/%s/dashcard/%s/execute" dashboard-id custom-dashcard-id)
                                              {:parameters {field-name value}})
                        (let [{{:keys [rows cols]} :data} (qp/process-query
                                                           (assoc-in (mt/mbql-query types)
                                                                     [:query :order_by] [["asc", ["field", (mt/id :types :id) nil]]]))]
                          (is (partial= {field-name value}
                                        (zipmap (map (comp u/lower-case-en :name) cols)
                                                (last rows))))))))))
              (testing "Bad data"
                (doseq [{:keys [field-name] value ::bad} (filter ::bad types)]
                  (testing (str "Attempting to implicitly insert bad " field-name)
                    (is (has-valid-action-execution-error-message?
                         (mt/user-http-request :crowberto :post 400
                                               (format "dashboard/%s/dashcard/%s/execute" dashboard-id dashcard-id)
                                               {:parameters {field-name value}}))))
                  (mt/with-actions [{card-id :id} {:type :model :dataset_query (mt/mbql-query types)}
                                    {action-id :action-id} (custom-action-for-field field-name)]
                    (mt/with-temp [:model/DashboardCard {custom-dashcard-id :id} {:dashboard_id dashboard-id
                                                                                  :action_id action-id
                                                                                  :card_id card-id}]
                      (testing (str "Attempting to custom insert bad " field-name)
                        (is (has-valid-action-execution-error-message?
                             (mt/user-http-request :crowberto :post 500
                                                   (format "dashboard/%s/dashcard/%s/execute" dashboard-id custom-dashcard-id)
                                                   {:parameters {field-name value}})))))))))))))))

(deftest dashcard-implicit-action-execution-auth-test
  (mt/with-temp-copy-of-db
    (mt/with-actions-test-data
      (testing "Executing dashcard with action"
        (mt/with-actions [{:keys [action-id model-id]} {:type :implicit :kind "row/create"}]
          (mt/with-temp [:model/Dashboard {dashboard-id :id} {}
                         :model/DashboardCard {dashcard-id :id} {:dashboard_id dashboard-id
                                                                 :action_id action-id
                                                                 :card_id model-id}]
            (let [execute-path (format "dashboard/%s/dashcard/%s/execute"
                                       dashboard-id
                                       dashcard-id)]
              (testing "Without actions enabled"
                (is (= "Actions are not enabled."
                       (:cause
                        (mt/user-http-request :crowberto :post 400 execute-path
                                              {:parameters {"name" "Birds"}})))))
              ;; Actions cannot run with access to the DB blocked, which is an enterprise feature.  See tests in
              ;; enterprise/backend/test/metabase_enterprise/advanced_permissions/common_test.clj and at the bottom of
              ;; this file
              (testing "Works without read rights on the DB (but access not blocked)"
                (mt/with-no-data-perms-for-all-users!
                  (data-perms/set-database-permission! (perms-group/all-users) (mt/db) :perms/view-data :unrestricted)
                  (data-perms/set-database-permission! (perms-group/all-users) (mt/db) :perms/create-queries :no)
                  (mt/with-actions-enabled
                    (is (contains? #{{:ID 76, :NAME "Birds"}
                                     {:id 76, :name "Birds"}}
                                   (-> (mt/user-http-request :rasta :post 200 execute-path
                                                             {:parameters {"name" "Birds"}})
                                       :created-row))))))
              (testing "Works with execute rights on the DB"
                (mt/with-full-data-perms-for-all-users!
                  (mt/with-actions-enabled
                    (is (contains? #{{:ID 77, :NAME "Avians"}
                                     {:id 77, :name "Avians"}}
                                   (-> (mt/user-http-request :rasta :post 200 execute-path
                                                             {:parameters {"name" "Avians"}})
                                       :created-row)))))))))))))

(deftest dashcard-custom-action-execution-auth-test
  (mt/with-temp-copy-of-db
    (mt/with-actions-test-data
      (mt/with-actions [{:keys [action-id model-id]} {}]
        (testing "Executing dashcard with action"
          (mt/with-temp [:model/Dashboard {dashboard-id :id} {}
                         :model/DashboardCard {dashcard-id :id} {:dashboard_id dashboard-id
                                                                 :action_id action-id
                                                                 :card_id model-id}]
            (let [execute-path (format "dashboard/%s/dashcard/%s/execute"
                                       dashboard-id
                                       dashcard-id)]
              (testing "Fails with actions disabled"
                (is (= "Actions are not enabled."
                       (:cause
                        (mt/user-http-request :crowberto :post 400 execute-path
                                              {:parameters {"id" 1}})))))
              ;; Actions cannot run with access to the DB blocked, which is an enterprise feature.  See tests in
              ;; enterprise/backend/test/metabase_enterprise/advanced_permissions/common_test.clj and at the bottom of
              ;; this file.
              (testing "Works with read rights on the DB"
                (mt/with-all-users-data-perms-graph! {(mt/id) {:view-data :unrestricted
                                                               :create-queries :query-builder}}
                  (mt/with-actions-enabled
                    (is (= {:rows-affected 1}
                           (mt/user-http-request :rasta :post 200 execute-path
                                                 {:parameters {"id" 1}})))))))))))))

(deftest dashcard-execution-fetch-prefill-test
  (mt/test-drivers (mt/normal-drivers-with-feature :actions)
    (mt/with-actions-test-data-and-actions-enabled
      (testing "Prefetching dashcard update"
        (mt/with-actions [{:keys [action-id model-id]} {:type :implicit}]
          (mt/with-temp [:model/Dashboard {dashboard-id :id} {}
                         :model/DashboardCard {dashcard-id :id} {:dashboard_id dashboard-id
                                                                 :card_id model-id
                                                                 :action_id action-id}]
            (let [path (format "dashboard/%s/dashcard/%s/execute" dashboard-id dashcard-id)]
              (testing "It succeeds with appropriate parameters"
                (is (partial= {:id 1 :name "African"}
                              (mt/user-http-request :crowberto :get 200
                                                    path :parameters (json/encode {"id" 1})))))
              (testing "Missing pk parameter should fail gracefully"
                (is (partial= "Missing primary key parameter: \"id\""
                              (mt/user-http-request
                               :crowberto :get 400
                               path :parameters (json/encode {"name" 1}))))))))))))

(deftest dashcard-implicit-action-only-expose-and-allow-model-fields
  (mt/test-drivers (mt/normal-drivers-with-feature :actions)
    (mt/with-actions-test-data-tables #{"venues" "categories"}
      (mt/with-actions-test-data-and-actions-enabled
        (mt/with-actions [{card-id :id} {:type :model :dataset_query (mt/mbql-query venues {:fields [$id $name]})}
                          {:keys [action-id]} {:type :implicit :kind "row/update"}]
          (mt/with-temp [:model/Dashboard {dashboard-id :id} {}
                         :model/DashboardCard {dashcard-id :id} {:dashboard_id dashboard-id
                                                                 :action_id action-id
                                                                 :card_id card-id}]
            (testing "Dashcard should only have id and name params"
              (is (partial= {:dashcards [{:action {:parameters [{:id "id"} {:id "name"}]}}]}
                            (mt/user-http-request :crowberto :get 200 (format "dashboard/%s" dashboard-id)))))
            (let [execute-path (format "dashboard/%s/dashcard/%s/execute" dashboard-id dashcard-id)]
              (testing "Prefetch should limit to id and name"
                (let [values (mt/user-http-request :crowberto :get 200 execute-path :parameters (json/encode {:id 1}))]
                  (is (= {:id 1 :name "Red Medicine"} values))))
              (testing "Update should only allow name"
                (is (= {:rows-updated 1}
                       (mt/user-http-request :crowberto :post 200 execute-path {:parameters {"id" 1 "name" "Blueberries"}})))
                (is (partial= {:message "No destination parameter found for #{\"price\"}. Found: #{\"id\" \"name\"}"}
                              (mt/user-http-request :crowberto :post 400 execute-path {:parameters {"id" 1 "name" "Blueberries" "price" 1234}})))))))))))

(deftest dashcard-implicit-action-only-expose-unhidden-fields
  (mt/test-drivers (mt/normal-drivers-with-feature :actions)
    (mt/with-actions-test-data-tables #{"venues" "categories"}
      (mt/with-actions-test-data-and-actions-enabled
        (mt/with-actions [{card-id :id} {:type :model, :dataset_query (mt/mbql-query venues {:fields [$id $name $price]})}
                          {:keys [action-id]} {:type :implicit
                                               :kind "row/update"
                                               :visualization_settings {:fields {"id"    {:id     "id"
                                                                                          :hidden false}
                                                                                 "name"  {:id     "name"
                                                                                          :hidden false}
                                                                                 "price" {:id     "price"
                                                                                          :hidden true}}}}]
          (mt/with-temp [:model/Dashboard {dashboard-id :id} {}
                         :model/DashboardCard {dashcard-id :id} {:dashboard_id dashboard-id
                                                                 :action_id action-id
                                                                 :card_id card-id}]
            (testing "Dashcard should only have id and name params"
              (is (partial= {:dashcards [{:action {:parameters [{:id "id"} {:id "name"}]}}]}
                            (mt/user-http-request :crowberto :get 200 (format "dashboard/%s" dashboard-id)))))
            (let [execute-path (format "dashboard/%s/dashcard/%s/execute" dashboard-id dashcard-id)]
              (testing "Prefetch should only return non-hidden fields"
                (is (= {:id 1 :name "Red Medicine"} ; price is hidden
                       (mt/user-http-request :crowberto :get 200 execute-path :parameters (json/encode {:id 1})))))
              (testing "Update should only allow name"
                (is (= {:rows-updated 1}
                       (mt/user-http-request :crowberto :post 200 execute-path {:parameters {"id" 1 "name" "Blueberries"}})))
                (is (partial= {:message "No destination parameter found for #{\"price\"}. Found: #{\"id\" \"name\"}"}
                              (mt/user-http-request :crowberto :post 400 execute-path {:parameters {"id" 1 "name" "Blueberries" "price" 1234}})))))))))))

(deftest dashcard-action-execution-granular-auth-test
  (when config/ee-available?
    (mt/with-temp-copy-of-db
      (mt/with-actions-test-data-and-actions-enabled
        (mt/with-actions [{:keys [action-id model-id]} {}]
          (testing "Executing dashcard with action"
            (mt/with-temp [:model/Dashboard {dashboard-id :id} {}
                           :model/DashboardCard {dashcard-id :id} {:dashboard_id dashboard-id
                                                                   :action_id action-id
                                                                   :card_id model-id}]
              (let [execute-path (format "dashboard/%s/dashcard/%s/execute"
                                         dashboard-id
                                         dashcard-id)]
                (testing "with :advanced-permissions feature flag"
                  (mt/with-premium-features #{:advanced-permissions}
                    (testing "for non-magic group"
                      (mt/with-temp [:model/PermissionsGroup {group-id :id} {}
                                     :model/PermissionsGroupMembership _ {:user_id  (mt/user->id :rasta)
                                                                          :group_id group-id}]
                        (data-perms.graph/update-data-perms-graph!* [group-id (mt/id) :view-data] :blocked)
                        (data-perms.graph/update-data-perms-graph!* [(:id (perms-group/all-users)) (mt/id) :view-data] :blocked)
                        (is (partial= {:message "You don't have permissions to do that."}
                                      (mt/user-http-request :rasta :post 403 execute-path
                                                            {:parameters {"id" 1}}))
                            "Data permissions should be required")))))))))))))

;;; +----------------------------------------------------------------------------------------------------------------+
;;; |                                GET /api/dashboard/:id/params/:param-key/values                                 |
;;; +----------------------------------------------------------------------------------------------------------------+

(deftest param-values-no-field-ids-test
  (testing "Ensure param value lookup works for values where field ids are not provided, but field refs are."
    ;; This is a common case for nested queries
    (mt/dataset test-data
      (mt/with-temp-copy-of-db
        (mt/with-no-data-perms-for-all-users!
          (data-perms/set-table-permission! (perms-group/all-users) (mt/id :people) :perms/create-queries :query-builder)
          (data-perms/set-database-permission! (perms-group/all-users) (mt/id) :perms/view-data :unrestricted)
          (let [query (mt/native-query {:query "select * from people"})]
            (mt/with-temp [:model/Dashboard {dashboard-id :id} {:name       "Test Dashboard"
                                                                :parameters [{:name      "User Source"
                                                                              :slug      "user_source"
                                                                              :id        "_USER_SOURCE_"
                                                                              :type      :string/=
                                                                              :sectionId "string"}
                                                                             {:name      "City is not"
                                                                              :slug      "city_name"
                                                                              :id        "_CITY_IS_NOT_"
                                                                              :type      :string/!=
                                                                              :sectionId "string"}]}
                           :model/Card {native-card-id :id} (mt/card-with-source-metadata-for-query query)
                           :model/Card {final-card-id :id} {:dataset_query {:query    {:source-table (str "card__" native-card-id)}
                                                                            :type     :query
                                                                            :database (mt/id)}}
                           :model/DashboardCard {_ :id} {:dashboard_id       dashboard-id
                                                         :card_id            final-card-id
                                                         :parameter_mappings [{:card_id      final-card-id
                                                                               :parameter_id "_USER_SOURCE_"
                                                                               :target       [:dimension
                                                                                              [:field "SOURCE" {:base-type :type/Text}]]}
                                                                              {:card_id      final-card-id
                                                                               :parameter_id "_CITY_IS_NOT_"
                                                                               :target       [:dimension
                                                                                              [:field "CITY" {:base-type :type/Text}]]}]}]
              (let [param    "_USER_SOURCE_"
                    url      (str "dashboard/" dashboard-id "/params/" param "/values")
                    response (mt/user-http-request :rasta :get 200 url)]
                (is (= {:values          [["Affiliate"] ["Facebook"] ["Google"] ["Organic"] ["Twitter"]]
                        :has_more_values false}
                       response)))
              (let [param    "_CITY_IS_NOT_"
                    url      (str "dashboard/" dashboard-id "/params/" param "/values")
                    response (mt/user-http-request :rasta :get 200 url)]
                (is (= {:values          [["Abbeville"] ["Aberdeen"] ["Abilene"] ["Abiquiu"] ["Ackworth"]]
                        :has_more_values true}
                       (update response :values (partial take 5))))))))))))

(deftest param-values-expression-test
  (testing "Ensure param value lookup works for when the value is an expression"
    (mt/dataset test-data
      (mt/with-temp-copy-of-db
        (mt/with-no-data-perms-for-all-users!
          (data-perms/set-database-permission! (perms-group/all-users) (mt/id) :perms/view-data :unrestricted)
          (mt/with-temp [:model/Dashboard {dashboard-id :id} {:name       "Test Dashboard"
                                                              :parameters [{:name      "Vendor Title"
                                                                            :slug      "vendor_title"
                                                                            :id        "_VENDOR_TITLE_"
                                                                            :type      :string/=
                                                                            :sectionId "string"}]}
                         :model/Card {base-card-id :id} {:dataset_query {:database (mt/id)
                                                                         :type     :query
                                                                         :query    {:source-table (mt/id :products)}}}
                         :model/Card {final-card-id :id} {:dataset_query {:database (mt/id)
                                                                          :type     :query
                                                                          :query    {:expressions  {"VendorTitle" [:concat
                                                                                                                   [:field
                                                                                                                    "VENDOR"
                                                                                                                    {:base-type :type/Text}]
                                                                                                                   "🦜🦜🦜"
                                                                                                                   [:field
                                                                                                                    "TITLE"
                                                                                                                    {:base-type :type/Text}]]},
                                                                                     :source-table (format "card__%s" base-card-id)}}}
                         :model/DashboardCard {_ :id} {:dashboard_id       dashboard-id
                                                       :card_id            final-card-id
                                                       :parameter_mappings [{:card_id      final-card-id
                                                                             :parameter_id "_VENDOR_TITLE_"
                                                                             :target       [:dimension [:expression "VendorTitle"]]}]}]
            (let [param "_VENDOR_TITLE_"
                  url   (str "dashboard/" dashboard-id "/params/" param "/values")
                  {:keys [values has_more_values]} (mt/user-http-request :rasta :get 200 url)]
              (is (false? has_more_values))
              (testing "We have values and they all match the expression concatenation"
                (is (pos? (count values)))
                (is (every? (partial re-matches #"[^🦜]+🦜🦜🦜[^🦜]+") (map first values)))))))))))

(deftest param-values-permissions-test
  (testing "Users without permissions should not see all options in a dashboard filter (private#196)"
    (when config/ee-available?
      (mt/with-premium-features #{:advanced-permissions}
        (mt/with-temp-copy-of-db
          (with-chain-filter-fixtures [{:keys [dashboard param-keys]}]
            (testing "Return values with access"
              (is (=? {:values (comp #(contains? % ["African"]) set)}
                      (mt/user-http-request :rasta :get 200
                                            (str "dashboard/" (:id dashboard) "/params/" (:category-name param-keys) "/values")))))
            (testing "Return values with no self-service (#26874)"
              (mt/with-no-data-perms-for-all-users!
                (data-perms/set-database-permission! (perms-group/all-users) (mt/id) :perms/view-data :unrestricted)
                (data-perms/set-database-permission! (perms-group/all-users) (mt/id) :perms/create-queries :no)
                (is (=? {:values (comp #(contains? % ["African"]) set)}
                        (mt/user-http-request :rasta :get 200
                                              (str "dashboard/" (:id dashboard) "/params/" (:category-name param-keys) "/values"))))))
            (testing "Return values for admin"
              (data-perms.graph/update-data-perms-graph!* [(:id (perms-group/all-users)) (mt/id) :view-data] :blocked)
              (is (=? {:values (comp #(contains? % ["African"]) set)}
                      (mt/user-http-request :crowberto :get 200
                                            (str "dashboard/" (:id dashboard) "/params/" (:category-name param-keys) "/values")))))
            (testing "Don't return with block perms."
              (data-perms.graph/update-data-perms-graph!* [(:id (perms-group/all-users)) (mt/id) :view-data] :blocked)
              (is (= "You don't have permissions to do that."
                     (mt/user-http-request :rasta :get 403
                                           (str "dashboard/" (:id dashboard) "/params/" (:category-name param-keys) "/values")))))))))))

(deftest param-value-remapping-test
  (let [id-param-id   "id-param-id"
        list-param-id "static-labeled-list"]
    (mt/with-temp [:model/Dashboard {dashboard-id :id} {:parameters [{:name      "ID"
                                                                      :id        id-param-id
                                                                      :type      :id}
                                                                     {:name                 "Static Category label"
                                                                      :id                   list-param-id
                                                                      :type                 "category"
                                                                      :values_source_type   "static-list"
                                                                      :values_source_config {:values [["A frican" "Af"]
                                                                                                      ["American" "Am"]
                                                                                                      ["A   sian" "As"]]}}]}
                   :model/Card {orders-card-id :id} {:dataset_query (mt/mbql-query orders)}
                   :model/Card {people-card-id :id} {:dataset_query (mt/mbql-query people)}
                   :model/DashboardCard _ {:dashboard_id       dashboard-id
                                           :card_id            orders-card-id
                                           :parameter_mappings [{:parameter_id id-param-id
                                                                 :card_id      orders-card-id
                                                                 :target       [:dimension [:field
                                                                                            (mt/id :orders :user_id)
                                                                                            {:base-type :type/Integer}]
                                                                                {:stage-number 0}]}]}
                   :model/DashboardCard _ {:dashboard_id       dashboard-id
                                           :card_id            people-card-id
                                           :parameter_mappings [{:parameter_id id-param-id
                                                                 :card_id      people-card-id
                                                                 :target       [:dimension [:field
                                                                                            (mt/id :people :id)
                                                                                            {:base-type :type/Integer}]
                                                                                {:stage-number 0}]}]}]
      (let [url #(str "dashboard/" dashboard-id "/params/" %1 "/remapping?value=" %2)]
        (is (= [1 "Hudson Borer"]
               (mt/user-http-request :crowberto :get 200 (url id-param-id 1))))
        (is (= [(str Integer/MAX_VALUE)]
               (mt/user-http-request :crowberto :get 200 (url id-param-id Integer/MAX_VALUE))))
        (is (= ["A   sian" "As"]
               (mt/user-http-request :crowberto :get 200 (url list-param-id "A   sian"))))))))

(deftest broken-subscription-data-logic-test
  (testing "Ensure underlying logic of fixing broken pulses works (#30100)"
    (let [{param-id :id :as param} {:name "Source"
                                    :slug "source"
                                    :id   "_SOURCE_PARAM_ID_"
                                    :type :string/=}]
      (mt/dataset test-data
        (mt/with-temp
          [:model/Card {card-id :id} {:name          "Native card"
                                      :database_id   (mt/id)
                                      :dataset_query {:database (mt/id)
                                                      :type     :query
                                                      :query    {:source-table (mt/id :people)}}
                                      :type          :model}
           :model/Dashboard {dash-id :id} {:name "My Awesome Dashboard"}
           :model/DashboardCard {dash-card-id :id} {:dashboard_id dash-id
                                                    :card_id      card-id}
           ;; Broken pulse
           :model/Pulse {bad-pulse-id :id
                         :as          bad-pulse} {:name         "Bad Pulse"
                                                  :dashboard_id dash-id
                                                  :creator_id   (mt/user->id :trashbird)
                                                  :parameters   [(assoc param :value ["Twitter", "Facebook"])]}
           :model/PulseCard _ {:pulse_id          bad-pulse-id
                               :card_id           card-id
                               :dashboard_card_id dash-card-id}
           :model/PulseChannel {pulse-channel-id :id} {:channel_type :email
                                                       :pulse_id     bad-pulse-id
                                                       :enabled      true}
           :model/PulseChannelRecipient _ {:pulse_channel_id pulse-channel-id
                                           :user_id          (mt/user->id :rasta)}
           :model/PulseChannelRecipient _ {:pulse_channel_id pulse-channel-id
                                           :user_id          (mt/user->id :crowberto)}
           ;; Broken slack pulse
           :model/Pulse {bad-slack-pulse-id :id} {:name         "Bad Slack Pulse"
                                                  :dashboard_id dash-id
                                                  :creator_id   (mt/user->id :trashbird)
                                                  :parameters   [(assoc param :value ["LinkedIn"])]}
           :model/PulseCard _ {:pulse_id          bad-slack-pulse-id
                               :card_id           card-id
                               :dashboard_card_id dash-card-id}
           :model/PulseChannel _ {:channel_type :slack
                                  :pulse_id     bad-slack-pulse-id
                                  :details      {:channel "#my-channel"}
                                  :enabled      true}
           ;; Non broken pulse
           :model/Pulse {good-pulse-id :id} {:name         "Good Pulse"
                                             :dashboard_id dash-id
                                             :creator_id   (mt/user->id :trashbird)}
           :model/PulseCard _ {:pulse_id          good-pulse-id
                               :card_id           card-id
                               :dashboard_card_id dash-card-id}
           :model/PulseChannel {good-pulse-channel-id :id} {:channel_type :email
                                                            :pulse_id     good-pulse-id
                                                            :enabled      true}
           :model/PulseChannelRecipient _ {:pulse_channel_id good-pulse-channel-id
                                           :user_id          (mt/user->id :rasta)}
           :model/PulseChannelRecipient _ {:pulse_channel_id good-pulse-channel-id
                                           :user_id          (mt/user->id :crowberto)}]
          (testing "We can identify the broken parameter ids"
            (is (=? [{:archived     false
                      :name         "Bad Pulse"
                      :creator_id   (mt/user->id :trashbird)
                      :id           bad-pulse-id
                      :parameters
                      [{:name "Source" :slug "source" :id "_SOURCE_PARAM_ID_" :type "string/=" :value ["Twitter" "Facebook"]}]
                      :dashboard_id dash-id}
                     {:archived     false
                      :name         "Bad Slack Pulse"
                      :creator_id   (mt/user->id :trashbird)
                      :id           bad-slack-pulse-id
                      :parameters   [{:name  "Source"
                                      :slug  "source"
                                      :id    "_SOURCE_PARAM_ID_"
                                      :type  "string/="
                                      :value ["LinkedIn"]}],
                      :dashboard_id dash-id}]
                    (#'api.dashboard/broken-pulses dash-id {param-id param}))))
          (testing "We can gather all needed data regarding broken params"
            (let [bad-pulses    (mapv
                                 #(update % :affected-users (partial sort-by :email))
                                 (#'api.dashboard/broken-subscription-data dash-id {param-id param}))
                  bad-pulse-ids (set (map :pulse-id bad-pulses))]
              (testing "We only detect the bad pulse and not the good one"
                (is (true? (contains? bad-pulse-ids bad-pulse-id)))
                (is (false? (contains? bad-pulse-ids good-pulse-id))))
              (is (=? [{:pulse-creator     {:email "trashbird@metabase.com"}
                        :dashboard-creator {:email "rasta@metabase.com"}
                        :pulse-id          bad-pulse-id
                        :pulse-name        "Bad Pulse"
                        :dashboard-id      dash-id
                        :bad-parameters    [{:name "Source" :value ["Twitter" "Facebook"]}]
                        :dashboard-name    "My Awesome Dashboard"
                        :affected-users    [{:notification-type :email
                                             :recipient         "Crowberto Corv"}
                                            {:notification-type :email
                                             :recipient         "Rasta Toucan"}]}
                       {:pulse-creator     {:email "trashbird@metabase.com"}
                        :affected-users    [{:notification-type :slack
                                             :recipient         "#my-channel"}]
                        :dashboard-creator {:email "rasta@metabase.com"}
                        :pulse-id          bad-slack-pulse-id
                        :pulse-name        "Bad Slack Pulse"
                        :dashboard-id      dash-id
                        :bad-parameters    [{:name  "Source"
                                             :slug  "source"
                                             :id    "_SOURCE_PARAM_ID_"
                                             :type  "string/="
                                             :value ["LinkedIn"]}]
                        :dashboard-name    "My Awesome Dashboard"}]
                      bad-pulses))))
          (testing "Pulse can be archived"
            (testing "Pulse starts as unarchived"
              (is (false? (:archived bad-pulse))))
            (testing "Pulse is now archived"
              (is (true? (:archived (models.pulse/update-pulse! {:id bad-pulse-id :archived true})))))))))))

(deftest handle-broken-subscriptions-due-to-bad-parameters-test
  (testing "When a subscriptions is broken, archive it and notify the dashboard and subscription creator (#30100)"
    (let [param {:name "Source"
                 :slug "source"
                 :id   "_SOURCE_PARAM_ID_"
                 :type :string/=}]
      (mt/dataset test-data
        (mt/with-temp
          [:model/Card {card-id :id} {:name          "Native card"
                                      :database_id   (mt/id)
                                      :dataset_query {:database (mt/id)
                                                      :type     :query
                                                      :query    {:source-table (mt/id :people)
                                                                 :limit        5
                                                                 :fields       [[:field (mt/id :people :id)
                                                                                 {:base-type :type/BigInteger}]
                                                                                [:field (mt/id :people :name)
                                                                                 {:base-type :type/Text}]
                                                                                [:field (mt/id :people :source)
                                                                                 {:base-type :type/Text}]]}}
                                      :type          :model}
           :model/Dashboard {dash-id        :id
                             dashboard-name :name} {:name       "My Awesome Dashboard"
                                                    :parameters [param]}
           :model/DashboardCard {dash-card-id :id} {:dashboard_id       dash-id
                                                    :card_id            card-id
                                                    :parameter_mappings [{:parameter_id "_SOURCE_PARAM_ID_"
                                                                          :card_id      card-id
                                                                          :target       [:dimension
                                                                                         [:field (mt/id :people :source)
                                                                                          {:base-type :type/Text}]]}]}

           :model/Pulse {bad-pulse-id :id} {:name         "Bad Pulse"
                                            :dashboard_id dash-id
                                            :creator_id   (mt/user->id :trashbird)
                                            :parameters   [(assoc param :value ["Twitter", "Facebook"])]}
           :model/PulseCard _ {:pulse_id          bad-pulse-id
                               :card_id           card-id
                               :dashboard_card_id dash-card-id}
           :model/PulseChannel {pulse-channel-id :id} {:channel_type :email
                                                       :pulse_id     bad-pulse-id
                                                       :enabled      true}
           :model/PulseChannelRecipient _ {:pulse_channel_id pulse-channel-id
                                           :user_id          (mt/user->id :rasta)}
           :model/PulseChannelRecipient _ {:pulse_channel_id pulse-channel-id
                                           :user_id          (mt/user->id :crowberto)}
           ;; Broken slack pulse
           :model/Pulse {bad-slack-pulse-id :id} {:name         "Bad Slack Pulse"
                                                  :dashboard_id dash-id
                                                  :creator_id   (mt/user->id :trashbird)
                                                  :parameters   [(assoc param :value ["LinkedIn"])]}
           :model/PulseCard _ {:pulse_id          bad-slack-pulse-id
                               :card_id           card-id
                               :dashboard_card_id dash-card-id}
           :model/PulseChannel _ {:channel_type :slack
                                  :pulse_id     bad-slack-pulse-id
                                  :details      {:channel "#my-channel"}
                                  :enabled      true}
           ;; Non broken pulse
           :model/Pulse {good-pulse-id :id} {:name         "Good Pulse"
                                             :dashboard_id dash-id
                                             :creator_id   (mt/user->id :trashbird)}
           :model/PulseCard _ {:pulse_id          good-pulse-id
                               :card_id           card-id
                               :dashboard_card_id dash-card-id}
           :model/PulseChannel {good-pulse-channel-id :id} {:channel_type :email
                                                            :pulse_id     good-pulse-id
                                                            :enabled      true}
           :model/PulseChannelRecipient _ {:pulse_channel_id good-pulse-channel-id
                                           :user_id          (mt/user->id :rasta)}
           :model/PulseChannelRecipient _ {:pulse_channel_id good-pulse-channel-id
                                           :user_id          (mt/user->id :crowberto)}]
          (testing "The pulses are active"
            (is (false? (t2/select-one-fn :archived :model/Pulse bad-pulse-id)))
            (is (false? (t2/select-one-fn :archived :model/Pulse good-pulse-id))))
          (mt/with-fake-inbox
            (let [{:keys [parameters]} (dashboard-response (mt/user-http-request
                                                            :rasta :put 200 (str "dashboard/" dash-id)
                                                            {:parameters []}))
                  title            (format "Subscription to %s removed" dashboard-name)
                  ;; Keep only the relevant messages. If not, you might get some other side-effecting email, such
                  ;; as "We've Noticed a New Metabase Login, Rasta".
                  inbox            (update-vals
                                    @mt/inbox
                                    (fn [messages]
                                      (filterv (comp #{title} :subject) messages)))
                  emails-received? (fn [recipient-email]
                                     (testing "The first email was received"
                                       (is (true? (some-> (get-in inbox [recipient-email 0 :body 0 :content])
                                                          (str/includes? title)))))
                                     (testing "The second email (about the broken slack pulse) was received"
                                       (is (true? (some-> (get-in inbox [recipient-email 1 :body 0 :content])
                                                          (str/includes? "#my-channel"))))))]
              (testing "The dashboard parameters were removed"
                (is (empty? parameters)))
              (testing "The broken pulse was archived"
                (is (true? (t2/select-one-fn :archived :model/Pulse bad-pulse-id))))
              (testing "The unbroken pulse is still active"
                (is (false? (t2/select-one-fn :archived :model/Pulse good-pulse-id))))
              (testing "The dashboard and pulse creators were emailed about the removed pulse"
                (is (= #{"trashbird@metabase.com" "rasta@metabase.com"}
                       (set (keys inbox)))))
              (testing "Notification emails were sent to the dashboard and pulse creators"
                (emails-received? "rasta@metabase.com")
                (emails-received? "trashbird@metabase.com")))))))))

(deftest run-mlv2-dashcard-query-test
  (testing "POST /api/dashboard/:dashboard-id/dashcard/:dashcard-id/card/:card-id"
    (testing "Should be able to run a query for a DashCard with an MLv2 query (#39024)"
      (let [metadata-provider (lib.metadata.jvm/application-database-metadata-provider (mt/id))
            venues            (lib.metadata/table metadata-provider (mt/id :venues))
            query             (-> (lib/query metadata-provider venues)
                                  (lib/order-by (lib.metadata/field metadata-provider (mt/id :venues :id)))
                                  (lib/limit 2))]
        (mt/with-temp [:model/Card          {card-id :id}      {:dataset_query query}
                       :model/Dashboard     {dashboard-id :id} {}
                       :model/DashboardCard {dashcard-id :id}  {:card_id card-id, :dashboard_id dashboard-id}]
          (is (=? {:data {:rows [[1 "Red Medicine" 4 10.0646 -165.374 3]
                                 [2 "Stout Burgers & Beers" 11 34.0996 -118.329 2]]}}
                  (mt/user-http-request :crowberto :post 202 (dashboard-card-query-url dashboard-id card-id dashcard-id)))))))))

(deftest ^:parallel format-export-middleware-test
  (testing "The `:format-export?` query processor middleware has the intended effect on file exports."
    (let [q             {:database (mt/id)
                         :type     :native
                         :native   {:query "SELECT 2000 AS number, '2024-03-26'::DATE AS date;"}}
          output-helper {:csv  (fn [output] (->> output csv/read-csv last))
                         :json (fn [output] (->> output (map (juxt :NUMBER :DATE)) last))}]
      (mt/with-temp [:model/Card {card-id :id} {:display :table :dataset_query q}
                     :model/Dashboard {dashboard-id :id} {}
                     :model/DashboardCard {dashcard-id :id} {:dashboard_id dashboard-id
                                                             :card_id      card-id}]
        (doseq [[export-format apply-formatting? expected] [[:csv true ["2,000" "March 26, 2024"]]
                                                            [:csv false ["2000" "2024-03-26"]]
                                                            [:json true ["2,000" "March 26, 2024"]]
                                                            [:json false [2000 "2024-03-26"]]]]
          (testing (format "export_format %s yields expected output for %s exports." apply-formatting? export-format)
            (is (= expected
                   (->> (mt/user-http-request
                         :crowberto :post 200
                         (format "/dashboard/%s/dashcard/%s/card/%s/query/%s" dashboard-id dashcard-id card-id (name export-format))
                         {:format_rows apply-formatting?})
                        ((get output-helper export-format)))))))))))

(deftest can-restore
  (let [can-restore? (fn [dash-id user]
                       (:can_restore (mt/user-http-request user :get 200 (str "dashboard/" dash-id))))]
    (testing "I can restore a simply trashed dashboard"
      (mt/with-temp [:model/Collection {coll-id :id} {:name "A"}
                     :model/Dashboard {dash-id :id} {:name          "My Dashboard"
                                                     :collection_id coll-id}]
        (mt/user-http-request :crowberto :put 200 (str "dashboard/" dash-id) {:archived true})
        (is (true? (can-restore? dash-id :rasta)))))
    (testing "I can't restore a trashed dashboard if the coll it was from was trashed"
      (mt/with-temp [:model/Collection {coll-id :id} {:name "A"}
                     :model/Dashboard {dash-id :id} {:name          "My Dashboard"
                                                     :collection_id coll-id}]
        (mt/user-http-request :crowberto :put 200 (str "dashboard/" dash-id) {:archived true})
        (mt/user-http-request :crowberto :put 200 (str "collection/" coll-id) {:archived true})
        (is (false? (can-restore? dash-id :rasta)))))
    (testing "I can't restore a trashed dashboard if it isn't archived in the first place"
      (mt/with-temp [:model/Collection {coll-id :id} {:name "A"}
                     :model/Dashboard {dash-id :id} {:name          "My Dashboard"
                                                     :collection_id coll-id}]
        (is (false? (can-restore? dash-id :crowberto)))))))

(deftest dependent-metadata-test
  (mt/with-temp
    [:model/Dashboard           {dashboard-id :id}  {}
     :model/Dashboard           {link-dash :id}     {}
     :model/Card                {link-card :id}     {:dataset_query (mt/mbql-query reviews)
                                                     :database_id (mt/id)}
     :model/Card                {card-id-1 :id}     {:dataset_query (mt/mbql-query products)
                                                     :database_id (mt/id)}
     :model/Card                {card-id-2 :id}     {:dataset_query
                                                     {:type     :native
                                                      :native   {:query "SELECT COUNT(*) FROM people WHERE {{id}} AND {{name}} AND {{source}} /* AND {{user_id}} */"
                                                                 :template-tags
                                                                 {"id"      {:name         "id"
                                                                             :display-name "Id"
                                                                             :id           "_id_"
                                                                             :type         :dimension
                                                                             :dimension    [:field (mt/id :people :id) nil]
                                                                             :widget-type  :id
                                                                             :default      nil}
                                                                  "name"    {:name         "name"
                                                                             :display-name "Name"
                                                                             :id           "_name_"
                                                                             :type         :dimension
                                                                             :dimension    [:field (mt/id :people :name) nil]
                                                                             :widget-type  :category
                                                                             :default      nil}
                                                                  "source"  {:name         "source"
                                                                             :display-name "Source"
                                                                             :id           "_source_"
                                                                             :type         :dimension
                                                                             :dimension    [:field (mt/id :people :source) nil]
                                                                             :widget-type  :category
                                                                             :default      nil}
                                                                  "user_id" {:name         "user_id"
                                                                             :display-name "User"
                                                                             :id           "_user_id_"
                                                                             :type         :dimension
                                                                             :dimension    [:field (mt/id :orders :user_id) nil]
                                                                             :widget-type  :id
                                                                             :default      nil}}}
                                                      :database (mt/id)}
                                                     :query_type :native
                                                     :database_id (mt/id)}
     :model/DashboardCard       {dashcard-id-1 :id} {:dashboard_id dashboard-id,
                                                     :card_id card-id-1
                                                     :visualization_settings {:column_settings
                                                                              {"[\"name\", 0]" ;; FE reference that must be json formatted
                                                                               {:click_behavior {:type :link
                                                                                                 :linkType "dashboard"
                                                                                                 :targetId link-dash}}}}}
     :model/DashboardCard       _                   {:dashboard_id dashboard-id,
                                                     :card_id card-id-2
                                                     :visualization_settings {:click_behavior {:type :link
                                                                                               :linkType "question"
                                                                                               :targetId link-card}}}
     :model/Card                {series-id-1 :id}   {:name "Series Card 1"
                                                     :dataset_query (mt/mbql-query checkins)
                                                     :database_id (mt/id)}
     :model/Card                {series-id-2 :id}   {:name "Series Card 2"
                                                     :dataset_query (mt/mbql-query venues)
                                                     :database_id (mt/id)}
     :model/DashboardCardSeries _                   {:dashboardcard_id dashcard-id-1,
                                                     :card_id series-id-1
                                                     :position 0}
     :model/DashboardCardSeries _                   {:dashboardcard_id dashcard-id-1,
                                                     :card_id series-id-2
                                                     :position 1}]
    (is (=?
         {:fields (sort-by :id
                           [{:id (mt/id :people :id)}
                            {:id (mt/id :orders :user_id)}
                            {:id (mt/id :people :source)}
                            {:id (mt/id :people :name)}])
          :tables (concat (sort-by :id
                                   [{:id (mt/id :categories)}
                                    {:id (mt/id :users)}
                                    {:id (mt/id :checkins)}
                                    {:id (mt/id :reviews)}
                                    {:id (mt/id :products)
                                     :fields sequential?}
                                    {:id (mt/id :venues)}])
                          (sort-by :id
                                   [{:id (str "card__" card-id-2)
                                     :fields sequential?}]))
          :cards [{:id link-card}]
          :databases [{:id (mt/id) :engine string?}]
          :dashboards [{:id link-dash}]}
         (mt/user-http-request :crowberto :get 200 (str "dashboard/" dashboard-id "/query_metadata"))))))

(deftest dashboard-query-metadata-with-archived-and-deleted-source-card-test
  (testing "Don't throw an error if source card is deleted (#48461)"
    (mt/with-temp
      [:model/Card          {card-id-1 :id}    {:dataset_query (mt/mbql-query products)}
       :model/Card          {card-id-2 :id}    {:dataset_query {:type     :query
                                                                :query    {:source-table (str "card__" card-id-1)}}}
       :model/Dashboard     {dashboard-id :id} {}
       :model/DashboardCard _                  {:card_id      card-id-2
                                                :dashboard_id dashboard-id}]

      (letfn [(query-metadata []
                (-> (mt/user-http-request :crowberto :get 200 (str "dashboard/" dashboard-id "/query_metadata"))
                    (api.test-util/select-query-metadata-keys-for-debugging)))]
        (api.test-util/before-and-after-deleted-card
         card-id-1
         #(testing "Before delete"
            (is (=?
                 {:cards      empty?
                  :fields     empty?
                  :dashboards empty?
                  :tables     [{:id (str "card__" card-id-1)}]
                  :databases  [{:id (mt/id) :engine string?}]}
                 (query-metadata))))
         #(testing "After delete"
            (is (=? {:cards      empty?
                     :fields     empty?
                     :dashboards empty?
                     :tables     empty?
                     :databases  empty?}
                    (query-metadata)))))))))

(deftest dashboard-query-metadata-no-tables-test
  (testing "Don't throw an error if users doesn't have access to any tables #44043"
    (let [original-can-read? mi/can-read?]
      (mt/with-temp [:model/Dashboard dash {}]
        (with-redefs [mi/can-read? (fn [& args]
                                     (if (= :model/Table (apply mi/dispatch-on-model args))
                                       false
                                       (apply original-can-read? args)))]
          (is (map? (mt/user-http-request :crowberto :get 200 (format "dashboard/%d/query_metadata" (:id dash))))))))))

(deftest dashboard-field-params-field-names-test
  (mt/with-temp
    [:model/Dashboard     dash      {:parameters [{:name "Category Name"
                                                   :slug "category_name"
                                                   :id   "_CATEGORY_NAME_"
                                                   :type "category"}]}
     :model/Card          card      {:name "Card attached to dashcard"
                                     :dataset_query {:database (mt/id)
                                                     :type     :query
                                                     :query    {:source-table (mt/id :categories)}}
                                     :type :model}
     :model/DashboardCard _         {:dashboard_id       (:id dash)
                                     :card_id            (:id card)
                                     :parameter_mappings [{:parameter_id "_CATEGORY_NAME_"
                                                           :target       [:dimension (mt/$ids *categories.name)]}]}]
    (is (=? {:param_fields {(keyword "_CATEGORY_NAME_")
                            [{:semantic_type "type/Name",
                              :table_id (mt/id :categories)
                              :name "NAME",
                              :has_field_values "list",
                              :fk_target_field_id nil,
                              :dimensions (),
                              :id (mt/id :categories :name)
                              :target nil,
                              :display_name "Name",
                              :name_field nil,
                              :base_type "type/Text"}]}}
            (mt/user-http-request :crowberto :get 200 (format "dashboard/%d" (:id dash)))))
    (is (=? {:values #(set/subset? #{["African"] ["BBQ"]} (set %1))}
            (mt/user-http-request :crowberto :get 200 (format "dashboard/%d/params/%s/values" (:id dash) "_CATEGORY_NAME_"))))))

(deftest ^:synchronized dashboard-query-metadata-cached-test
  (let [original-admp   @#'lib.metadata.jvm/application-database-metadata-provider-factory
        uncached-calls  (atom -1)
        expected        [{:name "Some dashboard"}
                         {:tables     [{} {}]
                          :databases  [{}]
                          :fields     []
                          :cards      []
                          :dashboards []}]]
    (mt/with-temp [:model/Dashboard     dash      {:name "Some dashboard"}
                   :model/Card          card      {:name "Card attached to dashcard"
                                                   :dataset_query {:database (mt/id)
                                                                   :type     :query
                                                                   :query    {:source-table (mt/id :categories)}}
                                                   :type :model}
                   :model/DashboardCard _         {:dashboard_id       (:id dash)
                                                   :card_id            (:id card)}]
      (testing "uncached request - get the baseline call count"
        (t2/with-call-count [call-count-fn]
          (is (=? expected
                  [(mt/user-http-request :crowberto :get 200 (format "dashboard/%d" (:id dash)))
                   (mt/user-http-request :crowberto :get 200 (format "dashboard/%d/query_metadata" (:id dash)))]))
          (reset! uncached-calls (call-count-fn))))
      (testing "cached requests"
        (let [provider-counts (atom {})]
          (with-redefs [lib.metadata.jvm/application-database-metadata-provider-factory
                        (fn [database-id]
                          (swap! provider-counts update database-id (fnil inc 0))
                          (original-admp database-id))]
            (t2/with-call-count [call-count-fn]
              (let [load-id (str (random-uuid))]
                (is (=? expected
                        [(mt/user-http-request :crowberto :get 200 (format "dashboard/%d?dashboard_load_id=%s"
                                                                           (:id dash) load-id))
                         (mt/user-http-request :crowberto :get 200
                                               (format "dashboard/%d/query_metadata?dashboard_load_id=%s"
                                                       (:id dash) load-id))])))
              (testing "make fewer AppDB calls than uncached"
                (is (< (call-count-fn) @uncached-calls)))))
          (testing "constructs only 1 MetadataProvider in bulk mode"
            ;; It's needed to compute the query hashes, which is needed for the average duration mechanism.
            (is (= {(mt/id) 1} @provider-counts))))))))

(deftest ^:synchronized dashboard-table-prefetch-test
  (mt/with-temp
    [:model/Dashboard     d   {:name "D"}
     :model/Card          c1  {:name "C1"
                               :dataset_query {:database (mt/id)
                                               :type     :query
                                               :query    {:source-table (mt/id :products)}}}
     :model/Card          c2  {:name "C2"
                               :dataset_query {:database (mt/id)
                                               :type     :query
                                               :query    {:source-table (mt/id :orders)}}}
     :model/DashboardCard dc1 {:dashboard_id       (:id d)
                               :card_id            (:id c1)}
     :model/DashboardCard dc2 {:dashboard_id       (:id d)
                               :card_id            (:id c2)}]
    (let [uncached-calls-count (atom 0)
          cached-calls-count   (atom 0)]
      ;; Get _uncached_ call count of t2/select count for :metadata/table
      (mt/with-dynamic-fn-redefs [t2/select (fn [& args]
                                              (when (= :metadata/table (first args))
                                                (swap! uncached-calls-count inc))
                                              (apply (mt/dynamic-value t2/select) args))]
        (mt/user-http-request :crowberto :get 200 (format "dashboard/%d" (:id d)))
        (mt/user-http-request :crowberto :get 200 (format "dashboard/%d/query_metadata" (:id d))))
      ;; Get _cached_ call count of t2/select count for :metadata/table
      (let [load-id (str (random-uuid))]
        (mt/with-dynamic-fn-redefs [t2/select (fn [& args]
                                                (when (= :metadata/table (first args))
                                                  (swap! cached-calls-count inc))
                                                (apply (mt/dynamic-value t2/select) args))]
          (mt/user-http-request :crowberto :get 200
                                (format "dashboard/%d?dashboard_load_id=%s" (:id d) load-id))
          (mt/user-http-request :crowberto :get 200
                                (format "dashboard/%d/query_metadata?dashboard_load_id=%s" (:id d) load-id))))
      (testing "Call count for :metadata/table is smaller with caching in place"
        ;; with disabled can_run_adhoc_query these numbers might now match. Without disabled it was 5, with disabling
        ;; it is 1
        (is (<= @cached-calls-count @uncached-calls-count)))
      ;; If we need more for _some reason_, this test should be updated accordingly.
      (testing "At most 1 db call should be executed for :metadata/tables"
        (is (<= @cached-calls-count 1)))

      (testing "dashboard card /query calls reuse metadata providers"
        (let [providers               (atom [])
              load-id                 (str (random-uuid))]
          (mt/with-dynamic-fn-redefs [lib.metadata.protocols/table (fn [mp table-id]
                                                                     (swap! providers conj mp)
                                                                     ((mt/dynamic-value lib.metadata.protocols/table) mp table-id))]
            (mt/user-http-request :rasta :post (format "dashboard/%d/dashcard/%s/card/%s/query"
                                                       (:id d) (:id dc1) (:id c1))
                                  {"dashboard_load_id" load-id})
            (mt/user-http-request :rasta :post (format "dashboard/%d/dashcard/%s/card/%s/query"
                                                       (:id d) (:id dc2) (:id c2))
                                  {"dashboard_load_id" load-id}))
          (let [[p & tail :as seen] @providers]
            (is (>= (count seen) 2))
            (is (every? #(identical? p %) tail))))))))

(deftest querying-a-dashboard-dashcard-updates-last-viewed-at
  (mt/test-helpers-set-global-values!
    (mt/dataset test-data
      (mt/with-temp [:model/Dashboard {dashboard-id :id} {:last_viewed_at #t "2000-01-01"}
                     :model/Card {card-id :id} {:dataset_query (mt/native-query
                                                                 {:query "SELECT COUNT(*) FROM \"ORDERS\""
                                                                  :template-tags {}})}
                     :model/DashboardCard {dashcard-id :id} {:card_id card-id
                                                             :dashboard_id dashboard-id}]
        (let [original-last-viewed-at (t2/select-one-fn :last_viewed_at :model/Dashboard dashboard-id)]
          (mt/with-temporary-setting-values [synchronous-batch-updates true]
            (mt/user-http-request :crowberto :post 202
                                  (format "dashboard/%s/dashcard/%s/card/%s/query" dashboard-id dashcard-id card-id)))
          (is (not= original-last-viewed-at (t2/select-one-fn :last_viewed_at :model/Dashboard :id dashboard-id))))))))

;; Exception during scheduled (grouper) update of UserParameterValue is thrown. It is not relevant in context
;; of tested functionality.
;; TODO: Address the exception!
(deftest dependent-dashcard-parameters-test
  (mt/with-temp [:model/Card {card-id :id} {:name "c1"
                                            :dataset_query (mt/mbql-query
                                                             orders
                                                             {:aggregation [[:count]]
                                                              :breakout
                                                              [!day.$created_at]})}
                 :model/Dashboard {dashboard-id :id} {:name "d1"
                                                      :parameters []}
                 :model/DashboardCard {dashcard-id :id} {:card_id card-id
                                                         :dashboard_id dashboard-id
                                                         :parameter_mappings []}]
    (t2/update! :model/Dashboard :id dashboard-id {:parameters [{:name "TIME Gr"
                                                                 :slug "tgr"
                                                                 :id "30d7efb0"
                                                                 :type :temporal-unit
                                                                 :sectionId "temporal-unit"}]})
    (t2/update! :model/DashboardCard :id dashcard-id {:parameter_mappings [{:parameter_id "30d7efb0"
                                                                            :type :temporal-unit
                                                                            :card_id card-id
                                                                            :target [:dimension
                                                                                     (mt/$ids orders !day.$created_at)]}]})
    (testing "Baseline"
      (is (=? [["2016-04-01T00:00:00Z" 1]
               ["2016-05-01T00:00:00Z" 19]]
              (->> (mt/user-http-request
                    :crowberto :post 202
                    (format "dashboard/%d/dashcard/%d/card/%d/query" dashboard-id dashcard-id card-id)
                    {:parameters [{:id "30d7efb0"
                                   :type "temporal-unit"
                                   :value "month"
                                   :target
                                   [:dimension
                                    (mt/$ids orders !day.$created_at)]}]})
                   mt/rows
                   (take 2)))))
    (mt/user-http-request
     :crowberto :put 200
     (format "card/%d" card-id)
     {:dataset_query (mt/mbql-query
                       orders
                       {:aggregation [[:count]]
                        :breakout
                        [!year.$created_at]})})
    (testing "Mapping is adjusted to new target (#49202)"
      (is (= (mt/$ids orders !year.$created_at)
             (t2/select-one-fn #(get-in % [:parameter_mappings 0 :target 1])
                               :model/DashboardCard :id dashcard-id))))))

(deftest querying-a-dashboard-returns-moderated_status
  (mt/dataset test-data
    (mt/with-temp [:model/Dashboard {dashboard-id :id} {:last_viewed_at #t "2000-01-01"}
                   :model/ModerationReview _ {:moderated_item_id dashboard-id
                                              :moderated_item_type "dashboard"
                                              :moderator_id (mt/user->id :crowberto)
                                              :most_recent true
                                              :status "verified"}]
      (is (malli= [:sequential
                   [:map
                    [:most_recent [:= true]]
                    [:moderator_id [:= (mt/user->id :crowberto)]]]]
                  (:moderation_reviews (mt/user-http-request :crowberto :get 200 (str "dashboard/" dashboard-id))))))))

(deftest dashboard-internal-cards-test
  ;; setup:
  ;; - a collection, with a dashboard in it, with two dashboard-internal cards in that dashboard:
  ;;   - one is archived, one is not
  ;; - another dashboard in the root collection
  (mt/with-temp [:model/Collection {coll-id :id} {}
                 :model/Dashboard {dash-id :id} {:collection_id coll-id}
                 :model/Dashboard {other-dash-id :id} {}
                 :model/Card {card-id :id} {:dashboard_id dash-id}
                 :model/Card {archived-card-id :id} {:dashboard_id dash-id}
                 :model/DashboardCard {_dashcard-id :id} {:card_id card-id
                                                          :dashboard_id dash-id}]
    (mt/user-http-request :crowberto :put 200 (str "card/" archived-card-id) {:archived true})
    (testing "Cannot add a dashboard internal card to another dashboard"
      (mt/user-http-request :crowberto :put 400 (str "dashboard/" other-dash-id)
                            {:dashcards [{:id -1
                                          :size_x 1
                                          :size_y 1
                                          :row 0 :col 0
                                          :card_id card-id
                                          :dashboard_id other-dash-id}]}))
    (testing "Should archive all dashboard internal cards with their dashboard"
      (is (mt/user-http-request :crowberto :put 200 (str "dashboard/" dash-id)
                                {:archived true}))
      (is (t2/select-one-fn :archived :model/Card :id card-id))
      (testing "And un-archive them with their dashboard, too"
        (is (mt/user-http-request :crowberto :put 200 (str "dashboard/" dash-id)
                                  {:archived false}))
        (is (not (t2/select-one-fn :archived :model/Card :id card-id)))
        (testing "not the one that was already archived before, though!"
          (is (t2/select-one-fn :archived :model/Card :id archived-card-id)))))
    (testing "Should move dashboard internal cards to new collection along with their dashboard"
      (is (mt/user-http-request :crowberto :put 200 (str "dashboard/" dash-id)
                                {:collection_id nil}))
      (is (nil? (t2/select-one-fn :collection_id :model/Card :id card-id))))
    (testing "If the dashboard is deleted, its dashboard internal cards are too"
      (t2/delete! :model/Dashboard :id dash-id)
      (is (not (t2/exists? :model/Card :dashboard_id dash-id))))))

(deftest dashboard-questions-are-archived-with-the-dashboard
  (testing "It gets archived with the dashboard"
    (mt/with-temp [:model/Dashboard {dash-id :id} {}
                   :model/Card {card-id :id} {:dashboard_id dash-id}]
      (mt/user-http-request :crowberto :put 200 (str "dashboard/" dash-id) {:archived "true"})
      (is (t2/select-one-fn :archived :model/Card card-id))))
  (testing "It gets unarchived with the dashboard"
    (mt/with-temp [:model/Dashboard {dash-id :id} {}
                   :model/Card {card-id :id} {:dashboard_id dash-id}]
      (mt/user-http-request :crowberto :put 200 (str "dashboard/" dash-id) {:archived "true"})
      (mt/user-http-request :crowberto :put 200 (str "dashboard/" dash-id) {:archived "false"})
      (is (not (t2/select-one-fn :archived :model/Card card-id)))))
  (testing "It gets archived with the dashboard if the dashboard is archived from a collection"
    (mt/with-temp [:model/Collection {coll-id :id} {}
                   :model/Dashboard {dash-id :id} {:collection_id coll-id}
                   :model/Card {card-id :id} {:dashboard_id dash-id}]
      (mt/user-http-request :crowberto :put 200 (str "collection/" coll-id) {:archived "true"})
      (is (t2/select-one-fn :archived :model/Dashboard dash-id))
      (is (t2/select-one-fn :archived :model/Card card-id))))
  (testing "It gets unarchived with the dashboard if the dashboard is unarchived from a collection"
    (mt/with-temp [:model/Collection {coll-id :id} {}
                   :model/Dashboard {dash-id :id} {:collection_id coll-id}
                   :model/Card {card-id :id} {:dashboard_id dash-id}]
      (mt/user-http-request :crowberto :put 200 (str "collection/" coll-id) {:archived true})
      (mt/user-http-request :crowberto :put 200 (str "collection/" coll-id) {:archived false})
      (is (not (t2/select-one-fn :archived :model/Dashboard dash-id)))
      (is (not (t2/select-one-fn :archived :model/Card card-id))))))

(deftest dashboard-questions-are-archived-when-unused-and-vice-versa
  (testing "The dashboard question is archived when it's removed from the dashboard"
    (mt/with-temp [:model/Dashboard {dash-id :id} {}
                   :model/Card {card-id :id} {:dashboard_id dash-id}
                   :model/DashboardCard _ {:card_id card-id :dashboard_id dash-id}]
      (mt/user-http-request :rasta :put 200 (str "dashboard/" dash-id) {:dashcards []})
      (is (not (t2/exists? :model/DashboardCard :card_id card-id :dashboard_id dash-id)))
      (is (t2/select-one-fn :archived :model/Card card-id))))
  (testing "The dashboard question is unarchived when it's re-added to the dashboard"
    (mt/with-temp [:model/Dashboard {dash-id :id} {}
                   :model/Card {card-id :id} {:dashboard_id dash-id}]
      (is (mt/user-http-request :rasta :put 200 (str "dashboard/" dash-id) {:dashcards [{:card_id card-id
                                                                                         :id -1
                                                                                         :size_x 10
                                                                                         :size_y 10
                                                                                         :col 0 :row 0}]}))
      (is (t2/exists? :model/DashboardCard :card_id card-id :dashboard_id dash-id))
      (is (not (t2/select-one-fn :archived :model/Card card-id))))))

(deftest dashboard-items-works
  (testing "Dashboard items is empty when the dashboard is a normal dashboard w/o DQs"
    (mt/with-temp [:model/Dashboard {dash-id :id} {}
                   :model/Card {card-id :id} {}
                   :model/DashboardCard _ {:card_id card-id :dashboard_id dash-id}]
      (is (= {:total 0 :data [] :models [] :limit nil :offset nil}
             (mt/user-http-request :rasta :get 200 (str "dashboard/" dash-id "/items"))))))
  (testing "Dashboard items is present when the dashboard has DQs"
    (mt/with-temp [:model/Dashboard {dash-id :id} {}
                   :model/Card {card-id :id} {:dashboard_id dash-id}
                   :model/DashboardCard _ {:card_id card-id :dashboard_id dash-id}]
      (is (= {:total 1
              :limit nil
              :offset nil
              :data [{:id card-id}]
              :models ["card"]}
             (update (mt/user-http-request :rasta :get 200 (str "dashboard/" dash-id "/items"))
                     :data
                     #(map (fn [card] (select-keys card [:id])) %))))))
  (testing "DQs don't appear twice even if they appear multiple times in the dashboard"
    (mt/with-temp [:model/Dashboard {dash-id :id} {}
                   :model/Card {card-id :id} {:dashboard_id dash-id}
                   :model/DashboardCard _ {:card_id card-id :dashboard_id dash-id}
                   :model/DashboardCard _ {:card_id card-id :dashboard_id dash-id}]
      (is (= {:total 1
              :data [{:id card-id}]
              :limit nil
              :offset nil
              :models ["card"]}
             (update (mt/user-http-request :rasta :get 200 (str "dashboard/" dash-id "/items"))
                     :data
                     #(map (fn [card] (select-keys card [:id])) %)))))))

(deftest dashboard-items-is-the-same-as-collection-items
  (mt/with-temp [:model/Collection {coll-id :id} {}
                 :model/Dashboard {dash-id :id} {}
                 :model/Card _ {:collection_id coll-id}
                 :model/Card {dq-id :id} {:dashboard_id dash-id}
                 :model/DashboardCard _ {:card_id dq-id :dashboard_id dash-id}]
    (is (= (set (keys (mt/user-http-request :rasta :get 200 (str "dashboard/" dash-id "/items"))))
           (set (keys (mt/user-http-request :rasta :get 200 (str "collection/" coll-id "/items"))))))
    (is (= (set (keys (first (:data (mt/user-http-request :rasta :get 200 (str "collection/" coll-id "/items"))))))
           (set (keys (first (:data (mt/user-http-request :rasta :get 200 (str "dashboard/" dash-id "/items"))))))))))

(deftest ^:parallel previous-stage-test
  (testing "binding parameters to different stages is handled correctly"
    (let [mp     (mt/metadata-provider)
          ;; Two stages, both with aggregations
          base   (-> (lib/query mp (lib.metadata/table mp (mt/id :orders)))
                     (lib/expression "tax rate" (lib// (lib.metadata/field mp (mt/id :orders :tax))
                                                       (lib.metadata/field mp (mt/id :orders :subtotal))))
                     (lib/aggregate (lib/count))
                     (lib/aggregate (lib/sum (lib.metadata/field mp (mt/id :orders :subtotal))))
                     (lib/aggregate (lib/sum (lib.metadata/field mp (mt/id :orders :quantity))))
                     (lib/breakout (lib.metadata/field mp (mt/id :products :category)))
                     (lib/breakout (lib/with-temporal-bucket (lib.metadata/field mp (mt/id :orders :created_at))
                                     :month))
                     lib/append-stage)
          [category created-at _count subtotal quantity] (lib/filterable-columns base)
          ;; Second stage: filtering to those categoies and months where a category sold 100 total units;
          ;; *then* aggregating on the avg subtotal per category.
          query  (-> base
                     (lib/filter (lib/>= quantity 100))
                     (lib/aggregate (lib/avg subtotal))
                     (lib/breakout category))]
      (mt/with-temp [:model/Card          card      {:dataset_query (lib/->legacy-MBQL query)}
                     :model/Dashboard     dashboard {:parameters [{:name      "Category"
                                                                   :slug      "category"
                                                                   :id        "_CATEGORY_"
                                                                   :type      "string/="
                                                                   :sectionId "string"
                                                                   :default   ["Doohickey"]}
                                                                  {:name      "Max Tax"
                                                                   :slug      "max_tax"
                                                                   :id        "_MAX_TAX_"
                                                                   :type      "number/<="
                                                                   :sectionId "number"}
                                                                  {:name      "Quarter"
                                                                   :slug      "quarter"
                                                                   :id        "_CREATED_AT_"
                                                                   :type      "date/quarter-year"
                                                                   :sectionId "date"}]}
                     :model/DashboardCard _         {:dashboard_id (:id dashboard)
                                                     :card_id      (:id card)
                                                     :parameter_mappings
                                                     [;; Binding to something on stage 0.
                                                      {:parameter_id "_MAX_TAX_"
                                                       :card_id      (:id card)
                                                       :target       [:dimension
                                                                      [:field (mt/id :orders :tax) nil]
                                                                      {:stage-number 0}]}
                                                      ;; Binding explicitly to stage 1.
                                                      {:parameter_id "_CREATED_AT_"
                                                       :card_id      (:id card)
                                                       :target       [:dimension
                                                                      [:field (:name created-at) {:base-type :type/DateTime
                                                                                                  :inherited-temporal-unit :month}]
                                                                      {:stage-number 1}]}
                                                      ;; No stage number; binds implicitly to the last stage.
                                                      {:parameter_id "_CATEGORY_"
                                                       :card_id      (:id card)
                                                       :target       [:dimension
                                                                      [:field (:name category) {:base-type :type/Text}]]}]}]
        (is (=? {;; Explicit stage 0
                 "_MAX_TAX_"      [{:name      "TAX"
                                    :id        (mt/id :orders :tax)
                                    :base_type :type/Float}]
                 ;; Explicit stage 1
                 "_CREATED_AT_"   [{:name      (:name created-at)
                                    :base_type #(isa? % :type/DateTime)}]
                 ;; Implicit last stage
                 "_CATEGORY_"     [{:name      (:name category)
                                    :base_type :type/Text}]}
                (:param_fields (mt/with-test-user :crowberto
                                 (#'api.dashboard/get-dashboard (:id dashboard))))))))))

<<<<<<< HEAD
(deftest create-or-fix-action-id-test
  (let [f       #'api.dashboard/create-or-fix-action-id
        unsaved {}
        saved   {:id 1337}]
    (mt/with-dynamic-fn-redefs [u/generate-nano-id (fn [] "rAnDoM")]
      (testing "leaves valid ids alone"
        (is (= 1
               (f saved 1)))
        (is (= "dashcard:7331:unique"
               (f saved "dashcard:7331:unique"))))
      (testing "creates useful and unique ids"
        (is (= "dashcard:1337:rAnDoM"
               (f saved nil))))
      (testing "does its best without a parent"
        (is (= "dashcard:unknown:rAnDoM"
               (f unsaved nil))))
      (testing "accepts its new parent"
        (is (= "dashcard:1337:SAVE_ME"
               (f saved "dashcard:unknown:SAVE_ME")))))))
=======
(deftest post-update-test
  (mt/with-temp [:model/Collection    {collection-id-1 :id} {}
                 :model/Collection    {collection-id-2 :id} {}
                 :model/Dashboard     {dashboard-id :id}    {:name "Lucky the Pigeon's Lucky Stuff", :collection_id collection-id-1}
                 :model/Card          {card-id :id}         {}
                 :model/Pulse         {pulse-id :id}        {:dashboard_id dashboard-id, :collection_id collection-id-1}
                 :model/DashboardCard {dashcard-id :id}     {:dashboard_id dashboard-id, :card_id card-id}
                 :model/PulseCard     _                     {:pulse_id pulse-id, :card_id card-id, :dashboard_card_id dashcard-id}]
    (testing "Pulse name and collection-id updates"
      (mt/user-http-request :crowberto :put 200 (str "dashboard/" dashboard-id)
                            {:name "Lucky's Close Shaves" :collection_id collection-id-2})
      (is (= "Lucky's Close Shaves"
             (t2/select-one-fn :name :model/Pulse :id pulse-id)))
      (is (= collection-id-2
             (t2/select-one-fn :collection_id :model/Pulse :id pulse-id))))))

(deftest post-update-card-sync-test
  (mt/with-temp [:model/Collection    {collection-id-1 :id} {}
                 :model/Dashboard     {dashboard-id :id}    {:name "Lucky the Pigeon's Lucky Stuff", :collection_id collection-id-1}
                 :model/Card          {card-id :id}         {}
                 :model/Card          {new-card-id :id}     {}
                 :model/Pulse         {pulse-id :id}        {:dashboard_id dashboard-id, :collection_id collection-id-1}
                 :model/DashboardCard {dashcard-id :id}     {:dashboard_id dashboard-id, :card_id card-id}
                 :model/PulseCard     _                     {:pulse_id pulse-id, :card_id card-id, :dashboard_card_id dashcard-id}]
    (testing "PulseCard syncing"
      (mt/user-http-request :crowberto :put 200 (str "dashboard/" dashboard-id)
                            {:dashcards [{:id 100
                                          :card_id new-card-id
                                          :row     0
                                          :col     0
                                          :size_x  4
                                          :size_y  4}]})
      (is (not (nil? (t2/select-one :model/PulseCard :card_id new-card-id)))))))
>>>>>>> 124f99ef
<|MERGE_RESOLUTION|>--- conflicted
+++ resolved
@@ -5156,7 +5156,6 @@
                 (:param_fields (mt/with-test-user :crowberto
                                  (#'api.dashboard/get-dashboard (:id dashboard))))))))))
 
-<<<<<<< HEAD
 (deftest create-or-fix-action-id-test
   (let [f       #'api.dashboard/create-or-fix-action-id
         unsaved {}
@@ -5176,7 +5175,7 @@
       (testing "accepts its new parent"
         (is (= "dashcard:1337:SAVE_ME"
                (f saved "dashcard:unknown:SAVE_ME")))))))
-=======
+
 (deftest post-update-test
   (mt/with-temp [:model/Collection    {collection-id-1 :id} {}
                  :model/Collection    {collection-id-2 :id} {}
@@ -5209,5 +5208,4 @@
                                           :col     0
                                           :size_x  4
                                           :size_y  4}]})
-      (is (not (nil? (t2/select-one :model/PulseCard :card_id new-card-id)))))))
->>>>>>> 124f99ef
+      (is (not (nil? (t2/select-one :model/PulseCard :card_id new-card-id)))))))