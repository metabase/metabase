--- conflicted
+++ resolved
@@ -3,10 +3,7 @@
 import { memo } from "react";
 import { t } from "ttag";
 
-<<<<<<< HEAD
 import ButtonsS from "metabase/css/components/buttons.module.css";
-=======
->>>>>>> f73b40c5
 import CS from "metabase/css/core/index.css";
 import RevisionMessageModal from "metabase/reference/components/RevisionMessageModal";
 
@@ -20,11 +17,7 @@
   onSubmit,
   revisionMessageFormField,
 }) => (
-<<<<<<< HEAD
-  <div className={cx("EditHeader", CS.wrapper, "py1 px3", S.editHeader)}>
-=======
   <div className={cx(CS.wrapper, CS.py1, CS.px3, S.editHeader)}>
->>>>>>> f73b40c5
     <div>{t`You are editing this page`}</div>
     <div className={S.editHeaderButtons}>
       <button
