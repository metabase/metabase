--- conflicted
+++ resolved
@@ -9,13 +9,9 @@
    [metabase.channel.core :as channel]
    [metabase.channel.email :as email]
    [metabase.channel.email.messages :as messages]
-<<<<<<< HEAD
    [metabase.channel.models.channel :as models.channel]
    [metabase.channel.template.core :as channel.template]
-   [metabase.events :as events]
-=======
    [metabase.events.core :as events]
->>>>>>> c1763bd9
    [metabase.models.interface :as mi]
    [metabase.notification.core :as notification]
    [metabase.notification.models :as models.notification]
