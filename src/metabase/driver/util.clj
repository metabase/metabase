--- conflicted
+++ resolved
@@ -4,11 +4,8 @@
             [clojure.tools.logging :as log]
             [metabase.config :as config]
             [metabase.driver :as driver]
-<<<<<<< HEAD
+            [metabase.models.setting :refer [defsetting]]
             [metabase.public-settings.premium-features :as premium-features]
-=======
-            [metabase.models.setting :refer [defsetting]]
->>>>>>> 05c2f8e8
             [metabase.util :as u]
             [metabase.util.i18n :refer [trs]]
             [toucan.db :as db])
