import { PLUGIN_IS_EE_BUILD } from "metabase/plugins";

// SETTINGS OVERRIDES:
PLUGIN_IS_EE_BUILD.isEEBuild = () => true;

import "./shared";

// PLUGINS THAT DON'T USE hasPremiumFeature (imported immediately):
import "./license";

// PLUGINS THAT USE hasPremiumFeature (import initialization functions):
import { initializePlugin as initializeAdvancedPermissions } from "./advanced_permissions";
import { initializePlugin as initializeAiEntityAnalysis } from "./ai-entity-analysis";
import { initializePlugin as initializeAiSqlFixer } from "./ai-sql-fixer";
import { initializePlugin as initializeApplicationPermissions } from "./application_permissions";
import { initializePlugin as initializeAuditApp } from "./audit_app";
import { initializePlugin as initializeAuth } from "./auth";
import { initializePlugin as initializeCaching } from "./caching";
import { initializePlugin as initializeCleanUp } from "./clean_up";
import { initializePlugin as initializeCollections } from "./collections";
import { initializePlugin as initializeContentTranslation } from "./content_translation";
import { initializePlugin as initializeContentVerification } from "./content_verification";
import { initializePlugin as initializeDataStudio } from "./data-studio";
import { initializePlugin as initializeDatabaseReplication } from "./database_replication";
import { initializePlugin as initializeDatabaseRouting } from "./database_routing";
import { initializePlugin as initializeDependencies } from "./dependencies";
import { initializePlugin as initializeEmbedding } from "./embedding";
import { initializePlugin as initializeEmbeddingSdk } from "./embedding-sdk";
import { initializePlugin as initializeEmbeddingIframeSdk } from "./embedding_iframe_sdk";
import { initializePlugin as initializeEmbeddingIframeSdkSetup } from "./embedding_iframe_sdk_setup";
import { initializePlugin as initializeFeatureLevelPermissions } from "./feature_level_permissions";
import { initializePlugin as initializeGroupManagers } from "./group_managers";
import { initializePlugin as initializeMetabot } from "./metabot";
import { initializePlugin as initializeModelPersistence } from "./model_persistence";
import { initializePlugin as initializeModeration } from "./moderation";
import { initializePlugin as initializeRemoteSync } from "./remote_sync";
import { initializePlugin as initializeResourceDownloads } from "./resource_downloads";
import { initializePlugin as initializeSandboxes } from "./sandboxes";
import { initializePlugin as initializeSemanticSearch } from "./semantic_search";
import { initializePlugin as initializeSharing } from "./sharing";
import { initializePlugin as initializeSmtpOverride } from "./smtp-override";
import { initializePlugin as initializeSnippets } from "./snippets";
import { initializePlugin as initializeSupport } from "./support";
import { initializePlugin as initializeTableEditing } from "./table-editing";
import { initializePlugin as initializeTools } from "./tools";
import { initializePlugin as initializeTransforms } from "./transforms";
import { initializePlugin as initializeTransformsPython } from "./transforms-python";
import { initializePlugin as initializeUploadManagement } from "./upload_management";
import { initializePlugin as initializeUserProvisioning } from "./user_provisioning";
import { initializePlugin as initializeWhitelabel } from "./whitelabel";

/**
 * Initialize all enterprise plugins that use hasPremiumFeature.
 * Must be called after token features are available.
 */
export function initializePlugins() {
<<<<<<< HEAD
  initializeTools?.();
  initializeSandboxes?.();
  initializeAuth?.();
  initializeCaching?.();
  initializeCollections?.();
  initializeContentTranslation?.();
  initializeContentVerification?.();
  initializeDatabaseRouting?.();
  initializeDataStudio?.();
  initializeRemoteSync?.();
  initializeWhitelabel?.();
  initializeEmbedding?.();
  initializeEmbeddingSdk?.();
  initializeEmbeddingIframeSdkSetup?.();
  initializeSnippets?.();
  initializeSmtpOverride?.();
  initializeSharing?.();
  initializeModeration?.();
  initializeAdvancedPermissions?.();
  initializeAiSqlFixer?.();
  initializeAiEntityAnalysis?.();
  initializeAuditApp?.();
  initializeModelPersistence?.();
  initializeFeatureLevelPermissions?.();
  initializeApplicationPermissions?.();
  initializeGroupManagers?.();
  initializeUploadManagement?.();
  initializeResourceDownloads?.();
  initializeUserProvisioning?.();
  initializeCleanUp?.();
  initializeMetabot?.();
  initializeDatabaseReplication?.();
  initializeTableEditing?.();
  initializeDependencies?.();
  initializeSemanticSearch?.();
  initializeTransforms?.();
  initializeTransformsPython?.();
  initializeSupport?.();
=======
  initializeTools();
  initializeSandboxes();
  initializeAuth();
  initializeCaching();
  initializeCollections();
  initializeContentTranslation();
  initializeContentVerification();
  initializeDatabaseRouting();
  initializeDataStudio();
  initializeRemoteSync();
  initializeWhitelabel();
  initializeEmbedding();
  initializeEmbeddingSdk();
  initializeEmbeddingIframeSdk();
  initializeEmbeddingIframeSdkSetup();
  initializeSnippets();
  initializeSmtpOverride();
  initializeSharing();
  initializeModeration();
  initializeAdvancedPermissions();
  initializeAiSqlFixer();
  initializeAiEntityAnalysis();
  initializeAuditApp();
  initializeModelPersistence();
  initializeFeatureLevelPermissions();
  initializeApplicationPermissions();
  initializeGroupManagers();
  initializeUploadManagement();
  initializeResourceDownloads();
  initializeUserProvisioning();
  initializeCleanUp();
  initializeMetabot();
  initializeDatabaseReplication();
  initializeTableEditing();
  initializeDependencies();
  initializeDocuments();
  initializeSemanticSearch();
  initializeTransforms();
  initializeTransformsPython();
  initializePublicSharing();
  initializeSupport();
>>>>>>> a8717562
}<|MERGE_RESOLUTION|>--- conflicted
+++ resolved
@@ -54,46 +54,6 @@
  * Must be called after token features are available.
  */
 export function initializePlugins() {
-<<<<<<< HEAD
-  initializeTools?.();
-  initializeSandboxes?.();
-  initializeAuth?.();
-  initializeCaching?.();
-  initializeCollections?.();
-  initializeContentTranslation?.();
-  initializeContentVerification?.();
-  initializeDatabaseRouting?.();
-  initializeDataStudio?.();
-  initializeRemoteSync?.();
-  initializeWhitelabel?.();
-  initializeEmbedding?.();
-  initializeEmbeddingSdk?.();
-  initializeEmbeddingIframeSdkSetup?.();
-  initializeSnippets?.();
-  initializeSmtpOverride?.();
-  initializeSharing?.();
-  initializeModeration?.();
-  initializeAdvancedPermissions?.();
-  initializeAiSqlFixer?.();
-  initializeAiEntityAnalysis?.();
-  initializeAuditApp?.();
-  initializeModelPersistence?.();
-  initializeFeatureLevelPermissions?.();
-  initializeApplicationPermissions?.();
-  initializeGroupManagers?.();
-  initializeUploadManagement?.();
-  initializeResourceDownloads?.();
-  initializeUserProvisioning?.();
-  initializeCleanUp?.();
-  initializeMetabot?.();
-  initializeDatabaseReplication?.();
-  initializeTableEditing?.();
-  initializeDependencies?.();
-  initializeSemanticSearch?.();
-  initializeTransforms?.();
-  initializeTransformsPython?.();
-  initializeSupport?.();
-=======
   initializeTools();
   initializeSandboxes();
   initializeAuth();
@@ -129,11 +89,8 @@
   initializeDatabaseReplication();
   initializeTableEditing();
   initializeDependencies();
-  initializeDocuments();
   initializeSemanticSearch();
   initializeTransforms();
   initializeTransformsPython();
-  initializePublicSharing();
   initializeSupport();
->>>>>>> a8717562
 }