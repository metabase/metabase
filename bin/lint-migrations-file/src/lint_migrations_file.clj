(ns lint-migrations-file
  (:require
   [change-set.strict]
   [clj-yaml.core :as yaml]
   [clojure.java.io :as io]
   [clojure.pprint :as pprint]
   [clojure.spec.alpha :as s]
   [clojure.string :as str]
   [clojure.walk :as walk]))

<<<<<<< HEAD
(comment change-set.strict/keep-me)
=======
(set! *warn-on-reflection* true)

(comment change-set.strict/keep-me
         change-set.unstrict/keep-me)
>>>>>>> 7e2e24d3

;; just print ordered maps like normal maps.
(defmethod print-method flatland.ordered.map.OrderedMap
  [m writer]
  (print-method (into {} m) writer))

(s/def ::migrations
  (s/keys :req-un [::databaseChangeLog]))

(defn- change-set-ids
  "Get the sequence of all change set IDs. String IDs that can be parsed as integers will be returned as integers;
  everything else will be returned as a String."
  [change-log]
  (for [{{id :id} :changeSet} change-log
        :when id]
    id))

(defn- distinct-change-set-ids? [change-log]
  ;; there are actually two migration 32s, so that's the only exception we're allowing.
  (let [ids (change-set-ids change-log)]
    ;; can't apply distinct? with so many IDs
    (= (count ids) (count (set ids)))))

(defn- compare-ids
  "If `x` and `y` are integers, compare numerical values. Otherwise do String comparison."
  [x y]
  ;; Clojure gets confused if you try to compare a String and a Number.
  (if (= (class x) (class y))
    (compare x y)
    (compare (str x) (str y))))

(defn- change-set-ids-in-order? [change-log]
  (let [ids (change-set-ids change-log)]
    (= ids (sort-by identity compare-ids ids))))

(defn- assert-no-types-in-change-set
  "Walks over x (a changeset map) to ensure it doesn't add any columns of `target-types` (a set of strings).
  `found-cols` is an atom of vector, in which any problematic changes to the `target-types` will be stored.

  A partial application of this function will be passed to postwalk below.

  TODO: add and conform to a spec instead?"
  [target-types found-cols x]
  {:pre [(set? target-types) (instance? clojure.lang.Atom found-cols)]}
  (if
    (map? x)
    (cond
      ;; a createTable or addColumn change; see if it adds a target-type col
      (or (:createTable x) (:addColumn x))
      (let [op     (cond (:createTable x) :createTable (:addColumn x) :addColumn)
            cols   (filter (fn [col-def]
                             (contains? target-types
                                        (str/lower-case (or (get-in col-def [:column :type]) ""))))
                     (get-in x [op :columns]))]
        (doseq [col cols]
          (swap! found-cols conj col))
        x)

      ;; a modifyDataType change; see if it changes a column to target-type
      (:modifyDataType x)
      (if (= target-types (str/lower-case (or (get-in x [:modifyDataType :newDataType]) "")))
        (do (swap! found-cols conj x)
            x)
        x)

<<<<<<< HEAD
      :else ; some other kind of change; continue walking
      x)
=======
      ;; some other kind of change; continue walking
      :else x)
>>>>>>> 7e2e24d3
    x))

(defn no-bare-blob-or-text-types?
  "Ensures that no \"text\" or \"blob\" type columns are added in changesets with id later than 320 (i.e. version
  0.42.0).  From that point on, \"${text.type}\" should be used instead, so that MySQL can handle it correctly (by using
  `LONGTEXT`).  And similarly, from an earlier point, \"${blob.type\" should be used instead of \"blob\"."
  [change-log]
  (let [problem-cols (atom [])
        walk-fn      (partial assert-no-types-in-change-set #{"blob" "text"} problem-cols)]
    (doseq [{{id :id} :changeSet, :as change-set} change-log
            :when                                 (and id
                                                       (string? id))]
      [id change-set])
    (doseq [{{id :id} :changeSet :as change-set} change-log
            :when                                (and id
                                                      (string? id)
                                                      (str/starts-with? id "v"))]
      (walk/postwalk walk-fn change-set))
    (empty? @problem-cols)))

(s/def ::changeSet
  (s/spec :change-set.strict/change-set))

(s/def ::databaseChangeLog
  (s/and distinct-change-set-ids?
         change-set-ids-in-order?
         no-bare-blob-or-text-types?
         (s/+ (s/alt :property              (s/keys :req-un [::property])
                     :objectQuotingStrategy (s/keys :req-un [::objectQuotingStrategy])
                     :changeSet             (s/keys :req-un [::changeSet])))))

<<<<<<< HEAD
(defn validate-migrations [migrations]
=======
(def strict-change-set-cutoff
  "All change sets with an ID >= this number will be validated with the strict spec."
  172)

(defn- change-set-validation-level [{id :id}]
  (or (when-let [id (maybe-parse-to-int id)]
        (when (and (int? id)
                   (< id strict-change-set-cutoff))
          :unstrict))
      :strict))

(defmulti ^:private change-set
  change-set-validation-level)

(defmethod change-set :strict
  [_]
  :change-set.strict/change-set)

(defmethod change-set :unstrict
  [_]
  :change-set.unstrict/change-set)

(s/def ::changeSet
  (s/multi-spec change-set change-set-validation-level))

(defn validate-migrations
  "Throws an error when there's an invalid migration."
  [migrations]
>>>>>>> 7e2e24d3
  (when (= (s/conform ::migrations migrations) ::s/invalid)
    (let [data (s/explain-data ::migrations migrations)]
      (throw (ex-info (str "Validation failed:\n" (with-out-str (pprint/pprint (mapv #(dissoc % :val)
                                                                                     (::s/problems data)))))
                      (or (dissoc data ::s/value) {})))))
  :ok)

<<<<<<< HEAD
(def filename
  "../../resources/migrations/001_update_migrations.yaml")
=======
(def ^:private filename
  "../../resources/migrations/000_migrations.yaml")
>>>>>>> 7e2e24d3

(defn- migrations []
  (let [file (io/file filename)]
    (assert (.exists file) (format "%s does not exist" filename))
    (letfn [(fix-vals [x]
                      ;; convert any lazy seqs to regular vectors and maps
                      (cond (map? x)        (update-vals x fix-vals)
                            (sequential? x) (mapv fix-vals x)
                            :else           x))]
      (fix-vals (yaml/parse-string (slurp file))))))

(defn- validate-all []
  (validate-migrations (migrations)))

(defn -main
  "Entry point for Clojure CLI task `lint-migrations-file`. Run it with

    ./bin/lint-migrations-file.sh"
  []
  (println "Check Liquibase migrations file...")
  (try
    (validate-all)
    (println "Ok.")
    (System/exit 0)
    (catch Throwable e
      (pprint/pprint (Throwable->map e))
      (println (.getMessage e))
      (System/exit 1))))<|MERGE_RESOLUTION|>--- conflicted
+++ resolved
@@ -8,14 +8,9 @@
    [clojure.string :as str]
    [clojure.walk :as walk]))
 
-<<<<<<< HEAD
-(comment change-set.strict/keep-me)
-=======
 (set! *warn-on-reflection* true)
 
-(comment change-set.strict/keep-me
-         change-set.unstrict/keep-me)
->>>>>>> 7e2e24d3
+(comment change-set.strict/keep-me)
 
 ;; just print ordered maps like normal maps.
 (defmethod print-method flatland.ordered.map.OrderedMap
@@ -81,13 +76,8 @@
             x)
         x)
 
-<<<<<<< HEAD
-      :else ; some other kind of change; continue walking
-      x)
-=======
       ;; some other kind of change; continue walking
       :else x)
->>>>>>> 7e2e24d3
     x))
 
 (defn no-bare-blob-or-text-types?
@@ -119,38 +109,7 @@
                      :objectQuotingStrategy (s/keys :req-un [::objectQuotingStrategy])
                      :changeSet             (s/keys :req-un [::changeSet])))))
 
-<<<<<<< HEAD
-(defn validate-migrations [migrations]
-=======
-(def strict-change-set-cutoff
-  "All change sets with an ID >= this number will be validated with the strict spec."
-  172)
-
-(defn- change-set-validation-level [{id :id}]
-  (or (when-let [id (maybe-parse-to-int id)]
-        (when (and (int? id)
-                   (< id strict-change-set-cutoff))
-          :unstrict))
-      :strict))
-
-(defmulti ^:private change-set
-  change-set-validation-level)
-
-(defmethod change-set :strict
-  [_]
-  :change-set.strict/change-set)
-
-(defmethod change-set :unstrict
-  [_]
-  :change-set.unstrict/change-set)
-
-(s/def ::changeSet
-  (s/multi-spec change-set change-set-validation-level))
-
-(defn validate-migrations
-  "Throws an error when there's an invalid migration."
-  [migrations]
->>>>>>> 7e2e24d3
+(defn ^:private validate-migrations [migrations]
   (when (= (s/conform ::migrations migrations) ::s/invalid)
     (let [data (s/explain-data ::migrations migrations)]
       (throw (ex-info (str "Validation failed:\n" (with-out-str (pprint/pprint (mapv #(dissoc % :val)
@@ -158,13 +117,8 @@
                       (or (dissoc data ::s/value) {})))))
   :ok)
 
-<<<<<<< HEAD
-(def filename
+(def ^:private filename
   "../../resources/migrations/001_update_migrations.yaml")
-=======
-(def ^:private filename
-  "../../resources/migrations/000_migrations.yaml")
->>>>>>> 7e2e24d3
 
 (defn- migrations []
   (let [file (io/file filename)]
