--- conflicted
+++ resolved
@@ -1023,12 +1023,7 @@
   task
   {:api #{metabase.task.bootstrap
           metabase.task.core}
-<<<<<<< HEAD
-   :uses #{config
-=======
-   :uses #{analytics
->>>>>>> d52a4e35
-           db
+   :uses #{db
            plugins
            util}}
 
