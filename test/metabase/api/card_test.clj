(ns ^:mb/driver-tests metabase.api.card-test
  "Tests for /api/card endpoints."
  (:require
   [clojure.data.csv :as csv]
   [clojure.set :as set]
   [clojure.string :as str]
   [clojure.test :refer :all]
   [clojure.tools.macro :as tools.macro]
   [clojurewerkz.quartzite.scheduler :as qs]
   [dk.ative.docjure.spreadsheet :as spreadsheet]
   [medley.core :as m]
   [metabase.api.card :as api.card]
<<<<<<< HEAD
   [metabase.api.notification-test :as api.notification-test]
=======
   [metabase.api.common.openapi]
>>>>>>> e4c5f2fc
   [metabase.api.test-util :as api.test-util]
   [metabase.config :as config]
   [metabase.driver :as driver]
   [metabase.driver.sql-jdbc.execute :as sql-jdbc.execute]
   [metabase.http-client :as client]
   [metabase.lib.core :as lib]
   [metabase.lib.metadata :as lib.metadata]
   [metabase.lib.metadata.jvm :as lib.metadata.jvm]
   [metabase.models.card.metadata :as card.metadata]
   [metabase.models.data-permissions :as data-perms]
   [metabase.models.interface :as mi]
   [metabase.models.moderation-review :as moderation-review]
   [metabase.models.permissions :as perms]
   [metabase.models.permissions-group :as perms-group]
   [metabase.models.revision :as revision]
   [metabase.notification.test-util :as notification.tu]
   [metabase.permissions.util :as perms.u]
   [metabase.query-processor :as qp]
   [metabase.query-processor.card :as qp.card]
   [metabase.query-processor.compile :as qp.compile]
   [metabase.query-processor.middleware.constraints :as qp.constraints]
   [metabase.query-processor.pivot.test-util :as api.pivots]
   [metabase.request.core :as request]
   [metabase.sync.task.sync-databases :as task.sync-databases]
   [metabase.task :as task]
   [metabase.task.persist-refresh :as task.persist-refresh]
   [metabase.test :as mt]
   [metabase.test.data.users :as test.users]
   [metabase.test.util :as tu]
   [metabase.upload-test :as upload-test]
   [metabase.util :as u]
   [metabase.util.json :as json]
   [toucan2.core :as t2])
  (:import
   (java.io ByteArrayInputStream)
   (org.apache.poi.ss.usermodel DataFormatter)
   (org.quartz.impl StdSchedulerFactory)))

(set! *warn-on-reflection* true)

(comment api.card/keep-me)

;;; +----------------------------------------------------------------------------------------------------------------+
;;; |                                              Helper Fns & Macros                                               |
;;; +----------------------------------------------------------------------------------------------------------------+

(defn- count-base-type []
  (-> (mt/run-mbql-query venues {:aggregation [[:count]]}) :data :cols first :base_type))

(def card-defaults
  "The default card params."
  {:archived               false
   :collection_id          nil
   :collection_position    nil
   :collection_preview     true
   :dataset_query          {}
   :type                   "question"
   :description            nil
   :display                "scalar"
   :enable_embedding       false
   :initially_published_at nil
   :entity_id              nil
   :embedding_params       nil
   :made_public_by_id      nil
   :parameters             []
   :parameter_mappings     []
   :moderation_reviews     ()
   :public_uuid            nil
   :query_type             nil
   :cache_ttl              nil
   :average_query_time     nil
   :last_query_start       nil
   :result_metadata        nil
   :cache_invalidated_at   nil
   :view_count             0
   :archived_directly      false})

;; Used in dashboard tests
(def card-defaults-no-hydrate
  (dissoc card-defaults :average_query_time :last_query_start))

(defn mbql-count-query
  ([]
   (mbql-count-query (mt/id) (mt/id :venues)))

  ([db-or-id table-or-id]
   {:database (u/the-id db-or-id)
    :type     :query
    :query    {:source-table       (u/the-id table-or-id)
               :aggregation        [[:count]]
               :aggregation-idents {0 (u/generate-nano-id)}}}))

(defn pmbql-count-query
  ([]
   (pmbql-count-query (mt/id) (mt/id :venues)))

  ([db-or-id table-or-id]
   (let [metadata-provider (lib.metadata.jvm/application-database-metadata-provider (u/the-id db-or-id))
         venues            (lib.metadata/table metadata-provider (u/the-id table-or-id))
         query             (lib/query metadata-provider venues)]
     (lib/aggregate query (lib/count)))))

(defn card-with-name-and-query
  ([]
   (card-with-name-and-query (mt/random-name)))

  ([card-name]
   (card-with-name-and-query card-name (mbql-count-query)))

  ([card-name query]
   {:name                   card-name
    :display                "scalar"
    :dataset_query          query
    :visualization_settings {:global {:title nil}}}))

(defn- do-with-temp-native-card!
  [f]
  (mt/with-temp [:model/Database   db    {:details (:details (mt/db)), :engine :h2}
                 :model/Table      _     {:db_id (u/the-id db), :name "CATEGORIES"}
                 :model/Card      card  {:dataset_query {:database (u/the-id db)
                                                         :type     :native
                                                         :native   {:query "SELECT COUNT(*) FROM CATEGORIES;"}}}]
    (f db card)))

(defmacro ^:private with-temp-native-card!
  {:style/indent 1}
  [[db-binding card-binding] & body]
  `(do-with-temp-native-card! (fn [~(or db-binding '_) ~(or card-binding '_)]
                                ~@body)))

(defn do-with-cards-in-a-collection! [card-or-cards-or-ids grant-perms-fn! f]
  (mt/with-non-admin-groups-no-root-collection-perms
    (mt/with-temp [:model/Collection collection]
      ;; put all the Card(s) in our temp `collection`
      (doseq [card-or-id (if (sequential? card-or-cards-or-ids)
                           card-or-cards-or-ids
                           [card-or-cards-or-ids])]
        (t2/update! :model/Card (u/the-id card-or-id) {:collection_id (u/the-id collection)}))
      ;; now use `grant-perms-fn!` to grant appropriate perms
      (grant-perms-fn! (perms-group/all-users) collection)
      ;; call (f)
      (f))))

(defmacro with-cards-in-readable-collection!
  "Execute `body` with `card-or-cards-or-ids` added to a temporary Collection that All Users have read permissions for."
  {:style/indent 1}
  [card-or-cards-or-ids & body]
  `(do-with-cards-in-a-collection! ~card-or-cards-or-ids perms/grant-collection-read-permissions! (fn [] ~@body)))

(defmacro with-cards-in-writeable-collection!
  "Execute `body` with `card-or-cards-or-ids` added to a temporary Collection that All Users have *write* permissions
  for."
  {:style/indent 1}
  [card-or-cards-or-ids & body]
  `(do-with-cards-in-a-collection! ~card-or-cards-or-ids perms/grant-collection-readwrite-permissions! (fn [] ~@body)))

(defn- do-with-temp-native-card-with-params! [f]
  (mt/with-temp
    [:model/Database   db    {:details (:details (mt/db)), :engine :h2}
     :model/Table      _     {:db_id (u/the-id db), :name "VENUES"}
     :model/Card      card  {:dataset_query
                             {:database (u/the-id db)
                              :type     :native
                              :native   {:query         "SELECT COUNT(*) FROM VENUES WHERE CATEGORY_ID = {{category}};"
                                         :template-tags {:category {:id           "_CATEGORY_ID_"
                                                                    :name         "category"
                                                                    :display_name "Category"
                                                                    :type         "number"
                                                                    :required     true}}}}}]
    (f db card)))

(defmacro ^:private with-temp-native-card-with-params! {:style/indent 1} [[db-binding card-binding] & body]
  `(do-with-temp-native-card-with-params! (fn [~(or db-binding '_) ~(or card-binding '_)] ~@body)))

(deftest run-query-with-parameters-test
  (testing "POST /api/card/:id/query"
    (testing "should respect `:parameters`"
      (with-temp-native-card-with-params! [{db-id :id} {card-id :id}]
        (is (=? {:database_id db-id
                 :row_count   1
                 :data        {:rows [[8]]}}
                (mt/user-http-request
                 :rasta :post 202 (format "card/%d/query" card-id)
                 {:parameters [{:type   :number
                                :target [:variable [:template-tag :category]]
                                :value  2}]})))))))

(deftest execute-card-with-default-parameters-test
  (testing "GET /api/card/:id/query with parameters with default values"
    (mt/with-temp
      [:model/Card card {:dataset_query
                         {:database (mt/id)
                          :type     :native
                          :native   {:query         "SELECT id FROM venues where {{venue_id}}"
                                     :template-tags {"venue_id" {:dimension    [:field (mt/id :venues :id) nil],
                                                                 :display-name "Venue ID",
                                                                 :id           "_VENUE_ID_",
                                                                 :name         "venue_id",
                                                                 :required     false,
                                                                 :default      [1]
                                                                 :type         :dimension,
                                                                 :widget-type  :id}}}}}]
      (let [request (fn [body]
                      (mt/user-http-request :rasta :post 202 (format "card/%d/query" (:id card)) body))]
        (testing "the default can be overridden"
          (is (= [[2]]
                 (mt/rows (request {:parameters [{:id    "_VENUE_ID_"
                                                  :target ["dimension" ["template-tag" "venue_id"]],
                                                  :type  "id"
                                                  :value 2}]})))))
        (testing "the default should apply if no param value is provided"
          (is (= [[1]]
                 (mt/rows (request {:parameters []}))))
          (testing "check this is the same result as when the default value is provided"
            (is (= [[1]]
                   (mt/rows (request {:parameters [{:id     "_VENUE_ID_",
                                                    :target ["dimension" ["template-tag" "venue_id"]],
                                                    :type   "id",
                                                    :value  1}]}))))))
        (testing "the field filter should not apply if the parameter has a nil value"
          (is (= 100 (count (mt/rows (request {:parameters [{:id     "_VENUE_ID_",
                                                             :target ["dimension" ["template-tag" "venue_id"]],
                                                             :type   "id",
                                                             :value  nil}]}))))))))))

;;; +----------------------------------------------------------------------------------------------------------------+
;;; |                                           FETCHING CARDS & FILTERING                                           |
;;; +----------------------------------------------------------------------------------------------------------------+

(defn- card-returned? [model object-or-id card-or-id]
  (contains? (set (for [card (mt/user-http-request :rasta :get 200 "card", :f model, :model_id (u/the-id object-or-id))]
                    (u/the-id card)))
             (u/the-id card-or-id)))

(deftest filter-cards-by-db-test
  (mt/with-temp [:model/Database db {}
                 :model/Card     card-1 {:database_id (mt/id)}
                 :model/Card     card-2 {:database_id (u/the-id db)}]
    (with-cards-in-readable-collection! [card-1 card-2]
      (is (= true
             (card-returned? :database (mt/id) card-1)))
      (is (= false
             (card-returned? :database db      card-1)))
      (is (= true
             (card-returned? :database db      card-2))))))

(deftest ^:parallel authentication-test
  (is (= (get request/response-unauthentic :body) (client/client :get 401 "card")))
  (is (= (get request/response-unauthentic :body) (client/client :put 401 "card/13"))))

(deftest ^:parallel model-id-requied-when-f-is-database-test
  (is (= {:errors {:model_id "model_id is a required parameter when filter mode is 'database'"}}
         (mt/user-http-request :crowberto :get 400 "card" :f :database))))

(deftest filter-cards-by-table-test
  (testing "Filter cards by table"
    (mt/with-temp [:model/Database db {}
                   :model/Table    table-1  {:db_id (u/the-id db)}
                   :model/Table    table-2  {:db_id (u/the-id db)}
                   :model/Card     card-1   {:table_id (u/the-id table-1)}
                   :model/Card     card-2   {:table_id (u/the-id table-2)}]
      (with-cards-in-readable-collection! [card-1 card-2]
        (is (= true
               (card-returned? :table (u/the-id table-1) (u/the-id card-1))))
        (is (= false
               (card-returned? :table (u/the-id table-2) (u/the-id card-1))))
        (is (= true
               (card-returned? :table (u/the-id table-2) (u/the-id card-2))))))))

;; Make sure `model_id` is required when `f` is :table
(deftest ^:parallel model_id-requied-when-f-is-table
  (is (= {:errors {:model_id "model_id is a required parameter when filter mode is 'table'"}}
         (mt/user-http-request :crowberto :get 400 "card", :f :table))))

(deftest filter-by-archived-test
  (testing "GET /api/card?f=archived"
    (mt/with-temp [:model/Card card-1 {:name "Card 1"}
                   :model/Card card-2 {:name "Card 2"}
                   :model/Card card-3 {:name "Card 3"}]
      (with-cards-in-readable-collection! [card-1 card-2 card-3]
        (mt/user-http-request :crowberto :put 200 (format "card/%d" (u/the-id card-2)) {:archived true})
        (mt/user-http-request :crowberto :put 200 (format "card/%d" (u/the-id card-3)) {:archived true})
        (is (= #{"Card 2" "Card 3"}
               (set (map :name (mt/user-http-request :rasta :get 200 "card", :f :archived))))
            "The set of Card returned with f=archived should be equal to the set of archived cards")))))

(deftest embedding-sdk-info-saves-view-log
  (testing "GET /api/card with embedding headers set"
    (let [;; any strings will work here (must be shorter than 254 chars), but these are semi-relaistic:
          client-string (mt/random-name)
          version-string (str "1." (rand-int 1000) "." (rand-int 1000))]
      (mt/with-temp [:model/Database {database-id :id} {}
                     :model/Card card-1 {:name "Card 1" :database_id database-id}]
        (mt/with-premium-features #{:audit-app}
          (mt/user-http-request :crowberto :get 200 (str "card/" (u/the-id card-1))
                                {:request-options {:headers {"x-metabase-client" client-string
                                                             "x-metabase-client-version" version-string}}}))
        (is (= {:embedding_client client-string, :embedding_version version-string}
               (t2/select-one [:model/ViewLog :embedding_client :embedding_version] :model "card" :model_id (u/the-id card-1))))))))

(deftest embedding-sdk-info-saves-query-execution
  (testing "GET /api/card with embedding headers set"
    (mt/with-temp [:model/Card card-1 {:name "Card 1"
                                       ;; This query is just to make sure the card actually runs a query, otherwise
                                       ;; there won't be a QueryExecution record to check!
                                       :dataset_query {:database (mt/id)
                                                       :type     :native
                                                       :native   {:query "select (TIMESTAMP '2023-01-01 12:34:56') as T"}}}]
      (mt/user-http-request :crowberto :post 202 (format "card/%d/query" (u/the-id card-1))
                            {:request-options {:headers {"x-metabase-client" "client-B"
                                                         "x-metabase-client-version" "2"}}})
      (is (=? {:embedding_client "client-B", :embedding_version "2"}
              ;; The query metadata is handled asynchronously, so we need to poll until it's available:
              (tu/poll-until 100
                             (t2/select-one [:model/QueryExecution :embedding_client :embedding_version]
                                            :card_id (u/the-id card-1))))))))

(deftest filter-by-bookmarked-test
  (testing "Filter by `bookmarked`"
    (mt/with-temp [:model/Card         card-1 {:name "Card 1"}
                   :model/Card         card-2 {:name "Card 2"}
                   :model/Card         card-3 {:name "Card 3"}
                   :model/CardBookmark _ {:card_id (u/the-id card-1), :user_id (mt/user->id :rasta)}
                   :model/CardBookmark _ {:card_id (u/the-id card-2), :user_id (mt/user->id :crowberto)}]
      (with-cards-in-readable-collection! [card-1 card-2 card-3]
        (is (= [{:name "Card 1"}]
               (for [card (mt/user-http-request :rasta :get 200 "card", :f :bookmarked)]
                 (select-keys card [:name]))))))))

(deftest filter-by-using-model-segment-metric
  (mt/with-temp [:model/Database {database-id :id} {}
                 :model/Table {table-id :id} {:db_id database-id}
                 :model/Segment {segment-id :id} {:table_id table-id}
                 :model/LegacyMetric {metric-id :id} {:table_id table-id}
                 :model/Card {model-id :id :as model} {:name "Model"
                                                       :type :model
                                                       :dataset_query {:query {:source-table (mt/id :venues)
                                                                               :filter [:= [:field 1 nil] "1"]}}}
                 ;; matching question
                 :model/Card card-1 {:name "Card 1"
                                     :dataset_query {:query {:source-table (str "card__" model-id)
                                                             :filter [:segment segment-id]}
                                                     :database (mt/id)
                                                     :type :query}}
                 :model/Card {other-card-id :id} {}
                 ;; source-table doesn't match
                 :model/Card card-2 {:name "Card 2"
                                     :dataset_query (mt/mbql-query nil
                                                      {:source-table (str "card__" other-card-id)
                                                       :filter [:= [:field 5 nil] (str "card__" model-id)]
                                                       :aggregation [[:metric metric-id]]})}
                 ;; matching join
                 :model/Card card-3 {:name "Card 3"
                                     :dataset_query (let [alias (str "Question " model-id)]
                                                      (mt/mbql-query nil
                                                        {:joins [{:fields [[:field 35 {:join-alias alias}]]
                                                                  :source-table (str "card__" model-id)
                                                                  :condition [:=
                                                                              [:field 5 nil]
                                                                              [:field 33 {:join-alias alias}]]
                                                                  :alias alias
                                                                  :strategy :inner-join}
                                                                 {:fields       :all
                                                                  :alias        "__alias__"
                                                                  :condition    [:=
                                                                                 [:field 1 nil]
                                                                                 [:field 2 {:join-alias "__alias__"}]]
                                                                  :source-query {:source-table 1
                                                                                 :filter [:or
                                                                                          [:> [:field 1 nil] 3]
                                                                                          [:segment segment-id]]
                                                                                 :aggregation  [[:+ [:metric metric-id] 1]]
                                                                                 :breakout     [[:field 4 nil]]}}]
                                                         :fields [[:field 9 nil]]
                                                         :source-table (str "card__" other-card-id)}))}
                 ;; matching native query
                 :model/Card card-4 {:name "Card 4"
                                     :dataset_query {:type :native
                                                     :native (let [model-ref (format "#%d-q1" model-id)]
                                                               {:query (format "select o.id from orders o join {{%s}} q1 on o.PRODUCT_ID = q1.PRODUCT_ID"
                                                                               model-ref)
                                                                :template-tags {model-ref
                                                                                {:id "2185b98b-20b3-65e6-8623-4fb56acb0ca7"
                                                                                 :name model-ref
                                                                                 :display-name model-ref
                                                                                 :type :card
                                                                                 :card-id model-id}}})
                                                     :database (mt/id)}}
                 ;; native query reference doesn't match
                 :model/Card card-5 {:name "Card 5"
                                     :dataset_query {:type :native
                                                     :native (let [model-ref (str "card__" model-id)
                                                                   card-id other-card-id
                                                                   card-ref (format "#%d-q1" card-id)]
                                                               {:query (format "select o.id %s from orders o join {{%s}} q1 on o.PRODUCT_ID = q1.PRODUCT_ID"
                                                                               model-ref card-ref)
                                                                :template-tags {card-ref
                                                                                {:id "2185b98b-20b3-65e6-8623-4fb56acb0ca7"
                                                                                 :name card-ref
                                                                                 :display-name card-ref
                                                                                 :type :card
                                                                                 :card-id card-id}}})
                                                     :database (mt/id)}}
                 :model/Database {other-database-id :id} {}
                 ;; database doesn't quite match
                 :model/Card card-6 {:name "Card 6", :database_id other-database-id
                                     :dataset_query {:query {:source-table (str "card__" model-id)}}}
                 ;; same as matching question, but archived
                 :model/Card card-7 {:name "Card 7"
                                     :archived true
                                     :dataset_query {:query {:source-table (str "card__" model-id)}}}]
    (testing "list cards using a model"
      (with-cards-in-readable-collection! [model card-1 card-2 card-3 card-4 card-5 card-6 card-7]
        (is (= #{"Card 1" "Card 3" "Card 4"}
               (into #{} (map :name) (mt/user-http-request :rasta :get 200 "card"
                                                           :f :using_model :model_id model-id))))
        (is (= #{"Card 1" "Card 3"}
               (into #{} (map :name) (mt/user-http-request :rasta :get 200 "card"
                                                           :f :using_segment :model_id segment-id))))
        (is (= #{"Card 2" "Card 3"}
               (into #{} (map :name) (mt/user-http-request :rasta :get 200 "card"
                                                           :f :using_metric :model_id metric-id))))))))

(deftest get-cards-with-last-edit-info-test
  (mt/with-temp [:model/Card {card-1-id :id} {:name "Card 1"}
                 :model/Card {card-2-id :id} {:name "Card 2"}]
    (with-cards-in-readable-collection! [card-1-id card-2-id]
      (doseq [user-id [(mt/user->id :rasta) (mt/user->id :crowberto)]]
        (revision/push-revision!
         {:entity       :model/Card
          :id           card-1-id
          :user-id      user-id
          :is-creation? true
          :object       {:id card-1-id}}))

      (doseq [user-id [(mt/user->id :crowberto) (mt/user->id :rasta)]]
        (revision/push-revision!
         {:entity       :model/Card
          :id           card-2-id
          :user-id      user-id
          :is-creation? true
          :object       {:id card-2-id}}))
      (let [results (m/index-by :id (mt/user-http-request :rasta :get 200 "card"))]
        (is (=? {:name           "Card 1"
                 :last-edit-info {:id         (mt/user->id :rasta)
                                  :email      "rasta@metabase.com"
                                  :first_name "Rasta"
                                  :last_name  "Toucan"
                                  :timestamp  some?}}
                (get results card-1-id)))
        (is (=? {:name           "Card 2"
                 :last-edit-info {:id         (mt/user->id :crowberto)
                                  :email      "crowberto@metabase.com"
                                  :first_name "Crowberto"
                                  :last_name  "Corv"
                                  :timestamp  some?}}
                (get results card-2-id)))))))

(deftest get-series-for-card-permission-test
  (mt/with-temp
    [:model/Card {card-id :id} {:name          "Card"
                                :display       "line"
                                :dataset_query (mt/mbql-query venues)
                                :collection_id (t2/select-one-pk :model/Collection :personal_owner_id (mt/user->id :crowberto))}]
    (is (= "You don't have permissions to do that."
           (mt/user-http-request :rasta :get 403 (format "card/%d/series" card-id))))

    (is (seq? (mt/user-http-request :crowberto :get 200 (format "card/%d/series" card-id))))))

(deftest get-series-for-card-type-check-test
  (testing "400 if the card's display is not comptaible"
    (mt/with-temp
      [:model/Card {card-id :id} {:name    "Card"
                                  :display "table"}]
      (is (= "Card with type table is not compatible to have series"
             (:message (mt/user-http-request :crowberto :get 400 (format "card/%d/series" card-id)))))))

  (testing "404 if the card does not exsits"
    (is (= "Not found."
           (mt/user-http-request :crowberto :get 404 (format "card/%d/series" Integer/MAX_VALUE))))))

(deftest get-series-check-compatibility-test
  (let [simple-mbql-chart-query (fn [attrs]
                                  (merge (mt/card-with-source-metadata-for-query
                                          (mt/mbql-query venues {:aggregation [[:sum $venues.price]]
                                                                 :breakout    [$venues.category_id]}))
                                         {:visualization_settings {:graph.metrics    ["sum"]
                                                                   :graph.dimensions ["CATEGORY_ID"]}}
                                         attrs))]
    (mt/with-temp
      [;; comptaible cards
       :model/Card line    (simple-mbql-chart-query {:name "A Line"   :display :line})
       :model/Card bar     (simple-mbql-chart-query {:name "A Bar"    :display :bar})
       :model/Card area    (simple-mbql-chart-query {:name "An Area"  :display :area})
       :model/Card scalar  (merge (mt/card-with-source-metadata-for-query
                                   (mt/mbql-query venues {:aggregation [[:count]]}))
                                  {:name "A Scalar 1" :display :scalar})
       :model/Card scalar-2 (merge (mt/card-with-source-metadata-for-query
                                    (mt/mbql-query venues {:aggregation [[:count]]}))
                                   {:name "A Scalar 2" :display :scalar})

       :model/Card native  (merge (mt/card-with-source-metadata-for-query (mt/native-query {:query "select sum(price) from venues;"}))
                                  {:name       "A Native query"
                                   :display    :scalar
                                   :query_type "native"})
       :model/Card metric  (simple-mbql-chart-query {:name "A Metric" :type :metric :visualization_settings {} :display :line})
       :model/Card metric-2 (merge (mt/card-with-source-metadata-for-query
                                    (mt/mbql-query venues {:aggregation [[:sum $venues.price]]}))
                                   {:name "Another Metric" :type :metric :display :scalar})

       ;; compatible but user doesn't have access so should not be readble
       :model/Card _       (simple-mbql-chart-query {:name "A Line with no access"   :display :line})
       ;; incomptabile cards
       :model/Card pie     (simple-mbql-chart-query {:name "A pie" :display :pie})
       :model/Card table   (simple-mbql-chart-query {:name "A table" :display :table})
       :model/Card native-2 (merge (mt/card-with-source-metadata-for-query (mt/native-query {:query "select sum(price) from venues;"}))
                                   {:name       "A Native query table"
                                    :display    :table
                                    :query_type "native"})]
      (with-cards-in-readable-collection! [line bar area scalar scalar-2 native pie table native-2 metric metric-2]
        (doseq [:let [excluded #{"A Scalar 2" "Another Metric" "A Line with no access" "A pie" "A table" "A Native query table"}]
                [card-id display-type expected excluded]
                [[(:id line)   :line   #{"A Native query" "An Area" "A Bar" "A Metric"} excluded]
                 [(:id bar)    :bar    #{"A Native query" "An Area" "A Line" "A Metric"} excluded]
                 [(:id area)   :area   #{"A Native query" "A Bar" "A Line" "A Metric"} excluded]
                 [(:id scalar) :scalar #{"A Native query" "A Scalar 2" "Another Metric"} (disj excluded "A Scalar 2" "Another Metric")]]]
          (testing (format "Card with display-type=%s should have compatible cards correctly returned" display-type)
            (let [returned-card-names (set (map :name (mt/user-http-request :rasta :get 200 (format "/card/%d/series" card-id))))]
              (is (set/subset? expected returned-card-names))
              (is (empty? (set/intersection excluded returned-card-names)))
              (is (not (contains? returned-card-names #{"A pie" "A table" "A Line with no access"}))))))))))

(deftest paging-and-filtering-works-for-series-card-test
  (let [simple-mbql-chart-query (fn [attrs]
                                  (merge (mt/card-with-source-metadata-for-query
                                          (mt/mbql-query venues {:aggregation [[:sum $venues.price]]
                                                                 :breakout    [$venues.category_id]}))
                                         {:visualization_settings {:graph.metrics    ["sum"]
                                                                   :graph.dimensions ["CATEGORY_ID"]}}
                                         attrs))]
    (mt/with-temp
      [:model/Card card   (simple-mbql-chart-query {:name "Captain Toad" :display :line})
       :model/Card card1  (simple-mbql-chart-query {:name "Luigi 1"  :display :line})
       :model/Card _      (simple-mbql-chart-query {:name "Luigi 2"  :display :line})
       :model/Card _      (simple-mbql-chart-query {:name "Luigi 3"  :display :line})
       :model/Card card4  (simple-mbql-chart-query {:name "Luigi 4"  :display :line})
       :model/Card _      (simple-mbql-chart-query {:name "Luigi 5"  :display :line})
       :model/Card _      (simple-mbql-chart-query {:name "Luigi 6"  :display :line})
       :model/Card card7  (simple-mbql-chart-query {:name "Luigi 7"  :display :line})
       :model/Card card8  (simple-mbql-chart-query {:name "Luigi 8"  :display :line})]
      (testing "filter by name works"
        (is (true? (every? #(str/includes? % "Toad")
                           (->> (mt/user-http-request :crowberto :get 200 (format "/card/%d/series" (:id card)) :query "toad")
                                (map :name)))))

        (testing "exclude ids works"
          (testing "with single id"
            (is (true?
                 (every?
                  #(not (#{(:id card) (:id card8)} %))
                  (->> (mt/user-http-request :crowberto :get 200 (format "/card/%d/series" (:id card))
                                             :query "luigi" :exclude_ids (:id card8))
                       (map :id))))))
          (testing "with multiple ids"
            (is (true?
                 (every?
                  #(not (#{(:id card) (:id card7) (:id card8)} %))
                  (->> (mt/user-http-request :crowberto :get 200 (format "/card/%d/series" (:id card))
                                             :query "luigi" :exclude_ids (:id card7) :exclude_ids (:id card8))
                       (map :id)))))))

        (testing "with limit and sort by id descending"
          (is (= ["Luigi 8" "Luigi 7" "Luigi 6" "Luigi 5"]
                 (->> (mt/user-http-request :crowberto :get 200 (format "/card/%d/series" (:id card))
                                            :query "luigi" :limit 4)
                      (map :name))))

          (testing "and paging works too"
            (is (= ["Luigi 3" "Luigi 2" "Luigi 1"]
                   (->> (mt/user-http-request :crowberto :get 200 (format "/card/%d/series" (:id card))
                                              :query "luigi" :limit 10 :last_cursor (:id card4))
                        (map :name)))))

          (testing "And returning empty list if reaches there are nothing..."
            (is (= []
                   (->> (mt/user-http-request :crowberto :get 200 (format "/card/%d/series" (:id card))
                                              :query "luigi" :limit 10 :last_cursor (:id card1))
                        (map :name))))))))))

(def ^:private millisecond-card
  {:name                   "Card with dimension is unixtimestmap"
   :visualization_settings {:graph.dimensions ["timestamp"]
                            :graph.metrics ["severity"]}

   :display                :line
   :result_metadata        [{:base_type :type/BigInteger
                             :coercion_strategy :Coercion/UNIXMilliSeconds->DateTime
                             :effective_type :type/DateTime
                             :display_name "Timestamp"
                             :name "timestamp"
                             :unit "week"}
                            {:base_type :type/Integer
                             :display_name "count"
                             :name "severity"
                             :semantic_type :type/Number}]})

(deftest series-are-compatible-test
  (mt/dataset test-data
    (let [database-id->metadata-provider {(mt/id) (lib.metadata.jvm/application-database-metadata-provider (mt/id))}]
      (testing "area-line-bar charts"
        (mt/with-temp
          [:model/Card datetime-card       (merge (mt/card-with-source-metadata-for-query
                                                   (mt/mbql-query orders {:aggregation [[:sum $orders.total]]
                                                                          :breakout    [!month.orders.created_at]}))
                                                  {:visualization_settings {:graph.metrics    ["sum"]
                                                                            :graph.dimensions ["CREATED_AT"]}}
                                                  {:name    "datetime card"
                                                   :display :line})
           :model/Card number-card         (merge (mt/card-with-source-metadata-for-query
                                                   (mt/mbql-query orders {:aggregation [:count]
                                                                          :breakout    [$orders.quantity]}))
                                                  {:visualization_settings {:graph.metrics    ["count"]
                                                                            :graph.dimensions ["QUANTITY"]}}
                                                  {:name    "number card"
                                                   :display :line})
           :model/Card without-metric-card (merge (mt/card-with-source-metadata-for-query
                                                   (mt/mbql-query orders {:breakout    [!month.orders.created_at]}))
                                                  {:visualization_settings {:graph.dimensions ["CREATED_AT"]}}
                                                  {:name    "card has no metric"
                                                   :display :line})
           :model/Card combo-card          (merge (mt/card-with-source-metadata-for-query
                                                   (mt/mbql-query orders {:aggregation [[:sum $orders.total]]
                                                                          :breakout    [!month.orders.created_at]}))
                                                  {:visualization_settings {:graph.metrics    ["sum"]
                                                                            :graph.dimensions ["CREATED_AT"]}}
                                                  {:name    "table card"
                                                   :display :combo})]
          (testing "2 datetime cards can be combined"
            (is (true? (api.card/series-are-compatible? datetime-card datetime-card database-id->metadata-provider))))

          (testing "2 number cards can be combined"
            (is (true? (api.card/series-are-compatible? number-card number-card database-id->metadata-provider))))

          (testing "number card can't be combined with datetime cards"
            (is (false? (api.card/series-are-compatible? number-card datetime-card database-id->metadata-provider)))
            (is (false? (api.card/series-are-compatible? datetime-card number-card database-id->metadata-provider))))

          (testing "can combine series with UNIX millisecond timestamp and datetime"
            (is (true? (api.card/series-are-compatible? millisecond-card datetime-card database-id->metadata-provider)))
            (is (true? (api.card/series-are-compatible? datetime-card millisecond-card database-id->metadata-provider))))

          (testing "can't combines series with UNIX milliseceond timestamp and number"
            (is (false? (api.card/series-are-compatible? millisecond-card number-card database-id->metadata-provider)))
            (is (false? (api.card/series-are-compatible? number-card millisecond-card database-id->metadata-provider))))

          (testing "second card must has a metric"
            (is (false? (api.card/series-are-compatible? datetime-card without-metric-card database-id->metadata-provider))))

          (testing "can't combine card of any other types rather than line/bar/area"
            (is (nil? (api.card/series-are-compatible? datetime-card combo-card database-id->metadata-provider))))))

      (testing "scalar test"
        (mt/with-temp
          [:model/Card scalar-1       (merge (mt/card-with-source-metadata-for-query
                                              (mt/mbql-query venues {:aggregation [[:count]]}))
                                             {:name "A Scalar 1" :display :scalar})
           :model/Card scalar-2       (merge (mt/card-with-source-metadata-for-query
                                              (mt/mbql-query venues {:aggregation [[:count]]}))
                                             {:name "A Scalar 2" :display :scalar})

           :model/Card scalar-2-cols  (merge (mt/card-with-source-metadata-for-query
                                              (mt/mbql-query venues {:aggregation [[:count]
                                                                                   [:sum $venues.price]]}))
                                             {:name "A Scalar with 2 columns" :display :scalar})
           :model/Card line-card       (merge (mt/card-with-source-metadata-for-query
                                               (mt/mbql-query venues {:aggregation [[:sum $venues.price]]
                                                                      :breakout    [$venues.category_id]}))
                                              {:visualization_settings {:graph.metrics    ["sum"]
                                                                        :graph.dimensions ["CATEGORY_ID"]}}
                                              {:name "Line card" :display :line})]
          (testing "2 scalars with 1 column can be combined"
            (is (true? (api.card/series-are-compatible? scalar-1 scalar-2 database-id->metadata-provider))))
          (testing "can't be combined if either one of 2 cards has more than one column"
            (is (false? (api.card/series-are-compatible? scalar-1 scalar-2-cols database-id->metadata-provider)))
            (is (false? (api.card/series-are-compatible? scalar-2-cols scalar-2 database-id->metadata-provider))))

          (testing "can only be cominbed with scalar cards"
            (is (false? (api.card/series-are-compatible? scalar-1 line-card database-id->metadata-provider)))))))))

;;; +----------------------------------------------------------------------------------------------------------------+
;;; |                                        CREATING A CARD (POST /api/card)                                        |
;;; +----------------------------------------------------------------------------------------------------------------+

(deftest ^:parallel doc-test
  (testing "Make sure generated docstring resolves Malli schemas in the registry correctly (#46799)"
    (let [openapi-object             (metabase.api.common.openapi/openapi-object #'api.card/routes)
          schemas                    (get-in openapi-object [:components :schemas])
          body-properties            (get-in openapi-object [:paths "/" :post :requestBody :content "application/json" :schema :properties])
          type-schema-ref            (some-> (get-in body-properties [:type :$ref])
                                             (str/replace #"^#/components/schemas/" "")
                                             (str/replace #"\Q~1\E" "/"))
          type-schema                (get schemas type-schema-ref)
          result-metadata-schema-ref (some-> (get-in body-properties [:result_metadata :$ref])
                                             (str/replace #"^#/components/schemas/" "")
                                             (str/replace #"\Q~1\E" "/"))
          result-metadata-schema     (get schemas result-metadata-schema-ref)]
      (testing 'type
        (testing type-schema-ref
          (is (=? {:type "string", :enum [:question :metric :model]}
                  type-schema))))
      (testing 'result_metadata
        (testing (pr-str result-metadata-schema-ref)
          (is (=? {:type        "array"
                   :description "value must be an array of valid results column metadata maps."
                   :optional    true}
                  result-metadata-schema)))))))

(deftest create-a-card
  (testing "POST /api/card"
    (testing "Test that we can create a new Card"
      (mt/with-full-data-perms-for-all-users!
        (mt/with-non-admin-groups-no-root-collection-perms
          (mt/with-temp [:model/Collection collection]
            (perms/grant-collection-readwrite-permissions! (perms-group/all-users) collection)
            (mt/with-model-cleanup [:model/Card]
              (doseq [[mbql-version query] {"MBQL" (mbql-count-query)
                                            "pMBQL" (pmbql-count-query)}]
                (testing mbql-version
                  (let [card (assoc (card-with-name-and-query (mt/random-name) query)
                                    :collection_id (u/the-id collection)
                                    :parameters [{:id "abc123", :name "test", :type "date"}]
                                    :parameter_mappings [{:parameter_id "abc123", :card_id 10,
                                                          :target       [:dimension [:template-tags "category"]]}])]
                    (is (=? (merge
                             card-defaults
                             {:name                   (:name card)
                              :collection_id          true
                              :collection             (assoc collection :is_personal false)
                              :creator_id             (mt/user->id :rasta)
                              :parameters             [{:id "abc123", :name "test", :type "date"}]
                              :parameter_mappings     [{:parameter_id "abc123", :card_id 10,
                                                        :target       ["dimension" ["template-tags" "category"]]}]
                              :dataset_query          true
                              :query_type             "query"
                              :visualization_settings {:global {:title nil}}
                              :database_id            true
                              :table_id               true
                              :entity_id              true
                              :can_write              true
                              :dashboard_count        0
                              :result_metadata        true
                              :last-edit-info         {:timestamp true :id true :first_name "Rasta"
                                                       :last_name "Toucan" :email "rasta@metabase.com"}
                              :creator                (merge
                                                       (select-keys (mt/fetch-user :rasta) [:id :date_joined :last_login :locale])
                                                       {:common_name  "Rasta Toucan"
                                                        :is_superuser false
                                                        :last_name    "Toucan"
                                                        :first_name   "Rasta"
                                                        :email        "rasta@metabase.com"})
                              :metabase_version       config/mb-version-string})
                            (-> (mt/user-http-request :rasta :post 200 "card" card)
                                (dissoc :created_at :updated_at :id)
                                (update :table_id integer?)
                                (update :database_id integer?)
                                (update :collection_id integer?)
                                (update :dataset_query map?)
                                (update :entity_id string?)
                                (update :result_metadata (partial every? map?))
                                (update :creator dissoc :is_qbnewb)
                                (update :last-edit-info (fn [edit-info]
                                                          (-> edit-info
                                                              (update :id boolean)
                                                              (update :timestamp boolean)))))))))))))))))

(deftest ^:parallel create-card-validation-test
  (testing "POST /api/card"
    (is (=? {:errors {:name                   "value must be a non-blank string."
                      :dataset_query          "Value must be a map."
                      :display                "value must be a non-blank string."
                      :visualization_settings "Value must be a map."}
             :specific-errors {:name                   ["missing required key, received: nil"]
                               :dataset_query          ["missing required key, received: nil"]
                               :display                ["missing required key, received: nil"]
                               :visualization_settings ["Value must be a map., received: \"ABC\""]}}
            (mt/user-http-request :crowberto :post 400 "card" {:visualization_settings "ABC"})))))

(deftest ^:parallel create-card-validation-test-1b
  (testing "POST /api/card"
    (is (=? {:errors {:name          "value must be a non-blank string."
                      :dataset_query "Value must be a map."
                      :parameters    "nullable sequence of parameter must be a map with :id and :type keys"
                      :display       "value must be a non-blank string."}
             :specific-errors {:name          ["missing required key, received: nil"]
                               :dataset_query ["missing required key, received: nil"]
                               :parameters    ["invalid type, received: \"abc\""]
                               :display       ["missing required key, received: nil"]}}
            (mt/user-http-request :crowberto :post 400 "card" {:visualization_settings {:global {:title nil}}
                                                               :parameters             "abc"})))))

(deftest create-card-validation-test-2
  (testing "POST /api/card"
    (with-temp-native-card-with-params! [db card]
      (testing "You cannot create a card with variables as a model"
        (is (= "A model made from a native SQL question cannot have a variable or field filter."
               (mt/user-http-request :rasta :post 400 "card"
                                     (merge
                                      (mt/with-temp-defaults :model/Card)
                                      {:type          :model
                                       :query_type    "native"
                                       :dataset_query (:dataset_query card)})))))
      (testing "You can create a card with a saved question CTE as a model"
        (mt/with-model-cleanup [:model/Card]
          (let [card-tag-name (str "#" (u/the-id card))
                dataset-query {:dataset_query {:database (u/the-id db)
                                               :type     :native
                                               :native   {:query         (format "SELECT * FROM {{%s}};" card-tag-name)
                                                          :template-tags {card-tag-name {:card-id      (u/the-id card),
                                                                                         :display-name card-tag-name,
                                                                                         :id           (str (random-uuid))
                                                                                         :name         card-tag-name,
                                                                                         :type         :card}}}}}
                {card-id :id
                 :as     created} (mt/user-http-request :rasta :post 200 "card"
                                                        (merge
                                                         (mt/with-temp-defaults :model/Card)
                                                         dataset-query))
                retrieved     (mt/user-http-request :rasta :get 200 (str "card/" card-id))]
            (is (pos-int? card-id))
            (testing "A POST returns the newly created object, so no follow-on GET is required (#34828)"
              (is (=
                   (-> created
                       (update :last-edit-info dissoc :timestamp)
                       (dissoc :collection))
                   (-> retrieved
                       (update :last-edit-info dissoc :timestamp)
                       (dissoc :collection)))))))))))

(deftest create-and-update-metric-card-validation-test
  (testing "POST /api/card"
    (let [query (pmbql-count-query)
          card-name (mt/random-name)
          card (-> (card-with-name-and-query card-name query)
                   (assoc :type :metric))
          updated-card (-> card-name
                           (card-with-name-and-query
                            (-> query
                                (lib/filter (lib/= (lib.metadata/field query (mt/id :venues :id)) 1))))
                           (assoc :type :metric))
          invalid-card (-> card-name
                           (card-with-name-and-query
                            (-> query (lib/aggregate (lib/sum (lib.metadata/field query (mt/id :venues :id))))))
                           (assoc :type :metric))]
      (mt/with-full-data-perms-for-all-users!
        (mt/with-model-cleanup [:model/Card]
          (testing "Can create a card defining a metric"
            (let [{card-id :id} (mt/user-http-request :rasta :post 200 "card"
                                                      (merge
                                                       (mt/with-temp-defaults :model/Card)
                                                       card))]
              (is (pos-int? card-id))
              (testing "Can update a card defining a metric"
                (mt/user-http-request :rasta :put 200 (str "card/" card-id)
                                      (merge
                                       (mt/with-temp-defaults :model/Card)
                                       updated-card)))
              (testing "Update fails if there are multiple aggregations"
                (let [response (mt/user-http-request :rasta :put 400 (str "card/" card-id)
                                                     (merge
                                                      (mt/with-temp-defaults :model/Card)
                                                      invalid-card))]
                  (is (= "Card of type metric is invalid, cannot be saved." response))))))
          (testing "Creation fails if there are multiple aggregations"
            (let [response (mt/user-http-request :rasta :post 400 "card"
                                                 (merge
                                                  (mt/with-temp-defaults :model/Card)
                                                  invalid-card))]
              (is (= "Card of type metric is invalid, cannot be saved." response)))))))))

(deftest create-card-disallow-setting-enable-embedding-test
  (testing "POST /api/card"
    (testing "Ignore values of `enable_embedding` while creating a Card (this must be done via `PUT /api/card/:id` instead)"
      ;; should be ignored regardless of the value of the `enable-embedding` Setting.
      (doseq [enable-embedding? [true false]]
        (mt/with-temporary-setting-values [enable-embedding-static enable-embedding?]
          (mt/with-model-cleanup [:model/Card]
            (is (=? {:enable_embedding false}
                    (mt/user-http-request :crowberto :post 200 "card" {:name                   "My Card"
                                                                       :display                :table
                                                                       :dataset_query          (mt/mbql-query venues)
                                                                       :visualization_settings {}
                                                                       :enable_embedding       true})))))))))

(deftest save-empty-card-test
  (testing "POST /api/card"
    (testing "Should be able to save an empty Card"
      (doseq [[query-description query] {"native query"
                                         (mt/native-query {:query "SELECT * FROM VENUES WHERE false;"})

                                         "MBQL query"
                                         (mt/mbql-query venues {:filter [:= $id 0]})}]
        (testing query-description
          (mt/with-model-cleanup [:model/Card]
            (testing "without result metadata"
              (is (=? {:id pos-int?}
                      (mt/user-http-request :crowberto :post 200 "card"
                                            (merge (mt/with-temp-defaults :model/Card)
                                                   {:dataset_query query})))))
            (let [metadata (-> (qp/process-query query)
                               :data
                               :results_metadata
                               :columns)]
              (testing (format "with result metadata\n%s" (u/pprint-to-str metadata))
                (is (some? metadata))
                (is (=? {:id pos-int?}
                        (mt/user-http-request :crowberto :post 200 "card"
                                              (merge (mt/with-temp-defaults :model/Card)
                                                     {:dataset_query   query
                                                      :result_metadata metadata}))))))))))))

(deftest save-card-with-empty-result-metadata-test
  (testing "we should be able to save a Card if the `result_metadata` is *empty* (but not nil) (#9286)"
    (mt/with-model-cleanup [:model/Card]
      (let [card        (card-with-name-and-query)]
        (is (=? {:id pos-int?}
                (mt/user-http-request :crowberto
                                      :post
                                      200
                                      "card"
                                      (assoc card :result_metadata []))))))))

(deftest cache-ttl-save
  (testing "POST /api/card/:id"
    (testing "saving cache ttl by post actually saves it"
      (mt/with-model-cleanup [:model/Card]
        (let [card (card-with-name-and-query)]
          (is (= 1234
                 (:cache_ttl (mt/user-http-request :crowberto
                                                   :post
                                                   200
                                                   "card"
                                                   (assoc card :cache_ttl 1234)))))))))
  (testing "PUT /api/card/:id"
    (testing "saving cache ttl by put actually saves it"
      (mt/with-temp [:model/Card card]
        (is (= 1234
               (:cache_ttl (mt/user-http-request :crowberto
                                                 :put
                                                 200
                                                 (str "card/" (u/the-id card))
                                                 {:cache_ttl 1234}))))))
    (testing "nilling out cache ttl works"
      (mt/with-temp [:model/Card card]
        (is (= nil
               (do
                 (mt/user-http-request :crowberto :put 200 (str "card/" (u/the-id card)) {:cache_ttl 1234})
                 (mt/user-http-request :crowberto :put 200 (str "card/" (u/the-id card)) {:cache_ttl nil})
                 (:cache_ttl (mt/user-http-request :crowberto :get 200 (str "card/" (u/the-id card)))))))))))

(deftest saving-card-fetches-correct-metadata
  (testing "make sure when saving a Card the correct query metadata is fetched (if incorrect)"
    (mt/with-non-admin-groups-no-root-collection-perms
      (let [card-name (mt/random-name)]
        (mt/with-temp [:model/Collection collection]
          (perms/grant-collection-readwrite-permissions! (perms-group/all-users) collection)
          (mt/with-model-cleanup [:model/Card]
            (mt/user-http-request :crowberto :post 200 "card"
                                  (assoc (card-with-name-and-query card-name)
                                         :collection_id      (u/the-id collection)))
            (testing "check the correct metadata was fetched and was saved in the DB"
              (is (=? [{:base_type         :type/Integer
                        :display_name      "Count"
                        :name              "count"
                        :semantic_type     :type/Quantity
                        :source            :aggregation
                        :field_ref         [:aggregation 0]
                        :aggregation_index 0}]
                      (t2/select-one-fn :result_metadata :model/Card :name card-name))))))))))

(defn- updating-card-updates-metadata-query []
  (mt/mbql-query venues {:fields [$id $name]}))

(defn- norm [s]
  (u/upper-case-en (:name s)))

(defn- to-native [query]
  {:database (:database query)
   :type     :native
   :native   (qp.compile/compile query)})

(deftest updating-card-updates-metadata
  (let [query          (updating-card-updates-metadata-query)
        modified-query (mt/mbql-query venues {:fields [$id $name $price]})]
    (testing "Updating query updates metadata"
      (doseq [[query-type query modified-query] [["mbql" query modified-query]
                                                 ["native" (to-native query) (to-native modified-query)]]]
        (testing (str "For: " query-type)
          (mt/with-model-cleanup [:model/Card]
            (let [{metadata :result_metadata
                   card-id  :id :as card} (mt/user-http-request
                                           :crowberto :post 200
                                           "card"
                                           (card-with-name-and-query "card-name"
                                                                     query))
                  ;; simulate a user changing the query without rerunning the query
                  updated   (mt/user-http-request
                             :crowberto :put 200 (str "card/" card-id)
                             (assoc card :dataset_query modified-query))
                  retrieved (mt/user-http-request :crowberto :get 200 (str "card/" card-id))]
              (is (= ["ID" "NAME"] (map norm metadata)))
              (is (= ["ID" "NAME" "PRICE"]
                     (map norm (t2/select-one-fn :result_metadata :model/Card :id card-id))))
              (testing "A PUT returns the updated object, so no follow-on GET is required (#34828)"
                (is (=
                     (-> updated
                         (update :last-edit-info dissoc :timestamp)
                         (dissoc :collection))
                     (-> retrieved
                         (update :last-edit-info dissoc :timestamp)
                         (dissoc :collection))))))))))))

(deftest updating-card-updates-metadata-2
  (let [query (updating-card-updates-metadata-query)]
    (testing "Updating other parts but not query does not update the metadata"
      (let [orig   @#'card.metadata/legacy-result-metadata-future
            called (atom 0)]
        (with-redefs [card.metadata/legacy-result-metadata-future (fn [q]
                                                                    (swap! called inc)
                                                                    (orig q))]
          (mt/with-model-cleanup [:model/Card]
            (let [card (mt/user-http-request :crowberto :post 200 "card"
                                             (card-with-name-and-query "card-name"
                                                                       query))]
              (is (= 1
                     @called))
              (is (=? {:result_metadata #(= ["ID" "NAME"] (map norm %))}
                      card))
              (mt/user-http-request
               :crowberto :put 200 (str "card/" (u/the-id card))
               (assoc card
                      :description "a change that doesn't change the query"
                      :name "compelling title"
                      :cache_ttl 20000
                      :display "table"
                      :collection_position 1))
              (is (= 1
                     @called)))))))))

(deftest updating-card-updates-metadata-3
  (let [query (updating-card-updates-metadata-query)]
    (testing "Patching the card _without_ the query does not clear the metadata"
      ;; in practice the application does not do this. But cypress does and it poisons the state of the frontend
      (mt/with-model-cleanup [:model/Card]
        (let [card (mt/user-http-request :crowberto :post 200 "card"
                                         (card-with-name-and-query "card-name"
                                                                   query))]
          (is (= ["ID" "NAME"] (map norm (:result_metadata card))))
          (let [updated (mt/user-http-request :crowberto :put 200 (str "card/" (:id card))
                                              {:description "I'm innocently updating the description"
                                               :type        :model})]
            (is (= ["ID" "NAME"] (map norm (:result_metadata updated))))))))))

(deftest updating-card-updates-metadata-4
  (let [query (updating-card-updates-metadata-query)]
    (testing "You can update just the metadata"
      (mt/with-model-cleanup [:model/Card]
        (let [card (mt/user-http-request :crowberto :post 200 "card"
                                         (card-with-name-and-query "card-name"
                                                                   query))]
          (is (= ["ID" "NAME"] (map norm (:result_metadata card))))
          (let [new-metadata (map #(assoc % :display_name "UPDATED") (:result_metadata card))
                updated      (mt/user-http-request :crowberto :put 200 (str "card/" (:id card))
                                                   {:result_metadata new-metadata})]
            (is (= ["UPDATED" "UPDATED"]
                   (map :display_name (:result_metadata updated))))))))))

(deftest updating-native-card-preserves-metadata
  (testing "A trivial change in a native question should not remove result_metadata (#37009)"
    (let [query (to-native (updating-card-updates-metadata-query))
          updated-query (update-in query [:native :query] str/replace #"\d+$" "1000")]
      ;; sanity check
      (is (not= query updated-query))
      ;; the actual test
      (mt/with-model-cleanup [:model/Card]
        (let [card (mt/user-http-request :rasta :post 200 "card"
                                         (card-with-name-and-query "card-name"
                                                                   query))
              metadata (:result_metadata card)]
          (is (some? metadata))
          (let [updated (mt/user-http-request :rasta :put 200 (str "card/" (:id card))
                                              {:dataset_query updated-query})]
            (is (= metadata (:result_metadata updated)))))))))

(deftest fetch-results-metadata-test
  (testing "Check that the generated query to fetch the query result metadata includes user information in the generated query"
    (mt/with-non-admin-groups-no-root-collection-perms
      (let [card-name (mt/random-name)]
        (mt/with-temp [:model/Collection collection]
          (perms/grant-collection-readwrite-permissions! (perms-group/all-users) collection)
          (mt/with-model-cleanup [:model/Card]
            ;; Rebind the `execute-statement!` function so that we can capture the generated SQL and inspect it
            (let [orig       sql-jdbc.execute/execute-statement!
                  sql-result (atom nil)]
              (with-redefs [sql-jdbc.execute/execute-statement! (fn [driver stmt sql]
                                                                  (reset! sql-result sql)
                                                                  (orig driver stmt sql))
                            driver/query-result-metadata        (get-method driver/query-result-metadata :default)]
                (mt/user-http-request
                 :crowberto :post 200 "card"
                 (assoc (card-with-name-and-query card-name)
                        :dataset_query      (mt/native-query {:query "SELECT count(*) AS \"count\" FROM VENUES"})
                        :collection_id      (u/the-id collection))))
              (testing "check the correct metadata was fetched and was saved in the DB"
                (is (=? [{:base_type      (count-base-type)
                          :display_name   "count"
                          :name           "count"}]
                        (t2/select-one-fn :result_metadata :model/Card :name card-name))))
              (testing "Was the user id found in the generated SQL?"
                (is (string? @sql-result))
                (when-some [s @sql-result]
                  (is (re-find (re-pattern (str "userID: " (mt/user->id :crowberto)))
                               s)))))))))))

(deftest create-card-with-collection-position
  (testing "Make sure we can create a Card with a Collection position"
    (mt/with-non-admin-groups-no-root-collection-perms
      (let [card-name (mt/random-name)]
        (mt/with-temp [:model/Collection collection]
          (mt/with-model-cleanup [:model/Card]
            (is (=? {:collection_id       (u/the-id collection)
                     :collection_position 1
                     :name                card-name}
                    (mt/user-http-request :crowberto :post 200 "card"
                                          (assoc (card-with-name-and-query card-name)
                                                 :collection_id (u/the-id collection), :collection_position 1))))
            (is (=? {:collection_id       (u/the-id collection)
                     :collection_position 1}
                    (t2/select-one :model/Card :name card-name)))))))))

(deftest need-permission-for-collection
  (testing "You need to have Collection permissions to create a Card in a Collection"
    (mt/with-non-admin-groups-no-root-collection-perms
      (let [card-name (mt/random-name)]
        (mt/with-temp [:model/Collection collection]
          (mt/with-model-cleanup [:model/Card]
            (mt/user-http-request :rasta :post 403 "card"
                                  (assoc (card-with-name-and-query card-name)
                                         :collection_id (u/the-id collection)
                                         :collection_position 1))
            (is (nil? (some-> (t2/select-one [:model/Card :collection_id :collection_position] :name card-name)
                              (update :collection_id (partial = (u/the-id collection))))))))))))

(deftest create-card-check-adhoc-query-permissions-test
  (testing (str "Ad-hoc query perms should be required to save a Card -- otherwise people could save arbitrary "
                "queries, then run them.")
    ;; create a copy of the test data warehouse DB, then revoke permissions to it for All Users. Only admins should be
    ;; able to ad-hoc query it now.
    (mt/with-temp-copy-of-db
      (mt/with-no-data-perms-for-all-users!
        (let [query        (mt/mbql-query venues)
              create-card! (fn [test-user expected-status-code]
                             (mt/with-model-cleanup [:model/Card]
                               (mt/user-http-request test-user :post expected-status-code "card"
                                                     (merge (mt/with-temp-defaults :model/Card) {:dataset_query query}))))]
          (testing "admin should be able to save a Card if All Users doesn't have ad-hoc data perms"
            (is (some? (create-card! :crowberto 200))))
          (testing "non-admin should get an error"
            (testing "Permissions errors should be meaningful and include info for debugging (#14931)"
              (is (malli= [:map
                           [:message        [:= "You cannot save this Question because you do not have permissions to run its query."]]
                           [:query          [:= {} (mt/obj->json->obj query)]]
                           [:required-perms :map]
                           [:actual-perms   [:sequential perms.u/PathSchema]]
                           [:trace          [:sequential :any]]]
                          (create-card! :rasta 403))))))))))

(deftest ^:parallel create-card-with-type-and-dataset-test
  (t2/with-transaction [_]
    (testing "can create a model using type"
      (is (=? {:type "model"}
              (mt/user-http-request :crowberto :post 200 "card" (assoc (card-with-name-and-query (mt/random-name))
                                                                       :type :model)))))
    (testing "default is a question"
      (is (=? {:type "question"}
              (mt/user-http-request :crowberto :post 200 "card" (card-with-name-and-query (mt/random-name))))))))

(deftest create-card-with-metric-type
  (mt/with-model-cleanup [:model/Card]
    (testing "can create a metric card"
      (is (=? {:type "metric"}
              (mt/user-http-request :crowberto :post 200 "card" (assoc (card-with-name-and-query (mt/random-name))
                                                                       :type "metric")))))))

(deftest update-card-with-type-and-dataset-test
  (testing "can toggle model using only type"
    (mt/with-temp [:model/Card card {:dataset_query {}}]
      (is (=? {:type "model"}
              (mt/user-http-request :crowberto :put 200 (str "card/" (:id card)) {:type "model"})))
      (is (=? {:type "question"}
              (mt/user-http-request :crowberto :put 200 (str "card/" (:id card)) {:type "question"}))))))

(deftest update-card-with-metric-type
  (testing "can update a metric"
    (mt/with-temp [:model/Card card {:dataset_query (mbql-count-query)
                                     :type "metric"}]
      (is (=? {:dataset_query {:query {:source-table (mt/id :checkins)}}
               :type    "metric"}
              (mt/user-http-request :crowberto :put 200 (str "card/" (:id card))
                                    {:dataset_query (mbql-count-query (mt/id) (mt/id :checkins))}))))))

;;; +----------------------------------------------------------------------------------------------------------------+
;;; |                                    COPYING A CARD (POST /api/card/:id/copy)                                    |
;;; +----------------------------------------------------------------------------------------------------------------+

(deftest copy-card
  (testing "POST /api/card/:id/copy"
    (testing "Test that we can copy a Card"
      (mt/with-full-data-perms-for-all-users!
        (mt/with-non-admin-groups-no-root-collection-perms
          (mt/with-temp [:model/Collection collection]
            (perms/grant-collection-readwrite-permissions! (perms-group/all-users) collection)
            (mt/with-model-cleanup [:model/Card]
              (let [card    (assoc (card-with-name-and-query (mt/random-name)
                                                             (mbql-count-query (mt/id) (mt/id :venues)))
                                   :collection_id (u/the-id collection))
                    card    (mt/user-http-request :rasta :post 200 "card" card)
                    newcard (mt/user-http-request :rasta :post 200 (format "card/%d/copy" (u/the-id card)))]
                (is (= (:name newcard) (str "Copy of " (:name card))))
                (is (= (:display newcard) (:display card)))
                (is (not= (:id newcard) (:id card)))))))))))

;;; +----------------------------------------------------------------------------------------------------------------+
;;; |                                            FETCHING A SPECIFIC CARD                                            |
;;; +----------------------------------------------------------------------------------------------------------------+

(deftest fetch-card-test
  (testing "GET /api/card/:id"
    (mt/with-non-admin-groups-no-root-collection-perms
      (mt/with-temp [:model/Collection collection {}
                     :model/Card       card {:collection_id (u/the-id collection)
                                             :dataset_query (mt/mbql-query venues)}]
        (testing "You have to have Collection perms to fetch a Card"
          (is (= "You don't have permissions to do that."
                 (mt/user-http-request :rasta :get 403 (str "card/" (u/the-id card))))))

        (testing "Should be able to fetch the Card if you have Collection read perms"
          (perms/grant-collection-read-permissions! (perms-group/all-users) collection)
          (is (=? (merge
                   card-defaults
                   (select-keys card [:id :name :entity_id :created_at :updated_at :last_used_at])
                   {:dashboard_count        0
                    :parameter_usage_count  0
                    :creator_id             (mt/user->id :rasta)
                    :creator                (merge
                                             (select-keys (mt/fetch-user :rasta) [:id :date_joined :last_login])
                                             {:common_name  "Rasta Toucan"
                                              :is_superuser false
                                              :is_qbnewb    true
                                              :last_name    "Toucan"
                                              :first_name   "Rasta"
                                              :email        "rasta@metabase.com"})
                    :dataset_query          (mt/obj->json->obj (:dataset_query card))
                    :display                "table"
                    :query_type             "query"
                    :visualization_settings {}
                    :can_write              false
                    :database_id            (mt/id) ; these should be inferred from the dataset_query
                    :table_id               (mt/id :venues)
                    :collection_id          (u/the-id collection)
                    :collection             (into {:is_personal false} collection)
                    :result_metadata        (mt/obj->json->obj (:result_metadata card))
                    :metabase_version       config/mb-version-string})
                  (mt/user-http-request :rasta :get 200 (str "card/" (u/the-id card))))))
        (testing "Card should include last edit info if available"
          (mt/with-temp [:model/User     {user-id :id} {:first_name "Test" :last_name "User" :email "user@test.com"}
                         :model/Revision _             {:model    "Card"
                                                        :model_id (:id card)
                                                        :user_id  user-id
                                                        :object   (revision/serialize-instance card (:id card) card)}]
            (is (= {:id true :email "user@test.com" :first_name "Test" :last_name "User" :timestamp true}
                   (-> (mt/user-http-request :rasta :get 200 (str "card/" (u/the-id card)))
                       mt/boolean-ids-and-timestamps
                       :last-edit-info)))))
        (testing "Card should include moderation reviews"
          (letfn [(clean [mr] (-> mr
                                  (update :user #(select-keys % [:id]))
                                  (select-keys [:status :text :user])))]
            (mt/with-temp [:model/ModerationReview review {:moderated_item_id   (:id card)
                                                           :moderated_item_type "card"
                                                           :moderator_id        (mt/user->id :rasta)
                                                           :most_recent         true
                                                           :status              "verified"
                                                           :text                "lookin good"}]
              (is (= [(clean (assoc review :user {:id true}))]
                     (->> (mt/user-http-request :rasta :get 200 (str "card/" (u/the-id card)))
                          mt/boolean-ids-and-timestamps
                          :moderation_reviews
                          (map clean)))))))))))

(deftest ^:parallel fetch-card-404-test
  (testing "GET /api/card/:id"
    (is (= "Not found."
           (mt/user-http-request :crowberto :get 404 (format "card/%d" Integer/MAX_VALUE))))))

(deftest fetch-card-with-metric-type
  (testing "can fetch a metric card"
    (mt/with-temp [:model/Card card {:dataset_query (mbql-count-query)
                                     :type "metric"}]
      (is (=? {:type "metric"}
              (mt/user-http-request :crowberto :get 200 (str "card/" (u/the-id card))))))))

;;; +----------------------------------------------------------------------------------------------------------------+
;;; |                                       UPDATING A CARD (PUT /api/card/:id)
;;; +----------------------------------------------------------------------------------------------------------------+

(deftest ^:parallel updating-a-card-that-doesnt-exist-should-give-a-404
  (is (= "Not found."
         (mt/user-http-request :crowberto :put 404 (format "card/%d" Integer/MAX_VALUE) {}))))

(deftest test-that-we-can-edit-a-card
  (mt/with-temp [:model/Card card {:name "Original Name"}]
    (with-cards-in-writeable-collection! card
      (is (= "Original Name"
             (t2/select-one-fn :name :model/Card, :id (u/the-id card))))
      (is (= {:timestamp true, :first_name "Rasta", :last_name "Toucan", :email "rasta@metabase.com", :id true}
             (-> (mt/user-http-request :rasta :put 200 (str "card/" (u/the-id card)) {:name "Updated Name"})
                 mt/boolean-ids-and-timestamps
                 :last-edit-info)))
      (is (= "Updated Name"
             (t2/select-one-fn :name :model/Card, :id (u/the-id card)))))))

(deftest can-we-update-a-card-s-archived-status-
  (mt/with-temp [:model/Card card]
    (with-cards-in-writeable-collection! card
      (let [archived?     (fn [] (:archived (t2/select-one :model/Card :id (u/the-id card))))
            set-archived! (fn [archived]
                            (mt/user-http-request :rasta :put 200 (str "card/" (u/the-id card)) {:archived archived})
                            (archived?))]
        (is (= false
               (archived?)))
        (is (= true
               (set-archived! true)))
        (is (= false
               (set-archived! false)))))))

(deftest we-shouldn-t-be-able-to-archive-cards-if-we-don-t-have-collection--write--perms
  (mt/with-non-admin-groups-no-root-collection-perms
    (mt/with-temp [:model/Collection  collection {}
                   :model/Card card {:collection_id (u/the-id collection)}]
      (perms/grant-collection-read-permissions! (perms-group/all-users) collection)
      (is (= "You don't have permissions to do that."
             (mt/user-http-request :rasta :put 403 (str "card/" (u/the-id card)) {:archived true}))))))

(deftest we-shouldn-t-be-able-to-unarchive-cards-if-we-don-t-have-collection--write--perms
  (mt/with-non-admin-groups-no-root-collection-perms
    (mt/with-temp [:model/Collection  collection {}
                   :model/Card card {:collection_id (u/the-id collection) :archived true}]
      (perms/grant-collection-read-permissions! (perms-group/all-users) collection)
      (is (= "You don't have permissions to do that."
             (mt/user-http-request :rasta :put 403 (str "card/" (u/the-id card)) {:archived false}))))))

(deftest clear-description-test
  (testing "Can we clear the description of a Card? (#4738)"
    (mt/with-temp [:model/Card card {:description "What a nice Card"}]
      (with-cards-in-writeable-collection! card
        (mt/user-http-request :rasta :put 200 (str "card/" (u/the-id card)) {:description nil})
        (is (nil? (t2/select-one-fn :description :model/Card :id (u/the-id card))))))))

(deftest description-should-be-blankable-as-well
  (mt/with-temp [:model/Card card {:description "What a nice Card"}]
    (with-cards-in-writeable-collection! card
      (mt/user-http-request :rasta :put 200 (str "card/" (u/the-id card)) {:description ""})
      (is (= ""
             (t2/select-one-fn :description :model/Card :id (u/the-id card)))))))

(deftest update-card-parameters-test
  (testing "PUT /api/card/:id"
    (mt/with-temp [:model/Card card]
      (testing "successfully update with valid parameters"
        (is (partial= {:parameters [{:id   "random-id"
                                     :type "number"}]}
                      (mt/user-http-request :rasta :put 200 (str "card/" (u/the-id card))
                                            {:parameters [{:id   "random-id"
                                                           :type "number"}]})))))

    (mt/with-temp [:model/Card card {:parameters [{:id   "random-id"
                                                   :type "number"}]}]
      (testing "nil parameters will no-op"
        (is (partial= {:parameters [{:id   "random-id"
                                     :type "number"}]}
                      (mt/user-http-request :rasta :put 200 (str "card/" (u/the-id card))
                                            {:parameters nil}))))
      (testing "an empty list will remove parameters"
        (is (partial= {:parameters []}
                      (mt/user-http-request :rasta :put 200 (str "card/" (u/the-id card))
                                            {:parameters []})))))))

(deftest update-card-parameter-mappings-test
  (testing "PUT /api/card/:id"
    (mt/with-temp [:model/Card card]
      (testing "successfully update with valid parameter_mappings"
        (is (partial= {:parameter_mappings [{:parameter_id "abc123", :card_id 10,
                                             :target ["dimension" ["template-tags" "category"]]}]}
                      (mt/user-http-request :rasta :put 200 (str "card/" (u/the-id card))
                                            {:parameter_mappings [{:parameter_id "abc123", :card_id 10,
                                                                   :target ["dimension" ["template-tags" "category"]]}]})))))

    (mt/with-temp [:model/Card card {:parameter_mappings [{:parameter_id "abc123", :card_id 10,
                                                           :target ["dimension" ["template-tags" "category"]]}]}]
      (testing "nil parameters will no-op"
        (is (partial= {:parameter_mappings [{:parameter_id "abc123", :card_id 10,
                                             :target ["dimension" ["template-tags" "category"]]}]}
                      (mt/user-http-request :rasta :put 200 (str "card/" (u/the-id card))
                                            {:parameters nil}))))
      (testing "an empty list will remove parameter_mappings"
        (is (partial= {:parameter_mappings []}
                      (mt/user-http-request :rasta :put 200 (str "card/" (u/the-id card))
                                            {:parameter_mappings []})))))))

(deftest update-embedding-params-test
  (testing "PUT /api/card/:id"
    (mt/with-temp [:model/Card card]
      (testing "If embedding is disabled, even an admin should not be allowed to update embedding params"
        (mt/with-temporary-setting-values [enable-embedding-static false]
          (is (= "Embedding is not enabled."
                 (mt/user-http-request :crowberto :put 400 (str "card/" (u/the-id card))
                                       {:embedding_params {:abc "enabled"}})))))

      (mt/with-temporary-setting-values [enable-embedding-static true]
        (testing "Non-admin should not be allowed to update Card's embedding parms"
          (is (= "You don't have permissions to do that."
                 (mt/user-http-request :rasta :put 403 (str "card/" (u/the-id card))
                                       {:embedding_params {:abc "enabled"}}))))

        (testing "Admin should be able to update Card's embedding params"
          (mt/user-http-request :crowberto :put 200 (str "card/" (u/the-id card))
                                {:embedding_params {:abc "enabled"}})
          (is (= {:abc "enabled"}
                 (t2/select-one-fn :embedding_params :model/Card :id (u/the-id card)))))))))

(deftest can-we-change-the-collection-position-of-a-card-
  (mt/with-temp [:model/Card card]
    (with-cards-in-writeable-collection! card
      (mt/user-http-request :rasta :put 200 (str "card/" (u/the-id card))
                            {:collection_position 1})
      (is (= 1
             (t2/select-one-fn :collection_position :model/Card :id (u/the-id card)))))))

(deftest can-we-change-the-collection-preview-flag-of-a-card-
  (mt/with-temp [:model/Card card]
    (with-cards-in-writeable-collection! card
      (mt/user-http-request :rasta :put 200 (str "card/" (u/the-id card))
                            {:collection_preview false})
      (is (= false
             (t2/select-one-fn :collection_preview :model/Card :id (u/the-id card)))))))

(deftest ---and-unset--unpin--it-as-well-
  (mt/with-temp [:model/Card card {:collection_position 1}]
    (with-cards-in-writeable-collection! card
      (mt/user-http-request :rasta :put 200 (str "card/" (u/the-id card))
                            {:collection_position nil})
      (is (= nil
             (t2/select-one-fn :collection_position :model/Card :id (u/the-id card)))))))

(deftest ---we-shouldn-t-be-able-to-if-we-don-t-have-permissions-for-the-collection
  (mt/with-non-admin-groups-no-root-collection-perms
    (mt/with-temp [:model/Collection  collection {}
                   :model/Card card {:collection_id (u/the-id collection)}]
      (mt/user-http-request :rasta :put 403 (str "card/" (u/the-id card))
                            {:collection_position 1})
      (is (= nil
             (t2/select-one-fn :collection_position :model/Card :id (u/the-id card)))))))

(deftest gets-a-card
  (mt/with-non-admin-groups-no-root-collection-perms
    (mt/with-temp [:model/Collection  collection {}
                   :model/Card card {:collection_id (u/the-id collection), :collection_position 1}]
      (mt/user-http-request :rasta :put 403 (str "card/" (u/the-id card))
                            {:collection_position nil})
      (is (= 1
             (t2/select-one-fn :collection_position :model/Card :id (u/the-id card)))))))

(deftest update-card-validation-test
  (testing "PUT /api/card"
    (with-temp-native-card-with-params! [_db card]
      (testing  "You cannot update a model to have variables"
        (is (= "A model made from a native SQL question cannot have a variable or field filter."
               (mt/user-http-request :rasta :put 400 (format "card/%d" (:id card)) {:type :model})))))))

(deftest ^:parallel turn-card-to-model-change-display-test
  (mt/with-temp [:model/Card card {:display :line}]
    (is (=? {:display "table"}
            (mt/user-http-request :crowberto :put 200 (str "card/" (:id card))
                                  {:type :model}))))

  (mt/with-temp [:model/Card card {:display :line}]
    (is (=? {:display "table"}
            (mt/user-http-request :crowberto :put 200 (str "card/" (:id card))
                                  {:type "model"})))))

;;; +----------------------------------------------------------------------------------------------------------------+
;;; |                                        Updating the positions of stuff                                         |
;;; +----------------------------------------------------------------------------------------------------------------+

(defn- name->position [results]
  (zipmap (map :name results)
          (map :collection_position results)))

(defn get-name->collection-position
  "Call the collection endpoint for `collection-id` as `user-kwd`. Will return a map with the names of the items as
  keys and their position as the value"
  [user-kwd collection-or-collection-id]
  (name->position (:data (mt/user-http-request user-kwd :get 200
                                               (format "collection/%s/items" (u/the-id collection-or-collection-id))))))

(defmacro with-ordered-items
  "Macro for creating many sequetial collection_position model instances, putting each in `collection`"
  {:style/indent :defn}
  [collection model-and-name-syms & body]
  `(mt/with-temp ~(vec (mapcat (fn [idx [model-instance name-sym]]
                                 [model-instance name-sym {:name                (name name-sym)
                                                           :collection_id       `(u/the-id ~collection)
                                                           :collection_position idx}])
                               (iterate inc 1)
                               (partition-all 2 model-and-name-syms)))
     (testing (format "\nWith ordered items in Collection %d: %s"
                      (u/the-id ~collection)
                      ~(str/join ", " (for [[model symb] (partition-all 2 model-and-name-syms)]
                                        (format "%s %s" (name model) (name symb)))))
       ~@body)))

(deftest check-to-make-sure-we-can-move-a-card-in-a-collection-of-just-cards
  (mt/with-non-admin-groups-no-root-collection-perms
    (mt/with-temp [:model/Collection collection]
      (with-ordered-items collection [:model/Card a
                                      :model/Card b
                                      :model/Card c
                                      :model/Card d]
        (perms/grant-collection-readwrite-permissions! (perms-group/all-users) collection)
        (mt/user-http-request :rasta :put 200 (str "card/" (u/the-id c))
                              {:collection_position 1})
        (is (= {"c" 1
                "a" 2
                "b" 3
                "d" 4}
               (get-name->collection-position :rasta collection)))))))

(deftest add-new-card-update-positions-test
  (testing "POST /api/card"
    (mt/with-non-admin-groups-no-root-collection-perms
      (mt/with-temp [:model/Collection collection]
        (perms/grant-collection-readwrite-permissions! (perms-group/all-users) collection)
        (doseq [{:keys [message position expected]}
                [{:message  (str "Add a new card to an existing collection at position 1, will cause all existing "
                                 "positions to increment by 1")
                  :position 1
                  :expected {"d" 1
                             "a" 2
                             "b" 3
                             "c" 4}}
                 {:message  "Add new card in the middle, should only increment positions of objects that come after"
                  :position 2
                  :expected {"a" 1
                             "d" 2
                             "b" 3
                             "c" 4}}
                 {:message  "Add new card to end, shouldn't affect positions of other objects"
                  :position 4
                  :expected {"a" 1
                             "b" 2
                             "c" 3
                             "d" 4}}
                 {:message  (str "When adding a new Card to a Collection that does not have a position, it should not "
                                 "change positions of other objects")
                  :position nil
                  :expected {"a" 1
                             "b" 2
                             "c" 3
                             "d" nil}}]]
          (testing (str "\n" message)
            (with-ordered-items collection [:model/Dashboard a
                                            :model/Pulse     b
                                            :model/Card      c]
              (testing "Original collection, before adding the new card"
                (is (= {"a" 1
                        "b" 2
                        "c" 3}
                       (get-name->collection-position :crowberto collection))))
              (mt/with-model-cleanup [:model/Card]
                (mt/user-http-request :crowberto :post 200 "card"
                                      (merge (card-with-name-and-query "d")
                                             {:collection_id       (u/the-id collection)
                                              :collection_position position}))
                (is (= expected
                       (get-name->collection-position :rasta collection)))))))))))

(deftest move-existing-card-update-positions-test
  (testing "PUT /api/card/:id"
    (mt/with-non-admin-groups-no-root-collection-perms
      (mt/with-temp [:model/Collection collection]
        (perms/grant-collection-readwrite-permissions! (perms-group/all-users) collection)
        (doseq [{:keys [message position expected]}
                [{:message  "Move existing Card to front"
                  :position 1
                  :expected {"d" 1
                             "a" 2
                             "b" 3
                             "c" 4
                             "e" 5
                             "f" 6}}
                 {:message  "Move existing Card to end"
                  :position 6
                  :expected {"a" 1
                             "b" 2
                             "c" 3
                             "e" 4
                             "f" 5
                             "d" 6}}
                 {:message  (str "When setting Collection position to nil, positions of other things should be adjusted "
                                 "accordingly")
                  :position nil
                  :expected {"a" 1
                             "b" 2
                             "c" 3
                             "e" 4
                             "f" 5
                             "d" nil}}]]
          (testing (str "\n" message)
            (with-ordered-items collection [:model/Dashboard a
                                            :model/Dashboard b
                                            :model/Card      c
                                            :model/Card      d
                                            :model/Pulse     e
                                            :model/Pulse     f]
              (testing "Original collection, before moving the Card"
                (is (= {"a" 1
                        "b" 2
                        "c" 3
                        "d" 4
                        "e" 5
                        "f" 6}
                       (get-name->collection-position :crowberto collection))))
              (mt/user-http-request :crowberto :put 200 (str "card/" (u/the-id d))
                                    {:collection_position position, :collection_id (u/the-id collection)})
              (is (= expected
                     (get-name->collection-position :rasta collection))))))))))

(deftest give-existing-card-a-position-test
  (testing "Give an existing Card without a `:collection_position` a position, and things should be adjusted accordingly"
    (mt/with-non-admin-groups-no-root-collection-perms
      (mt/with-temp [:model/Collection  {coll-id :id :as collection} {}
                     :model/Card _ {:name "a", :collection_id coll-id, :collection_position 1}
                     ;; Card b does not start with a collection_position
                     :model/Card b {:name "b", :collection_id coll-id}
                     :model/Dashboard   _ {:name "c", :collection_id coll-id, :collection_position 2}
                     :model/Card _ {:name "d", :collection_id coll-id, :collection_position 3}]
        (perms/grant-collection-readwrite-permissions! (perms-group/all-users) collection)
        (mt/user-http-request :rasta :put 200 (str "card/" (u/the-id b))
                              {:collection_position 2})
        (is (= {"a" 1
                "b" 2
                "c" 3
                "d" 4}
               (get-name->collection-position :rasta coll-id)))))))

(deftest change-collections-update-positions-test
  (testing (str "Change the Collection the Card is in, leave the position, should cause old and new collection to have "
                "their positions updated")
    (mt/with-non-admin-groups-no-root-collection-perms
      (mt/with-temp [:model/Collection collection-1 {}
                     :model/Collection collection-2] {}
        (with-ordered-items collection-1 [:model/Dashboard a
                                          :model/Card      b
                                          :model/Pulse     c
                                          :model/Dashboard d]
          (with-ordered-items collection-2 [:model/Pulse     e
                                            :model/Card      f
                                            :model/Card      g
                                            :model/Dashboard h]
            (perms/grant-collection-readwrite-permissions! (perms-group/all-users) collection-1)
            (perms/grant-collection-readwrite-permissions! (perms-group/all-users) collection-2)
            (mt/user-http-request :rasta :put 200 (str "card/" (u/the-id f))
                                  {:collection_id (u/the-id collection-1)})
            (testing "Dest collection should get updated positions"
              (is (= {"a" 1
                      "f" 2
                      "b" 3
                      "c" 4
                      "d" 5}
                     (get-name->collection-position :rasta collection-1))))
            (testing "Original collection should get updated positions"
              (is (= {"e" 1
                      "g" 2
                      "h" 3}
                     (get-name->collection-position :rasta collection-2))))))))))

(deftest change-both-collection-and-position-test
  (testing "Change the collection and the position, causing both collections and the updated card to have their order changed"
    (mt/with-non-admin-groups-no-root-collection-perms
      (mt/with-temp [:model/Collection collection-1 {}
                     :model/Collection collection-2] {}
        (with-ordered-items collection-1 [:model/Pulse     a
                                          :model/Pulse     b
                                          :model/Dashboard c
                                          :model/Dashboard d]
          (with-ordered-items collection-2 [:model/Dashboard e
                                            :model/Dashboard f
                                            :model/Pulse     g
                                            :model/Card      h]
            (perms/grant-collection-readwrite-permissions! (perms-group/all-users) collection-1)
            (perms/grant-collection-readwrite-permissions! (perms-group/all-users) collection-2)
            (mt/user-http-request :rasta :put 200 (str "card/" (u/the-id h))
                                  {:collection_position 1, :collection_id (u/the-id collection-1)})
            (is (= {"h" 1
                    "a" 2
                    "b" 3
                    "c" 4
                    "d" 5}
                   (get-name->collection-position :rasta collection-1)))
            (is (= {"e" 1
                    "f" 2
                    "g" 3}
                   (get-name->collection-position :rasta collection-2)))))))))

(deftest update-card-check-adhoc-query-permissions-test
  (testing (str "Ad-hoc query perms should be required to update the query for a Card -- otherwise people could save "
                "arbitrary queries, then run them.")
    ;; create a copy of the test data warehouse DB, then revoke permissions to it for All Users. Only admins should be
    ;; able to ad-hoc query it now.
    (mt/with-temp-copy-of-db
      (mt/with-no-data-perms-for-all-users!
        (mt/with-temp [:model/Card {card-id :id} {:dataset_query (mt/mbql-query venues)}]
          (let [update-card! (fn [test-user expected-status-code request-body]
                               (mt/user-http-request test-user :put expected-status-code (format "card/%d" card-id)
                                                     request-body))]
            (testing "\nadmin"
              (testing "*should* be allowed to update query"
                (is (=? {:id            card-id
                         :dataset_query (mt/obj->json->obj (mt/mbql-query checkins))}
                        (update-card! :crowberto 200 {:dataset_query (mt/mbql-query checkins)})))))

            (testing "\nnon-admin"
              (testing "should be allowed to update fields besides query"
                (is (=? {:id   card-id
                         :name "Updated name"}
                        (update-card! :rasta 200 {:name "Updated name"}))))

              (testing "should *not* be allowed to update query"
                (testing "Permissions errors should be meaningful and include info for debugging (#14931)"
                  (is (malli= [:map
                               [:message        [:= "You cannot save this Question because you do not have permissions to run its query."]]
                               [:query          [:= {} (mt/obj->json->obj (mt/mbql-query users))]]
                               [:required-perms :map]
                               [:actual-perms   [:sequential perms.u/PathSchema]]
                               [:trace          [:sequential :any]]]
                              (update-card! :rasta 403 {:dataset_query (mt/mbql-query users)}))))
                (testing "make sure query hasn't changed in the DB"
                  (is (= (mt/mbql-query checkins)
                         (t2/select-one-fn :dataset_query :model/Card :id card-id)))))

              (testing "should be allowed to update other fields if query is passed in but hasn't changed (##11719)"
                (is (=? {:id            card-id
                         :name          "Another new name"
                         :dataset_query (mt/obj->json->obj (mt/mbql-query checkins))}
                        (update-card! :rasta 200 {:name "Another new name", :dataset_query (mt/mbql-query checkins)})))))))))))

;;; +----------------------------------------------------------------------------------------------------------------+
;;; |                                        Card updates that impact alerts                                         |
;;; +----------------------------------------------------------------------------------------------------------------+

(deftest alert-deletion-test
  (doseq [{:keys [message card deleted? expected-email-re f]}
          [{:message           "Archiving a Card should trigger Alert deletion"
            :deleted?          true
            :expected-email-re #"Alerts about [A-Za-z]+ \(#\d+\) have stopped because the question was archived by Rasta Toucan"
            :f                 (fn [card]
                                 (mt/user-http-request :rasta :put 200 (str "card/" (u/the-id card)) {:archived true}))}
           {:message           "Validate changing a display type triggers alert deletion"
            :card              {:display :table}
            :deleted?          true
            :expected-email-re #"Alerts about <a href=\"https?://[^\/]+\/question/\d+\">([^<]+)<\/a> have stopped because the question was edited by Rasta Toucan"
            :f                 (fn [card]
                                 (mt/user-http-request :rasta :put 200 (str "card/" (u/the-id card)) {:display :line}))}
           {:message           "Changing the display type from line to table should force a delete"
            :card              {:display :line}
            :deleted?          true
            :expected-email-re #"Alerts about <a href=\"https?://[^\/]+\/question/\d+\">([^<]+)<\/a> have stopped because the question was edited by Rasta Toucan"
            :f                 (fn [card]
                                 (mt/user-http-request :rasta :put 200 (str "card/" (u/the-id card)) {:display :table}))}
           {:message           "Removing the goal value will trigger the alert to be deleted"
            :card              {:display                :line
                                :visualization_settings {:graph.goal_value 10}}
            :deleted?          true
            :expected-email-re #"Alerts about <a href=\"https?://[^\/]+\/question/\d+\">([^<]+)<\/a> have stopped because the question was edited by Rasta Toucan"
            :f                 (fn [card]
                                 (mt/user-http-request :rasta :put 200 (str "card/" (u/the-id card)) {:visualization_settings {:something "else"}}))}
           {:message           "Adding an additional breakout does not cause the alert to be removed if no goal is set"
            :card              {:display                :line
                                :visualization_settings {}
                                :dataset_query          (assoc-in
                                                         (mbql-count-query (mt/id) (mt/id :checkins))
                                                         [:query :breakout]
                                                         [[:field
                                                           (mt/id :checkins :date)
                                                           {:temporal-unit :hour}]])}
            :deleted?          false
            :f                 (fn [card]
                                 (mt/user-http-request :crowberto :put 200 (str "card/" (u/the-id card))
                                                       {:dataset_query (assoc-in (mbql-count-query (mt/id) (mt/id :checkins))
                                                                                 [:query :breakout] [[:field (mt/id :checkins :date) {:temporal-unit :hour}]
                                                                                                     [:field (mt/id :checkins :date) {:temporal-unit :minute}]])}))}
           {:message           "Adding an additional breakout will cause the alert to be removed if a goal is set"
            :card              {:display                :line
                                :visualization_settings {:graph.goal_value 10}
                                :dataset_query          (assoc-in
                                                         (mbql-count-query (mt/id) (mt/id :checkins))
                                                         [:query :breakout]
                                                         [[:field
                                                           (mt/id :checkins :date)
                                                           {:temporal-unit :hour}]])}
            :deleted?          true
            :expected-email-re #"Alerts about <a href=\"https?://[^\/]+\/question/\d+\">([^<]+)<\/a> have stopped because the question was edited by Crowberto Corv"
            :f                 (fn [card]
                                 (mt/user-http-request :crowberto :put 200 (str "card/" (u/the-id card))
                                                       {:dataset_query (assoc-in (mbql-count-query (mt/id) (mt/id :checkins))
                                                                                 [:query :breakout] [[:field (mt/id :checkins :date) {:temporal-unit :hour}]
                                                                                                     [:field (mt/id :checkins :date) {:temporal-unit :minute}]])}))}]]
    (testing message
      (notification.tu/with-channel-fixtures [:channel/email]
        (api.notification-test/with-send-messages-sync!
          (notification.tu/with-card-notification
            [notification {:card     (merge {:name "YOLO"} card)
                           :handlers [{:channel_type :channel/email
                                       :recipients  [{:type    :notification-recipient/user
                                                      :user_id (mt/user->id :crowberto)}
                                                     {:type    :notification-recipient/user
                                                      :user_id (mt/user->id :rasta)}
                                                     {:type    :notification-recipient/raw-value
                                                      :details {:value "ngoc@metabase.com"}}]}]}]
            (when deleted?
              (let [[email] (notification.tu/with-mock-inbox-email!
                              (f (->> notification :payload :card_id (t2/select-one :model/Card))))]
                (is (=? {:bcc     #{"rasta@metabase.com" "crowberto@metabase.com" "ngoc@metabase.com"}
                         :subject "One of your alerts has stopped working"
                         :body    [{(str expected-email-re) true}]}
                        (mt/summarize-multipart-single-email email expected-email-re)))))
            (if deleted?
              (is (= nil (t2/select-one :model/Notification :id (:id notification)))
                  "Alert should have been deleted")
              (is (not= nil (t2/select-one :model/Notification :id (:id notification)))
                  "Alert should not have been deleted"))))))))

(deftest changing-the-display-type-from-line-to-area-bar-is-fine-and-doesnt-delete-the-alert
  (doseq [{:keys [message display]}
          [{:message "Changing display type from line to area should not delete alert"
            :display :area}
           {:message "Changing display type from line to bar should not delete alert"
            :display :bar}]]
    (testing message
      (notification.tu/with-channel-fixtures [:channel/email]
        (api.notification-test/with-send-messages-sync!
          (notification.tu/with-card-notification
            [notification {:card     {:name "Test Card"
                                      :display :line
                                      :visualization_settings {:graph.goal_value 10}}
                           :handlers [{:channel_type :channel/email
                                       :recipients   [{:type    :notification-recipient/user
                                                       :user_id (mt/user->id :crowberto)}
                                                      {:type    :notification-recipient/user
                                                       :user_id (mt/user->id :rasta)}
                                                      {:type    :notification-recipient/raw-value
                                                       :details {:value "ngoc@metabase.com"}}]}]}]
            (mt/with-temporary-setting-values [site-url "https://metabase.com"]
              (mt/user-http-request :rasta :put 200 (str "card/" (->> notification :payload :card_id)) {:display display})
              (is (t2/exists? :model/Notification (:id notification))
                  "Alert should not have been deleted"))))))))

;;; +----------------------------------------------------------------------------------------------------------------+
;;; |                                          DELETING A CARD (DEPRECATED)                                          |
;;; +----------------------------------------------------------------------------------------------------------------+
;; Deprecated because you're not supposed to delete cards anymore. Archive them instead

(deftest check-that-we-can-delete-a-card
  (is (nil? (mt/with-temp [:model/Card card]
              (with-cards-in-writeable-collection! card
                (mt/user-http-request :rasta :delete 204 (str "card/" (u/the-id card)))
                (t2/select-one :model/Card :id (u/the-id card)))))))

;; deleting a card that doesn't exist should return a 404 (#1957)
(deftest deleting-a-card-that-doesnt-exist-should-return-a-404---1957-
  (is (= "Not found."
         (mt/user-http-request :crowberto :delete 404 "card/12345"))))

;;; +----------------------------------------------------------------------------------------------------------------+
;;; |                                                  Timelines                                                     |
;;; +----------------------------------------------------------------------------------------------------------------+

(defn- timelines-request
  [card include-events?]
  (if include-events?
    (mt/user-http-request :rasta :get 200 (str "card/" (u/the-id card) "/timelines") :include "events")
    (mt/user-http-request :rasta :get 200 (str "card/" (u/the-id card) "/timelines"))))

(defn- timelines-range-request
  [card {:keys [start end]}]
  (apply mt/user-http-request (concat [:rasta :get 200
                                       (str "card/" (u/the-id card) "/timelines")
                                       :include "events"]
                                      (when start [:start start])
                                      (when end [:end end]))))

(defn- timeline-names [timelines]
  (->> timelines (map :name) set))

(defn- event-names [timelines]
  (->> timelines (mapcat :events) (map :name) set))

(deftest timelines-test
  (testing "GET /api/card/:id/timelines"
    (mt/with-temp [:model/Collection coll-a {:name "Collection A"}
                   :model/Collection coll-b {:name "Collection B"}
                   :model/Collection coll-c {:name "Collection C"}
                   :model/Card card-a {:name          "Card A"
                                       :collection_id (u/the-id coll-a)}
                   :model/Card card-b {:name          "Card B"
                                       :collection_id (u/the-id coll-b)}
                   :model/Card card-c {:name          "Card C"
                                       :collection_id (u/the-id coll-c)}
                   :model/Timeline tl-a {:name          "Timeline A"
                                         :collection_id (u/the-id coll-a)}
                   :model/Timeline tl-b {:name          "Timeline B"
                                         :collection_id (u/the-id coll-b)}
                   :model/Timeline _ {:name          "Timeline B-old"
                                      :collection_id (u/the-id coll-b)
                                      :archived      true}
                   :model/Timeline _ {:name          "Timeline C"
                                      :collection_id (u/the-id coll-c)}
                   :model/TimelineEvent _ {:name        "event-aa"
                                           :timeline_id (u/the-id tl-a)}
                   :model/TimelineEvent _ {:name        "event-ab"
                                           :timeline_id (u/the-id tl-a)}
                   :model/TimelineEvent _ {:name        "event-ba"
                                           :timeline_id (u/the-id tl-b)}
                   :model/TimelineEvent _ {:name        "event-bb"
                                           :timeline_id (u/the-id tl-b)
                                           :archived    true}]
      (testing "Timelines in the collection of the card are returned"
        (is (= #{"Timeline A"}
               (timeline-names (timelines-request card-a false)))))
      (testing "Timelines in the collection have a hydrated `:collection` key"
        (is (= #{(u/the-id coll-a)}
               (->> (timelines-request card-a false)
                    (map #(get-in % [:collection :id]))
                    set))))
      (testing "check that `:can_write` key is hydrated"
        (is (every?
             #(contains? % :can_write)
             (map :collection (timelines-request card-a false)))))
      (testing "Only un-archived timelines in the collection of the card are returned"
        (is (= #{"Timeline B"}
               (timeline-names (timelines-request card-b false)))))
      (testing "Timelines have events when `include=events` is passed"
        (is (= #{"event-aa" "event-ab"}
               (event-names (timelines-request card-a true)))))
      (testing "Timelines have only un-archived events when `include=events` is passed"
        (is (= #{"event-ba"}
               (event-names (timelines-request card-b true)))))
      (testing "Timelines with no events have an empty list on `:events` when `include=events` is passed"
        (is (= '()
               (->> (timelines-request card-c true) first :events)))))))

(deftest timelines-range-test
  (testing "GET /api/card/:id/timelines?include=events&start=TIME&end=TIME"
    (mt/with-temp [:model/Collection collection {:name "Collection"}
                   :model/Card card {:name          "Card A"
                                     :collection_id (u/the-id collection)}
                   :model/Timeline tl-a {:name          "Timeline A"
                                         :collection_id (u/the-id collection)}
                   ;; the temp defaults set {:time_matters true}
                   :model/TimelineEvent _ {:name        "event-a"
                                           :timeline_id (u/the-id tl-a)
                                           :timestamp   #t "2020-01-01T10:00:00.0Z"}
                   :model/TimelineEvent _ {:name        "event-b"
                                           :timeline_id (u/the-id tl-a)
                                           :timestamp   #t "2021-01-01T10:00:00.0Z"}
                   :model/TimelineEvent _ {:name        "event-c"
                                           :timeline_id (u/the-id tl-a)
                                           :timestamp   #t "2022-01-01T10:00:00.0Z"}
                   :model/TimelineEvent _ {:name        "event-d"
                                           :timeline_id (u/the-id tl-a)
                                           :timestamp   #t "2023-01-01T10:00:00.0Z"}]
      (testing "Events are properly filtered when given only `start=` parameter"
        (is (= #{"event-c" "event-d"}
               (event-names (timelines-range-request card {:start "2022-01-01T10:00:00.0Z"})))))
      (testing "Events are properly filtered when given only `end=` parameter"
        (is (= #{"event-a" "event-b" "event-c"}
               (event-names (timelines-range-request card {:end "2022-01-01T10:00:00.0Z"})))))
      (testing "Events are properly filtered when given `start=` and `end=` parameters"
        (is (= #{"event-b" "event-c"}
               (event-names (timelines-range-request card {:start "2020-12-01T10:00:00.0Z"
                                                           :end   "2022-12-01T10:00:00.0Z"})))))
      (mt/with-temp [:model/TimelineEvent _ {:name         "event-a2"
                                             :timeline_id  (u/the-id tl-a)
                                             :timestamp    #t "2020-01-01T10:00:00.0Z"
                                             :time_matters false}]
        (testing "Events are properly filtered considering the `time_matters` state."
          ;; notice that event-a and event-a2 have the same timestamp, but different time_matters states.
          ;; time_matters = false effectively means "We care only about the DATE of this event", so
          ;; if a start or end timestamp is on the same DATE (regardless of time), include the event
          (is (= #{"event-a2"}
                 (event-names (timelines-range-request card {:start "2020-01-01T11:00:00.0Z"
                                                             :end   "2020-12-01T10:00:00.0Z"})))))))))

;;; +----------------------------------------------------------------------------------------------------------------+
;;; |                                            CSV/JSON/XLSX DOWNLOADS                                             |
;;; +----------------------------------------------------------------------------------------------------------------+

;;; Test GET /api/card/:id/query/csv & GET /api/card/:id/json & GET /api/card/:id/query/xlsx **WITH PARAMETERS**
(def ^:private ^String test-params
  [{:type   :number
    :target [:variable [:template-tag :category]]
    :value  2}])

(deftest csv-download-test
  (testing "no parameters"
    (with-temp-native-card! [_ card]
      (with-cards-in-readable-collection! card
        (let [response (mt/user-http-request :rasta :post 200 (format "card/%d/query/csv" (u/the-id card)))]
          (is (= ["COUNT(*)"
                  "75"]
                 (cond-> response
                   (string? response) str/split-lines))))))))

(deftest csv-download-test-2
  (testing "with parameters"
    (with-temp-native-card-with-params! [_ card]
      (with-cards-in-readable-collection! card
        (let [response (mt/user-http-request :rasta :post 200 (format "card/%d/query/csv" (u/the-id card))
                                             {:parameters test-params})]
          (is (= ["COUNT(*)"
                  "8"]
                 (cond-> response
                   (string? response) str/split-lines))))))))

(deftest json-download-test
  (testing "no parameters"
    (with-temp-native-card! [_ card]
      (with-cards-in-readable-collection! card
        (is (= [{(keyword "COUNT(*)") "75"}]
               (mt/user-http-request :rasta :post 200 (format "card/%d/query/json" (u/the-id card)) {:format_rows true})))))))

(deftest json-download-test-2
  (testing "with parameters"
    (with-temp-native-card-with-params! [_ card]
      (with-cards-in-readable-collection! card
        (is (= [{(keyword "COUNT(*)") "8"}]
               (mt/user-http-request :rasta :post 200 (format "card/%d/query/json" (u/the-id card))
                                     {:format_rows true, :parameters test-params})))))))

(deftest renamed-column-names-are-applied-to-json-test
  (testing "JSON downloads should have the same columns as displayed in Metabase (#18572)"
    (mt/with-temporary-setting-values [custom-formatting nil]
      (let [query        {:source-table (mt/id :orders)
                          :fields       [[:field (mt/id :orders :id) {:base-type :type/BigInteger}]
                                         [:field (mt/id :orders :tax) {:base-type :type/Float}]
                                         [:field (mt/id :orders :total) {:base-type :type/Float}]
                                         [:field (mt/id :orders :discount) {:base-type :type/Float}]
                                         [:field (mt/id :orders :quantity) {:base-type :type/Integer}]
                                         [:expression "Tax Rate"]],
                          :expressions  {"Tax Rate" [:/
                                                     [:field (mt/id :orders :tax) {:base-type :type/Float}]
                                                     [:field (mt/id :orders :total) {:base-type :type/Float}]]},
                          :limit        10}
            viz-settings {:table.cell_column "TAX",
                          :column_settings   {(format "[\"ref\",[\"field\",%s,null]]" (mt/id :orders :id))
                                              {:column_title "THE_ID"}
                                              (format "[\"ref\",[\"field\",%s,{\"base-type\":\"type/Float\"}]]"
                                                      (mt/id :orders :tax))
                                              {:column_title "ORDER TAX"}
                                              (format "[\"ref\",[\"field\",%s,{\"base-type\":\"type/Float\"}]]"
                                                      (mt/id :orders :total))
                                              {:column_title "Total Amount"},
                                              (format "[\"ref\",[\"field\",%s,{\"base-type\":\"type/Float\"}]]"
                                                      (mt/id :orders :discount))
                                              {:column_title "Discount Applied"}
                                              (format "[\"ref\",[\"field\",%s,{\"base-type\":\"type/Integer\"}]]"
                                                      (mt/id :orders :quantity))
                                              {:column_title "Amount Ordered"}
                                              "[\"ref\",[\"expression\",\"Tax Rate\"]]"
                                              {:column_title "Effective Tax Rate"}}}]
        (mt/with-temp [:model/Card {base-card-id :id} {:dataset_query          {:database (mt/id)
                                                                                :type     :query
                                                                                :query    query}
                                                       :visualization_settings viz-settings}
                       :model/Card {model-card-id  :id
                                    model-metadata :result_metadata} {:type          :model
                                                                      :dataset_query {:database (mt/id)
                                                                                      :type     :query
                                                                                      :query    {:source-table
                                                                                                 (format "card__%s" base-card-id)}}}
                       :model/Card {meta-model-card-id :id} {:type            :model
                                                             :dataset_query   {:database (mt/id)
                                                                               :type     :query
                                                                               :query    {:source-table
                                                                                          (format "card__%s" model-card-id)}}
                                                             :result_metadata (mapv
                                                                               (fn [{column-name :name :as col}]
                                                                                 (cond-> col
                                                                                   (= "DISCOUNT" column-name)
                                                                                   (assoc :display_name "Amount of Discount")
                                                                                   (= "TOTAL" column-name)
                                                                                   (assoc :display_name "Grand Total")
                                                                                   (= "QUANTITY" column-name)
                                                                                   (assoc :display_name "N")))
                                                                               model-metadata)}
                       :model/Card {question-card-id :id} {:dataset_query          {:database (mt/id)
                                                                                    :type     :query
                                                                                    :query    {:source-table
                                                                                               (format "card__%s" meta-model-card-id)}}
                                                           :visualization_settings {:table.pivot_column "DISCOUNT",
                                                                                    :table.cell_column  "TAX",
                                                                                    :column_settings    {(format
                                                                                                          "[\"ref\",[\"field\",%s,{\"base-type\":\"type/Integer\"}]]"
                                                                                                          (mt/id :orders :quantity))
                                                                                                         {:column_title "Count"}
                                                                                                         (format
                                                                                                          "[\"ref\",[\"field\",%s,{\"base-type\":\"type/BigInteger\"}]]"
                                                                                                          (mt/id :orders :id))
                                                                                                         {:column_title "IDENTIFIER"}}}}]
          (letfn [(col-names [card-id]
                    (->> (mt/user-http-request :crowberto :post 200
                                               (format "card/%d/query/json" card-id)
                                               {:format_rows true})
                         first keys (map name) set))]
            (testing "Renaming columns via viz settings is correctly applied to the CSV export"
              (is (= #{"THE_ID" "ORDER TAX" "Total Amount" "Discount Applied ($)" "Amount Ordered" "Effective Tax Rate"}
                     (col-names base-card-id))))
            (testing "A question derived from another question does not bring forward any renames"
              (is (= #{"ID" "Tax" "Total" "Discount ($)" "Quantity" "Tax Rate"}
                     (col-names model-card-id))))
            (testing "A model with custom metadata shows the renamed metadata columns"
              (is (= #{"ID" "Tax" "Grand Total" "Amount of Discount ($)" "N" "Tax Rate"}
                     (col-names meta-model-card-id))))
            (testing "A question based on a model retains the curated metadata column names but overrides these with any existing visualization_settings"
              (is (= #{"IDENTIFIER" "Tax" "Grand Total" "Amount of Discount ($)" "Count" "Tax Rate"}
                     (col-names question-card-id))))))))))

(defn- parse-xlsx-results [results]
  (->> results
       ByteArrayInputStream.
       spreadsheet/load-workbook
       (spreadsheet/select-sheet "Query result")
       (spreadsheet/select-columns {:A :col})))

(deftest xlsx-download-test
  (testing "no parameters"
    (with-temp-native-card! [_ card]
      (with-cards-in-readable-collection! card
        (is (= [{:col "COUNT(*)"} {:col 75.0}]
               (parse-xlsx-results
                (mt/user-http-request :rasta :post 200 (format "card/%d/query/xlsx" (u/the-id card))))))))))

(deftest xlsx-download-test-2
  (testing "with parameters"
    (with-temp-native-card-with-params! [_ card]
      (with-cards-in-readable-collection! card
        (is (= [{:col "COUNT(*)"} {:col 8.0}]
               (parse-xlsx-results
                (mt/user-http-request :rasta :post 200 (format "card/%d/query/xlsx" (u/the-id card))
                                      {:parameters test-params}))))))))

(defn- parse-xlsx-results-to-strings
  "Parse an excel response into a 2-D array of formatted values"
  [results]
  (let [df (DataFormatter.)]
    (->> results
         ByteArrayInputStream.
         spreadsheet/load-workbook
         (spreadsheet/select-sheet "Query result")
         spreadsheet/row-seq
         (mapv (fn [row]
                 (mapv (fn [cell] (.formatCellValue df cell)) (spreadsheet/cell-seq row)))))))

(deftest xlsx-timestamp-formatting-test
  (testing "A timestamp should format correctly in an excel export (#14393)"
    (mt/with-temp [:model/Card card {:dataset_query {:database (mt/id)
                                                     :type     :native
                                                     :native   {:query "select (TIMESTAMP '2023-01-01 12:34:56') as T"}}
                                     :display :table
                                     :visualization_settings {:table.pivot_column "T",
                                                              :column_settings {"[\"name\",\"T\"]" {:date_style "YYYY/M/D",
                                                                                                    :date_separator "-",
                                                                                                    :time_enabled nil}}}}]
      (testing "Removing the time portion of the timestamp should only show the date"
        (is (= [["T"] ["2023-1-1"]]
               (parse-xlsx-results-to-strings
                (mt/user-http-request :rasta :post 200 (format "card/%d/query/xlsx" (u/the-id card))
                                      {:format_rows true}))))))))

(deftest xlsx-default-currency-formatting-test
  (testing "The default currency is USD"
    (mt/with-temp [:model/Card card {:dataset_query          {:database (mt/id)
                                                              :type     :native
                                                              :native   {:query "SELECT 123.45 AS MONEY"}}
                                     :display                :table
                                     :visualization_settings {:column_settings {"[\"name\",\"MONEY\"]"
                                                                                {:number_style       "currency"
                                                                                 :currency_in_header false}}}}]
      (is (= [["MONEY"]
              ["[$$]123.45"]]
             (parse-xlsx-results-to-strings
              (mt/user-http-request :rasta :post 200 (format "card/%d/query/xlsx" (u/the-id card))
                                    {:format_rows true})))))))

(deftest xlsx-default-currency-formatting-test-2
  (testing "Default localization settings take effect"
    (mt/with-temporary-setting-values [custom-formatting {:type/Temporal {:date_abbreviate true}
                                                          :type/Currency {:currency "EUR", :currency_style "symbol"}}]
      (mt/with-temp [:model/Card card {:dataset_query          {:database (mt/id)
                                                                :type     :native
                                                                :native   {:query "SELECT 123.45 AS MONEY"}}
                                       :display                :table
                                       :visualization_settings {:column_settings {"[\"name\",\"MONEY\"]"
                                                                                  {:number_style       "currency"
                                                                                   :currency_in_header false}}}}]
        (is (= [["MONEY"]
                ["[$€]123.45"]]
               (parse-xlsx-results-to-strings
                (mt/user-http-request :rasta :post 200 (format "card/%d/query/xlsx" (u/the-id card))
                                      {:format_rows true}))))))))

(deftest xlsx-currency-formatting-test
  (testing "Currencies are applied correctly in Excel files"
    (let [currencies ["USD" "CAD" "EUR" "JPY"]
          q (format "SELECT %s" (str/join "," (map (partial format "123.45 as %s") currencies)))
          settings (reduce (fn [acc currency]
                             (assoc acc (format "[\"name\",\"%s\"]" currency)
                                    {:number_style       "currency"
                                     :currency           currency
                                     :currency_in_header false}))
                           {}
                           currencies)]
      (mt/with-temp [:model/Card card {:dataset_query          {:database (mt/id)
                                                                :type     :native
                                                                :native   {:query q}}
                                       :display                :table
                                       :visualization_settings {:column_settings settings}}]
        (testing "Removing the time portion of the timestamp should only show the date"
          (is (= [currencies
                  ["[$$]123.45" "[$CA$]123.45" "[$€]123.45" "[$¥]123.45"]]
                 (parse-xlsx-results-to-strings
                  (mt/user-http-request :rasta :post 200 (format "card/%d/query/xlsx" (u/the-id card))
                                        {:format_rows true})))))))))

(def ^:private excel-data-query
  "with t1 as (
               select *
               FROM (
                VALUES
                  (1234.05, 1234.05, 2345.05, 4321.05, 7180.643352291768, 1234.00, 0.053010935820623994, 0.1920, TIMESTAMP '2023-01-01 12:34:56'),
                  (2345.30, 2345.30, 3456.30, 2931.30, 17180.643352291768, 0.00, 8.01623207863001, 0.00, TIMESTAMP '2023-01-01 12:34:56'),
                  (3456.00, 3456.00, 2300.00, 2250.00, 127180.643352291768, 122.00, 95.40200874663908, 0.1158, TIMESTAMP '2023-01-01 12:34:56')
                )
              ),
              t2 as (
              select
                  c1 as default_currency,
                  c2 as currency1,
                  c3 as currency2,
                  c4 as currency3,
                  c5 as scientific,
                  c6 as hide_me,
                  c7 as percent1,
                  c8 as percent2,
                  c9 as og_creation_timestamp,
                  c9 as creation_timestamp,
                  c9 as creation_timestamp_dup,
                  CAST(c9 AS DATE) as creation_date,
                  CAST(c9 AS TIME) as creation_time,
                  from t1
              )
              select * from t2")

(def ^:private excel-viz-settings
  {:table.pivot_column "SCIENTIFIC"
   :table.cell_column  "CURRENCY1"
   :table.columns      [{:name     "OG_CREATION_TIMESTAMP"
                         :fieldRef [:field "OG_CREATION_TIMESTAMP" {:base-type :type/DateTime}]
                         :enabled  true}
                        {:name     "CREATION_TIMESTAMP"
                         :fieldRef [:field "CREATION_TIMESTAMP" {:base-type :type/DateTime}]
                         :enabled  true}
                        {:name     "CREATION_TIMESTAMP_DUP"
                         :fieldRef [:field "CREATION_TIMESTAMP_DUP" {:base-type :type/DateTime}]
                         :enabled  true}
                        {:name     "CREATION_DATE"
                         :fieldRef [:field "CREATION_DATE" {:base-type :type/Date}]
                         :enabled  true}
                        {:name     "CREATION_TIME"
                         :fieldRef [:field "CREATION_TIME" {:base-type :type/Time}]
                         :enabled  true}
                        {:name     "DEFAULT_CURRENCY"
                         :fieldRef [:field "DEFAULT_CURRENCY" {:base-type :type/Decimal}]
                         :enabled  true}
                        {:name     "CURRENCY1"
                         :fieldRef [:field "CURRENCY1" {:base-type :type/Decimal}]
                         :enabled  true}
                        {:name     "CURRENCY2"
                         :fieldRef [:field "CURRENCY2" {:base-type :type/Decimal}]
                         :enabled  true}
                        {:name     "CURRENCY3"
                         :fieldRef [:field "CURRENCY3" {:base-type :type/Decimal}]
                         :enabled  true}
                        {:name     "SCIENTIFIC"
                         :fieldRef [:field "SCIENTIFIC" {:base-type :type/Decimal}]
                         :enabled  true}
                        {:name     "HIDE_ME"
                         :fieldRef [:field "HIDE_ME" {:base-type :type/Decimal}]
                         :enabled  false}
                        {:name     "PERCENT1"
                         :fieldRef [:field "PERCENT1" {:base-type :type/Decimal}]
                         :enabled  true}
                        {:name     "PERCENT2"
                         :fieldRef [:field "PERCENT2" {:base-type :type/Decimal}]
                         :enabled  true}]
   :column_settings    {"[\"name\",\"OG_CREATION_TIMESTAMP\"]"  {:column_title "No Formatting TS"}
                        "[\"name\",\"SCIENTIFIC\"]"             {:number_style "scientific"
                                                                 :column_title "EXPO"}
                        "[\"name\",\"CREATION_TIME\"]"          {:column_title "Time"}
                        "[\"name\",\"CURRENCY3\"]"              {:number_style       "currency"
                                                                 :currency_style     "name"
                                                                 :number_separators  ".’"
                                                                 :column_title       "DOL Col"
                                                                 :currency_in_header false}
                        "[\"name\",\"PERCENT2\"]"               {:number_style "percent"
                                                                 :column_title "3D PCT"
                                                                 :decimals     3}
                        "[\"name\",\"CURRENCY1\"]"              {:number_style       "currency"
                                                                 :currency_in_header false
                                                                 :column_title       "Col $"}
                        "[\"name\",\"CREATION_TIMESTAMP\"]"     {:time_enabled   nil
                                                                 :time_style     "HH:mm"
                                                                 :date_style     "YYYY/M/D"
                                                                 :date_separator "-"
                                                                 :column_title   "DATE-ONLY TS"}
                        "[\"name\",\"CREATION_TIMESTAMP_DUP\"]" {:time_enabled   "milliseconds",
                                                                 :time_style     "HH:mm",
                                                                 :date_style     "D/M/YYYY",
                                                                 :date_separator "-",
                                                                 :column_title   "TS W/FORMATTING"}
                        "[\"name\",\"PERCENT1\"]"               {:number_style "percent"
                                                                 :scale        0.01
                                                                 :column_title "Scaled PCT"}
                        "[\"name\",\"CURRENCY2\"]"              {:number_style       "currency"
                                                                 :currency_style     "code"
                                                                 :currency_in_header false
                                                                 :number_separators  "."
                                                                 :column_title       "USD Col"}
                        "[\"name\",\"CREATION_DATE\"]"          {:column_title "Date"}
                        "[\"name\",\"DEFAULT_CURRENCY\"]"       {:number_style "currency"
                                                                 :column_title "Plain Currency"}}})

(deftest xlsx-full-formatting-test
  (testing "Formatting should be applied correctly for all types, including numbers, currencies, exponents, and times. (relates to #14393)"
    (testing "The default settings (USD) are applied correctly"
      (mt/with-temporary-setting-values [custom-formatting {:type/Temporal {:date_abbreviate true}}]
        (mt/with-temp [:model/Card card {:dataset_query          {:database (mt/id)
                                                                  :type     :native
                                                                  :native   {:query excel-data-query}}
                                         :display                :table
                                         :visualization_settings excel-viz-settings}]
          ;; The following formatting has been applied:
          ;; - All columns renamed
          ;; - Column reordering
          ;; - Column hiding (See "HIDE_ME") above
          ;; - Base formatting ("No Formatting TS") conforms to standard datetime format
          ;; - "DATE-ONLY TS" shows only a date-formatted timestamp
          ;; - "TS W/FORMATTING" shows a timestamp with custom date and time formatting
          ;; - "Date" shows simple date formatting
          ;; - "Time" shows simple time formatting
          ;; - "Plain Currency ($)" formats numbers as regular numbers with no dollar sign in the number column
          ;; - "Col $" formats currency with leading $. Note that the strings as presented aren't as you'd see in Excel. Excel properly just adds a leading $.
          ;; - "USD Col" has a leading USD. Again, the formatting of this output is an artifact of POI rendering. It is correct in Excel as "USD 1.23"
          ;; - "DOL Col" has trailing US dollars
          ;; - "EXPO" has exponentiated values
          ;; - "Scaled PCT" multiplies values by 0.01 and presents as percentages
          ;; - "3D PCT" is a standard percentage with a customization of 3 significant digits
          (testing "All formatting is applied correctly in a complex situation."
            (is (= [["No Formatting TS" "DATE-ONLY TS" "TS W/FORMATTING" "Date" "Time" "Plain Currency ($)" "Col $" "USD Col" "DOL Col" "EXPO" "Scaled PCT" "3D PCT"]
                    ["Jan 1, 2023, 12:34 PM" "2023-1-1" "1-1-2023, 12:34:56.000" "Jan 1, 2023" "12:34 PM" "1,234.05" "[$$]1,234.05" "[$USD] 2345.05" "4,321.05 US dollars" "7180.64E+0" "0.05%" "19.200%"]
                    ["Jan 1, 2023, 12:34 PM" "2023-1-1" "1-1-2023, 12:34:56.000" "Jan 1, 2023" "12:34 PM" "2,345.30" "[$$]2,345.30" "[$USD] 3456.30" "2,931.30 US dollars" "1.71806E+4" "8.02%" "0.000%"]
                    ["Jan 1, 2023, 12:34 PM" "2023-1-1" "1-1-2023, 12:34:56.000" "Jan 1, 2023" "12:34 PM" "3,456.00" "[$$]3,456.00" "[$USD] 2300.00" "2,250.00 US dollars" "12.7181E+4" "95.40%" "11.580%"]]
                   (parse-xlsx-results-to-strings
                    (mt/user-http-request :rasta :post 200 (format "card/%d/query/xlsx" (u/the-id card))
                                          {:format_rows true}))))))))))

(deftest xlsx-full-formatting-test-2
  (testing "Formatting should be applied correctly for all types, including numbers, currencies, exponents, and times. (relates to #14393)"
    (testing "Global currency settings are applied correctly"
      (mt/with-temporary-setting-values [custom-formatting {:type/Temporal {:date_abbreviate true}
                                                            :type/Currency {:currency "EUR", :currency_style "symbol"}}]
        (mt/with-temp [:model/Card card {:dataset_query          {:database (mt/id)
                                                                  :type     :native
                                                                  :native   {:query excel-data-query}}
                                         :display                :table
                                         :visualization_settings excel-viz-settings}]
          (testing "All formatting is applied correctly in a complex situation."
            (is (= [["No Formatting TS" "DATE-ONLY TS" "TS W/FORMATTING" "Date" "Time" "Plain Currency (€)" "Col $" "USD Col" "DOL Col" "EXPO" "Scaled PCT" "3D PCT"]
                    ["Jan 1, 2023, 12:34 PM" "2023-1-1" "1-1-2023, 12:34:56.000" "Jan 1, 2023" "12:34 PM" "1,234.05" "[$€]1,234.05" "[$EUR] 2345.05" "4,321.05 euros" "7180.64E+0" "0.05%" "19.200%"]
                    ["Jan 1, 2023, 12:34 PM" "2023-1-1" "1-1-2023, 12:34:56.000" "Jan 1, 2023" "12:34 PM" "2,345.30" "[$€]2,345.30" "[$EUR] 3456.30" "2,931.30 euros" "1.71806E+4" "8.02%" "0.000%"]
                    ["Jan 1, 2023, 12:34 PM" "2023-1-1" "1-1-2023, 12:34:56.000" "Jan 1, 2023" "12:34 PM" "3,456.00" "[$€]3,456.00" "[$EUR] 2300.00" "2,250.00 euros" "12.7181E+4" "95.40%" "11.580%"]]
                   (parse-xlsx-results-to-strings
                    (mt/user-http-request :rasta :post 200 (format "card/%d/query/xlsx" (u/the-id card))
                                          {:format_rows true})))))
          (parse-xlsx-results-to-strings
           (mt/user-http-request :rasta :post 200 (format "card/%d/query/xlsx" (u/the-id card))
                                 {:format_rows true})))))))

;;;;;;;;;;;;;;;;;;;;;;;;;;;;;;;;;;;;;;;;;;;;;;;;;;;;;;;;;;;;;;;;;;;;;;;;;;;;;;;;;;;;;;;;;;;;;;;;;;;;;;;;;;;;;;;;;;;;;;;;

(deftest download-default-constraints-test
  (mt/with-temp [:model/Card card {:dataset_query {:database   (mt/id)
                                                   :type       :query
                                                   :query      {:source-table (mt/id :venues)}
                                                   :middleware {:add-default-userland-constraints? true
                                                                :userland-query?                   true}}}]
    (with-cards-in-readable-collection! card
      (let [orig qp.card/process-query-for-card]
        (with-redefs [qp.card/process-query-for-card (fn [card-id export-format & options]
                                                       (apply orig card-id export-format
                                                              :make-run (constantly (fn [{:keys [constraints]} _]
                                                                                      {:constraints constraints}))
                                                              options))]
          (testing "Sanity check: this CSV download should not be subject to C O N S T R A I N T S"
            (is (= {:constraints nil}
                   (mt/user-http-request :rasta :post 200 (format "card/%d/query/csv" (u/the-id card))))))
          (with-redefs [qp.constraints/default-query-constraints (constantly {:max-results 10, :max-results-bare-rows 10})]
            (testing (str "Downloading CSV/JSON/XLSX results shouldn't be subject to the default query constraints -- even "
                          "if the query comes in with `add-default-userland-constraints` (as will be the case if the query "
                          "gets saved from one that had it -- see #9831)")
              (is (= {:constraints nil}
                     (mt/user-http-request :rasta :post 200 (format "card/%d/query/csv" (u/the-id card))))))

            (testing (str "non-\"download\" queries should still get the default constraints (this also is a sanitiy "
                          "check to make sure the `with-redefs` in the test above actually works)")
              (is (= {:constraints {:max-results 10, :max-results-bare-rows 10}}
                     (mt/user-http-request :rasta :post 200 (format "card/%d/query" (u/the-id card))))))))))))

(defn- test-download-response-headers
  [url]
  (-> (client/client-full-response (test.users/username->token :rasta)
                                   :post 200 url
                                   :query (json/encode (mt/mbql-query checkins {:limit 1})))
      :headers
      (select-keys ["Cache-Control" "Content-Disposition" "Content-Type" "Expires" "X-Accel-Buffering"])
      (update "Content-Disposition" #(some-> % (str/replace #"my_awesome_card_.+(\.\w+)"
                                                            "my_awesome_card_<timestamp>$1")))))

(deftest download-response-headers-test
  (testing "Make sure CSV/etc. download requests come back with the correct headers"
    (mt/with-temp [:model/Card card {:name "My Awesome Card"}]
      (is (= {"Cache-Control"       "max-age=0, no-cache, must-revalidate, proxy-revalidate"
              "Content-Disposition" "attachment; filename=\"my_awesome_card_<timestamp>.csv\""
              "Content-Type"        "text/csv"
              "Expires"             "Tue, 03 Jul 2001 06:00:00 GMT"
              "X-Accel-Buffering"   "no"}
             (test-download-response-headers (format "card/%d/query/csv" (u/the-id card)))))
      (is (= {"Cache-Control"       "max-age=0, no-cache, must-revalidate, proxy-revalidate"
              "Content-Disposition" "attachment; filename=\"my_awesome_card_<timestamp>.json\""
              "Content-Type"        "application/json; charset=utf-8"
              "Expires"             "Tue, 03 Jul 2001 06:00:00 GMT"
              "X-Accel-Buffering"   "no"}
             (test-download-response-headers (format "card/%d/query/json" (u/the-id card)))))
      (is (= {"Cache-Control"       "max-age=0, no-cache, must-revalidate, proxy-revalidate"
              "Content-Disposition" "attachment; filename=\"my_awesome_card_<timestamp>.xlsx\""
              "Content-Type"        "application/vnd.openxmlformats-officedocument.spreadsheetml.sheet"
              "Expires"             "Tue, 03 Jul 2001 06:00:00 GMT"
              "X-Accel-Buffering"   "no"}
             (test-download-response-headers (format "card/%d/query/xlsx" (u/the-id card))))))))

;;; +----------------------------------------------------------------------------------------------------------------+
;;; |                                                  COLLECTIONS                                                   |
;;; +----------------------------------------------------------------------------------------------------------------+

(deftest make-sure-we-can-create-a-card-and-specify-its--collection-id--at-the-same-time
  (mt/with-non-admin-groups-no-root-collection-perms
    (mt/with-temp [:model/Collection collection]
      (perms/grant-collection-readwrite-permissions! (perms-group/all-users) collection)
      (mt/with-model-cleanup [:model/Card]
        (let [card (mt/user-http-request :crowberto :post 200 "card"
                                         (assoc (card-with-name-and-query)
                                                :collection_id (u/the-id collection)))]
          (is (= (t2/select-one-fn :collection_id :model/Card :id (u/the-id card))
                 (u/the-id collection))))))))

(deftest make-sure-we-card-creation-fails-if-we-try-to-set-a--collection-id--we-don-t-have-permissions-for
  (testing "POST /api/card"
    (testing "You must have permissions for the parent Collection to create a new Card in it"
      (mt/with-full-data-perms-for-all-users!
        (mt/with-non-admin-groups-no-root-collection-perms
          (mt/with-temp [:model/Collection collection]
            (mt/with-model-cleanup [:model/Card]
              (is (=? {:message "You do not have curate permissions for this Collection."}
                      (mt/user-http-request :rasta :post 403 "card"
                                            (assoc (card-with-name-and-query) :collection_id (u/the-id collection))))))))))))

(deftest set-card-collection-id-test
  (testing "Should be able to set the Collection ID of a Card in the Root Collection (i.e., `collection_id` is nil)"
    (mt/with-temp [:model/Card        card {}
                   :model/Collection  collection]
      (mt/user-http-request :crowberto :put 200 (str "card/" (u/the-id card)) {:collection_id (u/the-id collection)})
      (is (= (t2/select-one-fn :collection_id :model/Card :id (u/the-id card))
             (u/the-id collection))))))

(deftest update-card-require-parent-perms-test
  (testing "Should require perms for the parent collection to change a Card's properties"
    (mt/with-non-admin-groups-no-root-collection-perms
      (mt/with-temp [:model/Collection  collection {}
                     :model/Card card       {:collection_id (u/the-id collection)}]
        (is (= "You don't have permissions to do that."
               (mt/user-http-request :rasta :put 403 (str "card/" (u/the-id card))
                                     {:name "Number of Blueberries Consumed Per Month"})))))))

(deftest change-collection-permissions-test
  (testing "PUT /api/card/:id"
    (testing "\nChange the `collection_id` of a Card"
      (mt/with-non-admin-groups-no-root-collection-perms
        (mt/with-temp [:model/Collection  original-collection {}
                       :model/Collection  new-collection      {}
                       :model/Card card                {:collection_id (u/the-id original-collection)}]
          (letfn [(change-collection! [expected-status-code]
                    (mt/user-http-request :rasta :put expected-status-code (str "card/" (u/the-id card))
                                          {:collection_id (u/the-id new-collection)}))]
            (testing "requires write permissions for the new Collection"
              (is (= "You don't have permissions to do that."
                     (change-collection! 403))))

            (testing "requires write permissions for the current Collection"
              (perms/grant-collection-readwrite-permissions! (perms-group/all-users) new-collection)
              (is (= "You don't have permissions to do that."
                     (change-collection! 403))))

            (testing "Should be able to change it once you have perms for both collections"
              (perms/grant-collection-readwrite-permissions! (perms-group/all-users) original-collection)
              (change-collection! 200)
              (is (= (t2/select-one-fn :collection_id :model/Card :id (u/the-id card))
                     (u/the-id new-collection))))))))))

;;; ------------------------------ Bulk Collections Update (POST /api/card/collections) ------------------------------

(defn- collection-names
  "Given a sequences of `cards-or-card-ids`, return a corresponding sequence of names of the Collection each Card is
  in."
  [cards-or-card-ids]
  (when (seq cards-or-card-ids)
    (let [cards               (t2/select [:model/Card :collection_id] :id [:in (map u/the-id cards-or-card-ids)])
          collection-ids      (set (filter identity (map :collection_id cards)))
          collection-id->name (when (seq collection-ids)
                                (t2/select-pk->fn :name :model/Collection :id [:in collection-ids]))]
      (for [card cards]
        (get collection-id->name (:collection_id card))))))

(defn- POST-card-collections!
  "Update the Collection of `cards-or-card-ids` via the `POST /api/card/collections` endpoint using `username`; return
  the response of this API request and the latest Collection IDs from the database."
  [username expected-status-code collection-or-collection-id-or-nil cards-or-card-ids]
  (array-map
   :response
   (mt/user-http-request username :post expected-status-code "card/collections"
                         {:collection_id (when collection-or-collection-id-or-nil
                                           (u/the-id collection-or-collection-id-or-nil))
                          :card_ids      (map u/the-id cards-or-card-ids)})

   :collections
   (collection-names cards-or-card-ids)))

(deftest update-verified-card-test
  (tools.macro/macrolet
   [(with-card [verified & body]
      `(mt/with-temp ~(cond-> `[:model/Collection  ~'collection  {}
                                :model/Collection  ~'collection2 {}
                                :model/Card ~'card        {:collection_id (u/the-id ~'collection)
                                                           :dataset_query (mt/mbql-query ~'venues)}]
                        (= verified :verified)
                        (into
                         `[:model/ModerationReview
                           ~'review {:moderated_item_id   (:id ~'card)
                                     :moderated_item_type "card"
                                     :moderator_id        (mt/user->id :crowberto)
                                     :most_recent         true
                                     :status              "verified"
                                     :text                "lookin good"}]))
         ~@body))]
    (letfn [(verified? [card]
              (-> card (t2/hydrate [:moderation_reviews :moderator_details])
                  :moderation_reviews first :status #{"verified"} boolean))
            (reviews [card]
              (t2/select :model/ModerationReview
                         :moderated_item_type "card"
                         :moderated_item_id (u/the-id card)
                         {:order-by [[:id :desc]]}))
            (update-card [card diff]
              (mt/user-http-request :crowberto :put 200 (str "card/" (u/the-id card)) (merge card diff)))]
      (testing "Changing core attributes un-verifies the card"
        (with-card :verified
          (is (verified? card))
          (update-card card (update-in card [:dataset_query :query :source-table] inc))
          (is (not (verified? card)))
          (testing "The unverification edit has explanatory text"
            (is (= "Unverified due to edit"
                   (-> (reviews card) first :text))))))
      (testing "Changing some attributes does not unverify"
        (tools.macro/macrolet [(remains-verified [& body]
                                 `(~'with-card :verified
                                               (is (~'verified? ~'card) "Not verified initially")
                                               ~@body
                                               (is (~'verified? ~'card) "Not verified after action")))]
          (testing "changing collection"
            (remains-verified
             (update-card card {:collection_id (u/the-id collection2)})))
          (testing "pinning"
            (remains-verified
             (update-card card {:collection_position 1})))
          (testing "making public"
            (remains-verified
             (update-card card {:made_public_by_id (mt/user->id :rasta)
                                :public_uuid (random-uuid)})))
          (testing "Changing description"
            (remains-verified
             (update-card card {:description "foo"})))
          (testing "Changing name"
            (remains-verified
             (update-card card {:name "foo"})))
          (testing "Changing archived"
            (remains-verified
             (update-card card {:archived true})))
          (testing "Changing display"
            (remains-verified
             (update-card card {:display :line})))
          (testing "Changing visualization settings"
            (remains-verified
             (update-card card {:visualization_settings {:table.cell_column "FOO"}})))))
      (testing "Does not add a new nil moderation review when not verified"
        (with-card :not-verified
          (is (empty? (reviews card)))
          (update-card card {:description "a new description"})
          (is (empty? (reviews card)))))
      (testing "Does not add nil moderation reviews when there are reviews but not verified"
          ;; testing that we aren't just adding a nil moderation each time we update a card
        (with-card :verified
          (is (verified? card))
          (moderation-review/create-review! {:moderated_item_id   (u/the-id card)
                                             :moderated_item_type "card"
                                             :moderator_id        (mt/user->id :rasta)
                                             :status              nil})
          (is (not (verified? card)))
          (is (= 2 (count (reviews card))))
          (update-card card {:description "a new description"})
          (is (= 2 (count (reviews card)))))))))

(deftest test-that-we-can-bulk-move-some-cards-with-no-collection-into-a-collection
  (mt/with-temp [:model/Collection  collection {:name "Pog Collection"}
                 :model/Card card-1     {}
                 :model/Card card-2     {}]
    (is (= {:response    {:status "ok"}
            :collections ["Pog Collection"
                          "Pog Collection"]}
           (POST-card-collections! :crowberto 200 collection [card-1 card-2])))))

(deftest test-that-we-can-bulk-move-some-cards-from-one-collection-to-another
  (mt/with-temp [:model/Collection  old-collection {:name "Old Collection"}
                 :model/Collection  new-collection {:name "New Collection"}
                 :model/Card card-1         {:collection_id (u/the-id old-collection)}
                 :model/Card card-2         {:collection_id (u/the-id old-collection)}]
    (is (= {:response    {:status "ok"}
            :collections ["New Collection" "New Collection"]}
           (POST-card-collections! :crowberto 200 new-collection [card-1 card-2])))))

(deftest test-that-we-can-bulk-remove-some-cards-from-a-collection
  (mt/with-temp [:model/Collection  collection {}
                 :model/Card card-1     {:collection_id (u/the-id collection)}
                 :model/Card card-2     {:collection_id (u/the-id collection)}]
    (is (= {:response    {:status "ok"}
            :collections [nil nil]}
           (POST-card-collections! :crowberto 200 nil [card-1 card-2])))))

(deftest check-that-we-aren-t-allowed-to-move-cards-if-we-don-t-have-permissions-for-destination-collection
  (mt/with-non-admin-groups-no-root-collection-perms
    (mt/with-temp [:model/Collection  collection {}
                   :model/Card card-1 {}
                   :model/Card card-2 {}]
      (is (= {:response    "You don't have permissions to do that."
              :collections [nil nil]}
             (POST-card-collections! :rasta 403 collection [card-1 card-2]))))))

(deftest check-that-we-aren-t-allowed-to-move-cards-if-we-don-t-have-permissions-for-source-collection
  (mt/with-non-admin-groups-no-root-collection-perms
    (mt/with-temp [:model/Collection  collection {:name "Horseshoe Collection"}
                   :model/Card card-1     {:collection_id (u/the-id collection)}
                   :model/Card card-2     {:collection_id (u/the-id collection)}]
      (is (= {:response    "You don't have permissions to do that."
              :collections ["Horseshoe Collection" "Horseshoe Collection"]}
             (POST-card-collections! :rasta 403 nil [card-1 card-2]))))))

(deftest check-that-we-aren-t-allowed-to-move-cards-if-we-don-t-have-permissions-for-the-card
  (mt/with-non-admin-groups-no-root-collection-perms
    (mt/with-temp [:model/Collection  collection {}
                   :model/Database    database   {}
                   :model/Table       table      {:db_id (u/the-id database)}
                   :model/Card card-1     {:dataset_query (mbql-count-query (u/the-id database) (u/the-id table))}
                   :model/Card card-2     {:dataset_query (mbql-count-query (u/the-id database) (u/the-id table))}]
      (mt/with-no-data-perms-for-all-users!
        (perms/grant-collection-readwrite-permissions! (perms-group/all-users) collection)
        (is (= {:response    "You don't have permissions to do that."
                :collections [nil nil]}
               (POST-card-collections! :rasta 403 collection [card-1 card-2])))))))

;; Test that we can bulk move some Cards from one collection to another, while updating the collection position of the
;; old collection and the new collection
(deftest bulk-move-cards
  (mt/with-temp [:model/Collection   {coll-id-1 :id}      {:name "Old Collection"}
                 :model/Collection   {coll-id-2 :id
                                      :as new-collection} {:name "New Collection"}
                 :model/Card  card-a               {:name "a" :collection_id coll-id-1 :collection_position 1}
                 :model/Card  card-b               {:name "b" :collection_id coll-id-1 :collection_position 2}
                 :model/Card  _                    {:name "c" :collection_id coll-id-1 :collection_position 3}
                 :model/Card  _                    {:name "d" :collection_id coll-id-2 :collection_position 1}
                 :model/Card  _                    {:name "e" :collection_id coll-id-2 :collection_position 2}
                 :model/Card  _                    {:name "f" :collection_id coll-id-2 :collection_position 3}]
    (is (= {:response    {:status "ok"}
            :collections ["New Collection" "New Collection"]}
           (POST-card-collections! :crowberto 200 new-collection [card-a card-b])))
    (is (= {"a" 4                       ;-> Moved to the new collection, gets the first slot available
            "b" 5
            "c" 1                       ;-> With a and b no longer in the collection, c is first
            "d" 1                       ;-> Existing cards in new collection are untouched and position unchanged
            "e" 2
            "f" 3}
           (merge (name->position (:data (mt/user-http-request :crowberto :get 200 (format "collection/%s/items" coll-id-1)
                                                               :model "card" :archived "false")))
                  (name->position (:data (mt/user-http-request :crowberto :get 200 (format "collection/%s/items" coll-id-2)
                                                               :model "card" :archived "false"))))))))

(deftest moving-a-card-without-a-collection-position-keeps-the-collection-position-nil
  (mt/with-temp [:model/Collection  {coll-id-1 :id}      {:name "Old Collection"}
                 :model/Collection  {coll-id-2 :id
                                     :as new-collection} {:name "New Collection"}
                 :model/Card card-a               {:name "a" :collection_id coll-id-1}
                 :model/Card card-b               {:name "b" :collection_id coll-id-2 :collection_position 1}
                 :model/Card _card-c              {:name "c" :collection_id coll-id-2 :collection_position 2}]
    (is (= {:response    {:status "ok"}
            :collections ["New Collection" "New Collection"]}
           (POST-card-collections! :crowberto 200 new-collection [card-a card-b])))
    (is (= {"a" nil
            "b" 1
            "c" 2}
           (merge (name->position (:data (mt/user-http-request :crowberto :get 200 (format "collection/%s/items" coll-id-1)
                                                               :model "card" :archived "false")))
                  (name->position (:data (mt/user-http-request :crowberto :get 200 (format "collection/%s/items" coll-id-2)
                                                               :model "card" :archived "false"))))))))

;;; +----------------------------------------------------------------------------------------------------------------+
;;; |                                            PUBLIC SHARING ENDPOINTS                                            |
;;; +----------------------------------------------------------------------------------------------------------------+

(defn- shared-card []
  {:public_uuid       (str (random-uuid))
   :made_public_by_id (mt/user->id :crowberto)})

(deftest share-card-test
  (testing "POST /api/card/:id/public_link"
    (mt/with-temporary-setting-values [enable-public-sharing true]
      (mt/with-temp [:model/Card card]
        (let [{uuid :uuid} (mt/user-http-request :crowberto :post 200 (format "card/%d/public_link" (u/the-id card)))]
          (is (= true
                 (boolean (t2/exists? :model/Card :id (u/the-id card), :public_uuid uuid)))))))))

(deftest share-card-preconditions-test
  (testing "POST /api/card/:id/public_link"
    (testing "Public sharing has to be enabled to share a Card"
      (mt/with-temporary-setting-values [enable-public-sharing false]
        (mt/with-temp [:model/Card card]
          (is (= "Public sharing is not enabled."
                 (mt/user-http-request :crowberto :post 400 (format "card/%d/public_link" (u/the-id card))))))))

    (mt/with-temporary-setting-values [enable-public-sharing true]
      (testing "Have to be an admin to share a Card"
        (mt/with-temp [:model/Card card]
          (is (= "You don't have permissions to do that."
                 (mt/user-http-request :rasta :post 403 (format "card/%d/public_link" (u/the-id card)))))))

      (testing "Cannot share an archived Card"
        (mt/with-temp [:model/Card card {:archived true}]
          (is (=? {:message    "The object has been archived."
                   :error_code "archived"}
                  (mt/user-http-request :crowberto :post 404 (format "card/%d/public_link" (u/the-id card)))))))

      (testing "Cannot share a Card that doesn't exist"
        (is (= "Not found."
               (mt/user-http-request :crowberto :post 404 (format "card/%d/public_link" Integer/MAX_VALUE))))))))

(deftest share-already-shared-card-test
  (testing "POST /api/card/:id/public_link"
    (testing "Attempting to share a Card that's already shared should return the existing public UUID"
      (mt/with-temporary-setting-values [enable-public-sharing true]
        (mt/with-temp [:model/Card card (shared-card)]
          (is (= (:public_uuid card)
                 (:uuid (mt/user-http-request :crowberto :post 200 (format
                                                                    "card/%d/public_link"
                                                                    (u/the-id card)))))))))))

(deftest unshare-card-test
  (testing "DELETE /api/card/:id/public_link"
    (mt/with-temporary-setting-values [enable-public-sharing true]
      (mt/with-temp [:model/Card card (shared-card)]
        (testing "requires superuser"
          (is (= "You don't have permissions to do that."
                 (mt/user-http-request :rasta :delete 403 (format "card/%d/public_link" (u/the-id card))))))

        (mt/user-http-request :crowberto :delete 204 (format "card/%d/public_link" (u/the-id card)))
        (is (= false
               (t2/exists? :model/Card :id (u/the-id card), :public_uuid (:public_uuid card))))))))

(deftest unshare-card-preconditions-test
  (testing "DELETE /api/card/:id/public_link\n"
    (mt/with-temporary-setting-values [enable-public-sharing true]
      (testing "Endpoint should return 404 if Card isn't shared"
        (mt/with-temp [:model/Card card]
          (is (= "Not found."
                 (mt/user-http-request :crowberto :delete 404 (format "card/%d/public_link" (u/the-id card)))))))

      (testing "You have to be an admin to unshare a Card"
        (mt/with-temp [:model/Card card (shared-card)]
          (is (= "You don't have permissions to do that."
                 (mt/user-http-request :rasta :delete 403 (format "card/%d/public_link" (u/the-id card)))))))

      (testing "Endpoint should 404 if Card doesn't exist"
        (is (= "Not found."
               (mt/user-http-request :crowberto :delete 404 (format "card/%d/public_link" Integer/MAX_VALUE))))))))

(deftest test-that-we-can-fetch-a-list-of-publicly-accessible-cards
  (testing "GET /api/card/public"
    (mt/with-temporary-setting-values [enable-public-sharing true]
      (mt/with-temp [:model/Card _ (shared-card)]
        (testing "Test that it requires superuser"
          (is (= "You don't have permissions to do that."
                 (mt/user-http-request :rasta :get 403 "card/public"))))

        (testing "Test that superusers can fetch a list of publicly-accessible cards"
          (is (= [{:name true, :id true, :public_uuid true}]
                 (for [card (mt/user-http-request :crowberto :get 200 "card/public")]
                   (m/map-vals boolean (select-keys card [:name :id :public_uuid]))))))))))

(deftest test-that-we-can-fetch-a-list-of-embeddable-cards
  (testing "GET /api/card/embeddable"
    (mt/with-temporary-setting-values [enable-embedding-static true]
      (mt/with-temp [:model/Card _ {:enable_embedding true}]
        (is (= [{:name true, :id true}]
               (for [card (mt/user-http-request :crowberto :get 200 "card/embeddable")]
                 (m/map-vals boolean (select-keys card [:name :id])))))))))

(deftest ^:parallel pivot-card-test
  (mt/test-drivers (api.pivots/applicable-drivers)
    (mt/dataset test-data
      (testing "POST /api/card/pivot/:card-id/query"
        (doseq [card-attributes [(api.pivots/pivot-card) (api.pivots/legacy-pivot-card)]]
          (mt/with-temp [:model/Card card card-attributes]
            (let [result (mt/user-http-request :rasta :post 202 (format "card/pivot/%d/query" (u/the-id card)))
                  rows   (mt/rows result)]
              (is (= 1144 (:row_count result)))
              (is (= "completed" (:status result)))
              (is (= 6 (count (get-in result [:data :cols]))))
              (is (= 1144 (count rows)))

              (is (= ["AK" "Affiliate" "Doohickey" 0 18 81] (first rows)))
              (is (= ["MS" "Organic" "Gizmo" 0 16 42] (nth rows 445)))
              (is (= [nil nil nil 7 18760 69540] (last rows))))))))))

(deftest ^:parallel dataset-card
  (testing "Setting a question to a dataset makes it viz type table"
    (mt/with-temp [:model/Card card {:display       :bar
                                     :dataset_query (mbql-count-query)}]
      (is (=? {:display "table" :type "model"}
              (mt/user-http-request :crowberto :put 200 (str "card/" (u/the-id card))
                                    (assoc card :type :model :type "model")))))))

(deftest dataset-card-2
  (testing "Cards preserve their edited metadata"
    (letfn [(query! [card-id] (mt/user-http-request :rasta :post 202 (format "card/%d/query" card-id)))
            (only-user-edits [col] (select-keys col [:name :description :display_name :semantic_type]))
            (refine-type [base-type] (condp #(isa? %2 %1) base-type
                                       :type/Integer :type/Quantity
                                       :type/Float :type/Cost
                                       :type/Text :type/Name
                                       base-type))
            (add-preserved [cols] (map merge
                                       cols
                                       (repeat {:description "user description"
                                                :display_name "user display name"})
                                       (map (comp
                                             (fn [x] {:semantic_type x})
                                             refine-type
                                             :base_type)
                                            cols)))]
      (mt/with-temp [:model/Card mbql-ds {:dataset_query
                                          {:database (mt/id)
                                           :type     :query
                                           :query    {:source-table (mt/id :venues)}}
                                          :type :model}
                     :model/Card mbql-nested {:dataset_query
                                              {:database (mt/id)
                                               :type     :query
                                               :query    {:source-table
                                                          (str "card__" (u/the-id mbql-ds))}}}
                     :model/Card native-ds {:type :model
                                            :dataset_query
                                            {:database (mt/id)
                                             :type :native
                                             :native
                                             {:query
                                              "select * from venues"
                                              :template-tags {}}}}
                     :model/Card native-nested {:dataset_query
                                                {:database (mt/id)
                                                 :type :query
                                                 :query {:source-table
                                                         (str "card__" (u/the-id native-ds))}}}]
        (doseq [[_query-type card-id nested-id] [[:mbql
                                                  (u/the-id mbql-ds) (u/the-id mbql-nested)]
                                                 [:native
                                                  (u/the-id native-ds) (u/the-id native-nested)]]]
          (query! card-id) ;; populate metadata
          (let [metadata (t2/select-one-fn :result_metadata :model/Card :id card-id)
                ;; simulate updating metadat with user changed stuff
                user-edited (add-preserved metadata)]
            (t2/update! :model/Card card-id {:result_metadata user-edited})
            (testing "Saved metadata preserves user edits"
              (is (= (map only-user-edits user-edited)
                     (map only-user-edits (t2/select-one-fn :result_metadata :model/Card :id card-id)))))
            (testing "API response includes user edits"
              (is (= (map only-user-edits user-edited)
                     (->> (query! card-id)
                          :data :results_metadata :columns
                          (map only-user-edits)
                          (map #(update % :semantic_type keyword))))))
            (testing "Nested queries have metadata"
              (is (= (map only-user-edits user-edited)
                     (->> (query! nested-id)
                          :data :results_metadata :columns
                          (map only-user-edits)
                          (map #(update % :semantic_type keyword))))))))))))

(deftest dataset-card-3
  (testing "Cards preserve edits to metadata when query changes"
    (let [query          (mt/mbql-query venues {:fields [$id $name]})
          modified-query (mt/mbql-query venues {:fields [$id $name $price]})
          norm           (comp u/upper-case-en :name)
          to-native      (fn [q]
                           {:database (:database q)
                            :type     :native
                            :native   (qp.compile/compile q)})
          update-card!  (fn [card]
                          (mt/user-http-request :crowberto :put 200
                                                (str "card/" (u/the-id card)) card))]
      (doseq [[query-type query modified-query] [["mbql"   query modified-query]
                                                 ["native" (to-native query) (to-native modified-query)]]]
        (testing (str "For: " query-type)
          (mt/with-model-cleanup [:model/Card]
            (let [{metadata :result_metadata
                   card-id  :id :as card} (mt/user-http-request
                                           :crowberto :post 200
                                           "card"
                                           (assoc (card-with-name-and-query "card-name" query)
                                                  :type :model))]
              (is (= ["ID" "NAME"] (map norm metadata)))
              (is (=? {:result_metadata [{:display_name "EDITED DISPLAY"}
                                         {:display_name "EDITED DISPLAY"}]}
                      (update-card!
                       (assoc card
                              :result_metadata (map #(assoc % :display_name "EDITED DISPLAY") metadata)))))
              ;; simulate a user changing the query without rerunning the query
              (is (= ["EDITED DISPLAY" "EDITED DISPLAY" "PRICE"]
                     (->> (update-card! (assoc card
                                               :dataset_query modified-query
                                               :result_metadata (map #(assoc % :display_name "EDITED DISPLAY")
                                                                     metadata)))
                          :result_metadata
                          (map (comp u/upper-case-en :display_name)))))
              (is (= ["EDITED DISPLAY" "EDITED DISPLAY" "PRICE"]
                     (map (comp u/upper-case-en :display_name)
                          (t2/select-one-fn :result_metadata :model/Card :id card-id))))
              (testing "Even if you only send the new query and not existing metadata"
                (is (= ["EDITED DISPLAY" "EDITED DISPLAY"]
                       (->> (update-card! {:id (u/the-id card) :dataset_query query}) :result_metadata (map :display_name)))))
              (testing "Descriptions can be cleared (#20517)"
                (is (= ["foo" "foo"]
                       (->> (update-card! (update card
                                                  :result_metadata (fn [m]
                                                                     (map #(assoc % :description "foo") m))))
                            :result_metadata
                            (map :description))))
                (is (= ["" ""]
                       (->> (update-card! (update card
                                                  :result_metadata (fn [m]
                                                                     (map #(assoc % :description "") m))))
                            :result_metadata
                            (map :description))))))))))))

(deftest dataset-card-4
  (testing "Cards preserve edits to `visibility_type` (#22520)"
    (mt/with-temp [:model/Card model {:dataset_query (mt/mbql-query venues
                                                       {:fields [$id $name]
                                                        :limit 2})
                                      :type          :model}]
      (let [updated-metadata (-> model :result_metadata vec
                                 (assoc-in [1 :visibility_type]
                                           :details-only))
            response         (mt/user-http-request :crowberto :put 200 (format "card/%d" (u/the-id model))
                                                   (assoc model :result_metadata updated-metadata))]
        ;; check they come back from saving the question
        (is (= "details-only" (-> response :result_metadata last :visibility_type))
            "saving metadata lacks visibility type")
        (let [query-result (mt/user-http-request :crowberto :post 202 (format "card/%d/query"
                                                                              (u/the-id model)))]
          ;; ensure future responses also include them
          (is (= "details-only" (-> query-result
                                    :data :results_metadata :columns last :visibility_type))
              "subsequent query lacks visibility type")
          (is (= "details-only" (-> query-result
                                    :data :cols last :visibility_type))
              "in cols (important for the saved metadata)"))))))

(defn- do-with-persistence-setup! [f]
  ;; mt/with-temp-scheduler! actually just reuses the current scheduler. The scheduler factory caches by name set in
  ;; the resources/quartz.properties file and we reuse that scheduler
  (let [sched (.getScheduler
               (StdSchedulerFactory. (doto (java.util.Properties.)
                                       (.setProperty "org.quartz.scheduler.instanceName" (str (gensym "card-api-test")))
                                       (.setProperty "org.quartz.scheduler.instanceID" "AUTO")
                                       (.setProperty "org.quartz.properties" "non-existant")
                                       (.setProperty "org.quartz.threadPool.threadCount" "6")
                                       (.setProperty "org.quartz.threadPool.class" "org.quartz.simpl.SimpleThreadPool"))))]
    ;; a binding won't work since we need to cross thread boundaries
    (with-redefs [task/scheduler (constantly sched)]
      (try
        (qs/standby sched)
        (#'task.persist-refresh/job-init!)
        (#'task.sync-databases/job-init)
        (mt/with-temporary-setting-values [:persisted-models-enabled true]
          ;; Use a postgres DB because it supports the :persist-models feature
          (mt/with-temp [:model/Database db {:settings {:persist-models-enabled true} :engine :postgres}]
            (f db)))
        (finally
          (qs/shutdown sched))))))

(defmacro ^:private with-persistence-setup!
  "Sets up a temp scheduler, a temp database and enabled persistence. Scheduler will be in standby mode so that jobs
  won't run. Just check for trigger presence."
  [db-binding & body]
  `(do-with-persistence-setup! (fn [~db-binding] ~@body)))

(defn- job-info-for-individual-refresh
  "Return a set of PersistedInfo ids of all jobs scheduled for individual refreshes."
  []
  (some->> (deref #'task.persist-refresh/refresh-job-key)
           task/job-info
           :triggers
           (map :data)
           (filter (comp #{"individual"} #(get % "type")))
           (map #(get % "persisted-id"))
           set))

(deftest refresh-persistence
  (testing "Can schedule refreshes for models"
    (with-persistence-setup! db
      (mt/with-temp
        [:model/Card          model      {:type :model :database_id (u/the-id db)}
         :model/Card          notmodel   {:type :question :database_id (u/the-id db)}
         :model/Card          archived   {:type :model :archived true :database_id (u/the-id db)}
         :model/PersistedInfo pmodel     {:card_id (u/the-id model) :database_id (u/the-id db)}
         :model/PersistedInfo pnotmodel  {:card_id (u/the-id notmodel) :database_id (u/the-id db)}
         :model/PersistedInfo parchived  {:card_id (u/the-id archived) :database_id (u/the-id db)}]
        (testing "Can refresh models"
          (mt/user-http-request :crowberto :post 204 (format "card/%d/refresh" (u/the-id model)))
          (is (contains? (job-info-for-individual-refresh)
                         (u/the-id pmodel))
              "Missing refresh of model"))
        (testing "Won't refresh archived models"
          (mt/user-http-request :crowberto :post 400 (format "card/%d/refresh" (u/the-id archived)))
          (is (not (contains? (job-info-for-individual-refresh)
                              (u/the-id pnotmodel)))
              "Scheduled refresh of archived model"))
        (testing "Won't refresh cards no longer models"
          (mt/user-http-request :crowberto :post 400 (format "card/%d/refresh" (u/the-id notmodel)))
          (is (not (contains? (job-info-for-individual-refresh)
                              (u/the-id parchived)))
              "Scheduled refresh of archived model"))))))

(deftest unpersist-persist-model-test
  (with-persistence-setup! db
    (mt/with-temp
      [:model/Card          model     {:database_id (u/the-id db), :type :model}
       :model/PersistedInfo pmodel    {:database_id (u/the-id db), :card_id (u/the-id model)}]
      (testing "Can't unpersist models without :cache-granular-controls feature flag enabled"
        (mt/with-premium-features #{}
          (mt/user-http-request :crowberto :post 402 (format "card/%d/unpersist" (u/the-id model)))
          (is (= "persisted"
                 (t2/select-one-fn :state :model/PersistedInfo :id (u/the-id pmodel))))))
      (testing "Can unpersist models with the :cache-granular-controls feature flag enabled"
        (mt/with-premium-features #{:cache-granular-controls}
          (mt/user-http-request :crowberto :post 204 (format "card/%d/unpersist" (u/the-id model)))
          (is (= "off"
                 (t2/select-one-fn :state :model/PersistedInfo :id (u/the-id pmodel))))))
      (testing "Can't re-persist models with the :cache-granular-controls feature flag enabled"
        (mt/with-premium-features #{}
          (mt/user-http-request :crowberto :post 402 (format "card/%d/persist" (u/the-id model)))
          (is (= "off"
                 (t2/select-one-fn :state :model/PersistedInfo :id (u/the-id pmodel))))))
      (testing "Can re-persist models with the :cache-granular-controls feature flag enabled"
        (mt/with-premium-features #{:cache-granular-controls}
          (mt/user-http-request :crowberto :post 204 (format "card/%d/persist" (u/the-id model)))
          (is (= "creating"
                 (t2/select-one-fn :state :model/PersistedInfo :id (u/the-id pmodel)))))))
    (mt/with-temp
      [:model/Card          notmodel  {:database_id (u/the-id db), :type :question}
       :model/PersistedInfo pnotmodel {:database_id (u/the-id db), :card_id (u/the-id notmodel)}]
      (mt/with-premium-features #{:cache-granular-controls}
        (testing "Allows unpersisting non-model cards"
          (mt/user-http-request :crowberto :post 204 (format "card/%d/unpersist" (u/the-id notmodel)))
          (is (= "off"
                 (t2/select-one-fn :state :model/PersistedInfo :id (u/the-id pnotmodel)))))
        (testing "Can't re-persist non-model cards"
          (is (= "Card is not a model"
                 (mt/user-http-request :crowberto :post 400 (format "card/%d/persist" (u/the-id notmodel))))))))))

(defn param-values-url
  "Returns an URL used to get values for parameter of a card.
  Use search end point if a `query` is provided."
  ([card-or-id param-key]
   (param-values-url card-or-id param-key nil))
  ([card-or-id param-key query]
   (if query
     (format "card/%d/params/%s/search/%s" (u/the-id card-or-id) (name param-key) query)
     (format "card/%d/params/%s/values" (u/the-id card-or-id) (name param-key)))))

(defn do-with-card-param-values-fixtures
  "Impl of `with-card-param-values-fixtures` macro."
  ([f]
   (do-with-card-param-values-fixtures nil f))

  ([card-values f]
   (mt/with-temp
     [:model/Card source-card {:database_id   (mt/id)
                               :table_id      (mt/id :venues)
                               :dataset_query (mt/mbql-query venues {:limit 5})}
      :model/Card field-filter-card  {:dataset_query
                                      {:database (mt/id)
                                       :type     :native
                                       :native   {:query         "SELECT COUNT(*) FROM VENUES WHERE {{NAME}}"
                                                  :template-tags {"NAME" {:id           "name_param_id"
                                                                          :name         "NAME"
                                                                          :display_name "Name"
                                                                          :type         :dimension
                                                                          :dimension    [:field (mt/id :venues :name) nil]
                                                                          :required     true}}}}
                                      :name       "native card with field filter"
                                      :parameters [{:id     "name_param_id"
                                                    :type   :string/=
                                                    :target [:dimension [:template-tag "NAME"]]
                                                    :name   "Name"
                                                    :slug   "NAME"}]}
      :model/Card card        (merge
                               {:database_id   (mt/id)
                                :dataset_query (mt/mbql-query venues)
                                :parameters    [{:name                 "Static Category"
                                                 :slug                 "static_category"
                                                 :id                   "_STATIC_CATEGORY_"
                                                 :type                 "category"
                                                 :values_source_type   "static-list"
                                                 :values_source_config {:values ["African" "American" "Asian"]}}
                                                {:name                 "Static Category label"
                                                 :slug                 "static_category_label"
                                                 :id                   "_STATIC_CATEGORY_LABEL_"
                                                 :type                 "category"
                                                 :values_source_type   "static-list"
                                                 :values_source_config {:values [["African" "Af"] ["American" "Am"] ["Asian" "As"]]}}
                                                {:name                 "Card as source"
                                                 :slug                 "card"
                                                 :id                   "_CARD_"
                                                 :type                 "category"
                                                 :values_source_type   "card"
                                                 :values_source_config {:card_id     (:id source-card)
                                                                        :value_field (mt/$ids $venues.name)}}]
                                :table_id      (mt/id :venues)}
                               card-values)]
     (f {:source-card       source-card
         :card              card
         :field-filter-card field-filter-card
         :param-keys        {:static-list       "_STATIC_CATEGORY_"
                             :static-list-label "_STATIC_CATEGORY_LABEL_"
                             :card              "_CARD_"
                             :field-values      "name_param_id"}}))))

(defmacro with-card-param-values-fixtures
  "Execute `body` with all needed setup to tests param values on card."
  [[binding card-values] & body]
  `(do-with-card-param-values-fixtures ~card-values (fn [~binding] ~@body)))

(deftest parameters-with-source-is-card-test
  (testing "getting values"
    (with-card-param-values-fixtures [{:keys [card param-keys]}]
      (testing "GET /api/card/:card-id/params/:param-key/values"
        (is (=? {:values          [["20th Century Cafe"] ["25°"] ["33 Taps"]
                                   ["800 Degrees Neapolitan Pizzeria"] ["BCD Tofu House"]]
                 :has_more_values false}
                (mt/user-http-request :rasta :get 200 (param-values-url card (:card param-keys))))))

      (testing "GET /api/card/:card-id/params/:param-key/search/:query"
        (is (= {:values          [["Fred 62"] ["Red Medicine"]]
                :has_more_values false}
               (mt/user-http-request :rasta :get 200 (param-values-url card (:card param-keys) "red"))))))))

(deftest parameters-with-source-is-card-test-2
  (testing "fallback to field-values"
    (let [mock-default-result {:values          [["field-values"]]
                               :has_more_values false}]
      (with-redefs [api.card/mapping->field-values (constantly mock-default-result)]
        (testing "if value-field not found in source card"
          (mt/with-temp
            [:model/Card {source-card-id :id} {}
             :model/Card card {:parameters [{:id                   "abc"
                                             :type                 "category"
                                             :name                 "CATEGORY"
                                             :values_source_type   "card"
                                             :values_source_config {:card_id     source-card-id
                                                                    :value_field (mt/$ids $venues.name)}}]}]
            (let [url (param-values-url card "abc")]
              (is (= mock-default-result (mt/user-http-request :rasta :get 200 url))))))

        (testing "if card is archived"
          (mt/with-temp
            [:model/Card {source-card-id :id} {:archived true}
             :model/Card card {:parameters [{:id                   "abc"
                                             :type                 "category"
                                             :name                 "CATEGORY"
                                             :values_source_type   "card"
                                             :values_source_config {:card_id     source-card-id
                                                                    :value_field (mt/$ids $venues.name)}}]}]
            (let [url (param-values-url card "abc")]
              (is (= mock-default-result (mt/user-http-request :rasta :get 200 url))))))))))

(deftest parameters-with-source-is-card-test-3
  (testing "users must have permissions to read the collection that source card is in"
    (mt/with-non-admin-groups-no-root-collection-perms
      (mt/with-temp
        [:model/Collection  coll1                 {:name "Source card collection"}
         :model/Card {source-card-id :id}  {:collection_id (:id coll1)
                                            :database_id   (mt/id)
                                            :table_id      (mt/id :venues)
                                            :dataset_query (mt/mbql-query venues {:limit 5})}
         :model/Collection  coll2                 {:name "Card collections"}
         :model/Card {card-id         :id} {:collection_id  (:id coll2)
                                            :database_id    (mt/id)
                                            :dataset_query  (mt/mbql-query venues)
                                            :parameters     [{:id                   "abc"
                                                              :type                 "category"
                                                              :name                 "CATEGORY"
                                                              :values_source_type   "card"
                                                              :values_source_config {:card_id     source-card-id
                                                                                     :value_field (mt/$ids $venues.name)}}]
                                            :table_id       (mt/id :venues)}]
        (testing "Fail because user doesn't have read permissions to coll1"
          (is (=? "You don't have permissions to do that."
                  (mt/user-http-request :rasta :get 403 (param-values-url card-id "abc"))))
          (is (=? "You don't have permissions to do that."
                  (mt/user-http-request :rasta :get 403 (param-values-url card-id "abc" "search-query")))))
        ;; grant permission to read the collection contains the card
        (perms/grant-collection-read-permissions! (perms-group/all-users) coll2)
        (testing "having read permissions to the card collection is not enough"
          (is (=? "You don't have permissions to do that."
                  (mt/user-http-request :rasta :get 403 (param-values-url card-id "abc"))))
          (is (=? "You don't have permissions to do that."
                  (mt/user-http-request :rasta :get 403 (param-values-url card-id "abc" "search-query")))))
        ;; grant permission to read the collection contains the source card
        (perms/grant-collection-read-permissions! (perms-group/all-users) coll1)
        (testing "success if has read permission to the source card's collection"
          (is (some? (mt/user-http-request :rasta :get 200 (param-values-url card-id "abc"))))
          (is (some? (mt/user-http-request :rasta :get 200 (param-values-url card-id "abc" "search-query")))))))))

(deftest paramters-using-old-style-field-values
  (with-card-param-values-fixtures [{:keys [param-keys field-filter-card]}]
    (testing "GET /api/card/:card-id/params/:param-key/values for field-filter based params"
      (testing "without search query"
        (let [response (mt/user-http-request :crowberto :get 200
                                             (param-values-url field-filter-card (:field-values param-keys)))]
          (is (false? (:has_more_values response)))
          (is (set/subset? #{["20th Century Cafe"] ["33 Taps"]}
                           (-> response :values set)))))
      (testing "with search query"
        (let [response (mt/user-http-request :crowberto :get 200
                                             (param-values-url field-filter-card
                                                               (:field-values param-keys)
                                                               "bar"))]
          (is (set/subset? #{["Barney's Beanery"] ["bigmista's barbecue"]}
                           (-> response :values set)))
          (is (not ((into #{} (mapcat identity) (:values response)) "The Virgil")))))))
  (testing "Old style, inferred parameters from native template-tags"
    (with-card-param-values-fixtures [{:keys [param-keys field-filter-card]}]
      ;; e2e tests and some older cards don't have an explicit parameter and infer them from the native template tags
      (t2/update! :model/Card (:id field-filter-card) {:parameters []})
      (testing "GET /api/card/:card-id/params/:param-key/values for field-filter based params"
        (testing "without search query"
          (let [response (mt/user-http-request :crowberto :get 200
                                               (param-values-url field-filter-card (:field-values param-keys)))]
            (is (false? (:has_more_values response)))
            (is (set/subset? #{["20th Century Cafe"] ["33 Taps"]}
                             (-> response :values set)))))
        (testing "with search query"
          (let [response (mt/user-http-request :crowberto :get 200
                                               (param-values-url field-filter-card
                                                                 (:field-values param-keys)
                                                                 "bar"))]
            (is (set/subset? #{["Barney's Beanery"] ["bigmista's barbecue"]}
                             (-> response :values set)))
            (is (not ((into #{} (mapcat identity) (:values response)) "The Virgil")))))))))

(deftest parameters-with-field-to-field-remapping-test
  (let [param-key "id_param_id"]
    (mt/with-temp
      [:model/Card card {:dataset_query
                         {:database (mt/id)
                          :type     :native
                          :native   {:query         "SELECT COUNT(*) FROM VENUES WHERE {{ID}}"
                                     :template-tags {"ID" {:id           param-key
                                                           :name         "ID"
                                                           :display_name "ID"
                                                           :type         :dimension
                                                           :dimension    [:field (mt/id :venues :id) nil]
                                                           :required     true}}}}
                         :name       "native card with ID field filter"
                         :parameters [{:id     param-key,
                                       :type   :id,
                                       :target [:dimension [:template-tag "ID"]],
                                       :name   "ID",
                                       :slug   "ID"}]}]
      (testing "Get values for field-filter based params for Fields that have a Field -> Field remapping\n"
        (is (= :type/Name
               (t2/select-one-fn :semantic_type :model/Field (mt/id :venues :name)))
            "venues.name has semantic_type=type/Name, so it will be searched")
        (testing "without search query"
          (mt/let-url [url (param-values-url card param-key)]
            (is (partial= {:has_more_values false
                           :values [[1 "Red Medicine"] [2 "Stout Burgers & Beers"] [3 "The Apple Pan"]]}
                          (mt/user-http-request :crowberto :get 200 url)))))
        (testing "with search query"
          (mt/let-url [url (param-values-url card param-key "pan")]
            (is (partial= {:has_more_values true
                           :values [[3 "The Apple Pan"] [18 "The Original Pantry"] [62 "Hot Sauce and Panko"]]}
                          (mt/user-http-request :crowberto :get 200 url)))))))))

(deftest parameters-with-source-is-static-list-test
  (with-card-param-values-fixtures [{:keys [card param-keys]}]
    (testing "we could get the values"
      (is (= {:has_more_values false,
              :values          [["African"] ["American"] ["Asian"]]}
             (mt/user-http-request :rasta :get 200
                                   (param-values-url card (:static-list param-keys)))))

      (is (= {:has_more_values false,
              :values          [["African" "Af"] ["American" "Am"] ["Asian" "As"]]}
             (mt/user-http-request :rasta :get 200
                                   (param-values-url card (:static-list-label param-keys))))))

    (testing "we could search the values"
      (is (= {:has_more_values false,
              :values          [["African"]]}
             (mt/user-http-request :rasta :get 200
                                   (param-values-url card (:static-list param-keys) "af"))))

      (is (= {:has_more_values false,
              :values          [["African" "Af"]]}
             (mt/user-http-request :rasta :get 200
                                   (param-values-url card (:static-list-label param-keys) "af")))))

    (testing "we could edit the values list"
      (let [card (mt/user-http-request :rasta :put 200 (str "card/" (:id card))
                                       {:parameters [{:name                  "Static Category",
                                                      :slug                  "static_category"
                                                      :id                    "_STATIC_CATEGORY_",
                                                      :type                  "category",
                                                      :values_source_type    "static-list"
                                                      :values_source_config {"values" ["BBQ" "Bakery" "Bar"]}}]})]
        (is (= [{:name                  "Static Category",
                 :slug                  "static_category"
                 :id                    "_STATIC_CATEGORY_",
                 :type                  "category",
                 :values_source_type    "static-list"
                 :values_source_config {:values ["BBQ" "Bakery" "Bar"]}}]
               (:parameters card)))))))

(defn- upload-example-csv-via-api!
  "Upload a small CSV file to the given collection ID. Default args can be overridden"
  [& {:as args}]
  (mt/with-current-user (mt/user->id :rasta)
    (let [;; Make the file-name unique so the table names don't collide
          filename (str "example csv file " (random-uuid) ".csv")
          file     (upload-test/csv-file-with
                    ["id, name"
                     "1, Luke Skywalker"
                     "2, Darth Vader"]
                    filename)]
      (mt/with-current-user (mt/user->id :crowberto)
        (@#'api.card/from-csv! (merge {:collection-id nil ;; root collection
                                       :filename      filename
                                       :file          file}
                                      args))))))

(deftest from-csv-test
  (mt/test-driver :h2
    (mt/with-empty-db
      (testing "Happy path"
        (t2/update! :model/Database (mt/id) {:uploads_enabled true :uploads_schema_name "PUBLIC" :uploads_table_prefix nil})
        (let [{:keys [status body]} (upload-example-csv-via-api!)]
          (is (= 200
                 status))
          (is (= body
                 (t2/select-one-pk :model/Card :database_id (mt/id)))))))))

(deftest pivot-from-model-test
  (testing "Pivot options should match fields through models (#35319)"
    (mt/dataset test-data
      (testing "visualization_settings references field by id"
        (mt/with-temp [:model/Card model {:dataset_query (mt/mbql-query orders)
                                          :type :model}
                       :model/Card card {:dataset_query
                                         (mt/mbql-query nil
                                           {:source-table (str "card__" (u/the-id model))
                                            :breakout [[:field "USER_ID" {:base-type :type/Integer}]]
                                            :aggregation [[:sum [:field "TOTAL" {:base-type :type/Float}]]]})
                                                   ;; The FE sometimes used a field id instead of field by name - we need
                                                   ;; to handle this
                                         :visualization_settings {:pivot_table.column_split {:rows    ["USER_ID"],
                                                                                             :columns [],
                                                                                             :values  ["sum"]},
                                                                  :table.cell_column "sum"}}]
          (with-cards-in-readable-collection! [model card]
            (is (=?
                 {:data {:cols [{:name "USER_ID"} {:name "pivot-grouping"} {:name "sum"}]}}
                 (mt/user-http-request :rasta :post 202 (format "card/pivot/%d/query" (u/the-id card))))))))

      (testing "visualization_settings references field by name"
        (mt/with-temp [:model/Card model {:dataset_query (mt/mbql-query orders)
                                          :type :model}
                       :model/Card card {:dataset_query
                                         (mt/mbql-query nil
                                           {:source-table (str "card__" (u/the-id model))
                                            :breakout [[:field "USER_ID" {:base-type :type/Integer}]]
                                            :aggregation [[:sum [:field "TOTAL" {:base-type :type/Float}]]]})
                                         :visualization_settings {:pivot_table.column_split {:rows    ["USER_ID"],
                                                                                             :columns [],
                                                                                             :values  ["sum"]},
                                                                  :table.cell_column "sum"}}]
          (with-cards-in-readable-collection! [model card]
            (is (=?
                 {:data {:cols [{:name "USER_ID"} {:name "pivot-grouping"} {:name "sum"}]}}
                 (mt/user-http-request :rasta :post 202 (format "card/pivot/%d/query" (u/the-id card)))))))))))

(defn run-based-on-upload-test!
  "Runs tests for based-on-upload `request` is a function that takes a card and returns a map which may have {:based_on_upload <table-id>}]
  This function exists to deduplicate test logic for all API endpoints that must return `based_on_upload`,
  including GET /api/collection/:id/items and GET /api/card/:id"
  [request]
  (mt/test-drivers (mt/normal-drivers-with-feature :uploads)
    (mt/with-discard-model-updates! [:model/Database] ; to restore any existing metabase_database.uploads_enabled=true
      (mt/with-temp [:model/Database   {db-id :id}         {:engine driver/*driver*}
                     :model/Database   {other-db-id :id}   {:engine driver/*driver* :uploads_enabled true}
                     :model/Table      {table-id :id}      {:db_id db-id, :is_upload true}
                     :model/Collection {collection-id :id} {}]
        (let [card-defaults {:collection_id collection-id
                             :type          :model
                             :dataset_query {:type     :query
                                             :database db-id
                                             :query    {:source-table table-id}}}]
          (mt/with-temp [:model/Card {card-id :id :as card} card-defaults]
            (testing "\nCards based on uploads have based_on_upload=<table-id> if they meet all the criteria"
              (is (= table-id (:based_on_upload (request card)))))
            (testing "If one of the criteria for appends is not met, based_on_upload should be nil."
              (testing "\nIf the card is based on another card, which is based on the table, based_on_upload should be nil"
                (mt/with-temp [:model/Card card' (assoc card-defaults
                                                        :dataset_query
                                                        {:type     :query
                                                         :database db-id
                                                         :query    {:source-table (str "card__" card-id)}})]
                  (is (nil? (:based_on_upload (request card'))))))
              (testing "\nIf the card has a join in the query (even to itself), based_on_upload should be nil"
                (mt/with-temp [:model/Card card' (assoc card-defaults
                                                        :dataset_query
                                                        {:type     :query
                                                         :database db-id
                                                         :query    {:source-table table-id
                                                                    :joins [{:fields       :all
                                                                             :source-table table-id
                                                                             :condition    [:= 1 2] ; field-ids don't matter
                                                                             :ident        "DqJ2fSIeMkc31Hx_B1Ees"
                                                                             :alias        "SomeAlias"}]}})]
                  (is (nil? (:based_on_upload (request card'))))))
              (testing "\nIf the table is not based on uploads, based_on_upload should be nil"
                (t2/update! :model/Table table-id {:is_upload false})
                (is (nil? (:based_on_upload (request card))))
                (t2/update! :model/Table table-id {:is_upload true}))
              (testing "\nIf the user doesn't have data perms for the database, based_on_upload should be nil"
                (mt/with-temp-copy-of-db
                  (mt/with-no-data-perms-for-all-users!
                    (is (nil? (:based_on_upload (mt/user-http-request :rasta :get 200 (str "card/" card-id))))))))
              (testing "\nIf the card is not a model, based_on_upload should be nil"
                (mt/with-temp [:model/Card card' (assoc card-defaults :type :question)]
                  (is (nil? (:based_on_upload (request card'))))))
              (testing "\nIf the card is a native query, based_on_upload should be nil"
                (mt/with-temp [:model/Card card' (assoc card-defaults
                                                        :dataset_query (mt/native-query {:query "select 1"}))]
                  (is (nil? (:based_on_upload (request card'))))))
              (testing "\nIf uploads are disabled on all databases, based_on_upload should be nil"
                (t2/update! :model/Database other-db-id {:uploads_enabled false})
                (is (nil? (:based_on_upload (request card))))))))))))

(deftest based-on-upload-test
  (run-based-on-upload-test!
   (fn [card]
     (mt/user-http-request :crowberto :get 200 (str "card/" (:id card))))))

(deftest save-mlv2-card-test
  (testing "POST /api/card"
    (testing "Should be able to save a Card with an MLv2 query (#39024)"
      (mt/with-model-cleanup [:model/Card]
        (let [metadata-provider (lib.metadata.jvm/application-database-metadata-provider (mt/id))
              venues            (lib.metadata/table metadata-provider (mt/id :venues))
              query             (lib/query metadata-provider venues)
              response          (mt/user-http-request :crowberto :post 200 "card"
                                                      {:name                   "pMBQL Card"
                                                       :dataset_query          (dissoc query :lib/metadata)
                                                       :display                :table
                                                       :visualization_settings {}})]
          (is (=? {:dataset_query {:lib/type     "mbql/query"
                                   :lib/metadata (symbol "nil #_\"key is not present.\"") ; should be removed in JSON serialization
                                   :database     (mt/id)
                                   :stages       [{:lib/type     "mbql.stage/mbql"
                                                   :source-table (mt/id :venues)}]}}
                  response)))))))

(deftest ^:parallel run-mlv2-card-query-test
  (testing "POST /api/card/:id/query"
    (testing "Should be able to run a query for a Card with an MLv2 query (#39024)"
      (let [metadata-provider (lib.metadata.jvm/application-database-metadata-provider (mt/id))
            venues            (lib.metadata/table metadata-provider (mt/id :venues))
            query             (-> (lib/query metadata-provider venues)
                                  (lib/order-by (lib.metadata/field metadata-provider (mt/id :venues :id)))
                                  (lib/limit 2))]
        (mt/with-temp [:model/Card {card-id :id} {:dataset_query query}]
          (is (=? {:data {:rows [["1" "Red Medicine" "4" 10.0646 -165.374 3]
                                 ["2" "Stout Burgers & Beers" "11" 34.0996 -118.329 2]]}}
                  (mt/user-http-request :crowberto :post 202 (format "card/%d/query" card-id)))))))))

(deftest ^:parallel validate-template-tags-test
  (testing "POST /api/card"
    (testing "Disallow saving a Card with native query Field filter template tags referencing a different Database (#14145)"
      (let [bird-counts-db-id (mt/dataset daily-bird-counts (mt/id))
            card-data         {:database_id            bird-counts-db-id
                               :dataset_query          {:database bird-counts-db-id
                                                        :type     :native
                                                        :native   {:query         "SELECT COUNT(*) FROM PRODUCTS WHERE {{FILTER}}"
                                                                   :template-tags {"FILTER" {:id           "_FILTER_"
                                                                                             :name         "FILTER"
                                                                                             :display-name "Filter"
                                                                                             :type         :dimension
                                                                                             :dimension    [:field (mt/id :venues :name) nil]
                                                                                             :widget-type  :string/=
                                                                                             :default      nil}}}}
                               :name                   "Bad Card"
                               :display                "table"
                               :visualization_settings {}}]
        (is (=? {:message #"Invalid Field Filter: Field \d+ \"VENUES\"\.\"NAME\" belongs to Database \d+ \"test-data \(h2\)\", but the query is against Database \d+ \"daily-bird-counts \(h2\)\""}
                (mt/user-http-request :crowberto :post 400 "card" card-data)))))))

(deftest ^:parallel format-export-middleware-test
  (testing "The `:format-rows` query processor middleware results in formatted/unformatted rows when set to true/false."
    (let [q             {:database (mt/id)
                         :type     :native
                         :native   {:query "SELECT 2000 AS number, '2024-03-26'::DATE AS date;"}}
          output-helper {:csv  (fn [output] (->> output csv/read-csv))
                         :json (fn [[row]] [(map name (keys row)) (vals row)])}]
      (mt/with-temp [:model/Card {card-id :id} {:dataset_query q
                                                :display       :table
                                                :visualization_settings
                                                {:column_settings
                                                 {"[\"name\",\"NUMBER\"]" {:column_title "Custom Title"}
                                                  "[\"name\",\"DATE\"]"   {:column_title "Custom Title 2"}}}}]
        (doseq [[export-format apply-formatting? expected] [[:csv true [["Custom Title" "Custom Title 2"]
                                                                        ["2,000" "March 26, 2024"]]]
                                                            [:csv false [["NUMBER" "DATE"]
                                                                         ["2000" "2024-03-26"]]]
                                                            [:json true [["Custom Title" "Custom Title 2"]
                                                                         ["2,000" "March 26, 2024"]]]
                                                            [:json false [["NUMBER" "DATE"]
                                                                          [2000 "2024-03-26"]]]]]
          (testing (format "export_format %s yields expected output for %s exports." apply-formatting? export-format)
            (is (= expected
                   (->> (mt/user-http-request
                         :crowberto :post 200
                         (format "card/%s/query/%s" card-id (name export-format))
                         {:format_rows apply-formatting?})
                        ((get output-helper export-format)))))))))))

(deftest ^:parallel can-restore
  (mt/with-temp [:model/Collection collection-a {:name "A"}
                 :model/Card {card-id :id} {:name "My Card"
                                            :collection_id (u/the-id collection-a)}]
    ;; trash the card
    (mt/user-http-request :crowberto :put 200 (str "card/" card-id) {:archived true})
    ;; trash the parent collection
    (mt/user-http-request :crowberto :put 200 (str "collection/" (u/the-id collection-a)) {:archived true})
    (is (false? (:can_restore (mt/user-http-request :crowberto :get 200 (str "card/" card-id)))))))

(deftest ^:parallel can-run-adhoc-query-test
  (let [metadata-provider (lib.metadata.jvm/application-database-metadata-provider (mt/id))
        venues            (lib.metadata/table metadata-provider (mt/id :venues))
        query             (lib/query metadata-provider venues)]
    (mt/with-temp [:model/Card card {:dataset_query query}
                   :model/Card no-query {}]
      (is (=? {:can_run_adhoc_query true}
              (mt/user-http-request :crowberto :get 200 (str "card/" (:id card)))))
      (is (=? {:can_run_adhoc_query false}
              (mt/user-http-request :crowberto :get 200 (str "card/" (:id no-query))))))))

(deftest can-manage-db-test
  (mt/with-temp [:model/Card card {:type :model}]
    (mt/with-no-data-perms-for-all-users!
      (is (=? {:can_manage_db true}
              (mt/user-http-request :crowberto :get 200 (str "card/" (:id card)))))
      (is (=? {:can_manage_db false}
              (mt/user-http-request :rasta :get 200 (str "card/" (:id card))))))))

(deftest data-and-collection-query-permissions-test
  (mt/with-temp [:model/Collection collection  {}
                 :model/Card       card        {:dataset_query {:database (mt/id)
                                                                :type     :native
                                                                :native   {:query "SELECT id FROM venues ORDER BY id ASC LIMIT 2;"}}
                                                :database_id   (mt/id)
                                                :collection_id (u/the-id collection)}]
    (letfn [(process-query []
              (mt/user-http-request :rasta :post (format "card/%d/query" (u/the-id card))))
            (blocked? [response] (= "You don't have permissions to do that." response))]
      ;;    | Data perms | Collection perms | outcome
      ;;    ------------ | ---------------- | --------
      ;;    | no         | no               | blocked
      ;;    | yes        | no               | blocked
      ;;    | no         | yes              | blocked
      ;;    | yes        | yes              | OK

      (testing "Should NOT be able to run the parent Card with :blocked data-perms and no collection perms"
        (mt/with-no-data-perms-for-all-users!
          (mt/with-non-admin-groups-no-collection-perms collection
            (data-perms/set-table-permission! (perms-group/all-users) (mt/id :venues) :perms/view-data :blocked)
            (perms/revoke-collection-permissions! (perms-group/all-users) collection)
            (mt/with-test-user :rasta
              (is (not (mi/can-read? collection)))
              (is (not (mi/can-read? card))))
            (is (blocked? (process-query))))))

      (testing "Should NOT be able to run the parent Card with valid data-perms and no collection perms"
        (mt/with-no-data-perms-for-all-users!
          (mt/with-non-admin-groups-no-collection-perms collection
            (data-perms/set-table-permission! (perms-group/all-users) (mt/id :venues) :perms/view-data :unrestricted)
            (perms/revoke-collection-permissions! (perms-group/all-users) collection)
            (mt/with-test-user :rasta
              (is (not (mi/can-read? collection)))
              (is (not (mi/can-read? card))))
            (is (blocked? (process-query))))))

      (testing "should NOT be able to run native queries with :blocked data-perms on any table"
        (mt/with-no-data-perms-for-all-users!
          (mt/with-non-admin-groups-no-collection-perms collection
            (data-perms/set-table-permission! (perms-group/all-users) (mt/id :venues) :perms/view-data :blocked)
            (perms/grant-collection-read-permissions! (perms-group/all-users) collection)
            (mt/with-test-user :rasta
              (is (mi/can-read? collection))
              (is (mi/can-read? card)))
            (is (process-query)))))

      ;; delete these in place so we can reset them below, you cannot set them twice in a row
      (perms/revoke-collection-permissions! (perms-group/all-users) collection)

      (testing "should NOT be able to run the parent Card when data-perms and valid collection perms"
        (mt/with-no-data-perms-for-all-users!
          (mt/with-non-admin-groups-no-collection-perms collection
            (data-perms/set-database-permission! (perms-group/all-users) (mt/id) :perms/view-data :unrestricted)
            (perms/grant-collection-read-permissions! (perms-group/all-users) collection)
            (mt/with-test-user :rasta
              (is (mi/can-read? collection))
              (is (mi/can-read? card)))
            (is (= [[1] [2]] (mt/rows (process-query))))))))))

(deftest ^:parallel query-metadata-test
  (mt/with-temp
    [:model/Card {card-id-1 :id} {:dataset_query (mt/mbql-query products)
                                  :database_id (mt/id)}
     :model/Card {card-id-2 :id} {:dataset_query
                                  {:type     :native
                                   :native   {:query "SELECT COUNT(*) FROM people WHERE {{id}} AND {{name}} AND {{source}} /* AND {{user_id}} */"
                                              :template-tags
                                              {"id"      {:name         "id"
                                                          :display-name "Id"
                                                          :type         :dimension
                                                          :dimension    [:field (mt/id :people :id) nil]
                                                          :widget-type  :id
                                                          :default      nil}
                                               "name"    {:name         "name"
                                                          :display-name "Name"
                                                          :type         :dimension
                                                          :dimension    [:field (mt/id :people :name) nil]
                                                          :widget-type  :category
                                                          :default      nil}
                                               "source"  {:name         "source"
                                                          :display-name "Source"
                                                          :type         :dimension
                                                          :dimension    [:field (mt/id :people :source) nil]
                                                          :widget-type  :category
                                                          :default      nil}
                                               "user_id" {:name         "user_id"
                                                          :display-name "User"
                                                          :type         :dimension
                                                          :dimension    [:field (mt/id :orders :user_id) nil]
                                                          :widget-type  :id
                                                          :default      nil}}}
                                   :database (mt/id)}
                                  :query_type :native
                                  :database_id (mt/id)}]
    (testing "Simple card"
      (is (=?
           {:fields empty?
            :tables (sort-by :id [{:id (mt/id :products)}])
            :databases [{:id (mt/id) :engine string?}]}
           (-> (mt/user-http-request :crowberto :get 200 (str "card/" card-id-1 "/query_metadata"))
               (api.test-util/select-query-metadata-keys-for-debugging)))))
    (testing "Parameterized native query"
      (is (=?
           {:fields (sort-by :id
                             [{:id (mt/id :people :id)}
                              {:id (mt/id :orders :user_id)}
                              {:id (mt/id :people :source)}
                              {:id (mt/id :people :name)}])
            :tables (sort-by :id
                             [{:id (str "card__" card-id-2)}])
            :databases [{:id (mt/id) :engine string?}]}
           (-> (mt/user-http-request :crowberto :get 200 (str "card/" card-id-2 "/query_metadata"))
               (api.test-util/select-query-metadata-keys-for-debugging)))))))

(deftest card-query-metadata-with-archived-and-deleted-source-card-test
  (testing "Don't throw an error if source card is deleted (#48461)"
    (mt/with-temp
      [:model/Card {card-id-1 :id} {:dataset_query (mt/mbql-query products)}
       :model/Card {card-id-2 :id} {:dataset_query {:type  :query
                                                    :query {:source-table (str "card__" card-id-1)}}}]
      (letfn [(query-metadata [expected-status card-id]
                (-> (mt/user-http-request :crowberto :get expected-status (str "card/" card-id "/query_metadata"))
                    (api.test-util/select-query-metadata-keys-for-debugging)))]
        (api.test-util/before-and-after-deleted-card
         card-id-1
         #(testing "Before delete"
            (doseq [[card-id table-id] [[card-id-1 (mt/id :products)]
                                        [card-id-2 (str "card__" card-id-1)]]]
              (is (=?
                   {:fields empty?
                    :tables [{:id table-id}]
                    :databases [{:id (mt/id) :engine string?}]}
                   (query-metadata 200 card-id)))))
         #(testing "After delete"
            (doseq [card-id [card-id-1 card-id-2]]
              (is (= "Not found."
                     (query-metadata 404 card-id))))))))))

(deftest card-query-metadata-no-tables-test
  (testing "Don't throw an error if users doesn't have access to any tables #44043"
    (let [original-can-read? mi/can-read?]
      (mt/with-temp [:model/Card card {:dataset_query (mt/mbql-query venues {:limit 1})}]
        (with-redefs [mi/can-read? (fn [& args]
                                     (if (= :model/Table (apply mi/dispatch-on-model args))
                                       false
                                       (apply original-can-read? args)))]
          (is (map? (mt/user-http-request :crowberto :get 200 (format "card/%d/query_metadata" (:id card))))))))))

(deftest pivot-tables-with-model-sources-show-row-totals
  (testing "Pivot Tables with a model source will return row totals (#46575)"
    (mt/with-temp [:model/Card {model-id :id} {:type :model
                                               :dataset_query
                                               (mt/mbql-query orders
                                                 {:joins
                                                  [{:fields       :all
                                                    :strategy     :left-join
                                                    :alias        "People - User"
                                                    :condition
                                                    [:=
                                                     [:field (mt/id :orders :user_id) {:base-type :type/Integer}]
                                                     [:field (mt/id :people :id) {:base-type :type/BigInteger :join-alias "People - User"}]]
                                                    :source-table (mt/id :people)}]})}
                   :model/Card {pivot-id :id} {:display :pivot
                                               :dataset_query
                                               (mt/mbql-query nil
                                                 {:aggregation  [[:sum [:field "TOTAL" {:base-type :type/Float}]]]
                                                  :breakout
                                                  [[:field "CREATED_AT" {:base-type :type/DateTime, :temporal-unit :month}]
                                                   [:field "NAME" {:base-type :type/Text}]
                                                   [:field (mt/id :products :category) {:base-type    :type/Text
                                                                                        :source-field (mt/id :orders :product_id)}]]
                                                  :source-table (format "card__%s" model-id)})
                                               :visualization_settings
                                               {:pivot_table.column_split
                                                {:rows    ["NAME" "CREATED_AT"]
                                                 :columns ["CATEGORY"]
                                                 :values  ["sum"]}}}]
      ;; pivot row totals have a pivot-grouping of 1 (the second-last column in these results)
      ;; before fixing issue #46575, these rows would not be returned given the model + card setup
      (is (= [nil "Abbey Satterfield" "Doohickey" 1 347.91]
             (let [result (mt/user-http-request :rasta :post 202 (format "card/pivot/%d/query" pivot-id))
                   totals (filter (fn [row]
                                    (< 0 (second (reverse row))))
                                  (get-in result [:data :rows]))]
               (first totals)))))))

(deftest dashboard-internal-card-creation
  (mt/with-temp [:model/Collection {coll-id :id} {}
                 :model/Collection {other-coll-id :id} {}
                 :model/Dashboard {dash-id :id} {:collection_id coll-id}]
    (testing "We can create a dashboard internal card"
      (let [card-id (:id (mt/user-http-request :crowberto :post 200 "card" (assoc (card-with-name-and-query)
                                                                                  :dashboard_id dash-id)))]
        (testing "We autoplace a dashboard card for the new question"
          (t2/exists? :model/DashboardCard :dashboard_id dash-id :card_id card-id))))
    (testing "We can't create a dashboard internal card with a collection_id different that its dashboard's"
      (mt/user-http-request :crowberto :post 400 "card" (assoc (card-with-name-and-query)
                                                               :dashboard_id dash-id
                                                               :collection_id other-coll-id)))
    (testing "... including `null` (the root collection id)"
      (mt/user-http-request :crowberto :post 400 "card" (assoc (card-with-name-and-query)
                                                               :dashboard_id dash-id
                                                               :collection_id nil)))
    (testing "We can't create a dashboard internal card with a non-question `type`"
      (mt/user-http-request :crowberto :post 400 "card" (assoc (card-with-name-and-query)
                                                               :dashboard_id dash-id
                                                               :type "model")))
    (testing "We can't create a dashboard internal card with a non-null :collection_position"
      (mt/user-http-request :crowberto :post 400 "card" (assoc (card-with-name-and-query)
                                                               :dashboard_id dash-id
                                                               :collection_position 5)))))

(deftest dashboard-internal-card-updates
  (mt/with-temp [:model/Collection {coll-id :id} {}
                 :model/Collection {other-coll-id :id} {}
                 :model/Dashboard {dash-id :id} {:collection_id coll-id}
                 :model/Dashboard {other-dash-id :id} {}
                 :model/Card {card-id :id} {:dashboard_id dash-id}
                 :model/Card {other-card-id :id} {}]
    (testing "We can update with `archived=true` or `archived=false`"
      (is (mt/user-http-request :crowberto :put 200 (str "card/" card-id) {:archived true}))
      (is (t2/select-one-fn :archived :model/Card card-id))
      (is (mt/user-http-request :crowberto :put 200 (str "card/" card-id) {:archived false}))
      (is (not (t2/select-one-fn :archived :model/Card card-id))))
    (testing "we can update the name"
      (is (mt/user-http-request :crowberto :put 200 (str "card/" card-id) {:name "foo"}))
      (is (= "foo" (t2/select-one-fn :name :model/Card card-id))))
    (testing "We can update with `dashboard_id` for a normal card."
      (is (mt/user-http-request :crowberto :put 200 (str "card/" other-card-id) {:dashboard_id dash-id}))
      (is (= dash-id (t2/select-one-fn :dashboard_id :model/Card :id other-card-id))))
    (testing "We can update a DQ with a `dashboard_id`"
      (is (mt/user-http-request :crowberto :put 200 (str "card/" card-id) {:dashboard_id other-dash-id}))
      (is (nil? (t2/select-one-fn :collection_id :model/Card :id card-id))))
    (testing "We can't update the `collection_id`"
      (is (mt/user-http-request :crowberto :put 400 (str "card/" card-id) {:collection_id other-coll-id})))
    (testing "We can't set the `type`"
      (is (mt/user-http-request :crowberto :put 400 (str "card/" card-id) {:type "model"})))))

(deftest dashboard-questions-get-autoplaced-on-unarchive-or-placement
  (mt/with-temp [:model/Collection {coll-id :id} {}
                 :model/Dashboard {dash-id :id} {:collection_id coll-id}
                 :model/Card {card-id :id} {}]
    (let [dashcard-exists? #(t2/exists? :model/DashboardCard :dashboard_id dash-id :card_id card-id)]
      ;; move it to the dashboard - now it has a dashcard (autoplacement)
      (mt/user-http-request :crowberto :put 200 (str "card/" card-id) {:dashboard_id dash-id})
      (is (dashcard-exists?))
      ;; archive it and remove it from the dashboard
      (mt/user-http-request :crowberto :put 200 (str "card/" card-id) {:archived true})
      (t2/delete! :model/DashboardCard :card_id card-id :dashboard_id dash-id)
      ;; unarchive it, it gets autoplaced
      (mt/user-http-request :crowberto :put 200 (str "card/" card-id) {:archived false})
      (is (dashcard-exists?))))
  (testing "it works when the dashboard has an empty tab"
    (mt/with-temp [:model/Collection {coll-id :id} {}
                   :model/Dashboard {dash-id :id} {:collection_id coll-id}
                   :model/DashboardTab {dt-id :id} {:dashboard_id dash-id}
                   :model/Card {card-id :id} {}]
      (mt/user-http-request :crowberto :put 200 (str "card/" card-id) {:dashboard_id dash-id})
      (is (t2/exists? :model/DashboardCard :dashboard_id dash-id :dashboard_tab_id dt-id :card_id card-id))
      (mt/user-http-request :crowberto :put 200 (str "card/" card-id) {:archived true})
      (t2/delete! :model/DashboardCard :card_id card-id :dashboard_id dash-id)

      (mt/user-http-request :crowberto :put 200 (str "card/" card-id) {:archived false})
      (is (t2/exists? :model/DashboardCard :dashboard_id dash-id :dashboard_tab_id dt-id :card_id card-id)))))

(deftest move-question-to-collection-test
  (testing "We can move a dashboard question to a collection"
    (mt/with-temp [:model/Collection {coll-id :id} {}
                   :model/Dashboard {dash-id :id} {:collection_id coll-id}
                   :model/Card {card-id :id} {:dashboard_id dash-id}
                   :model/DashboardCard _ {:dashboard_id dash-id
                                           :card_id      card-id}]
      (is (=? {:collection_id coll-id
               :dashboard_id  nil}
              (mt/user-http-request :rasta :put 200 (str "card/" card-id) {:collection_id coll-id
                                                                           :dashboard_id  nil})))
      (is (= coll-id (t2/select-one-fn :collection_id :model/Card card-id)))
      (is (t2/exists? :model/DashboardCard :dashboard_id dash-id :card_id card-id)))))

(deftest move-question-to-collection-remove-reference-test
  (testing "We can move a dashboard question to a collection and remove the old reference to it"
    (mt/with-temp [:model/Collection {coll-id :id} {}
                   :model/Dashboard {dash-id :id} {:collection_id coll-id}
                   :model/Card {card-id :id} {:dashboard_id dash-id}
                   :model/DashboardCard _ {:dashboard_id dash-id
                                           :card_id      card-id}]
      (is (=? {:collection_id coll-id
               :dashboard_id  nil}
              (mt/user-http-request :rasta :put 200 (str "card/" card-id "?delete_old_dashcards=true")
                                    {:collection_id coll-id
                                     :dashboard_id  nil})))
      (is (= coll-id (t2/select-one-fn :collection_id :model/Card card-id)))
      (is (not (t2/exists? :model/DashboardCard :dashboard_id dash-id :card_id card-id))))))

(deftest move-question-to-existing-dashboard-test
  (testing "We can move a question from a collection to a dashboard it is already in"
    (mt/with-temp [:model/Collection {coll-id :id} {}
                   :model/Dashboard {dash-id :id} {:collection_id coll-id}
                   :model/Card {card-id :id} {}
                   :model/DashboardCard _ {:dashboard_id dash-id
                                           :card_id      card-id}]
      (is (=? {:collection_id coll-id
               :dashboard_id  dash-id}
              (mt/user-http-request :rasta :put 200 (str "card/" card-id) {:dashboard_id dash-id}))))))

(deftest move-question-to-new-dashboard-test
  (testing "We can move a question from a collection to a dashboard it is NOT already in"
    (mt/with-temp [:model/Collection {coll-id :id} {}
                   :model/Dashboard {dash-id :id} {:collection_id coll-id}
                   :model/DashboardCard _ {:dashboard_id dash-id}
                   :model/Card {card-id :id} {}]
      (is (=? {:collection_id coll-id
               :dashboard_id  dash-id}
              (mt/user-http-request :rasta :put 200 (str "card/" card-id) {:dashboard_id dash-id})))
      (is (=? {:dashboard_id dash-id :card_id card-id}
              (t2/select-one :model/DashboardCard :dashboard_id dash-id :card_id card-id))))))

(deftest move-question-to-dashboard-with-tabs
  (testing "We can move a question from a collection to a dashboard with tabs"
    (mt/with-temp [:model/Collection {coll-id :id} {}
                   :model/Dashboard {dash-id :id} {:collection_id coll-id}
                   :model/DashboardTab {dash-tab-id :id} {:dashboard_id dash-id}
                   :model/DashboardCard _ {:dashboard_id dash-id :dashboard_tab_id dash-tab-id}
                   :model/Card {card-id :id} {}]
      (is (=? {:collection_id coll-id
               :dashboard_id  dash-id}
              (mt/user-http-request :rasta :put 200 (str "card/" card-id) {:dashboard_id dash-id})))
      (is (=? {:dashboard_id dash-id :card_id card-id :dashboard_tab_id dash-tab-id}
              (t2/select-one :model/DashboardCard :dashboard_id dash-id :card_id card-id))))))

(deftest move-question-between-dashboards-test
  (testing "We can move a question from one dashboard to another"
    (mt/with-temp [:model/Collection {source-coll-id :id} {}
                   :model/Collection {dest-coll-id :id} {}
                   :model/Dashboard {source-dash-id :id} {:collection_id source-coll-id}
                   :model/Dashboard {dest-dash-id :id} {:collection_id dest-coll-id}
                   :model/Card {card-id :id} {:dashboard_id source-dash-id}
                   :model/DashboardCard _ {:dashboard_id source-dash-id :card_id card-id}]
      (is (=? {:collection_id dest-coll-id
               :dashboard_id  dest-dash-id}
              (mt/user-http-request :rasta :put 200 (str "card/" card-id) {:dashboard_id dest-dash-id})))
      (testing "old dashcards are deleted, a new one is created"
        (is (=? #{dest-dash-id}
                (set (map :dashboard_id (t2/select :model/DashboardCard :card_id card-id)))))))))

(deftest cant-move-question-to-dashboard-if-in-another-test
  (testing "We can't move a question from a collection to a dashboard if it's in another dashboard"
    (mt/with-temp [:model/Collection {coll-id :id} {}
                   :model/Dashboard {dash-id :id} {:collection_id coll-id}
                   :model/Dashboard {other-dash-id :id} {}
                   :model/Card {card-id :id} {}
                   :model/DashboardCard _ {:dashboard_id other-dash-id
                                           :card_id      card-id}]
      (mt/user-http-request :rasta :put 400 (str "card/" card-id) {:dashboard_id dash-id}))))

(deftest can-move-with-delete-old-dashcards-test
  (testing "... unless we pass `delete_old_dashcards=true`"
    (mt/with-temp [:model/Collection {coll-id :id} {}
                   :model/Dashboard {dash-id :id} {:collection_id coll-id}
                   :model/Dashboard {other-dash-id :id} {}
                   :model/Card {card-id :id} {}
                   :model/DashboardCard _ {:dashboard_id other-dash-id
                                           :card_id      card-id}]
      (mt/user-http-request :rasta :put 200 (str "card/" card-id "?delete_old_dashcards=true") {:dashboard_id dash-id})
      (is (= #{dash-id} (t2/select-fn-set :dashboard_id :model/DashboardCard :card_id card-id))))))

(deftest cant-move-question-if-in-dashboard-as-series-test
  (testing "We can't move a question from a collection to a dashboard if it's in another dashboard AS A SERIES"
    (mt/with-temp [:model/Collection {coll-id :id} {}
                   :model/Dashboard {dash-id :id} {:collection_id coll-id}
                   :model/Dashboard {other-dash-id :id} {}
                   :model/Card {card-id :id} {}
                   :model/DashboardCard {dc-id :id} {:dashboard_id other-dash-id}
                   :model/DashboardCardSeries _ {:dashboardcard_id dc-id :card_id card-id}]
      (mt/user-http-request :rasta :put 400 (str "card/" card-id) {:dashboard_id dash-id})
      (testing "... again, unless we pass `delete_old_dashcards=true`"
        (mt/user-http-request :rasta :put 200 (str "card/" card-id "?delete_old_dashcards=true") {:dashboard_id dash-id})))))

(deftest move-fails-without-permissions-test
  (testing "And, if we don't have permissions on the other dashboard, it fails even when we pass `delete_old_dashcards`"
    (mt/test-helpers-set-global-values!
      (mt/with-temp [:model/Collection {forbidden-coll-id :id} {}
                     :model/Collection {_coll-id :id} {}
                     :model/Dashboard {other-dash-id :id} {:collection_id forbidden-coll-id}
                     :model/Dashboard {dash-id :id} {}
                     :model/Card {card-id :id} {}
                     :model/DashboardCard _ {:dashboard_id other-dash-id :card_id card-id}]
        (perms/revoke-collection-permissions! (perms-group/all-users) forbidden-coll-id)
        (testing "We get a 403 back, because we don't have permissions"
          (is (= "You don't have permissions to do that."
                ;; regardless of the `delete_old_dashcards` value, same response
                 (mt/user-http-request :rasta :put 403 (str "card/" card-id "?delete_old_dashcards=true") {:dashboard_id dash-id})
                 (mt/user-http-request :rasta :put 403 (str "card/" card-id) {:dashboard_id dash-id}))))
        (testing "The card is still in the old dashboard and not the new one"
          (is (= #{other-dash-id} (t2/select-fn-set :dashboard_id :model/DashboardCard :card_id card-id))))))))

(deftest move-fails-without-permissions-series-test
  (testing "The above includes when a card is 'in' a dashboard in a series"
    (mt/test-helpers-set-global-values!
      (mt/with-temp [:model/Collection {forbidden-coll-id :id} {}
                     :model/Collection {_coll-id :id} {}
                     :model/Dashboard {other-dash-id :id other-dash-name :name} {:collection_id forbidden-coll-id}
                     :model/Dashboard {dash-id :id} {}
                     :model/Card {card-id :id} {}
                     :model/DashboardCard {dc-id :id} {:dashboard_id other-dash-id}
                     :model/DashboardCardSeries _ {:dashboardcard_id dc-id :card_id card-id}]
        (perms/revoke-collection-permissions! (perms-group/all-users) forbidden-coll-id)
        (testing "We get a 403 back, because we don't have permissions"
          (is (= "You don't have permissions to do that."
                ;; regardless of the `delete_old_dashcards` value, same response
                 (mt/user-http-request :rasta :put 403 (str "card/" card-id "?delete_old_dashcards=true") {:dashboard_id dash-id})
                 (mt/user-http-request :rasta :put 403 (str "card/" card-id) {:dashboard_id dash-id}))))
        (testing "The card is still in the old dashboard and not the new one"
          (is (= [{:name other-dash-name
                   :collection_id forbidden-coll-id
                   :id other-dash-id
                   :description nil
                   :archived false}]
                 (:in_dashboards (t2/hydrate (t2/select-one :model/Card :id card-id) :in_dashboards))))
          (is (nil? (t2/select-fn-set :dashboard_id :model/DashboardCard :card_id card-id))))))))

(deftest moving-archived-card-test
  (testing "Moving an archived card to a Dashboard unarchives and autoplaces it"
    (mt/with-temp [:model/Dashboard {dash-id :id} {}
                   :model/Card {card-id :id} {:archived true}]
      ;; move it to a dashboard
      (mt/user-http-request :rasta :put 200 (str "card/" card-id) {:dashboard_id dash-id})
      (testing "we actually did the change (i.e. it's a DQ now)"
        (is (= dash-id (:dashboard_id (t2/select-one :model/Card :id card-id)))))
      (testing "it got unarchived"
        (is (not (:archived (t2/select-one :model/Card :id card-id)))))
      (testing "it got autoplaced"
        (is (= dash-id (t2/select-one-fn :dashboard_id [:model/DashboardCard :dashboard_id] :card_id card-id)))))))

(deftest cant-archive-and-move-test
  (testing "You can't mark a card as archived *and* move it to a dashboard"
    (mt/with-temp [:model/Dashboard {dash-id :id} {}
                   :model/Card {card-id :id} {}]
      (mt/user-http-request :rasta :put 400 (str "card/" card-id) {:dashboard_id dash-id :archived true}))))

(deftest we-can-get-a-list-of-dashboards-a-card-appears-in
  (testing "a card in one dashboard"
    (mt/with-temp [:model/Dashboard {dash-id :id} {:name "My Dashboard"}
                   :model/Card {card-id :id} {}
                   :model/DashboardCard _ {:dashboard_id dash-id :card_id card-id}]
      (is (= [{:id dash-id
               :name "My Dashboard"}]
             (mt/user-http-request :rasta :get 200 (str "card/" card-id "/dashboards"))))))

  (testing "card in no dashboards"
    (mt/with-temp [:model/Card {card-id :id} {}]
      (is (= []
             (mt/user-http-request :rasta :get 200 (str "card/" card-id "/dashboards"))))))

  (testing "card in multiple dashboards"
    (mt/with-temp [:model/Dashboard {dash-id1 :id} {:name "Dashboard One"}
                   :model/Dashboard {dash-id2 :id} {:name "Dashboard Two"}
                   :model/Card {card-id :id} {}
                   :model/DashboardCard _ {:dashboard_id dash-id1 :card_id card-id}
                   :model/DashboardCard _ {:dashboard_id dash-id2 :card_id card-id}]
      (is (= [{:id dash-id1 :name "Dashboard One"}
              {:id dash-id2 :name "Dashboard Two"}]
             (mt/user-http-request :rasta :get 200 (str "card/" card-id "/dashboards"))))))

  (testing "card in the same dashboard twice"
    (mt/with-temp [:model/Dashboard {dash-id :id} {:name "My Dashboard"}
                   :model/Card {card-id :id} {}
                   :model/DashboardCard _ {:dashboard_id dash-id :card_id card-id}
                   :model/DashboardCard _ {:dashboard_id dash-id :card_id card-id}]
      (is (= [{:id dash-id :name "My Dashboard"}]
             (mt/user-http-request :rasta :get 200 (str "card/" card-id "/dashboards"))))))

  (testing "If it's in the dashboard in a series, it's counted as 'in' the dashboard"
    (mt/with-temp [:model/Dashboard {dash-id :id} {:name "My Dashboard"}
                   :model/Card {card-id :id} {}
                   :model/DashboardCard {dc-id :id} {:dashboard_id dash-id}
                   :model/DashboardCardSeries _ {:dashboardcard_id dc-id :card_id card-id}]
      (is (= [{:id dash-id :name "My Dashboard"}]
             (mt/user-http-request :rasta :get 200 (str "card/" card-id "/dashboards"))))))

  (testing "nonexistent card"
    (mt/user-http-request :rasta :get 404 "card/invalid-id/dashboards"))

  (testing "Don't have permissions on all the dashboards involved"
    (mt/with-temp [:model/Collection {allowed-coll-id :id} {:name "The allowed collection"}
                   :model/Collection {forbidden-coll-id :id} {:name "The forbidden collection"}
                   :model/Dashboard {allowed-dash-id :id} {:name "The allowed dashboard" :collection_id allowed-coll-id}
                   :model/Dashboard {forbidden-dash-id :id} {:name "The forbidden dashboard" :collection_id forbidden-coll-id}
                   :model/Card {card-id :id} {}
                   :model/DashboardCard _ {:card_id card-id :dashboard_id allowed-dash-id}
                   :model/DashboardCard _ {:card_id card-id :dashboard_id forbidden-dash-id}]
      (perms/revoke-collection-permissions! (perms-group/all-users) forbidden-coll-id)
      (is (= "You don't have permissions to do that." (mt/user-http-request :rasta :get 403 (str "card/" card-id "/dashboards")))))))

(deftest dashboard-questions-have-hydrated-dashboard-details
  (mt/with-temp [:model/Dashboard {dash-id :id} {:name "My Dashboard"}
                 :model/Card {card-id :id} {:dashboard_id dash-id}
                 :model/ModerationReview {mr-id :id} {:moderated_item_id   dash-id
                                                      :moderated_item_type "dashboard"
                                                      :moderator_id        (mt/user->id :rasta)
                                                      :most_recent         true
                                                      :status              "verified"
                                                      :text                "lookin good"}]
    (is (= {:name "My Dashboard"
            :id dash-id
            :moderation_status "verified"}
           (-> (mt/user-http-request :rasta :get 200 (str "card/" card-id))
               :dashboard)))
    (t2/delete! :model/ModerationReview mr-id)
    (is (= {:name "My Dashboard"
            :id dash-id
            :moderation_status nil}
           (-> (mt/user-http-request :rasta :get 200 (str "card/" card-id))
               :dashboard)))))<|MERGE_RESOLUTION|>--- conflicted
+++ resolved
@@ -10,11 +10,8 @@
    [dk.ative.docjure.spreadsheet :as spreadsheet]
    [medley.core :as m]
    [metabase.api.card :as api.card]
-<<<<<<< HEAD
+   [metabase.api.common.openapi]
    [metabase.api.notification-test :as api.notification-test]
-=======
-   [metabase.api.common.openapi]
->>>>>>> e4c5f2fc
    [metabase.api.test-util :as api.test-util]
    [metabase.config :as config]
    [metabase.driver :as driver]
