--- conflicted
+++ resolved
@@ -1,47 +1,11 @@
 (ns metabase.api.public
   "Metabase API endpoints for viewing publicly-accessible Cards and Dashboards."
-<<<<<<< HEAD
-  (:require [cheshire.core :as json]
-            [clojure.core.async :as a]
-            [compojure.core :refer [GET]]
-            [medley.core :as m]
-            [metabase.actions.execution :as actions.execution]
-            [metabase.api.common :as api]
-            [metabase.api.common.validation :as validation]
-            [metabase.api.dashboard :as api.dashboard]
-            [metabase.api.dataset :as api.dataset]
-            [metabase.api.field :as api.field]
-            [metabase.async.util :as async.u]
-            [metabase.db.util :as mdb.u]
-            [metabase.mbql.util :as mbql.u]
-            [metabase.models.card :as card :refer [Card]]
-            [metabase.models.dashboard :refer [Dashboard]]
-            [metabase.models.dimension :refer [Dimension]]
-            [metabase.models.field :refer [Field]]
-            [metabase.models.interface :as mi]
-            [metabase.models.params :as params]
-            [metabase.query-processor :as qp]
-            [metabase.query-processor.card :as qp.card]
-            [metabase.query-processor.dashboard :as qp.dashboard]
-            [metabase.query-processor.error-type :as qp.error-type]
-            [metabase.query-processor.middleware.constraints :as qp.constraints]
-            [metabase.query-processor.pivot :as qp.pivot]
-            [metabase.query-processor.streaming :as qp.streaming]
-            [metabase.util :as u]
-            [metabase.util.embed :as embed]
-            [metabase.util.i18n :refer [tru]]
-            [metabase.util.schema :as su]
-            [schema.core :as s]
-            [throttle.core :as throttle]
-            [toucan.db :as db]
-            [toucan.hydrate :refer [hydrate]])
-  (:import [clojure.lang ExceptionInfo]))
-=======
   (:require
    [cheshire.core :as json]
    [clojure.core.async :as a]
    [compojure.core :refer [GET]]
    [medley.core :as m]
+   [metabase.actions.execution :as actions.execution]
    [metabase.api.common :as api]
    [metabase.api.common.validation :as validation]
    [metabase.api.dashboard :as api.dashboard]
@@ -68,9 +32,11 @@
    [metabase.util.i18n :refer [tru]]
    [metabase.util.schema :as su]
    [schema.core :as s]
+   [throttle.core :as throttle]
    [toucan.db :as db]
-   [toucan.hydrate :refer [hydrate]]))
->>>>>>> 1f809593
+   [toucan.hydrate :refer [hydrate]])
+  (:import
+   (clojure.lang ExceptionInfo)))
 
 (def ^:private ^:const ^Integer default-embed-max-height 800)
 (def ^:private ^:const ^Integer default-embed-max-width 1024)
