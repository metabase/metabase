(ns metabase.notification.send
  (:require
   [java-time.api :as t]
   [metabase.analytics.prometheus :as prometheus]
   [metabase.channel.core :as channel]
   [metabase.config :as config]
   [metabase.models.setting :as setting]
   [metabase.models.task-history :as task-history]
   [metabase.notification.models :as models.notification]
   [metabase.notification.payload.core :as notification.payload]
   [metabase.util :as u]
   [metabase.util.log :as log]
   [metabase.util.malli :as mu]
   [metabase.util.retry :as retry]
   [toucan2.core :as t2])
  (:import
   (java.util.concurrent Callable Executors ExecutorService)
   (org.apache.commons.lang3.concurrent BasicThreadFactory$Builder)
   (org.quartz CronExpression)))

(set! *warn-on-reflection* true)

(defn- handler->channel-name
  [{:keys [channel_type channel_id]}]
  (if channel_id
    (str (u/qualified-name channel_type) " " channel_id)
    (u/qualified-name channel_type)))

(setting/defsetting notification-thread-pool-size
  "The size of the thread pool used to send notifications."
  :default    3
  :export?    false
  :type       :integer
  :visibility :internal)

(def ^:private default-retry-config
  {:max-attempts            (if config/is-dev? 2 7)
   :initial-interval-millis 500
   :multiplier              2.0
   :randomization-factor    0.1
   :max-interval-millis     30000})

(defn- should-retry-sending?
  [exception channel-type]
  (not (and (= :channel/slack channel-type)
            (contains? (:errors (ex-data exception)) :slack-token))))

(defn- channel-send-retrying!
  [notification-id payload-type handler message]
  (let [channel      (or (:channel handler)
                         {:type (:channel_type handler)})
        channel-type (:type channel)]
    (try
      (let [#_notification-id #_(:notification_id handler)
            retry-config    default-retry-config
            retry-errors    (volatile! [])
            retry-report    (fn []
                              {:attempted_retries (count @retry-errors)
                               ;; we want the last retry to be the most recent
                               :retry_errors       (reverse @retry-errors)})
            send!           (fn []
                              (try
                                (channel/send! channel message)
                                (catch Exception e
                                  (when (should-retry-sending? e (:type channel))
                                    (vswap! retry-errors conj {:message   (u/strip-error e)
                                                               :timestamp (t/offset-date-time)})
                                    (log/warnf e "[Notification %d] Failed to send to channel %s , retrying..."
                                               notification-id (handler->channel-name handler))
                                    (throw e)))))
            retrier         (retry/make retry-config)]
        (log/debugf "[Notification %d] Sending a message to channel %s" notification-id (handler->channel-name handler))
        (task-history/with-task-history {:task            "channel-send"
                                         :on-success-info (fn [update-map _result]
                                                            (cond-> update-map
                                                              (seq @retry-errors)
                                                              (update :task_details merge (retry-report))))
                                         :on-fail-info    (fn [update-map _result]
                                                            (update update-map :task_details merge (retry-report)))
                                         :task_details    {:retry_config      retry-config
                                                           :channel_id        (:id channel)
                                                           :channel_type      (:type channel)
                                                           :template_id       (:template_id handler)
                                                           :notification_id   notification-id
                                                           :notification_type payload-type
                                                           :recipient_ids     (map :id (:recipients handler))}}

          (retrier send!)
          (log/debugf "[Notification %d] Sent to channel %s with %d retries"
                      notification-id (handler->channel-name handler) (count @retry-errors))))
      (prometheus/inc! :metabase-notification/channel-send-ok {:payload-type payload-type
                                                               :channel-type channel-type})
      (catch Throwable e
        (prometheus/inc! :metabase-notification/channel-send-error {:payload-type payload-type
                                                                    :channel-type channel-type})
        (log/errorf e "[Notification %d] Error sending notification!" notification-id)))))

(defn- hydrate-notification
  [notification-info]
  (case (:payload_type notification-info)
    (:notification/system-event :notification/testing :notification/card)
    (cond-> notification-info
      (t2/instance? notification-info)
      models.notification/hydrate-notification)
    ;; :notification/dashboard is still on pulse, so we expect it to self-contained. see [[metabase.pulse.send]]
    notification-info))

(defmulti do-after-notification-sent
  "Performs post-notification actions based on the notification type."
  {:arglists '([notification-info notification-payload])}
  (fn [notification-info _notification-payload]
    (:payload_type notification-info)))

(defmethod do-after-notification-sent :default [_notification-info _notification-payload] nil)

(def ^:private payload-labels         (for [payload-type (keys (methods notification.payload/payload))]
                                        {:payload-type payload-type}))
(def ^:private payload-channel-labels (for [[channel-type payload-type] (keys (methods channel/render-notification))]
                                        {:payload-type payload-type
                                         :channel-type channel-type}))

(defmethod prometheus/known-labels :metabase-notification/send-ok [_] payload-labels)
(defmethod prometheus/known-labels :metabase-notification/send-error [_] payload-labels)
(defmethod prometheus/known-labels :metabase-notification/channel-send-ok [_] payload-channel-labels)
(defmethod prometheus/known-labels :metabase-notification/channel-send-error [_] payload-channel-labels)

(defn- since-trigger-ms
  [notification-info]
  (some-> notification-info meta :notification/triggered-at-ns u/since-ms))

(mu/defn ^:private send-notification-sync!
  "Send the notification to all handlers synchronously. Do not use this directly, use *send-notification!* instead."
  [{:keys [id payload_type] :as notification-info} :- ::notification.payload/Notification]
  (u/with-timer-ms
    [duration-ms-fn]
    (when-let [wait-time (since-trigger-ms notification-info)]
      (prometheus/observe! :metabase-notification/wait-duration-ms {:payload-type payload_type} wait-time))
    (try
      (log/infof "[Notification %d] Sending" id)
      (prometheus/inc! :metabase-notification/concurrent-tasks)
      (let [hydrated-notification (hydrate-notification notification-info)
            handlers              (:handlers hydrated-notification)]
        (task-history/with-task-history {:task          "notification-send"
                                         :task_details {:notification_id       id
                                                        :notification_handlers (map #(select-keys % [:id :channel_type :channel_id :template_id]) handlers)}}
          (let [notification-payload (notification.payload/notification-payload (dissoc hydrated-notification :handlers))]
            (if (notification.payload/should-send-notification? notification-payload)
              (do
                (log/debugf "[Notification %d] Found %d handlers" id (count handlers))
                (doseq [handler handlers]
                  (try
                    (let [channel-type (:channel_type handler)
                          messages     (channel/render-notification
                                        channel-type
                                        notification-payload
                                        (:template handler)
                                        (:recipients handler))]
                      (log/debugf "[Notification %d] Got %d messages for channel %s with template %d"
                                  id (count messages)
                                  (handler->channel-name handler)
                                  (-> handler :template :id))
                      (doseq [message messages]
                        (log/infof "[Notification %d] Sending message to channel %s"
                                   id (:channel_type handler))
                        (channel-send-retrying! id payload_type handler message)))
                    (catch Exception e
                      (log/warnf e "[Notification %d] Error sending to channel %s"
                                 id (handler->channel-name handler))))))
              (log/infof "[Notification %d] Skipping" id))
            (do-after-notification-sent notification-info notification-payload)
            (log/infof "[Notification %d] Sent successfully" id)
            (prometheus/inc! :metabase-notification/send-ok {:payload-type payload_type}))))
      (catch Exception e
        (log/errorf e "[Notification %d] Failed to send" id)
        (prometheus/inc! :metabase-notification/send-error {:payload-type payload_type})
        (throw e))
      (finally
        (prometheus/dec! :metabase-notification/concurrent-tasks)))
    (prometheus/observe! :metabase-notification/send-duration-ms {:payload-type payload_type} (duration-ms-fn))
    (when-let [total-time (since-trigger-ms notification-info)]
      (prometheus/observe! :metabase-notification/total-duration-ms {:payload-type payload_type} total-time))
    nil))

<<<<<<< HEAD
(defn- cron->next-execution-times
  "Returns the next n fired times for a given cron schedule.

   If the cron schedule doesn't have n future executions (e.g., one-off schedules),
   returns as many execution times as available."
  [cron-schedule n]
  (let [cron-expression (CronExpression. ^String cron-schedule)
        now             (t/java-date)]
    (loop [times     []
           next-time now
           remaining n]
      (if (zero? remaining)
        times
        (if-let [next-execution (.getNextValidTimeAfter cron-expression next-time)]
          (recur (conj times (t/instant next-execution))
                 next-execution
                 (dec remaining))
          ;; No more executions available
          times)))))

(defn- avg-interval-seconds
  "Returns the average seconds between executions for a given cron schedule by sampling future execution times.

   Using the average across multiple executions (rather than mean interval) helps handle
   irregular schedules (like workday-only alerts) consistently, ensuring that the priority doesn't
   fluctuate based on seasonality (e.g., different priority on Friday vs. Monday).

   For one-off schedules that don't repeat, returns 10 seconds to give them reasonable priority."
  [cron-schedule n]
  (assert (pos? n) "Need at least 1 execution time to calculate average")
  (let [times (cron->next-execution-times cron-schedule n)]
    (if (< (count times) 2)
      ;; Handle one-off schedules that don't repeat or have only one execution
      10
      (/ (t/as (t/duration (first times) (last times)) :seconds)
         (dec (count times))))))

(defn- subscription->deadline
  "Calculates a deadline for notification execution with priority based on frequency.

  More frequent notifications (based on cron schedule) receive shorter deadlines,
  which results in higher priority when multiple notifications are scheduled at
  the same time."
  [{:keys [type cron_schedule]}]
  (let [deadline-bonus (case type
                         :notification-subscription/cron
                         (let [avg-interval-seconds (avg-interval-seconds cron_schedule 10)
                               interval-less-than   (fn [duration] (< avg-interval-seconds (t/as duration :seconds)))]
                           (cond
                             (interval-less-than (t/minutes 1))  (t/seconds 5)
                             (interval-less-than (t/minutes 5))  (t/seconds 10)
                             (interval-less-than (t/minutes 30)) (t/seconds 15)
                             (interval-less-than (t/hours 1))    (t/seconds 30)
                             :else                               (t/seconds 60)))
                         ;; default to 30 seconds for non-cron subscriptions
                         (t/seconds 30))]
    (t/plus (t/local-date-time) deadline-bonus)))

;; A notification that can be put into a queue but has equal checks based on its ID
(deftype NotificationQueueEntry [id deadline]
  Object
  (equals [this  other]
    (and (instance? NotificationQueueEntry other)
         (= (.id this) (.id ^NotificationQueueEntry other))))

  (hashCode [this]
    (hash (.id this)))
  Comparable
  (compareTo [this other]
    (compare (.id this) (.id ^NotificationQueueEntry other))))

(defn- deadline-comparator
  "Comparator for sorting notifications by deadline."
  [a b]
  (compare (.deadline ^NotificationQueueEntry a) (.deadline ^NotificationQueueEntry b)))

=======
>>>>>>> 0cd7a19b
(defprotocol NotificationQueueProtocol
  "Protocol for notification queue implementations."
  (put-notification!  [this notification] "Add a notification to the queue. If a notification with the same id is already in the queue, replace it.")
  (take-notification! [this]              "Take the next notification from the queue, blocking if none available."))

(deftype ^:private NotificationQueue
<<<<<<< HEAD
         [^java.util.PriorityQueue                  items-list
=======
         [^java.util.LinkedList                     ids-list
>>>>>>> 0cd7a19b
          ^java.util.concurrent.ConcurrentHashMap   id->notification
          ^java.util.concurrent.locks.ReentrantLock queue-lock
          ^java.util.concurrent.locks.Condition     not-empty-cond]
  NotificationQueueProtocol
  (put-notification! [_ notification]
<<<<<<< HEAD
    (let [id   (or (:id notification) (str (random-uuid)))
          item (NotificationQueueEntry. id (subscription->deadline (:triggering_subscription notification)))]
      (try
        (.lock queue-lock)
        (when-not (.containsKey id->notification id)
          (.offer items-list item))
=======
    (let [id (or (:id notification) (str (random-uuid)))]
      (.lock queue-lock)
      (try
        (when-not (.containsKey id->notification id)
          (.add ids-list id))
>>>>>>> 0cd7a19b
        (.put id->notification id notification)
        ;; Signal that a notification is available
        (.signal not-empty-cond)
        (finally
          (.unlock queue-lock)))))

  (take-notification! [_]
    (.lock queue-lock)
    (try
      ;; Wait until there's at least one notification
<<<<<<< HEAD
      (while (.isEmpty items-list)
        (.await not-empty-cond))
      (let [^NotificationQueueEntry entry (.poll items-list)
            id                            (.id entry)]
        (.remove id->notification id))
=======
      (while (.isEmpty ids-list)
        (.await not-empty-cond))
      (let [id           (.removeFirst ids-list)
            notification (.remove id->notification id)]
        notification)
>>>>>>> 0cd7a19b
      (finally
        (.unlock queue-lock)))))

(defn- create-notification-queue
<<<<<<< HEAD
  "A thread-safe, prioritized notification queue with the following properties:
  - Notifications are identified by unique IDs
  - Prioritized by deadline
=======
  "A thread-safe, notification queue with the following properties:
  - Notifications are identified by unique IDs
>>>>>>> 0cd7a19b
  - Adding a notification with an ID already in the queue replaces the existing one
  - Taking from an empty queue blocks until a notification is available
  - Multiple threads can safely add and take from the queue concurrently"
  []
  (let [queue-lock     (java.util.concurrent.locks.ReentrantLock.)
        not-empty-cond (.newCondition queue-lock)]
<<<<<<< HEAD
    (->NotificationQueue (java.util.PriorityQueue. deadline-comparator)
=======
    (->NotificationQueue (java.util.LinkedList.)
>>>>>>> 0cd7a19b
                         (java.util.concurrent.ConcurrentHashMap.)
                         queue-lock
                         not-empty-cond)))

(defn- create-notification-dispatcher
  "Create a thread pool for sending notifications.
  There can only be one notification with the same id in the queue.
  - if a notification of the same id is already in the queue, then replace it
    (we keep the latest version because it likely contains the most up-to-date information
     such as: creator_id, active status, handlers info etc.)
  - if a notification doesn't have id, put it into queue regardless (used to send unsaved notifications)"
  [pool-size queue]
  (let [executor (Executors/newFixedThreadPool
                  pool-size
                  (.build
                   (doto (BasicThreadFactory$Builder.)
                     (.namingPattern "send-notification-thread-pool-%d"))))]
    (.addShutdownHook
     (Runtime/getRuntime)
     (Thread. ^Runnable (fn []
                          (.shutdownNow ^ExecutorService executor)
                          (try
                            (.awaitTermination ^ExecutorService executor 30 java.util.concurrent.TimeUnit/SECONDS)
                            (catch InterruptedException _
                              (log/warn "Interrupted while waiting for notification executor to terminate"))))))
    (dotimes [_ pool-size]
      (.submit ^ExecutorService executor
               ^Callable (fn []
                           (while (not (Thread/interrupted))
                             (try
                               (let [notification (take-notification! queue)]
                                 (send-notification-sync! notification))
                               (catch InterruptedException _
                                 (log/info "Notification worker interrupted, shutting down")
                                 (throw (InterruptedException.)))
                               (catch Exception e
                                 (log/error e "Error in notification worker")))))))
    (fn [notification]
      (put-notification! queue notification))))

(defonce ^{:private true
           :doc "Do not use this queue directly, use the dispatcher instead."}
  notification-queue (delay (create-notification-queue)))

(defonce ^:private dispatcher
  (delay (create-notification-dispatcher (notification-thread-pool-size) @notification-queue)))

(mu/defn ^:private send-notification-async!
  "Send a notification asynchronously."
  [notification :- ::notification.payload/Notification]
  (@dispatcher notification)
  nil)

(def ^:private Options
  [:map
   [:notification/sync? :boolean]])

(def ^:dynamic *default-options*
  "The default options for sending a notification."
  {:notification/sync? false})

(mu/defn send-notification!
  "The function to send a notification. Defaults to `notification.send/send-notification-async!`."
  [notification & {:keys [] :as options} :- [:maybe Options]]
  (let [options      (merge *default-options* options)
        notification (with-meta notification {:notification/triggered-at-ns (u/start-timer)})]
    (log/debugf "Sending notification: %s %s" (:id notification) (if (:notification/sync? options) "synchronously" "asynchronously"))
    (if (:notification/sync? options)
      (send-notification-sync! notification)
      (send-notification-async! notification))))<|MERGE_RESOLUTION|>--- conflicted
+++ resolved
@@ -181,7 +181,6 @@
       (prometheus/observe! :metabase-notification/total-duration-ms {:payload-type payload_type} total-time))
     nil))
 
-<<<<<<< HEAD
 (defn- cron->next-execution-times
   "Returns the next n fired times for a given cron schedule.
 
@@ -258,38 +257,24 @@
   [a b]
   (compare (.deadline ^NotificationQueueEntry a) (.deadline ^NotificationQueueEntry b)))
 
-=======
->>>>>>> 0cd7a19b
 (defprotocol NotificationQueueProtocol
   "Protocol for notification queue implementations."
   (put-notification!  [this notification] "Add a notification to the queue. If a notification with the same id is already in the queue, replace it.")
   (take-notification! [this]              "Take the next notification from the queue, blocking if none available."))
 
 (deftype ^:private NotificationQueue
-<<<<<<< HEAD
          [^java.util.PriorityQueue                  items-list
-=======
-         [^java.util.LinkedList                     ids-list
->>>>>>> 0cd7a19b
           ^java.util.concurrent.ConcurrentHashMap   id->notification
           ^java.util.concurrent.locks.ReentrantLock queue-lock
           ^java.util.concurrent.locks.Condition     not-empty-cond]
   NotificationQueueProtocol
   (put-notification! [_ notification]
-<<<<<<< HEAD
     (let [id   (or (:id notification) (str (random-uuid)))
           item (NotificationQueueEntry. id (subscription->deadline (:triggering_subscription notification)))]
       (try
         (.lock queue-lock)
         (when-not (.containsKey id->notification id)
           (.offer items-list item))
-=======
-    (let [id (or (:id notification) (str (random-uuid)))]
-      (.lock queue-lock)
-      (try
-        (when-not (.containsKey id->notification id)
-          (.add ids-list id))
->>>>>>> 0cd7a19b
         (.put id->notification id notification)
         ;; Signal that a notification is available
         (.signal not-empty-cond)
@@ -300,42 +285,25 @@
     (.lock queue-lock)
     (try
       ;; Wait until there's at least one notification
-<<<<<<< HEAD
       (while (.isEmpty items-list)
         (.await not-empty-cond))
       (let [^NotificationQueueEntry entry (.poll items-list)
             id                            (.id entry)]
         (.remove id->notification id))
-=======
-      (while (.isEmpty ids-list)
-        (.await not-empty-cond))
-      (let [id           (.removeFirst ids-list)
-            notification (.remove id->notification id)]
-        notification)
->>>>>>> 0cd7a19b
       (finally
         (.unlock queue-lock)))))
 
 (defn- create-notification-queue
-<<<<<<< HEAD
   "A thread-safe, prioritized notification queue with the following properties:
   - Notifications are identified by unique IDs
   - Prioritized by deadline
-=======
-  "A thread-safe, notification queue with the following properties:
-  - Notifications are identified by unique IDs
->>>>>>> 0cd7a19b
   - Adding a notification with an ID already in the queue replaces the existing one
   - Taking from an empty queue blocks until a notification is available
   - Multiple threads can safely add and take from the queue concurrently"
   []
   (let [queue-lock     (java.util.concurrent.locks.ReentrantLock.)
         not-empty-cond (.newCondition queue-lock)]
-<<<<<<< HEAD
     (->NotificationQueue (java.util.PriorityQueue. deadline-comparator)
-=======
-    (->NotificationQueue (java.util.LinkedList.)
->>>>>>> 0cd7a19b
                          (java.util.concurrent.ConcurrentHashMap.)
                          queue-lock
                          not-empty-cond)))
