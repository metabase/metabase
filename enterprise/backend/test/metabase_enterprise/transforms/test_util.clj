--- conflicted
+++ resolved
@@ -77,7 +77,6 @@
   ^String [timestamp-string]
   (-> timestamp-string parse-instant str))
 
-<<<<<<< HEAD
 (defn wait-for-table
   "Wait for a table to appear in metadata, with timeout."
   [^String table-name timeout-ms]
@@ -133,7 +132,7 @@
    This is needed for databases like BigQuery that require a schema/dataset."
   []
   (t2/select-one-fn :schema :model/Table (mt/id :transforms_products)))
-=======
+
 (defmulti delete-schema!
   "Deletes a schema."
   {:arglists '([driver db schema])}
@@ -156,5 +155,4 @@
 (defmethod delete-schema! :clickhouse [driver db schema]
   (let [conn-spec (driver/connection-spec driver db)
         sql [[(format "DROP DATABASE IF EXISTS `%s`;" schema)]]]
-    (driver/execute-raw-queries! driver/*driver* conn-spec sql)))
->>>>>>> e60e3868
+    (driver/execute-raw-queries! driver/*driver* conn-spec sql)))