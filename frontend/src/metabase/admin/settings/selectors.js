--- conflicted
+++ resolved
@@ -311,12 +311,8 @@
                 description: null,
                 widget: EmbeddingLegalese,
                 getHidden: (settings) => settings["enable-embedding"],
-<<<<<<< HEAD
-                onChanged: async (oldValue, newValue, settingsValues, onChange) => {
+                onChanged: async (oldValue, newValue, settingsValues, onChangeSetting) => {
                     // Generate a secret key if none already exists
-=======
-                onChanged: async (oldValue, newValue, settingsValues, onChangeSetting) => {
->>>>>>> b3d65e77
                     if (!oldValue && newValue && !settingsValues["embedding-secret-key"]) {
                         let result = await UtilApi.random_token();
                         await onChangeSetting("embedding-secret-key", result.token);
