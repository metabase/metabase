import {
  type Ref,
  createRef,
  forwardRef,
  useCallback,
  useEffect,
  useMemo,
  useState,
} from "react";
import { jt, t } from "ttag";

import { useSetting, useTempStorage } from "metabase/common/hooks";
import ExternalLink from "metabase/core/components/ExternalLink";
import Link from "metabase/core/components/Link";
import CS from "metabase/css/core/index.css";
import { getIsXrayEnabled } from "metabase/home/selectors";
import { useSelector } from "metabase/lib/redux";
import * as Urls from "metabase/lib/urls";
import { useHelpLink } from "metabase/nav/components/ProfileLink/useHelpLink";
import {
  getDocsUrl,
  getIsPaidPlan,
  getSetting,
} from "metabase/selectors/settings";
import { getUserIsAdmin } from "metabase/selectors/user";
import {
  getApplicationName,
  getShowMetabaseLinks,
} from "metabase/selectors/whitelabel";
import { getIsHosted } from "metabase/setup/selectors";
import {
  Accordion,
  Box,
  Button,
  Group,
  Icon,
  Stack,
  Text,
  Title,
  rem,
} from "metabase/ui";

import S from "./Onboarding.module.css";
import {
  trackChecklistItemCTAClicked,
  trackChecklistItemExpanded,
} from "./analytics";
import type { ChecklistItemValue } from "./types";

export const Onboarding = () => {
  const applicationName = useSelector(getApplicationName);
  const showMetabaseLinks = useSelector(getShowMetabaseLinks);
  const isPaidPlan = useSelector(getIsPaidPlan);
  const isAdmin = useSelector(getUserIsAdmin);

  const isHosted = useSelector(getIsHosted);
  const shouldConfigureCommunicationChannels = isAdmin && !isHosted;

  const isXrayEnabled = useSelector(getIsXrayEnabled);

  const exampleDashboardId = useSetting("example-dashboard-id");

  const iframeRefs = useMemo(() => {
    return {
      "x-ray": createRef<HTMLIFrameElement>(),
      notebook: createRef<HTMLIFrameElement>(),
      sql: createRef<HTMLIFrameElement>(),
      dashboard: createRef<HTMLIFrameElement>(),
      subscription: createRef<HTMLIFrameElement>(),
      alert: createRef<HTMLIFrameElement>(),
    };
  }, []);

  type IframeKeys = keyof typeof iframeRefs;

  const isValidIframeKey = useCallback(
    (key: ChecklistItemValue | null): key is IframeKeys => {
      return key !== null && Object.keys(iframeRefs).includes(key);
    },
    [iframeRefs],
  );

  const [itemValue, setItemValue] = useState<ChecklistItemValue | null>(null);

  const DEFAULT_ITEM = isAdmin ? "database" : "x-ray";

  const newQuestionUrl = Urls.newQuestion({
    mode: "notebook",
    creationType: "custom_question",
    collectionId: "root",
    cardType: "question",
  });

  const lastUsedDatabaseId = useSelector(state =>
    getSetting(state, "last-used-native-database-id"),
  );

  const newNativeQuestionUrl = Urls.newQuestion({
    type: "native",
    creationType: "native_question",
    collectionId: "root",
    cardType: "question",
    databaseId: lastUsedDatabaseId || undefined,
  });

  const sendMessage = (command: string, value: IframeKeys) => {
    const iframeRef = iframeRefs[value];
    if (iframeRef.current) {
      iframeRef.current?.contentWindow?.postMessage(
        JSON.stringify({
          event: "command",
          func: command,
          args: [],
        }),
        "*",
      );
    }
  };

  const [lastItemOpened, setLastItemOpened] = useTempStorage(
    "last-opened-onboarding-checklist-item",
  );

  useEffect(() => {
    if (lastItemOpened && isValidIframeKey(lastItemOpened)) {
      iframeRefs[lastItemOpened]?.current?.scrollIntoView({
        behavior: "smooth",
        block: "center",
      });
    }
  }, [iframeRefs, lastItemOpened, isValidIframeKey]);

  const stopVideo = (key: IframeKeys) => sendMessage("stopVideo", key);

  const handleValueChange = (newValue: ChecklistItemValue | null) => {
    if (isValidIframeKey(itemValue)) {
      stopVideo(itemValue);
    }

    if (newValue !== null) {
      setLastItemOpened(newValue);
      trackChecklistItemExpanded(newValue);
    }

    setItemValue(newValue);
  };

  const utmTags = {
    utm_source: "product",
    utm_medium: "docs",
    utm_campaign: "help",
    utm_content: "getting-started",
  };

  const docsLink = useSelector(state =>
    getDocsUrl(state, {
      utm: utmTags,
    }),
  );

  const sqlParamsDocsLink = useSelector(state =>
    getDocsUrl(state, {
      page: "questions/native-editor/sql-parameters",
      utm: utmTags,
    }),
  );
  const dashboardTabsDocsLink = useSelector(state =>
    getDocsUrl(state, {
      page: "dashboards/introduction",
      anchor: "dashboard-tabs",
      utm: utmTags,
    }),
  );
  const goalLineAlertDocsLink = useSelector(state =>
    getDocsUrl(state, {
      page: "questions/sharing/alerts",
      anchor: "goal-line-alerts",
      utm: utmTags,
    }),
  );
  const progressBarAlertDocsLink = useSelector(state =>
    getDocsUrl(state, {
      page: "questions/sharing/alerts",
      anchor: "progress-bar-alerts",
      utm: utmTags,
    }),
  );
  const resultAlertDocsLink = useSelector(state =>
    getDocsUrl(state, {
      page: "questions/sharing/alerts",
      anchor: "results-alerts",
      utm: utmTags,
    }),
  );

<<<<<<< HEAD
=======
  const helpLink = useHelpLink();

>>>>>>> 1d9a3d04
  const disabledXrayCopy = (isAdmin: boolean) =>
    isAdmin
      ? t`You need to enable this feature first.`
      : t`An admin needs to enable this feature first.`;

  return (
    <Box
      mih="100%"
      className={S.page}
      px={{ base: "md", md: "lg", lg: rem(48) }}
      pt="xl"
      pb={212}
    >
      <Box maw={592} m="0 auto">
        <Accordion
          defaultValue={lastItemOpened || DEFAULT_ITEM}
          classNames={{
            chevron: S.chevron,
            content: S.content,
            control: S.control,
            icon: S.icon,
            item: S.item,
            label: S.label,
          }}
          onChange={(value: ChecklistItemValue | null) =>
            handleValueChange(value)
          }
        >
          {isAdmin && (
            <Box mb={64}>
              <Title
                order={2}
                mb="lg"
              >{t`Set up your ${applicationName}`}</Title>
              <Accordion.Item value="database" data-testid="database-item">
                <Accordion.Control icon={<Icon name="add_data" />}>
                  {t`Connect to your database`}
                </Accordion.Control>
                <Accordion.Panel>
                  <Stack spacing="lg">
                    <img
                      alt={`${applicationName} ${t`data stack`}`}
                      className={S.image}
                      loading="lazy"
                      src="app/assets/img/onboarding_data_diagram.png"
                      srcSet="app/assets/img/onboarding_data_diagram@2x.png 2x"
                      width="100%"
                    />

                    <Text>
                      {t`You can connect multiple databases, and query them directly with the query builder or the Native/SQL editor. ${applicationName} connects to more than 15 popular databases.`}
                    </Text>
                    <Box data-testid="database-cta">
                      <Link
                        to="/admin/databases/create"
                        onClick={() => trackChecklistItemCTAClicked("database")}
                      >
                        <Button variant="outline">{t`Add Database`}</Button>
                      </Link>
                    </Box>
                  </Stack>
                </Accordion.Panel>
              </Accordion.Item>
              <Accordion.Item value="invite" data-testid="invite-item">
                <Accordion.Control icon={<Icon name="group" />}>
                  {t`Invite people`}
                </Accordion.Control>
                <Accordion.Panel>
                  <Stack spacing="lg">
                    <img
                      alt={t`Admin panel with the "Invite someone" button`}
                      className={S.image}
                      loading="lazy"
                      src="app/assets/img/onboarding_invite.png"
                      srcSet="app/assets/img/onboarding_invite@2x.png 2x"
                      width="100%"
                    />
                    {!isPaidPlan ? (
                      // eslint-disable-next-line no-literal-metabase-strings -- OSS doesn't have whitelabeling option
                      <Text>{t`Don't be shy with invites. Metabase makes self-service analytics easy.`}</Text>
                    ) : (
                      // eslint-disable-next-line no-literal-metabase-strings -- This string only shows for admins
                      <Text>{t`Don't be shy with invites. Metabase Starter plan includes 5 users, and Pro includes 10 users without the need to pay additionally.`}</Text>
                    )}

                    <Group spacing={0} data-testid="invite-cta">
                      <Link
                        to="/admin/people"
                        onClick={() =>
                          trackChecklistItemCTAClicked("invite", "primary")
                        }
                      >
                        <Button variant="outline">{t`Invite people`}</Button>
                      </Link>
                      <Link
                        to="/admin/settings/authentication"
                        onClick={() =>
                          trackChecklistItemCTAClicked("invite", "secondary")
                        }
                      >
                        <Button variant="subtle">{t`Set up Single Sign-on`}</Button>
                      </Link>
                    </Group>
                  </Stack>
                </Accordion.Panel>
              </Accordion.Item>
            </Box>
          )}

          <Box mb={64}>
            <Title order={2} mb="lg">{t`Start visualizing your data`}</Title>
            <Accordion.Item value="x-ray" data-testid="x-ray-item">
              <Accordion.Control icon={<Icon name="bolt" />}>
                {t`Create automatic dashboards`}
              </Accordion.Control>
              <Accordion.Panel>
                <Stack spacing="lg">
                  <VideoTutorial
                    id="FOAXF4p1AL0"
                    ref={iframeRefs["x-ray"]}
                    si="COmu2w0SqGagUoVp"
                    title="How to find and use X-rays?"
                  />
                  {isXrayEnabled ? (
                    <>
                      <Text>
                        {jt`Hover over a table and click the yellow lightning bolt ${(
                          <Icon
                            c="var(--mb-color-warning)"
                            className={S.inlineIcon}
                            key="bolt_icon"
                            name="bolt_filled"
                            size={14}
                          />
                        )}. ${applicationName} will create a bunch of charts based on that data and arrange them on a dashboard.`}
                      </Text>
                      {isAdmin && (
                        <Box data-testid="x-ray-cta">
                          <Link
                            to="/browse/databases"
                            onClick={() =>
                              trackChecklistItemCTAClicked("x-ray")
                            }
                          >
                            <Button variant="outline">{t`Browse data`}</Button>
                          </Link>
                        </Box>
                      )}
                    </>
                  ) : (
                    <Text>{disabledXrayCopy(isAdmin)}</Text>
                  )}
                </Stack>
              </Accordion.Panel>
            </Accordion.Item>
            <Accordion.Item value="notebook" data-testid="notebook-item">
              <Accordion.Control icon={<Icon name="notebook" />}>
                {t`Make an interactive chart with the query builder`}
              </Accordion.Control>
              <Accordion.Panel>
                <Stack spacing="lg">
                  <VideoTutorial
                    id="N9pR8KyaWzY"
                    ref={iframeRefs["notebook"]}
                    si="EQbwmOGt733oWkXF"
                    title="How to use the Notebook editor?"
                  />
                  <Text>
                    {jt`Filter and summarize data, add custom columns, join data from other tables, and more - ${(
                      <b key="no-sql">{t`all without SQL`}</b>
                    )}. And when you build a chart with the query builder, people will be able to ${(
                      <b key="drill-through">{t`drill-through the chart`}</b>
                    )} to explore the data further.`}
                  </Text>
                  {isAdmin && (
                    <Box data-testid="notebook-cta">
                      <Link
                        to={newQuestionUrl}
                        onClick={() => trackChecklistItemCTAClicked("notebook")}
                      >
                        <Button variant="outline">{t`New question`}</Button>
                      </Link>
                    </Box>
                  )}
                </Stack>
              </Accordion.Panel>
            </Accordion.Item>

            <Accordion.Item value="sql" data-testid="sql-item">
              <Accordion.Control icon={<Icon name="sql" />}>
                {t`Query with SQL`}
              </Accordion.Control>
              <Accordion.Panel>
                <Stack spacing="lg">
                  <VideoTutorial
                    id="_iiG_MoxdAE"
                    ref={iframeRefs["sql"]}
                    si="QInRPzkHpFamjsHw"
                    title="How to use the SQL/Native query editor?"
                  />
                  <Text>
                    {jt`Use the ${(
                      <b key="native">{t`native query editor`}</b>
                    )} to query data with SQL or the query language native to your database. You can insert variables in your code to create ${
                      showMetabaseLinks ? (
                        <ExternalLink
                          href={sqlParamsDocsLink}
                          key="sql-templates"
                        >
                          {t`SQL templates`}
                        </ExternalLink>
                      ) : (
                        t`SQL templates`
                      )
                    }, and reference the results of models or other saved question in your code.`}
                  </Text>
                  {isAdmin && (
                    <Box data-testid="sql-cta">
                      <Link
                        to={newNativeQuestionUrl}
                        onClick={() => trackChecklistItemCTAClicked("sql")}
                      >
                        <Button variant="outline">{t`New native query`}</Button>
                      </Link>
                    </Box>
                  )}
                </Stack>
              </Accordion.Panel>
            </Accordion.Item>
            <Accordion.Item value="dashboard" data-testid="dashboard-item">
              <Accordion.Control icon={<Icon name="dashboard" />}>
                {t`Create and filter a dashboard`}
              </Accordion.Control>
              <Accordion.Panel>
                <Stack spacing="lg">
                  <VideoTutorial
                    id="FAst1nabBck"
                    ref={iframeRefs["dashboard"]}
                    si="yVMfXeh0tkr1Yt8_"
                    title="How to use dashboards?"
                  />
                  <Text>
                    {t`You can:`}
                    <ul className={S.list}>
                      <li>{jt`Organize questions into a ${
                        showMetabaseLinks ? (
                          <ExternalLink href={dashboardTabsDocsLink} key="tabs">
                            {t`dashboard with tabs`}
                          </ExternalLink>
                        ) : (
                          t`dashboard with tabs`
                        )
                      } and add text, link, and iframe cards.`}</li>
                      <li>{jt`Add ${(<b key="filters">{t`filters`}</b>)} to dashboards and connect them to fields on questions to narrow the results.`}</li>
                      <li>{t`Drill-through charts on your dashboard to see different groupings or individual records.`}</li>
                    </ul>
                  </Text>

                  {isAdmin && exampleDashboardId && (
                    <Box data-testid="dashboard-cta">
                      <Link
                        to={`/dashboard/${exampleDashboardId}`}
                        onClick={() =>
                          trackChecklistItemCTAClicked("dashboard")
                        }
                      >
                        <Button variant="outline">{t`See a sample dashboard`}</Button>
                      </Link>
                    </Box>
                  )}
                </Stack>
              </Accordion.Panel>
            </Accordion.Item>
          </Box>
          <Box mb={64}>
            <Title order={2} mb="lg">{t`Get email updates and alerts`}</Title>
            <Accordion.Item
              value="subscription"
              data-testid="subscription-item"
            >
              <Accordion.Control icon={<Icon name="subscription" />}>
                {t`Subscribe to a dashboard by email or Slack`}
              </Accordion.Control>
              <Accordion.Panel>
                <Stack spacing="lg">
                  <VideoTutorial
                    id="IustSQH6bfQ"
                    ref={iframeRefs["subscription"]}
                    si="GYTUdFsXfpc2QL8S"
                    title="How to create a dashboard email subscription?"
                  />
                  {shouldConfigureCommunicationChannels && (
                    <Text data-testid="subscription-communication-setup">
                      {jt`${(
                        <Link
                          className={CS.link}
                          key="subscription-email"
                          to="/admin/settings/email/smtp"
                        >{t`Set up email`}</Link>
                      )} or ${(
                        <Link
                          className={CS.link}
                          key="subscription-slack"
                          to="/admin/settings/notifications"
                        >{t`Slack`}</Link>
                      )}.`}
                    </Text>
                  )}
                  <Text>
                    {jt`To set up a subscription to a dashboard, click on the ${(
                      <Icon
                        key="sharing-icon"
                        name="share"
                        className={S.inlineIcon}
                      />
                    )} ${(
                      <b key="sharing">{t`Sharing`}</b>
                    )} icon on the top bar, then click on ${(
                      <Icon
                        key="subscription-icon"
                        name="subscription"
                        className={S.inlineIcon}
                      />
                    )} ${(<b key="subscriptions">{t`Subscriptions`}</b>)}.`}
                  </Text>
                  {isAdmin && exampleDashboardId && (
                    <Box data-testid="subscription-cta">
                      <Link
                        to="/dashboard/1"
                        onClick={() =>
                          trackChecklistItemCTAClicked("subscription")
                        }
                      >
                        <Button variant="outline">{t`Set up subscriptions for a sample dashboard`}</Button>
                      </Link>
                    </Box>
                  )}
                </Stack>
              </Accordion.Panel>
            </Accordion.Item>
            <Accordion.Item value="alert" data-testid="alert-item">
              <Accordion.Control icon={<Icon name="alert" />}>
                {t`Get alerts when metrics behave unexpectedly`}
              </Accordion.Control>
              <Accordion.Panel>
                <Stack spacing="lg">
                  <VideoTutorial
                    id="pbkECx-1Cos"
                    ref={iframeRefs["alert"]}
                    si="r1KRkR0CJ3BmHOOE"
                    title="How to create an alert?"
                  />
                  {shouldConfigureCommunicationChannels && (
                    <Text data-testid="alert-communication-setup">
                      {jt`${(
                        <Link
                          className={CS.link}
                          key="alert-email"
                          to="/admin/settings/email/smtp"
                        >{t`Set up email`}</Link>
                      )} or ${(
                        <Link
                          className={CS.link}
                          key="alert-slack"
                          to="/admin/settings/notifications"
                        >{t`Slack`}</Link>
                      )}.`}
                    </Text>
                  )}
                  <Text>
                    {jt`Go to a question and click on the ${(
                      <Icon
                        key="sharing-icon"
                        name="share"
                        className={S.inlineIcon}
                      />
                    )} icon on the top bar, then ${(
                      <Icon
                        className={S.inlineIcon}
                        key="alert-icon"
                        name="alert"
                      />
                    )} ${(<b key="create-alert">{t`Create alert`}</b>)}.`}
                  </Text>
                  <Text>
                    {t`There are three kinds of things you can get alerted about in ${applicationName}:`}
                    <ul className={S.list}>
                      <li>{jt`${
                        showMetabaseLinks ? (
                          <ExternalLink
                            href={goalLineAlertDocsLink}
                            key="goal"
                          >{t`Goal line alerts`}</ExternalLink>
                        ) : (
                          t`Goal line alerts`
                        )
                      }: when a time series crosses a goal line.`}</li>
                      <li>{jt`${
                        showMetabaseLinks ? (
                          <ExternalLink
                            href={progressBarAlertDocsLink}
                            key="progress"
                          >
                            {t`Progress bar alerts`}
                          </ExternalLink>
                        ) : (
                          t`Progress bar alerts`
                        )
                      }: when a progress bar reaches or goes below its goal.`}</li>
                      <li>{jt`${
                        showMetabaseLinks ? (
                          <ExternalLink
                            href={resultAlertDocsLink}
                            key="results"
                          >{t`Results alerts`}</ExternalLink>
                        ) : (
                          t`Results alerts`
                        )
                      }: when a question returns any result.`}</li>
                    </ul>
                  </Text>
                  {/* If the example dashboard is not available, there's a high chance that this question isn't either */}
                  {isAdmin && exampleDashboardId && (
                    <Box data-testid="alert-cta">
                      <Link
                        // The product decision was to hard code this question id, since we don't have the
                        // mechanism to obtain it programmatically. In the worst case scenario,
                        // a user will land on a page that doesn't exist.
                        to="/question/12"
                        onClick={() => trackChecklistItemCTAClicked("alert")}
                      >
                        <Button variant="outline">{t`Set up alert for a sample question`}</Button>
                      </Link>
                    </Box>
                  )}
                </Stack>
              </Accordion.Panel>
            </Accordion.Item>
          </Box>
        </Accordion>
        {(showMetabaseLinks || isPaidPlan) && (
          <Box component="footer">
            {showMetabaseLinks && (
              <Box data-testid="learning-section" mb="xl">
                <Title
                  order={2}
                  mb={12}
                >{t`Get the most out of ${applicationName}`}</Title>
                <Text>
                  {t`${applicationName} can do a lot. To learn more—about ${applicationName}, data visualization, modeling, and other data topics—check out our `}
                  <ExternalLink href={docsLink}>{t`Docs`}</ExternalLink>
                  {t` and `}
                  <ExternalLink href="https://www.metabase.com/learn">{t`Learn`}</ExternalLink>
                  {t` sites.`}
                </Text>
              </Box>
            )}
<<<<<<< HEAD
            {isAdmin && isPaidPlan && (
=======
            {helpLink.visible && (
>>>>>>> 1d9a3d04
              <Box className={S.support} data-testid="help-section" p="lg">
                <Stack spacing="xs">
                  <Title order={4}>{t`Need to talk with someone?`}</Title>
                  <Text>{t`Reach out to engineers who can help with technical troubleshooting. Not your typical support agents.`}</Text>
                </Stack>
                <ExternalLink href={helpLink.href} key="help">
                  <Button variant="filled">{t`Get Help`}</Button>
                </ExternalLink>
              </Box>
            )}
          </Box>
        )}
      </Box>
    </Box>
  );
};

const VideoTutorial = forwardRef(function VideoTutorial(
  { id, si, title }: { id: string; si?: string; title: string },
  ref: Ref<HTMLIFrameElement>,
) {
  return (
    <iframe
      allowFullScreen
      className={S.video}
      loading="lazy"
      ref={ref}
      src={`https://www.youtube.com/embed/${id}?si=${si}&rel=0&enablejsapi=1`}
      title={title}
    />
  );
});<|MERGE_RESOLUTION|>--- conflicted
+++ resolved
@@ -193,11 +193,8 @@
     }),
   );
 
-<<<<<<< HEAD
-=======
   const helpLink = useHelpLink();
 
->>>>>>> 1d9a3d04
   const disabledXrayCopy = (isAdmin: boolean) =>
     isAdmin
       ? t`You need to enable this feature first.`
@@ -655,11 +652,7 @@
                 </Text>
               </Box>
             )}
-<<<<<<< HEAD
-            {isAdmin && isPaidPlan && (
-=======
             {helpLink.visible && (
->>>>>>> 1d9a3d04
               <Box className={S.support} data-testid="help-section" p="lg">
                 <Stack spacing="xs">
                   <Title order={4}>{t`Need to talk with someone?`}</Title>
