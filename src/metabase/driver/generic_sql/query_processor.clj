(ns metabase.driver.generic-sql.query-processor
  "The Query Processor is responsible for translating the Metabase Query Language into HoneySQL SQL forms."
  (:require [clojure.java.jdbc :as jdbc]
            [clojure.string :as str]
            [clojure.tools.logging :as log]
            [honeysql
             [core :as hsql]
             [format :as hformat]
             [helpers :as h]]
            [metabase
             [driver :as driver]
             [util :as u]]
            [metabase.driver.generic-sql :as sql]
            [metabase.query-processor
             [annotate :as annotate]
             [interface :as i]
             [util :as qputil]]
            [metabase.util.honeysql-extensions :as hx])
  (:import clojure.lang.Keyword
           [java.sql PreparedStatement ResultSet ResultSetMetaData SQLException]
           [java.util Calendar Date TimeZone]
           [metabase.query_processor.interface AgFieldRef BinnedField DateTimeField DateTimeValue Expression
            ExpressionRef Field FieldLiteral RelativeDateTimeValue Value]))

(def ^:dynamic *query*
  "The outer query currently being processed."
  nil)

(def ^:private ^:dynamic *nested-query-level*
  "How many levels deep are we into nested queries? (0 = top level.) We keep track of this so we know what level to
  find referenced aggregations (otherwise something like [:aggregate-field 0] could be ambiguous in a nested query).
  Each nested query increments this counter by 1."
  0)

<<<<<<< HEAD
(def ^:private source-table-alias "t1")

(defn- driver [] {:pre [(map? *query*)]} (:driver *query*))

=======
>>>>>>> d199d81e
;; register the function "distinct-count" with HoneySQL
;; (hsql/format :%distinct-count.x) -> "count(distinct x)"
(defmethod hformat/fn-handler "distinct-count" [_ field]
  (str "count(distinct " (hformat/to-sql field) ")"))


;;; ## Formatting

(defn- qualified-alias
  "Convert the given `FIELD` to a stringified alias"
  [driver field]
  (some->> field
           (sql/field->alias driver)
           hx/qualify-and-escape-dots))

(defn as
  "Generate a FORM `AS` FIELD alias using the name information of FIELD."
  [driver form field]
  (if-let [alias (qualified-alias driver field)]
    [form alias]
    form))

;; TODO - Consider moving this into query processor interface and making it a method on `ExpressionRef` instead ?
(defn- expression-with-name
  "Return the `Expression` referenced by a given (keyword or string) EXPRESSION-NAME."
  [expression-name]
  (or (get-in *query* [:query :expressions (keyword expression-name)]) (:expressions (:query *query*))
      (throw (Exception. (format "No expression named '%s'." (name expression-name))))))

(defn- aggregation-at-index
  "Fetch the aggregation at index. This is intended to power aggregate field references (e.g. [:aggregate-field 0]).
   This also handles nested queries, which could be potentially ambiguous if multiple levels had aggregations."
  ([index]
   (aggregation-at-index index (:query *query*) *nested-query-level*))
  ;; keep recursing deeper into the query until we get to the same level the aggregation reference was defined at
  ([index query aggregation-level]
   (if (zero? aggregation-level)
     (nth (:aggregation query) index)
     (recur index (:source-query query) (dec aggregation-level)))))

<<<<<<< HEAD
;; TODO - maybe this fn should be called `->honeysql` instead.
(defprotocol ^:private IGenericSQLFormattable
  (formatted [this]
    "Return an appropriate HoneySQL form for an object."))

(defn- resolve-table-alias [{:keys [schema-name table-name special-type field-name] :as field}]
  (let [source-table (or (get-in *query* [:query :source-table])
                         (get-in *query* [:query :source-query :source-table]) )]
    (if (and (= schema-name (:schema source-table))
             (= table-name (:name source-table)))
      (-> (assoc field :schema-name nil)
          (assoc :table-name source-table-alias))
      (if-let [matching-join-table (->> (get-in *query* [:query :join-tables])
                                          (filter #(and (= schema-name (:schema %))
                                                        (= table-name (:table-name %))))
                                          first)]
        (-> (assoc field :schema-name nil)
            (assoc :table-name (:join-alias matching-join-table)))
        field))))

(extend-protocol IGenericSQLFormattable
  nil                    (formatted [_] nil)
  Number                 (formatted [this] this)
  String                 (formatted [this] this)
  Keyword                (formatted [this] this) ; HoneySQL fn calls and keywords (e.g. `:%count.*`) are
  honeysql.types.SqlCall (formatted [this] this) ; already converted to HoneySQL so just return them as-is

  Expression
  (formatted [{:keys [operator args]}]
    (apply (partial hsql/call operator)
           (map formatted args)))

  ExpressionRef
  (formatted [{:keys [expression-name]}]
    ;; Unfortunately you can't just refer to the expression by name in other clauses like filter, but have to use the original formuala.
    (formatted (expression-with-name expression-name)))

  Field
  (formatted [field-before-aliasing]
    ;; field-before-aliasing needs to be found in our table aliases
    (let [{:keys [schema-name table-name special-type field-name] :as alias} (resolve-table-alias field-before-aliasing)
          field (keyword (hx/qualify-and-escape-dots schema-name table-name field-name))]
      (cond
        (isa? special-type :type/UNIXTimestampSeconds)      (sql/unix-timestamp->timestamp (driver) field :seconds)
        (isa? special-type :type/UNIXTimestampMilliseconds) (sql/unix-timestamp->timestamp (driver) field :milliseconds)
        :else                                               field)))

  FieldLiteral
  (formatted [{:keys [field-name]}]
    (keyword (hx/escape-dots (name field-name))))

  DateTimeField
  (formatted [{unit :unit, field :field}]
    (sql/date (driver) unit (formatted field)))

  BinnedField
  (formatted [{:keys [bin-width min-value max-value field]}]
    (let [formatted-field (formatted field)]
      ;;
      ;; Equation is | (value - min) |
      ;;             | ------------- | * bin-width + min-value
      ;;             |_  bin-width  _|
      ;;
      (-> formatted-field
          (hx/- min-value)
          (hx// bin-width)
          hx/floor
          (hx/* bin-width)
          (hx/+ min-value))))

  ;; e.g. the ["aggregation" 0] fields we allow in order-by
  AgFieldRef
  (formatted [{index :index}]
    (let [{:keys [aggregation-type]} (aggregation-at-index index)]
      ;; For some arcane reason we name the results of a distinct aggregation "count",
      ;; everything else is named the same as the aggregation
      (if (= aggregation-type :distinct)
        :count
        aggregation-type)))

  Value
  (formatted [value] (sql/prepare-value (driver) value))

  DateTimeValue
  (formatted [{{unit :unit} :field, :as value}]
    (sql/date (driver) unit (sql/prepare-value (driver) value)))

  RelativeDateTimeValue
  (formatted [{:keys [amount unit], {field-unit :unit} :field}]
    (sql/date (driver) field-unit (if (zero? amount)
                                    (sql/current-datetime-fn (driver))
                                    (driver/date-interval (driver) unit amount)))))

=======
>>>>>>> d199d81e

(defmulti ^{:doc          (str "Return an appropriate HoneySQL form for an object. Dispatches off both driver and object "
                               "classes making this easy to override in any places needed for a given driver.")
            :arglists     '([driver x])
            :style/indent 1}
  ->honeysql
  (fn [driver x]
    [(class driver) (class x)]))

(defmethod ->honeysql [Object nil]    [_ _]    nil)
(defmethod ->honeysql [Object Object] [_ this] this)

(defmethod ->honeysql [Object Expression]
  [driver {:keys [operator args]}]
  (apply (partial hsql/call operator)
         (map (partial ->honeysql driver) args)))

(defmethod ->honeysql [Object ExpressionRef]
  [driver {:keys [expression-name]}]
  ;; Unfortunately you can't just refer to the expression by name in other clauses like filter, but have to use the
  ;; original formula.
  (->honeysql driver (expression-with-name expression-name)))

(defmethod ->honeysql [Object Field]
  [driver {:keys [schema-name table-name special-type field-name]}]
  (let [field (keyword (hx/qualify-and-escape-dots schema-name table-name field-name))]
    (cond
      (isa? special-type :type/UNIXTimestampSeconds)      (sql/unix-timestamp->timestamp driver field :seconds)
      (isa? special-type :type/UNIXTimestampMilliseconds) (sql/unix-timestamp->timestamp driver field :milliseconds)
      :else                                               field)))

(defmethod ->honeysql [Object FieldLiteral]
  [driver {:keys [field-name]}]
  (->honeysql driver (keyword (hx/escape-dots (name field-name)))))

(defmethod ->honeysql [Object DateTimeField]
  [driver {unit :unit, field :field}]
  (sql/date driver unit (->honeysql driver field)))

(defmethod ->honeysql [Object BinnedField]
  [driver {:keys [bin-width min-value max-value field]}]
  (let [honeysql-field-form (->honeysql driver field)]
    ;;
    ;; Equation is | (value - min) |
    ;;             | ------------- | * bin-width + min-value
    ;;             |_  bin-width  _|
    ;;
    (-> honeysql-field-form
        (hx/- min-value)
        (hx// bin-width)
        hx/floor
        (hx/* bin-width)
        (hx/+ min-value))))

;; e.g. the ["aggregation" 0] fields we allow in order-by
(defmethod ->honeysql [Object AgFieldRef]
  [_ {index :index}]
  (let [{:keys [aggregation-type]} (aggregation-at-index index)]
    ;; For some arcane reason we name the results of a distinct aggregation "count",
    ;; everything else is named the same as the aggregation
    (if (= aggregation-type :distinct)
      :count
      aggregation-type)))

(defmethod ->honeysql [Object Value]
  [driver {:keys [value]}]
  (->honeysql driver value))

(defmethod ->honeysql [Object DateTimeValue]
  [driver {{unit :unit} :field, value :value}]
  (sql/date driver unit (->honeysql driver value)))

(defmethod ->honeysql [Object RelativeDateTimeValue]
  [driver {:keys [amount unit], {field-unit :unit} :field}]
  (sql/date driver field-unit (if (zero? amount)
                                (sql/current-datetime-fn driver)
                                (driver/date-interval driver unit amount))))


;;; ## Clause Handlers

(defn- aggregation->honeysql
  "Generate the HoneySQL form for an aggregation."
  [driver aggregation-type field]
  {:pre [(keyword? aggregation-type)]}
  (if-not field
    ;; aggregation clauses w/o a field
    (do (assert (or (= aggregation-type :count)
                    (= aggregation-type :cumulative-count))
          (format "Aggregations of type '%s' must specify a field." aggregation-type))
        :%count.*)
    ;; aggregation clauses w/ a Field
    (hsql/call (case aggregation-type
                 :avg      :avg
                 :count    :count
                 :distinct :distinct-count
                 :stddev   (sql/stddev-fn driver)
                 :sum      :sum
                 :min      :min
                 :max      :max)
      (->honeysql driver field))))

;; TODO - can't we just roll this into the ->honeysql method for `expression`?
(defn- expression-aggregation->honeysql
  "Generate the HoneySQL form for an expression aggregation."
  [driver expression]
  (->honeysql driver
    (update expression :args
            (fn [args]
              (for [arg args]
                (cond
                  (number? arg)           arg
                  (:aggregation-type arg) (aggregation->honeysql driver (:aggregation-type arg) (:field arg))
                  (:operator arg)         (expression-aggregation->honeysql driver arg)))))))

(defn- apply-expression-aggregation [driver honeysql-form expression]
  (h/merge-select honeysql-form [(expression-aggregation->honeysql driver expression)
                                 (hx/escape-dots (driver/format-custom-field-name driver (annotate/aggregation-name expression)))]))

(defn- apply-single-aggregation [driver honeysql-form {:keys [aggregation-type field], :as aggregation}]
  (h/merge-select honeysql-form [(aggregation->honeysql driver aggregation-type field)
                                 (hx/escape-dots (annotate/aggregation-name aggregation))]))

(defn apply-aggregation
  "Apply a `aggregation` clauses to HONEYSQL-FORM. Default implementation of `apply-aggregation` for SQL drivers."
  [driver honeysql-form {aggregations :aggregation}]
  (loop [form honeysql-form, [ag & more] aggregations]
    (let [form (if (instance? Expression ag)
                 (apply-expression-aggregation driver form ag)
                 (apply-single-aggregation driver form ag))]
      (if-not (seq more)
        form
        (recur form more)))))

(defn- update-select-subclause-aliases
  "Given a vector of HoneySQL SELECT-SUBCLAUSES and a vector of equal length of NEW-ALIASES,
   return a new vector with combining the original `SELECT` subclauses with the new aliases.

   Subclauses that are not aliased are not modified; they are given a placeholder of `nil` in the NEW-ALIASES vector.

     (update-select-subclause-aliases [[:user_id \"user_id\"] :venue_id]
                                      [\"user_id_2\" nil])
     ;; -> [[:user_id \"user_id_2\"] :venue_id]"
  [select-subclauses new-aliases]
  (for [[subclause new-alias] (partition 2 (interleave select-subclauses new-aliases))]
    (if-not new-alias
      subclause
      [(first subclause) new-alias])))

(defn- select-subclauses->aliases
  "Return a vector of aliases used in HoneySQL SELECT-SUBCLAUSES.
   (For clauses that aren't aliased, `nil` is returned as a placeholder)."
  [select-subclauses]
  (for [subclause select-subclauses]
    (when (and (vector? subclause)
               (= 2 (count subclause)))
      (second subclause))))

(defn- deduplicate-aliases
  "Given a sequence of aliases, return a sequence where duplicate aliases have been appropriately suffixed.

     (deduplicate-aliases [\"sum\" \"count\" \"sum\" \"avg\" \"sum\" \"min\"])
     ;; -> [\"sum\" \"count\" \"sum_2\" \"avg\" \"sum_3\" \"min\"]"
  [aliases]
  (loop [acc [], alias->use-count {}, [alias & more, :as aliases] aliases]
    (let [use-count (get alias->use-count alias)]
      (cond
        (empty? aliases) acc
        (not alias)      (recur (conj acc alias) alias->use-count more)
        (not use-count)  (recur (conj acc alias) (assoc alias->use-count alias 1) more)
        :else            (let [new-count (inc use-count)
                               new-alias (str alias "_" new-count)]
                           (recur (conj acc new-alias) (assoc alias->use-count alias new-count, new-alias 1) more))))))

(defn- deduplicate-select-aliases
  "Replace duplicate aliases in SELECT-SUBCLAUSES with appropriately suffixed aliases.

   BigQuery doesn't allow duplicate aliases in `SELECT` statements; a statement like `SELECT sum(x) AS sum, sum(y) AS sum` is invalid. (See #4089)
   To work around this, we'll modify the HoneySQL aliases to make sure the same one isn't used twice by suffixing duplicates appropriately.
   (We'll generate SQL like `SELECT sum(x) AS sum, sum(y) AS sum_2` instead.)"
  [select-subclauses]
  (let [aliases (select-subclauses->aliases select-subclauses)
        deduped (deduplicate-aliases aliases)]
    (update-select-subclause-aliases select-subclauses deduped)))

(defn apply-aggregation-deduplicate-select-aliases
  "An implementation of `apply-aggregation` that just hands off to the normal Generic SQL implementation, but calls `deduplicate-select-aliases` on the results."
  [driver honeysql-form query]
  (-> (apply-aggregation driver honeysql-form query)
      (update :select deduplicate-select-aliases)))

(defn apply-breakout
  "Apply a `breakout` clause to HONEYSQL-FORM. Default implementation of `apply-breakout` for SQL drivers."
  [driver honeysql-form {breakout-fields :breakout, fields-fields :fields :as query}]
  (as-> honeysql-form new-hsql
    (apply h/merge-select new-hsql (for [field breakout-fields
                                         :when (not (contains? (set fields-fields) field))]
                                     (as driver (->honeysql driver field) field)))
    (apply h/group new-hsql (map (partial ->honeysql driver) breakout-fields))))

(defn apply-fields
  "Apply a `fields` clause to HONEYSQL-FORM. Default implementation of `apply-fields` for SQL drivers."
  [driver honeysql-form {fields :fields}]
  (apply h/merge-select honeysql-form (for [field fields]
                                        (as driver (->honeysql driver field) field))))

(defn filter-subclause->predicate
  "Given a filter SUBCLAUSE, return a HoneySQL filter predicate form for use in HoneySQL `where`."
  [driver {:keys [filter-type field value], :as filter}]
  {:pre [(map? filter) field]}
  (let [field (->honeysql driver field)]
    (case          filter-type
      :between     [:between field (->honeysql driver (:min-val filter)) (->honeysql driver (:max-val filter))]
      :starts-with [:like    field (->honeysql driver (update value :value (fn [s] (str    s \%)))) ]
      :contains    [:like    field (->honeysql driver (update value :value (fn [s] (str \% s \%))))]
      :ends-with   [:like    field (->honeysql driver (update value :value (fn [s] (str \% s))))]
      :>           [:>       field (->honeysql driver value)]
      :<           [:<       field (->honeysql driver value)]
      :>=          [:>=      field (->honeysql driver value)]
      :<=          [:<=      field (->honeysql driver value)]
      :=           [:=       field (->honeysql driver value)]
      :!=          [:not=    field (->honeysql driver value)])))

(defn filter-clause->predicate
  "Given a filter CLAUSE, return a HoneySQL filter predicate form for use in HoneySQL `where`.
   If this is a compound clause then we call `filter-subclause->predicate` on all of the subclauses."
  [driver {:keys [compound-type subclause subclauses], :as clause}]
  (case compound-type
    :and (apply vector :and (map (partial filter-clause->predicate driver) subclauses))
    :or  (apply vector :or  (map (partial filter-clause->predicate driver) subclauses))
    :not [:not (filter-subclause->predicate driver subclause)]
    nil  (filter-subclause->predicate driver clause)))

(defn apply-filter
  "Apply a `filter` clause to HONEYSQL-FORM. Default implementation of `apply-filter` for SQL drivers."
  [driver honeysql-form {clause :filter}]
  (h/where honeysql-form (filter-clause->predicate driver clause)))

(defn apply-join-tables
  "Apply expanded query `join-tables` clause to HONEYSQL-FORM. Default implementation of `apply-join-tables` for SQL drivers."
  [_ honeysql-form {join-tables :join-tables, {source-table-name :name, source-schema :schema} :source-table}]
  (loop [honeysql-form honeysql-form, [{:keys [table-name pk-field source-field schema join-alias]} & more] join-tables]
    (let [honeysql-form (h/merge-left-join honeysql-form
                          [(hx/qualify-and-escape-dots schema table-name) (keyword join-alias)]
                          [:= (hx/qualify-and-escape-dots source-table-alias (:field-name source-field))
                              (hx/qualify-and-escape-dots join-alias         (:field-name pk-field))])]
      (if (seq more)
        (recur honeysql-form more)
        honeysql-form))))

(defn apply-limit
  "Apply `limit` clause to HONEYSQL-FORM. Default implementation of `apply-limit` for SQL drivers."
  [_ honeysql-form {value :limit}]
  (h/limit honeysql-form value))

(defn apply-order-by
  "Apply `order-by` clause to HONEYSQL-FORM. Default implementation of `apply-order-by` for SQL drivers."
  [driver honeysql-form {subclauses :order-by breakout-fields :breakout}]
  (let [[{:keys [special-type] :as first-breakout-field}] breakout-fields]
    (loop [honeysql-form honeysql-form, [{:keys [field direction]} & more] subclauses]
      (let [honeysql-form (h/merge-order-by honeysql-form [(->honeysql driver field) (case direction
                                                                                       :ascending  :asc
                                                                                       :descending :desc)])]
        (if (seq more)
          (recur honeysql-form more)
          honeysql-form)))))

(defn apply-page
  "Apply `page` clause to HONEYSQL-FORM. Default implementation of `apply-page` for SQL drivers."
  [_ honeysql-form {{:keys [items page]} :page}]
  (-> honeysql-form
      (h/limit items)
      (h/offset (* items (dec page)))))

(defn apply-page-using-row-number-for-offset
  "Apply `page` clause to HONEYSQL-FROM, using row_number() for drivers that do not support offsets"
  [driver honeysql-form {{:keys [items page]} :page}]
  (let [offset (* (dec page) items)]
    (if (zero? offset)
      ;; if there's no offset we can simply use limit
      (h/limit honeysql-form items)
      ;; if we need to do an offset we have to do nesting to generate a row number and where on that
      (let [over-clause (format "row_number() OVER (%s)"
                                (first (hsql/format (select-keys honeysql-form [:order-by])
                                                    :allow-dashed-names? true
                                                    :quoting (:quote-style driver))))]
        (-> (apply h/select (map last (:select honeysql-form)))
            (h/from (h/merge-select honeysql-form [(hsql/raw over-clause) :__rownum__]))
            (h/where [:> :__rownum__ offset])
            (h/limit items))))))

(defn- apply-source-table [honeysql-form {{table-name :name, schema :schema} :source-table}]
  {:pre [table-name]}
  (h/from honeysql-form [(hx/qualify-and-escape-dots schema table-name) source-table-alias]))

(declare apply-clauses)

(defn- apply-source-query [driver honeysql-form {{:keys [native], :as source-query} :source-query}]
  ;; TODO - what alias should we give the source query?
  (assoc honeysql-form
    :from [[(if native
              (hsql/raw (str "(" (str/replace native #";+\s*$" "") ")")) ; strip off any trailing slashes
              (binding [*nested-query-level* (inc *nested-query-level*)]
                (apply-clauses driver {} source-query)))
            :source]]))

(def ^:private clause-handlers
  ;; 1) Use the vars rather than the functions themselves because them implementation
  ;;    will get swapped around and  we'll be left with old version of the function that nobody implements
  ;; 2) This is a vector rather than a map because the order the clauses get handled is important for some drivers.
  ;;    For example, Oracle needs to wrap the entire query in order to apply its version of limit (`WHERE ROWNUM`).
  [:source-table (u/drop-first-arg apply-source-table)
   :source-query apply-source-query
   :aggregation  #'sql/apply-aggregation
   :breakout     #'sql/apply-breakout
   :fields       #'sql/apply-fields
   :filter       #'sql/apply-filter
   :join-tables  #'sql/apply-join-tables
   :order-by     #'sql/apply-order-by
   :page         #'sql/apply-page
   :limit        #'sql/apply-limit])

(defn- apply-clauses
  "Loop through all the `clause->handler` entries; if the query contains a given clause, apply the handler fn."
  [driver honeysql-form query]
  (loop [honeysql-form honeysql-form, [clause f & more] (seq clause-handlers)]
    (let [honeysql-form (if (clause query)
                          (f driver honeysql-form query)
                          honeysql-form)]
      (if (seq more)
        (recur honeysql-form more)
        ;; ok, we're done; if no `:select` clause was specified (for whatever reason) put a default (`SELECT *`) one
        ;; in
        (update honeysql-form :select #(if (seq %) % [:*]))))))


(defn build-honeysql-form
  "Build the HoneySQL form we will compile to SQL and execute."
  [driverr {inner-query :query}]
  {:pre [(map? inner-query)]}
  (u/prog1 (apply-clauses driverr {} inner-query)
    (when-not i/*disable-qp-logging*
      (log/debug "HoneySQL Form: 🍯\n" (u/pprint-to-str 'cyan <>)))))

(defn mbql->native
  "Transpile MBQL query into a native SQL statement."
  [driver {inner-query :query, database :database, :as outer-query}]
  (binding [*query* outer-query]
    (let [honeysql-form (build-honeysql-form driver outer-query)
          [sql & args]  (sql/honeysql-form->sql+args driver honeysql-form)]
      {:query  sql
       :params args})))

(defn- parse-date-as-string
  "Most databases will never invoke this code. It's possible with SQLite to get here if the timestamp was stored
  without milliseconds. Currently the SQLite JDBC driver will throw an exception even though the SQLite datetime
  functions will return datetimes that don't include milliseconds. This attempts to parse that datetime in Clojure
  land"
  [^TimeZone tz ^ResultSet rs ^Integer i]
  (let [date-string (.getString rs i)]
    (if-let [parsed-date (u/str->date-time tz date-string)]
      parsed-date
      (throw (Exception. (format "Unable to parse date '%s'" date-string))))))

(defn- get-date [^TimeZone tz]
  (fn [^ResultSet rs _ ^Integer i]
    (try
      (.getDate rs i (Calendar/getInstance tz))
      (catch SQLException e
        (parse-date-as-string tz rs i)))))

(defn- get-timestamp [^TimeZone tz]
  (fn [^ResultSet rs _ ^Integer i]
    (try
      (.getTimestamp rs i (Calendar/getInstance tz))
      (catch SQLException e
        (parse-date-as-string tz rs i)))))

(defn- get-object [^ResultSet rs _ ^Integer i]
  (.getObject rs i))

(defn- make-column-reader
  "Given `COLUMN-TYPE` and `TZ`, return a function for reading that type of column from a ResultSet"
  [column-type tz]
  (cond
    (and tz (= column-type java.sql.Types/DATE))
    (get-date tz)

    (and tz (= column-type java.sql.Types/TIMESTAMP))
    (get-timestamp tz)

    :else
    get-object))

(defn- read-columns-with-date-handling
  "Returns a function that will read a row from `RS`, suitable for
  being passed into the clojure.java.jdbc/query function"
  [timezone]
  (fn [^ResultSet rs ^ResultSetMetaData rsmeta idxs]
    (let [data-read-functions (map (fn [^Integer i] (make-column-reader (.getColumnType rsmeta i) timezone)) idxs)]
      (mapv (fn [^Integer i data-read-fn]
              (jdbc/result-set-read-column (data-read-fn rs rsmeta i) rsmeta i)) idxs data-read-functions))))

(defn- set-parameters-with-timezone
  "Returns a function that will set date/timestamp PreparedStatement
  parameters with the correct timezone"
  [^TimeZone tz]
  (fn [^PreparedStatement stmt params]
    (mapv (fn [^Integer i value]
            (cond

              (and tz (instance? java.sql.Timestamp value))
              (.setTimestamp stmt i value (Calendar/getInstance tz))

              (and tz (instance? java.util.Date value))
              (.setDate stmt i value (Calendar/getInstance tz))

              :else
              (jdbc/set-parameter value stmt i)))
          (rest (range)) params)))

(defn- run-query
  "Run the query itself."
  [{sql :query, params :params, remark :remark} timezone connection]
  (let [sql              (str "-- " remark "\n" (hx/unescape-dots sql))
        statement        (into [sql] params)
        [columns & rows] (jdbc/query connection statement {:identifiers    identity, :as-arrays? true
                                                           :read-columns   (read-columns-with-date-handling timezone)
                                                           :set-parameters (set-parameters-with-timezone timezone)})]
    {:rows    (or rows [])
     :columns columns}))

(defn- exception->nice-error-message ^String [^SQLException e]
  (or (->> (.getMessage e)     ; error message comes back like 'Column "ZID" not found; SQL statement: ... [error-code]' sometimes
           (re-find #"^(.*);") ; the user already knows the SQL, and error code is meaningless
           second)             ; so just return the part of the exception that is relevant
      (.getMessage e)))

(defn do-with-try-catch
  "Tries to run the function `f`, catching and printing exception chains if SQLException is thrown,
   and rethrowing the exception as an Exception with a nicely formatted error message."
  {:style/indent 0} [f]
  (try (f)
       (catch SQLException e
         (log/error (jdbc/print-sql-exception-chain e))
         (throw (Exception. (exception->nice-error-message e))))))

(defn- do-with-auto-commit-disabled
  "Disable auto-commit for this transaction, and make the transaction `rollback-only`, which means when the
  transaction finishes `.rollback` will be called instead of `.commit`. Furthermore, execute F in a try-finally block;
  in the `finally`, manually call `.rollback` just to be extra-double-sure JDBC any changes made by the transaction
  aren't committed."
  {:style/indent 1}
  [conn f]
  (jdbc/db-set-rollback-only! conn)
  (.setAutoCommit (jdbc/get-connection conn) false)
  ;; TODO - it would be nice if we could also `.setReadOnly` on the transaction as well, but that breaks setting the
  ;; timezone. Is there some way we can have our cake and eat it too?
  (try (f)
       (finally (.rollback (jdbc/get-connection conn)))))

(defn- do-in-transaction [connection f]
  (jdbc/with-db-transaction [transaction-connection connection]
    (do-with-auto-commit-disabled transaction-connection (partial f transaction-connection))))

(defn- set-timezone!
  "Set the timezone for the current connection."
  [driver settings connection]
  (let [timezone      (u/prog1 (:report-timezone settings)
                        (assert (re-matches #"[A-Za-z\/_]+" <>)))
        format-string (sql/set-timezone-sql driver)
        sql           (format format-string (str \' timezone \'))]
    (log/debug (u/format-color 'green "Setting timezone with statement: %s" sql))
    (jdbc/db-do-prepared connection [sql])))

(defn- run-query-without-timezone [driver settings connection query]
  (do-in-transaction connection (partial run-query query nil)))

(defn- run-query-with-timezone [driver {:keys [^String report-timezone] :as settings} connection query]
  (try
    (do-in-transaction connection (fn [transaction-connection]
                                    (set-timezone! driver settings transaction-connection)
                                    (run-query query (some-> report-timezone TimeZone/getTimeZone) transaction-connection)))
    (catch SQLException e
      (log/error "Failed to set timezone:\n" (with-out-str (jdbc/print-sql-exception-chain e)))
      (run-query-without-timezone driver settings connection query))
    (catch Throwable e
      (log/error "Failed to set timezone:\n" (.getMessage e))
      (run-query-without-timezone driver settings connection query))))


(defn execute-query
  "Process and run a native (raw SQL) QUERY."
  [driver {:keys [database settings], query :native, :as outer-query}]
  (let [query (assoc query :remark (qputil/query->remark outer-query))]
    (do-with-try-catch
      (fn []
        (let [db-connection (sql/db->jdbc-connection-spec database)]
          ((if (seq (:report-timezone settings))
             run-query-with-timezone
             run-query-without-timezone) driver settings db-connection query))))))<|MERGE_RESOLUTION|>--- conflicted
+++ resolved
@@ -32,13 +32,8 @@
   Each nested query increments this counter by 1."
   0)
 
-<<<<<<< HEAD
 (def ^:private source-table-alias "t1")
 
-(defn- driver [] {:pre [(map? *query*)]} (:driver *query*))
-
-=======
->>>>>>> d199d81e
 ;; register the function "distinct-count" with HoneySQL
 ;; (hsql/format :%distinct-count.x) -> "count(distinct x)"
 (defmethod hformat/fn-handler "distinct-count" [_ field]
@@ -79,102 +74,6 @@
      (nth (:aggregation query) index)
      (recur index (:source-query query) (dec aggregation-level)))))
 
-<<<<<<< HEAD
-;; TODO - maybe this fn should be called `->honeysql` instead.
-(defprotocol ^:private IGenericSQLFormattable
-  (formatted [this]
-    "Return an appropriate HoneySQL form for an object."))
-
-(defn- resolve-table-alias [{:keys [schema-name table-name special-type field-name] :as field}]
-  (let [source-table (or (get-in *query* [:query :source-table])
-                         (get-in *query* [:query :source-query :source-table]) )]
-    (if (and (= schema-name (:schema source-table))
-             (= table-name (:name source-table)))
-      (-> (assoc field :schema-name nil)
-          (assoc :table-name source-table-alias))
-      (if-let [matching-join-table (->> (get-in *query* [:query :join-tables])
-                                          (filter #(and (= schema-name (:schema %))
-                                                        (= table-name (:table-name %))))
-                                          first)]
-        (-> (assoc field :schema-name nil)
-            (assoc :table-name (:join-alias matching-join-table)))
-        field))))
-
-(extend-protocol IGenericSQLFormattable
-  nil                    (formatted [_] nil)
-  Number                 (formatted [this] this)
-  String                 (formatted [this] this)
-  Keyword                (formatted [this] this) ; HoneySQL fn calls and keywords (e.g. `:%count.*`) are
-  honeysql.types.SqlCall (formatted [this] this) ; already converted to HoneySQL so just return them as-is
-
-  Expression
-  (formatted [{:keys [operator args]}]
-    (apply (partial hsql/call operator)
-           (map formatted args)))
-
-  ExpressionRef
-  (formatted [{:keys [expression-name]}]
-    ;; Unfortunately you can't just refer to the expression by name in other clauses like filter, but have to use the original formuala.
-    (formatted (expression-with-name expression-name)))
-
-  Field
-  (formatted [field-before-aliasing]
-    ;; field-before-aliasing needs to be found in our table aliases
-    (let [{:keys [schema-name table-name special-type field-name] :as alias} (resolve-table-alias field-before-aliasing)
-          field (keyword (hx/qualify-and-escape-dots schema-name table-name field-name))]
-      (cond
-        (isa? special-type :type/UNIXTimestampSeconds)      (sql/unix-timestamp->timestamp (driver) field :seconds)
-        (isa? special-type :type/UNIXTimestampMilliseconds) (sql/unix-timestamp->timestamp (driver) field :milliseconds)
-        :else                                               field)))
-
-  FieldLiteral
-  (formatted [{:keys [field-name]}]
-    (keyword (hx/escape-dots (name field-name))))
-
-  DateTimeField
-  (formatted [{unit :unit, field :field}]
-    (sql/date (driver) unit (formatted field)))
-
-  BinnedField
-  (formatted [{:keys [bin-width min-value max-value field]}]
-    (let [formatted-field (formatted field)]
-      ;;
-      ;; Equation is | (value - min) |
-      ;;             | ------------- | * bin-width + min-value
-      ;;             |_  bin-width  _|
-      ;;
-      (-> formatted-field
-          (hx/- min-value)
-          (hx// bin-width)
-          hx/floor
-          (hx/* bin-width)
-          (hx/+ min-value))))
-
-  ;; e.g. the ["aggregation" 0] fields we allow in order-by
-  AgFieldRef
-  (formatted [{index :index}]
-    (let [{:keys [aggregation-type]} (aggregation-at-index index)]
-      ;; For some arcane reason we name the results of a distinct aggregation "count",
-      ;; everything else is named the same as the aggregation
-      (if (= aggregation-type :distinct)
-        :count
-        aggregation-type)))
-
-  Value
-  (formatted [value] (sql/prepare-value (driver) value))
-
-  DateTimeValue
-  (formatted [{{unit :unit} :field, :as value}]
-    (sql/date (driver) unit (sql/prepare-value (driver) value)))
-
-  RelativeDateTimeValue
-  (formatted [{:keys [amount unit], {field-unit :unit} :field}]
-    (sql/date (driver) field-unit (if (zero? amount)
-                                    (sql/current-datetime-fn (driver))
-                                    (driver/date-interval (driver) unit amount)))))
-
-=======
->>>>>>> d199d81e
 
 (defmulti ^{:doc          (str "Return an appropriate HoneySQL form for an object. Dispatches off both driver and object "
                                "classes making this easy to override in any places needed for a given driver.")
@@ -309,63 +208,6 @@
         form
         (recur form more)))))
 
-(defn- update-select-subclause-aliases
-  "Given a vector of HoneySQL SELECT-SUBCLAUSES and a vector of equal length of NEW-ALIASES,
-   return a new vector with combining the original `SELECT` subclauses with the new aliases.
-
-   Subclauses that are not aliased are not modified; they are given a placeholder of `nil` in the NEW-ALIASES vector.
-
-     (update-select-subclause-aliases [[:user_id \"user_id\"] :venue_id]
-                                      [\"user_id_2\" nil])
-     ;; -> [[:user_id \"user_id_2\"] :venue_id]"
-  [select-subclauses new-aliases]
-  (for [[subclause new-alias] (partition 2 (interleave select-subclauses new-aliases))]
-    (if-not new-alias
-      subclause
-      [(first subclause) new-alias])))
-
-(defn- select-subclauses->aliases
-  "Return a vector of aliases used in HoneySQL SELECT-SUBCLAUSES.
-   (For clauses that aren't aliased, `nil` is returned as a placeholder)."
-  [select-subclauses]
-  (for [subclause select-subclauses]
-    (when (and (vector? subclause)
-               (= 2 (count subclause)))
-      (second subclause))))
-
-(defn- deduplicate-aliases
-  "Given a sequence of aliases, return a sequence where duplicate aliases have been appropriately suffixed.
-
-     (deduplicate-aliases [\"sum\" \"count\" \"sum\" \"avg\" \"sum\" \"min\"])
-     ;; -> [\"sum\" \"count\" \"sum_2\" \"avg\" \"sum_3\" \"min\"]"
-  [aliases]
-  (loop [acc [], alias->use-count {}, [alias & more, :as aliases] aliases]
-    (let [use-count (get alias->use-count alias)]
-      (cond
-        (empty? aliases) acc
-        (not alias)      (recur (conj acc alias) alias->use-count more)
-        (not use-count)  (recur (conj acc alias) (assoc alias->use-count alias 1) more)
-        :else            (let [new-count (inc use-count)
-                               new-alias (str alias "_" new-count)]
-                           (recur (conj acc new-alias) (assoc alias->use-count alias new-count, new-alias 1) more))))))
-
-(defn- deduplicate-select-aliases
-  "Replace duplicate aliases in SELECT-SUBCLAUSES with appropriately suffixed aliases.
-
-   BigQuery doesn't allow duplicate aliases in `SELECT` statements; a statement like `SELECT sum(x) AS sum, sum(y) AS sum` is invalid. (See #4089)
-   To work around this, we'll modify the HoneySQL aliases to make sure the same one isn't used twice by suffixing duplicates appropriately.
-   (We'll generate SQL like `SELECT sum(x) AS sum, sum(y) AS sum_2` instead.)"
-  [select-subclauses]
-  (let [aliases (select-subclauses->aliases select-subclauses)
-        deduped (deduplicate-aliases aliases)]
-    (update-select-subclause-aliases select-subclauses deduped)))
-
-(defn apply-aggregation-deduplicate-select-aliases
-  "An implementation of `apply-aggregation` that just hands off to the normal Generic SQL implementation, but calls `deduplicate-select-aliases` on the results."
-  [driver honeysql-form query]
-  (-> (apply-aggregation driver honeysql-form query)
-      (update :select deduplicate-select-aliases)))
-
 (defn apply-breakout
   "Apply a `breakout` clause to HONEYSQL-FORM. Default implementation of `apply-breakout` for SQL drivers."
   [driver honeysql-form {breakout-fields :breakout, fields-fields :fields :as query}]
