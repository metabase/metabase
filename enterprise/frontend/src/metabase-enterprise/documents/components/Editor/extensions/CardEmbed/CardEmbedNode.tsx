import { Node, mergeAttributes } from "@tiptap/core";
import { type NodeViewProps, NodeViewWrapper } from "@tiptap/react";
import cx from "classnames";
import { memo, useCallback, useEffect, useRef, useState } from "react";
import { push } from "react-router-redux";
import { t } from "ttag";

import { skipToken, useGetCardQuery, useGetCardQueryQuery } from "metabase/api";
import { useGetAdhocQueryQuery } from "metabase/api/dataset";
import { useDispatch } from "metabase/lib/redux";
import { getMetadata } from "metabase/selectors/metadata";
import { Box, Flex, Icon, Loader, Menu, Text, TextInput } from "metabase/ui";
import Visualization from "metabase/visualizations/components/Visualization";
import ChartSkeleton from "metabase/visualizations/components/skeletons/ChartSkeleton";
import { getGenericErrorMessage } from "metabase/visualizations/lib/errors";
import Question from "metabase-lib/v1/Question";
import { getUrl } from "metabase-lib/v1/urls";
<<<<<<< HEAD
import type { Card, CardDisplayType } from "metabase-types/api";
=======
import type { Card, Dataset } from "metabase-types/api";
>>>>>>> 14a343de

import {
  loadMetadataForDocumentCard,
  openVizSettingsSidebar,
  setShowNavigateBackToDocumentButton,
} from "../../../../documents.slice";
import {
  useDocumentsDispatch,
  useDocumentsSelector,
} from "../../../../redux-utils";
import { getCardWithDraft } from "../../../../selectors";
import { EDITOR_STYLE_BOUNDARY_CLASS } from "../../constants";
import { formatCardEmbed } from "../markdown/card-embed-format";

import styles from "./CardEmbedNode.module.css";
import { ModifyQuestionModal } from "./ModifyQuestionModal";
import { NativeQueryModal } from "./NativeQueryModal";

const getDatasetError = (dataset: Dataset) => {
  if (dataset.error) {
    return {
      message: getGenericErrorMessage(),
      icon: "warning" as const,
    };
  }
};

export interface CardEmbedAttributes {
  id?: number;
  name?: string;
  class?: string;
}
export const CardEmbedNode: Node<{
  HTMLAttributes: CardEmbedAttributes;
}> = Node.create({
  name: "cardEmbed",
  group: "block",
  atom: true,
  draggable: true,
  selectable: true,

  addAttributes() {
    return {
      id: {
        default: null,
        parseHTML: (element) => {
          const id = element.getAttribute("data-id");
          if (id) {
            return parseInt(id);
          }
          return null;
        },
      },
      name: {
        default: null,
        parseHTML: (element) => element.getAttribute("data-name"),
      },
    };
  },

  parseHTML() {
    return [
      {
        tag: `div[data-type="${CardEmbedNode.name}"]`,
      },
    ];
  },

  renderHTML({ node, HTMLAttributes }) {
    return [
      "div",
      mergeAttributes(
        HTMLAttributes,
        {
          "data-type": CardEmbedNode.name,
          "data-id": node.attrs.id,
          "data-name": node.attrs.name,
        },
        this.options.HTMLAttributes,
      ),
      formatCardEmbed(node.attrs as CardEmbedAttributes),
    ];
  },

  renderText({ node }) {
    return formatCardEmbed(node.attrs as CardEmbedAttributes);
  },

  addNodeView() {
    return () => {
      const dom = document.createElement("div");
      dom.setAttribute("data-type", CardEmbedNode.name);
      dom.className = styles.embedContainer;

      const content = document.createElement("div");
      dom.appendChild(content);

      return {
        dom,
        contentDOM: content,
      };
    };
  },
});

export const CardEmbedComponent = memo(
  ({ node, updateAttributes, selected, editor, getPos }: NodeViewProps) => {
    const { id, name } = node.attrs;
    const dispatch = useDispatch();
    const canWrite = editor.options.editable;

    let embedIndex = -1;

    if (editor && getPos) {
      const currentPos = getPos() ?? 0;
      let nodeCount = 0;

      // Count cardEmbed nodes that appear before this position
      editor.state.doc.descendants((node, pos) => {
        if (node.type.name === "cardEmbed") {
          if (pos < currentPos) {
            nodeCount++;
          } else if (pos === currentPos) {
            embedIndex = nodeCount;
            return false; // Stop traversing
          }
        }
      });
    }

    const { data: card, isLoading: isLoadingCard } = useGetCardQuery(
      { id },
      { skip: !id || id < 0 }, // Skip if draft card (negative ID)
    );

    // Get card with draft if available
    const cardWithDraft = useDocumentsSelector((state) =>
      getCardWithDraft(state, id, card),
    );

    // Use the draft card if available, otherwise use the fetched card
    const cardToUse = cardWithDraft ?? card;

    // Use different endpoints for draft vs regular cards
    const { data: regularDataset, isLoading: isLoadingRegularDataset } =
      useGetCardQueryQuery(
        { cardId: id },
        { skip: !id || id < 0 || !card }, // Skip for draft cards
      );

    const { data: draftDataset, isLoading: isLoadingDraftDataset } =
      useGetAdhocQueryQuery(
        id < 0 && cardToUse?.dataset_query
          ? {
              ...cardToUse.dataset_query,
              database: cardToUse.database_id ?? null,
              parameters: [],
            }
          : skipToken,
      );

    // Use appropriate dataset based on card type
    const dataset = id < 0 ? draftDataset : regularDataset;
    const isLoadingDataset =
      id < 0 ? isLoadingDraftDataset : isLoadingRegularDataset;

    const rawSeries =
      cardToUse && dataset?.data
        ? [
            {
              card: cardToUse,
              started_at: dataset.started_at,
              data: dataset.data,
            },
          ]
        : null;

    const datasetError = dataset && getDatasetError(dataset);
    const metadata = useDocumentsSelector(getMetadata);
    const [isEditingTitle, setIsEditingTitle] = useState(false);
    const [editedTitle, setEditedTitle] = useState(name || "");
    const titleInputRef = useRef<HTMLInputElement>(null);
    const [isModifyModalOpen, setIsModifyModalOpen] = useState(false);

    const displayName = name || cardToUse?.name;
    const isNativeQuestion = cardToUse?.dataset_query?.type === "native";
    const isLoading = isLoadingCard || isLoadingDataset;

    // Only show error if we've tried to load and failed, not if we haven't tried yet
    const hasTriedToLoad =
      cardToUse !== undefined || isLoadingCard || isLoadingDataset;
    const error =
      hasTriedToLoad && !isLoading && id && !cardToUse
        ? "Failed to load question"
        : null;

    useEffect(() => {
      if (isEditingTitle && titleInputRef.current) {
        titleInputRef.current.focus();
        titleInputRef.current.select();
      }
    }, [isEditingTitle]);

    const handleTitleSave = () => {
      const trimmedTitle = editedTitle.trim();
      if (trimmedTitle && trimmedTitle !== cardToUse?.name) {
        updateAttributes({ name: trimmedTitle });
      } else {
        updateAttributes({ name: null });
        setEditedTitle("");
      }
      setIsEditingTitle(false);
    };

    const handleTitleKeyDown = (e: React.KeyboardEvent) => {
      if (e.key === "Enter") {
        e.preventDefault();
        handleTitleSave();
      } else if (e.key === "Escape") {
        setEditedTitle(name || "");
        setIsEditingTitle(false);
      }
    };

    const documentsDispatch = useDocumentsDispatch();

    // Load metadata for the card
    useEffect(() => {
      if (cardToUse) {
        documentsDispatch(loadMetadataForDocumentCard(cardToUse));
      }
    }, [cardToUse, documentsDispatch]);

    const handleEditVisualizationSettings = () => {
      if (embedIndex !== -1) {
        dispatch(openVizSettingsSidebar({ embedIndex }));
      }
    };

    const handleTitleClick = () => {
      if (cardToUse && metadata) {
        try {
          dispatch(setShowNavigateBackToDocumentButton(true));
          const isDraftCard = cardToUse.id < 0;
          const question = new Question(
            isDraftCard ? { ...cardToUse, id: null } : cardToUse,
            metadata,
          );
          const url = getUrl(question, { includeDisplayIsLocked: true });
          dispatch(push(url));
        } catch (error) {
          console.error("Failed to navigate to question:", error);
        }
      }
    };

    const handleReplaceQuestion = () => {
      const pos = getPos();

      if (typeof pos === "number") {
        editor.commands.insertContentAt(
          { from: pos, to: pos + node.nodeSize },
          "/",
        );
        editor.commands.focus();
      }
    };

    // Handle drill-through navigation
    const handleChangeCardAndRun = useCallback(
      ({
        nextCard,
      }: {
        nextCard: Card;
        previousCard?: Card;
        objectId?: number;
      }) => {
        if (!metadata) {
          console.warn("Metadata not available for drill-through navigation");
          return;
        }

        try {
          dispatch(setShowNavigateBackToDocumentButton(true));
          // For drill-through, we need to ensure the card is treated as adhoc
          // Remove the ID so getUrl creates an adhoc question URL instead of navigating to saved question
          const adhocCard = { ...nextCard, id: null };
          const question = new Question(adhocCard, metadata);
          const url = getUrl(question, { includeDisplayIsLocked: true });
          dispatch(push(url));
        } catch (error) {
          console.error("Failed to create question URL:", error);
          // Fallback: navigate to a new question with the dataset_query
          if (nextCard.dataset_query) {
            dispatch(setShowNavigateBackToDocumentButton(true));
            const params = new URLSearchParams();
            params.set("dataset_query", JSON.stringify(nextCard.dataset_query));
            dispatch(push(`/question?${params.toString()}`));
          }
        }
      },
      [dispatch, metadata],
    );

    if (isLoadingCard && !cardToUse) {
      return (
        <NodeViewWrapper className={styles.embedWrapper}>
          <Box
            className={cx(styles.cardEmbed, EDITOR_STYLE_BOUNDARY_CLASS, {
              [styles.selected]: selected,
            })}
          >
            <Box className={styles.questionHeader}>
              <Flex align="center" justify="space-between" gap="0.5rem">
                <Box className={styles.titleContainer}>
                  <Text size="md" color="text-dark" fw={700}>
                    {t`Loading question...`}
                  </Text>
                </Box>
              </Flex>
            </Box>
            <Box className={styles.questionResults}>
              <Box className={styles.loadingContainer}>
                <Loader />
              </Box>
            </Box>
          </Box>
        </NodeViewWrapper>
      );
    }

    if (error) {
      return (
        <NodeViewWrapper className={styles.embedWrapper}>
          <Box
            className={cx(styles.errorContainer, EDITOR_STYLE_BOUNDARY_CLASS)}
          >
            <Text color="error">{t`Failed to load question`}</Text>
          </Box>
        </NodeViewWrapper>
      );
    }

    return (
      <NodeViewWrapper
        className={styles.embedWrapper}
        data-testid="document-card-embed"
      >
        <Box
          className={cx(styles.cardEmbed, EDITOR_STYLE_BOUNDARY_CLASS, {
            [styles.selected]: selected,
          })}
        >
          {cardToUse && (
            <Box className={styles.questionHeader}>
              <Flex align="center" justify="space-between" gap="0.5rem">
                {isEditingTitle ? (
                  <TextInput
                    ref={titleInputRef}
                    value={editedTitle}
                    onChange={(e) => setEditedTitle(e.target.value)}
                    onBlur={handleTitleSave}
                    onKeyDown={handleTitleKeyDown}
                    size="md"
                    flex={1}
                    styles={{
                      input: {
                        fontWeight: 700,
                        fontSize: "1rem",
                        border: "1px solid transparent",
                        padding: 0,
                        height: "auto",
                        minHeight: "auto",
                        lineHeight: 1.55,
                        backgroundColor: "transparent",
                        "&:focus": {
                          border: "1px solid var(--mb-color-border)",
                          backgroundColor: "var(--mb-color-bg-white)",
                          padding: "0 0.25rem",
                        },
                      },
                    }}
                  />
                ) : (
                  <Box className={styles.titleContainer}>
                    <Text
                      size="md"
                      color="text-dark"
                      fw={700}
                      onClick={handleTitleClick}
                      c="pointer"
                    >
                      {displayName}
                    </Text>
                    {canWrite && (
                      <Icon
                        name="pencil"
                        size={14}
                        color="var(--mb-color-text-medium)"
                        className={styles.titleEditIcon}
                        c="pointer"
                        onClick={(e: React.MouseEvent) => {
                          e.stopPropagation();
                          setEditedTitle(displayName);
                          setIsEditingTitle(true);
                        }}
                      />
                    )}
                  </Box>
                )}
                {!isEditingTitle && (
                  <Menu withinPortal position="bottom-end">
                    <Menu.Target>
                      <Flex
                        component="button"
                        bg="transparent"
                        c="pointer"
                        p="0.25rem"
                        align="center"
                        justify="center"
                        style={{
                          border: "none",
                          borderRadius: "4px",
                        }}
                        onClick={(e: React.MouseEvent) => e.stopPropagation()}
                      >
                        <Icon
                          name="ellipsis"
                          size={16}
                          color="var(--mb-color-text-medium)"
                        />
                      </Flex>
                    </Menu.Target>
                    <Menu.Dropdown>
                      <Menu.Item
                        onClick={handleEditVisualizationSettings}
                        disabled={!canWrite}
                        leftSection={<Icon name="palette" size={14} />}
                      >
                        {t`Edit Visualization`}
                      </Menu.Item>
                      <Menu.Item
                        onClick={() => setIsModifyModalOpen(true)}
                        disabled={!canWrite}
                        leftSection={
                          <Icon
                            name={isNativeQuestion ? "sql" : "notebook"}
                            size={14}
                          />
                        }
                      >
                        {t`Edit Query`}
                      </Menu.Item>
                      <Menu.Item
                        onClick={handleReplaceQuestion}
                        disabled={!canWrite}
                        leftSection={<Icon name="refresh" size={14} />}
                      >
                        {t`Replace`}
                      </Menu.Item>
                    </Menu.Dropdown>
                  </Menu>
                )}
              </Flex>
            </Box>
          )}
          {rawSeries ? (
            <>
              <Box className={styles.questionResults}>
                <Visualization
                  rawSeries={rawSeries}
                  metadata={metadata}
                  onChangeCardAndRun={handleChangeCardAndRun}
                  getExtraDataForClick={() => ({})}
                  isEditing={false}
                  isDashboard={false}
                  isDocument={true}
                  showTitle={false}
                  error={datasetError?.message}
                  errorIcon={datasetError?.icon}
                />
              </Box>
            </>
          ) : (
            <Box className={styles.questionResults}>
              <ChartSkeleton
                display={(cardToUse?.display as CardDisplayType) || "table"}
              />
            </Box>
          )}
        </Box>
        {isModifyModalOpen &&
          cardToUse &&
          (isNativeQuestion ? (
            <NativeQueryModal
              card={cardToUse}
              isOpen={isModifyModalOpen}
              onClose={() => setIsModifyModalOpen(false)}
              editor={editor}
              initialDataset={dataset}
              onSave={(result) => {
                updateAttributes({
                  id: result.card_id,
                  name: null,
                });
                setIsModifyModalOpen(false);
              }}
            />
          ) : (
            <ModifyQuestionModal
              card={cardToUse}
              isOpen={isModifyModalOpen}
              onClose={() => setIsModifyModalOpen(false)}
              editor={editor}
              onSave={(result) => {
                updateAttributes({
                  id: result.card_id,
                  name: null,
                });
                setIsModifyModalOpen(false);
              }}
            />
          ))}
      </NodeViewWrapper>
    );
  },
  (prevProps, nextProps) => {
    return (
      prevProps.node.attrs.id === nextProps.node.attrs.id &&
      prevProps.node.attrs.name === nextProps.node.attrs.name &&
      prevProps.selected === nextProps.selected
    );
  },
);

CardEmbedComponent.displayName = "CardEmbedComponent";<|MERGE_RESOLUTION|>--- conflicted
+++ resolved
@@ -15,11 +15,7 @@
 import { getGenericErrorMessage } from "metabase/visualizations/lib/errors";
 import Question from "metabase-lib/v1/Question";
 import { getUrl } from "metabase-lib/v1/urls";
-<<<<<<< HEAD
-import type { Card, CardDisplayType } from "metabase-types/api";
-=======
-import type { Card, Dataset } from "metabase-types/api";
->>>>>>> 14a343de
+import type { Card, CardDisplayType, Dataset } from "metabase-types/api";
 
 import {
   loadMetadataForDocumentCard,
