import cx from "classnames";
import PropTypes from "prop-types";
import { t } from "ttag";
import _ from "underscore";

import SendTestPulse from "metabase/components/SendTestPulse";
import SchedulePicker from "metabase/containers/SchedulePicker";
import Toggle from "metabase/core/components/Toggle";
import CS from "metabase/css/core/index.css";
import { Sidebar } from "metabase/dashboard/components/Sidebar";
import { dashboardPulseIsValid } from "metabase/lib/pulse";
import { PLUGIN_DASHBOARD_SUBSCRIPTION_PARAMETERS_SECTION_OVERRIDE } from "metabase/plugins";
import { Icon } from "metabase/ui";

import SlackChannelField from "../SlackChannelField";

import { CaveatMessage } from "./CaveatMessage";
import DefaultParametersSection from "./DefaultParametersSection";
import DeleteSubscriptionAction from "./DeleteSubscriptionAction";
import Heading from "./Heading";
import { CHANNEL_NOUN_PLURAL } from "./constants";

function _AddEditSlackSidebar({
  pulse,
  formInput,
  channel,
  channelSpec,
  parameters,
  dashboard,
  // form callbacks
  handleSave,
  onCancel,
  onChannelPropertyChange,
  onChannelScheduleChange,
  testPulse,
  toggleSkipIfEmpty,
  handleArchive,
  setPulseParameters,
}) {
  const isValid = dashboardPulseIsValid(pulse, formInput.channels);

  return (
    <Sidebar
      isCloseDisabled={!isValid}
      onClose={handleSave}
      onCancel={onCancel}
    >
      <div className={cx(CS.pt4, CS.flex, CS.alignCenter, CS.px4)}>
        <Icon name="slack" className={CS.mr1} size={21} />
        <Heading>{t`Send this dashboard to Slack`}</Heading>
      </div>
      <CaveatMessage />
      <div
        className={cx(CS.my2, CS.px4, CS.fullHeight, CS.flex, CS.flexColumn)}
      >
        {channelSpec.fields && (
          <SlackChannelField
            channel={channel}
            channelSpec={channelSpec}
            onChannelPropertyChange={onChannelPropertyChange}
          />
        )}
        <SchedulePicker
          schedule={_.pick(
            channel,
            "schedule_day",
            "schedule_frame",
            "schedule_hour",
            "schedule_type",
          )}
          scheduleOptions={channelSpec.schedules}
          textBeforeInterval={t`Sent`}
          textBeforeSendTime={t`${
            CHANNEL_NOUN_PLURAL[channelSpec && channelSpec.type] || t`Messages`
          } will be sent at`}
          onScheduleChange={(newSchedule, changedProp) =>
            onChannelScheduleChange(newSchedule, changedProp)
          }
        />
        <div className={cx(CS.pt2, CS.pb1)}>
          <SendTestPulse
            channel={channel}
            channelSpecs={formInput.channels}
            pulse={pulse}
            testPulse={testPulse}
            normalText={t`Send to Slack now`}
            successText={t`Slack sent`}
            disabled={!isValid}
          />
        </div>

        {PLUGIN_DASHBOARD_SUBSCRIPTION_PARAMETERS_SECTION_OVERRIDE.Component ? (
          <PLUGIN_DASHBOARD_SUBSCRIPTION_PARAMETERS_SECTION_OVERRIDE.Component
            className={cx(CS.py3, CS.mt2, CS.borderTop)}
            parameters={parameters}
            dashboard={dashboard}
            pulse={pulse}
            setPulseParameters={setPulseParameters}
          />
        ) : (
          <DefaultParametersSection
            className={cx(CS.py3, CS.mt2, CS.borderTop)}
            parameters={parameters}
          />
        )}
        <div
          className={cx(
            CS.textBold,
            CS.py2,
            CS.flex,
            CS.justifyBetween,
            CS.alignCenter,
            CS.borderTop,
          )}
        >
          <Heading>{t`Don't send if there aren't results`}</Heading>
          <Toggle
            value={pulse.skip_if_empty || false}
            onChange={toggleSkipIfEmpty}
          />
        </div>
        {pulse.id != null && (
          <DeleteSubscriptionAction
            pulse={pulse}
            handleArchive={handleArchive}
          />
        )}
<<<<<<< HEAD
        <div className={cx(CS.p2, CS.mtAuto, "text-small", CS.textMedium)}>
=======
        <div className={cx("p2 mt-auto", CS.textSmall, "text-medium")}>
>>>>>>> 6655faa0
          {t`Charts in subscriptions may look slightly different from charts in dashboards.`}
        </div>
      </div>
    </Sidebar>
  );
}

_AddEditSlackSidebar.propTypes = {
  pulse: PropTypes.object,
  formInput: PropTypes.object.isRequired,
  channel: PropTypes.object.isRequired,
  channelSpec: PropTypes.object.isRequired,
  users: PropTypes.array,
  parameters: PropTypes.array.isRequired,
  dashboard: PropTypes.object.isRequired,
  handleSave: PropTypes.func.isRequired,
  onCancel: PropTypes.func.isRequired,
  onChannelPropertyChange: PropTypes.func.isRequired,
  onChannelScheduleChange: PropTypes.func.isRequired,
  testPulse: PropTypes.func.isRequired,
  toggleSkipIfEmpty: PropTypes.func.isRequired,
  handleArchive: PropTypes.func.isRequired,
  setPulseParameters: PropTypes.func.isRequired,
};

export default _AddEditSlackSidebar;<|MERGE_RESOLUTION|>--- conflicted
+++ resolved
@@ -125,11 +125,7 @@
             handleArchive={handleArchive}
           />
         )}
-<<<<<<< HEAD
-        <div className={cx(CS.p2, CS.mtAuto, "text-small", CS.textMedium)}>
-=======
-        <div className={cx("p2 mt-auto", CS.textSmall, "text-medium")}>
->>>>>>> 6655faa0
+        <div className={cx(CS.p2, CS.mtAuto, CS.textSmall, CS.textMedium)}>
           {t`Charts in subscriptions may look slightly different from charts in dashboards.`}
         </div>
       </div>
