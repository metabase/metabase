--- conflicted
+++ resolved
@@ -1,35 +1,13 @@
 (ns metabase.models.pulse-card-test
   (:require
    [clojure.test :refer :all]
-<<<<<<< HEAD
-   [metabase.models.card :refer [Card]]
-   [metabase.models.dashboard :refer [Dashboard]]
-   [metabase.models.dashboard-card :refer [DashboardCard]]
-   [metabase.models.pulse :refer [Pulse]]
-   [metabase.models.pulse-card :as pulse-card :refer [PulseCard]]
-   [metabase.test :as mt]))
-=======
    [metabase.models.pulse-card :as pulse-card]
    [toucan2.tools.with-temp :as t2.with-temp]))
->>>>>>> 8d23fd74
 
 (set! *warn-on-reflection* true)
 
 (deftest test-next-position-for
   (testing "No existing cards"
-<<<<<<< HEAD
-    (mt/with-temp [Pulse {pulse-id :id}]
-      (is (zero? (pulse-card/next-position-for pulse-id)))))
-  (testing "With cards"
-    (mt/with-temp [Pulse         {pulse-id :id}     {}
-                   Card          {card-id :id}      {}
-                   Dashboard     {dashboard-id :id} {}
-                   DashboardCard {dashcard-id :id}  {:dashboard_id dashboard-id}
-                   PulseCard     _                  {:pulse_id          pulse-id
-                                                     :card_id           card-id
-                                                     :dashboard_card_id dashcard-id
-                                                     :position          2}]
-=======
     (t2.with-temp/with-temp [:model/Pulse {pulse-id :id}]
       (is (zero? (pulse-card/next-position-for pulse-id)))))
   (testing "With cards"
@@ -41,5 +19,4 @@
                                                                       :card_id           card-id
                                                                       :dashboard_card_id dashcard-id
                                                                       :position          2}]
->>>>>>> 8d23fd74
       (is (= 3 (pulse-card/next-position-for pulse-id))))))