;; A "module" is any `metabase.<module>.core` namespace in `src`.
;;
;; ## `api`:
;;
;; Map of module name => the "core" external public-facing API namespace(s). You have three options here:
;;
;; 1. Special sentinel value `:any` means means this module does not (yet) have external public-facing API
;;    namespace(s). This is mostly a temporary placeholder until we go in and create module namespaces, which means
;;    you should go create one.
;;
;; 2. A set of namespace symbols. All namespaces in other modules will only be allowed to use namespaces from
;;    this set. Ideally this set should only have one namespace, but restricting it to a set of several is still
;;    better than `:any`.
;;
;; 3. `nil` or not listed here -- we default to assuming there is (some subset) of the 'standard' API namespaces
;;    `<module>.api`, `<module>.core`, and `<module>.init`
;;
;; ## `uses`:
;;
;; Map of module => other modules you're allowed to use there. You have two options here:
;;
;; 1. `:any` means namespaces in this module are allowed to use any other module -- allowed modules are not
;;    enforced for this module. Module API namespaces for modules that have them defined are still enforced. For
;;    ones that are `nil`, please go in and add a list of allowed modules. `:any` is mostly meant a temporary
;;    placeholder until we can fill these all out, so feel free to fix these.
;;
;; 2. A set of module symbols. This is the list of modules that are allowed to be referenced. An empty set means no
;;    other modules are allowed to be referenced; this is the default for any modules that aren't listed here.
;;
;; ## Tips
;;
;; PRO TIP: Check out the [[dev.deps-graph]] namespace for helpful tools to see where a module is used externally, and
;; for tools for calculating this config.
{:metabase/modules
 {actions
  {:api  #{metabase.actions.api metabase.actions.core}
   :uses #{analytics api driver legacy-mbql lib model-persistence models query-processor search util}}

  activity-feed
  {:api  #{metabase.activity-feed.api metabase.activity-feed.init}
   :uses #{api config db events models util}}

  analytics
  {:api  #{metabase.analytics.core
           metabase.analytics.prometheus
           metabase.analytics.snowplow}
   :uses #{api
           config
           db
           driver
           eid-translation
           integrations
           models
           premium-features
           public-settings
           server
           util}}
  analyze
  {:api  #{metabase.analyze.core metabase.analyze.query-results}
   :uses #{config driver legacy-mbql lib models sync util}}

  api
<<<<<<< HEAD
  {:api #{metabase.api.auth
          metabase.api.cache
=======
  {:api #{metabase.api.cache
          metabase.api.card
>>>>>>> 22fb69eb
          metabase.api.collection
          metabase.api.common
          metabase.api.common.validation
          metabase.api.dashboard
          metabase.api.dataset
          metabase.api.field
          metabase.api.macros
          metabase.api.open-api
          metabase.api.query-metadata
          metabase.api.routes
          metabase.api.routes.common
          metabase.api.table
          metabase.api.user
          metabase.api.util.handlers}
   :uses :any}

  audit {:api  #{metabase.audit}
         :uses #{db models}}

  auth-provider
  {:api  #{metabase.auth-provider}
   :uses #{premium-features}}

  bookmarks
  {:api  #{metabase.bookmarks.api}
   :uses #{api db models util}}

  channel
  {:api  #{metabase.channel.api
           metabase.channel.core
           metabase.channel.email
           metabase.channel.email.messages
           metabase.channel.init
           metabase.channel.models.channel
           metabase.channel.render.core
           metabase.channel.template.core}
   :uses #{analytics
           api
           config
           db
           driver
           events
           formatter
           integrations
           lib
           models
           notification
           permissions
           premium-features
           public-settings
           query-processor
           timeline
           types
           util}}

  cloud-migration
  {:api  #{metabase.cloud-migration.api
           metabase.cloud-migration.core
           metabase.cloud-migration.init}
   :uses #{api cmd config db models premium-features util}}

  cmd
  {:api  #{metabase.cmd
           metabase.cmd.copy
           metabase.cmd.dump-to-h2}
   :uses #{api config db legacy-mbql models plugins query-processor search util}}

  ;; technically this 'uses' `enterprise/core` and `test` since it tries to load them to see if they exists so we know
  ;; if EE/test code is available; however we can ignore them since they're not real usages.
  config
  {:api  #{metabase.config}
   :uses #{}}

  ;; this is not actually a real module, but comes from one of our libraries.
  connection-pool
  {:api  #{metabase.connection-pool}
   :uses #{}}

  core
  {:api  #{metabase.core.initialization-status}
   :uses :any}

  db
  {:api  #{metabase.db metabase.db.metadata-queries metabase.db.query metabase.db.setup}
   :uses #{auth-provider config connection-pool driver legacy-mbql lib plugins query-processor task util}}

  driver
  {:api #{metabase.driver
          metabase.driver.common
          metabase.driver.common.parameters
          metabase.driver.common.parameters.dates
          metabase.driver.common.parameters.operators
          metabase.driver.common.parameters.parse
          metabase.driver.common.parameters.values
          metabase.driver.ddl.interface
          metabase.driver.h2
          metabase.driver.impl
          metabase.driver.init
          metabase.driver.mysql
          metabase.driver.postgres
          metabase.driver.sql
          metabase.driver.sql-jdbc.connection
          metabase.driver.sql-jdbc.execute
          metabase.driver.sql-jdbc.execute.diagnostic
          metabase.driver.sql-jdbc.sync
          metabase.driver.sql.query-processor
          metabase.driver.sql.query-processor.deprecated
          metabase.driver.sql.util
          metabase.driver.sync
          metabase.driver.util}
   :uses #{actions
           auth-provider
           config
           connection-pool
           db
           legacy-mbql
           lib
           logger
           models
           plugins
           premium-features
           public-settings
           pulse
           query-processor
           sync
           task
           upload
           util}}

  eid-translation
  {:api  #{metabase.eid-translation}
   :uses #{}}

  embed
  {:api  #{metabase.embed.settings}
   :uses #{analytics models premium-features util}}

  events
  {:api  #{metabase.events metabase.events.init metabase.events.notification}
   :uses #{api channel driver models notification premium-features util}}

  formatter
  {:api  #{metabase.formatter}
   :uses #{models public-settings query-processor types util}}

  indexed-entities
  {:api  #{metabase.indexed-entities.api metabase.indexed-entities.init}
   :uses #{analytics api driver legacy-mbql lib models query-processor search sync task util}}

  integrations
  {:api  #{metabase.integrations.slack}
   :uses #{events models util}}

  legacy-mbql
  {:api #{metabase.legacy-mbql.normalize
          metabase.legacy-mbql.predicates
          metabase.legacy-mbql.schema
          metabase.legacy-mbql.schema.helpers
          metabase.legacy-mbql.util}
   :uses #{lib models types util}}

  lib
  {:api #{metabase.lib.binning
          metabase.lib.binning.util
          metabase.lib.card
          metabase.lib.convert
          metabase.lib.core
          metabase.lib.equality
          metabase.lib.field
          metabase.lib.filter
          metabase.lib.ident
          metabase.lib.join.util
          metabase.lib.metadata
          metabase.lib.metadata.calculation
          metabase.lib.metadata.jvm
          metabase.lib.metadata.protocols
          metabase.lib.normalize
          metabase.lib.options
          metabase.lib.query
          metabase.lib.schema
          metabase.lib.schema.actions
          metabase.lib.schema.binning
          metabase.lib.schema.common
          metabase.lib.schema.expression
          metabase.lib.schema.expression.temporal
          metabase.lib.schema.expression.window
          metabase.lib.schema.id
          metabase.lib.schema.info
          metabase.lib.schema.literal
          metabase.lib.schema.metadata
          metabase.lib.schema.parameter
          metabase.lib.schema.template-tag
          metabase.lib.schema.temporal-bucketing
          metabase.lib.schema.util
          metabase.lib.temporal-bucket
          metabase.lib.types.isa
          metabase.lib.util
          metabase.lib.util.match
          metabase.lib.walk}
   :uses #{config driver legacy-mbql models types util}}

  logger
  {:api  #{metabase.logger metabase.logger.init}
   :uses #{config plugins}}

  login-history
  {:api #{metabase.login-history.api
          metabase.login-history.core
          metabase.login-history.init}
   :uses #{analytics api channel models request util}}

  model-persistence
  {:api #{metabase.model-persistence.api
          metabase.model-persistence.core
          metabase.model-persistence.init}
   :uses #{api db driver events lib models premium-features public-settings query-processor request task util}}

  models
  {:api #{metabase.models.api-key
          metabase.models.application-permissions-revision
          metabase.models.audit-log
          metabase.models.cache-config
          metabase.models.card
          metabase.models.card.metadata
          metabase.models.collection
          metabase.models.collection-permission-graph-revision
          metabase.models.collection.graph
          metabase.models.collection.root
          metabase.models.dashboard
          metabase.models.dashboard-card
          metabase.models.dashboard-tab
          metabase.models.dashboard.constants
          metabase.models.database
          metabase.models.dispatch
          metabase.models.field
          metabase.models.field-usage
          metabase.models.field-values
          metabase.models.humanization
          metabase.models.init
          metabase.models.interface
          metabase.models.moderation-review
          metabase.models.native-query-snippet
          metabase.models.native-query-snippet.permissions
          metabase.models.notification
          metabase.models.params
          metabase.models.params.chain-filter
          metabase.models.params.custom-values
          metabase.models.params.field-values
          metabase.models.params.shared
          metabase.models.query
          metabase.models.query-analysis
          metabase.models.query.permissions
          metabase.models.resolution
          metabase.models.secret
          metabase.models.serialization
          metabase.models.setting
          metabase.models.setting.cache
          metabase.models.setting.multi-setting
          metabase.models.table
          metabase.models.task-history
          metabase.models.user
          metabase.models.user-parameter-value
          metabase.models.view-log-impl
          metabase.models.visualization-settings}
   :uses #{analytics
           analyze
           api
           audit
           channel
           config
           db
           driver
           events
           legacy-mbql
           lib
           moderation
           permissions
           plugins
           premium-features
           public-settings
           public-sharing
           pulse
           query-analysis
           query-processor
           request
           search
           server
           setup
           sync
           task
           types
           util
           enterprise/advanced-permissions}}

  moderation
  {:api  #{metabase.moderation}
   :uses #{models util}}

  notification
  {:api  #{metabase.notification.core
           metabase.notification.init
           metabase.notification.payload.core
           metabase.notification.payload.execute}
   :uses #{analytics api channel config events models permissions premium-features public-settings query-processor request util}}

  permissions
  {:api  #{metabase.permissions.api
           metabase.permissions.core
           metabase.permissions.models.data-permissions
           metabase.permissions.models.permissions
           metabase.permissions.models.permissions-group
           metabase.permissions.util}
   :uses #{api audit config db models plugins premium-features request server util}}

  plugins
  {:api  #{metabase.plugins metabase.plugins.classloader}
   :uses #{config driver util}}

  premium-features
  {:api  #{metabase.premium-features.core
           metabase.premium-features.token-check}
   :uses #{config db models plugins util}}

  public-settings
  {:api  #{metabase.public-settings}
   :uses #{api config models premium-features util}}

  public-sharing
  {:api  #{metabase.public-sharing.api
           metabase.public-sharing.core
           metabase.public-sharing.init}
   :uses #{actions analytics api db events lib models query-processor request util}}

  pulse
  {:api  #{metabase.pulse.api
           metabase.pulse.core
           metabase.pulse.init
           metabase.pulse.task.send-pulses}
   :uses #{api channel config db driver events integrations models notification permissions plugins premium-features
           query-processor request task util
           enterprise/advanced-config enterprise/advanced-permissions enterprise/sandbox}}

  query-analysis
  {:api  #{metabase.query-analysis.core metabase.query-analysis.init}
   :uses #{config driver legacy-mbql lib public-settings query-processor task util}}

  query-processor
  {:api #{metabase.query-processor
          metabase.query-processor.card
          metabase.query-processor.compile
          metabase.query-processor.dashboard
          metabase.query-processor.debug
          metabase.query-processor.error-type
          metabase.query-processor.interface
          metabase.query-processor.metadata
          metabase.query-processor.middleware.annotate
          metabase.query-processor.middleware.cache-backend.db
          metabase.query-processor.middleware.constraints
          metabase.query-processor.middleware.fetch-source-query
          metabase.query-processor.middleware.fetch-source-query-legacy
          metabase.query-processor.middleware.limit
          metabase.query-processor.middleware.permissions
          metabase.query-processor.middleware.wrap-value-literals
          metabase.query-processor.pipeline
          metabase.query-processor.pivot
          metabase.query-processor.preprocess
          metabase.query-processor.reducible
          metabase.query-processor.schema
          metabase.query-processor.setup
          metabase.query-processor.store
          metabase.query-processor.streaming
          metabase.query-processor.streaming.common
          metabase.query-processor.streaming.interface
          metabase.query-processor.timezone
          metabase.query-processor.util
          metabase.query-processor.util.add-alias-info
          metabase.query-processor.util.nest-query
          metabase.query-processor.util.persisted-cache
          metabase.query-processor.util.relative-datetime
          metabase.query-processor.util.transformations.nest-breakouts
          metabase.query-processor.writeback}
   :uses #{analytics
           analyze
           api
           audit
           config
           db
           driver
           events
           formatter
           legacy-mbql
           lib
           model-persistence
           models
           permissions
           premium-features
           public-settings
           request
           server
           types
           util}}

  request
  {:api  #{metabase.request.core}
   :uses #{api config models permissions public-settings util}}

  revisions
  {:api  #{metabase.revisions.api metabase.revisions.core metabase.revisions.init}
   :uses #{api config events models util}}

  sample-data
  {:api  #{metabase.sample-data}
   :uses #{plugins sync util}}

  search
  {:api #{metabase.search.api
          metabase.search.appdb.scoring
          metabase.search.config
          metabase.search.core
          metabase.search.in-place.scoring
          metabase.search.ingestion
          metabase.search.init
          metabase.search.spec}
   :uses #{analytics api audit config db driver models permissions premium-features public-settings request task util}}

  segments
  {:api  #{metabase.segments.api}
   :uses #{api events legacy-mbql lib models permissions search util xrays}}

  server
  {:api #{metabase.server.core
          metabase.server.middleware.json
          metabase.server.middleware.session
          metabase.server.streaming-response}
   :uses #{analytics api config core db driver models premium-features public-settings request util enterprise/sso}}

  session
  {:api  #{metabase.session.api metabase.session.init metabase.session.models.session}
   :uses #{api channel config db driver events login-history models public-settings request sso task util}}

  setup
  {:api  #{metabase.setup.api metabase.setup.core}
   :uses #{analytics
           api
           channel
           config
           db
           embed
           events
           integrations
           models
           permissions
           premium-features
           public-settings
           request
           session
           util}}

  sso
  {:api  #{metabase.sso.api
           metabase.sso.core
           metabase.sso.init}
   :uses #{api models permissions premium-features util}}

  sync
  {:api #{metabase.sync.api
          metabase.sync.core
          metabase.sync.init
          metabase.sync.schedules
          metabase.sync.task.sync-databases
          metabase.sync.util}
   :uses #{analyze api audit config db driver events lib models plugins query-processor task util}}

  task
  {:api #{metabase.task
          metabase.task.bootstrap
          metabase.task.init
          metabase.task.notification}
   :uses #{analytics
           channel
           config
           db
           driver
           integrations
           models
           notification
           plugins
           premium-features
           public-settings
           query-processor
           util
           enterprise/task}}

  tiles
  {:api  #{metabase.tiles.api
           metabase.tiles.init}
   :uses #{api legacy-mbql models query-processor util}}

  timeline
  {:api  #{metabase.timeline.api metabase.timeline.core}
   :uses #{analytics api models util}}

  types
  {:api  #{metabase.types}
   :uses #{util}}

  upload
  {:api  #{metabase.upload}
   :uses #{analytics api driver events legacy-mbql lib model-persistence models permissions public-settings sync util}}

  user-key-value
  {:api  #{metabase.user-key-value.api metabase.user-key-value.init}
   :uses #{api config lib util}}

  util
  {:api :any
   :uses #{config driver legacy-mbql lib models plugins premium-features public-settings}}

  xrays
  {:api  #{metabase.xrays.api metabase.xrays.core}
   :uses #{analyze api db driver legacy-mbql lib models public-settings query-processor util}}

  enterprise/advanced-config
  {:api  #{metabase-enterprise.advanced-config.api.logs
           metabase-enterprise.advanced-config.models.pulse-channel
           metabase-enterprise.advanced-config.file
           metabase-enterprise.advanced-config.crufty}
   :uses #{api db driver models premium-features setup sync util}}

  enterprise/advanced-permissions
  {:api  #{metabase-enterprise.advanced-permissions.api.routes
           metabase-enterprise.advanced-permissions.api.util
           metabase-enterprise.advanced-permissions.common
           metabase-enterprise.advanced-permissions.models.permissions.group-manager}
   :uses #{api audit driver lib models permissions premium-features query-processor util enterprise/sandbox}}

  enterprise/airgap
  {:api  #{}
   :uses #{premium-features util}}

  enterprise/api
  {:api  #{metabase-enterprise.api.routes
           metabase-enterprise.api.routes.common}
   :uses :any}

  enterprise/audit-app
  {:api  #{metabase-enterprise.audit-app.api.routes}
   :uses #{api
           audit
           db
           driver
           lib
           models
           permissions
           plugins
           premium-features
           query-processor
           sync
           util
           enterprise/serialization}}

  enterprise/auth-provider
  {:api  #{}
   :uses #{premium-features util}}

  enterprise/billing
  {:api  #{metabase-enterprise.billing.api.routes}
   :uses #{api premium-features util}}

  enterprise/cache
  {:api  #{metabase-enterprise.cache.strategies}
   :uses #{api models premium-features query-processor util}}

  enterprise/content-verification
  {:api  #{metabase-enterprise.content-verification.api.routes}
   :uses #{api models moderation util enterprise/api}}

  enterprise/core
  {:api  #{metabase-enterprise.core.init}
   :uses #{enterprise/enhancements}}

  enterprise/dashboard-subscription-filters
  {:api  #{}
   :uses #{premium-features}}

  enterprise/enhancements
  {:api  #{metabase-enterprise.enhancements.init}
   :uses #{models premium-features sso util enterprise/sso}}

  enterprise/gsheets
  {:api  #{metabase-enterprise.gsheets.api}
   :uses #{api analytics enterprise/harbormaster models premium-features util}}

  enterprise/harbormaster
  {:api #{metabase-enterprise.harbormaster.client}
   :uses #{models util}}

  enterprise/llm
  {:api  #{metabase-enterprise.llm.api}
   :uses #{analytics analyze api models query-processor util}}

  enterprise/query-reference-validation
  {:api  #{metabase-enterprise.query-reference-validation.api}
   :uses #{api models public-settings request util}}

  enterprise/sandbox
  {:api #{metabase-enterprise.sandbox.api.routes
          metabase-enterprise.sandbox.api.util}
   :uses #{api
           audit
           db
           legacy-mbql
           lib
           models
           permissions
           plugins
           premium-features
           query-processor
           request
           util
           enterprise/advanced-permissions
           enterprise/api}}

  enterprise/scim
  {:api  #{metabase-enterprise.scim.api metabase-enterprise.scim.routes}
   :uses #{analytics api models permissions public-settings server util enterprise/serialization}}

  enterprise/search
  {:api  #{}
   :uses #{premium-features search}}

  enterprise/serialization
  {:api #{metabase-enterprise.serialization.api
          metabase-enterprise.serialization.cmd
          metabase-enterprise.serialization.v2.backfill-ids}
   :uses #{analytics api config db legacy-mbql lib logger models plugins premium-features public-settings setup util}}

  enterprise/snippet-collections
  {:api  #{}
   :uses #{models permissions premium-features util}}

  enterprise/sso
  {:api #{metabase-enterprise.sso.api.routes
          metabase-enterprise.sso.integrations.sso-settings
          metabase-enterprise.sso.integrations.sso-utils}
   :uses #{api channel embed events models premium-features public-settings request session sso util enterprise/scim}}

  enterprise/stale
  {:api  #{metabase-enterprise.stale.routes}
   :uses #{analytics api embed models premium-features public-settings request util}}

  enterprise/stats
  {:api  #{}
   :uses #{driver premium-features enterprise/advanced-config enterprise/scim enterprise/sso}}

  enterprise/task
  {:api  #{metabase-enterprise.task.truncate-audit-tables}
   :uses #{premium-features query-processor task util enterprise/cache}}

  enterprise/upload-management
  {:api  #{metabase-enterprise.upload-management.api}
   :uses #{api models premium-features upload util}}}

 ;; namespaces matching these patterns (with `re-find`) are excluded from the module linter. Since regex literals
 ;; aren't allowed in EDN just used the `(str <regex>)` version i.e. two slashes instead of one.
 ;;
 ;; this is mostly intended for excluding test namespaces or those rare 'glue' namespaces that glue multiple modules
 ;; together, e.g. `metabase.lib.metadata.jvm`.
 :linters
 {:metabase/modules
  {:ignored-namespace-patterns
   #{"-test$"                           ; anything ending in `-test`
     "test[-.]util"                     ; anything that contains `test.util` or `test-util`
     "test\\.impl"                      ; anything that contains `test.impl`
     "test-setup"                       ; anything that contains `test-setup`
     "^metabase(?:-enterprise)?\\.test" ; anything starting with `metabase.test` or `metabase-enterprise.test`
     "^metabase\\.http-client$"}}}}     ; `metabase.http-client` which is a test-only namespace despite its name.<|MERGE_RESOLUTION|>--- conflicted
+++ resolved
@@ -60,13 +60,9 @@
    :uses #{config driver legacy-mbql lib models sync util}}
 
   api
-<<<<<<< HEAD
   {:api #{metabase.api.auth
           metabase.api.cache
-=======
-  {:api #{metabase.api.cache
           metabase.api.card
->>>>>>> 22fb69eb
           metabase.api.collection
           metabase.api.common
           metabase.api.common.validation
