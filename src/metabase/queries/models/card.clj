(ns metabase.queries.models.card
  "Underlying DB model for what is now most commonly referred to as a 'Question' in most user-facing situations. Card
  is a historical name, but is the same thing; both terms are used interchangeably in the backend codebase."
  (:require
   [clojure.data :as data]
   [clojure.set :as set]
   [clojure.walk :as walk]
   [honey.sql.helpers :as sql.helpers]
   [medley.core :as m]
   [metabase.api.common :as api]
   [metabase.app-db.core :as app-db]
   [metabase.audit-app.core :as audit]
   [metabase.cache.core :as cache]
   [metabase.collections.core :as collections]
   [metabase.collections.models.collection :as collection]
   [metabase.config.core :as config]
   [metabase.content-verification.core :as moderation]
   [metabase.dashboards.autoplace :as autoplace]
   [metabase.events.core :as events]
   [metabase.lib-be.core :as lib-be]
   [metabase.lib.core :as lib]
   [metabase.lib.metadata.protocols :as lib.metadata.protocols]
   [metabase.lib.normalize :as lib.normalize]
   [metabase.lib.schema :as lib.schema]
   [metabase.lib.schema.id :as lib.schema.id]
   [metabase.lib.schema.metadata :as lib.schema.metadata]
   [metabase.lib.schema.template-tag :as lib.schema.template-tag]
   [metabase.lib.types.isa :as lib.types]
   [metabase.models.interface :as mi]
   [metabase.models.serialization :as serdes]
   [metabase.parameters.core :as parameters]
   [metabase.parameters.params :as params]
   [metabase.parameters.schema :as parameters.schema]
   [metabase.permissions.core :as perms]
   [metabase.premium-features.core :refer [defenterprise]]
   [metabase.public-sharing.core :as public-sharing]
   [metabase.pulse.core :as pulse]
   [metabase.queries.models.card.metadata :as card.metadata]
   [metabase.queries.models.parameter-card :as parameter-card]
   [metabase.queries.models.query :as query]
   [metabase.queries.schema :as queries.schema]
   [metabase.query-permissions.core :as query-perms]
   [metabase.query-processor.util :as qp.util]
   [metabase.search.core :as search]
   [metabase.util :as u]
   [metabase.util.embed :refer [maybe-populate-initially-published-at]]
   [metabase.util.honey-sql-2 :as h2x]
   [metabase.util.i18n :refer [tru]]
   [metabase.util.json :as json]
   [metabase.util.log :as log]
   [metabase.util.malli :as mu]
   [metabase.warehouse-schema.models.field-values :as field-values]
   [methodical.core :as methodical]
   [toucan2.core :as t2]
   [toucan2.tools.hydrate :as t2.hydrate]))

(set! *warn-on-reflection* true)

(methodical/defmethod t2/table-name :model/Card [_model] :report_card)

(methodical/defmethod t2.hydrate/model-for-automagic-hydration [#_model :default #_k :card]
  [_original-model _k]
  :model/Card)

(def starting-card-schema-version
  "The default schema version assigned to all cards that existed before the `:card_schema` column was added in v0.55.
  This value is used when loading old revision records that predate the schema versioning system."
  20)

(def ^:private current-schema-version
  "Latest schema version number. This is an increasing integer stored in each card's `:card_schema` column.
  It is used to guide `after-select` logic in how to modernize a card correctly.

  `20` is the \"legacy\" version - that was the default value given to all cards that existed when the `card_schema`
  column was added.

  Update process:
  - Increment this number.
  - Update `before-insert` and `before-update` if necessary, so they are storing upgraded cards.
  - Add a new [[upgrade-card-schema-to]] implementation, that upgrades the immediately previous version to your new
    version.

  The core `after-select` logic compares each row's `card_schema` and runs the upgrade functions for all versions up to
  and including [[current-schema-version]]."
  22)

(defmulti ^:private upgrade-card-schema-to
  "Upgrades a card on read, so that it fits the given schema version number.

  The number is the **target** revision - if we read a row with `:card_schema` 22 and the [[current-schema-version]]
  is 25, then the `after-select` logic will effectively call

      (-> card
          (upgrade-card-schema-to 23)
          (upgrade-card-schema-to 24)
          (upgrade-card-schema-to 25))
  "
  {:arglists '([card target-schema-version])}
  (fn [_card target-schema-version]
    target-schema-version))

(t2/deftransforms :model/Card
  {:dataset_query          lib-be/transform-query
   :display                mi/transform-keyword
   :embedding_params       mi/transform-json
   :query_type             mi/transform-keyword
   :result_metadata        mi/transform-result-metadata
   :visualization_settings mi/transform-visualization-settings
   :parameters             parameters/transform-parameters
   :parameter_mappings     parameters/transform-parameter-mappings
   :type                   mi/transform-keyword})

(doto :model/Card
  (derive :metabase/model)
  ;; You can read/write a Card if you can read/write its parent Collection
  (derive :perms/use-parent-collection-perms)
  (derive :hook/timestamped?)
  (derive :hook/entity-id))

(defmethod mi/can-write? :model/Card
  ([instance]
   ;; Cards in audit collection should not be writable.
   (and
    (not (and
        ;; We want to make sure there's an existing audit collection before doing the equality check below.
        ;; If there is no audit collection, this will be nil:
          (some? (:id (audit/default-audit-collection)))
        ;; Is a direct descendant of audit collection
          (= (:collection_id instance) (:id (audit/default-audit-collection)))))
    (mi/current-user-has-full-permissions? (mi/perms-objects-set instance :write))))
  ([_ pk]
   (mi/can-write? (t2/select-one :model/Card :id pk))))

(defmethod mi/can-read? :model/Card
  ([instance]
   (perms/can-read-audit-helper :model/Card instance))
  ([_ pk]
   (mi/can-read? (t2/select-one :model/Card :id pk))))

(defn model?
  "Returns true if `card` is a model."
  [card]
  (= (keyword (:type card)) :model))

;;; -------------------------------------------------- Hydration --------------------------------------------------

(methodical/defmethod t2/batched-hydrate [:model/Card :dashboard_count]
  [_model k cards]
  (mi/instances-with-hydrated-data
   cards k
   (fn []
     (->> (t2/query {:select    [[:%count.* :count] :card_id]
                     :from      [:report_dashboardcard]
                     :where     [:in :card_id (map :id cards)]
                     :group-by  [:card_id]})
          (map (juxt :card_id :count))
          (into {})))
   :id
   {:default 0}))

(methodical/defmethod t2/batched-hydrate [:model/Card :in_dashboards]
  [_model k cards]
  (mi/instances-with-hydrated-data
   cards k
   (fn []
     (let [card-ids       (map u/the-id cards)
           all-dashboards (t2/query {:union-all [;; First get dashboards from direct card connections
                                                 {:nest
                                                  {:select   [[:dc.card_id :card_id]
                                                              :d.name
                                                              :d.collection_id
                                                              :d.description
                                                              :d.id
                                                              :d.archived]
                                                   :from     [[:report_dashboardcard :dc]]
                                                   :join     [[:report_dashboard :d] [:= :dc.dashboard_id :d.id]]
                                                   :where    [:in :dc.card_id [:inline card-ids]]
                                                   :order-by [[:d.id :asc]]}}
                                                 ;; Then get dashboards from series
                                                 {:nest
                                                  {:select   [[:dcs.card_id :card_id]
                                                              :d.name
                                                              :d.collection_id
                                                              :d.description
                                                              :d.id
                                                              :d.archived]
                                                   :from     [[:dashboardcard_series :dcs]]
                                                   :join     [[:report_dashboardcard :dc] [:= :dc.id :dcs.dashboardcard_id]
                                                              [:report_dashboard :d] [:= :d.id :dc.dashboard_id]]
                                                   :where    [:in :dcs.card_id [:inline card-ids]]
                                                   :order-by [[:d.id :asc]]}}]})]
       (update-vals
        (group-by :card_id all-dashboards)
        (fn [dashes]
          (->> dashes
               (map #(dissoc % :card_id))
               ;; TODO (Cam 7/30/25) -- we could probably do the 'distinct' in the query itself
               distinct
               (mapv #(t2/instance :model/Dashboard %)))))))
   :id
   {:default []}))

(mu/defn- source-card-id :- [:maybe ::lib.schema.id/card]
  [query :- [:maybe ::queries.schema/query]]
  (some-> query not-empty lib/source-card-id))

(mu/defn- card->integer-table-ids :- [:maybe [:set {:min 1} ::lib.schema.id/table]]
  "Return integer source table ids for card's :dataset_query."
  [card :- [:maybe ::queries.schema/card]]
  (some-> card :dataset_query not-empty lib/all-source-table-ids))

(mu/defn- prefetch-tables-for-cards!
  "Collect tables from `dataset-cards` and prefetch metadata. Should be used only with metdata provider caching
  enabled, as per https://github.com/metabase/metabase/pull/45050. Returns `nil`."
  [cards-with-non-empty-queries :- [:maybe
                                    [:sequential
                                     [:merge
                                      ::queries.schema/card
                                      [:map
                                       [:dataset_query ::lib.schema/query]]]]]]
  (let [db-id->table-ids (-> (group-by :database_id cards-with-non-empty-queries)
                             (update-vals (partial into #{} (comp (mapcat card->integer-table-ids)
                                                                  (remove nil?)))))]
    (doseq [[db-id table-ids] db-id->table-ids
            :let  [mp (lib-be/application-database-metadata-provider db-id)]
            :when (seq table-ids)]
      (lib.metadata.protocols/metadatas mp {:lib/type :metadata/table, :id (set table-ids)}))))

(mu/defn with-can-run-adhoc-query
  "Adds `:can_run_adhoc_query` to each card."
  [cards :- [:maybe [:sequential ::queries.schema/card]]]
  ;; TODO: for metrics, we can get (some-fn :source_model_id :source_question_id)
  (let [cards-with-non-empty-queries (filter (comp seq :dataset_query) cards)
        source-card-ids              (into #{}
                                           (keep (comp source-card-id :dataset_query))
                                           cards-with-non-empty-queries)]
    ;; Prefetching code should not propagate any exceptions.
    (when (lib-be/metadata-provider-cache)
      (try
        (prefetch-tables-for-cards! cards-with-non-empty-queries)
        (catch Throwable t
          (log/errorf t "Failed prefetching cards `%s`." (pr-str (map :id cards-with-non-empty-queries))))))
    (query-perms/with-card-instances (when (seq source-card-ids)
                                       (t2/select-fn->fn :id identity [:model/Card :id :collection_id :card_schema]
                                                         :id [:in source-card-ids]))
      (perms/prime-db-cache (into #{} (map :database_id cards)))
      (mi/instances-with-hydrated-data
       cards :can_run_adhoc_query
       (fn []
         (into {}
               (map
                (fn [{card-id :id :keys [dataset_query]}]
                  [card-id (query-perms/can-run-query? dataset_query)]))
               cards-with-non-empty-queries))
       :id
       {:default false}))))

(methodical/defmethod t2/batched-hydrate [:model/Card :can_run_adhoc_query]
  "Hydrate can_run_adhoc_query onto cards"
  [_model _k cards]
  (with-can-run-adhoc-query cards))

;; note: perms lookup here in the course of fetching a card/model should hit a cache pre-warmed by
;; the `:can_run_adhoc_query` above
(methodical/defmethod t2/batched-hydrate [:model/Card :can_manage_db]
  "Hydrate can_manage_db onto cards. Indicates whether the current user has access to the database admin page for the
  database powering this card."
  [_model _k cards]
  (map
   (fn [card]
     (assoc card
            :can_manage_db
            (perms/user-has-permission-for-database? api/*current-user-id* :perms/manage-database :yes (:database_id card))))
   cards))

(methodical/defmethod t2/batched-hydrate [:model/Card :parameter_usage_count]
  [_model k cards]
  (mi/instances-with-hydrated-data
   cards k
   #(->> (t2/query {:select    [[:%count.* :count] :card_id]
                    :from      [:parameter_card]
                    :where     [:in :card_id (map :id cards)]
                    :group-by  [:card_id]})
         (map (juxt :card_id :count))
         (into {}))
   :id
   {:default 0}))

(methodical/defmethod t2/batched-hydrate [:model/Card :average_query_time]
  [_model k cards]
  (mi/instances-with-hydrated-data
   cards k
   #(->> (t2/query {:select [[:%avg.running_time :running_time] :card_id]
                    :from   [:query_execution]
                    :where  [:and
                             [:not= :running_time nil]
                             [:not= :cache_hit true]
                             [:in :card_id (map :id cards)]]
                    :group-by [:card_id]})
         (map (juxt :card_id :running_time))
         (into {}))
   :id))

(methodical/defmethod t2/batched-hydrate [:model/Card :last_query_start]
  [_model k cards]
  (mi/instances-with-hydrated-data
   cards k
   #(->> (t2/query {:select [[:%max.started_at :started_at] :card_id]
                    :from   [:query_execution]
                    :where  [:and
                             [:not= :running_time nil]
                             [:not= :cache_hit true]
                             [:in :card_id (map :id cards)]]
                    :group-by [:card_id]})
         (map (juxt :card_id :started_at))
         (into {}))
   :id))

(methodical/defmethod t2/batched-hydrate [:model/Card :metrics]
  [_model k cards]
  (mi/instances-with-hydrated-data
   cards k
   #(group-by :source_card_id
              (->> (t2/select :model/Card
                              :source_card_id [:in (map :id cards)],
                              :archived false,
                              :type :metric,
                              {:order-by [[:name :asc]]})
                   (filter mi/can-read?)))
   :id))

;;; --------------------------------------------------- Lifecycle ----------------------------------------------------

(mu/defn populate-query-fields
  "Lift `database_id`, `table_id`, `query_type`, and `source_card_id` fields
  from query definition when inserting/updating a Card."
  [{query :dataset_query, :as card} :- ::queries.schema/card]
  (merge
   card
   (when (seq query)
     (merge
      (when-let [source-id (source-card-id query)]
        {:source_card_id source-id})
      ;; mega HACK FIXME -- don't update this stuff when doing deserialization because it might differ from what's in the
      ;; YAML file and break tests like [[metabase-enterprise.serialization.v2.e2e.yaml-test/e2e-storage-ingestion-test]].
      ;; The root cause of this issue is that we're generating Cards that have a different Database ID or Table ID from
      ;; what's actually in their query -- we need to fix [[metabase.test.generate]], but I'm not sure how to do that
      (when (and (map? query)
                 (not mi/*deserializing?*))
        (when-let [{:keys [database-id table-id]} (query/query->database-and-table-ids query)]
          ;; TODO -- not sure `query_type` is actually used for anything important anyway
          (let [query-type (if (query/query-is-native? query)
                             :native
                             :query)]
            (merge
             {:query_type (keyword query-type)}
             (when database-id
               {:database_id database-id})
             (when table-id
               {:table_id table-id})))))))))

;;; TODO -- move this to [[metabase.query-processor.card]] or MLv2 so the logic can be shared between the backend and
;;; frontend (?)
;;;
;;; NOTE: this should mirror `getTemplateTagParameters` in frontend/src/metabase-lib/parameters/utils/template-tags.ts
;;; If this function moves you should update the comment that links to this one (#40013)
;;;
;;; TODO -- does this belong HERE or in the `parameters` module?
(mu/defn template-tag-parameters :- ::parameters.schema/parameters
  "Transforms native query's `template-tags` into `parameters`.
  An older style was to not include `:template-tags` onto cards as parameters. I think this is a mistake and they
  should always be there. Apparently lots of e2e tests are sloppy about this so this is included as a convenience."
  [card :- [:maybe ::queries.schema/card]]
  (for [{tag-type :type, widget-type :widget-type, :as tag} (some-> card :dataset_query not-empty lib/all-template-tags)
        :when                         (and tag-type
                                           (or (contains? lib.schema.template-tag/raw-value-template-tag-types tag-type)
                                               (and (= tag-type :dimension) widget-type (not= widget-type :none))))]
    {:id       (:id tag)
     :type     (or widget-type (cond (= tag-type :date)   :date/single
                                     (= tag-type :string) :string/=
                                     (= tag-type :number) :number/=
                                     :else                :category))
     :target   (if (= tag-type :dimension)
                 [:dimension [:template-tag (:name tag)]]
                 [:variable  [:template-tag (:name tag)]])
     :name     (:display-name tag)
     :slug     (:name tag)
     :default  (:default tag)
     :required (boolean (:required tag))}))

(defn- check-field-filter-fields-are-from-correct-database
  "Check that all native query Field filter parameters reference Fields belonging to the Database the query points
  against. This is done when saving a Card. The goal here is to prevent people from saving Cards with invalid queries
  -- it's better to error now then to error down the road in Query Processor land.

  The usual way a user gets into the situation of having a mismatch between the Database and Field Filters is by
  creating a native query in the Query Builder UI, adding parameters, and *then* changing the Database that the query
  targets. See https://github.com/metabase/metabase/issues/14145 for more details."
  [{{query-db-id :database, :as query} :dataset_query, :as card}]
  ;; for updates if `query` isn't being updated we don't need to validate anything.
  (when query
    (when-let [field-ids (not-empty (params/card->template-tag-field-ids card))]
      (doseq [{:keys [field-id field-name table-name field-db-id]} (app-db/query
                                                                    {:select    [[:field.id :field-id]
                                                                                 [:field.name :field-name]
                                                                                 [:table.name :table-name]
                                                                                 [:table.db_id :field-db-id]]
                                                                     :from      [[:metabase_field :field]]
                                                                     :left-join [[:metabase_table :table]
                                                                                 [:= :field.table_id :table.id]]
                                                                     :where     [:in :field.id (set field-ids)]})]
        (when-not (= field-db-id query-db-id)
          (throw (ex-info (letfn [(describe-database [db-id]
                                    (format "%d %s" db-id (pr-str (t2/select-one-fn :name 'Database :id db-id))))]
                            (tru "Invalid Field Filter: Field {0} belongs to Database {1}, but the query is against Database {2}"
                                 (format "%d %s.%s" field-id (pr-str table-name) (pr-str field-name))
                                 (describe-database field-db-id)
                                 (describe-database query-db-id)))
                          {:status-code           400
                           :query-database        query-db-id
                           :field-filter-database field-db-id})))))))

(mu/defn- assert-valid-type
  "Check that the card is a valid model if being saved as one. Throw an exception if not."
  [{query :dataset_query, card-type :type, :as _card} :- [:maybe ::queries.schema/card]]
  (when (= (keyword card-type) :model)
    (let [template-tag-types (into #{}
                                   (map :type)
                                   (some-> query not-empty lib/all-template-tags))]
      (when (seq (set/difference template-tag-types #{:card :snippet}))
        (throw (ex-info (tru "A model made from a native SQL question cannot have a variable or field filter.")
                        {:status-code 400})))))
  nil)

(defn- dashboard-internal-card? [card]
  (boolean (:dashboard_id card)))

(defn- invalid-dashboard-internal-card-update-reason?
  "Returns the reason, if any, why this card is an invalid Dashboard Question"
  [card changes]
  (let [dq-will-change? (api/column-will-change? :dashboard_id card changes)
        will-be-dq? (or (and (not dq-will-change?)
                             (:dashboard_id card))
                        (and dq-will-change?
                             (:dashboard_id changes)))]
    (when will-be-dq?
      (cond
        (not (or dq-will-change?
                 (not (api/column-will-change? :collection_id card changes))))
        (tru "Invalid Dashboard Question: Cannot manually set `collection_id` on a Dashboard Question")
        (api/column-will-change? :collection_position card changes)
        (tru "Invalid Dashboard Question: Cannot set `collection_position` on a Dashboard Question")
        ;; `column-will-change?` seems broken in the case where we 'change' :question to "question"
        (and (api/column-will-change? :type card changes)
             (not (contains? #{"question" :question} (:type changes))))
        (tru "Invalid Dashboard Question: Cannot set `type` on a Dashboard Question")))))

(defn- assert-is-valid-dashboard-internal-update [changes card]
  (let [dashboard-id->name (->> (t2/hydrate card :in_dashboards)
                                :in_dashboards
                                (remove #(or (= (:id %)
                                                (:dashboard_id changes))
                                             (= (:id %)
                                                (:dashboard_id card))))
                                (map (juxt :id :name))
                                (into {}))]
    (when (and (:dashboard_id changes) (seq dashboard-id->name))
      (throw (ex-info
              (tru "Can''t move question into dashboard. Questions saved in dashboards can''t appear in other dashboards.")
              {:status-code 400
               :other-dashboards dashboard-id->name}))))
  (when-let [reason (invalid-dashboard-internal-card-update-reason? card changes)]
    (throw (ex-info reason {:status-code 400
                            :changes changes
                            :card card})))
  changes)

(defn- check-dashboard-internal-card-insert [card]
  (let [correct-collection-id (t2/select-one-fn :collection_id [:model/Dashboard :collection_id] (:dashboard_id card))
        invalid? (or (and (contains? card :collection_id)
                          (not= correct-collection-id (:collection_id card)))
                     (not (contains? #{:question "question" nil} (:type card)))
                     (some? (:collection_position card)))]
    (when invalid?
      (throw (ex-info (tru "Invalid dashboard-internal card")
                      {:status-code 400
                       :card card})))
    (assoc card :collection_id correct-collection-id)))

(defn- maybe-check-dashboard-internal-card [card]
  (cond-> card
    (dashboard-internal-card? card) check-dashboard-internal-card-insert))

;; TODO -- consider whether we should validate the Card query when you save/update it?? (#40013)
;;
;; TODO (Cam 7/18/25) -- weird/offputting to have half of the before-insert logic live here and then the other half live
;; in `define-before-insert`... we should consolidate it so it all lives in one or the other.
(defn- pre-insert [card]
  (let [card     (lib/normalize ::queries.schema/card card)
        defaults {:parameters         []
                  :parameter_mappings []
                  :card_schema        current-schema-version}
        card     (maybe-check-dashboard-internal-card
                  (merge defaults card))]
    (u/prog1 card
      (check-field-filter-fields-are-from-correct-database card)
      ;; TODO: add a check to see if all id in :parameter_mappings are in :parameters (#40013)
      (assert-valid-type card)
      (params/assert-valid-parameters card)
      (params/assert-valid-parameter-mappings card)
      (collection/check-collection-namespace :model/Card (:collection_id card)))))

(defenterprise pre-update-check-sandbox-constraints
  "Checks additional sandboxing constraints for Metabase Enterprise Edition. The OSS implementation is a no-op."
  metabase-enterprise.sandbox.models.sandbox
  [_ _])

(defn- update-parameters-using-card-as-values-source
  "Update the config of parameter on any Dashboard/Card use this `card` as values source .

  Remove parameter.values_source_type and set parameter.values_source_type to nil ( the default type ) when:
  - card is archived
  - card.result_metadata changes and the parameter values source field can't be found anymore"
  [{:keys [id]} changes]
  (when (some #{:archived :result_metadata} (keys changes))
    (let [parameter-cards (t2/select :model/ParameterCard :card_id id)]
      (doseq [[[po-type po-id] param-cards]
              (group-by (juxt :parameterized_object_type :parameterized_object_id) parameter-cards)]
        (let [model                  (case po-type :card 'Card :dashboard 'Dashboard)
              {:keys [parameters]}   (t2/select-one [model :parameters] :id po-id)
              affected-param-ids-set (cond
                                       ;; update all parameters that use this card as source
                                       (:archived changes)
                                       (set (map :parameter_id param-cards))

                                       ;; update only parameters that have value_field no longer in this card
                                       (:result_metadata changes)
                                       (let [param-id->parameter (m/index-by :id parameters)]
                                         (->> param-cards
                                              (filter (fn [param-card]
                                                        ;; if cant find the value-field in result_metadata, then we should
                                                        ;; remove it
                                                        ;; existing usage -- do not use this in new code
                                                        #_{:clj-kondo/ignore [:deprecated-var]}
                                                        (nil? (qp.util/field->field-info
                                                               (get-in (param-id->parameter (:parameter_id param-card)) [:values_source_config :value_field])
                                                               (:result_metadata changes)))))
                                              (map :parameter_id)
                                              set))

                                       :else #{})
              new-parameters (map (fn [parameter]
                                    (if (affected-param-ids-set (:id parameter))
                                      (-> parameter
                                          (assoc :values_source_type nil)
                                          (dissoc :values_source_config))
                                      parameter))
                                  parameters)]
          (when-not (= parameters new-parameters)
            (t2/update! model po-id {:parameters new-parameters})))))))

(mu/defn model-supports-implicit-actions?
  "A model with implicit action supported iff they are a raw table,
  meaning there are no clauses such as filter, limit, breakout...

  It should be the opposite of [[metabase.lib.stage/has-clauses]] but for all stages."
  [{query :dataset_query :as _card} :- ::queries.schema/card]
  (and (seq query)
       (every? (fn [stage-number]
                 (and (lib/mbql-stage? query stage-number)
                      (not (lib/has-clauses? query stage-number))))
               (range 0 (count (:stages query))))))

(defn- disable-implicit-action-for-model!
  "Delete all implicit actions of a model if exists."
  [model-id]
  (when-let [action-ids (t2/select-pks-set :model/Action {:select [:action.id]
                                                          :from   [:action]
                                                          :join   [:implicit_action
                                                                   [:= :action.id :implicit_action.action_id]]
                                                          :where  [:= :action.model_id model-id]})]
    (t2/delete! :model/Action :id [:in action-ids])))

;;; TODO (Cam 7/21/25) -- icky to have some of the before-update stuff live in the before-update method below and then
;;; some but not all of it live in this `pre-update` function... all of the before-update stuff should live in a single
;;; function. We should move it all here or move it all there. Weird to split it up between two places.
(defn- pre-update [{id :id :as card} changes]
  ;; TODO - don't we need to be doing the same permissions check we do in `pre-insert` if the query gets changed? Or
  ;; does that happen in the `PUT` endpoint? (#40013)
  (u/prog1 card
    (let [;; Fetch old card data if necessary, and share the data between multiple checks.
          old-card-info (when (or (contains? changes :type)
                                  (:dataset_query changes)
                                  (get-in changes [:dataset_query :native]))
                          (t2/select-one [:model/Card :dataset_query :type :result_metadata :card_schema]
                                         :id (u/the-id id)))]
      ;; if the template tag params for this Card have changed in any way we need to update the FieldValues for
      ;; On-Demand DB Fields
      (when (some-> changes :dataset_query lib/native-only-query?)
        (let [old-param-field-ids (params/card->template-tag-field-ids old-card-info)
              new-param-field-ids (params/card->template-tag-field-ids changes)]
          (when (and (seq new-param-field-ids)
                     (not= old-param-field-ids new-param-field-ids))
            (let [newly-added-param-field-ids (set/difference new-param-field-ids old-param-field-ids)]
              (log/info "Referenced Fields in Card params have changed. Was:" old-param-field-ids
                        "Is Now:" new-param-field-ids
                        "Newly Added:" newly-added-param-field-ids)
              ;; Now update the FieldValues for the Fields referenced by this Card.
              (field-values/update-field-values-for-on-demand-dbs! newly-added-param-field-ids)))))
      ;; updating a model dataset query to not support implicit actions will disable implicit actions if they exist
      (when (and (:dataset_query changes)
                 (= (:type old-card-info) :model)
                 (not (model-supports-implicit-actions? changes)))
        (disable-implicit-action-for-model! id))
      ;; Changing from a Model to a Question: archive associated actions
      (when (and (= (:type changes) :question)
                 (= (:type old-card-info) :model))
        (t2/update! :model/Action {:model_id id :type [:not= :implicit]} {:archived true})
        (t2/delete! :model/Action :model_id id, :type :implicit))
      ;; Make sure any native query template tags match the DB in the query.
      (check-field-filter-fields-are-from-correct-database changes)
      ;; Make sure the Collection is in the default Collection namespace (e.g. as opposed to the Snippets Collection
      ;; namespace)
      (collection/check-collection-namespace :model/Card (:collection_id changes))
      (params/assert-valid-parameters changes)
      (params/assert-valid-parameter-mappings changes)
      (update-parameters-using-card-as-values-source card changes)
      (when (:parameters changes)
        (parameter-card/upsert-or-delete-from-parameters! "card" id (:parameters changes)))
      ;; additional checks (Enterprise Edition only)
      (pre-update-check-sandbox-constraints card changes)
      (assert-valid-type (merge old-card-info changes)))))

(defn- add-query-description-to-metric-card
  "Add `:query_description` key to returned card.

  Some users were missing description that was present in v1 metric API responses. This new key compensates for that.

  This function is used in `t2/define-after-select :model/Card`. Metadata provider caching should be considered when
  fetching multiple metric cards having common database, as done in eg. dashboard API context."
  [card]
  (if-not (and (map? card)
               (= :metric (:type card))
               (-> card :dataset_query not-empty)
               (-> card :database_id))
    card
    (m/assoc-some card :query_description (some-> (lib-be/application-database-metadata-provider
                                                   (:database_id card))
                                                  (lib/query (:dataset_query card))
                                                  lib/suggested-name))))

;; Schema upgrade: 20 to 21 ==========================================================================================
;; Originally this backfilled `:ident`s on all columns in `:result_metadata`.
;; However, that caused performance problems since it's often recursive, and the caching was ineffective.
;; Now this upgrade is a no-op.
(defmethod upgrade-card-schema-to 21 [card _schema-version]
  card)

;; Schema upgrade: 21 to 22 ==========================================================================================
;; Two bugs during development of the field refs overhaul resulted in bad `:ident`s being saved into
;; `:result_metadata` in certain cases.
;; - Early on, some old "field__Database__Schema__TableName__FieldName" idents got saved for models.
;; - A bug in #56244 computed bad idents given a fresh column (like an aggregation) while the source was a model.
;; To avoid both of these issues, the upgrade to 22 simply discards any old idents.
;;
;; NOTE: the idents project was ultimately abandoned and `:ident` and `:model/inner_ident` are no longer populated or
;; used.
(defmethod upgrade-card-schema-to 22
  [card _schema-version]
  (update card :result_metadata (fn [cols]
                                  (mapv #(dissoc % :ident :model/inner_ident) cols))))

(mu/defn- upgrade-card-schema-to-latest :- ::queries.schema/card
  [card :- :map]
  (-> (if (and (:id card)
               (or (:dataset_query card)
                   (:result_metadata card)
                   (:database_id card)
                   (:type card)))
        ;; A plausible select to run the after-select logic on.
        (if-not (:card_schema card)
          ;; Plausible but no :card_schema - error.
          (throw (ex-info "Cannot SELECT a Card without including :card_schema"
                          {:card-id (:id card)}))
          ;; Plausible and has the schema, so run the upgrades over it.
          (loop [card card]
            (if (= (:card_schema card) current-schema-version)
              card
              (let [new-version (inc (:card_schema card))]
                (recur (assoc (upgrade-card-schema-to card new-version)
                              :card_schema new-version))))))
        ;; Some sort of odd query like an aggregation over cards. Just return it as-is.
        card)
      queries.schema/normalize-card))

(t2/define-after-select :model/Card
  [card]
  ;; +===============================================================================================+
  ;; |   DO NOT EDIT THIS FUNCTION DIRECTLY!                                                         |
  ;; |   Future revisions to the shapes of cards should be handled via [[upgrade-card-schema-to]].   |
  ;; |   See [[current-schema-version]] for details on the schema versioning.                        |
  ;; +===============================================================================================+
  (-> card
      (dissoc :dataset_query_metrics_v2_migration_backup)
      (m/assoc-some :source_card_id (-> card :dataset_query source-card-id))
      public-sharing/remove-public-uuid-if-public-sharing-is-disabled
      add-query-description-to-metric-card
      ;; At this point, the card should be at schema version 20 or higher.
      upgrade-card-schema-to-latest))

(t2/define-before-insert :model/Card
  [card]
  (u/prog1
    (-> card
        (assoc :metabase_version config/mb-version-string
               :card_schema current-schema-version)
        queries.schema/normalize-card
      ;; Must have an entity_id before populating the metadata. TODO (Cam 7/11/25) -- actually, this is no longer true,
      ;; since we're removing `:ident`s; we can probably remove this now.
        (u/assoc-default :entity_id (u/generate-nano-id))
        card.metadata/populate-result-metadata
        pre-insert
        populate-query-fields)
    (collection/check-allowed-content (:type <>) (:collection_id <>))))

(t2/define-after-insert :model/Card
  [card]
  (u/prog1 card
    (when-let [field-ids (seq (params/card->template-tag-field-ids card))]
      (log/info "Card references Fields in params:" field-ids)
      (field-values/update-field-values-for-on-demand-dbs! field-ids))
    (parameter-card/upsert-or-delete-from-parameters! "card" (:id card) (:parameters card))))

(defn- apply-dashboard-question-updates [card changes]
  (if-let [dashboard-id (:dashboard_id changes)]
    (assoc card :collection_id (t2/select-one-fn :collection_id :model/Dashboard :id dashboard-id))
    card))

(mu/defn- populate-result-metadata :- [:map
                                       [:result_metadata {:optional true} [:maybe
                                                                           [:sequential
                                                                            ::lib.schema.metadata/lib-or-legacy-column]]]]
  "If we have fresh result_metadata, we don't have to populate it anew. When result_metadata doesn't
  change for a native query, populate-result-metadata removes it (set to nil) unless prevented by the
  verified-result-metadata? flag (see #37009)."
  [card changes verified-result-metadata?]
  (-> (cond-> card
        (or (empty? (:result_metadata card))
            (not verified-result-metadata?)
            (contains? (t2/changes card) :type))
        (card.metadata/populate-result-metadata changes))
      (m/update-existing :result_metadata #(some->> % (lib.normalize/normalize [:sequential ::lib.schema.metadata/lib-or-legacy-column])))))

(t2/define-before-update :model/Card
  [{:keys [verified-result-metadata?] :as card}]
  (let [changes (some-> card t2/changes queries.schema/normalize-card)
        card    (queries.schema/normalize-card card)]
    (collection/check-allowed-content (:type card) (:collection_id changes))
    (-> card
        (dissoc :verified-result-metadata?)
        (assoc :card_schema current-schema-version)
        (apply-dashboard-question-updates changes)
        (m/update-existing :dataset_query lib-be/normalize-query)
        (populate-result-metadata changes verified-result-metadata?)
        (pre-update changes)
        populate-query-fields
        maybe-populate-initially-published-at)))

;; Cards don't normally get deleted (they get archived instead) so this mostly affects tests
(t2/define-before-delete :model/Card
  [{:keys [id] :as _card}]
  ;; delete any ParameterCard that the parameters on this card linked to
  (parameter-card/delete-all-for-parameterized-object! "card" id)
  ;; delete any ParameterCard linked to this card
  (t2/delete! :model/ParameterCard :card_id id)
  (t2/delete! :model/ModerationReview :moderated_item_type "card", :moderated_item_id id)
  (t2/delete! :model/Revision :model "Card", :model_id id))

(defmethod serdes/hash-fields :model/Card
  [_card]
  [:name (serdes/hydrated-hash :collection) :created_at])

(defmethod mi/exclude-internal-content-hsql :model/Card
  [_model & {:keys [table-alias]}]
  [:not= (h2x/identifier :field table-alias :creator_id) config/internal-mb-user-id])

;;; ----------------------------------------------- Creating Cards ----------------------------------------------------

(defn- autoplace-dashcard-for-card! [dashboard-id maybe-dashboard-tab-id card]
  (let [dashboard (t2/hydrate (t2/select-one :model/Dashboard dashboard-id) :dashcards [:tabs :tab-cards])
        {:keys [dashcards tabs]} dashboard
        tabs (remove #(when maybe-dashboard-tab-id (not= maybe-dashboard-tab-id (:id %))) tabs)
        already-on-dashboard? (seq (filter #(= (:id card) (:card_id %)) dashcards))]
    (when-not already-on-dashboard?
      (let [first-tab (first tabs)
            cards-on-first-tab (or (when first-tab
                                     (:cards first-tab))
                                   dashcards)
            new-spot (autoplace/get-position-for-new-dashcard cards-on-first-tab (:display card))]
        (t2/insert! :model/DashboardCard (assoc new-spot
                                                :dashboard_tab_id (some-> first-tab :id)
                                                :card_id (:id card)
                                                :dashboard_id dashboard-id))
        ;; the handler for `:event/dashboard-update` will hydrate `:dashcards` iff it's missing - make sure it is, so
        ;; we don't store a revision for the *unmodified* dashcards.
        (events/publish-event! :event/dashboard-update
                               {:object (dissoc dashboard :dashcards :tabs)
                                :user-id api/*current-user-id*})))))

(defn- autoremove-dashcard-for-card!
  [card-id dashboard-id]
  (t2/delete! :model/DashboardCard :card_id card-id :dashboard_id dashboard-id)
  (when-let [dashcard-ids (seq (map :id (t2/query {:select [[:dcs.id]]
                                                   :from [[:dashboardcard_series :dcs]]
                                                   :join [[:report_dashboardcard :dc]
                                                          [:= :dc.id :dcs.dashboardcard_id]]
                                                   :where [:and
                                                           [:= :dc.dashboard_id dashboard-id]
                                                           [:= :dcs.card_id card-id]]})))]
    (t2/delete! :model/DashboardCardSeries :id [:in (set dashcard-ids)]))
  (events/publish-event! :event/dashboard-update {:object (t2/select-one :model/Dashboard dashboard-id)
                                                  :user-id api/*current-user-id*}))

(defn- autoplace-or-remove-dashcards-for-card!
  "When moving around dashboard questions (cards that are internal to a dashboard), we need to remove or autoplace new
  DashboardQuestions."
  [{:as card-before-update
    card-id :id
    old-archived :archived
    old-dashboard-id :dashboard_id}
   {:as card-updates
    dashboard-id-update :dashboard_id
    dashboard-tab-id :dashboard_tab_id
    archived-update :archived}
   delete-old-dashcards?]
  (let [dashboard-changes? (api/column-will-change? :dashboard_id card-before-update card-updates)
        new-dashboard-id (if-not dashboard-changes?
                           old-dashboard-id
                           dashboard-id-update)
        on-dashboard-before? (boolean old-dashboard-id)
        on-dashboard-after? (boolean new-dashboard-id)
        archived-changes? (api/column-will-change? :archived card-before-update card-updates)
        new-archived (if-not archived-changes?
                       old-archived
                       archived-update)
        archived-after? (boolean new-archived)]

    ;; you can't specify the dashboard_tab_id if not on a dashboard
    (api/check-400
     (not (and dashboard-tab-id
               (not new-dashboard-id))))
    ;; we'll end up unarchived and a dashboard card => make sure we autoplace
    (when (and on-dashboard-after? (not archived-after?))
      (autoplace-dashcard-for-card! new-dashboard-id dashboard-tab-id card-before-update))

    (when (and
           ;; we start out as a DQ, and
           on-dashboard-before?
           (or
            ;; we're moving to a *different* dashboard,
            (and on-dashboard-after?
                 dashboard-changes?)
            ;; we're archiving the DQ, or
            (and archived-after?
                 on-dashboard-after?)
            ;; we're moving the DQ to a collection, AND the user has told us to delete
            (and (not on-dashboard-after?)
                 delete-old-dashcards?)))
      (autoremove-dashcard-for-card! card-id old-dashboard-id))

    ;; we're moving from a collection to a dashboard, and the user has told us to remove the dashcards for other
    ;; dashboards
    (when (and on-dashboard-after?
               (not on-dashboard-before?)
               delete-old-dashcards?)
      ;; TODO: should we publish events here? might be expensive, and it might not be right to show "card X was
      ;; removed from the dashboard" since you can't restore to the previous state...
      (t2/delete! :model/DashboardCard :card_id card-id :dashboard_id [:not= new-dashboard-id])
      (when-let [ids (seq (map :id (t2/query {:select [[:dcs.id]]
                                              :from [[:dashboardcard_series :dcs]]
                                              :join [[:report_dashboardcard :dc] [:= :dc.id :dcs.dashboardcard_id]]
                                              :where [:and
                                                      [:= :dcs.card_id card-id]
                                                      [:not= :dc.dashboard_id new-dashboard-id]]})))]
        (t2/delete! :model/DashboardCardSeries :id [:in ids])))))

(defn create-card!
  "Create a new Card. Metadata will be fetched off thread. If the metadata takes longer than [[metadata-sync-wait-ms]]
  the card will be saved without metadata and it will be saved to the card in the future when it is ready.

  Dispatches the `:card-create` event unless `delay-event?` is true. Useful for when many cards are created in a
  transaction and work in the `:card-create` event cannot proceed because the cards would not be visible outside of
  the transaction yet. If you pass true here it is important to call the event after the cards are successfully
  created."
  ([card creator] (create-card! card creator false))
  ([card creator delay-event?] (create-card! card creator delay-event? true))
  ([{:keys [result_metadata parameters parameter_mappings type] :as input-card-data} creator delay-event? autoplace-dashboard-questions?]
   ;; you can't specify the dashboard_tab_id and not a dashboard_id
   (api/check-400 (not (and (:dashboard_tab_id input-card-data)
                            (not (:dashboard_id input-card-data)))))
   (let [data-keys                          [:dataset_query :description :display :name :visualization_settings
                                             :parameters :parameter_mappings :collection_id :collection_position
                                             :cache_ttl :type :dashboard_id :document_id :published_table_id]
         position-info                      {:collection_id (:collection_id input-card-data)
                                             :collection_position (:collection_position input-card-data)}
         card-data                          (-> (select-keys input-card-data data-keys)
                                                (assoc
                                                 :creator_id (:id creator)
                                                 :parameters (or parameters [])
                                                 :parameter_mappings (or parameter_mappings [])
                                                 :entity_id (u/generate-nano-id))
                                                (cond-> (nil? type)
                                                  (assoc :type :question))
                                                (m/update-existing :dataset_query lib-be/normalize-query))
         {:keys [metadata metadata-future]} (card.metadata/maybe-async-result-metadata
                                             {:query     (:dataset_query card-data)
                                              :metadata  result_metadata
                                              :entity-id (:entity_id card-data)
                                              :model?    (model? card-data)})
         card                               (t2/with-transaction [_conn]
                                              ;; Adding a new card at `collection_position` could cause other cards in
                                              ;; this collection to change position, check that and fix it if needed
                                              (api/maybe-reconcile-collection-position! position-info)
                                              (u/prog1 (t2/insert-returning-instance! :model/Card (cond-> card-data
                                                                                                    metadata
                                                                                                    (assoc :result_metadata metadata)))
                                                (when (collections/remote-synced-collection? (:collection_id <>))
                                                  (collections/check-non-remote-synced-dependencies <>))))]
     (let [{:keys [dashboard_id]} card]
       (when (and dashboard_id autoplace-dashboard-questions?)
         (autoplace-dashcard-for-card! dashboard_id (:dashboard_tab_id input-card-data) card)))
     (when-not delay-event?
       (events/publish-event! :event/card-create {:object card :user-id (:id creator)}))
     (when metadata-future
       (log/info "Metadata not available soon enough. Saving new card and asynchronously updating metadata")
       (card.metadata/save-metadata-async! metadata-future card))
     ;; include same information returned by GET /api/card/:id since frontend replaces the Card it currently has with
     ;; returned one -- See #4283
     card)))

;;; ------------------------------------------------- Updating Cards -------------------------------------------------

(defn- card-is-verified?
  "Return true if card is verified, false otherwise. Assumes that moderation reviews are ordered so that the most recent
  is the first. This is the case from the hydration function for moderation_reviews."
  [card]
  (-> card :moderation_reviews first :status #{"verified"} boolean))

(defn- changed?
  "Return whether there were any changes in the objects at the keys for `consider`.

  returns false because changes to collection_id are ignored:
  (changed? #{:description}
            {:collection_id 1 :description \"foo\"}
            {:collection_id 2 :description \"foo\"})

  returns true:
  (changed? #{:description}
            {:collection_id 1 :description \"foo\"}
            {:collection_id 2 :description \"diff\"})"
  [consider card-before updates]
  ;; have to ignore keyword vs strings over api. `{:type :query}` vs `{:type "query"}`
  (let [prepare              (fn prepare [card] (walk/prewalk (fn [x] (if (keyword? x)
                                                                        (name x)
                                                                        x))
                                                              card))
        before               (prepare (select-keys card-before consider))
        after                (prepare (select-keys updates consider))
        [_ changes-in-after] (data/diff before after)]
    (boolean (seq changes-in-after))))

(def ^:private card-compare-keys
  "When comparing a card to possibly unverify, only consider these keys as changing something 'important' about the
  query."
  #{:table_id
    :database_id
    :query_type ;; these first three may not even be changeable
    :dataset_query})

(mu/defn- mbql-clause->identifier-for-parameter-updates
  "Get the unique key used to power the parameter mapping update stuff added in #49308. Key is an MBQL-5-style clause
  but with an empty options clause."
  [mbql-clause :- vector?]
  ;; this can currently get called with either MBQL 5 (from query breakouts) or with legacy refs (in `parameter_mappings`)
  (if (map? (second mbql-clause))
    (into [(first mbql-clause)] (drop 2) mbql-clause)
    (subvec mbql-clause 0 2)))

(defn- breakout->identifier->refs
  "Generate mapping of of _ref identifier_ -> #{_ref..._}.

  _ref identifier_ is a vector of first 2 elements of ref, eg. [:expression \"xix\"] or [:field 10]"
  [breakouts]
  (-> (group-by mbql-clause->identifier-for-parameter-updates breakouts)
      (update-vals set)))

(defn- action-for-identifier+refs
  "Generate _action_ for combination of args.

  _Action_ is to be performed on _parameter mapping_ of a _dashcard_. For more info see
  the [[update-associated-parameters!]]'s docstring.

  _Action_ has a form of [<action> & args]."
  [after-identifier->refs identifier before-refs]
  (let [after-refs (get after-identifier->refs identifier #{})]
    (when (and (= 1 (count before-refs) (count after-refs))
               (not= (lib/remove-lib-uuids before-refs) (lib/remove-lib-uuids after-refs)))
      [:update (first after-refs)])))

(defn- breakouts->identifier->action
  "Generate mapping of _identifier_ -> _action_.

  _identifier_ is is a vector of first 2 elements of ref, eg. [:expression \"xix\"] or [:field 10]. Action is generated
  in [[action-for-identifier+refs]] and performed later in [[update-mapping]]."
  [breakout-before-update breakout-after-update]
  (let [before-identifier->refs (breakout->identifier->refs breakout-before-update)
        after-identifier->refs  (breakout->identifier->refs breakout-after-update)]
    ;; Remove no-ops to avoid redundant db calls in [[update-associated-parameters!]].
    (->> before-identifier->refs
         (m/map-kv-vals #(action-for-identifier+refs after-identifier->refs %1 %2))
         (m/filter-vals some?)
         not-empty)))

(defn- eligible-mapping?
  "Decide whether parameter mapping has strucuture so it can be updated presumably using [[update-mapping]]."
  [{[dim [ref-kind]] :target :as _mapping}]
  (and (= dim :dimension)
       (#{:field :expression} ref-kind)))

(defn- update-mapping
  "Return modifed mapping according to action."
  [identifier->action {[_dim field-ref] :target :as mapping}]
  (let [identifier   (mbql-clause->identifier-for-parameter-updates field-ref)
        [action arg] (get identifier->action identifier)]
    (case action
      ;; allowed for now since parameter mappings still use Legacy MBQL fields refs (for now)
      :update (assoc-in mapping [:target 1] #_{:clj-kondo/ignore [:discouraged-var]} (lib/->legacy-MBQL arg))
      mapping)))

(defn- updates-for-dashcards
  [identifier->action dashcards]
  (not-empty (for [{:keys [id parameter_mappings]} dashcards
                   :let [updated (into [] (map #(if (eligible-mapping? %)
                                                  (update-mapping identifier->action %)
                                                  %))
                                       parameter_mappings)]
                   :when (not= parameter_mappings updated)]
               [id {:parameter_mappings updated}])))

(mu/defn- update-associated-parameters!
  "Update _parameter mappings_ of _dashcards_ that target modified _card_, to reflect the modification.

  This function handles only modifications to breakout.

  Context. Card can have multiple multiple breakout elements referencing same field or expression, having different
  _temporal unit_. Those refs can be targeted by dashboard _temporal unit parameter_. If refs change, and card is saved,
  _parameter mappings_ have to be updated to target new, modified refs. This function takes care of that.

  First mappings of _identifier_ -> _action_ are generated. _identifier_ is described
  eg. in [[breakouts->identifier->action]] docstring. Then, dashcards are fetched and updates are generated
  by [[updates-for-dashcards]]. Updates are then executed."
  [card-before :- ::queries.schema/card
   card-after  :- ::queries.schema/card]
  (let [card->breakouts  #(some-> % :dataset_query not-empty lib/breakouts)
        breakouts-before (card->breakouts card-before)
        breakouts-after  (card->breakouts card-after)]
    (when-some [identifier->action (breakouts->identifier->action breakouts-before breakouts-after)]
      (let [dashcards (t2/select :model/DashboardCard :card_id (some :id [card-after card-before]))
            updates   (updates-for-dashcards identifier->action dashcards)]
        ;; Beware. This can have negative impact on card update performance as queries are fired in sequence. I'm not
        ;; aware of more reasonable way.
        (when (seq updates)
          (t2/with-transaction [_conn]
            (doseq [[id update] updates]
              (t2/update! :model/DashboardCard :id id update))))))))

(defn update-card!
  "Update a Card. Metadata is fetched asynchronously. If it is ready before [[metadata-sync-wait-ms]] elapses it will be
  included, otherwise the metadata will be saved to the database asynchronously."
  [{:keys [card-before-update card-updates actor delete-old-dashcards?]}]
  ;; don't block our precious core.async thread, run the actual DB updates on a separate thread
  (t2/with-transaction [_conn]
    (api/maybe-reconcile-collection-position! card-before-update card-updates)

    (autoplace-or-remove-dashcards-for-card! card-before-update card-updates delete-old-dashcards?)
    (assert-is-valid-dashboard-internal-update card-updates card-before-update)

    (when (and (card-is-verified? card-before-update)
               (changed? card-compare-keys card-before-update card-updates))
      ;; this is an enterprise feature but we don't care if enterprise is enabled here. If there is a review we need
      ;; to remove it regardless if enterprise edition is present at the moment.
      (moderation/create-review! {:moderated_item_id   (:id card-before-update)
                                  :moderated_item_type "card"
                                  :moderator_id        (:id actor)
                                  :status              nil
                                  :text                (tru "Unverified due to edit")}))
    ;; Invalidate the cache for card
    (cache/invalidate-config! {:questions [(:id card-before-update)]
                               :with-overrides? true})
    ;; ok, now save the Card
    (t2/update! :model/Card (:id card-before-update)
                ;; `collection_id` and `description` can be `nil` (in order to unset them).
                ;; Other values should only be modified if they're passed in as non-nil
                (u/select-keys-when card-updates
                                    :present #{:collection_id :collection_position :description :cache_ttl :archived_directly :dashboard_id :document_id :embedding_type}
                                    :non-nil #{:dataset_query :display :name :visualization_settings :archived
                                               :enable_embedding :type :parameters :parameter_mappings :embedding_params
                                               :result_metadata :collection_preview :verified-result-metadata?}))
    ;; ok, now update dependent dashcard parameters
    (try
      (update-associated-parameters! card-before-update card-updates)
      (catch Throwable e
        (log/error e "Update of dependent card parameters failed!")
        (log/debug e
                   "`card-before-update`:" (pr-str card-before-update)
                   "`card-updates`:" (pr-str card-updates))))
    (collection/check-for-remote-sync-update card-before-update))
  ;; Fetch the updated Card from the DB
  (let [card (t2/select-one :model/Card :id (:id card-before-update))]
    ;;; TODO -- this should be triggered indirectly by `:event/card-update`
    (pulse/delete-alerts-if-needed! :old-card card-before-update, :new-card card, :actor actor)
    ;; skip publishing the event if it's just a change in its collection position
    (when-not (= #{:collection_position}
                 (set (keys card-updates)))
      (events/publish-event! :event/card-update {:object card :user-id api/*current-user-id*}))
    card))

(defn sole-dashboard-id
  "Given a card, returns the dashboard_id of the *sole* dashboard it's in, or `nil` if it's not in exactly one dashboard."
  [card]
  (when-not (contains? card :in_dashboards)
    (throw (ex-info "`automovable?` must be called with a card hydrated with `:in_dashboards`"
                    {:card-id (:id card)})))
  (let [[dashboard :as dashboards] (:in_dashboards card)]
    (when (and (= 1 (count dashboards))
               (not (:archived dashboard))
               (not (:archived card)))
      (:id dashboard))))

(mu/defn fully-parameterized?
  "Given a Card, returns `true` if its query is fully parameterized."
  [{query :dataset_query, :as _card} :- [:map
                                         [:dataset_query [:maybe ::queries.schema/query]]]]
  (if (empty? query)
    true
    (lib/fully-parameterized-query? query)))

(methodical/defmethod mi/to-json :model/Card
  [card json-generator]
  ;; we're doing update + dissoc instead of [[medley.core/dissoc-in]] because we don't want it to remove the
  ;; `:dataset_query` key entirely if it is empty, as it is in a lot of tests.
  (let [card (cond-> card
               (map? (:dataset_query card)) (update :dataset_query dissoc :lib/metadata))]
    (next-method card json-generator)))

;;; ------------------------------------------------- Serialization --------------------------------------------------

(defn- export-result-metadata [metadata]
  (when metadata
    (for [m metadata]
      (-> (dissoc m :fingerprint)
          (m/update-existing :table_id  serdes/*export-table-fk*)
          (m/update-existing :id        serdes/*export-field-fk*)
          (m/update-existing :field_ref serdes/export-mbql)
          (m/update-existing :fk_target_field_id serdes/*export-field-fk*)))))

(defn- import-result-metadata [metadata]
  (when metadata
    (for [m metadata]
      (-> m
          (m/update-existing :table_id  serdes/*import-table-fk*)
          (m/update-existing :id        serdes/*import-field-fk*)
          (m/update-existing :field_ref serdes/import-mbql)
          ;; FIXME: remove that `if` after v52
          (m/update-existing :fk_target_field_id #(if (number? %) % (serdes/*import-field-fk* %)))))))

(defn- result-metadata-deps [metadata]
  (when (seq metadata)
    (-> (reduce into #{} (for [m metadata]
                           (conj (serdes/mbql-deps (:field_ref m))
                                 (when (:table_id m)
                                   (serdes/table->path (:table_id m)))
                                 (when (:id m)
                                   (serdes/field->path (:id m)))
                                 (when (and (:fk_target_field_id m)
                                            ;; FIXME: remove that check after v52
                                            (not (number? (:fk_target_field_id m))))
                                   (serdes/field->path (:fk_target_field_id m))))))
        (disj nil))))

(defmethod serdes/make-spec "Card"
  [_model-name _opts]
  {:copy [:archived :archived_directly :collection_position :collection_preview :description :display
          :embedding_params :enable_embedding :embedding_type :entity_id :metabase_version :public_uuid :query_type :type :name
          :card_schema]
   :skip [;; cache invalidation is instance-specific
          :cache_invalidated_at
          ;; those are instance-specific analytic columns
          :view_count :last_used_at :initially_published_at
          ;; this is data migration column
          :dataset_query_metrics_v2_migration_backup
          ;; this column is not used anymore
          :cache_ttl
          ;; dependencies aren't serialized, so the version of dependency analysis done shouldn't be serialized
          :dependency_analysis_version
          ;; temporary column to power rollback from v57 to v56; we can remove it in v58
          :legacy_query]
   :transform
   {:created_at             (serdes/date)
    :database_id            (serdes/fk :model/Database :name)
    :table_id               (serdes/fk :model/Table)
    :source_card_id         (serdes/fk :model/Card)
    :collection_id          (serdes/fk :model/Collection)
    :dashboard_id           (serdes/fk :model/Dashboard)
    :document_id            (serdes/fk :model/Document)
    :creator_id             (serdes/fk :model/User)
    :made_public_by_id      (serdes/fk :model/User)
<<<<<<< HEAD
    :workspace_id           (serdes/fk :model/Workspace)
=======
    :published_table_id     (serdes/fk :model/Table)
>>>>>>> 384d24a7
    :dataset_query          {:export serdes/export-mbql :import serdes/import-mbql}
    :parameters             {:export serdes/export-parameters :import serdes/import-parameters}
    :parameter_mappings     {:export serdes/export-parameter-mappings :import serdes/import-parameter-mappings}
    :visualization_settings {:export serdes/export-visualization-settings :import serdes/import-visualization-settings}
    :result_metadata        {:export export-result-metadata :import import-result-metadata}}})

(defmethod serdes/dependencies "Card"
  [{:keys [collection_id database_id dataset_query parameters parameter_mappings
           result_metadata table_id source_card_id visualization_settings
           dashboard_id document_id]}]
  (set
   (concat
    (mapcat serdes/mbql-deps parameter_mappings)
    (serdes/parameters-deps parameters)
    [[{:model "Database" :id database_id}]]
    (when table_id #{(serdes/table->path table_id)})
    (when source_card_id #{[{:model "Card" :id source_card_id}]})
    (when collection_id #{[{:model "Collection" :id collection_id}]})
    (when dashboard_id #{[{:model "Dashboard" :id dashboard_id}]})
    (when document_id #{[{:model "Document" :id document_id}]})
    (result-metadata-deps result_metadata)
    (serdes/mbql-deps dataset_query)
    (serdes/visualization-settings-deps visualization_settings))))

(defmethod serdes/descendants "Card" [_model-name id _opts]
  (let [card               (t2/select-one :model/Card :id id)
        query              (not-empty (:dataset_query card))
        source-card        (some-> query lib/source-card-id)
        template-tags      (some-> query lib/all-template-tags)
        parameters-card-id (some->> card :parameters (keep (comp :card_id :values_source_config)))
        snippets           (some->> template-tags (keep :snippet-id))]
    (into {} (concat
              (when source-card
                {["Card" source-card] {"Card" id}})
              (for [{:keys [card-id]} template-tags
                    :when             card-id]
                {["Card" card-id] {"Card" id}})
              (for [card-id parameters-card-id]
                {["Card" card-id] {"Card" id}})
              (for [snippet-id snippets]
                {["NativeQuerySnippet" snippet-id] {"Card" id}})))))

;;;; ------------------------------------------------- Search ----------------------------------------------------------

(mu/defn- dataset-query->dimensions :- [:maybe [:sequential ::lib.schema.metadata/column]]
  "Extract dimensions (non-aggregation columns) from a dataset query."
  [dataset-query-str :- [:maybe :string]]
  (when dataset-query-str
    ;; In production the :database should be always present and correct. That is not the case for some test mocks.
    ;; As e.g. in [[metabase-enterprise.semantic-search.test-util/do-with-indexable-documents!]]. Hence the thorough
    ;; checking.
    (when-some [query (not-empty ((:out lib-be/transform-query) dataset-query-str))]
      (let [columns (lib/returned-columns query)]
        ;; Dimensions are columns that are not aggregations
        (remove (comp #{:source/aggregations} :lib/source) columns)))))

(defn- extract-non-temporal-dimension-ids
  "Extract list of nontemporal dimension field IDs, stored as JSON string. See PR 60912"
  [{:keys [dataset_query]}]
  (let [dimensions (dataset-query->dimensions dataset_query)
        dim-ids    (->> dimensions
                        (remove lib.types/temporal?)
                        (keep :id)
                        sort)]
    (json/encode (or dim-ids []))))

(defn- has-temporal-dimension?
  "Return true if the query has any temporal dimensions. See PR 60912"
  [{:keys [dataset_query]}]
  (let [dimensions (dataset-query->dimensions dataset_query)]
    (boolean (some lib.types/temporal? dimensions))))

(defn- maybe-extract-native-query
  "Return the native SQL text (truncated to `max-searchable-value-length`) if `dataset_query` is native; else nil."
  [{query :dataset_query, :as _card}]
  (let [query ((:out lib-be/transform-query) query)
        query-text (when (lib/native-only-query? query)
                     (:native (lib/query-stage query 0)))]
    (when query-text
      (subs query-text 0 (min (count query-text) search/max-searchable-value-length)))))

(defn ^:private base-search-spec
  []
  {:model        :model/Card
   :attrs        {:archived             true
                  :collection-id        true
                  :creator-id           true
                  :dashboard-id         true
                  :dashboardcard-count  {:select [:%count.*]
                                         :from   [:report_dashboardcard]
                                         :where  [:= :report_dashboardcard.card_id :this.id]}
                  :database-id          true
                  :last-viewed-at       :last_used_at
                  :native-query         {:fn maybe-extract-native-query
                                         :fields [:dataset_query]}
                  :official-collection  [:= "official" :collection.authority_level]
                  :last-edited-at       :r.timestamp
                  :last-editor-id       :r.user_id
                  :pinned               [:> [:coalesce :collection_position [:inline 0]] [:inline 0]]
                  :verified             [:= "verified" :mr.status]
                  :view-count           true
                  :created-at           true
                  :updated-at           true
                  :display-type         :this.display
                  :non-temporal-dim-ids {:fn extract-non-temporal-dimension-ids
                                         :fields [:dataset_query]}
                  :has-temporal-dim     {:fn has-temporal-dimension?
                                         :fields [:dataset_query]}}
   :search-terms [:name :description]
   :render-terms {:archived-directly          true
                  :collection-authority_level :collection.authority_level
                  :collection-location        :collection.location
                  :collection-name            :collection.name
                  ;; This is used for legacy ranking, in future it will be replaced by :pinned
                  :collection-position        true
                  :collection-type            :collection.type
                  ;; This field can become stale, unless we change to calculate it just-in-time.
                  :display                    true
                  :moderated-status           :mr.status}
   :bookmark     [:model/CardBookmark [:and
                                       [:= :bookmark.card_id :this.id]
                                       [:= :bookmark.user_id :current_user/id]]]
   :where        [:and [:= :collection.namespace nil] [:= :this.document_id nil]]
   :joins        {:collection [:model/Collection [:= :collection.id :this.collection_id]]
                  :r          [:model/Revision [:and
                                                [:= :r.model_id :this.id]
                                                ;; Interesting for inversion, another condition on whether to update.
                                                ;; For now, let's just swallow the extra update (2x amplification)
                                                [:= :r.most_recent true]
                                                [:= :r.model "Card"]]]
                  :mr         [:model/ModerationReview [:and
                                                        [:= :mr.moderated_item_type "card"]
                                                        [:= :mr.moderated_item_id :this.id]
                                                        [:= :mr.most_recent true]]]}
   ;; Workaround for dataflow :((((((
   ;; NOTE: disabled for now, as this is not a very important ranker and can afford to have stale data,
   ;;       and could cause a large increase in the query count for dashboard updates.
   ;;       (see the test failures when this hook is added back)
   ;:dashcard  [:model/DashboardCard [:= :dashcard.card_id :this.id]]
   #_:end})

(search/define-spec "card"
  (-> (base-search-spec) (sql.helpers/where [:= :this.type "question"])))

(search/define-spec "dataset"
  (-> (base-search-spec) (sql.helpers/where [:= :this.type "model"])))

(search/define-spec "metric"
  (-> (base-search-spec) (sql.helpers/where [:= :this.type "metric"])))<|MERGE_RESOLUTION|>--- conflicted
+++ resolved
@@ -1215,11 +1215,8 @@
     :document_id            (serdes/fk :model/Document)
     :creator_id             (serdes/fk :model/User)
     :made_public_by_id      (serdes/fk :model/User)
-<<<<<<< HEAD
     :workspace_id           (serdes/fk :model/Workspace)
-=======
     :published_table_id     (serdes/fk :model/Table)
->>>>>>> 384d24a7
     :dataset_query          {:export serdes/export-mbql :import serdes/import-mbql}
     :parameters             {:export serdes/export-parameters :import serdes/import-parameters}
     :parameter_mappings     {:export serdes/export-parameter-mappings :import serdes/import-parameter-mappings}
