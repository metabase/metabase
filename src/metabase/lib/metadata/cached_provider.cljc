--- conflicted
+++ resolved
@@ -40,13 +40,8 @@
                      [:metadata/database lib.metadata/DatabaseMetadata]
                      [:metadata/table    lib.metadata/TableMetadata]
                      [:metadata/column   lib.metadata/ColumnMetadata]
-<<<<<<< HEAD
-                     [:metadata/card     lib.metadata/CardMetadata]
+                     [:metadata/card     ::lib.schema.metadata/card]
                      [:metadata/metric   lib.metadata/LegacyMetricMetadata]
-=======
-                     [:metadata/card     ::lib.schema.metadata/card]
-                     [:metadata/metric   lib.metadata/MetricMetadata]
->>>>>>> 06ada2d4
                      [:metadata/segment  lib.metadata/SegmentMetadata]]]
   (let [metadata (-> metadata
                      (update-keys u/->kebab-case-en)
