(ns metabase.models.dashboard-card
  (:require [clojure.set :as set]
<<<<<<< HEAD
            [metabase
             [events :as events]
             [util :as u]]
            [metabase.db.util :as mdb.u]
            [metabase.models
             [card :refer [Card]]
             [dashboard-card-series :refer [DashboardCardSeries]]
             [interface :as i]
             [pulse-card :refer [PulseCard]]]
=======
            [metabase.db :as mdb]
            [metabase.events :as events]
            [metabase.models.card :refer [Card]]
            [metabase.models.dashboard-card-series :refer [DashboardCardSeries]]
            [metabase.models.interface :as i]
            [metabase.models.pulse-card :refer [PulseCard]]
            [metabase.util :as u]
>>>>>>> db0793ae
            [metabase.util.schema :as su]
            [schema.core :as s]
            [toucan.db :as db]
            [toucan.hydrate :refer [hydrate]]
            [toucan.models :as models]))

(models/defmodel DashboardCard :report_dashboardcard)

(declare series)

(defn- perms-objects-set
  "Return the set of permissions required to `read-or-write` this DashboardCard. If `:card` and `:series` are already
  hydrated this method doesn't need to make any DB calls."
  [dashcard read-or-write]
  (let [card   (or (:card dashcard)
                   (db/select-one [Card :dataset_query] :id (u/get-id (:card_id dashcard))))
        series (or (:series dashcard)
                   (series dashcard))]
    (apply set/union (i/perms-objects-set card read-or-write) (for [series-card series]
                                                                (i/perms-objects-set series-card read-or-write)))))

(defn- pre-insert [dashcard]
  (let [defaults {:sizeX                  2
                  :sizeY                  2
                  :parameter_mappings     []
                  :visualization_settings {}}]
    (merge defaults dashcard)))

(u/strict-extend (class DashboardCard)
  models/IModel
  (merge models/IModelDefaults
         {:properties  (constantly {:timestamped? true})
          :types       (constantly {:parameter_mappings :parameter-mappings, :visualization_settings :json})
          :pre-insert  pre-insert
          :post-select #(set/rename-keys % {:sizex :sizeX, :sizey :sizeY})})
  i/IObjectPermissions
  (merge i/IObjectPermissionsDefaults
         {:perms-objects-set  perms-objects-set
          :can-read?          (partial i/current-user-has-full-permissions? :read)
          :can-write?         (partial i/current-user-has-full-permissions? :write)}))


;;; --------------------------------------------------- HYDRATION ----------------------------------------------------

(defn dashboard
  "Return the Dashboard associated with the DashboardCard."
  [{:keys [dashboard_id]}]
  {:pre [(integer? dashboard_id)]}
  (db/select-one 'Dashboard, :id dashboard_id))


(defn ^:hydrate series
  "Return the `Cards` associated as additional series on this DashboardCard."
  [{:keys [id]}]
  (db/select [Card :id :name :description :display :dataset_query :visualization_settings :collection_id]
    (mdb.u/join [Card :id] [DashboardCardSeries :card_id])
    (db/qualify DashboardCardSeries :dashboardcard_id) id
    {:order-by [[(db/qualify DashboardCardSeries :position) :asc]]}))


;;; ---------------------------------------------------- CRUD FNS ----------------------------------------------------

(s/defn retrieve-dashboard-card
  "Fetch a single DashboardCard by its ID value."
  [id :- su/IntGreaterThanZero]
  (-> (DashboardCard id)
      (hydrate :series)))

(s/defn update-dashboard-card-series!
  "Update the DashboardCardSeries for a given DashboardCard.
   `card-ids` should be a definitive collection of *all* IDs of cards for the dashboard card in the desired order.

   *  If an ID in `card-ids` has no corresponding existing DashboardCardSeries object, one will be created.
   *  If an existing DashboardCardSeries has no corresponding ID in `card-ids`, it will be deleted.
   *  All cards will be updated with a `position` according to their place in the collection of `card-ids`"
  {:arglists '([dashboard-card card-ids])}
  [{:keys [id]} :- {:id su/IntGreaterThanZero, s/Keyword s/Any}
   card-ids     :- [su/IntGreaterThanZero]]
  ;; first off, just delete all series on the dashboard card (we add them again below)
  (db/delete! DashboardCardSeries :dashboardcard_id id)
  ;; now just insert all of the series that were given to us
  (when (seq card-ids)
    (let [cards (map-indexed (fn [i card-id]
                               {:dashboardcard_id id, :card_id card-id, :position i})
                             card-ids)]
      (db/insert-many! DashboardCardSeries cards))))

(def ^:private DashboardCardUpdates
  {:id                                      su/IntGreaterThanZero
   (s/optional-key :parameter_mappings)     (s/maybe [su/Map])
   (s/optional-key :visualization_settings) (s/maybe su/Map)
   ;; series is a sequence of IDs of additional cards after the first to include as "additional serieses"
   (s/optional-key :series)                 (s/maybe [su/IntGreaterThanZero])
   s/Keyword                                s/Any})

(s/defn update-dashboard-card!
  "Update an existing DashboardCard` including all DashboardCardSeries.
   Returns the updated DashboardCard or throws an Exception."
  [{:keys [id series parameter_mappings visualization_settings] :as dashboard-card} :- DashboardCardUpdates]
  (let [{:keys [sizeX sizeY row col series]} (merge {:series []} dashboard-card)]
    (db/transaction
      ;; update the dashcard itself (positional attributes)
      (when (and sizeX sizeY row col)
        (db/update-non-nil-keys! DashboardCard id
          :sizeX                  sizeX
          :sizeY                  sizeY
          :row                    row
          :col                    col
          :parameter_mappings     parameter_mappings
          :visualization_settings visualization_settings))
      ;; update series (only if they changed)
      (when-not (= series (map :card_id (db/select [DashboardCardSeries :card_id]
                                          :dashboardcard_id id
                                          {:order-by [[:position :asc]]})))
        (update-dashboard-card-series! dashboard-card series))
      ;; fetch the fully updated dashboard card then return it (and fire off an event)
      (->> (retrieve-dashboard-card id)
           (events/publish-event! :dashboard-card-update)))))

(def ^:private NewDashboardCard
  {:dashboard_id                            su/IntGreaterThanZero
   (s/optional-key :card_id)                (s/maybe su/IntGreaterThanZero)
   (s/optional-key :parameter_mappings)     (s/maybe [su/Map])
   (s/optional-key :visualization_settings) (s/maybe su/Map)
   ;; TODO - make the rest of the options explicit instead of just allowing whatever for other keys
   s/Keyword                                s/Any})

(s/defn create-dashboard-card!
  "Create a new DashboardCard by inserting it into the database along with all associated pieces of data such as
   DashboardCardSeries. Returns the newly created DashboardCard or throws an Exception."
  [dashboard-card :- NewDashboardCard]
  (let [{:keys [dashboard_id card_id creator_id parameter_mappings visualization_settings sizeX sizeY row col series]
         :or   {sizeX 2, sizeY 2, series []}} dashboard-card]
    (db/transaction
      (let [{:keys [id] :as dashboard-card} (db/insert! DashboardCard
                                              :dashboard_id           dashboard_id
                                              :card_id                card_id
                                              :sizeX                  sizeX
                                              :sizeY                  sizeY
                                              :row                    (or row 0)
                                              :col                    (or col 0)
                                              :parameter_mappings     (or parameter_mappings [])
                                              :visualization_settings (or visualization_settings {}))]
        ;; add series to the DashboardCard
        (update-dashboard-card-series! dashboard-card series)
        ;; return the full DashboardCard (and record our create event)
        (as-> (retrieve-dashboard-card id) dashcard
          (assoc dashcard :actor_id creator_id)
          (events/publish-event! :dashboard-card-create dashcard)
          (dissoc dashcard :actor_id))))))

(defn delete-dashboard-card!
  "Delete a DashboardCard`"
  [dashboard-card user-id]
  {:pre [(map? dashboard-card)
         (integer? user-id)]}
  (let [{:keys [id]} (dashboard dashboard-card)]
    (db/transaction
      (db/delete! PulseCard :dashboard_card_id (:id dashboard-card))
      (db/delete! DashboardCard :id (:id dashboard-card)))
    (events/publish-event! :dashboard-remove-cards {:id id :actor_id user-id :dashcards [dashboard-card]})))<|MERGE_RESOLUTION|>--- conflicted
+++ resolved
@@ -1,24 +1,12 @@
 (ns metabase.models.dashboard-card
   (:require [clojure.set :as set]
-<<<<<<< HEAD
-            [metabase
-             [events :as events]
-             [util :as u]]
             [metabase.db.util :as mdb.u]
-            [metabase.models
-             [card :refer [Card]]
-             [dashboard-card-series :refer [DashboardCardSeries]]
-             [interface :as i]
-             [pulse-card :refer [PulseCard]]]
-=======
-            [metabase.db :as mdb]
             [metabase.events :as events]
             [metabase.models.card :refer [Card]]
             [metabase.models.dashboard-card-series :refer [DashboardCardSeries]]
             [metabase.models.interface :as i]
             [metabase.models.pulse-card :refer [PulseCard]]
             [metabase.util :as u]
->>>>>>> db0793ae
             [metabase.util.schema :as su]
             [schema.core :as s]
             [toucan.db :as db]
