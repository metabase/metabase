--- conflicted
+++ resolved
@@ -216,15 +216,9 @@
 ): Array<Dimension> {
   return _.chain(table.fields)
     .map(field => {
-<<<<<<< HEAD
-      let targetField = field.target;
+      const targetField = field.target;
       if (targetField && depth > 0 && targetField.table) {
-        let targetTable = targetField.table;
-=======
-      const targetField = field.target;
-      if (targetField && depth > 0) {
         const targetTable = targetField.table;
->>>>>>> 01652518
         return getTableDimensions(targetTable, depth - 1, filter).map(
           (dimension: Dimension) => ({
             ...dimension,
