--- conflicted
+++ resolved
@@ -19,11 +19,8 @@
    #_{:clj-kondo/ignore [:discouraged-namespace]}
    [metabase.util.honeysql-extensions :as hx]
    [metabase.util.i18n :refer [trs tru]]
-<<<<<<< HEAD
+   [metabase.util.log :as log]
    [methodical.core :as methodical]
-=======
-   [metabase.util.log :as log]
->>>>>>> dad3d414
    [potemkin :as p]
    [schema.core :as schema]
    [taoensso.nippy :as nippy]
