--- conflicted
+++ resolved
@@ -34,12 +34,7 @@
   com.fasterxml.jackson.core/jackson-databind
                                             {:mvn/version "2.13.4.2"}           ; JSON processor used by snowplow-java-tracker
   com.fasterxml.woodstox/woodstox-core      {:mvn/version "6.4.0"}              ; trans dep of commons-codec (pinned version due to CVE-2022-40151)
-<<<<<<< HEAD
-  com.h2database/h2                         {:mvn/version "1.4.197"}            ; embedded SQL database
-=======
-  com.gfredericks/test.chuck                {:mvn/version "0.2.13"}             ; generating strings from regex
   com.h2database/h2                         {:mvn/version "2.1.212"}            ; embedded SQL database
->>>>>>> d450fda9
   com.snowplowanalytics/snowplow-java-tracker
                                             {:mvn/version "0.12.0"              ; Snowplow analytics
                                              :exclusions [com.fasterxml.jackson.core/jackson-databind]}
