--- conflicted
+++ resolved
@@ -39,30 +39,6 @@
     isSharing,
     selectedTabId,
     shouldRenderAsNightMode,
-<<<<<<< HEAD
-    setArchivedDashboard,
-    moveDashboardToCollection,
-    deletePermanently,
-=======
-    removeParameter,
-    addCardToDashboard,
-    clickBehaviorSidebarDashcard,
-    onReplaceAllDashCardVisualizationSettings,
-    onUpdateDashCardVisualizationSettings,
-    onUpdateDashCardColumnSettings,
-    setParameterName,
-    setParameterType,
-    setParameterDefaultValue,
-    setParameterIsMultiSelect,
-    setParameterQueryType,
-    setParameterSourceType,
-    setParameterSourceConfig,
-    setParameterFilteringParameters,
-    setParameterRequired,
-    setParameterTemporalUnits,
-    sidebar,
-    closeSidebar,
->>>>>>> 880d3172
   } = useDashboardContext();
 
   const currentTabDashcards = useMemo(() => {
