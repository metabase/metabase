--- conflicted
+++ resolved
@@ -11,7 +11,6 @@
     cy.findByLabelText("Client ID").type(
       "fake-client-id.apps.googleusercontent.com",
     );
-<<<<<<< HEAD
     successfullySaveSettings();
     cy.reload();
     cy.findByDisplayValue("fake-client-id.apps.googleusercontent.com")
@@ -39,37 +38,6 @@
       'Invalid Google Sign-In Client ID: must end with ".apps.googleusercontent.com"',
     );
   });
-=======
-    saveSettings();
-    cy.findByText("Success");
-    cy.reload();
-    cy.findByDisplayValue("fake-client-id.apps.googleusercontent.com").type(
-      "fake-client-id2.apps.googleusercontent.com",
-    );
-    saveSettings();
-    cy.findByText("Success");
-  });
-
-  it("Remove Google Sing-In Setup (metabase#20442)", () => {
-    cy.findByLabelText("Client ID").type("example.apps.googleusercontent.com");
-    cy.findByLabelText("Domain").type("example.test");
-    saveSettings();
-    cy.findByText("Success");
-    cy.reload();
-    cy.findByLabelText("Client ID").clear();
-    cy.findByLabelText("Domain").clear();
-    saveSettings();
-    cy.findByText("Success");
-  });
-
-  it("Google sign-in client ID form should show an error message if it does not end with the correct suffix (metabase#15975)", () => {
-    cy.findByLabelText("Client ID").type("fake-client-id");
-    saveSettings();
-    cy.findByText(
-      'Invalid Google Sign-In Client ID: must end with ".apps.googleusercontent.com"',
-    );
-  });
->>>>>>> aafc68ab
 });
 
 function successfullySaveSettings() {
