(ns metabase.legacy-mbql.normalize
  "Logic for taking any sort of weird MBQL query and normalizing it into a standardized, canonical form. You can think
  of this like taking any 'valid' MBQL query and rewriting it as-if it was written in perfect up-to-date MBQL in the
  latest version. There are four main things done here, done as four separate steps:

  #### NORMALIZING TOKENS

  Converting all identifiers to lower-case, lisp-case keywords. e.g. `{\"SOURCE_TABLE\" 10}` becomes `{:source-table
  10}`.

  #### CANONICALIZING THE QUERY

  Rewriting deprecated MBQL 95/98 syntax and other things that are still supported for backwards-compatibility in
  canonical modern MBQL syntax. For example `{:breakout [:count 10]}` becomes `{:breakout [[:count [:field 10 nil]]]}`.

  #### WHOLE-QUERY TRANSFORMATIONS

  Transformations and cleanup of the query structure as a whole to fix inconsistencies. Whereas the canonicalization
  phase operates on a lower-level, transforming invidual clauses, this phase focuses on transformations that affect
  multiple clauses, such as removing duplicate references to Fields if they are specified in both the `:breakout` and
  `:fields` clauses.

  This is not the only place that does such transformations; several pieces of QP middleware perform similar
  individual transformations, such as `reconcile-breakout-and-order-by-bucketing`.

  #### REMOVING EMPTY CLAUSES

  Removing empty clauses like `{:aggregation nil}` or `{:breakout []}`.

  Token normalization occurs first, followed by canonicalization, followed by removing empty clauses."
  (:require
   #?(:clj [metabase.util.performance :as perf]
      :cljs [clojure.walk :as walk])
   [clojure.set :as set]
   [medley.core :as m]
   [metabase.legacy-mbql.predicates :as mbql.preds]
   [metabase.legacy-mbql.schema :as mbql.s]
   [metabase.legacy-mbql.util :as mbql.u]
   [metabase.lib.normalize :as lib.normalize]
   [metabase.lib.schema.common :as lib.schema.common]
   [metabase.lib.schema.expression.temporal :as lib.schema.expression.temporal]
   [metabase.lib.util.match :as lib.util.match]
   [metabase.util :as u]
   [metabase.util.i18n :as i18n]
   [metabase.util.log :as log]
   [metabase.util.malli :as mu]
   [metabase.util.time :as u.time]))

(defn- mbql-clause?
  "True if `x` is an MBQL clause (a sequence with a token as its first arg). (This is different from the implementation
  in `mbql.u` because it also supports un-normalized clauses. You shouldn't need to use this outside of this
  namespace.)"
  [x]
  (and (sequential? x)
       (not (map-entry? x))
       ((some-fn keyword? string?) (first x))))

(defn- maybe-normalize-token
  "Normalize token `x`, but only if it's a keyword or string."
  [x]
  (if ((some-fn keyword? string?) x)
    (mbql.u/normalize-token x)
    x))

(defn is-clause?
  "If `x` an MBQL clause, and an instance of clauses defined by keyword(s) `k-or-ks`?

    (is-clause? :count [:count 10])        ; -> true
    (is-clause? #{:+ :- :* :/} [:+ 10 20]) ; -> true

  (This is different from the implementation in `mbql.u` because it also supports un-normalized clauses. You shouldn't
  need to use this outside of this namespace.)"
  [k-or-ks x]
  (and
   (mbql-clause? x)
   (let [clause-name (maybe-normalize-token (first x))]
     (if (coll? k-or-ks)
       ((set k-or-ks) clause-name)
       (= k-or-ks clause-name)))))

;;; +----------------------------------------------------------------------------------------------------------------+
;;; |                                                NORMALIZE TOKENS                                                |
;;; +----------------------------------------------------------------------------------------------------------------+

(declare normalize-tokens)

(defmulti ^:private normalize-mbql-clause-tokens
  {:arglists '([mbql-clause])}
  (comp maybe-normalize-token first))

(defmethod normalize-mbql-clause-tokens :aggregation
  ;; nil options should be removed from aggregation references (`[:aggregation 0]`).
  [[_ aggregation-index option]]
  (cond-> [:aggregation aggregation-index]
    (some? option) (conj option)))

(defn- normalize-ref-opts [opts]
  (let [opts (normalize-tokens opts :ignore-path)]
    (cond-> opts
      (:base-type opts)               (update :base-type keyword)
      (:effective-type opts)          (update :effective-type keyword)
      (:temporal-unit opts)           (update :temporal-unit keyword)
      (:inherited-temporal-unit opts) (update :inherited-temporal-unit keyword)
      (:binning opts)                 (update :binning (fn [binning]
                                                         (cond-> binning
                                                           (:strategy binning) (update :strategy keyword)))))))

(defmethod normalize-mbql-clause-tokens :expression
  ;; For expression references (`[:expression \"my_expression\"]`) keep the arg as is but make sure it is a string.
  [[_ expression-name opts]]
  (let [expression [:expression (if (keyword? expression-name)
                                  (u/qualified-name expression-name)
                                  expression-name)]
        opts (->> opts
                  normalize-ref-opts
                  ;; Only keep fields required for handling binned&datetime expressions (#33528)
                  ;; Allowing added alias-info through here breaks
                  ;; [[metabase.query-processor.util.nest-query-test/nest-expressions-ignore-source-queries-test]]
                  (m/filter-keys #{:base-type :temporal-unit :binning})
                  not-empty)]
    (cond-> expression
      opts (conj opts))))

(defmethod normalize-mbql-clause-tokens :binning-strategy
  ;; For `:binning-strategy` clauses (which wrap other Field clauses) normalize the strategy-name and recursively
  ;; normalize the Field it bins.
  [[_ field strategy-name strategy-param]]
  (if strategy-param
    (conj (normalize-mbql-clause-tokens [:binning-strategy field strategy-name]) strategy-param)
    [:binning-strategy (normalize-tokens field :ignore-path) (maybe-normalize-token strategy-name)]))

(defmethod normalize-mbql-clause-tokens :field
  [[_ id-or-name opts]]
  [:field
   id-or-name
   (normalize-ref-opts opts)])

(defmethod normalize-mbql-clause-tokens :field-literal
  ;; Similarly, for Field literals, keep the arg as-is, but make sure it is a string."
  [[_ field-name field-type]]
  [:field-literal
   (if (keyword? field-name)
     (u/qualified-name field-name)
     field-name)
   (keyword field-type)])

(defmethod normalize-mbql-clause-tokens :datetime-field
  ;; Datetime fields look like `[:datetime-field <field> <unit>]` or `[:datetime-field <field> :as <unit>]`
  ;; normalize the unit, and `:as` (if present) tokens, and the Field."
  [[_ field as-or-unit maybe-unit]]
  (if maybe-unit
    [:datetime-field (normalize-tokens field :ignore-path) :as (maybe-normalize-token maybe-unit)]
    [:datetime-field (normalize-tokens field :ignore-path) (maybe-normalize-token as-or-unit)]))

(defmethod normalize-mbql-clause-tokens :time-interval
  ;; `time-interval`'s `unit` should get normalized, and `amount` if it's not an integer."
  [[_ field amount unit options]]
  (if options
    (conj (normalize-mbql-clause-tokens [:time-interval field amount unit])
          (normalize-tokens options :ignore-path))
    [:time-interval
     (normalize-tokens field :ignore-path)
     (if (integer? amount)
       amount
       (maybe-normalize-token amount))
     (maybe-normalize-token unit)]))

(defmethod normalize-mbql-clause-tokens :relative-time-interval
  [[_ col & [_value _bucket _offset-value _offset-bucket :as args]]]
  (into [:relative-time-interval (normalize-tokens col :ignore-path)]
        (map maybe-normalize-token)
        args))

(defmethod normalize-mbql-clause-tokens :relative-datetime
  ;; Normalize a `relative-datetime` clause. `relative-datetime` comes in two flavors:
  ;;
  ;;   [:relative-datetime :current]
  ;;   [:relative-datetime -10 :day] ; amount & unit"
  [[_ amount unit]]
  (if unit
    [:relative-datetime amount (maybe-normalize-token unit)]
    [:relative-datetime :current]))

(defmethod normalize-mbql-clause-tokens :interval
  [[_ amount unit]]
  [:interval amount (maybe-normalize-token unit)])

(defmethod normalize-mbql-clause-tokens :datetime-add
  [[_ field amount unit]]
  [:datetime-add (normalize-tokens field :ignore-path) amount (maybe-normalize-token unit)])

(defmethod normalize-mbql-clause-tokens :datetime-subtract
  [[_ field amount unit]]
  [:datetime-subtract (normalize-tokens field :ignore-path) amount (maybe-normalize-token unit)])

(defmethod normalize-mbql-clause-tokens :datetime
  [[_ field options]]
  (if (empty? options)
    [:datetime (normalize-tokens field :ignore-path)]
    [:datetime (normalize-tokens field :ignore-path)
     (let [options (normalize-tokens options :ignore-path)]
       (cond-> options
         (contains? options :mode)
         (update :mode lib.schema.expression.temporal/normalize-datetime-mode)))]))

(defmethod normalize-mbql-clause-tokens :get-week
  [[_ field mode]]
  (if mode
    [:get-week (normalize-tokens field :ignore-path) (maybe-normalize-token mode)]
    [:get-week (normalize-tokens field :ignore-path)]))

(defmethod normalize-mbql-clause-tokens :get-day-of-week
  [[_ field mode]]
  (if mode
    [:get-day-of-week (normalize-tokens field :ignore-path) (maybe-normalize-token mode)]
    [:get-day-of-week (normalize-tokens field :ignore-path)]))

(defmethod normalize-mbql-clause-tokens :temporal-extract
  [[_ field unit mode]]
  (if mode
    [:temporal-extract (normalize-tokens field :ignore-path) (maybe-normalize-token unit) (maybe-normalize-token mode)]
    [:temporal-extract (normalize-tokens field :ignore-path) (maybe-normalize-token unit)]))

(defmethod normalize-mbql-clause-tokens :datetime-diff
  [[_ x y unit]]
  [:datetime-diff
   (normalize-tokens x :ignore-path)
   (normalize-tokens y :ignore-path)
   (maybe-normalize-token unit)])

(defmethod normalize-mbql-clause-tokens :during
  [[_ field value unit]]
  [:during (normalize-tokens field :ignore-path) value (maybe-normalize-token unit)])

(defn- normalize-value-opts
  [opts]
  (when opts
    (-> opts
        (update-keys (fn [k]
                       (keyword (u/->snake_case_en k))))
        (m/update-existing :base_type      keyword)
        (m/update-existing :effective_type keyword)
        (m/update-existing :semantic_type  keyword)
        (m/update-existing :unit           keyword))))

(defmethod normalize-mbql-clause-tokens :value
  ;; The args of a `value` clause shouldn't be normalized.
  ;; See https://github.com/metabase/metabase/issues/23354 for details
  [[_ value info]]
  [:value value (normalize-value-opts info)])

(defmethod normalize-mbql-clause-tokens :offset
  [[_tag opts expr n, :as clause]]
  {:pre [(= (count clause) 4)]}
  (let [opts (lib.normalize/normalize :metabase.lib.schema.common/options (or opts {}))]
    [:offset opts (normalize-tokens expr :ignore-path) n]))

(defmethod normalize-mbql-clause-tokens :default
  ;; MBQL clauses by default are recursively normalized.
  ;; This includes the clause name (e.g. `[\"COUNT\" ...]` becomes `[:count ...]`) and args.
  [[clause-name & args]]
  (into [(maybe-normalize-token clause-name)] (map #(normalize-tokens % :ignore-path)) args))

(defn- aggregation-subclause?
  [x]
  (or (when ((some-fn keyword? string?) x)
        (#{:avg :count :cum-count :distinct :distinct-where :stddev :sum :min :max :+ :- :/ :*
           :sum-where :count-where :share :var :median :percentile}
         (maybe-normalize-token x)))
      (when (mbql-clause? x)
        (aggregation-subclause? (first x)))))

(defn- normalize-ag-clause-tokens
  "For old-style aggregations like `{:aggregation :count}` make sure we normalize the ag type (`:count`). Other wacky
  clauses like `{:aggregation [:count :count]}` need to be handled as well :("
  [ag-clause]
  (cond
    ;; something like {:aggregations :count}
    ((some-fn keyword? string?) ag-clause)
    (maybe-normalize-token ag-clause)

    ;; named aggregation ([:named <ag> <name>])
    (is-clause? :named ag-clause)
    (let [[_ wrapped-ag & more] ag-clause]
      (into [:named (normalize-ag-clause-tokens wrapped-ag)] more))

    ;; something wack like {:aggregations [:count [:sum 10]]} or {:aggregations [:count :count]}
    (when (mbql-clause? ag-clause)
      (aggregation-subclause? (second ag-clause)))
    (mapv normalize-ag-clause-tokens ag-clause)

    :else
    (normalize-tokens ag-clause :ignore-path)))

(defn- normalize-expressions-tokens
  "For expressions, we don't want to normalize the name of the expression; keep that as is, and make it a string;
   normalize the definitions as normal."
  [expressions-clause]
  (into {} (for [[expression-name definition] expressions-clause]
             [(u/qualified-name expression-name)
              (normalize-tokens definition :ignore-path)])))

(defn- normalize-order-by-tokens
  "Normalize tokens in the order-by clause, which can have different syntax when using MBQL 95 or 98
  rules (`[<field> :asc]` vs `[:asc <field>]`, for example)."
  [clauses]
  (vec (for [subclause clauses]
         (if (mbql-clause? subclause)
           ;; MBQL 98+ [direction field] style: normalize as normal
           (normalize-mbql-clause-tokens subclause)
           ;; otherwise it's MBQL 95 [field direction] style: flip the args and *then* normalize the clause. And then
           ;; flip it back to put it back the way we found it.
           (reverse (normalize-mbql-clause-tokens (reverse subclause)))))))

(defn- template-tag-definition-key->transform-fn
  "Get the function that should be used to transform values for normalized key `k` in a template tag definition."
  [k]
  (get {:default     identity
        :type        maybe-normalize-token
        :widget-type maybe-normalize-token}
       k
       ;; if there's not a special transform function for the key in the map above, just wrap the key-value
       ;; pair in a dummy map and let [[normalize-tokens]] take care of it. Then unwrap
       (fn [v]
         (-> (normalize-tokens {k v} :ignore-path)
             (get k)))))

(defn- normalize-template-tag-definition
  "For a template tag definition, normalize all the keys appropriately."
  [tag-definition]
  (let [tag-def (into
                 {}
                 (map (fn [[k v]]
                        (let [k            (maybe-normalize-token k)
                              transform-fn (template-tag-definition-key->transform-fn k)]
                          [k (transform-fn v)])))
                 tag-definition)]
    ;; `:widget-type` is a required key for Field Filter (dimension) template tags -- see
    ;; [[metabase.legacy-mbql.schema/TemplateTag:FieldFilter]] -- but prior to v42 it wasn't usually included by the
    ;; frontend. See #20643. If it's not present, just add in `:category` which will make things work they way they
    ;; did in the past.
    (cond-> tag-def
      (and (= (:type tag-def) :dimension)
           (not (:widget-type tag-def)))
      (assoc :widget-type :category))))

(defn- normalize-template-tags
  "Normalize native-query template tags. Like `expressions` we want to preserve the original name rather than normalize
  it."
  [template-tags]
  (into
   {}
   (map (fn [[tag-name tag-definition]]
          (let [tag-name (u/qualified-name tag-name)]
            [tag-name
             (-> (normalize-template-tag-definition tag-definition)
                 (assoc :name tag-name))])))
   template-tags))

(defn normalize-query-parameter
  "Normalize a parameter in the query `:parameters` list."
  [{param-type :type, :keys [target id values_source_config], :as param}]
  (cond-> param
    id                   (update :id u/qualified-name)
    ;; some things that get ran thru here, like dashcard param targets, do not have :type
    param-type           (update :type maybe-normalize-token)
    target               (update :target #(normalize-tokens % :ignore-path))
    values_source_config (update-in [:values_source_config :label_field] #(normalize-tokens % :ignore-path))
    values_source_config (update-in [:values_source_config :value_field] #(normalize-tokens % :ignore-path))))

(defn- normalize-source-query [source-query]
  (let [{native? :native, :as source-query} (update-keys source-query maybe-normalize-token)]
    (if native?
      (-> source-query
          (set/rename-keys {:native :query})
          (normalize-tokens [:native])
          (set/rename-keys {:query :native}))
      (normalize-tokens source-query [:query]))))

(defn- normalize-join [join]
  ;; path in call to `normalize-tokens` is [:query] so it will normalize `:source-query` as appropriate
  (let [{:keys [strategy fields], join-alias :alias, :as join} (normalize-tokens join :query)]
    (cond-> join
      strategy
      (update :strategy maybe-normalize-token)

      ((some-fn keyword? string?) fields)
      (update :fields maybe-normalize-token)

      join-alias
      (update :alias u/qualified-name))))

(declare canonicalize-mbql-clauses)

(defn normalize-field-ref
  "Normalize the field ref. Ensure it's well-formed mbql, not just json."
  [clause]
  (-> clause normalize-tokens canonicalize-mbql-clauses))

(mu/defn normalize-source-metadata
  "Normalize source/results metadata for a single column."
<<<<<<< HEAD
  [metadata]
  {:pre [(map? metadata)
         #?(:clj  (instance? clojure.lang.IEditableCollection metadata)
            :cljs (implements? cljs.core.IEditableCollection metadata))]}
  (let [m (transient metadata)]
    (-> (reduce #(update-existing! %1 %2 keyword) m
                [:base_type :effective_type :semantic_type :visibility_type :source :unit
                 ;; HACK ! Not even a legacy key, but now that we keep `:lib/` keys around we should normalize it just
                 ;; so test results don't get kooky
                 :lib/source])
        (update-existing! :field_ref normalize-field-ref)
        (update-existing! :fingerprint #?(:clj perf/keywordize-keys :cljs walk/keywordize-keys))
        (update-existing! :binning_info #(m/update-existing % :binning_strategy keyword))
        persistent!)))
=======
  [metadata :- :map]
  {:pre [(map? metadata)]}
  (into (empty metadata)
        (map (fn [[k v]]
               (let [k (keyword k)
                     k ((if (simple-keyword? k)
                          u/->snake_case_en
                          u/->kebab-case-en) k)
                     _ (when (= k :fingerprint)
                         (when-let [base-type (first (keys (:type v)))]
                           (assert (isa? base-type :type/*)
                                   (str "BAD FINGERPRINT! " (pr-str v)))))
                     v (case k
                         (:base_type
                          :effective_type
                          :semantic_type
                          :visibility_type
                          :source
                          :unit
                          :lib/source) (keyword v)
                         :field_ref    (normalize-field-ref v)
                         :fingerprint  (#?(:clj perf/keywordize-keys :cljs walk/keywordize-keys) v)
                         :binning_info (m/update-existing v :binning_strategy keyword)
                         #_else
                         v)]
                 [k v])))
        metadata))
>>>>>>> f1c7740a

(defn- normalize-native-query
  "For native queries, normalize the top-level keys, and template tags, but nothing else."
  [native-query]
  (let [native-query (update-keys native-query maybe-normalize-token)]
    (cond-> native-query
      (seq (:template-tags native-query)) (update :template-tags normalize-template-tags))))

(defn- normalize-actions-row [row]
  (cond-> row
    (map? row) (update-keys u/qualified-name)))

(defn- normalize-ident-index [index]
  (cond
    (string? index)  (parse-long index)
    (keyword? index) (-> index name parse-long)
    :else            index))

(def ^:private path->special-token-normalization-fn
  "Map of special functions that should be used to perform token normalization for a given path. For example, the
  `:expressions` key in an MBQL query should preserve the case of the expression names; this custom behavior is
  defined below."
  {:type            maybe-normalize-token
   ;; don't normalize native queries
   :native          normalize-native-query
   :query           {:aggregation        normalize-ag-clause-tokens
                     :aggregation-idents #(update-keys % normalize-ident-index)
                     :breakout-idents    #(update-keys % normalize-ident-index)
                     :expressions        normalize-expressions-tokens
                     :expression-idents  #(update-keys % lib.schema.common/normalize-string-key)
                     :order-by           normalize-order-by-tokens
                     :source-query       normalize-source-query
                     :source-metadata    {::sequence normalize-source-metadata}
                     :joins              {::sequence normalize-join}}
   ;; we smuggle metadata for Models and want to preserve their "database" form vs a normalized form so it matches
   ;; the style in annotate.clj
   :info            {:metadata/model-metadata identity
                     ;; the original query that runs through qp.pivot should be ignored here entirely
                     :pivot/original-query    (fn [_] nil)
<<<<<<< HEAD
=======
                     :pivot/result-metadata   identity
>>>>>>> f1c7740a
                     ;; don't try to normalize the keys in viz-settings passed in as part of `:info`.
                     :visualization-settings  identity
                     :context                 maybe-normalize-token}
   :parameters      {::sequence normalize-query-parameter}
   ;; TODO -- when does query ever have a top-level `:context` key??
   :context         #(some-> % maybe-normalize-token)
   :source-metadata {::sequence normalize-source-metadata}
   :viz-settings    maybe-normalize-token
   :create-row      normalize-actions-row
   :update-row      normalize-actions-row
   ;;
   ;; HACK TODO (Cam 7/17/25) -- seems icky for the legacy MBQL schema to have to know about namespaced keys like
   ;; this. I guess this can go away once we stop converting back and forth between MBQL 4 and 5 inside the QP
   :metabase-enterprise.sandbox.query-processor.middleware.row-level-restrictions/original-metadata
   identity})

(defn normalize-tokens
  "Recursively normalize tokens in `x`.

  Every time this function recurses (thru a map value) it adds a new (normalized) key to key path, e.g. `path` will be
  `[:query :order-by]` when we're in the MBQL order-by clause. If we need to handle these top-level clauses in special
  ways add a function to `path->special-token-normalization-fn` above.

  In some cases, dealing with the path isn't desirable, but we don't want to accidentally trigger normalization
  functions (such as accidentally normalizing the `:type` key in something other than the top-level of the query), so
  by convention please pass `:ignore-path` to avoid accidentally triggering path functions."
  [x & [path]]
  (let [path       (if (keyword? path)
                     [path]
                     (vec path))
        special-fn (when (seq path)
                     (get-in path->special-token-normalization-fn path))]
    (try
      (cond
        (fn? special-fn)
        (special-fn x)

        ;; Skip record types because this query is an `expanded` query, which is not going to play nice here. Hopefully we
        ;; can remove expanded queries entirely soon.
        (record? x)
        x

        ;; maps should just get the keys normalized and then recursively call normalize-tokens on the values.
        ;; Each recursive call appends to the keypath above so we can handle top-level clauses in a special way if needed
        (map? x)
        (into {} (for [[k v] x
                       :let  [k (maybe-normalize-token k)]]
                   [k (normalize-tokens v (conj (vec path) k))]))

        ;; MBQL clauses handled above because of special cases
        (mbql-clause? x)
        (normalize-mbql-clause-tokens x)

        ;; for non-mbql sequential collections (probably something like the subclauses of :order-by or something like
        ;; that) recurse on all the args.
        ;;
        ;; To signify that we're recursing into a sequential collection, this appends `::sequence` to path
        (sequential? x)
        (mapv #(normalize-tokens % (conj (vec path) ::sequence)) x)

        :else
        x)
      (catch #?(:clj Throwable :cljs js/Error) e
        (throw (ex-info (i18n/tru "Error normalizing form: {0}" (ex-message e))
                        {:form x, :path path, :special-fn special-fn}
                        e))))))

;;; +----------------------------------------------------------------------------------------------------------------+
;;; |                                                  CANONICALIZE                                                  |
;;; +----------------------------------------------------------------------------------------------------------------+

(defn- wrap-implicit-field-id
  "Wrap raw integer Field IDs (i.e., those in an implicit 'field' position) in a `:field` clause if they're not
  already. Done for MBQL 95 backwards-compatibility. e.g.:

    {:filter [:= 10 20]} ; -> {:filter [:= [:field 10 nil] 20]}"
  [field]
  (if (integer? field)
    [:field field nil]
    field))

(defmulti ^:private canonicalize-mbql-clause
  {:arglists '([clause])}
  (fn [clause]
    (when (mbql-clause? clause)
      (first clause))))

(defmethod canonicalize-mbql-clause :default
  [clause]
  clause)

(defn- canonicalize-implicit-field-id
  "If `clause` is a raw integer ID wrap it in a `:field` clause. Either way, canonicalize the resulting clause."
  [clause]
  (canonicalize-mbql-clause (wrap-implicit-field-id clause)))

(defmethod canonicalize-mbql-clause :field
  [[_ id-or-name opts, :as clause]]
  (if-not ((some-fn map? nil?) opts)
    ;; this is an MBQL 5+ clause, ignore it.
    clause
    (if (is-clause? :field id-or-name)
      (let [[_ nested-id-or-name nested-opts] id-or-name]
        (canonicalize-mbql-clause [:field nested-id-or-name (not-empty (merge nested-opts opts))]))
      ;; remove empty stuff from the options map. The `remove-empty-clauses` step will further remove empty stuff
      ;; afterwards
      [:field id-or-name (not-empty opts)])))

(defmethod canonicalize-mbql-clause :aggregation
  [[_tag index opts]]
  (if (empty? opts)
    [:aggregation index]
    [:aggregation index opts]))

;;; legacy Field clauses

(defmethod canonicalize-mbql-clause :field-id
  [[_ id]]
  ;; if someone is dumb and does something like [:field-id [:field-literal ...]] be nice and fix it for them.
  (if (mbql-clause? id)
    (canonicalize-mbql-clause id)
    [:field id nil]))

(defmethod canonicalize-mbql-clause :field-literal
  [[_ field-name base-type]]
  [:field field-name {:base-type base-type}])

(defmethod canonicalize-mbql-clause :fk->
  [[_ field-1 field-2]]
  (let [[_ source _]       (canonicalize-implicit-field-id field-1)
        [_ dest dest-opts] (canonicalize-implicit-field-id field-2)]
    [:field dest (assoc dest-opts :source-field source)]))

(defmethod canonicalize-mbql-clause :joined-field
  [[_ join-alias field]]
  (-> (canonicalize-implicit-field-id field)
      (mbql.u/assoc-field-options :join-alias join-alias)))

(defmethod canonicalize-mbql-clause :datetime-field
  [clause]
  (case (count clause)
    3
    (let [[_ field unit] clause]
      (-> (canonicalize-implicit-field-id field)
          (mbql.u/with-temporal-unit unit)))

    4
    (let [[_ field _ unit] clause]
      (canonicalize-mbql-clause [:datetime-field field unit]))))

(defmethod canonicalize-mbql-clause :binning-strategy
  [[_ field strategy param binning-options]]
  (let [[_ id-or-name opts] (canonicalize-implicit-field-id field)]
    [:field
     id-or-name
     (assoc opts :binning (merge {:strategy strategy}
                                 (when param
                                   {strategy param})
                                 binning-options))]))

;;; filter clauses

;; For `and`/`or`/`not` compound filters, recurse on the arg(s), then simplify the whole thing.
(defn- canonicalize-compound-filter-clause [[filter-name & args]]
  (mbql.u/simplify-compound-filter
   (into [filter-name]
         ;; we need to canonicalize any other mbql clauses that might show up in args here because
         ;; simplify-compund-filter validates its output :(
         (map canonicalize-mbql-clause args))))

(doseq [clause-name [:and :or :not]]
  (defmethod canonicalize-mbql-clause clause-name
    [clause]
    (canonicalize-compound-filter-clause clause)))

(defmethod canonicalize-mbql-clause :inside
  [[_ field-1 field-2 & coordinates]]
  (into [:inside
         (canonicalize-implicit-field-id field-1)
         (canonicalize-implicit-field-id field-2)]
        coordinates))

(defmethod canonicalize-mbql-clause :time-interval
  [[_ field & args]]
  ;; if you specify a `:temporal-unit` for the Field inside a `:time-interval`, remove it. The unit in
  ;; `:time-interval` takes precedence.
  (let [field (cond-> (canonicalize-implicit-field-id field)
                (mbql.u/is-clause? :field field) (mbql.u/update-field-options dissoc :temporal-unit))]
    (into [:time-interval field] args)))

;; all the other filter types have an implict field ID for the first arg
;; (e.g. [:= 10 20] gets canonicalized to [:= [:field-id 10] 20]
(defn- canonicalize-simple-filter-clause
  [[filter-name first-arg & other-args]]
  ;; Support legacy expressions like [:> 1 25] where 1 is a field id.
  (into [filter-name (canonicalize-implicit-field-id first-arg)]
        (map canonicalize-mbql-clause other-args)))

(doseq [clause-name [:= :!= :< :<= :> :>=
                     :in :not-in
                     :is-empty :not-empty :is-null :not-null
                     :between]]
  (defmethod canonicalize-mbql-clause clause-name
    [clause]
    (canonicalize-simple-filter-clause clause)))

;; These clauses have pMBQL-style options in index 1, when they have multiple arguments.
(doseq [tag [:starts-with :ends-with :contains :does-not-contain]]
  (defmethod canonicalize-mbql-clause tag
    [[_tag opts & args :as clause]]
    (if (> (count args) 2)
      (into [tag (or opts {})] (map canonicalize-mbql-clause args))
      (canonicalize-simple-filter-clause clause))))

;;; aggregations/expression subclauses

;; Remove `:rows` type aggregation (long-since deprecated; simpliy means no aggregation) if present
(defmethod canonicalize-mbql-clause :rows
  [_]
  nil)

;; TODO -- if options is empty, should we just unwrap the clause?
(defmethod canonicalize-mbql-clause :aggregation-options
  [[_ wrapped-aggregation-clause options]]
  [:aggregation-options (canonicalize-mbql-clause wrapped-aggregation-clause) options])

;; for legacy `:named` aggregations convert them to a new-style `:aggregation-options` clause.
;;
;; 99.99% of clauses should have no options, however if they do and `:use-as-display-name?` is false (default is
;; true) then generate options to change `:name` rather than `:display-name`
(defmethod canonicalize-mbql-clause :named
  [[_ wrapped-ag expr-name & more]]
  (canonicalize-mbql-clause
   [:aggregation-options
    (canonicalize-mbql-clause wrapped-ag)
    (let [[{:keys [use-as-display-name?]}] more]
      (if (false? use-as-display-name?)
        {:name expr-name}
        {:display-name expr-name}))]))

(defn- canonicalize-count-clause [[clause-name field]]
  (if field
    [clause-name (canonicalize-implicit-field-id field)]
    [clause-name]))

(doseq [clause-name [:count :cum-count]]
  (defmethod canonicalize-mbql-clause clause-name
    [clause]
    (canonicalize-count-clause clause)))

(defn- canonicalize-simple-aggregation-with-field
  [[clause-name field]]
  [clause-name (canonicalize-implicit-field-id field)])

(doseq [clause-name [:avg :cum-sum :distinct :stddev :sum :min :max :median :var]]
  (defmethod canonicalize-mbql-clause clause-name
    [clause]
    (canonicalize-simple-aggregation-with-field clause)))

(defmethod canonicalize-mbql-clause :percentile
  [[_ field percentile]]
  [:percentile (canonicalize-implicit-field-id field) percentile])

(defn- canonicalize-filtered-aggregation-clause
  [[clause-name filter-subclause]]
  [clause-name (canonicalize-mbql-clause filter-subclause)])

(doseq [clause-name [:share :count-where]]
  (defmethod canonicalize-mbql-clause clause-name
    [clause]
    (canonicalize-filtered-aggregation-clause clause)))

(defmethod canonicalize-mbql-clause :sum-where
  [[_ field filter-subclause]]
  [:sum-where (canonicalize-mbql-clause field) (canonicalize-mbql-clause filter-subclause)])

(doseq [tag [:case :if]]
  (defmethod canonicalize-mbql-clause tag
    [[_ clauses options]]
    (if options
      (conj (canonicalize-mbql-clause [tag clauses])
            (normalize-tokens options :ignore-path))
      [tag (vec (for [[pred expr] clauses]
                  [(canonicalize-mbql-clause pred) (canonicalize-mbql-clause expr)]))])))

(defmethod canonicalize-mbql-clause :substring
  [[_ arg start & more]]
  (into [:substring
         (canonicalize-mbql-clause arg)
         ;; 0 indexes were allowed in the past but we are now enforcing this rule in MBQL.
         ;; This allows stored queries with literal 0 in the index to work.
         (if (= 0 start) 1 (canonicalize-mbql-clause start))]
        (map canonicalize-mbql-clause more)))

(defmethod canonicalize-mbql-clause :offset
  [[_tag opts expr n, :as clause]]
  {:pre [(= (count clause) 4)]}
  [:offset (or opts {}) (canonicalize-mbql-clause expr) n])

;;; top-level key canonicalization

(defn- canonicalize-mbql-clauses
  "Walk an `mbql-query` an canonicalize non-top-level clauses like `:fk->`."
  [form]
  (cond
    ;; Special handling for records so that they are not converted into plain maps.
    ;; Only the values are canonicalized.
    (record? form)
    (reduce-kv (fn [r k x] (assoc r k (canonicalize-mbql-clauses x))) form form)

    ;; Only the values are canonicalized.
    (map? form)
    (update-vals form canonicalize-mbql-clauses)

    (mbql-clause? form)
    (let [top-canonical
          (try
            (canonicalize-mbql-clause form)
            (catch #?(:clj Throwable :cljs js/Error) e
              (log/error "Invalid clause:" form)
              (throw (ex-info (i18n/tru "Invalid MBQL clause: {0}" (ex-message e))
                              {:clause form}
                              e))))]
      ;; Canonical clauses are assumed to be sequential things conj'd at the end.
      ;; In fact, they should better be vectors.
      (if (seq top-canonical)
        (into (conj (empty top-canonical) (first top-canonical))
              (map canonicalize-mbql-clauses)
              (rest top-canonical))
        top-canonical))

    ;; ISeq instances (e.g., list and lazy sequences) are converted to vectors.
    (seq? form)
    (mapv canonicalize-mbql-clauses form)

    ;; Other collections (e.g., vectors, sets, and queues) are assumed to be conj'd at the end
    ;; and we keep their types.
    (coll? form)
    (into (empty form) (map canonicalize-mbql-clauses) form)

    :else
    form))

(defn- wrap-single-aggregations
  "Convert old MBQL 95 single-aggregations like `{:aggregation :count}` or `{:aggregation [:count]}` to MBQL 98+
  multiple-aggregation syntax (e.g. `{:aggregation [[:count]]}`)."
  [aggregations]
  (lib.util.match/replace aggregations
    seq? (recur (vec &match))

    ;; something like {:aggregations :count} -- MBQL 95 single aggregation
    keyword?
    [[&match]]

    ;; special-case: MBQL 98 multiple aggregations using unwrapped :count or :rows
    ;; e.g. {:aggregations [:count [:sum 10]]} or {:aggregations [:count :count]}
    [(_ :guard (every-pred keyword? (complement #{:named :+ :- :* :/})))
     (_ :guard aggregation-subclause?)
     & _]
    (into [] (mapcat wrap-single-aggregations) aggregations)

    ;; something like {:aggregations [:sum 10]} -- MBQL 95 single aggregation
    [(_ :guard keyword?) & _]
    [&match]

    _
    &match))

(defn- canonicalize-aggregations
  "Canonicalize subclauses (see above) and make sure `:aggregation` is a sequence of clauses instead of a single
  clause."
  [aggregations]
  (->> (wrap-single-aggregations aggregations)
       (keep canonicalize-mbql-clauses)
       vec))

(defn- canonicalize-breakouts [breakouts]
  (if (mbql-clause? breakouts)
    (recur [breakouts])
    (not-empty (mapv wrap-implicit-field-id breakouts))))

(defn- canonicalize-order-by
  "Make sure order by clauses like `[:asc 10]` get `:field-id` added where appropriate, e.g. `[:asc [:field-id 10]]`"
  [clauses]
  (lib.util.match/replace clauses
    seq? (recur (vec &match))

    ;; MBQL 95 reversed [<field> <direction>] clause
    [field :asc]        (recur [:asc field])
    [field :desc]       (recur [:desc field])
    [field :ascending]  (recur [:asc field])
    [field :descending] (recur [:desc field])

    ;; MBQL 95 names but MBQL 98+ reversed syntax
    [:ascending field]  (recur [:asc field])
    [:descending field] (recur [:desc field])

    [:asc field]  [:asc  (canonicalize-implicit-field-id field)]
    [:desc field] [:desc (canonicalize-implicit-field-id field)]

    ;; this case should be the first one hit when we come in with a vector of clauses e.g. [[:asc 1] [:desc 2]]
    [& clauses] (vec (distinct (map canonicalize-order-by clauses)))))

(declare canonicalize-inner-mbql-query)

(defn- canonicalize-template-tag [{:keys [dimension], :as tag}]
  (cond-> tag
    dimension (update :dimension canonicalize-mbql-clause)))

(defn- canonicalize-template-tags [tags]
  (into {} (for [[tag-name tag] tags]
             [tag-name (canonicalize-template-tag tag)])))

(defn- canonicalize-native-query [{:keys [template-tags], :as native-query}]
  (cond-> native-query
    template-tags (update :template-tags canonicalize-template-tags)))

(defn- canonicalize-source-query [{native? :native, :as source-query}]
  (cond-> source-query
    (not native?) canonicalize-inner-mbql-query
    native?       canonicalize-native-query))

(defn- non-empty? [x]
  (if (coll? x)
    (seq x)
    (some? x)))

(defn- canonicalize-top-level-mbql-clauses
  "Perform specific steps to canonicalize the various top-level clauses in an MBQL query."
  [mbql-query]
  (cond-> mbql-query
    (non-empty? (:aggregation  mbql-query)) (update :aggregation  canonicalize-aggregations)
    (non-empty? (:breakout     mbql-query)) (update :breakout     canonicalize-breakouts)
    (non-empty? (:fields       mbql-query)) (update :fields       (partial mapv wrap-implicit-field-id))
    (non-empty? (:order-by     mbql-query)) (update :order-by     canonicalize-order-by)
    (non-empty? (:source-query mbql-query)) (update :source-query canonicalize-source-query)))

(def ^:private ^{:arglists '([query])} canonicalize-inner-mbql-query
  (comp canonicalize-mbql-clauses canonicalize-top-level-mbql-clauses))

(defn- move-source-metadata-to-mbql-query
  "In Metabase 0.33.0 `:source-metadata` about resolved queries is added to the 'inner' MBQL query rather than to the
  top-level; if we encounter the old style, move it to the appropriate location."
  [{:keys [source-metadata], :as query}]
  (-> query
      (dissoc :source-metadata)
      (assoc-in [:query :source-metadata] source-metadata)))

(defn- canonicalize-mbql-clauses-excluding-native
  [{:keys [native] :as outer-query}]
  (if native
    (-> outer-query (dissoc :native) canonicalize-mbql-clauses (assoc :native native))
    (canonicalize-mbql-clauses outer-query)))

(defn- canonicalize
  "Canonicalize a query [MBQL query], rewriting the query as if you perfectly followed the recommended style guides for
  writing MBQL. Does things like removes unneeded and empty clauses, converts older MBQL '95 syntax to MBQL '98, etc."
  [{:keys [query parameters source-metadata native], :as outer-query}]
  (try
    (cond-> outer-query
      source-metadata move-source-metadata-to-mbql-query
      query           (update :query canonicalize-inner-mbql-query)
      parameters      (update :parameters (partial mapv canonicalize-mbql-clauses))
      native          (update :native canonicalize-native-query)
      true            canonicalize-mbql-clauses-excluding-native)
    (catch #?(:clj Throwable :cljs js/Error) e
      (throw (ex-info (i18n/tru "Error canonicalizing query: {0}" (ex-message e))
                      {:query query}
                      e)))))

;;; +----------------------------------------------------------------------------------------------------------------+
;;; |                                          WHOLE-QUERY TRANSFORMATIONS                                           |
;;; +----------------------------------------------------------------------------------------------------------------+

(defn- remove-breakout-fields-from-fields
  "Remove any Fields specified in both `:breakout` and `:fields` from `:fields`; it is implied that any breakout Field
  will be returned, specifying it in both would imply it is to be returned twice, which tends to cause confusion for
  the QP and drivers. (This is done to work around historic bugs with the way queries were generated on the frontend;
  I'm not sure this behavior makes sense, but removing it would break existing queries.)

  We will remove either exact matches:

    {:breakout [[:field-id 10]], :fields [[:field-id 10]]} ; -> {:breakout [[:field-id 10]]}

  or unbucketed matches:

    {:breakout [[:datetime-field [:field-id 10] :month]], :fields [[:field-id 10]]}
    ;; -> {:breakout [[:field-id 10]]}"
  [{{:keys [breakout fields]} :query, :as query}]
  (if-not (and (seq breakout) (seq fields))
    query
    ;; get a set of all Field clauses (of any type) in the breakout. For temporal-bucketed fields, we'll include both
    ;; the bucketed `[:datetime-field <field> ...]` clause and the `<field>` clause it wraps
    (let [breakout-fields (into #{} cat (lib.util.match/match breakout
                                          [:field id-or-name opts]
                                          [&match
                                           [:field id-or-name (dissoc opts :temporal-unit)]]))]
      ;; now remove all the Fields in `:fields` that match the ones in the set
      (update-in query [:query :fields] (comp vec (partial remove breakout-fields))))))

(defn- perform-whole-query-transformations
  "Perform transformations that operate on the query as a whole, making sure the structure as a whole is logical and
  consistent."
  [query]
  (try
    (remove-breakout-fields-from-fields query)
    (catch #?(:clj Throwable :cljs js/Error) e
      (throw (ex-info (i18n/tru "Error performing whole query transformations")
                      {:query query}
                      e)))))

;;; +----------------------------------------------------------------------------------------------------------------+
;;; |                                             LEGACY FILTER CLAUSES                                              |
;;; +----------------------------------------------------------------------------------------------------------------+

(defn- temporal-unit
  [field]
  (-> field mbql.u/field-options :temporal-unit))

(defn- temporal-unit-is? [units]
  #(units (temporal-unit %)))

(defn- remove-temporal-unit
  [field]
  (mbql.u/update-field-options field dissoc :temporal-unit :original-temporal-unit))

(mu/defn ^:private replace-relative-date-filters :- mbql.s/Filter
  "Replaces broken relative date filter clauses with `:relative-time-interval` calls.

  Previously we generated a complex expression for relative date filters with an offset on the FE. It turned out that
  the expression was wrong by 1 offset unit, e.g. if the offset was by months, it was wrong by 1 month. To fix the issue
  we introduced a new `:relative-time-interval` function that served several purposes. It captured the user intent
  clearly while hiding the implementation details; it also fixed the underlying expression. Here we match the old
  expression and convert it to a `:relative-time-interval` call, honoring the original user intent. See #46211 and
  #46438 for details."
  [filter-clause :- mbql.s/Filter]
  (lib.util.match/replace filter-clause
    [:between
     [:+
      field
      [:interval (offset-value :guard integer?) (offset-unit :guard keyword?)]]
     [:relative-datetime
      (start-value :guard integer?)
      (start-unit :guard keyword?)]
     [:relative-datetime
      (end-value :guard integer?)
      (end-unit :guard keyword?)]]
    (let [offset-value (- offset-value)]
      (if (and (= start-unit end-unit)
               (or (and (pos? offset-value) (zero? start-value) (pos? end-value))
                   (and (neg? offset-value) (neg? start-value) (zero? end-value))))
        [:relative-time-interval
         field
         (if (neg? offset-value) start-value end-value)
         start-unit
         offset-value
         offset-unit]
        &match))))

(mu/defn ^:private replace-exclude-date-filters :- mbql.s/Filter
  "Replaces legacy exclude date filter clauses that rely on temporal bucketing with `:temporal-extract` function calls."
  [filter-clause :- mbql.s/Filter]
  (lib.util.match/replace filter-clause
    [:!=
     (field :guard (every-pred mbql.preds/Field? (temporal-unit-is? #{:hour-of-day})))
     & (args :guard #(every? number? %))]
    (into [:!= [:get-hour (remove-temporal-unit field)]] args)

    [:!=
     (field :guard (every-pred mbql.preds/Field? (temporal-unit-is? #{:day-of-week :month-of-year :quarter-of-year})))
     & (args :guard #(every? u.time/timestamp-coercible? %))]
    (let [args (mapv u.time/coerce-to-timestamp args)]
      (if (every? u.time/valid? args)
        (let [unit         (temporal-unit field)
              field        (remove-temporal-unit field)
              extract-expr (case unit
                             :day-of-week     [:get-day-of-week field :iso]
                             :month-of-year   [:get-month field]
                             :quarter-of-year [:get-quarter field])
              extract-unit (if (= unit :day-of-week) :day-of-week-iso unit)]
          (into [:!= extract-expr]
                (map #(u.time/extract % extract-unit))
                args))
        &match))))

(defn- replace-legacy-filters
  "Replaces legacy filter clauses with modern alternatives."
  [query]
  (try
    (lib.util.match/replace query
      (filter-clause :guard mbql.preds/Filter?)
      (-> filter-clause
          replace-relative-date-filters
          replace-exclude-date-filters))
    (catch #?(:clj Throwable :cljs :default) e
      (throw (ex-info (i18n/tru "Error replacing legacy filters")
                      {:query query}
                      e)))))

;;; +----------------------------------------------------------------------------------------------------------------+
;;; |                                             REMOVING EMPTY CLAUSES                                             |
;;; +----------------------------------------------------------------------------------------------------------------+

(declare remove-empty-clauses path->special-remove-empty-clauses-fn)

(defn- remove-empty-clauses-in-map [m special-fns]
  (not-empty (reduce-kv (fn [m k v]
                          (let [v' (remove-empty-clauses v (get special-fns k))]
                            (cond (nil? v') (dissoc m k)
                                  (identical? v v') m
                                  :else (assoc m k v'))))
                        m m)))

(defn- remove-empty-clauses-in-sequence* [xs special-fns]
  (let [special-fns (::sequence special-fns)
        xs (#?(:clj perf/mapv :default mapv) #(remove-empty-clauses % special-fns) xs)]
    (when (some some? xs)
      xs)))

(defmulti ^:private remove-empty-clauses-in-mbql-clause
  {:arglists '([clause special-fns])}
  (fn [[tag] _special-fns]
    tag))

(defmethod remove-empty-clauses-in-mbql-clause :default
  [clause special-fns]
  (remove-empty-clauses-in-sequence* clause special-fns))

(defmethod remove-empty-clauses-in-mbql-clause :offset
  [[_tag opts expr n] special-fns]
  [:offset opts (remove-empty-clauses expr (:offset special-fns)) n])

(defn- remove-empty-clauses-in-sequence [x special-fns]
  (if (mbql-clause? x)
    (remove-empty-clauses-in-mbql-clause x special-fns)
    (remove-empty-clauses-in-sequence* x special-fns)))

(defn- remove-empty-clauses-in-join [join]
  (remove-empty-clauses join (:query path->special-remove-empty-clauses-fn)))

(defn- remove-empty-clauses-in-source-query [{native? :native, :as source-query}]
  (if native?
    source-query
    (remove-empty-clauses source-query (:query path->special-remove-empty-clauses-fn))))

(defn- remove-empty-clauses-in-parameter [parameter]
  (merge
   ;; don't remove `value: nil` from a parameter, the FE code (`haveParametersChanged`) is extremely dumb and will
   ;; consider the parameter to have changed and thus the query to be 'dirty' if we do this.
   (select-keys parameter [:value])
   (remove-empty-clauses-in-map parameter (-> path->special-remove-empty-clauses-fn :parameters ::sequence))))

(def ^:private path->special-remove-empty-clauses-fn
  {:native       identity
   :query        {:source-query remove-empty-clauses-in-source-query
                  :joins        {::sequence remove-empty-clauses-in-join}}
   :parameters   {::sequence remove-empty-clauses-in-parameter}
   :viz-settings identity
   :create-row   identity
   :update-row   identity})

(defn- remove-empty-clauses
  "Remove any empty or `nil` clauses in a query."
  ([query]
   (remove-empty-clauses query path->special-remove-empty-clauses-fn))

  ([x special-fns]
   (try
     (let [special-fn (when (and special-fns (fn? special-fns))
                        special-fns)]
       (cond
         special-fn       (special-fn x)
         (record? x)      x
         (map? x)         (remove-empty-clauses-in-map x special-fns)
         (sequential? x)  (remove-empty-clauses-in-sequence x special-fns)
         :else            x))
     (catch #?(:clj Throwable :cljs js/Error) e
       (throw (ex-info "Error removing empty clauses from form."
                       {:form x}
                       e))))))

;;; +----------------------------------------------------------------------------------------------------------------+
;;; |                                            PUTTING IT ALL TOGETHER                                             |
;;; +----------------------------------------------------------------------------------------------------------------+

(defn normalize
  "Normalize the tokens in a Metabase query (i.e., make them all `lisp-case` keywords), rewrite deprecated clauses as
  up-to-date MBQL 2000, and remove empty clauses."
  [query]
  (try
    (-> query
        normalize-tokens
        canonicalize
        perform-whole-query-transformations
        replace-legacy-filters
        remove-empty-clauses)
    (catch #?(:clj Throwable :cljs js/Error) e
      (throw (ex-info (i18n/tru "Error normalizing query: {0}" (ex-message e))
                      {:query query}
                      e)))))

(mu/defn normalize-or-throw :- ::mbql.s/Query
  "Like [[normalize]], but checks the result against the Malli schema for a legacy query, which will cause it to throw
  if it fails (at least in dev)."
  [query :- :map]
  (normalize query))

(mu/defn normalize-fragment
  "Normalize just a specific fragment of a query, such as just the inner MBQL part or just a filter clause. `path` is
  where this fragment would normally live in a full query.

    (normalize-fragment [:query :filter] [\"=\" 100 200])
    ;;-> [:= [:field-id 100] 200]"
  [path :- [:maybe [:sequential :keyword]]
   x]
  (if-not (seq path)
    (normalize x)
    (get (normalize-fragment (butlast path) {(last path) x}) (last path))))<|MERGE_RESOLUTION|>--- conflicted
+++ resolved
@@ -399,22 +399,6 @@
 
 (mu/defn normalize-source-metadata
   "Normalize source/results metadata for a single column."
-<<<<<<< HEAD
-  [metadata]
-  {:pre [(map? metadata)
-         #?(:clj  (instance? clojure.lang.IEditableCollection metadata)
-            :cljs (implements? cljs.core.IEditableCollection metadata))]}
-  (let [m (transient metadata)]
-    (-> (reduce #(update-existing! %1 %2 keyword) m
-                [:base_type :effective_type :semantic_type :visibility_type :source :unit
-                 ;; HACK ! Not even a legacy key, but now that we keep `:lib/` keys around we should normalize it just
-                 ;; so test results don't get kooky
-                 :lib/source])
-        (update-existing! :field_ref normalize-field-ref)
-        (update-existing! :fingerprint #?(:clj perf/keywordize-keys :cljs walk/keywordize-keys))
-        (update-existing! :binning_info #(m/update-existing % :binning_strategy keyword))
-        persistent!)))
-=======
   [metadata :- :map]
   {:pre [(map? metadata)]}
   (into (empty metadata)
@@ -442,7 +426,6 @@
                          v)]
                  [k v])))
         metadata))
->>>>>>> f1c7740a
 
 (defn- normalize-native-query
   "For native queries, normalize the top-level keys, and template tags, but nothing else."
@@ -482,10 +465,7 @@
    :info            {:metadata/model-metadata identity
                      ;; the original query that runs through qp.pivot should be ignored here entirely
                      :pivot/original-query    (fn [_] nil)
-<<<<<<< HEAD
-=======
                      :pivot/result-metadata   identity
->>>>>>> f1c7740a
                      ;; don't try to normalize the keys in viz-settings passed in as part of `:info`.
                      :visualization-settings  identity
                      :context                 maybe-normalize-token}
