--- conflicted
+++ resolved
@@ -2,11 +2,7 @@
   (:require [cheshire.core :as json]
             [clj-http.client :as http]
             [clojure.core.async :as a]
-<<<<<<< HEAD
-            [clojure.tools.logging :as log]
             [metabase.models.secret :as secret]
-=======
->>>>>>> 892ad433
             [metabase.query-processor.error-type :as qp.error-type]
             [metabase.util :as u]
             [metabase.util.i18n :refer [trs tru]]
