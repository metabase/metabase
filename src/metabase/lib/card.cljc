(ns metabase.lib.card
  (:require
   [medley.core :as m]
   [metabase.legacy-mbql.normalize :as mbql.normalize]
   [metabase.lib.binning :as lib.binning]
   [metabase.lib.convert :as lib.convert]
   [metabase.lib.field.util :as lib.field.util]
   [metabase.lib.metadata :as lib.metadata]
   [metabase.lib.metadata.calculation :as lib.metadata.calculation]
   [metabase.lib.metadata.protocols :as lib.metadata.protocols]
   [metabase.lib.normalize :as lib.normalize]
   [metabase.lib.query :as lib.query]
   [metabase.lib.schema :as lib.schema]
   [metabase.lib.schema.common :as lib.schema.common]
   [metabase.lib.schema.id :as lib.schema.id]
   [metabase.lib.schema.metadata :as lib.schema.metadata]
   [metabase.lib.temporal-bucket :as lib.temporal-bucket]
   [metabase.lib.util :as lib.util]
   [metabase.util :as u]
   [metabase.util.humanization :as u.humanization]
   [metabase.util.i18n :as i18n]
   [metabase.util.malli :as mu]
   [metabase.util.malli.registry :as mr]))

(defmethod lib.metadata.calculation/display-name-method :metadata/card
  [_query _stage-number card-metadata _style]
  ((some-fn :display-name :name) card-metadata))

(defmethod lib.metadata.calculation/metadata-method :metadata/card
  [_query _stage-number {card-name :name, :keys [display-name], :as card-metadata}]
  (cond-> card-metadata
    (not display-name) (assoc :display-name (u.humanization/name->human-readable-name :simple card-name))))

(defmethod lib.metadata.calculation/display-info-method :metadata/card
  [query stage-number card-metadata]
  (cond-> ((get-method lib.metadata.calculation/display-info-method :default) query stage-number card-metadata)
    (= (:type card-metadata) :question) (assoc :question? true)
    (= (:type card-metadata) :model) (assoc :model? true)
    (= (:type card-metadata) :metric) (assoc :metric? true)
    (= (lib.util/source-card-id query) (:id card-metadata)) (assoc :is-source-card true)))

(mu/defmethod lib.metadata.calculation/visible-columns-method :metadata/card :- ::lib.metadata.calculation/visible-columns
  [query                                              :- ::lib.schema/query
   stage-number                                       :- :int
   {:keys [fields result-metadata] :as card-metadata} :- ::lib.schema.metadata/card
   {:keys [include-implicitly-joinable?] :as options} :- [:maybe ::lib.metadata.calculation/visible-columns.options]]
  (concat
   (lib.metadata.calculation/returned-columns query stage-number card-metadata options)
   (when include-implicitly-joinable?
     (lib.metadata.calculation/implicitly-joinable-columns query stage-number (concat fields result-metadata)))))

(mu/defn fallback-display-name :- ::lib.schema.common/non-blank-string
  "If for some reason the metadata is unavailable. This is better than returning nothing I guess."
  [card-id :- ::lib.schema.id/card]
  (i18n/tru "Question {0}" (pr-str card-id)))

(defmethod lib.metadata.calculation/describe-top-level-key-method :source-card
  [query stage-number _k]
  (let [{:keys [source-card]} (lib.util/query-stage query stage-number)]
    (when source-card
      (or (when-let [card-metadata (lib.metadata/card query source-card)]
            (lib.metadata.calculation/display-name query stage-number card-metadata :long))
          (fallback-display-name source-card)))))

(mu/defn- infer-returned-columns :- [:maybe [:sequential ::lib.schema.metadata/column]]
  [metadata-providerable                 :- ::lib.schema.metadata/metadata-providerable
   {card-query :dataset-query :as _card} :- :map]
  (when (some? card-query)
<<<<<<< HEAD
    (let [cols      (lib.metadata.calculation/returned-columns (lib.query/query metadata-providerable card-query))
          model-eid (when (= (:type card) :model)
                      (:entity-id card))]
      (cond->> cols
        model-eid (map #(lib.metadata.ident/add-model-ident % model-eid))))))
=======
    (lib.metadata.calculation/returned-columns (lib.query/query metadata-providerable card-query))))
>>>>>>> f1c7740a

(mu/defn- ->card-metadata-column :- ::lib.schema.metadata/column
  "Massage possibly-legacy Card results metadata into MLv2 ColumnMetadata. Note that `card` might be unavailable so we
  accept both `card-id` and `card`.

  * `source-metadata-col` = (possibly snake_cased) column metadata from Card `:source-metadata`
  * `field-metadata`      = Field metadata (`:metadata/column`) from the metadata provider for the Field with ID"
  [metadata-providerable :- ::lib.schema.metadata/metadata-providerable
   source-metadata-col   :- :map
   card-id               :- [:maybe ::lib.schema.id/card]
   field-metadata        :- [:maybe ::lib.schema.metadata/column]]
  (let [source-metadata-col (-> source-metadata-col
                                (update-keys u/->kebab-case-en))
        ;; use the (possibly user-specified) display name as the "original display name" going forward ONLY IF THE
        ;; CARD THIS CAME FROM WAS A MODEL! BUT DON'T USE IT IF IT ALREADY CONTAINS A `→`!!!
        source-metadata-col (cond-> source-metadata-col
                              (and (:display-name source-metadata-col)
                                   ;; TODO (Cam 6/23/25) -- a little silly to fetch this Card like 100 times, maybe we
                                   ;; should just change this function to take `card` instead.
                                   (when card-id
                                     (when-some [card (lib.metadata/card metadata-providerable card-id)]
                                       (= (:type card) :model))))
                              (assoc :lib/model-display-name (:display-name source-metadata-col)))
        col (cond-> (merge
                     {:base-type :type/*, :lib/type :metadata/column}
                     field-metadata
                     (m/filter-vals some? source-metadata-col)
                     {:lib/type                :metadata/column
                      :lib/source              :source/card
                      :lib/source-column-alias ((some-fn :lib/source-column-alias :name) source-metadata-col)})
              card-id
              (assoc :lib/card-id card-id)

              (:metabase.lib.field/temporal-unit source-metadata-col)
              (assoc :inherited-temporal-unit (keyword (:metabase.lib.field/temporal-unit source-metadata-col)))

              ;; If the incoming source-metadata-col doesn't have `:semantic-type :type/FK`, drop
              ;; `:fk-target-field-id`. This comes up with metadata on SQL cards, which might be linked to their
              ;; original DB field but should not be treated as FKs unless the metadata is configured
              ;; accordingly.
              (not= (:semantic-type source-metadata-col) :type/FK)
              (assoc :fk-target-field-id nil))]
<<<<<<< HEAD
    (as-> col col
      ;; :effective-type is required, but not always set, see e.g.,
      ;; [[metabase.warehouse-schema.api.table/card-result-metadata->virtual-fields]]
      (u/assoc-default col :effective-type (:base-type col))
      ;; add original display name IF not already present AND we have a value
      (lib.normalize/normalize ::lib.schema.metadata/column col))))
=======
    (-> col
        lib.field.util/update-keys-for-col-from-previous-stage
        ;; :effective-type is required, but not always set, see e.g.,
        ;; [[metabase.warehouse-schema.api.table/card-result-metadata->virtual-fields]]
        (u/assoc-default :effective-type (:base-type col))
        ;; add original display name IF not already present AND we have a value
        (->> (lib.normalize/normalize ::lib.schema.metadata/column)))))
>>>>>>> f1c7740a

(mu/defn ->card-metadata-columns :- [:maybe [:sequential ::lib.schema.metadata/column]]
  "Massage possibly-legacy Card results metadata into MLv2 ColumnMetadata."
  ([metadata-providerable cols]
   (->card-metadata-columns metadata-providerable nil cols))

  ([metadata-providerable :- ::lib.schema.metadata/metadata-providerable
    card-or-id-or-nil     :- [:maybe [:or ::lib.schema.id/card ::lib.schema.metadata/card]]
    cols                  :- [:maybe [:or
<<<<<<< HEAD
                                      [:sequential ::lib.schema.metadata/card.result-metadata.map]
                                      [:map
                                       [:columns [:sequential ::lib.schema.metadata/card.result-metadata.map]]]]]]
=======
                                      [:sequential ::lib.schema.metadata/lib-or-legacy-column]
                                      [:map
                                       [:columns [:sequential ::lib.schema.metadata/lib-or-legacy-column]]]]]]
>>>>>>> f1c7740a
   ;; Card `result-metadata` SHOULD be a sequence of column infos, but just to be safe handle a map that
   ;; contains` :columns` as well.
   (when-let [cols (not-empty (cond
                                (map? cols)        (:columns cols)
                                (sequential? cols) cols))]
     (let [metadata-provider (lib.metadata/->metadata-provider metadata-providerable)
           card-id           (when card-or-id-or-nil (u/the-id card-or-id-or-nil))
           field-ids         (keep :id cols)
           fields            (lib.metadata.protocols/metadatas metadata-provider :metadata/column field-ids)
           field-id->field   (m/index-by :id fields)]
       (mapv #(->card-metadata-column metadata-provider % card-id (get field-id->field (:id %))) cols)))))

<<<<<<< HEAD
(def ^:private CardColumnMetadata
=======
(mr/def ::column
>>>>>>> f1c7740a
  [:merge
   ::lib.schema.metadata/column
   [:map
    [:lib/source [:= :source/card]]]])

(mr/def ::maybe-columns
  [:maybe [:sequential {:min 1} ::column]])

(def ^:private ^:dynamic *card-metadata-columns-card-ids*
  "Used to track the ID of Cards we're resolving columns for, to avoid inifinte recursion for Cards that have circular
  references between one another."
  #{})

(mu/defn- card-cols* :- [:maybe [:sequential ::lib.schema.metadata/column]]
  [metadata-providerable :- ::lib.schema.metadata/metadata-providerable
   card                  :- ::lib.schema.metadata/card]
  (when-let [cols (or (:fields card)
                      (:result-metadata card)
                      (infer-returned-columns metadata-providerable card))]
    (->card-metadata-columns metadata-providerable card cols)))

(mu/defn- source-model-cols :- [:maybe [:sequential ::lib.schema.metadata/column]]
  "If `card` itself has a source card that is a Model, return that Model's columns."
  [metadata-providerable :- ::lib.schema.metadata/metadata-providerable
   card                  :- ::lib.schema.metadata/card]
  (when-let [card-query (some->> (:dataset-query card) (lib.query/query metadata-providerable))]
    (when-let [source-card-id (lib.util/source-card-id card-query)]
      (when-not (= source-card-id (:id card))
        (let [source-card (lib.metadata/card metadata-providerable source-card-id)]
          (when (= (:type source-card) :model)
            (card-cols* metadata-providerable source-card)))))))

(def ^:private model-preserved-keys
  "Keys that can survive merging metadata from the database onto metadata computed from the query. When merging
  metadata, the types returned should be authoritative. But things like semantic_type, display_name, and description
  can be merged on top."
  [:id :description :display-name :semantic-type :fk-target-field-id :settings :visibility-type
   :lib/source-display-name])

;;; TODO (Cam 6/13/25) -- duplicated/overlapping responsibility with [[metabase.lib.field/previous-stage-metadata]] as
;;; well as [[metabase.lib.metadata.result-metadata/merge-model-metadata]] -- find a way to deduplicate these
(mu/defn merge-model-metadata :- [:sequential ::lib.schema.metadata/column]
  "Merge metadata from source model metadata into result cols."
  [result-cols :- [:maybe [:sequential ::lib.schema.metadata/column]]
   model-cols  :- [:maybe [:sequential ::lib.schema.metadata/column]]]
  (cond
    (and (seq result-cols)
         (empty? model-cols))
    result-cols

    (and (empty? result-cols)
         (seq model-cols))
    model-cols

    (and (seq result-cols)
         (seq model-cols))
    (let [name->model-col (m/index-by :name model-cols)]
      (mapv (fn [result-col]
              (merge
               result-col
               ;; if the result col is aggregating something in the source column then don't flow display name and what
               ;; not because the calculated one e.g. 'Sum of ____' is going to be better than '____'
               (when-not (= (:lib/source result-col) :source/aggregations)
                 (when-let [model-col (get name->model-col (:name result-col))]
                   (let [model-col     (u/select-non-nil-keys model-col model-preserved-keys)
                         temporal-unit (lib.temporal-bucket/raw-temporal-bucket result-col)
                         binning       (lib.binning/binning result-col)
                         semantic-type ((some-fn model-col result-col) :semantic-type)]
                     (cond-> model-col
                       temporal-unit (update :display-name lib.temporal-bucket/ensure-ends-with-temporal-unit temporal-unit)
                       binning       (update :display-name lib.binning/ensure-ends-with-binning binning semantic-type)))))))
            result-cols))))

<<<<<<< HEAD
(mu/defn card-metadata-columns :- [:maybe CardColumns]
=======
(mu/defn card-metadata-columns :- [:maybe ::maybe-columns]
>>>>>>> f1c7740a
  "Get a normalized version of the saved metadata associated with Card metadata."
  [metadata-providerable :- ::lib.schema.metadata/metadata-providerable
   card                  :- ::lib.schema.metadata/card]
  (when-not (contains? *card-metadata-columns-card-ids* (:id card))
    (binding [*card-metadata-columns-card-ids* (conj *card-metadata-columns-card-ids* (:id card))]
      (let [result-cols (card-cols* metadata-providerable card)
            ;; don't pull in metadata from parent model if we ourself are a model
            model-cols  (when-not (= (:type card) :model)
                          (source-model-cols metadata-providerable card))]
<<<<<<< HEAD
        (-> result-cols
            (cond-> (seq model-cols) (merge-model-metadata model-cols))
            not-empty)))))

(mu/defn saved-question-metadata :- CardColumns
=======
        (not-empty
         (into []
               (lib.field.util/add-source-and-desired-aliases-xform metadata-providerable)
               (cond-> result-cols
                 (seq model-cols) (merge-model-metadata model-cols))))))))

(mu/defn saved-question-metadata :- ::maybe-columns
>>>>>>> f1c7740a
  "Metadata associated with a Saved Question with `card-id`."
  [metadata-providerable :- ::lib.schema.metadata/metadata-providerable
   card-id               :- ::lib.schema.id/card]
  ;; it seems like in some cases (unit tests) the FE is renaming `:result-metadata` to `:fields`, not 100% sure why
  ;; but handle that case anyway. (#29739)
  (when-let [card (lib.metadata/card metadata-providerable card-id)]
    (card-metadata-columns metadata-providerable card)))

(mu/defmethod lib.metadata.calculation/returned-columns-method :metadata/card :- ::lib.metadata.calculation/returned-columns
  [query         :- ::lib.schema/query
   _stage-number :- :int
   card          :- ::lib.schema.metadata/card
   options       :- [:maybe ::lib.metadata.calculation/returned-columns.options]]
  (mapv (fn [col]
<<<<<<< HEAD
          (-> col
              lib.field.util/update-keys-for-col-from-previous-stage
              (as-> col (assoc col :lib/desired-column-alias (unique-name-fn (:lib/source-column-alias col))))
              (assoc :lib/source :source/card)))
=======
          (assoc col :lib/source :source/card))
>>>>>>> f1c7740a
        (if (= (:type card) :metric)
          (let [metric-query (-> card :dataset-query mbql.normalize/normalize lib.convert/->pMBQL
                                 (lib.util/update-query-stage -1 dissoc :aggregation :breakout))]
            (not-empty (lib.metadata.calculation/returned-columns
                        (assoc metric-query :lib/metadata (:lib/metadata query))
                        -1
                        (lib.util/query-stage metric-query -1)
                        options)))
          (card-metadata-columns query card))))

(mu/defn source-card-type :- [:maybe ::lib.schema.metadata/card.type]
  "The type of the query's source-card, if it has one."
  [query :- ::lib.schema/query]
  (when-let [card-id (lib.util/source-card-id query)]
    (when-let [card (lib.metadata/card query card-id)]
      (:type card))))

(mu/defn source-card-is-model? :- :boolean
  "Is the query's source-card a model?"
  [query :- ::lib.schema/query]
  (= (source-card-type query) :model))<|MERGE_RESOLUTION|>--- conflicted
+++ resolved
@@ -66,15 +66,7 @@
   [metadata-providerable                 :- ::lib.schema.metadata/metadata-providerable
    {card-query :dataset-query :as _card} :- :map]
   (when (some? card-query)
-<<<<<<< HEAD
-    (let [cols      (lib.metadata.calculation/returned-columns (lib.query/query metadata-providerable card-query))
-          model-eid (when (= (:type card) :model)
-                      (:entity-id card))]
-      (cond->> cols
-        model-eid (map #(lib.metadata.ident/add-model-ident % model-eid))))))
-=======
     (lib.metadata.calculation/returned-columns (lib.query/query metadata-providerable card-query))))
->>>>>>> f1c7740a
 
 (mu/defn- ->card-metadata-column :- ::lib.schema.metadata/column
   "Massage possibly-legacy Card results metadata into MLv2 ColumnMetadata. Note that `card` might be unavailable so we
@@ -117,14 +109,6 @@
               ;; accordingly.
               (not= (:semantic-type source-metadata-col) :type/FK)
               (assoc :fk-target-field-id nil))]
-<<<<<<< HEAD
-    (as-> col col
-      ;; :effective-type is required, but not always set, see e.g.,
-      ;; [[metabase.warehouse-schema.api.table/card-result-metadata->virtual-fields]]
-      (u/assoc-default col :effective-type (:base-type col))
-      ;; add original display name IF not already present AND we have a value
-      (lib.normalize/normalize ::lib.schema.metadata/column col))))
-=======
     (-> col
         lib.field.util/update-keys-for-col-from-previous-stage
         ;; :effective-type is required, but not always set, see e.g.,
@@ -132,7 +116,6 @@
         (u/assoc-default :effective-type (:base-type col))
         ;; add original display name IF not already present AND we have a value
         (->> (lib.normalize/normalize ::lib.schema.metadata/column)))))
->>>>>>> f1c7740a
 
 (mu/defn ->card-metadata-columns :- [:maybe [:sequential ::lib.schema.metadata/column]]
   "Massage possibly-legacy Card results metadata into MLv2 ColumnMetadata."
@@ -142,15 +125,9 @@
   ([metadata-providerable :- ::lib.schema.metadata/metadata-providerable
     card-or-id-or-nil     :- [:maybe [:or ::lib.schema.id/card ::lib.schema.metadata/card]]
     cols                  :- [:maybe [:or
-<<<<<<< HEAD
-                                      [:sequential ::lib.schema.metadata/card.result-metadata.map]
-                                      [:map
-                                       [:columns [:sequential ::lib.schema.metadata/card.result-metadata.map]]]]]]
-=======
                                       [:sequential ::lib.schema.metadata/lib-or-legacy-column]
                                       [:map
                                        [:columns [:sequential ::lib.schema.metadata/lib-or-legacy-column]]]]]]
->>>>>>> f1c7740a
    ;; Card `result-metadata` SHOULD be a sequence of column infos, but just to be safe handle a map that
    ;; contains` :columns` as well.
    (when-let [cols (not-empty (cond
@@ -163,11 +140,7 @@
            field-id->field   (m/index-by :id fields)]
        (mapv #(->card-metadata-column metadata-provider % card-id (get field-id->field (:id %))) cols)))))
 
-<<<<<<< HEAD
-(def ^:private CardColumnMetadata
-=======
 (mr/def ::column
->>>>>>> f1c7740a
   [:merge
    ::lib.schema.metadata/column
    [:map
@@ -241,11 +214,7 @@
                        binning       (update :display-name lib.binning/ensure-ends-with-binning binning semantic-type)))))))
             result-cols))))
 
-<<<<<<< HEAD
-(mu/defn card-metadata-columns :- [:maybe CardColumns]
-=======
 (mu/defn card-metadata-columns :- [:maybe ::maybe-columns]
->>>>>>> f1c7740a
   "Get a normalized version of the saved metadata associated with Card metadata."
   [metadata-providerable :- ::lib.schema.metadata/metadata-providerable
    card                  :- ::lib.schema.metadata/card]
@@ -255,13 +224,6 @@
             ;; don't pull in metadata from parent model if we ourself are a model
             model-cols  (when-not (= (:type card) :model)
                           (source-model-cols metadata-providerable card))]
-<<<<<<< HEAD
-        (-> result-cols
-            (cond-> (seq model-cols) (merge-model-metadata model-cols))
-            not-empty)))))
-
-(mu/defn saved-question-metadata :- CardColumns
-=======
         (not-empty
          (into []
                (lib.field.util/add-source-and-desired-aliases-xform metadata-providerable)
@@ -269,7 +231,6 @@
                  (seq model-cols) (merge-model-metadata model-cols))))))))
 
 (mu/defn saved-question-metadata :- ::maybe-columns
->>>>>>> f1c7740a
   "Metadata associated with a Saved Question with `card-id`."
   [metadata-providerable :- ::lib.schema.metadata/metadata-providerable
    card-id               :- ::lib.schema.id/card]
@@ -284,14 +245,7 @@
    card          :- ::lib.schema.metadata/card
    options       :- [:maybe ::lib.metadata.calculation/returned-columns.options]]
   (mapv (fn [col]
-<<<<<<< HEAD
-          (-> col
-              lib.field.util/update-keys-for-col-from-previous-stage
-              (as-> col (assoc col :lib/desired-column-alias (unique-name-fn (:lib/source-column-alias col))))
-              (assoc :lib/source :source/card)))
-=======
           (assoc col :lib/source :source/card))
->>>>>>> f1c7740a
         (if (= (:type card) :metric)
           (let [metric-query (-> card :dataset-query mbql.normalize/normalize lib.convert/->pMBQL
                                  (lib.util/update-query-stage -1 dissoc :aggregation :breakout))]
