(ns metabase.api.user
  "/api/user endpoints"
  (:require
   [honey.sql.helpers :as sql.helpers]
   [java-time.api :as t]
   [metabase.analytics.core :as analytics]
   [metabase.api.common :as api]
   [metabase.api.common.validation :as validation]
   [metabase.api.macros :as api.macros]
<<<<<<< HEAD
   [metabase.appearance.core :as appearance]
=======
   [metabase.collections.models.collection :as collection]
>>>>>>> 272a3534
   [metabase.config :as config]
   [metabase.events.core :as events]
   [metabase.models.interface :as mi]
   [metabase.models.user :as user]
   [metabase.permissions.core :as perms]
   [metabase.premium-features.core :as premium-features]
   [metabase.request.core :as request]
   [metabase.session.models.session :as session]
   [metabase.settings.core :refer [defsetting]]
   [metabase.sso.core :as sso]
   [metabase.util :as u]
   [metabase.util.i18n :refer [deferred-tru tru]]
   [metabase.util.malli :as mu]
   [metabase.util.malli.registry :as mr]
   [metabase.util.malli.schema :as ms]
   [metabase.util.password :as u.password]
   [toucan2.core :as t2]))

(set! *warn-on-reflection* true)

(defsetting user-visibility
  (deferred-tru "Note: Sandboxed users will never see suggestions.")
  :visibility   :authenticated
  :feature      :email-restrict-recipients
  :type         :keyword
  :default      :all
  :audit        :raw-value)

(defn check-self-or-superuser
  "Check that `user-id` is *current-user-id*` or that `*current-user*` is a superuser, or throw a 403."
  [user-id]
  {:pre [(integer? user-id)]}
  (api/check-403
   (or
    (= user-id api/*current-user-id*)
    api/*is-superuser?*)))

(defn check-not-internal-user
  "Check that `user-id` is not the id of the Internal User."
  [user-id]
  {:pre [(integer? user-id)]}
  (api/check (not= user-id config/internal-mb-user-id)
             [400 (tru "Not able to modify the internal user")]))

(defn- fetch-user [& query-criteria]
  (apply t2/select-one (vec (cons :model/User user/admin-or-self-visible-columns)) query-criteria))

(defn- maybe-set-user-permissions-groups! [user-or-id new-groups-or-ids]
  (when (and new-groups-or-ids
             (not (= (user/group-ids user-or-id)
                     (set (map u/the-id new-groups-or-ids)))))
    (api/check-superuser)
    (user/set-permissions-groups! user-or-id new-groups-or-ids)))

(mr/def ::user-group-membership
  "Group Membership info of a User.
  In which :is_group_manager is only included if `advanced-permissions` is enabled."
  [:map
   [:id ms/PositiveInt]
   [:is_group_manager
    {:optional true, :description "Only relevant if `advanced-permissions` is enabled. If it is, you should always include this key."}
    :boolean]])

(mu/defn- maybe-set-user-group-memberships!
  [user-or-id
   new-user-group-memberships :- [:maybe [:sequential ::user-group-membership]]
   & [is-superuser?]]
  (when new-user-group-memberships
    ;; if someone passed in both `:is_superuser` and `:group_ids`, make sure the whether the admin group is in group_ids
    ;; agrees with is_superuser -- don't want to have ambiguous behavior
    (when (some? is-superuser?)
      (api/checkp (= is-superuser? (contains? (set (map :id new-user-group-memberships)) (u/the-id (perms/admin-group))))
                  "is_superuser" (tru "Value of is_superuser must correspond to presence of Admin group ID in group_ids.")))
    (if-let [f (and (premium-features/enable-advanced-permissions?)
                    config/ee-available?
                    (requiring-resolve 'metabase-enterprise.advanced-permissions.models.permissions.group-manager/set-user-group-memberships!))]
      (f user-or-id new-user-group-memberships)
      (maybe-set-user-permissions-groups! user-or-id (map :id new-user-group-memberships)))))

(defn- updated-user-name [user-before-update changes]
  (let [[previous current] (map #(select-keys % [:first_name :last_name]) [user-before-update changes])
        updated-names (merge previous current)]
    (when (not= previous updated-names)
      updated-names)))

(defn- maybe-update-user-personal-collection-name! [user-before-update changes]
  ;; If the user name is updated, we shall also update the personal collection name (if such collection exists).
  (when-some [{:keys [first_name last_name]} (updated-user-name user-before-update changes)]
    (when-some [collection (collection/user->existing-personal-collection (u/the-id user-before-update))]
      (let [{email :email} user-before-update
            new-collection-name (collection/format-personal-collection-name first_name last_name email :site)]
        (when-not (= new-collection-name (:name collection))
          (t2/update! :model/Collection (:id collection) {:name new-collection-name}))))))

;;; +----------------------------------------------------------------------------------------------------------------+
;;; |                   Fetching Users -- GET /api/user, GET /api/user/current, GET /api/user/:id                    |
;;; +----------------------------------------------------------------------------------------------------------------+

(defn- status-clause
  "Figure out what `where` clause to add to the user query when
  we get a fiddly status and include_deactivated query.

  This is to keep backwards compatibility with `include_deactivated` while adding `status."
  [status include_deactivated]
  (if include_deactivated
    nil
    (case status
      "all"         nil
      "deactivated" [:= :is_active false]
      "active"      [:= :is_active true]
      [:= :is_active true])))

(defn- wildcard-query [query] (str "%" (u/lower-case-en query) "%"))

(defn- query-clause
  "Honeysql clause to shove into user query if there's a query"
  [query]
  [:or
   [:like :%lower.first_name (wildcard-query query)]
   [:like :%lower.last_name  (wildcard-query query)]
   [:like :%lower.email      (wildcard-query query)]])

(defn- user-visible-columns
  "Columns of user table visible to current caller of API."
  []
  (cond
    api/*is-superuser?*
    user/admin-or-self-visible-columns

    api/*is-group-manager?*
    user/group-manager-visible-columns

    :else
    user/non-admin-or-self-visible-columns))

(defn- user-clauses
  "Honeysql clauses for filtering on users
  - with a status,
  - with a query,
  - with a group_id,
  - with include_deactivated"
  [status query group_ids include_deactivated]
  (cond-> {}
    true                                    (sql.helpers/where [:= :core_user.type "personal"])
    true                                    (sql.helpers/where (status-clause status include_deactivated))
    ;; don't send the internal user
    (perms/sandboxed-or-impersonated-user?) (sql.helpers/where [:= :core_user.id api/*current-user-id*])
    (some? query)                           (sql.helpers/where (query-clause query))
    (some? group_ids)                       (sql.helpers/right-join
                                             :permissions_group_membership
                                             [:= :core_user.id :permissions_group_membership.user_id])
    (some? group_ids)                       (sql.helpers/where
                                             [:in :permissions_group_membership.group_id group_ids])
    (some? (request/limit))                 (sql.helpers/limit (request/limit))
    (some? (request/offset))                (sql.helpers/offset (request/offset))))

(defn- filter-clauses-without-paging
  "Given a where clause, return a clause that can be used to count."
  [clauses]
  (dissoc clauses :order-by :limit :offset))

(api.macros/defendpoint :get "/"
  "Fetch a list of `Users` for admins or group managers.
  By default returns only active users for admins and only active users within groups that the group manager is managing for group managers.

   - If `status` is `deactivated`, include deactivated users only.
   - If `status` is `all`, include all users (active and inactive).
   - Also supports `include_deactivated`, which if true, is equivalent to `status=all`; If is false, is equivalent to `status=active`.
   `status` and `include_deactivated` requires superuser permissions.
   - `include_deactivated` is a legacy alias for `status` and will be removed in a future release, users are advised to use `status` for better support and flexibility.
   If both params are passed, `status` takes precedence.

  For users with segmented permissions, return only themselves.

  Takes `limit`, `offset` for pagination.
  Takes `query` for filtering on first name, last name, email.
  Also takes `group_id`, which filters on group id."
  [_route-params
   {:keys [status query group_id include_deactivated]}
   :- [:map
       [:status              {:optional true} [:maybe :string]]
       [:query               {:optional true} [:maybe :string]]
       [:group_id            {:optional true} [:maybe ms/PositiveInt]]
       [:include_deactivated {:default false} [:maybe ms/BooleanValue]]]]
  (or
   api/*is-superuser?*
   (if group_id
     (validation/check-manager-of-group group_id)
     (validation/check-group-manager)))
  (let [include_deactivated include_deactivated
        group-id-clause     (when group_id [group_id])
        clauses             (user-clauses status query group-id-clause include_deactivated)]
    {:data (cond-> (t2/select
                    (vec (cons :model/User (user-visible-columns)))
                    (sql.helpers/order-by clauses
                                          [:%lower.first_name :asc]
                                          [:%lower.last_name :asc]
                                          [:id :asc]))
             ;; For admins also include the IDs of Users' Personal Collections
             api/*is-superuser?*
             (t2/hydrate :personal_collection_id)

             (or api/*is-superuser?*
                 api/*is-group-manager?*)
             (t2/hydrate :group_ids)
             ;; if there is a group_id clause, make sure the list is deduped in case the same user is in multiple gropus
             group-id-clause
             distinct)
     :total  (-> (t2/query
                  (merge {:select [[[:count [:distinct :core_user.id]] :count]]
                          :from   :core_user}
                         (filter-clauses-without-paging clauses)))
                 first
                 :count)
     :limit  (request/limit)
     :offset (request/offset)}))

(defn- same-groups-user-ids
  "Return a list of all user-ids in the same group with the user with id `user-id`.
  Ignore the All-user groups."
  [user-id]
  (map :user_id
       (t2/query {:select-distinct [:permissions_group_membership.user_id]
                  :from [:permissions_group_membership]
                  :where [:in :permissions_group_membership.group_id
                          ;; get all the groups ids that the current user is in
                          {:select-distinct [:permissions_group_membership.group_id]
                           :from  [:permissions_group_membership]
                           :where [:and [:= :permissions_group_membership.user_id user-id]
                                   [:not= :permissions_group_membership.group_id (:id (perms/all-users-group))]]}]})))

(api.macros/defendpoint :get "/recipients"
  "Fetch a list of `Users`. Returns only active users. Meant for non-admins unlike GET /api/user.

   - If user-visibility is :all or the user is an admin, include all users.
   - If user-visibility is :group, include only users in the same group (excluding the all users group).
   - If user-visibility is :none or the user is sandboxed, include only themselves."
  []
  ;; defining these functions so the branching logic below can be as clear as possible
  (letfn [(all [] (let [clauses (-> (user-clauses nil nil nil nil)
                                    (sql.helpers/order-by [:%lower.last_name :asc] [:%lower.first_name :asc]))]
                    {:data   (t2/select (vec (cons :model/User (user-visible-columns))) clauses)
                     :total  (t2/count :model/User (filter-clauses-without-paging clauses))
                     :limit  (request/limit)
                     :offset (request/offset)}))
          (within-group [] (let [user-ids (same-groups-user-ids api/*current-user-id*)
                                 clauses  (cond-> (user-clauses nil nil nil nil)
                                            (seq user-ids) (sql.helpers/where [:in :core_user.id user-ids])
                                            true           (sql.helpers/order-by [:%lower.last_name :asc] [:%lower.first_name :asc]))]
                             {:data   (t2/select (vec (cons :model/User (user-visible-columns))) clauses)
                              :total  (t2/count :model/User (filter-clauses-without-paging clauses))
                              :limit  (request/limit)
                              :offset (request/offset)}))
          (just-me [] {:data   [(fetch-user :id api/*current-user-id*)]
                       :total  1
                       :limit  (request/limit)
                       :offset (request/offset)})]
    (cond
      ;; if they're sandboxed OR if they're a superuser, ignore the setting and just give them nothing or everything,
      ;; respectively.
      (perms/sandboxed-user?)
      (just-me)

      api/*is-superuser?*
      (all)

      ;; otherwise give them what the setting says on the tin
      :else
      (case (user-visibility)
        :none (just-me)
        :group (within-group)
        :all (all)))))

(defn- maybe-add-advanced-permissions
  "If `advanced-permissions` is enabled, add to `user` a permissions map."
  [user]
  (if-let [with-advanced-permissions
           (and (premium-features/enable-advanced-permissions?)
                config/ee-available?
                (requiring-resolve 'metabase-enterprise.advanced-permissions.common/with-advanced-permissions))]
    (with-advanced-permissions user)
    user))

(defn- maybe-add-sso-source
  "Adds `sso_source` key to the `User`, so FE could determine if the user is logged in via SSO."
  [{:keys [id] :as user}]
  (if (premium-features/enable-any-sso?)
    (assoc user :sso_source (t2/select-one-fn :sso_source :model/User :id id))
    user))

(defn- add-has-question-and-dashboard
  "True when the user has permissions for at least one un-archived question and one un-archived dashboard, excluding
  internal/automatically-loaded content."
  [user]
  (let [collection-filter (collection/visible-collection-filter-clause)
        entity-exists? (fn [model & additional-clauses] (t2/exists? model
                                                                    {:where (into [:and
                                                                                   [:= :archived false]
                                                                                   collection-filter
                                                                                   (mi/exclude-internal-content-hsql model)]
                                                                                  additional-clauses)}))]
    (-> user
        (assoc :has_question_and_dashboard
               (and (entity-exists? :model/Card)
                    (entity-exists? :model/Dashboard)))
        (assoc :has_model (entity-exists? :model/Card [:= :type "model"])))))

(defn- add-first-login
  "Adds `first_login` key to the `User` with the oldest timestamp from that user's login history. Otherwise give the current time, as it's the user's first login."
  [{:keys [id] :as user}]
  (let [ts (or
            (:timestamp (t2/select-one [:model/LoginHistory :timestamp] :user_id id
                                       {:order-by [[:timestamp :asc]]}))
            (t/offset-date-time))]
    (assoc user :first_login ts)))

(defn add-custom-homepage-info
  "Adds custom homepage dashboard information to the current user."
  [user]
  (let [enabled? (appearance/custom-homepage)
        id       (appearance/custom-homepage-dashboard)
        dash     (t2/select-one :model/Dashboard :id id)
        valid?   (and enabled? id (some? dash) (not (:archived dash)) (mi/can-read? dash))]
    (assoc user
           :custom_homepage (when valid? {:dashboard_id id}))))

(api.macros/defendpoint :get "/current"
  "Fetch the current `User`."
  []
  (-> (api/check-404 @api/*current-user*)
      (t2/hydrate :personal_collection_id :group_ids :is_installer :has_invited_second_user)
      add-has-question-and-dashboard
      add-first-login
      maybe-add-advanced-permissions
      maybe-add-sso-source
      add-custom-homepage-info))

(api.macros/defendpoint :get "/:id"
  "Fetch a `User`. You must be fetching yourself *or* be a superuser *or* a Group Manager."
  [{:keys [id]} :- [:map
                    [:id ms/PositiveInt]]]
  (try
    (check-self-or-superuser id)
    (catch clojure.lang.ExceptionInfo _e
      (validation/check-group-manager)))
  (-> (api/check-404 (fetch-user :id id))
      (t2/hydrate :user_group_memberships)))

;;; +----------------------------------------------------------------------------------------------------------------+
;;; |                                     Creating a new User -- POST /api/user                                      |
;;; +----------------------------------------------------------------------------------------------------------------+

(defn invite-user
  "Implementation for `POST /`, invites a user to Metabase."
  [{:keys [email user_group_memberships] :as body}]
  (api/check-superuser)
  (api/checkp (not (t2/exists? :model/User :%lower.email (u/lower-case-en email)))
              "email" (tru "Email address already in use."))
  (t2/with-transaction [_conn]
    (let [new-user-id (u/the-id (user/create-and-invite-user!
                                 (u/select-keys-when body
                                                     :non-nil [:first_name :last_name :email :password :login_attributes])
                                 @api/*current-user*
                                 false))]
      (maybe-set-user-group-memberships! new-user-id user_group_memberships)
      (analytics/track-event! :snowplow/invite
                              {:event           :invite-sent
                               :invited-user-id new-user-id
                               :source          "admin"})
      (-> (fetch-user :id new-user-id)
          (t2/hydrate :user_group_memberships)))))

(api.macros/defendpoint :post "/"
  "Create a new `User`, return a 400 if the email address is already taken"
  [_route-params
   _query-params
   body :- [:map
            [:first_name             {:optional true} [:maybe ms/NonBlankString]]
            [:last_name              {:optional true} [:maybe ms/NonBlankString]]
            [:email                  ms/Email]
            [:user_group_memberships {:optional true} [:maybe [:sequential ::user-group-membership]]]
            [:login_attributes       {:optional true} [:maybe user/LoginAttributes]]]]
  (invite-user body))

;;; +----------------------------------------------------------------------------------------------------------------+
;;; |                                      Updating a User -- PUT /api/user/:id                                      |
;;; +----------------------------------------------------------------------------------------------------------------+

(defn- valid-email-update?
  "This predicate tests whether or not the user is allowed to update the email address associated with this account."
  [{:keys [sso_source email]} maybe-new-email]
  (or
   ;; Admin users can update
   api/*is-superuser?*
   ;; If the email address didn't change, let it through
   (= email maybe-new-email)
   ;; We should not allow a regular user to change their email address if they are a google/ldap user
   (and
    (not (= :google sso_source))
    (not (= :ldap sso_source)))))

(defn- valid-name-update?
  "This predicate tests whether or not the user is allowed to update the first/last name associated with this account.
  If the user is an SSO user, no name edits are allowed, but we accept if the new names are equal to the existing names."
  [{:keys [sso_source] :as user} name-key new-name]
  (or
   (= (get user name-key) new-name)
   (not sso_source)))

(api.macros/defendpoint :put "/:id"
  "Update an existing, active `User`.
  Self or superusers can update user info and groups.
  Group Managers can only add/remove users from groups they are manager of."
  [{:keys [id]} :- [:map
                    [:id ms/PositiveInt]]
   _query-params
   {:keys [email first_name last_name user_group_memberships is_superuser] :as body}
   :- [:map
       [:email                  {:optional true} [:maybe ms/Email]]
       [:first_name             {:optional true} [:maybe ms/NonBlankString]]
       [:last_name              {:optional true} [:maybe ms/NonBlankString]]
       [:user_group_memberships {:optional true} [:maybe [:sequential ::user-group-membership]]]
       [:is_superuser           {:optional true} [:maybe :boolean]]
       [:is_group_manager       {:optional true} [:maybe :boolean]]
       [:login_attributes       {:optional true} [:maybe user/LoginAttributes]]
       [:locale                 {:optional true} [:maybe ms/ValidLocale]]]]
  (try
    (check-self-or-superuser id)
    (catch clojure.lang.ExceptionInfo _e
      (validation/check-group-manager)))
  (check-not-internal-user id)
  ;; only allow updates if the specified account is active
  (api/let-404 [user-before-update (fetch-user :id id, :is_active true)]
    ;; Google/LDAP non-admin users can't change their email to prevent account hijacking
    (api/check-403 (valid-email-update? user-before-update email))
    ;; SSO users (JWT, SAML, LDAP, Google) can't change their first/last names
    (when (contains? body :first_name)
      (api/checkp (valid-name-update? user-before-update :first_name first_name)
                  "first_name" (tru "Editing first name is not allowed for SSO users.")))
    (when (contains? body :last_name)
      (api/checkp (valid-name-update? user-before-update :last_name last_name)
                  "last_name" (tru "Editing last name is not allowed for SSO users.")))
    ;; can't change email if it's already taken BY ANOTHER ACCOUNT
    (when email
      (api/checkp (not (t2/exists? :model/User, :%lower.email (u/lower-case-en email), :id [:not= id]))
                  "email" (tru "Email address already associated to another user.")))
    (t2/with-transaction [_conn]
      ;; only superuser or self can update user info
      ;; implicitly prevent group manager from updating users' info
      (when (or (= id api/*current-user-id*)
                api/*is-superuser?*)
        (when-let [changes (not-empty
                            (u/select-keys-when body
                                                :present (cond-> #{:first_name :last_name :locale}
                                                           api/*is-superuser?* (conj :login_attributes))
                                                :non-nil (cond-> #{:email}
                                                           api/*is-superuser?* (conj :is_superuser))))]
          (t2/update! :model/User id changes)
          (events/publish-event! :event/user-update {:object (t2/select-one :model/User :id id)
                                                     :previous-object user-before-update
                                                     :user-id api/*current-user-id*}))
        (maybe-update-user-personal-collection-name! user-before-update body))
      (maybe-set-user-group-memberships! id user_group_memberships is_superuser)))
  (-> (fetch-user :id id)
      (t2/hydrate :user_group_memberships)))

;;; +----------------------------------------------------------------------------------------------------------------+
;;; |                              Reactivating a User -- PUT /api/user/:id/reactivate                               |
;;; +----------------------------------------------------------------------------------------------------------------+

(defn- reactivate-user! [existing-user]
  (t2/update! :model/User (u/the-id existing-user)
              {:is_active     true
               :is_superuser  false
               ;; if the user orignally logged in via Google Auth/LDAP and it's no longer enabled, convert them into a regular user
               ;; (see metabase#3323)
               :sso_source   (case (:sso_source existing-user)
                               :google (when (sso/google-auth-enabled) :google)
                               :ldap   (when (sso/ldap-enabled) :ldap)
                               (:sso_source existing-user))})
  ;; now return the existing user whether they were originally active or not
  (fetch-user :id (u/the-id existing-user)))

(api.macros/defendpoint :put "/:id/reactivate"
  "Reactivate user at `:id`"
  [{:keys [id]} :- [:map
                    [:id ms/PositiveInt]]]
  (api/check-superuser)
  (check-not-internal-user id)
  (let [user (t2/select-one [:model/User :id :email :first_name :last_name :is_active :sso_source]
                            :type :personal
                            :id id)]
    (api/check-404 user)
    ;; Can only reactivate inactive users
    (api/check (not (:is_active user))
               [400 {:message (tru "Not able to reactivate an active user")}])
    (events/publish-event! :event/user-reactivated {:object user :user-id api/*current-user-id*})
    (reactivate-user! (dissoc user [:email :first_name :last_name]))))

;;; +----------------------------------------------------------------------------------------------------------------+
;;; |                               Updating a Password -- PUT /api/user/:id/password                                |
;;; +----------------------------------------------------------------------------------------------------------------+

(api.macros/defendpoint :put "/:id/password"
  "Update a user's password."
  [{:keys [id]} :- [:map
                    [:id ms/PositiveInt]]
   _query-params
   {:keys [password old_password]} :- [:map
                                       [:password ms/ValidPassword]]
   request]
  (check-self-or-superuser id)
  (api/let-404 [user (t2/select-one [:model/User :id :last_login :password_salt :password],
                                    :id id,
                                    :type :personal,
                                    :is_active true)]
    ;; admins are allowed to reset anyone's password (in the admin people list) so no need to check the value of
    ;; `old_password` for them regular users have to know their password, however
    (when-not api/*is-superuser?*
      (api/checkp (u.password/bcrypt-verify (str (:password_salt user) old_password) (:password user))
                  "old_password"
                  (tru "Invalid password")))
    (user/set-password! id password)
    ;; after a successful password update go ahead and offer the client a new session that they can use
    (when (= id api/*current-user-id*)
      (let [{session-key :key, :as session} (session/create-session! :password user (request/device-info request))
            response                        {:success    true
                                             :session_id (str session-key)}]
        (request/set-session-cookies request response session (t/zoned-date-time (t/zone-id "GMT")))))))

;;; +----------------------------------------------------------------------------------------------------------------+
;;; |                             Deleting (Deactivating) a User -- DELETE /api/user/:id                             |
;;; +----------------------------------------------------------------------------------------------------------------+

(api.macros/defendpoint :delete "/:id"
  "Disable a `User`.  This does not remove the `User` from the DB, but instead disables their account."
  [{:keys [id]} :- [:map
                    [:id ms/PositiveInt]]]
  (api/check-superuser)
  ;; don't technically need to because the internal user is already 'deleted' (deactivated), but keeps the warnings consistent
  (check-not-internal-user id)
  (api/check-500
   (when (pos? (t2/update! :model/User id {:type :personal} {:is_active false}))
     (events/publish-event! :event/user-deactivated {:object (t2/select-one :model/User :id id) :user-id api/*current-user-id*})))
  {:success true})

;;; +----------------------------------------------------------------------------------------------------------------+
;;; |                                             Other Endpoints                                                    |
;;; +----------------------------------------------------------------------------------------------------------------+

;; TODO - This could be handled by PUT /api/user/:id, we don't need a separate endpoint
(api.macros/defendpoint :put "/:id/modal/:modal"
  "Indicate that a user has been informed about the vast intricacies of 'the' Query Builder."
  [{:keys [id modal]} :- [:map
                          [:id ms/PositiveInt]]]
  (check-self-or-superuser id)
  (check-not-internal-user id)
  (let [k (or (get {"qbnewb"      :is_qbnewb
                    "datasetnewb" :is_datasetnewb}
                   modal)
              (throw (ex-info (tru "Unrecognized modal: {0}" modal)
                              {:modal modal
                               :allowable-modals #{"qbnewb" "datasetnewb"}})))]
    (api/check-500 (pos? (t2/update! :model/User id {:type :personal} {k false}))))
  {:success true})<|MERGE_RESOLUTION|>--- conflicted
+++ resolved
@@ -7,11 +7,8 @@
    [metabase.api.common :as api]
    [metabase.api.common.validation :as validation]
    [metabase.api.macros :as api.macros]
-<<<<<<< HEAD
    [metabase.appearance.core :as appearance]
-=======
    [metabase.collections.models.collection :as collection]
->>>>>>> 272a3534
    [metabase.config :as config]
    [metabase.events.core :as events]
    [metabase.models.interface :as mi]
