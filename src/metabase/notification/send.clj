--- conflicted
+++ resolved
@@ -142,7 +142,6 @@
 (mu/defn ^:private send-notification-sync!
   "Send the notification to all handlers synchronously. Do not use this directly, use *send-notification!* instead."
   [{:keys [id payload_type] :as notification-info} :- ::notification.payload/Notification]
-<<<<<<< HEAD
   (log/with-context {:notification_id id
                      :payload_type    payload_type}
     (u/with-timer-ms
@@ -158,7 +157,8 @@
                                            :task_details {:notification_id       id
                                                           :notification_handlers (map #(select-keys % [:id :channel_type :channel_id :template_id]) handlers)}}
             (let [notification-payload (notification.payload/notification-payload (dissoc hydrated-notification :handlers))]
-              (if (notification.payload/should-send-notification? notification-payload)
+              (if-let [reason (notification.payload/skip-reason notification-payload)]
+                (log/infof "Skipping: %s" reason)
                 (do
                   (log/debugf "Found %d handlers" (count handlers))
                   (doseq [handler handlers]
@@ -179,8 +179,7 @@
                             (channel-send-retrying! id payload_type handler message)))
                         (catch Exception e
                           (log/warnf e "Error sending to channel %s"
-                                     (handler->channel-name handler)))))))
-                (log/info "Skipping"))
+                                     (handler->channel-name handler))))))))
               (do-after-notification-sent notification-info notification-payload)
               (log/info "Sent successfully")
               (prometheus/inc! :metabase-notification/send-ok {:payload-type payload_type}))))
@@ -194,57 +193,6 @@
       (when-let [total-time (since-trigger-ms notification-info)]
         (prometheus/observe! :metabase-notification/total-duration-ms {:payload-type payload_type} total-time))
       nil)))
-=======
-  (u/with-timer-ms
-    [duration-ms-fn]
-    (when-let [wait-time (since-trigger-ms notification-info)]
-      (prometheus/observe! :metabase-notification/wait-duration-ms {:payload-type payload_type} wait-time))
-    (try
-      (log/infof "[Notification %d] Sending" id)
-      (prometheus/inc! :metabase-notification/concurrent-tasks)
-      (let [hydrated-notification (hydrate-notification notification-info)
-            handlers              (:handlers hydrated-notification)]
-        (task-history/with-task-history {:task          "notification-send"
-                                         :task_details {:notification_id       id
-                                                        :notification_handlers (map #(select-keys % [:id :channel_type :channel_id :template_id]) handlers)}}
-          (let [notification-payload (notification.payload/notification-payload (dissoc hydrated-notification :handlers))]
-            (if-let [reason (notification.payload/skip-reason notification-payload)]
-              (log/infof "[Notification %d] Skipping: %s" id reason)
-              (do
-                (log/debugf "[Notification %d] Found %d handlers" id (count handlers))
-                (doseq [handler handlers]
-                  (try
-                    (let [channel-type (:channel_type handler)
-                          messages     (channel/render-notification
-                                        channel-type
-                                        notification-payload
-                                        (:template handler)
-                                        (:recipients handler))]
-                      (log/debugf "[Notification %d] Got %d messages for channel %s with template %d"
-                                  id (count messages)
-                                  (handler->channel-name handler)
-                                  (-> handler :template :id))
-                      (doseq [message messages]
-                        (log/infof "[Notification %d] Sending message to channel %s"
-                                   id (:channel_type handler))
-                        (channel-send-retrying! id payload_type handler message)))
-                    (catch Exception e
-                      (log/warnf e "[Notification %d] Error sending to channel %s"
-                                 id (handler->channel-name handler)))))))
-            (do-after-notification-sent notification-info notification-payload)
-            (log/infof "[Notification %d] Sent successfully" id)
-            (prometheus/inc! :metabase-notification/send-ok {:payload-type payload_type}))))
-      (catch Exception e
-        (log/errorf e "[Notification %d] Failed to send" id)
-        (prometheus/inc! :metabase-notification/send-error {:payload-type payload_type})
-        (throw e))
-      (finally
-        (prometheus/dec! :metabase-notification/concurrent-tasks)))
-    (prometheus/observe! :metabase-notification/send-duration-ms {:payload-type payload_type} (duration-ms-fn))
-    (when-let [total-time (since-trigger-ms notification-info)]
-      (prometheus/observe! :metabase-notification/total-duration-ms {:payload-type payload_type} total-time))
-    nil))
->>>>>>> 9847c8a5
 
 (defn- cron->next-execution-times
   "Returns the next n fired times for a given cron schedule.
