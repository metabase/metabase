--- conflicted
+++ resolved
@@ -152,24 +152,17 @@
   dataKey: DataKey,
   yAxisScaleTransforms: NumericAxisScaleTransforms,
   formatter: LabelFormatter,
-<<<<<<< HEAD
-  chartWidth: number,
-  labelDataKey?: DataKey,
+  chartWidth: number,
   settings?: ComputedVisualizationSettings,
   chartDataDensity?: ChartDataDensity,
 ) {
-  const accessKey = labelDataKey ?? seriesModel.dataKey;
-
   const getShowLabel = getShowLabelFn(
     chartWidth,
-    accessKey,
+    dataKey,
     chartDataDensity,
     settings,
   );
 
-=======
-) {
->>>>>>> 642a704e
   return (params: CallbackDataParams) => {
     const value = (params.data as Datum)[dataKey];
 
@@ -285,19 +278,12 @@
     formatter:
       formatter &&
       getDataLabelFormatter(
-<<<<<<< HEAD
-        seriesModel,
+        seriesModel.dataKey,
         yAxisScaleTransforms,
         formatter,
         chartWidth,
-        undefined,
         settings,
         chartDataDensity,
-=======
-        seriesModel.dataKey,
-        yAxisScaleTransforms,
-        formatter,
->>>>>>> 642a704e
       ),
   };
 };
@@ -435,18 +421,6 @@
       y: seriesModel.dataKey,
       x: X_AXIS_DATA_KEY,
     },
-<<<<<<< HEAD
-    label: buildEChartsLabelOptions(
-      seriesModel,
-      yAxisScaleTransforms,
-      renderingContext,
-      chartWidth,
-      labelFormatter,
-      settings,
-      chartDataDensity,
-    ),
-    labelLayout: getBarLabelLayout(dataset, settings, seriesModel.dataKey),
-=======
     label: isStacked
       ? buildEChartsStackLabelOptions(
           seriesModel,
@@ -458,7 +432,10 @@
           seriesModel,
           yAxisScaleTransforms,
           renderingContext,
+          chartWidth,
           labelFormatter,
+          settings,
+          chartDataDensity,
         ),
     labelLayout: isStacked
       ? getBarInsideLabelLayout(
@@ -468,7 +445,6 @@
           chartMeasurements.stackedBarTicksRotation,
         )
       : getBarLabelLayout(dataset, settings, seriesModel.dataKey),
->>>>>>> 642a704e
     itemStyle: {
       color: seriesModel.color,
     },
@@ -588,12 +564,9 @@
   stackDataKeys: DataKey[],
   seriesOptionFromStack: LineSeriesOption | BarSeriesOption,
   labelFormatter: LabelFormatter | undefined,
-<<<<<<< HEAD
   chartDataDensity: CartesianChartDataDensity,
   chartWidth: number,
-=======
   renderingContext: RenderingContext,
->>>>>>> 642a704e
 ) => {
   const stackName = seriesOptionFromStack.stack;
 
@@ -791,12 +764,9 @@
         stackDataKeys,
         firstSeriesInStack,
         labelFormatter,
-<<<<<<< HEAD
         chartModel.dataDensity,
         chartWidth,
-=======
         renderingContext,
->>>>>>> 642a704e
       ),
       generateStackOption(
         yAxisScaleTransforms,
@@ -805,12 +775,9 @@
         stackDataKeys,
         firstSeriesInStack,
         labelFormatter,
-<<<<<<< HEAD
         chartModel.dataDensity,
         chartWidth,
-=======
         renderingContext,
->>>>>>> 642a704e
       ),
     ];
   });
@@ -907,17 +874,9 @@
         chartModel,
         chartModel.yAxisScaleTransforms,
         settings,
-<<<<<<< HEAD
         chartWidth,
         series,
-=======
-        // It's guranteed that no series here will be scatter, since with
-        // scatter plots the `stackable.stack_type` is undefined. We can maybe
-        // remove this later after refactoring the scatter implementation to a
-        // separate codepath.
-        series as (LineSeriesOption | BarSeriesOption)[],
         renderingContext,
->>>>>>> 642a704e
       ),
     );
   }
