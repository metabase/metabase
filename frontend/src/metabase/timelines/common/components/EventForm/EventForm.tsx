import React, { useMemo } from "react";
import { t } from "ttag";
import * as Yup from "yup";
import { getTimelineIcons, getTimelineName } from "metabase/lib/timelines";
import Button from "metabase/core/components/Button/Button";
import Form from "metabase/core/components/Form";
import FormProvider from "metabase/core/components/FormProvider";
import FormInput from "metabase/core/components/FormInput";
import FormDateInput from "metabase/core/components/FormDateInput";
import FormTextArea from "metabase/core/components/FormTextArea";
import FormSelect from "metabase/core/components/FormSelect";
import FormSubmitButton from "metabase/core/components/FormSubmitButton";
import FormErrorMessage from "metabase/core/components/FormErrorMessage";
import {
  FormattingSettings,
  Timeline,
  TimelineEventData,
} from "metabase-types/api";
import FormArchiveButton from "../FormArchiveButton";
import { EventFormFooter } from "./EventForm.styled";

const EventSchema = Yup.object({
  name: Yup.string()
    .required(t`required`)
    .max(255, ({ max }) => t`must be ${max} characters or less`),
  description: Yup.string().max(
    255,
    ({ max }) => t`must be ${max} characters or less`,
  ),
  timestamp: Yup.string().required(`required`),
  time_matters: Yup.boolean(),
  icon: Yup.string().required(`required`),
  timeline_id: Yup.number(),
});

export interface EventFormOwnProps {
  initialValues: TimelineEventData;
  timelines?: Timeline[];
  formattingSettings?: FormattingSettings;
  onSubmit: (data: TimelineEventData) => void;
  onArchive?: () => void;
  onCancel?: () => void;
}

export interface EventFormStateProps {
  formattingSettings?: FormattingSettings;
}

export type EventFormProps = EventFormOwnProps & EventFormStateProps;

const EventForm = ({
  initialValues,
  timelines = [],
  formattingSettings,
  onSubmit,
  onArchive,
  onCancel,
}: EventFormProps): JSX.Element => {
  const isNew = initialValues.id == null;
  const dateSettings = formattingSettings?.["type/Temporal"];

  const iconOptions = useMemo(() => {
    return getTimelineIcons();
  }, []);

  const timelineOptions = useMemo(() => {
    return timelines.map(t => ({ name: getTimelineName(t), value: t.id }));
  }, [timelines]);

  return (
    <FormProvider
      initialValues={initialValues}
      validationSchema={EventSchema}
      onSubmit={onSubmit}
    >
      {({ dirty, values, setFieldValue }) => (
        <Form disabled={!dirty}>
          <FormInput
            name="name"
            title={t`Event name`}
            placeholder={t`Product launch`}
            autoFocus
          />
          <FormDateInput
            name="timestamp"
            title={t`Date`}
            hasTime={values.time_matters}
<<<<<<< HEAD
            dateFormat={dateSettings?.date_style}
            timeFormat={dateSettings?.time_style}
            fullWidth
=======
>>>>>>> b488f538
            onHasTimeChange={value => setFieldValue("time_matters", value)}
          />
          <FormTextArea
            name="description"
            title={t`Description`}
            infoLabel={t`Markdown supported`}
            infoTooltip={t`Add links and formatting via markdown`}
            fullWidth
          />
          <FormSelect name="icon" title={t`Icon`} options={iconOptions} />
          {timelines.length > 1 && (
            <FormSelect
              name="timeline_id"
              title={t`Timeline`}
              options={timelineOptions}
            />
          )}
          <EventFormFooter>
            <FormErrorMessage inline />
            {!isNew && (
              <FormArchiveButton onClick={onArchive}>
                {t`Archive event`}
              </FormArchiveButton>
            )}
            <Button type="button" onClick={onCancel}>
              {t`Cancel`}
            </Button>
            <FormSubmitButton
              title={isNew ? t`Create` : t`Update`}
              disabled={!dirty}
              primary
            />
          </EventFormFooter>
        </Form>
      )}
    </FormProvider>
  );
};

export default EventForm;<|MERGE_RESOLUTION|>--- conflicted
+++ resolved
@@ -85,12 +85,8 @@
             name="timestamp"
             title={t`Date`}
             hasTime={values.time_matters}
-<<<<<<< HEAD
             dateFormat={dateSettings?.date_style}
             timeFormat={dateSettings?.time_style}
-            fullWidth
-=======
->>>>>>> b488f538
             onHasTimeChange={value => setFieldValue("time_matters", value)}
           />
           <FormTextArea
