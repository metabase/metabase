// eslint-disable-next-line @typescript-eslint/ban-ts-comment
// @ts-nocheck
import { assoc, assocIn, chain, dissoc, getIn } from "icepick";
import _ from "underscore";
/* eslint-disable import/order */
// NOTE: the order of these matters due to circular dependency issues
import slugg from "slugg";
import * as Lib from "metabase-lib";
import StructuredQuery, {
  STRUCTURED_QUERY_TEMPLATE,
} from "metabase-lib/queries/StructuredQuery";
import NativeQuery, {
  NATIVE_QUERY_TEMPLATE,
} from "metabase-lib/queries/NativeQuery";
import type AtomicQuery from "metabase-lib/queries/AtomicQuery";
import InternalQuery from "metabase-lib/queries/InternalQuery";
import type BaseQuery from "metabase-lib/queries/Query";
import Metadata from "metabase-lib/metadata/Metadata";
import type Database from "metabase-lib/metadata/Database";
import type Table from "metabase-lib/metadata/Table";
import { isFK } from "metabase-lib/types/utils/isa";
import { sortObject } from "metabase-lib/utils";

import type {
  Card as CardObject,
  CardDisplayType,
  CardType,
  CollectionId,
  DatabaseId,
  Dataset,
  DatasetData,
  DatasetQuery,
  Parameter as ParameterObject,
  ParameterId,
  ParameterValues,
  TableId,
  VisualizationSettings,
} from "metabase-types/api";

// TODO: remove these dependencies
import { getCardUiParameters } from "metabase-lib/parameters/utils/cards";
import { utf8_to_b64url } from "metabase/lib/encoding";

import { getTemplateTagParametersFromCard } from "metabase-lib/parameters/utils/template-tags";
import { fieldFilterParameterToFilter } from "metabase-lib/parameters/utils/mbql";
import { getQuestionVirtualTableId } from "metabase-lib/metadata/utils/saved-questions";
import { isTransientId } from "metabase-lib/queries/utils/card";
import {
  findColumnIndexesForColumnSettings,
  findColumnSettingIndexesForColumns,
} from "metabase-lib/queries/utils/dataset";
import {
  ALERT_TYPE_PROGRESS_BAR_GOAL,
  ALERT_TYPE_ROWS,
  ALERT_TYPE_TIMESERIES_GOAL,
} from "metabase-lib/Alert";

import type { Query } from "./types";
import { getColumnKey } from "metabase-lib/queries/utils/get-column-key";

export type QuestionCreatorOpts = {
  databaseId?: DatabaseId;
  cardType?: CardType;
  tableId?: TableId;
  collectionId?: CollectionId;
  metadata?: Metadata;
  parameterValues?: ParameterValues;
  type?: "query" | "native";
  name?: string;
  display?: CardDisplayType;
  visualization_settings?: VisualizationSettings;
  dataset_query?: DatasetQuery;
};

/**
 * This is a wrapper around a question/card object, which may contain one or more Query objects
 */

class Question {
  /**
   * The plain object presentation of this question, equal to the format that Metabase REST API understands.
   * It is called `card` for both historical reasons and to make a clear distinction to this class.
   */
  _card: CardObject;

  /**
   * The Question wrapper requires a metadata object because the queries it contains (like {@link StructuredQuery})
   * need metadata for accessing databases, tables and metrics.
   */
  _metadata: Metadata;

  /**
   * Parameter values mean either the current values of dashboard filters or SQL editor template parameters.
   * They are in the grey area between UI state and question state, but having them in Question wrapper is convenient.
   */
  _parameterValues: ParameterValues;

  /**
   * Question constructor
   */
  constructor(
    card: any,
    metadata?: Metadata,
    parameterValues?: ParameterValues,
  ) {
    this._card = card;
    this._metadata =
      metadata ||
      new Metadata({
        databases: {},
        tables: {},
        fields: {},
        metrics: {},
        segments: {},
        questions: {},
      });
    this._parameterValues = parameterValues || {};
  }

  clone() {
    return new Question(this._card, this._metadata, this._parameterValues);
  }

  metadata(): Metadata {
    return this._metadata;
  }

  card() {
    return this._doNotCallSerializableCard();
  }

  _doNotCallSerializableCard() {
    return this._card;
  }

  setCard(card: CardObject): Question {
    const q = this.clone();
    q._card = card;
    return q;
  }

  withoutNameAndId() {
    return this.setCard(
      chain(this.card())
        .dissoc("id")
        .dissoc("name")
        .dissoc("description")
        .value(),
    );
  }

  omitTransientCardIds() {
    let question = this;

    const card = question.card();
    const { id, original_card_id } = card;
    if (isTransientId(id)) {
      question = question.setCard(_.omit(question.card(), "id"));
    }
    if (isTransientId(original_card_id)) {
      question = question.setCard(_.omit(question.card(), "original_card_id"));
    }

    return question;
  }

  /**
   * A question contains either a:
   * - StructuredQuery for queries written in MBQL
   * - NativeQuery for queries written in data source's native query language
   *
   * This is just a wrapper object, the data is stored in `this._card.dataset_query` in a format specific to the query type.
   */
  _legacyQuery = _.once((): AtomicQuery => {
    const datasetQuery = this._card.dataset_query;

    for (const QueryClass of [StructuredQuery, NativeQuery, InternalQuery]) {
      if (QueryClass.isDatasetQueryType(datasetQuery)) {
        return new QueryClass(this, datasetQuery);
      }
    }

    const isVirtualDashcard = !this._card.id;
    // The `dataset_query` is null for questions on a dashboard the user doesn't have access to
    !isVirtualDashcard &&
      console.warn("Unknown query type: " + datasetQuery?.type);
  });

  legacyQuery<UseStructuredQuery extends boolean>({
    useStructuredQuery,
  }: {
    useStructuredQuery?: UseStructuredQuery;
  } = {}): UseStructuredQuery extends true
    ? StructuredQuery
    : AtomicQuery | StructuredQuery {
    const query = this._legacyQuery();
    if (query instanceof StructuredQuery && !useStructuredQuery) {
      throw new Error("StructuredQuery usage is forbidden. Use MLv2");
    }
    return query;
  }

  /**
   * Returns a new Question object with an updated query.
   * The query is saved to the `dataset_query` field of the Card object.
   */
  setLegacyQuery(newQuery: BaseQuery): Question {
    if (this._card.dataset_query !== newQuery.datasetQuery()) {
      return this.setCard(
        assoc(this.card(), "dataset_query", newQuery.datasetQuery()),
      );
    }

    return this;
  }

  datasetQuery(): DatasetQuery {
    return this.card().dataset_query;
  }

  setDatasetQuery(newDatasetQuery: DatasetQuery): Question {
    return this.setCard(assoc(this.card(), "dataset_query", newDatasetQuery));
  }

  /**
   * The visualization type of the question
   */
  display(): string {
    return this._card && this._card.display;
  }

  setDisplay(display) {
    return this.setCard(assoc(this.card(), "display", display));
  }

  cacheTTL(): number | null {
    return this._card?.cache_ttl;
  }

  setCacheTTL(cache) {
    return this.setCard(assoc(this.card(), "cache_ttl", cache));
  }

  type(): CardType {
    return this._card?.type ?? "question";
  }

  setType(type: CardType) {
    return this.setCard(assoc(this.card(), "type", type));
  }

  isPersisted() {
    return this._card && this._card.persisted;
  }

  setPersisted(isPersisted) {
    return this.setCard(assoc(this.card(), "persisted", isPersisted));
  }

  setPinned(pinned: boolean) {
    return this.setCard(
      assoc(this.card(), "collection_position", pinned ? 1 : null),
    );
  }

  // locking the display prevents auto-selection
  lockDisplay(): Question {
    return this.setDisplayIsLocked(true);
  }

  setDisplayIsLocked(locked: boolean): Question {
    return this.setCard(assoc(this.card(), "displayIsLocked", locked));
  }

  displayIsLocked(): boolean {
    return this._card && this._card.displayIsLocked;
  }

  maybeResetDisplay(
    data: DatasetData,
    sensibleDisplays: string[],
    previousSensibleDisplays: string[] | undefined,
  ): Question {
    const wasSensible =
      previousSensibleDisplays == null ||
      previousSensibleDisplays.includes(this.display());
    const isSensible = sensibleDisplays.includes(this.display());
    const shouldUnlock = wasSensible && !isSensible;
    const defaultDisplay = this.setDefaultDisplay().display();

    let question;
    if (isSensible && defaultDisplay === "table") {
      // any sensible display is better than the default table display
      question = this;
    } else if (shouldUnlock && this.displayIsLocked()) {
      question = this.setDisplayIsLocked(false).setDefaultDisplay();
    } else {
      question = this.setDefaultDisplay();
    }

    return question._maybeSwitchToScalar(data);
  }

  // Switches display to scalar if the data is 1 row x 1 column
  private _maybeSwitchToScalar({ rows, cols }): Question {
    const isScalar = ["scalar", "progress", "gauge"].includes(this.display());
    const isOneByOne = rows.length === 1 && cols.length === 1;
    if (!isScalar && isOneByOne && !this.displayIsLocked()) {
      return this.setDisplay("scalar");
    }
    return this;
  }

  setDefaultDisplay(): Question {
    if (this.displayIsLocked()) {
      return this;
    }

    const query = this.query();
    const { display, settings = {} } = Lib.defaultDisplay(query);

    return this.setDisplay(display).updateSettings(settings);
  }

  settings(): VisualizationSettings {
    return (this._card && this._card.visualization_settings) || {};
  }

  setting(settingName, defaultValue = undefined) {
    const value = this.settings()[settingName];
    return value === undefined ? defaultValue : value;
  }

  setSettings(settings: VisualizationSettings) {
    return this.setCard(assoc(this.card(), "visualization_settings", settings));
  }

  updateSettings(settings: Partial<VisualizationSettings>) {
    return this.setSettings({ ...this.settings(), ...settings });
  }

  creationType(): string {
    return this.card().creationType;
  }

  /**
   * How many filters or other widgets are this question's values used for?
   */
  getParameterUsageCount(): number {
    return this.card().parameter_usage_count || 0;
  }

  /**
   * Question is valid (as far as we know) and can be executed
   */
  canRun(): boolean {
    const { isNative } = Lib.queryDisplayInfo(this.query());
    return isNative ? this.legacyQuery().canRun() : Lib.canRun(this.query());
  }

  canWrite(): boolean {
    return this._card && this._card.can_write;
  }

  canWriteActions(): boolean {
    const database = this.database();

    return (
      this.canWrite() &&
      database != null &&
      database.canWrite() &&
      database.hasActionsEnabled()
    );
  }

  supportsImplicitActions(): boolean {
    const query = this.query();

    // we want to check the metadata for the underlying table, not the model
    const sourceTableId = Lib.sourceTableOrCardId(query);
    const table = this.metadata().table(sourceTableId);

    const hasSinglePk =
      table?.fields?.filter(field => field.isPK())?.length === 1;
    const { isNative } = Lib.queryDisplayInfo(this.query());

    return !isNative && !Lib.hasClauses(query, -1) && hasSinglePk;
  }

  canAutoRun(): boolean {
    const db = this.database();
    return (db && db.auto_run_queries) || false;
  }

  /**
   * Returns the type of alert that current question supports
   *
   * The `visualization_settings` in card object doesn't contain default settings,
   * so you can provide the complete visualization settings object to `alertType`
   * for taking those into account
   */
  alertType(visualizationSettings) {
    const display = this.display();

    if (!this.canRun()) {
      return null;
    }

    const isLineAreaBar =
      display === "line" || display === "area" || display === "bar";

    if (display === "progress") {
      return ALERT_TYPE_PROGRESS_BAR_GOAL;
    } else if (isLineAreaBar) {
      const vizSettings = visualizationSettings
        ? visualizationSettings
        : this.card().visualization_settings;
      const goalEnabled = vizSettings["graph.show_goal"];
      const hasSingleYAxisColumn =
        vizSettings["graph.metrics"] &&
        vizSettings["graph.metrics"].length === 1;

      // We don't currently support goal alerts for multiseries question
      if (goalEnabled && hasSingleYAxisColumn) {
        return ALERT_TYPE_TIMESERIES_GOAL;
      } else {
        return ALERT_TYPE_ROWS;
      }
    } else {
      return ALERT_TYPE_ROWS;
    }
  }

  /**
   * Visualization drill-through and action widget actions
   *
   * Although most of these are essentially a way to modify the current query, having them as a part
   * of Question interface instead of Query interface makes it more convenient to also change the current visualization
   */

  composeThisQuery(): Question | null | undefined {
    if (this.id()) {
      const card = {
        display: "table",
        dataset_query: {
          type: "query",
          database: this.databaseId(),
          query: {
            "source-table": getQuestionVirtualTableId(this.id()),
          },
        },
      };
      return this.setCard(card);
    }
  }

  /**
   * The name is somewhat misleading because this method applies not only
   * for models (datasets) but also for metrics. When opening either one,
   * we swap its `dataset_query` with a clean ad-hoc query to enable features
   * that are available in the "simple mode".
   * This query is "nested" by default because we use the underlying model's
   * or metric's ID as the source table.
   */
  composeDataset(): Question {
    const type = this.type();

    if (type === "question" || !this.isSaved()) {
      return this;
    }

    const adHocQuery = {
      type: "query",
      database: this.databaseId(),
      query: {
        "source-table": getQuestionVirtualTableId(this.id()),
      },
    };

    return this.setDatasetQuery(adHocQuery);
  }

  private _syncGraphMetricSettings(
    { data: { cols = [] } = {} }: Dataset,
    { data: { cols: prevCols = [] } = {} }: Dataset,
  ) {
    const graphMetrics = this.setting("graph.metrics");
    if (!graphMetrics) {
      return this;
    }

    const hasNativeColumns =
      cols.some(column => column.source === "native") ||
      prevCols.some(column => column.source === "native");
    if (hasNativeColumns) {
      return this;
    }

    const metricColumnNames = new Set(
      cols
        .filter(column => column.source === "aggregation")
        .map(column => column.name),
    );
    const prevMetricColumnNames = new Set(
      prevCols
        .filter(column => column.source === "aggregation")
        .map(column => column.name),
    );
    const addedMetricColumnNames = new Set(
      [...metricColumnNames].filter(name => !prevMetricColumnNames.has(name)),
    );
    const removedMetricColumnNames = new Set(
      [...prevMetricColumnNames].filter(name => !metricColumnNames.has(name)),
    );

    if (addedMetricColumnNames.size > 0 || removedMetricColumnNames.size > 0) {
      return this.updateSettings({
        "graph.metrics": [
          ...graphMetrics.filter(name => !removedMetricColumnNames.has(name)),
          ...addedMetricColumnNames,
        ],
      });
    }

    return this;
  }

  _syncTableColumnSettings({ data = {} }: Dataset) {
    const columnSettings = this.setting("table.columns") || [];
    // "table.columns" receive a value only if there are custom settings
    // e.g. some columns are hidden. If it's empty, it means everything is visible
    const isUsingDefaultSettings = columnSettings.length === 0;
    if (isUsingDefaultSettings) {
      return this;
    }

    // remove columns used for remapping only
    const cols = data.cols.filter(col => col.remapped_from == null);
    const columnIndexes = findColumnIndexesForColumnSettings(
      cols,
      columnSettings,
    );
    const columnSettingIndexes = findColumnSettingIndexesForColumns(
      cols,
      columnSettings,
    );
    const addedColumns = cols.filter((col, colIndex) => {
      const hasVizSettings = columnSettingIndexes[colIndex] >= 0;
      return !hasVizSettings;
    });
    const existingColumnSettings = columnSettings.filter(
      (setting, settingIndex) => columnIndexes[settingIndex] >= 0,
    );
    const noColumnsRemoved =
      existingColumnSettings.length === columnSettings.length;

    if (noColumnsRemoved && addedColumns.length === 0) {
      return this;
    }

    const addedColumnSettings = addedColumns.map(col => ({
      name: col.name,
      key: getColumnKey(col),
      fieldRef: col.field_ref,
      enabled: true,
    }));
    return this.updateSettings({
      "table.columns": [...existingColumnSettings, ...addedColumnSettings],
    });
  }

  syncColumnsAndSettings(queryResults?: Dataset, prevQueryResults?: Dataset) {
    let question = this;

    if (queryResults && !queryResults.error) {
      question = question._syncTableColumnSettings(queryResults);

      if (prevQueryResults && !prevQueryResults.error) {
        question = question._syncGraphMetricSettings(
          queryResults,
          prevQueryResults,
        );
      }
    }

    return question;
  }

  /**
   * A user-defined name for the question
   */
  displayName(): string | null | undefined {
    return this._card && this._card.name;
  }

  slug(): string | null | undefined {
    return this._card?.name && `${this._card.id}-${slugg(this._card.name)}`;
  }

  setDisplayName(name: string | null | undefined) {
    return this.setCard(assoc(this.card(), "name", name));
  }

  collectionId(): number | null | undefined {
    return this._card && this._card.collection_id;
  }

  setCollectionId(collectionId: number | null | undefined) {
    return this.setCard(assoc(this.card(), "collection_id", collectionId));
  }

  id(): number {
    return this._card && this._card.id;
  }

  setId(id: number | undefined): Question {
    return this.setCard(assoc(this.card(), "id", id));
  }

  markDirty(): Question {
    return this.setCard(
      dissoc(assoc(this.card(), "original_card_id", this.id()), "id"),
    );
  }

  setDashboardProps({
    dashboardId,
    dashcardId,
  }:
    | { dashboardId: number; dashcardId: number }
    | { dashboardId: undefined; dashcardId: undefined }): Question {
    const card = chain(this.card())
      .assoc("dashboardId", dashboardId)
      .assoc("dashcardId", dashcardId)
      .value();

    return this.setCard(card);
  }

  description(): string | null {
    return this._card && this._card.description;
  }

  setDescription(description) {
    return this.setCard(assoc(this.card(), "description", description));
  }

  lastEditInfo() {
    return this._card && this._card["last-edit-info"];
  }

  lastQueryStart() {
    return this._card?.last_query_start;
  }

  isSaved(): boolean {
    return !!this.id();
  }

  publicUUID(): string {
    return this._card && this._card.public_uuid;
  }

  database(): Database | null {
    const metadata = this.metadata();
    const databaseId = this.databaseId();
    const database = metadata.database(databaseId);
    return database;
  }

  databaseId(): DatabaseId | null {
    const query = this.query();
    return Lib.databaseID(query);
  }

  legacyQueryTable(): Table | null {
    const query = this.query();
    const { isNative } = Lib.queryDisplayInfo(query);
    if (isNative) {
      return this.legacyQuery().table();
    } else {
      const tableId = Lib.sourceTableOrCardId(query);
      const metadata = this.metadata();
      return metadata.table(tableId);
    }
  }

  legacyQueryTableId(): TableId | null {
    const table = this.legacyQueryTable();
    return table ? table.id : null;
  }

  isArchived(): boolean {
    return this._card && this._card.archived;
  }

  setResultsMetadata(resultsMetadata) {
    const metadataColumns = resultsMetadata && resultsMetadata.columns;
    return this.setCard({
      ...this.card(),
      result_metadata: metadataColumns,
    });
  }

  getResultMetadata() {
    return this.card().result_metadata ?? [];
  }

  dependentMetadata(): Lib.DependentItem[] {
    const dependencies = [];

    // we frequently treat model/metric questions like they are already nested
    // so we need to fetch the virtual card table representation of the Question
    // so that we can properly access the table's fields in various scenarios
    const type = this.type();
<<<<<<< HEAD
    const isModelOrMetric = type === "model" || type === "metric";
    if (isModelOrMetric && this.isSaved()) {
=======
    const isModel = type === "model";
    if (isModel && this.isSaved()) {
>>>>>>> 5d333595
      dependencies.push({
        type: "table",
        id: getQuestionVirtualTableId(this.id()),
      });
    }

    this.getResultMetadata().forEach(field => {
      if (isFK(field) && field.fk_target_field_id) {
        dependencies.push({
          type: "field",
          id: field.fk_target_field_id,
        });
      }
    });

    return dependencies;
  }

  /**
   * Returns true if the questions are equivalent (including id, card, and parameters)
   */
  isEqual(other, { compareResultsMetadata = true } = {}) {
    if (!other) {
      return false;
    }
    if (this.id() !== other.id()) {
      return false;
    }

    const card = this.card();
    const otherCard = other.card();
    const areCardsEqual = compareResultsMetadata
      ? _.isEqual(card, otherCard)
      : _.isEqual(
          _.omit(card, "result_metadata"),
          _.omit(otherCard, "result_metadata"),
        );

    if (!areCardsEqual) {
      return false;
    }

    if (!_.isEqual(this.parameters(), other.parameters())) {
      return false;
    }

    return true;
  }

  setParameter(id: ParameterId, parameter: ParameterObject) {
    const newParameters = this.parameters().map(oldParameter =>
      oldParameter.id === id ? parameter : oldParameter,
    );

    return this.setParameters(newParameters);
  }

  setParameters(parameters) {
    return this.setCard(assoc(this.card(), "parameters", parameters));
  }

  setParameterValues(parameterValues) {
    const question = this.clone();
    question._parameterValues = parameterValues;
    return question;
  }

  parameters({ collectionPreview } = {}): ParameterObject[] {
    return getCardUiParameters(
      this.card(),
      this.metadata(),
      this._parameterValues,
      undefined,
      collectionPreview,
    );
  }

  // predicate function that determines if the question is "dirty" compared to the given question
  isDirtyComparedTo(originalQuestion: Question) {
    if (!this.isSaved() && this.canRun() && originalQuestion == null) {
      // if it's new, then it's dirty if it is runnable
      return true;
    } else {
      // if it's saved, then it's dirty when the current card doesn't match the last saved version
      const origCardSerialized =
        originalQuestion &&
        originalQuestion._serializeForUrl({
          includeOriginalCardId: false,
        });

      const currentCardSerialized = this._serializeForUrl({
        includeOriginalCardId: false,
      });

      return currentCardSerialized !== origCardSerialized;
    }
  }

  isDirtyComparedToWithoutParameters(originalQuestion: Question) {
    const [a, b] = [this, originalQuestion].map(q => {
      return (
        q &&
        new Question(q.card(), this.metadata())
          .setParameters(getTemplateTagParametersFromCard(q.card()))
          .setDashboardProps({
            dashboardId: undefined,
            dashcardId: undefined,
          })
      );
    });
    return a.isDirtyComparedTo(b);
  }

  // Internal methods
  _serializeForUrl({
    includeOriginalCardId = true,
    clean = true,
    includeDisplayIsLocked = false,
    creationType,
  } = {}) {
    const query = clean ? Lib.dropEmptyStages(this.query()) : this.query();

    const cardCopy = {
      name: this._card.name,
      description: this._card.description,
      collection_id: this._card.collection_id,
      dataset_query: Lib.toLegacyQuery(query),
      display: this._card.display,
      parameters: this._card.parameters,
      type: this._card.type,
      ...(_.isEmpty(this._parameterValues)
        ? undefined
        : {
            parameterValues: this._parameterValues,
          }),
      // this is kinda wrong. these values aren't really part of the card, but this is a convenient place to put them
      visualization_settings: this._card.visualization_settings,
      ...(includeOriginalCardId
        ? {
            original_card_id: this._card.original_card_id,
          }
        : {}),
      ...(includeDisplayIsLocked
        ? {
            displayIsLocked: this._card.displayIsLocked,
          }
        : {}),

      ...(creationType ? { creationType } : {}),
      dashboardId: this._card.dashboardId,
      dashcardId: this._card.dashcardId,
    };
    return utf8_to_b64url(JSON.stringify(sortObject(cardCopy)));
  }

  _convertParametersToMbql(): Question {
    const query = this.query();
    const { isNative } = Lib.queryDisplayInfo(query);

    if (isNative) {
      return this;
    }

    const stageIndex = -1;
    const filters = this.parameters()
      .map(parameter =>
        fieldFilterParameterToFilter(query, stageIndex, parameter),
      )
      .filter(mbqlFilter => mbqlFilter != null);

    const newQuery = filters.reduce((query, filter) => {
      return Lib.filter(query, stageIndex, filter);
    }, query);
    const newQuestion = this.setQuery(newQuery)
      .setParameters(undefined)
      .setParameterValues(undefined);

    const hasQueryBeenAltered = filters.length > 0;
    return hasQueryBeenAltered ? newQuestion.markDirty() : newQuestion;
  }

  query(metadata = this._metadata): Query {
    if (this._legacyQuery() instanceof InternalQuery) {
      throw new Error("Internal query is not supported by MLv2");
    }

    const databaseId = this.datasetQuery()?.database;

    // cache the metadata provider we create for our metadata.
    if (metadata === this._metadata) {
      if (!this.__mlv2MetadataProvider) {
        this.__mlv2MetadataProvider = Lib.metadataProvider(
          databaseId,
          metadata,
        );
      }
      metadata = this.__mlv2MetadataProvider;
    }

    if (this.__mlv2QueryMetadata !== metadata) {
      this.__mlv2QueryMetadata = null;
      this.__mlv2Query = null;
    }

    if (!this.__mlv2Query) {
      this.__mlv2QueryMetadata = metadata;
      this.__mlv2Query = Lib.fromLegacyQuery(
        databaseId,
        metadata,
        this.datasetQuery(),
      );
    }

    // Helpers for working with the current query from CLJS REPLs.
    if (process.env.NODE_ENV === "development") {
      window.__MLv2_metadata = metadata;
      window.__MLv2_query = this.__mlv2Query;
      window.Lib = Lib;
    }

    return this.__mlv2Query;
  }

  setQuery(query: Query): Question {
    return this.setDatasetQuery(Lib.toLegacyQuery(query));
  }

  generateQueryDescription() {
    const query = this.query();
    return Lib.suggestedName(query);
  }

  getModerationReviews() {
    return getIn(this, ["_card", "moderation_reviews"]) || [];
  }

  getCreator(): string {
    return getIn(this, ["_card", "creator"]) || "";
  }

  getCreatedAt(): string {
    return getIn(this, ["_card", "created_at"]) || "";
  }

  /**
   * TODO Atte Keinänen 6/13/17: Discussed with Tom that we could use the default Question constructor instead,
   * but it would require changing the constructor signature so that `card` is an optional parameter and has a default value
   */
  static create({
    databaseId,
    tableId,
    collectionId,
    metadata,
    parameterValues,
    type = "query",
    name,
    display = "table",
    visualization_settings = {},
    cardType,
    dataset_query = type === "native"
      ? NATIVE_QUERY_TEMPLATE
      : STRUCTURED_QUERY_TEMPLATE,
  }: QuestionCreatorOpts = {}) {
    let card: CardObject = {
      name,
      collection_id: collectionId,
      display,
      visualization_settings,
      dataset_query,
      type: cardType,
    };

    if (type === "native") {
      card = assocIn(card, ["parameters"], []);
    }

    if (tableId != null) {
      card = assocIn(card, ["dataset_query", "query", "source-table"], tableId);
    }

    if (databaseId != null) {
      card = assocIn(card, ["dataset_query", "database"], databaseId);
    }

    return new Question(card, metadata, parameterValues);
  }
}

// eslint-disable-next-line import/no-default-export -- deprecated usage
export default Question;<|MERGE_RESOLUTION|>--- conflicted
+++ resolved
@@ -713,13 +713,8 @@
     // so we need to fetch the virtual card table representation of the Question
     // so that we can properly access the table's fields in various scenarios
     const type = this.type();
-<<<<<<< HEAD
     const isModelOrMetric = type === "model" || type === "metric";
     if (isModelOrMetric && this.isSaved()) {
-=======
-    const isModel = type === "model";
-    if (isModel && this.isSaved()) {
->>>>>>> 5d333595
       dependencies.push({
         type: "table",
         id: getQuestionVirtualTableId(this.id()),
