(ns metabase.models.pulse
  "Notifications are ways to deliver the results of Questions to users without going through the normal Metabase UI. At
  the time of this writing, there are two delivery mechanisms for Notifications -- email and Slack notifications;
  these destinations are known as 'Channels'. Notifications themselves are further divided into two categories --
  'Pulses', which are sent at specified intervals, and 'Alerts', which are sent when certain conditions are met (such
  as a query returning results).

  Because 'Pulses' were originally the only type of Notification, this name is still used for the model itself, and in
  some of the functions below. To keep things clear, try to make sure you use the term 'Notification' for things that
  work with either type.

  One more thing to keep in mind: this code is pretty old and doesn't follow the code patterns used in the other
  Metabase models. There is a plethora of CRUD functions for working with Pulses that IMO aren't really needed (e.g.
  functions for fetching a specific Pulse). At some point in the future, we can clean this namespace up and bring the
  code in line with the rest of the codebase, but for the time being, it probably makes sense to follow the existing
  patterns in this namespace rather than further confuse things.

  Legacy note: Currently Pulses are associated with a dashboard, but this is not always the case since there are legacy
  pulses that are a collection of cards, not dashboard."
  (:require
   [clojure.string :as str]
   [malli.core :as mc]
   [medley.core :as m]
   [metabase.api.common :as api]
   [metabase.events :as events]
   [metabase.models.collection :as collection]
   [metabase.models.interface :as mi]
   [metabase.models.permissions :as perms]
   [metabase.models.pulse-card :refer [PulseCard]]
   [metabase.models.pulse-channel :as pulse-channel :refer [PulseChannel]]
   [metabase.util :as u]
   [metabase.util.i18n :refer [deferred-tru tru]]
   [metabase.util.malli :as mu]
   [metabase.util.malli.schema :as ms]
   [methodical.core :as methodical]
   [toucan2.core :as t2]))

;;; ----------------------------------------------- Entity & Lifecycle -----------------------------------------------

(def Pulse
  "Used to be the toucan1 model name defined using [[toucan.models/defmodel]], not it's a reference to the toucan2 model name.
  We'll keep this till we replace all these symbols in our codebase."
  :model/Pulse)

(methodical/defmethod t2/table-name :model/Pulse [_model] :pulse)
(methodical/defmethod t2/model-for-automagic-hydration [:default :pulse]  [_original-model _k] :model/Pulse)

(doto :model/Pulse
  (derive :metabase/model)
  (derive :hook/timestamped?)
  (derive :hook/entity-id)
  (derive ::mi/read-policy.full-perms-for-perms-set))

(t2/deftransforms :model/Pulse
  {:parameters mi/transform-json})

(defn- assert-valid-parameters [{:keys [parameters]}]
  (when-not (mc/validate [:maybe
                          [:sequential
                           [:and
                            [:map [:id ms/NonBlankString]]
                            [:map-of :keyword :any]]]]
                         parameters)
    (throw (ex-info (tru ":parameters must be a sequence of maps with String :id keys")
                    {:parameters parameters}))))

(t2/define-before-insert :model/Pulse
  [notification]
  (let [defaults      {:parameters []}
        dashboard-id  (:dashboard_id notification)
        collection-id (if dashboard-id
                        (t2/select-one-fn :collection_id 'Dashboard, :id dashboard-id)
                        (:collection_id notification))
        notification  (->> (for [[k v] notification
                                 :when (some? v)]
                             {k v})
                           (apply merge defaults {:collection_id collection-id}))]
    (u/prog1 notification
      (assert-valid-parameters notification)
      (collection/check-collection-namespace Pulse (:collection_id notification)))))

(def ^:dynamic *allow-moving-dashboard-subscriptions*
  "If true, allows the collection_id on a dashboard subscription to be modified. This should
  only be done when the associated dashboard is being moved to a new collection."
  false)

(t2/define-before-update :model/Pulse
  [notification]
  (let [{:keys [collection_id dashboard_id]} (t2/original notification)
        changes                              (t2/changes notification)]
    (when (and dashboard_id
               (contains? notification :collection_id)
               (not= (:collection_id notification) collection_id)
               (not *allow-moving-dashboard-subscriptions*))
      (throw (ex-info (tru "collection ID of a dashboard subscription cannot be directly modified") notification)))
    (when (contains? changes :archived)
      (if (:archived changes)
        (t2/update! :model/PulseChannel :pulse_id (u/the-id notification) {:enabled false})
        (t2/update! :model/PulseChannel :pulse_id (u/the-id notification) {:enabled true})))
    (when (and dashboard_id
               (contains? notification :dashboard_id)
               (not= (:dashboard_id notification) dashboard_id))
      (throw (ex-info (tru "dashboard ID of a dashboard subscription cannot be modified") notification))))
  (u/prog1 (t2/changes notification)
    (assert-valid-parameters notification)
    (collection/check-collection-namespace Pulse (:collection_id notification))))

(t2/define-before-delete :model/Pulse
  [pulse]
  ;; to trigger deleting the scheduled jobs
  (t2/delete! :model/PulseChannel :pulse_id (u/the-id pulse)))

(defn- alert->card
  "Return the Card associated with an Alert, fetching it if needed, for permissions-checking purposes."
  [alert]
  (or
   ;; if `card` is already present as a top-level key we can just use that directly
   (:card alert)
   ;; otherwise fetch the associated `:cards` (if not already fetched) and then pull the first one out, since Alerts
   ;; can only have one Card
   (-> (t2/hydrate alert :cards) :cards first)
   ;; if there's still not a Card, throw an Exception!
   (throw (Exception. (tru "Invalid Alert: Alert does not have a Card associated with it")))))

(defn is-alert?
  "Whether `notification` is an Alert (as opposed to a regular Pulse)."
  [notification]
  (boolean (:alert_condition notification)))

;;; Permissions to read or write an *Alert* are the same as those of its 'parent' *Card*. For all intents and purposes,
;;; an Alert cannot be put into a Collection.
;;;
;;; Permissions to read a *Dashboard Subscription* are more complex. A non-admin can read a Dashboard Subscription if
;;; they have read access to its parent *Collection*, and they are a creator or recipient of the subscription. A
;;; non-admin can write a Dashboard Subscription only if they are its creator. (Admins have full read and write
;;; permissions for all objects.) These checks are handled by the `can-read?` and `can-write?` methods below.

(defmethod mi/perms-objects-set Pulse
  [notification read-or-write]
  (if (is-alert? notification)
    (mi/perms-objects-set (alert->card notification) read-or-write)
    (perms/perms-objects-set-for-parent-collection notification read-or-write)))

(defn- current-user-is-creator?
  [notification]
  (= api/*current-user-id* (:creator_id notification)))

(defn- current-user-is-recipient?
  [notification]
  (let [channels (:channels (t2/hydrate notification [:channels :recipients]))
        recipient-ids (for [{recipients :recipients} channels
                            recipient recipients]
                        (:id recipient))]
    (boolean
     (some #{api/*current-user-id*} recipient-ids))))

(defmethod mi/can-read? Pulse
  [notification]
  (if (is-alert? notification)
    (mi/current-user-has-full-permissions? :read notification)
    (or api/*is-superuser?*
        (or (current-user-is-creator? notification)
            (current-user-is-recipient? notification)))))

;; Non-admins should be able to create subscriptions, and update subscriptions that they created, but not edit anyone
;; else's subscriptions (except for unsubscribing themselves, which uses a custom API).
(defmethod mi/can-write? Pulse
  [notification]
  (if (is-alert? notification)
    (mi/current-user-has-full-permissions? :write notification)
    (or api/*is-superuser?*
        (and (mi/current-user-has-full-permissions? :read notification)
             (current-user-is-creator? notification)))))

;;; ---------------------------------------------------- Schemas -----------------------------------------------------

(def AlertConditions
  "Schema for valid values of `:alert_condition` for Alerts."
  [:enum "rows" "goal"])

(def CardBase
  "Schema for the map we use to internally represent the base elements of a Card used for Notifications. id is not
  required since the card may be a placeholder."
  (mu/with-api-error-message
   [:map
    [:include_csv                        ms/BooleanValue]
    [:include_xls                        ms/BooleanValue]
    [:format_rows       {:optional true} [:maybe ms/BooleanValue]]
    [:dashboard_card_id {:optional true} [:maybe ms/PositiveInt]]]
   (deferred-tru "value must be a map with the keys `{0}`, `{1}`, and `{2}`." "include_csv" "include_xls" "dashboard_card_id")))

(def CardRef
  "Schema for the map we use to internally represent the fact that a Card is in a Notification and the details about its
  presence there."
  (mu/with-api-error-message
   [:merge CardBase
    [:map
     [:id ms/PositiveInt]]]
   (deferred-tru "value must be a map with the keys `{0}`, `{1}`, `{2}`, and `{3}`." "id" "include_csv" "include_xls" "dashboard_card_id")))

(def HybridPulseCard
  "This schema represents the cards that are included in a pulse. This is the data from the `PulseCard` and some
  additional information used by the UI to display it from `Card`. This is a superset of `CardRef` and is coercible to
  a `CardRef`"
  (mu/with-api-error-message
   [:merge CardRef
    [:map
     [:name               [:maybe string?]]
     [:description        [:maybe string?]]
     [:display            [:maybe ms/KeywordOrString]]
     [:collection_id      [:maybe ms/PositiveInt]]
     [:dashboard_id       [:maybe ms/PositiveInt]]
     [:parameter_mappings [:maybe [:sequential ms/Map]]]]]
   (deferred-tru "value must be a map with the following keys `({0})`"
                 (str/join ", " ["collection_id" "description" "display" "id" "include_csv" "include_xls" "name"
                                 "dashboard_id" "parameter_mappings"]))))

(def CoercibleToCardRef
  "Schema for functions accepting either a `HybridPulseCard`, `CardRef`, or `CardBase`."
  [:or HybridPulseCard CardRef CardBase])

;;; --------------------------------------------------- Hydration ----------------------------------------------------

(methodical/defmethod t2/batched-hydrate [:default :channels]
  [_model k pulses]
  (mi/instances-with-hydrated-data
   pulses k
   #(group-by :pulse_id (t2/select :model/PulseChannel :pulse_id [:in (map :id pulses)]))
   :id
   {:default []}))

(def ^:dynamic *allow-hydrate-archived-cards*
  "By default the :cards hydration method only return active cards,
  but in cases we need to send email after a card is archived, we need to be able to hydrate archived card as well."
  false)

(mu/defn- cards* :- [:sequential HybridPulseCard]
  [pulse-ids]
  (t2/select
   :model/Card
   {:select    [:c.id :c.name :c.description :c.collection_id :c.display :pc.include_csv :pc.include_xls :pc.format_rows
                :pc.dashboard_card_id :dc.dashboard_id [nil :parameter_mappings] [:p.id :pulse_id]] ;; :dc.parameter_mappings - how do you select this?
    :from      [[:pulse :p]]
    :join      [[:pulse_card :pc] [:= :p.id :pc.pulse_id]
                [:report_card :c] [:= :c.id :pc.card_id]]
    :left-join [[:report_dashboardcard :dc] [:= :pc.dashboard_card_id :dc.id]]
    :where     [:and
                [:in :p.id pulse-ids]
                (when-not *allow-hydrate-archived-cards*
                  [:= :c.archived false])]
    :order-by [[:pc.position :asc]]}))

(methodical/defmethod t2/batched-hydrate [:model/Pulse :cards]
  [_model k pulses]
  (mi/instances-with-hydrated-data
   pulses k
   #(update-vals (group-by :pulse_id (cards* (map :id pulses)))
                 (fn [cards] (map (fn [card] (dissoc card :pulse_id)) cards)))

   :id
   {:default []}))

;;; ---------------------------------------- Notification Fetching Helper Fns ----------------------------------------

(mu/defn hydrate-notification :- (ms/InstanceOf Pulse)
  "Hydrate Pulse or Alert with the Fields needed for sending it."
  [notification :- (ms/InstanceOf Pulse)]
  (-> notification
      (t2/hydrate :creator :cards [:channels :recipients])
      (m/dissoc-in [:details :emails])))

(mu/defn- hydrate-notifications :- [:sequential (ms/InstanceOf Pulse)]
  "Batched-hydrate multiple Pulses or Alerts."
  [notifications :- [:sequential (ms/InstanceOf Pulse)]]
  (as-> notifications <>
    (t2/hydrate <> :creator :cards [:channels :recipients])
    (map #(m/dissoc-in % [:details :emails]) <>)))

(mu/defn- notification->pulse :- (ms/InstanceOf Pulse)
  "Take a generic `Notification`, and put it in the standard Pulse format the frontend expects. This really just
  consists of removing associated `Alert` columns."
  [notification :- (ms/InstanceOf Pulse)]
  (dissoc notification :alert_condition :alert_above_goal :alert_first_only))

;; TODO - do we really need this function? Why can't we just use `t2/select` and `hydrate` like we do for everything
;; else?  (#40016)
(mu/defn retrieve-pulse :- [:maybe (ms/InstanceOf Pulse)]
  "Fetch a single *Pulse*, and hydrate it with a set of 'standard' hydrations; remove Alert columns, since this is a
  *Pulse* and they will all be unset."
  [pulse-or-id]
  (some-> (t2/select-one Pulse :id (u/the-id pulse-or-id))
          hydrate-notification
          notification->pulse))

(mu/defn retrieve-notification :- [:maybe (ms/InstanceOf Pulse)]
  "Fetch an Alert or Pulse, and do the 'standard' hydrations, adding `:channels` with `:recipients`, `:creator`, and
  `:cards`."
  [notification-or-id & additional-conditions]
  {:pre [(even? (count additional-conditions))]}
  (some-> (apply t2/select-one Pulse :id (u/the-id notification-or-id), additional-conditions)
          hydrate-notification))

(mu/defn- notification->alert :- (ms/InstanceOf Pulse)
  "Take a generic `Notification` and put it in the standard `Alert` format the frontend expects. This really just
  consists of collapsing `:cards` into a `:card` key with whatever the first Card is."
  [notification :- (ms/InstanceOf Pulse)]
  (-> notification
      (assoc :card (first (:cards notification)))
      (dissoc :cards)))

(mu/defn retrieve-alert :- [:maybe (ms/InstanceOf Pulse)]
  "Fetch a single Alert by its `id` value, do the standard hydrations, and put it in the standard `Alert` format."
  [alert-or-id]
  (some-> (t2/select-one Pulse, :id (u/the-id alert-or-id), :alert_condition [:not= nil])
          hydrate-notification
          notification->alert))

(defn- query-as [model query]
  (t2/select model query))

(mu/defn retrieve-alerts :- [:sequential (ms/InstanceOf Pulse)]
  "Fetch all Alerts."
  ([]
   (retrieve-alerts nil))

  ([{:keys [archived? user-id]
     :or   {archived? false}}]
   (assert boolean? archived?)
   (let [query (merge {:select-distinct [:p.* [[:lower :p.name] :lower-name]]
                       :from            [[:pulse :p]]
                       :where           [:and
                                         [:not= :p.alert_condition nil]
                                         [:= :p.archived archived?]
                                         (when user-id
                                           [:or
                                            [:= :p.creator_id user-id]
                                            [:= :pcr.user_id user-id]])]
                       :order-by        [[:lower-name :asc]]}
                      (when user-id
                        {:left-join [[:pulse_channel :pchan] [:= :p.id :pchan.pulse_id]
                                     [:pulse_channel_recipient :pcr] [:= :pchan.id :pcr.pulse_channel_id]]}))]
     (for [alert (hydrate-notifications (query-as Pulse query))
           :let  [alert (notification->alert alert)]
           ;; if for whatever reason the Alert doesn't have a Card associated with it (e.g. the Card was deleted) don't
           ;; return the Alert -- it's basically orphaned/invalid at this point. See #13575 -- we *should* be deleting
           ;; Alerts if their associated PulseCard is deleted, but that's not currently the case.
           :when (:card alert)]
       alert))))

(mu/defn retrieve-pulses :- [:sequential (ms/InstanceOf Pulse)]
  "Fetch all `Pulses`. When `user-id` is included, only fetches `Pulses` for which the provided user is the creator
  or a recipient."
  [{:keys [archived? dashboard-id user-id]
    :or   {archived? false}}]
  (let [query {:select-distinct [:p.* [[:lower :p.name] :lower-name]]
               :from            [[:pulse :p]]
               :left-join       (concat
                                 [[:report_dashboard :d] [:= :p.dashboard_id :d.id]]
                                 (when user-id
                                   [[:pulse_channel :pchan]         [:= :p.id :pchan.pulse_id]
                                    [:pulse_channel_recipient :pcr] [:= :pchan.id :pcr.pulse_channel_id]]))
               :where           [:and
                                 [:= :p.alert_condition nil]
                                 [:= :p.archived archived?]
                                 ;; Only return dashboard subscriptions for non-archived dashboards
                                 [:or
                                  [:= :p.dashboard_id nil]
                                  [:= :d.archived false]]
                                 (when dashboard-id
                                   [:= :p.dashboard_id dashboard-id])
                                 ;; Only return dashboard subscriptions when `user-id` is passed, so that legacy
                                 ;; pulses don't show up in the notification management page
                                 (when user-id
                                   [:and
                                    [:not= :p.dashboard_id nil]
                                    [:or
                                     [:= :p.creator_id user-id]
                                     [:= :pcr.user_id user-id]]])]
               :order-by        [[:lower-name :asc]]}]
    (for [pulse (query-as Pulse query)]
      (-> pulse
          (dissoc :lower-name)
          hydrate-notification
          notification->pulse))))

(defn retrieve-user-alerts-for-card
  "Find all alerts for `card-id` that `user-id` is set to receive"
  [{:keys [archived? card-id user-id]
    :or   {archived? false}}]
  (assert boolean? archived?)
  (map (comp notification->alert hydrate-notification)
       (query-as Pulse
                 {:select [:p.*]
                  :from   [[:pulse :p]]
                  :join   [[:pulse_card :pc] [:= :p.id :pc.pulse_id]
                           [:pulse_channel :pchan] [:= :pchan.pulse_id :p.id]
                           [:pulse_channel_recipient :pcr] [:= :pchan.id :pcr.pulse_channel_id]]
                  :where  [:and
                           [:not= :p.alert_condition nil]
                           [:= :pc.card_id card-id]
                           [:= :pcr.user_id user-id]
                           [:= :p.archived archived?]]})))

(defn retrieve-alerts-for-cards
  "Find all alerts for `card-ids`, used for admin users"
  [{:keys [archived? card-ids]
    :or   {archived? false}}]
  (when (seq card-ids)
    (map (comp notification->alert hydrate-notification)
         (query-as Pulse
                   {:select [:p.*]
                    :from   [[:pulse :p]]
                    :join   [[:pulse_card :pc] [:= :p.id :pc.pulse_id]]
                    :where  [:and
                             [:not= :p.alert_condition nil]
                             [:in :pc.card_id card-ids]
                             [:= :p.archived archived?]]}))))

(mu/defn card->ref :- CardRef
  "Create a card reference from a card or id"
  [card :- :map]
  {:id                (u/the-id card)
   :include_csv       (get card :include_csv false)
   :include_xls       (get card :include_xls false)
   :format_rows       (get card :format_rows true)
   :dashboard_card_id (get card :dashboard_card_id nil)})

;;; ------------------------------------------ Other Persistence Functions -------------------------------------------

(mu/defn update-notification-cards!
  "Update the PulseCards for a given `notification-or-id`. `card-refs` should be a definitive collection of *all* Cards
  for the Notification in the desired order. They should have keys like `id`, `include_csv`, and `include_xls`.

  *  If a Card ID in `card-refs` has no corresponding existing `PulseCard` object, one will be created.
  *  If an existing `PulseCard` has no corresponding ID in CARD-IDs, it will be deleted.
  *  All cards will be updated with a `position` according to their place in the collection of `card-ids`"
  [notification-or-id card-refs :- [:maybe [:sequential CardRef]]]
  ;; first off, just delete any cards associated with this pulse (we add them again below)
  (t2/delete! PulseCard :pulse_id (u/the-id notification-or-id))
  ;; now just insert all of the cards that were given to us
  (when (seq card-refs)
    (let [cards (map-indexed (fn [i {card-id :id :keys [include_csv include_xls format_rows dashboard_card_id]}]
                               {:pulse_id          (u/the-id notification-or-id)
                                :card_id           card-id
                                :position          i
                                :include_csv       include_csv
                                :include_xls       include_xls
                                :format_rows       format_rows
                                :dashboard_card_id dashboard_card_id})
                             card-refs)]
      (t2/insert! PulseCard cards))))

(defn- create-update-delete-channel!
  "Utility function used by [[update-notification-channels!]] which determines how to properly update a single pulse
  channel."
  [notification-or-id new-channel existing-channel]
  ;; NOTE that we force the :id of the channel being updated to the :id we *know* from our
  ;;      existing list of PulseChannels pulled from the db to ensure we affect the right record
  (let [channel (when new-channel
                  (assoc new-channel
                         :pulse_id       (u/the-id notification-or-id)
                         :id             (:id existing-channel)
                         :enabled        (:enabled new-channel)
                         :channel_type   (keyword (:channel_type new-channel))
                         :schedule_type  (keyword (:schedule_type new-channel))
                         :schedule_frame (keyword (:schedule_frame new-channel))))]
    (cond
      ;; 1. in channels, NOT in db-channels = CREATE
      (and channel (not existing-channel))  (pulse-channel/create-pulse-channel! channel)
      ;; 2. NOT in channels, in db-channels = DELETE
      (and (nil? channel) existing-channel) (t2/delete! PulseChannel :id (:id existing-channel))
      ;; 3. in channels, in db-channels = UPDATE
      (and channel existing-channel)        (pulse-channel/update-pulse-channel! channel)
      ;; 4. NOT in channels, NOT in db-channels = NO-OP
      :else                                 nil)))

(mu/defn update-notification-channels!
  "Update the PulseChannels for a given `notification-or-id`. `channels` should be a definitive collection of *all* of
  the channels for the Notification.

   * If a channel in the list has no existing `PulseChannel` object, one will be created.

   * If an existing `PulseChannel` has no corresponding entry in `channels`, it will be deleted.

   * All previously existing channels will be updated with their most recent information."
  [notification-or-id channels :- [:sequential :map]]
  (let [new-channels   (group-by (comp keyword :channel_type) channels)
        old-channels   (group-by (comp keyword :channel_type) (t2/select PulseChannel
                                                                         :pulse_id (u/the-id notification-or-id)))
        handle-channel #(create-update-delete-channel! (u/the-id notification-or-id)
                                                       (first (get new-channels %))
                                                       (first (get old-channels %)))]
    (assert (zero? (count (get new-channels nil)))
            "Cannot have channels without a :channel_type attribute")
    ;; don't automatically archive this Pulse if we end up deleting its last PulseChannel -- we're probably replacing
    ;; it with a new one immediately thereafter.
    (binding [pulse-channel/*archive-parent-pulse-when-last-channel-is-deleted* false]
      ;; for each of our possible channel types call our handler function
      (doseq [[channel-type] pulse-channel/channel-types]
        (handle-channel channel-type)))))

(mu/defn- create-notification-and-add-cards-and-channels!
  "Create a new Pulse/Alert with the properties specified in `notification`; add the `card-refs` to the Notification and
  add the Notification to `channels`. Returns the `id` of the newly created Notification."
  [notification card-refs :- [:maybe [:sequential CardRef]] channels]
  (t2/with-transaction [_conn]
    (let [notification (first (t2/insert-returning-instances! Pulse notification))]
      (update-notification-cards! notification card-refs)
      (update-notification-channels! notification channels)
      (u/the-id notification))))

(mu/defn create-pulse!
  "Create a new Pulse by inserting it into the database along with all associated pieces of data such as:
  PulseCards, PulseChannels, and PulseChannelRecipients.

  Returns the newly created Pulse, or throws an Exception."
  [cards    :- [:sequential [:map-of :keyword :any]]
   channels :- [:sequential [:map-of :keyword :any]]
   kvs      :- [:map
                [:name                                 ms/NonBlankString]
                [:creator_id                           ms/PositiveInt]
                [:skip_if_empty       {:optional true} [:maybe :boolean]]
                [:collection_id       {:optional true} [:maybe ms/PositiveInt]]
                [:collection_position {:optional true} [:maybe ms/PositiveInt]]
                [:dashboard_id        {:optional true} [:maybe ms/PositiveInt]]
                [:parameters          {:optional true} [:maybe [:sequential :map]]]]]
  (let [pulse-id (create-notification-and-add-cards-and-channels! kvs cards channels)]
    ;; return the full Pulse (and record our create event).
    (u/prog1 (retrieve-pulse pulse-id)
      (events/publish-event! :event/subscription-create {:object <>
                                                         :user-id api/*current-user-id*}))))

(defn create-alert!
  "Creates a pulse with the correct fields specified for an alert"
  [alert creator-id card-id channels]
  (let [id (-> alert
               (assoc :skip_if_empty true, :creator_id creator-id)
               (create-notification-and-add-cards-and-channels! [card-id] channels))]
    ;; return the full Pulse (and record our create event)
    (retrieve-alert id)))

(mu/defn- notification-or-id->existing-card-refs :- [:sequential CardRef]
  [notification-or-id]
  (t2/select [PulseCard [:card_id :id] :include_csv :include_xls :dashboard_card_id]
             :pulse_id (u/the-id notification-or-id)
             {:order-by [[:position :asc]]}))

(mu/defn- card-refs-have-changed? :- :boolean
  [notification-or-id new-card-refs :- [:sequential CardRef]]
  (not= (notification-or-id->existing-card-refs notification-or-id)
        new-card-refs))

(mu/defn- update-notification-cards-if-changed! [notification-or-id new-card-refs]
  (when (card-refs-have-changed? notification-or-id new-card-refs)
    (update-notification-cards! notification-or-id new-card-refs)))

(mu/defn update-notification!
  "Update the supplied keys in a `notification`."
  [notification :- [:map
                    [:id                    ms/PositiveInt]
                    [:name                {:optional true} ms/NonBlankString]
                    [:alert_condition     {:optional true} AlertConditions]
                    [:alert_above_goal    {:optional true} boolean?]
                    [:alert_first_only    {:optional true} boolean?]
                    [:skip_if_empty       {:optional true} boolean?]
                    [:collection_id       {:optional true} [:maybe ms/PositiveInt]]
                    [:collection_position {:optional true} [:maybe ms/PositiveInt]]
                    [:cards               {:optional true} [:sequential CoercibleToCardRef]]
                    [:channels            {:optional true} [:sequential :map]]
                    [:archived            {:optional true} boolean?]
                    [:parameters          {:optional true} [:maybe [:sequential :map]]]]]
  (t2/update! Pulse (u/the-id notification)
              (u/select-keys-when notification
                                  :present [:collection_id :collection_position :archived]
                                  :non-nil [:name :alert_condition :alert_above_goal :alert_first_only :skip_if_empty :parameters]))
  ;; update Cards if the 'refs' have changed
  (when (contains? notification :cards)
    (update-notification-cards-if-changed! notification (map card->ref (:cards notification))))
  ;; update channels as needed
  (when (contains? notification :channels)
    (update-notification-channels! notification (:channels notification))))

(defn update-pulse!
  "Update an existing Pulse, including all associated data such as: PulseCards, PulseChannels, and
  PulseChannelRecipients.

  Returns the updated Pulse or throws an Exception."
  [pulse]
  (update-notification! pulse)
  ;; fetch the fully updated pulse, log an update event, and return it
  (u/prog1 (retrieve-pulse (u/the-id pulse))
    (events/publish-event! :event/subscription-update {:object <> :user-id api/*current-user-id*})))

(defn- alert->notification
  "Convert an 'Alert` back into the generic 'Notification' format."
  [{:keys [card cards], :as alert}]
  (let [card  (or card (first cards))
        cards (when card [(card->ref card)])]
    (cond-> (-> (assoc alert :skip_if_empty true)
                (dissoc :card))
      (seq cards) (assoc :cards cards))))

;; TODO - why do we make sure to strictly validate everything when we create a PULSE but not when we create an ALERT? (#40016)
(defn update-alert!
  "Updates the given `alert` and returns it"
  [alert]
  (update-notification! (alert->notification alert))
  ;; fetch the fully updated pulse, log an update event, and return it
  (u/prog1 (retrieve-alert (u/the-id alert))
<<<<<<< HEAD
    (events/publish-event! :event/alert-update {:object <> :user-id api/*current-user-id*})))

;;; ------------------------------------------------- Serialization --------------------------------------------------

(defmethod serdes/extract-one "Pulse"
  [_model-name _opts pulse]
  (cond-> (serdes/extract-one-basics "Pulse" pulse)
    (:collection_id pulse) (update :collection_id serdes/*export-fk* 'Collection)
    (:dashboard_id  pulse) (update :dashboard_id  serdes/*export-fk* 'Dashboard)
    true                   (update :creator_id    serdes/*export-user*)))

(defmethod serdes/load-xform "Pulse" [pulse]
  (cond-> (serdes/load-xform-basics pulse)
    true                   (update :creator_id    serdes/*import-user*)
    (:collection_id pulse) (update :collection_id serdes/*import-fk* 'Collection)
    (:dashboard_id  pulse) (update :dashboard_id  serdes/*import-fk* 'Dashboard)))

(defmethod serdes/dependencies "Pulse" [{:keys [collection_id dashboard_id]}]
  (filterv some? [(when collection_id [{:model "Collection" :id collection_id}])
                  (when dashboard_id  [{:model "Dashboard"  :id dashboard_id}])]))
=======
    (events/publish-event! :event/alert-update {:object <> :user-id api/*current-user-id*})))
>>>>>>> aa000487
<|MERGE_RESOLUTION|>--- conflicted
+++ resolved
@@ -157,10 +157,10 @@
 (defmethod mi/can-read? Pulse
   [notification]
   (if (is-alert? notification)
-    (mi/current-user-has-full-permissions? :read notification)
-    (or api/*is-superuser?*
-        (or (current-user-is-creator? notification)
-            (current-user-is-recipient? notification)))))
+   (mi/current-user-has-full-permissions? :read notification)
+   (or api/*is-superuser?*
+       (or (current-user-is-creator? notification)
+           (current-user-is-recipient? notification)))))
 
 ;; Non-admins should be able to create subscriptions, and update subscriptions that they created, but not edit anyone
 ;; else's subscriptions (except for unsubscribing themselves, which uses a custom API).
@@ -182,38 +182,38 @@
   "Schema for the map we use to internally represent the base elements of a Card used for Notifications. id is not
   required since the card may be a placeholder."
   (mu/with-api-error-message
-   [:map
-    [:include_csv                        ms/BooleanValue]
-    [:include_xls                        ms/BooleanValue]
-    [:format_rows       {:optional true} [:maybe ms/BooleanValue]]
-    [:dashboard_card_id {:optional true} [:maybe ms/PositiveInt]]]
-   (deferred-tru "value must be a map with the keys `{0}`, `{1}`, and `{2}`." "include_csv" "include_xls" "dashboard_card_id")))
+    [:map
+     [:include_csv                        ms/BooleanValue]
+     [:include_xls                        ms/BooleanValue]
+     [:format_rows       {:optional true} [:maybe ms/BooleanValue]]
+     [:dashboard_card_id {:optional true} [:maybe ms/PositiveInt]]]
+    (deferred-tru "value must be a map with the keys `{0}`, `{1}`, and `{2}`." "include_csv" "include_xls" "dashboard_card_id")))
 
 (def CardRef
   "Schema for the map we use to internally represent the fact that a Card is in a Notification and the details about its
   presence there."
   (mu/with-api-error-message
-   [:merge CardBase
-    [:map
-     [:id ms/PositiveInt]]]
-   (deferred-tru "value must be a map with the keys `{0}`, `{1}`, `{2}`, and `{3}`." "id" "include_csv" "include_xls" "dashboard_card_id")))
+    [:merge CardBase
+     [:map
+      [:id ms/PositiveInt]]]
+    (deferred-tru "value must be a map with the keys `{0}`, `{1}`, `{2}`, and `{3}`." "id" "include_csv" "include_xls" "dashboard_card_id")))
 
 (def HybridPulseCard
   "This schema represents the cards that are included in a pulse. This is the data from the `PulseCard` and some
   additional information used by the UI to display it from `Card`. This is a superset of `CardRef` and is coercible to
   a `CardRef`"
   (mu/with-api-error-message
-   [:merge CardRef
-    [:map
-     [:name               [:maybe string?]]
-     [:description        [:maybe string?]]
-     [:display            [:maybe ms/KeywordOrString]]
-     [:collection_id      [:maybe ms/PositiveInt]]
-     [:dashboard_id       [:maybe ms/PositiveInt]]
-     [:parameter_mappings [:maybe [:sequential ms/Map]]]]]
-   (deferred-tru "value must be a map with the following keys `({0})`"
-                 (str/join ", " ["collection_id" "description" "display" "id" "include_csv" "include_xls" "name"
-                                 "dashboard_id" "parameter_mappings"]))))
+    [:merge CardRef
+     [:map
+      [:name               [:maybe string?]]
+      [:description        [:maybe string?]]
+      [:display            [:maybe ms/KeywordOrString]]
+      [:collection_id      [:maybe ms/PositiveInt]]
+      [:dashboard_id       [:maybe ms/PositiveInt]]
+      [:parameter_mappings [:maybe [:sequential ms/Map]]]]]
+    (deferred-tru "value must be a map with the following keys `({0})`"
+        (str/join ", " ["collection_id" "description" "display" "id" "include_csv" "include_xls" "name"
+                        "dashboard_id" "parameter_mappings"]))))
 
 (def CoercibleToCardRef
   "Schema for functions accepting either a `HybridPulseCard`, `CardRef`, or `CardBase`."
@@ -425,6 +425,7 @@
    :format_rows       (get card :format_rows true)
    :dashboard_card_id (get card :dashboard_card_id nil)})
 
+
 ;;; ------------------------------------------ Other Persistence Functions -------------------------------------------
 
 (mu/defn update-notification-cards!
@@ -486,12 +487,12 @@
   [notification-or-id channels :- [:sequential :map]]
   (let [new-channels   (group-by (comp keyword :channel_type) channels)
         old-channels   (group-by (comp keyword :channel_type) (t2/select PulseChannel
-                                                                         :pulse_id (u/the-id notification-or-id)))
+                                                                :pulse_id (u/the-id notification-or-id)))
         handle-channel #(create-update-delete-channel! (u/the-id notification-or-id)
                                                        (first (get new-channels %))
                                                        (first (get old-channels %)))]
     (assert (zero? (count (get new-channels nil)))
-            "Cannot have channels without a :channel_type attribute")
+      "Cannot have channels without a :channel_type attribute")
     ;; don't automatically archive this Pulse if we end up deleting its last PulseChannel -- we're probably replacing
     ;; it with a new one immediately thereafter.
     (binding [pulse-channel/*archive-parent-pulse-when-last-channel-is-deleted* false]
@@ -542,8 +543,8 @@
 (mu/defn- notification-or-id->existing-card-refs :- [:sequential CardRef]
   [notification-or-id]
   (t2/select [PulseCard [:card_id :id] :include_csv :include_xls :dashboard_card_id]
-             :pulse_id (u/the-id notification-or-id)
-             {:order-by [[:position :asc]]}))
+    :pulse_id (u/the-id notification-or-id)
+    {:order-by [[:position :asc]]}))
 
 (mu/defn- card-refs-have-changed? :- :boolean
   [notification-or-id new-card-refs :- [:sequential CardRef]]
@@ -570,9 +571,9 @@
                     [:archived            {:optional true} boolean?]
                     [:parameters          {:optional true} [:maybe [:sequential :map]]]]]
   (t2/update! Pulse (u/the-id notification)
-              (u/select-keys-when notification
-                                  :present [:collection_id :collection_position :archived]
-                                  :non-nil [:name :alert_condition :alert_above_goal :alert_first_only :skip_if_empty :parameters]))
+    (u/select-keys-when notification
+      :present [:collection_id :collection_position :archived]
+      :non-nil [:name :alert_condition :alert_above_goal :alert_first_only :skip_if_empty :parameters]))
   ;; update Cards if the 'refs' have changed
   (when (contains? notification :cards)
     (update-notification-cards-if-changed! notification (map card->ref (:cards notification))))
@@ -607,27 +608,4 @@
   (update-notification! (alert->notification alert))
   ;; fetch the fully updated pulse, log an update event, and return it
   (u/prog1 (retrieve-alert (u/the-id alert))
-<<<<<<< HEAD
-    (events/publish-event! :event/alert-update {:object <> :user-id api/*current-user-id*})))
-
-;;; ------------------------------------------------- Serialization --------------------------------------------------
-
-(defmethod serdes/extract-one "Pulse"
-  [_model-name _opts pulse]
-  (cond-> (serdes/extract-one-basics "Pulse" pulse)
-    (:collection_id pulse) (update :collection_id serdes/*export-fk* 'Collection)
-    (:dashboard_id  pulse) (update :dashboard_id  serdes/*export-fk* 'Dashboard)
-    true                   (update :creator_id    serdes/*export-user*)))
-
-(defmethod serdes/load-xform "Pulse" [pulse]
-  (cond-> (serdes/load-xform-basics pulse)
-    true                   (update :creator_id    serdes/*import-user*)
-    (:collection_id pulse) (update :collection_id serdes/*import-fk* 'Collection)
-    (:dashboard_id  pulse) (update :dashboard_id  serdes/*import-fk* 'Dashboard)))
-
-(defmethod serdes/dependencies "Pulse" [{:keys [collection_id dashboard_id]}]
-  (filterv some? [(when collection_id [{:model "Collection" :id collection_id}])
-                  (when dashboard_id  [{:model "Dashboard"  :id dashboard_id}])]))
-=======
-    (events/publish-event! :event/alert-update {:object <> :user-id api/*current-user-id*})))
->>>>>>> aa000487
+    (events/publish-event! :event/alert-update {:object <> :user-id api/*current-user-id*})))