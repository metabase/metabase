--- conflicted
+++ resolved
@@ -15,11 +15,8 @@
    [metabase.models.serialization.util :as serdes.util]
    [metabase.util :as u]
    [metabase.util.i18n :refer [trs tru]]
-<<<<<<< HEAD
+   [metabase.util.log :as log]
    [methodical.core :as methodical]
-=======
-   [metabase.util.log :as log]
->>>>>>> dad3d414
    [toucan.db :as db]
    [toucan.hydrate :refer [hydrate]]
    [toucan.models :as models]
