/* eslint "react/prop-types": "warn" */
import React, { Component } from "react";
import PropTypes from "prop-types";
import { t } from "ttag";
<<<<<<< HEAD
import { Box } from "grid-styled";
import StepTitle from "./StepTitle.jsx";
import CollapsedStep from "./CollapsedStep.jsx";
=======
import StepTitle from "./StepTitle";
import CollapsedStep from "./CollapsedStep";
>>>>>>> 444ae3c2

import DatabaseDetailsForm from "metabase/components/DatabaseDetailsForm";
import FormField from "metabase/components/form/FormField";
import MetabaseAnalytics from "metabase/lib/analytics";
import MetabaseSettings from "metabase/lib/settings";

import _ from "underscore";
import { DEFAULT_SCHEDULES } from "metabase/admin/databases/database";

export default class DatabaseConnectionStep extends Component {
  constructor(props, context) {
    super(props, context);
    this.state = { engine: "", formError: null };
  }

  static propTypes = {
    stepNumber: PropTypes.number.isRequired,
    activeStep: PropTypes.number.isRequired,
    setActiveStep: PropTypes.func.isRequired,

    databaseDetails: PropTypes.object,
    validateDatabase: PropTypes.func.isRequired,
    setDatabaseDetails: PropTypes.func.isRequired,
  };

  chooseDatabaseEngine = e => {
    const engine = e.target.value;

    this.setState({
      engine: engine,
    });

    MetabaseAnalytics.trackEvent("Setup", "Choose Database", engine);
  };

  connectionDetailsCaptured = async database => {
    this.setState({
      formError: null,
    });

    // make sure that we are trying ssl db connections to start with
    database.details.ssl = true;

    try {
      // validate the details before we move forward
      await this.props.validateDatabase(database);
    } catch (error) {
      let formError = error;
      database.details.ssl = false;

      try {
        // ssl connection failed, lets try non-ssl
        await this.props.validateDatabase(database);

        formError = null;
      } catch (error2) {
        formError = error2;
      }

      if (formError) {
        MetabaseAnalytics.trackEvent(
          "Setup",
          "Error",
          "database validation: " + this.state.engine,
        );

        this.setState({
          formError: formError,
        });

        return;
      }
    }

    if (database.details["let-user-control-scheduling"]) {
      // Show the scheduling step if user has chosen to control scheduling manually
      // Add the default schedules because DatabaseSchedulingForm requires them and update the db state
      this.props.setDatabaseDetails({
        nextStep: this.props.stepNumber + 1,
        details: {
          ...database,
          is_full_sync: true,
          schedules: DEFAULT_SCHEDULES,
        },
      });
    } else {
      // now that they are good, store them
      this.props.setDatabaseDetails({
        // skip the scheduling step
        nextStep: this.props.stepNumber + 2,
        details: database,
      });

      MetabaseAnalytics.trackEvent("Setup", "Database Step", this.state.engine);
    }
  };

  skipDatabase() {
    this.setState({
      engine: "",
    });

    this.props.setDatabaseDetails({
      nextStep: this.props.stepNumber + 2,
      details: null,
    });

    MetabaseAnalytics.trackEvent("Setup", "Database Step");
  }

  renderEngineSelect() {
    const engines = MetabaseSettings.get("engines");
    const { engine } = this.state;
    const engineNames = _.keys(engines).sort();

    return (
      <label className="Select mt1">
        <select defaultValue={engine} onChange={this.chooseDatabaseEngine}>
          <option value="">{t`Select the type of Database you use`}</option>
          {engineNames.map(opt => (
            <option key={opt} value={opt}>
              {engines[opt]["driver-name"]}
            </option>
          ))}
        </select>
      </label>
    );
  }

  render() {
    const {
      activeStep,
      databaseDetails,
      setActiveStep,
      stepNumber,
    } = this.props;
    const { engine, formError } = this.state;
    const engines = MetabaseSettings.get("engines");

    let stepText = t`Add your data`;
    if (activeStep > stepNumber) {
      stepText =
        databaseDetails === null
          ? t`I'll add my own data later`
          : t`Connecting to ${databaseDetails.name}`;
    }

    if (activeStep !== stepNumber) {
      return (
        <CollapsedStep
          stepNumber={stepNumber}
          stepCircleText="2"
          stepText={stepText}
          isCompleted={activeStep > stepNumber}
          setActiveStep={setActiveStep}
        />
      );
    } else {
      return (
        <Box
          p={4}
          className="SetupStep bg-white rounded full relative SetupStep--active"
        >
          <StepTitle title={stepText} circleText={"2"} />
          <div className="mb4">
            <div style={{ maxWidth: 600 }} className="Form-field">
              {t`You’ll need some info about your database, like the username and password. If you don’t have that right now, Metabase also comes with a sample dataset you can get started with.`}
            </div>

            <FormField fieldName="engine">
              {this.renderEngineSelect()}
            </FormField>

            {engine !== "" ? (
              <DatabaseDetailsForm
                details={
                  databaseDetails && "details" in databaseDetails
                    ? {
                        ...databaseDetails.details,
                        name: databaseDetails.name,
                        is_full_sync: databaseDetails.is_full_sync,
                        auto_run_queries: databaseDetails.auto_run_queries,
                      }
                    : null
                }
                engine={engine}
                engines={engines}
                formError={formError}
                hiddenFields={{ ssl: true }}
                submitFn={this.connectionDetailsCaptured}
                submitButtonText={t`Next`}
              />
            ) : null}

            <div className="Form-field mt1">
              <a
                className="link"
                onClick={this.skipDatabase.bind(this)}
              >{t`I'll add my data later`}</a>
            </div>
          </div>
        </Box>
      );
    }
  }
}<|MERGE_RESOLUTION|>--- conflicted
+++ resolved
@@ -2,14 +2,10 @@
 import React, { Component } from "react";
 import PropTypes from "prop-types";
 import { t } from "ttag";
-<<<<<<< HEAD
+
 import { Box } from "grid-styled";
-import StepTitle from "./StepTitle.jsx";
-import CollapsedStep from "./CollapsedStep.jsx";
-=======
 import StepTitle from "./StepTitle";
 import CollapsedStep from "./CollapsedStep";
->>>>>>> 444ae3c2
 
 import DatabaseDetailsForm from "metabase/components/DatabaseDetailsForm";
 import FormField from "metabase/components/form/FormField";
