--- conflicted
+++ resolved
@@ -301,15 +301,6 @@
   with-clock
   with-single-admin-user]
 
-<<<<<<< HEAD
- [tu.public-setings
-  with-premium-features
-  with-additional-premium-features
-  when-ee-evailable
-  assert-has-premium-feature-error]
-
-=======
->>>>>>> 08a52d31
  [u.random
   random-name
   random-hash
