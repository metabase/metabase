--- conflicted
+++ resolved
@@ -9,19 +9,11 @@
 
 const MarginHostingCTA = ({ tagline }) => (
   <div
-<<<<<<< HEAD
     className={cx(CS.borderLeft, CS.borderBrand, CS.textBrand, CS.px4)}
     style={{ height: 172 }}
   >
     <Icon name="cloud" size={48} style={{ color: "#B9D8F4" }} />
-    <div className="pb3">
-=======
-    className={cx("border-left", CS.borderBrand, CS.textBrand, CS.px4)}
-    style={{ height: 172 }}
-  >
-    <Icon name="cloud" size={48} style={{ color: "#B9D8F4" }} />
     <div className={CS.pb3}>
->>>>>>> 6a8f24cc
       <Text className={cx(CS.textBrand, CS.mb0)}>{tagline}</Text>
       <Text
         className={cx(CS.textBrand, CS.textBold)}
