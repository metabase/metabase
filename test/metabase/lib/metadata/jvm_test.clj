(ns metabase.lib.metadata.jvm-test
  (:require
   [clojure.test :refer :all]
   [malli.core :as mc]
   [malli.error :as me]
   [metabase.lib.convert :as lib.convert]
   [metabase.lib.core :as lib]
   [metabase.lib.metadata :as lib.metadata]
   [metabase.lib.metadata.calculation :as lib.metadata.calculation]
   [metabase.lib.metadata.jvm :as lib.metadata.jvm]
<<<<<<< HEAD
   [metabase.lib.test-util :as lib.tu]
   [metabase.models :refer [Card]]
   [metabase.query-processor :as qp]
   [metabase.test :as mt]
   [metabase.util :as u]))
=======
   [metabase.lib.metadata.protocols :as lib.metadata.protocols]
   [metabase.test :as mt]))
>>>>>>> 55ae3a13

(deftest ^:parallel fetch-field-test
  (let [field (#'lib.metadata.jvm/fetch-instance :metadata/field (mt/id :categories :id))]
    (is (not (me/humanize (mc/validate lib.metadata/ColumnMetadata field))))))

(deftest ^:parallel fetch-database-test
  (is (=? {:lib/type :metadata/database}
          (lib.metadata/database (lib.metadata.jvm/application-database-metadata-provider (mt/id)))))
  (testing "Should return nil correctly"
    (is (nil? (lib.metadata.protocols/database (lib.metadata.jvm/application-database-metadata-provider Integer/MAX_VALUE))))))

(deftest ^:parallel saved-question-metadata-test
  (let [card  {:dataset-query {:database (mt/id)
                               :type     :query
                               :query    {:source-table (mt/id :venues)
                                          :joins        [{:fields       :all
                                                          :source-table (mt/id :categories)
                                                          :condition    [:=
                                                                         [:field (mt/id :venues :category_id) nil]
                                                                         [:field (mt/id :categories :id) {:join-alias "Cat"}]]
                                                          :alias        "Cat"}]}}}
        query (lib/saved-question-query
               (lib.metadata.jvm/application-database-metadata-provider (mt/id))
               card)]
    (is (=? [{:lib/desired-column-alias "ID"}
             {:lib/desired-column-alias "NAME"}
             {:lib/desired-column-alias "CATEGORY_ID"}
             {:lib/desired-column-alias "LATITUDE"}
             {:lib/desired-column-alias "LONGITUDE"}
             {:lib/desired-column-alias "PRICE"}
             {:lib/desired-column-alias "Cat__ID"}
             {:lib/desired-column-alias "Cat__NAME"}]
            (lib.metadata.calculation/metadata query)))))

(deftest ^:parallel join-with-aggregation-reference-in-fields-metadata-test
  (mt/dataset sample-dataset
    (let [query (mt/mbql-query products
                  {:joins [{:source-query {:source-table $$orders
                                           :breakout     [$orders.product_id]
                                           :aggregation  [[:sum $orders.quantity]]}
                            :alias        "Orders"
                            :condition    [:= $id &Orders.orders.product_id]
                            :fields       [&Orders.orders.product_id
                                           &Orders.*sum/Integer]}]
                   :fields [$id]})
          mlv2-query (lib/query (lib.metadata.jvm/application-database-metadata-provider (mt/id))
                                (lib.convert/->pMBQL query))]
      (is (=? [{:base-type :type/BigInteger
                :semantic-type :type/PK
                :table-id (mt/id :products)
                :name "ID"
                :lib/source :source/fields
                :lib/source-column-alias "ID"
                :effective-type :type/BigInteger
                :id (mt/id :products :id)
                :lib/desired-column-alias "ID"
                :display-name "ID"}
               {:metabase.lib.field/join-alias "Orders"
                :base-type :type/Integer
                :semantic-type :type/FK
                :table-id (mt/id :orders)
                :name "PRODUCT_ID"
                :lib/source :source/joins
                :lib/source-column-alias "PRODUCT_ID"
                :effective-type :type/Integer
                :id (mt/id :orders :product_id)
                :lib/desired-column-alias "Orders__PRODUCT_ID"
                :display-name "Product ID"
                :source_alias "Orders"}
               {:metabase.lib.field/join-alias "Orders"
                :lib/type :metadata/field
                :base-type :type/Integer
                :name "sum"
                :lib/source :source/joins
                :lib/source-column-alias "sum"
                :effective-type :type/Integer
                :lib/desired-column-alias "Orders__sum"
                :display-name "Sum"
                :source_alias "Orders"}]
              (lib.metadata.calculation/metadata mlv2-query))))))

(deftest ^:synchronized with-temp-source-question-metadata-test
  (mt/with-temp Card [card {:dataset_query (mt/mbql-query venues
                                             {:joins
                                              [{:source-table $$categories
                                                :condition    [:= $category_id &c.categories.id]
                                                :fields       :all
                                                :alias        "c"}]})}]
    (let [query      {:database (mt/id)
                      :type     :query
                      :query    {:source-table (str "card__" (u/the-id card))}}
          mlv2-query (lib/query (lib.metadata.jvm/application-database-metadata-provider (mt/id))
                                (lib.convert/->pMBQL query))
          breakouts  (lib/breakoutable-columns mlv2-query)
          agg-query  (-> mlv2-query
                         (lib/breakout (second breakouts))
                         (lib/breakout (peek breakouts)))]
      (is (=? [{:display-name "ID"
                :long-display-name "ID"
                :effective-type :type/BigInteger
                :semantic-type :type/PK}
               {:display-name "Name"
                :long-display-name "Name"
                :effective-type :type/Text
                :semantic-type :type/Name}
               {:display-name "Category ID"
                :long-display-name "Category ID"
                :effective-type :type/Integer
                :semantic-type :type/FK}
               {:display-name "Latitude"
                :long-display-name "Latitude"
                :effective-type :type/Float
                :semantic-type :type/Latitude}
               {:display-name "Longitude"
                :long-display-name "Longitude"
                :effective-type :type/Float
                :semantic-type :type/Longitude}
               {:display-name "Price"
                :long-display-name "Price"
                :effective-type :type/Integer
                :semantic-type :type/Category}
               {:display-name "c → ID"
                :long-display-name "c → ID"
                :effective-type :type/BigInteger
                :semantic-type :type/PK}
               {:display-name "c → Name"
                :long-display-name "c → Name"
                :effective-type :type/Text
                :semantic-type :type/Name}]
              (map #(lib/display-info mlv2-query %)
                   (lib.metadata.calculation/metadata mlv2-query))))
      (is (=? [{:display-name "Name"
                :long-display-name "Name"
                :effective-type :type/Text
                :semantic-type :type/Name}
               {:display-name "c → Name"
                :long-display-name "c → Name"
                :effective-type :type/Text
                :semantic-type :type/Name}]
              (map #(lib/display-info agg-query %)
                   (lib.metadata.calculation/metadata agg-query)))))))<|MERGE_RESOLUTION|>--- conflicted
+++ resolved
@@ -8,16 +8,11 @@
    [metabase.lib.metadata :as lib.metadata]
    [metabase.lib.metadata.calculation :as lib.metadata.calculation]
    [metabase.lib.metadata.jvm :as lib.metadata.jvm]
-<<<<<<< HEAD
-   [metabase.lib.test-util :as lib.tu]
+   [metabase.lib.metadata.protocols :as lib.metadata.protocols]
    [metabase.models :refer [Card]]
-   [metabase.query-processor :as qp]
    [metabase.test :as mt]
-   [metabase.util :as u]))
-=======
-   [metabase.lib.metadata.protocols :as lib.metadata.protocols]
-   [metabase.test :as mt]))
->>>>>>> 55ae3a13
+   [metabase.util :as u]
+   [toucan2.tools.with-temp :as t2.with-temp]))
 
 (deftest ^:parallel fetch-field-test
   (let [field (#'lib.metadata.jvm/fetch-instance :metadata/field (mt/id :categories :id))]
@@ -95,17 +90,18 @@
                 :lib/source-column-alias "sum"
                 :effective-type :type/Integer
                 :lib/desired-column-alias "Orders__sum"
-                :display-name "Sum"
+                :display-name "Sum of Quantity"
                 :source_alias "Orders"}]
               (lib.metadata.calculation/metadata mlv2-query))))))
 
 (deftest ^:synchronized with-temp-source-question-metadata-test
-  (mt/with-temp Card [card {:dataset_query (mt/mbql-query venues
-                                             {:joins
-                                              [{:source-table $$categories
-                                                :condition    [:= $category_id &c.categories.id]
-                                                :fields       :all
-                                                :alias        "c"}]})}]
+  (t2.with-temp/with-temp [Card card {:dataset_query
+                                      (mt/mbql-query venues
+                                                     {:joins
+                                                      [{:source-table $$categories
+                                                        :condition    [:= $category_id &c.categories.id]
+                                                        :fields       :all
+                                                        :alias        "c"}]})}]
     (let [query      {:database (mt/id)
                       :type     :query
                       :query    {:source-table (str "card__" (u/the-id card))}}
