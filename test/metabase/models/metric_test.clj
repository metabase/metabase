--- conflicted
+++ resolved
@@ -144,11 +144,7 @@
                                                                  :filter      [:and
                                                                                [:= $price 4]
                                                                                [:segment segment-id]]}))}]
-<<<<<<< HEAD
-    (is (= "Venues, Sum of Name, Filtered by Price equals 4 and Checkins with ID = 1"
-=======
     (is (= "Venues, Sum of Categories → Name, Filtered by Price equals 4 and Checkins with ID = 1"
->>>>>>> e429d5fd
            (:definition_description (t2/hydrate metric :definition_description))))))
 
 (deftest definition-description-missing-source-table-test
@@ -158,11 +154,7 @@
                                             :definition (mt/$ids venues
                                                           {:aggregation [[:sum $category_id->categories.name]]
                                                            :filter      [:= $price 4]})}]
-<<<<<<< HEAD
-      (is (= "Venues, Sum of Name, Filtered by Price equals 4"
-=======
       (is (= "Venues, Sum of Categories → Name, Filtered by Price equals 4"
->>>>>>> e429d5fd
              (:definition_description (t2/hydrate metric :definition_description)))))))
 
 (deftest definition-description-invalid-query-test
