--- conflicted
+++ resolved
@@ -1,12 +1,7 @@
-import { useEffect } from "react";
+import { useCallback, useEffect, useState } from "react";
+import { push } from "react-router-redux";
 import { t } from "ttag";
-import { useEffect, useCallback, useState } from "react";
-import { push } from "react-router-redux";
-<<<<<<< HEAD
 import type { SearchResult } from "metabase-types/api";
-=======
-import { Flex, Icon, Text } from "metabase/ui";
->>>>>>> 74444ce9
 import {
   useCollectionListQuery,
   useDatabaseListQuery,
@@ -17,15 +12,9 @@
 
 import LoadingAndErrorWrapper from "metabase/components/LoadingAndErrorWrapper";
 import Link from "metabase/core/components/Link";
-<<<<<<< HEAD
 import { PLUGIN_CONTENT_VERIFICATION } from "metabase/plugins";
 import type { BrowseFilters } from "../utils";
 import { isValidBrowseTab, type BrowseTabId } from "../utils";
-=======
-import { isValidBrowseTab, type BrowseTabId } from "../utils";
-import { BrowseDatabases } from "./BrowseDatabases";
-import { BrowseModels } from "./BrowseModels";
->>>>>>> 74444ce9
 import {
   BrowseAppRoot,
   BrowseContainer,
@@ -37,10 +26,7 @@
 } from "./BrowseApp.styled";
 import { BrowseDatabases } from "./BrowseDatabases";
 import { BrowseHeaderIconContainer } from "./BrowseHeader.styled";
-<<<<<<< HEAD
 import { BrowseModels } from "./BrowseModels";
-=======
->>>>>>> 74444ce9
 
 export const BrowseApp = ({
   tab,
@@ -66,7 +52,6 @@
     }
   }, [tab]);
 
-<<<<<<< HEAD
   const initialFilters = PLUGIN_CONTENT_VERIFICATION.browseFilters;
 
   for (const [filterName, filter] of Object.entries(initialFilters)) {
@@ -83,7 +68,8 @@
   const [filters, setFilters] = useState(initialFilters);
 
   const handleFilterChange = useCallback(
-    (filterName: typeof<keyof PLUGIN_CONTENT_VERIFICATION.browseFilters>, active: boolean) => {
+    // TODO: Use typeof<keyof PLUGIN_CONTENT_VERIFICATION.browseFilters>
+    (filterName: string, active: boolean) => {
       // TODO: See if using icepick is worth using
       setFilters((previousFilters: BrowseFilters) => {
         const newFilters = { ...previousFilters };
@@ -100,8 +86,6 @@
     [setFilters],
   );
 
-=======
->>>>>>> 74444ce9
   if (!isValidBrowseTab(tab)) {
     return <LoadingAndErrorWrapper error />;
   }
@@ -112,12 +96,7 @@
         <BrowseDataHeader>
           <Flex maw="64rem" m="0 auto" w="100%" align="center">
             <h2>{t`Browse data`}</h2>
-<<<<<<< HEAD
           </Flex>
-=======
-            {tab === "databases" && <LearnAboutDataLink />}
-          </BrowseSectionContainer>
->>>>>>> 74444ce9
         </BrowseDataHeader>
         <BrowseTabs
           value={tab}
@@ -145,7 +124,6 @@
             </Flex>
           </BrowseTabsList>
           <BrowseTabsPanel key={tab} value={tab}>
-<<<<<<< HEAD
             <Flex
               maw="64rem"
               direction="column"
@@ -164,17 +142,6 @@
                 {children}
               </BrowseTabContent>
             </Flex>
-=======
-            <BrowseTabsContainer>
-              <BrowseTabContent
-                tab={tab}
-                modelsResult={modelsResult}
-                databasesResult={databasesResult}
-              >
-                {children}
-              </BrowseTabContent>
-            </BrowseTabsContainer>
->>>>>>> 74444ce9
           </BrowseTabsPanel>
         </BrowseTabs>
       </BrowseContainer>
@@ -186,30 +153,21 @@
   tab,
   children,
   modelsResult,
-<<<<<<< HEAD
   collectionsResult,
   databasesResult,
   filters,
-=======
-  databasesResult,
->>>>>>> 74444ce9
 }: {
   tab: BrowseTabId;
   children?: React.ReactNode;
   modelsResult: ReturnType<typeof useSearchListQuery<SearchResult>>;
-<<<<<<< HEAD
   collectionsResult: ReturnType<typeof useCollectionListQuery>;
   databasesResult: ReturnType<typeof useDatabaseListQuery>;
   filters: BrowseFilters;
-=======
-  databasesResult: ReturnType<typeof useDatabaseListQuery>;
->>>>>>> 74444ce9
 }) => {
   if (children) {
     return <>{children}</>;
   }
   if (tab === "models") {
-<<<<<<< HEAD
     return (
       <BrowseModels
         modelsResult={modelsResult}
@@ -217,9 +175,6 @@
         filters={filters}
       />
     );
-=======
-    return <BrowseModels modelsResult={modelsResult} />;
->>>>>>> 74444ce9
   } else {
     return <BrowseDatabases databasesResult={databasesResult} />;
   }
