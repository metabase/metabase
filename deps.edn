;; -*- comment-column: 80; -*-
{:deps
 ;; !!!!!!!!!!!!!!!!!!!!!!!!!!!!!!!!!!!!!!!!!!!!!!!!!!!!!!!!!!!!!!!!!!!!!!!!!!!!!!!!!!!!!!!!!!!!!!!!!!!!!!!!!!!!!!!!!!!
 ;; !!                                   PLEASE KEEP THESE ORGANIZED ALPHABETICALLY                                  !!
 ;; !!                                   AND ADD A COMMENT EXPLAINING THEIR PURPOSE                                  !!
 ;; !!!!!!!!!!!!!!!!!!!!!!!!!!!!!!!!!!!!!!!!!!!!!!!!!!!!!!!!!!!!!!!!!!!!!!!!!!!!!!!!!!!!!!!!!!!!!!!!!!!!!!!!!!!!!!!!!!!
 {amalloy/ring-buffer                       {:mvn/version "1.3.1"               ; fixed length queue implementation, used in log buffering
                                             :exclusions  [org.clojure/clojure
                                                           org.clojure/clojurescript]}
  amalloy/ring-gzip-middleware              {:mvn/version "0.1.4"}              ; Ring middleware to GZIP responses if client can handle it
  bigml/histogram                           {:mvn/version "4.1.4"}              ; Histogram data structure
  buddy/buddy-core                          {:mvn/version "1.10.413"            ; various cryptographic functions
                                             :exclusions  [commons-codec/commons-codec
                                                           org.bouncycastle/bcpkix-jdk15on
                                                           org.bouncycastle/bcprov-jdk15on]}
  buddy/buddy-sign                          {:mvn/version "3.4.333"}            ; JSON Web Tokens; High-Level message signing library
  camel-snake-kebab/camel-snake-kebab       {:mvn/version "0.4.3"}              ; util functions for converting between camel, snake, and kebob case
  cheshire/cheshire                         {:mvn/version "5.11.0"}             ; fast JSON encoding (used by Ring JSON middleware)
  clj-commons/iapetos                       {:mvn/version "0.1.13"}             ; prometheus metrics
  clj-http/clj-http                         {:mvn/version "3.12.3"              ; HTTP client
                                             :exclusions  [commons-codec/commons-codec
                                                           commons-io/commons-io
                                                           slingshot/slingshot]}
  clojure.java-time/clojure.java-time       {:mvn/version "1.2.0"}              ; java.time utilities
  clojurewerkz/quartzite                    {:mvn/version "2.1.0"               ; scheduling library
                                             :exclusions  [c3p0/c3p0
                                                           org.quartz-scheduler/quartz]}
  colorize/colorize                         {:mvn/version "0.1.1"               ; string output with ANSI color codes (for logging)
                                             :exclusions  [org.clojure/clojure]}
  com.clearspring.analytics/stream          {:mvn/version "2.9.8"               ; Various sketching algorithms
                                             :exclusions  [it.unimi.dsi/fastutil
                                                           org.slf4j/slf4j-api]}
  com.draines/postal                        {:mvn/version "2.0.5"}              ; SMTP library
  com.github.seancorfield/honeysql          {:mvn/version "2.4.1002"}           ; Honey SQL 2. SQL generation from Clojure data maps
  com.github.vertical-blank/sql-formatter   {:mvn/version "2.0.3"}              ; Java SQL formatting library https://github.com/vertical-blank/sql-formatter
  com.google.guava/guava                    {:mvn/version "31.1-jre"}           ; dep for BigQuery, Spark, and GA. Require here rather than letting different dep versions stomp on each other — see comments on #9697
  com.fasterxml.jackson.core/jackson-databind
                                            {:mvn/version "2.14.2"}             ; JSON processor used by snowplow-java-tracker
  com.fasterxml.woodstox/woodstox-core      {:mvn/version "6.5.0"}              ; trans dep of commons-codec (pinned version due to CVE-2022-40151)
  com.h2database/h2                         {:mvn/version "2.1.214"}            ; embedded SQL database
  com.gfredericks/test.chuck                {:mvn/version "0.2.14"}             ; generating strings from regex
  ;; TODO MSB - This is at 1.0.0 - Test separately
  com.snowplowanalytics/snowplow-java-tracker
                                            {:mvn/version "0.12.0"              ; Snowplow analytics
                                             :exclusions [com.fasterxml.jackson.core/jackson-databind]}
  com.taoensso/nippy                        {:mvn/version "3.2.0"}              ; Fast serialization (i.e., GZIP) library for Clojure
  com.vladsch.flexmark/flexmark             {:mvn/version "0.64.0"}             ; Markdown parsing
  com.vladsch.flexmark/flexmark-ext-autolink
                                            {:mvn/version "0.64.0"}             ; Flexmark extension for auto-linking bare URLs
  commons-codec/commons-codec               {:mvn/version "1.15"}               ; Apache Commons -- useful codec util fns
  commons-io/commons-io                     {:mvn/version "2.11.0"}             ; Apache Commons -- useful IO util fns
  commons-net/commons-net                   {:mvn/version "3.9.0"}              ; Apache Commons -- useful network utils. Transitive dep of Snowplow, pinned due to CVE-2021-37533
  commons-validator/commons-validator       {:mvn/version "1.7"                 ; Apache Commons -- useful validation util fns
                                             :exclusions  [commons-beanutils/commons-beanutils
                                                           commons-digester/commons-digester
                                                           commons-logging/commons-logging]}
  compojure/compojure                       {:mvn/version "1.7.0"               ; HTTP Routing library built on Ring
                                             :exclusions  [ring/ring-codec]}
  crypto-random/crypto-random               {:mvn/version "1.2.1"}              ; library for generating cryptographically secure random bytes and strings
  dk.ative/docjure                          {:mvn/version "1.19.0"              ; excel export
                                             :exclusions  [org.apache.poi/poi
                                                           org.apache.poi/poi-ooxml]}
  environ/environ                           {:mvn/version "1.2.0"}              ; env vars/Java properties abstraction
  hiccup/hiccup                             {:mvn/version "1.0.5"}              ; HTML templating
  honeysql/honeysql                         {:mvn/version "1.0.461"             ; Transform Clojure data structures to SQL
                                             :exclusions  [org.clojure/clojurescript]}
  info.sunng/ring-jetty9-adapter            {:mvn/version "0.18.5"}             ; Drop-in replacement for official Ring Jetty adapter. Supports Jetty 11 webserver.
  instaparse/instaparse                     {:mvn/version "1.4.12"}             ; Make your own parser
  io.forward/yaml                           {:mvn/version "1.0.11"              ; Clojure wrapper for YAML library SnakeYAML. Don't upgrade yet, new version doesn't support Java 8 (see https://github.com/owainlewis/yaml/issues/37)
                                             :exclusions  [org.clojure/clojure
                                                           org.flatland/ordered
                                                           org.yaml/snakeyaml]}
  io.github.camsaul/toucan2                 {:mvn/version "1.0.520"}
  io.github.camsaul/toucan2-toucan1         {:mvn/version "1.0.520"}
  ;; TODO - MSB - This has a new version of 2.0.2 - Test independently
  io.github.resilience4j/resilience4j-retry {:mvn/version "1.7.1"}              ; Support for retrying operations
  io.prometheus/simpleclient_hotspot        {:mvn/version "0.16.0"}             ; prometheus jvm collector
  io.prometheus/simpleclient_jetty          {:mvn/version "0.16.0"}             ; prometheus jetty collector
  joda-time/joda-time                       {:mvn/version "2.12.2"}
  kixi/stats                                {:mvn/version "0.5.5"               ; Various statistic measures implemented as transducers
                                             :exclusions  [org.clojure/data.avl]}
  medley/medley                             {:mvn/version "1.4.0"}              ; lightweight lib of useful functions
  metabase/connection-pool                  {:mvn/version "1.2.0"}              ; simple wrapper around C3P0. JDBC connection pools
  metabase/saml20-clj                       {:mvn/version "2.1.0"}              ; EE SAML integration
  metabase/throttle                         {:mvn/version "1.0.2"}              ; Tools for throttling access to API endpoints and other code pathways
  metosin/malli                             {:mvn/version "0.10.2"}              ; Data-driven Schemas for Clojure/Script and babashka
  nano-id/nano-id                           {:mvn/version "1.0.0"}              ; NanoID generator for generating entity_ids
  net.cgrand/macrovich                      {:mvn/version "0.2.1"}              ; utils for writing macros for both Clojure & ClojureScript
  net.i2p.crypto/eddsa                      {:mvn/version "0.3.0"}              ; ED25519 key support (optional dependency for org.apache.sshd/sshd-core)
  net.redhogs.cronparser/cron-parser-core   {:mvn/version "3.5"                 ; describe Cron schedule in human-readable language
                                             :exclusions  [joda-time/joda-time  ; exclude joda time 2.3 which has outdated timezone information
                                                           org.slf4j/slf4j-api]}
  net.sf.cssbox/cssbox                      {:mvn/version "5.0.0"               ; HTML / CSS rendering
                                             :exclusions  [org.slf4j/slf4j-api]}
  net.thisptr/jackson-jq                    {:mvn/version "1.0.0-preview.20220705"} ; Java implementation of the JQ json query language
  org.apache.commons/commons-compress       {:mvn/version "1.22"}               ; compression utils
  org.apache.commons/commons-lang3          {:mvn/version "3.12.0"}             ; helper methods for working with java.lang stuff
  org.apache.logging.log4j/log4j-1.2-api    {:mvn/version "2.20.0"}             ; apache logging framework
  org.apache.logging.log4j/log4j-api        {:mvn/version "2.20.0"}             ; add compatibility with log4j 1.2
  org.apache.logging.log4j/log4j-core       {:mvn/version "2.20.0"}             ; apache logging framework
  org.apache.logging.log4j/log4j-jcl        {:mvn/version "2.20.0"}             ; allows the commons-logging API to work with log4j 2
  org.apache.logging.log4j/log4j-jul        {:mvn/version "2.20.0"}             ; java.util.logging (JUL) -> Log4j2 adapter
  org.apache.logging.log4j/log4j-slf4j-impl {:mvn/version "2.20.0"}             ; allows the slf4j API to work with log4j 2
  org.apache.poi/poi                        {:mvn/version "5.2.3"}              ; Work with Office documents (e.g. Excel spreadsheets) -- newer version than one specified by Docjure
  org.apache.poi/poi-ooxml                  {:mvn/version "5.2.3"
                                             :exclusions  [org.bouncycastle/bcpkix-jdk15on
                                                           org.bouncycastle/bcprov-jdk15on]}
  org.apache.sshd/sshd-core                 {:mvn/version "2.9.2"}              ; ssh tunneling and test server
  org.apache.xmlgraphics/batik-all          {:mvn/version "1.16"}               ; SVG -> image
  org.clojars.pntblnk/clj-ldap              {:mvn/version "0.0.17"}             ; LDAP client
  org.bouncycastle/bcpkix-jdk15on           {:mvn/version "1.70"}               ; Bouncy Castle crypto library -- explicit version of BC specified to resolve illegal reflective access errors
  org.bouncycastle/bcprov-jdk15on           {:mvn/version "1.70"}
  org.clojure/clojure                       {:mvn/version "1.11.1"}
  org.clojure/core.async                    {:mvn/version "1.6.673"
                                             :exclusions  [org.clojure/tools.reader]}
  org.clojure/core.logic                    {:mvn/version "1.0.1"}              ; optimized pattern matching library for Clojure
  org.clojure/core.match                    {:mvn/version "1.0.1"}
  org.clojure/core.memoize                  {:mvn/version "1.0.257"}            ; useful FIFO, LRU, etc. caching mechanisms
  org.clojure/data.csv                      {:mvn/version "1.0.1"}              ; CSV parsing / generation
  org.clojure/data.xml                      {:mvn/version "0.0.8"}              ; XML parsing / generation
  org.clojure/java.classpath                {:mvn/version "1.0.0"}              ; examine the Java classpath from Clojure programs
  org.clojure/java.jdbc                     {:mvn/version "0.7.12"}             ; basic JDBC access from Clojure
  org.clojure/java.jmx                      {:mvn/version "1.0.0"}              ; JMX bean library, for exporting diagnostic info
  org.clojure/math.combinatorics            {:mvn/version "0.1.6"}              ; combinatorics functions
  org.clojure/math.numeric-tower            {:mvn/version "0.0.5"}              ; math functions like `ceil`
  org.clojure/tools.logging                 {:mvn/version "1.2.4"}              ; logging framework
  org.clojure/tools.macro                   {:mvn/version "0.1.5"}              ; local macros
  ;; TODO - MSB - 1.4.2 is the latest, but both it and 1.4.1 break
  org.clojure/tools.namespace               {:mvn/version "1.4.0"}
  org.clojure/tools.reader                  {:mvn/version "1.3.6"}
  org.clojure/tools.trace                   {:mvn/version "0.7.11"}             ; function tracing
  org.eclipse.jetty/jetty-server            {:mvn/version "11.0.14"}            ; web server
  org.flatland/ordered                      {:mvn/version "1.15.10"}            ; ordered maps & sets
  org.graalvm.js/js                         {:mvn/version "22.3.1"}             ; JavaScript engine
  ;; TODO - MSB - Latest version is 4.19.1 but that breaks the tests
  org.liquibase/liquibase-core              {:mvn/version "4.11.0"              ; migration management (Java lib)
                                             :exclusions  [ch.qos.logback/logback-classic]}
  ;; TODO - MSB - Latest version is 3.1.2 - Check that this works
  org.mariadb.jdbc/mariadb-java-client      {:mvn/version "2.7.6"}              ; MySQL/MariaDB driver
  org.mindrot/jbcrypt                       {:mvn/version "0.4"}                ; Crypto library
  org.postgresql/postgresql                 {:mvn/version "42.5.4"}             ; Postgres driver
  org.quartz-scheduler/quartz               {:mvn/version "2.3.2"}              ; Quartz job scheduler, provided by quartzite but this is a newer version.
  ;; TODO - MSB - Latest version is 2.0.6 - Verify
  org.slf4j/slf4j-api                       {:mvn/version "1.7.36"}             ; abstraction for logging frameworks -- allows end user to plug in desired logging framework at deployment time
  org.tcrawley/dynapath                     {:mvn/version "1.1.0"}              ; Dynamically add Jars (e.g. Oracle or Vertica) to classpath
  org.threeten/threeten-extra               {:mvn/version "1.7.2"}              ; extra Java 8 java.time classes like DayOfMonth and Quarter
  ;; TODO - MSB - Latest version is 2.0 - Verify
  org.yaml/snakeyaml                        {:mvn/version "1.33"}               ; YAML parser
  potemkin/potemkin                         {:mvn/version "0.4.6"               ; utility macros & fns
                                             :exclusions  [riddley/riddley]}
  pretty/pretty                             {:mvn/version "1.0.5"}              ; protocol for defining how custom types should be pretty printed
  prismatic/schema                          {:mvn/version "1.4.1"}              ; Data schema declaration and validation library
  redux/redux                               {:mvn/version "0.1.4"}              ; Utility functions for building and composing transducers
  riddley/riddley                           {:mvn/version "0.2.0"}              ; code walking lib -- used interally by Potemkin, manifold, etc.
  ring/ring-core                            {:mvn/version "1.9.6"}              ; web server (Jetty wrapper)
  ring/ring-json                            {:mvn/version "0.5.1"}              ; Ring middleware for reading/writing JSON automatically
  slingshot/slingshot                       {:mvn/version "0.12.2"}             ; enhanced throw/catch, used by other deps
  stencil/stencil                           {:mvn/version "0.5.0"}              ; Mustache templates for Clojure
  user-agent/user-agent                     {:mvn/version "0.1.0"}              ; User-Agent string parser, for Login History page & elsewhere
  weavejester/dependency                    {:mvn/version "0.2.1"}}             ; Dependency graphs and topological sorting

 ;; !!!!!!!!!!!!!!!!!!!!!!!!!!!!!!!!!!!!!!!!!!!!!!!!!!!!!!!!!!!!!!!!!!!!!!!!!!!!!!!!!!!!!!!!!!!!!!!!!!!!!!!!!!!!!!!!!!!
 ;; !!         PLEASE KEEP NEW DEPENDENCIES ABOVE ALPHABETICALLY ORGANIZED AND ADD COMMENTS EXPLAINING THEM.         !!
 ;; !!                            *PLEASE DO NOT* ADD NEW ONES TO THE BOTTOM OF THE LIST.                            !!
 ;; !!!!!!!!!!!!!!!!!!!!!!!!!!!!!!!!!!!!!!!!!!!!!!!!!!!!!!!!!!!!!!!!!!!!!!!!!!!!!!!!!!!!!!!!!!!!!!!!!!!!!!!!!!!!!!!!!!!


 :paths
 ["src" "shared/src" "resources"]

 ;; These are needed for the Athena and Redshift drivers if you are developing against them locally. If those drivers'
 ;; dependencies are not included (i.e., if we don't have the `:drivers` profile), these repos are effectively
 ;; ignored.
 ;;
 ;; 1. Maven repos from subprojects do not get copied over -- see
 ;; https://ask.clojure.org/index.php/10726/deps-manifest-dependencies-respect-repos-dependent-project
 ;;
 ;; 2. You cannot include `:mvn/repos` inside of an alias -- see
 ;; https://ask.clojure.org/index.php/12367/support-mvn-repos-inside-an-alias -- if we could, this could go in the
 ;; `:drivers` alias instead.
 :mvn/repos
 {"athena"   {:url "https://s3.amazonaws.com/maven-athena"}
  "redshift" {:url "https://s3.amazonaws.com/redshift-maven-repository/release"}
  ;; for metabase/saml20-clj
  "opensaml" {:url "https://build.shibboleth.net/nexus/content/repositories/releases/"}}

 :aliases
 {
;;; Local Dev & test profiles

  ;; for local development: start a REPL with
  ;;
  ;;    clojure -A:dev (basic dev REPL that includes test namespaces)
  ;;    clojure -A:dev:drivers:drivers-dev (dev REPL w/ drivers + tests)
  ;;    clojure -A:dev:ee:ee-dev (dev REPL w/ EE code including tests)
  ;;
  ;; You can start a web server from this REPL with
  ;;
  ;;    (require 'dev)
  ;;    (dev/start!)
  :dev
  {:extra-deps
   {clj-http-fake/clj-http-fake  {:mvn/version "1.0.3"
                                  :exclusions  [slingshot/slingshot]}
    clj-kondo/clj-kondo          {:mvn/version "2023.02.17"}                ; this is not for RUNNING kondo, but so we can hack on custom hooks code from the REPL.
    cloverage/cloverage          {:mvn/version "1.2.4"}
    com.gfredericks/test.chuck   {:mvn/version "0.2.14"}                    ; generating strings from regexes (useful with malli)
    djblue/portal                {:mvn/version "0.36.0"}                    ; ui for inspecting values
    io.github.camsaul/humane-are {:mvn/version "1.0.2"}
    io.github.metabase/hawk      {:sha "45ed36008014f9ac1ea66beb56fb1c4c39f8342b"}
    jonase/eastwood              {:mvn/version "1.3.0"}                     ; inspects namespaces and reports possible problems using tools.analyzer
    lambdaisland/deep-diff2      {:mvn/version "2.7.169"}                   ; way better diffs
    methodical/methodical        {:mvn/version "0.15.1"}                    ; drop-in replacements for Clojure multimethods and adds several advanced features
    org.clojure/algo.generic     {:mvn/version "0.1.3"}
    pjstadig/humane-test-output  {:mvn/version "0.11.0"}
    reifyhealth/specmonstah      {:mvn/version "2.1.0"
                                  :exclusions  [org.clojure/clojure
                                                org.clojure/clojurescript]} ; lets you write test fixtures that are clear, concise, and easy to maintain (clojure.spec)
    ring/ring-mock               {:mvn/version "0.4.0"}                     ; creating Ring request maps for testing purposes
    talltale/talltale            {:mvn/version "0.5.13"}}                   ; generates fake data, useful for prototyping or load testing

   :extra-paths ["dev/src" "local/src" "test" "shared/test" "test_resources"]
   :jvm-opts    ["-Dmb.run.mode=dev"
                 "-Dmb.field.filter.operators.enabled=true"
                 "-Dmb.test.env.setting=ABCDEFG"
                 "-Duser.timezone=UTC"
                 "-Dfile.encoding=UTF-8"
                 "-Duser.language=en"
                 "-Duser.country=US"
                 ;; set the logging properties set in metabase.bootstrap. calling (dev) will load it but putting here to be sure
                 "-Dlog4j2.contextSelector=org.apache.logging.log4j.core.selector.BasicContextSelector"
                 "-Dclojure.tools.logging.factory=clojure.tools.logging.impl/log4j2-factory"
                 ;; If Clojure fails to start (e.g. because of a compilation error somewhere) print the error
                 ;; report/stacktrace to stderr rather than to a random EDN file in /tmp/
                 "-Dclojure.main.report=stderr"
                 ;; Exceptions that get thrown repeatedly are created without stacktraces as a performance
                 ;; optimization in newer Java versions. This makes debugging pretty hard when working on stuff
                 ;; locally -- prefer debuggability over performance for local dev work.
                 "-XX:-OmitStackTraceInFastThrow"
                 ;; prevent Java icon from randomly popping up in macOS dock
                 "-Djava.awt.headless=true"
                 ;; ignore options that aren't present in older versions of Java, like the one below:
                 "-XX:+IgnoreUnrecognizedVMOptions"
                 ;; include more details for debugging NPEs (Java 14+)
                 "-XX:+ShowCodeDetailsInExceptionMessages"]}

  ;; includes test code as source paths. Run tests with clojure -X:dev:test
  :test
  {:extra-paths ["test_config"]
   :exec-fn     metabase.test-runner/find-and-run-tests-cli
   :jvm-opts    ["-Dmb.run.mode=test"
                 "-Dmb.db.in.memory=true"
                 "-Dmb.jetty.join=false"
                 "-Dmb.field.filter.operators.enabled=true"
                 "-Dmb.api.key=test-api-key"
                 ;; Different port from normal `:dev` so you can run tests on a different server.
                 ;; TODO -- figure out how to do a random port like in the old project.clj?
                 "-Dmb.jetty.port=3001"]}

  ;; run the dev server with
  ;; clojure -M:run
  ;; clojure -M:run:drivers (include all drivers)
  ;; clojure -M:run:ee (include EE code)
  :run
  {:main-opts ["-m" "metabase.bootstrap"]
   :jvm-opts  ["-Dmb.run.mode=dev"
               "-Djava.awt.headless=true"                   ; prevent Java icon from randomly popping up in macOS dock
               "-Dmb.jetty.port=3000"]}

  ;; alias for CI-specific options.
  :ci
  {:jvm-opts ["-Xmx2g"
              ;; normally CircleCI sets `CI` as an env var, so this is mostly to replicate that locally. Hawk will not
              ;; print the progress bar in output when this is set. Progress bars aren't very CI friendly
              "-Dci=TRUE"]}

  ;; include EE source code.
  :ee
  {:extra-paths ["enterprise/backend/src"]}

  ;; Include EE tests.
  ;; for ee dev: :dev:ee:ee-dev
  ;; for ee tests: clojure -X:dev:ee:ee-dev:test
  :ee-dev
  {:extra-paths ["enterprise/backend/test"]}

  ;; these aliases exist for symmetry with the ee aliases. Empty for now.
  :oss
  {}

  :oss-dev
  {}

  :cljs
  {:extra-paths ["test" "shared/test"]
   :extra-deps
   {binaryage/devtools                 {:mvn/version "1.0.6"}
    cider/cider-nrepl                  {:mvn/version "0.30.0"}
    cider/piggieback                   {:mvn/version "0.5.3"}
    cljs-bean/cljs-bean                {:mvn/version "1.9.0"}
    com.lambdaisland/glogi             {:mvn/version "1.2.164"}
    io.github.metabase/hawk            {:sha "45ed36008014f9ac1ea66beb56fb1c4c39f8342b"}
    ;; Forcibly targeting a newer release than ships by default with shadow-cljs 2.20.20.
    ;; It fixes an issue where TypeScript can't parse the `cljs_env.js` output file.
    org.clojure/google-closure-library {:mvn/version "0.0-20230227-c7c0a541"}
    refactor-nrepl/refactor-nrepl      {:mvn/version "3.6.0"}
    thheller/shadow-cljs               {:mvn/version "2.21.0"}}}

  ;; for local dev -- include the drivers locally with :dev:drivers
  :drivers
  {:extra-deps
   {metabase/driver-modules {:local/root "modules/drivers"}}}

  ;; for local dev: include drivers as well as their tests.
  ;;
  ;;    clojure -X:dev:drivers:drivers-dev:test
  ;;
  ;; or
  ;;
  ;;    clojure -X:dev:ee:ee-dev:drivers:drivers-dev:test (for EE)
  :drivers-dev
  {:extra-paths
   ["modules/drivers/athena/test"
    "modules/drivers/bigquery-cloud-sdk/test"
    "modules/drivers/druid/test"
    "modules/drivers/googleanalytics/test"
    "modules/drivers/mongo/test"
    "modules/drivers/oracle/test"
    "modules/drivers/presto-jdbc/test"
    "modules/drivers/redshift/test"
    "modules/drivers/snowflake/test"
    "modules/drivers/sparksql/test"
    "modules/drivers/sqlite/test"
    "modules/drivers/sqlserver/test"
    "modules/drivers/vertica/test"]}

;;; Linters

  ;; clojure -M:ee:drivers:check
  ;;
  ;; checks that all the namespaces we actually ship can be compiled, without any dependencies that we don't
  ;; ship (such as `:dev` dependencies). See #27009 for more context.
  :check
  {:extra-deps {athos/clj-check {:git/url "https://github.com/athos/clj-check.git"
                                 :sha     "518d5a1cbfcd7c952f548e6dbfcb9a4a5faf9062"}}
   :main-opts  ["-m" "clj-check.check"
                "src"
                "shared/src"
                "enterprise/backend/src"
                "modules/drivers/athena/src"
                "modules/drivers/bigquery-cloud-sdk/src"
                "modules/drivers/druid/src"
                "modules/drivers/googleanalytics/src"
                "modules/drivers/mongo/src"
                "modules/drivers/oracle/src"
                "modules/drivers/presto-jdbc/src"
                "modules/drivers/redshift/src"
                "modules/drivers/snowflake/src"
                "modules/drivers/sparksql/src"
                "modules/drivers/sqlite/src"
                "modules/drivers/sqlserver/src"
                "modules/drivers/vertica/src"]
   :jvm-opts   ["-Dclojure.main.report=stderr"]}

  ;; clojure -X:dev:ee:ee-dev:drivers:drivers-dev:test:eastwood
  :eastwood
  {:exec-fn   metabase.linters.eastwood/eastwood
   :exec-args {;; manually specify the source paths for the time being (exclude test paths) until we fix Eastwood
               ;; errors in the test paths (once PR #17193 is merged)
               :source-paths    ["src"
                                 "shared/src"
                                 "enterprise/backend/src"
                                 "modules/drivers/athena/src"
                                 "modules/drivers/bigquery-cloud-sdk/src"
                                 "modules/drivers/druid/src"
                                 "modules/drivers/googleanalytics/src"
                                 "modules/drivers/mongo/src"
                                 "modules/drivers/oracle/src"
                                 "modules/drivers/presto-jdbc/src"
                                 "modules/drivers/redshift/src"
                                 "modules/drivers/snowflake/src"
                                 "modules/drivers/sparksql/src"
                                 "modules/drivers/sqlite/src"
                                 "modules/drivers/sqlserver/src"
                                 "modules/drivers/vertica/src"]
               :exclude-linters [ ;; Turn this off temporarily until we finish removing
                                 ;; self-deprecated functions & macros
                                 :deprecations
                                 ;; this has a fit in libs that use Potemkin `import-vars` such
                                 ;; as `java-time`
                                 :implicit-dependencies
                                 ;; too many false positives for now
                                 :unused-ret-vals
                                 ;; Kondo lints this for us anyway, and this isn't as easy to configure.
                                 :wrong-arity]}}

  ;; clojure -T:whitespace-linter
  :whitespace-linter
  {:deps       {com.github.camsaul/whitespace-linter {:sha "e35bc252ccf5cc74f7d543ef95ad8a3e5131f25b"}}
   :ns-default whitespace-linter
   :exec-fn    whitespace-linter/lint
   :exec-args  {:paths            ["./.dir-locals.el"
                                   "./deps.edn"
                                   "./package.json"
                                   "./shadow-cljs.edn"
                                   ".circleci"
                                   ".clj-kondo"
                                   ".github"
                                   "bin"
                                   "enterprise"
                                   "frontend"
                                   "resources"
                                   "shared"
                                   "src"
                                   "test"]
                :include-patterns ["\\.clj.?$"
                                   "\\.edn$"
                                   "\\.el$"
                                   "\\.html$"
                                   "\\.json$"
                                   "\\.jsx?$"
                                   "\\.sh$"
                                   "\\.yaml$"
                                   "\\.yml$"]
                :exclude-patterns [".clj-kondo/better-cond/.*"
                                   ".clj-kondo/com.github.seancorfield/.*"
                                   "resources/i18n/.*\\.edn$"
                                   "resources/frontend_client"
                                   "resources/frontend_shared"
                                   "resources/html-entities.edn"
                                   "frontend/src/cljs"
                                   "frontend/test/metabase/lib/urls\\.unit\\.spec\\.js$"
                                   "frontend/test/metabase/lib/formatting\\.unit\\.spec\\.js$"
                                   "shared/src/metabase/shared/util/currency\\.cljc$"
                                   "#.+#$"
                                   "\\.transit\\.json$"]}}

  ;; clojure -X:dev:ee:ee-dev:test:cloverage
  :cloverage
  {:exec-fn   metabase.cloverage-runner/run-project
   :exec-args {:fail-threshold 69
               :codecov?       true
               ;; don't instrument logging forms, since they won't get executed as part of tests anyway
               ;; log calls expand to these
               :exclude-call
               [clojure.tools.logging/logf
                clojure.tools.logging/logp
                metabase.util.log/logf
                metabase.util.log/logp]

               :src-ns-path
               ["src" "enterprise/backend/src" "shared/src"]

               :test-ns-path
               ["test" "enterprise/backend/test" "shared/test"]

               :ns-regex
               ["^metabase\\..*" "^metabase-enterprise\\..*"]

               ;; don't instrument Postgres/MySQL driver namespaces, because we don't current run tests for them
               ;; as part of recording test coverage, which means they can give us false positives.
               ;;
               ;; regex literals aren't allowed in EDN. We parse them in `./test/cloverage.clj`
               :ns-exclude-regex
               ["metabase\\.driver\\.mysql.*"
                "metabase\\.driver\\.postgres.*"]}
   ;; different port from `:test` so you can run it at the same time as `:test`.
   :jvm-opts ["-Dmb.jetty.port=3002"]}

;;; building Uberjar, build and release scripts

  :build
  {:extra-paths
   ["bin/build/resources"
    "bin/build/src"]

   :extra-deps
   {com.bhauman/spell-spec            {:mvn/version "0.1.2"}                    ; used to find misspellings in YAML files
    com.github.seancorfield/depstar   {:mvn/version "2.1.303"}
<<<<<<< HEAD
    expound/expound                   {:mvn/version "0.9.0"}                    ; better output of spec validation errors
    io.github.borkdude/grasp          {:mvn/version "0.1.4"}
    io.github.clojure/tools.build     {:git/tag "v0.9.3" :git/sha "e537cd1"}
=======
    expound/expound                   {:mvn/version "0.7.0"}                    ; better output of spec validation errors
    io.github.borkdude/grasp          {:mvn/version "0.0.3"}
    io.github.clojure/tools.build     {:git/tag "v0.9.4" :git/sha "76b78fe"}
>>>>>>> b549b291
    org.clojure/data.xml              {:mvn/version "0.2.0-alpha8"}
    org.clojure/tools.deps.alpha      {:mvn/version "0.15.1254"}
    org.fedorahosted.tennera/jgettext {:mvn/version "0.15.1"}}

   :jvm-opts
   ["-Dclojure.main.report=stderr"
    "-XX:-OmitStackTraceInFastThrow"
    "-XX:+IgnoreUnrecognizedVMOptions"
    "-XX:+ShowCodeDetailsInExceptionMessages"]}

  ;; Build everything:
  ;;
  ;;    clojure -X:drivers:build:build/all
  ;;    clojure -X:drivers:build:build/all :edition :ee
  ;;
  ;; Run just a specific build step:
  ;;
  ;;    clojure -X:drivers:build:build/all :steps '[:version]'
  ;;
  ;; the various steps available are:
  ;;
  ;;    :version :translations :frontend :licenses :drivers :uberjar
  :build/all
  {:exec-fn build/build-cli}

  ;; build just the uberjar (without i18n, drivers, etc.)
  ;;
  ;; clojure -X:build:build/uberjar
  ;; clojure -X:build:build/uberjar :edition :ee
  :build/uberjar
  {:exec-fn build.uberjar/uberjar}

  ;; List dependencies without a license. Not really 100% sure why this needs `:dev`
  ;;
  ;; clojure -X:build:build/list-without-license
  :build/list-without-license
  {:exec-fn build/list-without-license}

  ;; Build a single driver.
  ;;
  ;;   clojure -X:build:drivers:build/driver :driver :sqlserver :edition :oss
  :build/driver
  {:exec-fn build-driver/build-driver}

  ;; Build all of the drivers.
  ;;
  ;;    clojure -X:build:drivers:build/drivers
  ;;    clojure -X:build:drivers:build/drivers :edition :ee
  :build/drivers
  {:exec-fn build-drivers/build-drivers}

  ;; Verify that a driver JAR looks correct.
  ;;
  ;;    clojure -X:build:build/verify-driver :driver :mongo
  :build/verify-driver
  {:exec-fn verify-driver/verify-driver}

  ;; Build i18n artifacts.
  ;;
  ;;    clojure -X:build:build/i18n
  :build/i18n
  {:exec-fn i18n.create-artifacts/create-all-artifacts!}

  ;; Build everything, and run the release steps.
  ;;
  ;;    clojure -X:drivers:build:build/release
  ;;    clojure -X:drivers:build:build/release :steps '[:build-uberjar :upload-uberjar]'
  ;;
  ;; Available steps:
  ;;
  ;;    :build-uberjar
  ;;    :upload-uberjar
  ;;    :push-git-tags
  ;;    :publish-draft-release
  ;;    :publish-elastic-beanstalk-artifacts
  ;;    :update-version-info
  :build/release
  {:exec-fn release/release}

  ;; extra paths and deps for working on build scripts, or running the tests.
  :build-dev
  {:extra-paths ["bin/build/test"]

   :extra-deps
   {org.clojure/data.json {:mvn/version "2.4.0"}}}

  ;;; Run tests for the build scripts:
  ;;;
  ;;; clj -X:dev:drivers:build:build-dev:build-test
  :build-test
  {:exec-fn   hawk.core/find-and-run-tests-cli
   :exec-args {:only ["bin/build/test"]}}


;;; Other misc convenience aliases

  ;; Profile Metabase start time with clojure -M:profile
  :profile
  {:main-opts ["-m" "metabase.core" "profile"]
   :jvm-opts  ["-XX:+CITime" ; print time spent in JIT compiler
               "-XX:+PrintGC"]}

  ;; get the H2 shell with clojure -X:dev:h2
  :h2
  {:extra-paths ["dev/src"]
   :exec-fn     dev.h2-shell/shell
   :java-opts   ["-Dfile.encoding=UTF-8"]}

  ;; clojure -M:generate-automagic-dashboards-pot
  :generate-automagic-dashboards-pot
  {:main-opts ["-m" "metabase.automagic-dashboards.rules"]}

  ;; Start a Network REPL (nrepl) that you can connect your editor to.
  ;;
  ;; clojure -M:dev:nrepl (etc.)
  :nrepl
  {:extra-deps {nrepl/nrepl {:mvn/version "0.9.0"}}
   :main-opts  ["-m" "nrepl.cmdline"]}

  ;; - start a Socket REPL on port 50505 that you can connect your editor to:
  :socket {:jvm-opts ["-Dclojure.server.repl={:address,\"0.0.0.0\",:port,50505,:accept,clojure.core.server/repl}"]}

  ;; Liquibase CLI:
  ;;
  ;;    clojure -M:liquibase <command>
  ;;
  ;; e.g.
  ;;
  ;;    clojure -M:liquibase dbDoc target/liquibase
  :liquibase
  {:extra-deps  {ch.qos.logback/logback-classic {:mvn/version "1.4.5"}}
   :extra-paths ["dev/src"]
   :main-opts   ["-m" "dev.liquibase"]}}}

  ;; TODO -- consider creating an alias that includes the `./bin` build-drivers & release code as well so we can work
  ;; on them all from a single REPL process.<|MERGE_RESOLUTION|>--- conflicted
+++ resolved
@@ -477,15 +477,9 @@
    :extra-deps
    {com.bhauman/spell-spec            {:mvn/version "0.1.2"}                    ; used to find misspellings in YAML files
     com.github.seancorfield/depstar   {:mvn/version "2.1.303"}
-<<<<<<< HEAD
     expound/expound                   {:mvn/version "0.9.0"}                    ; better output of spec validation errors
     io.github.borkdude/grasp          {:mvn/version "0.1.4"}
-    io.github.clojure/tools.build     {:git/tag "v0.9.3" :git/sha "e537cd1"}
-=======
-    expound/expound                   {:mvn/version "0.7.0"}                    ; better output of spec validation errors
-    io.github.borkdude/grasp          {:mvn/version "0.0.3"}
     io.github.clojure/tools.build     {:git/tag "v0.9.4" :git/sha "76b78fe"}
->>>>>>> b549b291
     org.clojure/data.xml              {:mvn/version "0.2.0-alpha8"}
     org.clojure/tools.deps.alpha      {:mvn/version "0.15.1254"}
     org.fedorahosted.tennera/jgettext {:mvn/version "0.15.1"}}
