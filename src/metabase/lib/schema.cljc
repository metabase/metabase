(ns metabase.lib.schema
  "Malli schema for the pMBQL query type, the version of MBQL produced and manipulated by the new Cljc
  Metabase lib. Currently this is a little different from the version of MBQL consumed by the QP, specified
  in [[metabase.mbql.schema]]. Hopefully these versions will converge in the future.

  Some primitives below are duplicated from [[metabase.util.malli.schema]] since that's not `.cljc`. Other stuff is
  copied from [[metabase.mbql.schema]] so this can exist completely independently; hopefully at some point in the
  future we can deprecate that namespace and eventually do away with it entirely."
  (:refer-clojure :exclude [ref])
  (:require
   [metabase.lib.schema.aggregation :as aggregation]
   [metabase.lib.schema.common :as common]
   [metabase.lib.schema.expression :as expression]
   [metabase.lib.schema.expression.arithmetic]
   [metabase.lib.schema.expression.conditional]
   [metabase.lib.schema.expression.string]
   [metabase.lib.schema.expression.temporal]
   [metabase.lib.schema.filter]
   [metabase.lib.schema.id :as id]
   [metabase.lib.schema.info :as info]
   [metabase.lib.schema.join :as join]
   [metabase.lib.schema.literal]
   [metabase.lib.schema.order-by :as order-by]
   [metabase.lib.schema.parameter :as parameter]
   [metabase.lib.schema.ref :as ref]
   [metabase.lib.schema.template-tag :as template-tag]
   [metabase.lib.schema.util :as lib.schema.util]
   [metabase.mbql.util :as mbql.u]
   [metabase.mbql.util.match :as mbql.match]
   [metabase.util.malli.registry :as mr]))

(comment metabase.lib.schema.expression.arithmetic/keep-me
         metabase.lib.schema.expression.conditional/keep-me
         metabase.lib.schema.expression.string/keep-me
         metabase.lib.schema.expression.temporal/keep-me
         metabase.lib.schema.filter/keep-me
         metabase.lib.schema.literal/keep-me)

(mr/def ::stage.native
  [:map
   {:decode/normalize common/normalize-map}
   [:lib/type [:= {:decode/normalize common/normalize-keyword} :mbql.stage/native]]
   ;; the actual native query, depends on the underlying database. Could be a raw SQL string or something like that.
   ;; Only restriction is that it is non-nil.
   [:native some?]
   ;; any parameters that should be passed in along with the query to the underlying query engine, e.g. for JDBC these
   ;; are the parameters we pass in for a `PreparedStatement` for `?` placeholders. These can be anything, including
   ;; nil.
   [:args {:optional true} [:sequential any?]]
   ;; the Table/Collection/etc. that this query should be executed against; currently only used for MongoDB, where it
   ;; is required.
   [:collection {:optional true} ::common/non-blank-string]
   ;; optional template tag declarations. Template tags are things like `{{x}}` in the query (the value of the
   ;; `:native` key), but their definition lives under this key.
   [:template-tags {:optional true} [:ref ::template-tag/template-tag-map]]
   ;;
   ;; TODO -- parameters??
   ])

(mr/def ::breakout
  [:ref ::ref/ref])

(mr/def ::breakouts
  [:and
   [:sequential {:min 1} ::breakout]
   [:fn
    {:error/message "Breakouts must be distinct"}
    #'lib.schema.util/distinct-refs?]])

(mr/def ::fields
  [:and
   [:sequential {:min 1} [:ref ::ref/ref]]
   [:fn
    {:error/message ":fields must be distinct"}
    #'lib.schema.util/distinct-refs?]])

;;; this is just for enabling round-tripping filters with named segment references, i.e. Google Analytics segments.
;;;
;;; TODO -- we should just add this to the schema `:mbql.clause/segment`
(mr/def ::named-segment-reference
  [:tuple
   #_tag  [:= :segment]
   #_opts :map
   #_name :string])

(mr/def ::filterable
  [:or
   [:ref ::expression/boolean]
   [:ref ::named-segment-reference]])

(mr/def ::filters
  [:sequential {:min 1} ::filterable])

(defn- bad-ref-clause? [ref-type valid-ids x]
  (and (vector? x)
       (= ref-type (first x))
       (not (contains? valid-ids (get x 2)))))

(defn- expression-ref-errors-for-stage [stage]
  (let [expression-names (into #{} (map (comp :lib/expression-name second)) (:expressions stage))]
    (mbql.u/matching-locations (dissoc stage :joins :lib/stage-metadata)
                               #(bad-ref-clause? :expression expression-names %))))

(defn- aggregation-ref-errors-for-stage [stage]
  (let [uuids (into #{} (map (comp :lib/uuid second)) (:aggregation stage))]
    (mbql.u/matching-locations (dissoc stage :joins :lib/stage-metadata)
                               #(bad-ref-clause? :aggregation uuids %))))

(defn ref-errors-for-stage
  "Return the locations and the clauses with dangling expression or aggregation references.
  The return value is sequence of pairs (vectors) with the first element specifying the location
  as a vector usable in [[get-in]] and the second element being the clause with dangling reference."
  [stage]
  (concat (expression-ref-errors-for-stage stage)
          (aggregation-ref-errors-for-stage stage)))

(defn- expression-ref-error-for-stage [stage]
  (when-let [err-loc (first (expression-ref-errors-for-stage stage))]
    (if-let [expression-name (get-in err-loc [1 2])]
      (str "Invalid :expression reference: no expression named " (pr-str expression-name))
      (str "Invalid :expression reference: " (get err-loc 1)))))

(defn- aggregation-ref-error-for-stage [stage]
  (when-let [err-loc (first (aggregation-ref-errors-for-stage stage))]
    (if-let [ag-uuid (get-in err-loc [1 2])]
      (str "Invalid :aggregation reference: no aggregation with uuid " ag-uuid)
      (str "Invalid :aggregation reference: " (get err-loc 1)))))

(def ^:private ^{:arglists '([stage])} ref-error-for-stage
  "Validate references in the context of a single `stage`, independent of any previous stages. If there is an error with
  a reference, return a string describing the error."
  (some-fn expression-ref-error-for-stage
           aggregation-ref-error-for-stage))

(mr/def ::stage.valid-refs
  [:fn
   {:error/message "Valid references for a single query stage"
    :error/fn      (fn [{:keys [value]} _]
                     (ref-error-for-stage value))}
   (complement ref-error-for-stage)])

;;; TODO -- should `::page` have a `:lib/type`, like all the other maps in pMBQL?
(mr/def ::page
  [:map
   {:decode/normalize common/normalize-map}
   [:page  pos-int?]
   [:items pos-int?]])

(mr/def ::stage.mbql
  [:and
   [:map
    {:decode/normalize common/normalize-map}
    [:lib/type     [:= {:decode/normalize common/normalize-keyword} :mbql.stage/mbql]]
    [:joins        {:optional true} [:ref ::join/joins]]
    [:expressions  {:optional true} [:ref ::expression/expressions]]
    [:breakout     {:optional true} [:ref ::breakouts]]
    [:aggregation  {:optional true} [:ref ::aggregation/aggregations]]
    [:fields       {:optional true} [:ref ::fields]]
    [:filters      {:optional true} [:ref ::filters]]
    [:order-by     {:optional true} [:ref ::order-by/order-bys]]
    [:source-table {:optional true} [:ref ::id/table]]
    [:source-card  {:optional true} [:ref ::id/card]]
    [:page         {:optional true} [:ref ::page]]]
   [:fn
    {:error/message ":source-query is not allowed in pMBQL queries."}
    #(not (contains? % :source-query))]
   [:fn
    {:error/message "A query must have exactly one of :source-table, :source-card, or :sources"}
    (complement (comp #(= (count %) 1) #{:source-table :source-card :sources}))]
   [:ref ::stage.valid-refs]])

<<<<<<< HEAD
=======
;;; Schema for an MBQL stage that includes either `:source-table` or `:source-query`.
(mr/def ::stage.mbql.with-source-table
  [:merge
   [:ref ::stage.mbql]
   [:map
    [:source-table [:ref ::id/table]]]])

(mr/def ::stage.mbql.with-source-card
  [:merge
   [:ref ::stage.mbql]
   [:map
    [:source-card [:ref ::id/card]]]])

(mr/def ::source
  [:map
   [:lib/type [:enum :source/metric]]
   [:id [:ref ::id/metric]]])

(mr/def ::stage.mbql.with-sources
  [:merge
   [:ref ::stage.mbql]
   [:map
     [:sources [:sequential {:min 1} [:ref ::source]]]]])

(mr/def ::stage.mbql.with-source
  [:or
   [:ref ::stage.mbql.with-source-table]
   [:ref ::stage.mbql.with-source-card]
   [:ref ::stage.mbql.with-sources]])

;;; Schema for an MBQL stage that DOES NOT include `:source-table` -- an MBQL stage that is not the initial stage.
(mr/def ::stage.mbql.without-source
  [:and
   [:ref ::stage.mbql]
   [:fn
    {:error/message "Only the initial stage of a query can have a :source-table, :source-card, or :sources"}
    (complement (some-fn :source-table :source-card :sources))]])

>>>>>>> ed7e147b
;;; the schemas are constructed this way instead of using `:or` because they give better error messages
(mr/def ::stage.type
  [:enum
   {:decode/normalize common/normalize-keyword}
   :mbql.stage/native
   :mbql.stage/mbql])

(defn- lib-type [x]
  (when (map? x)
    (keyword (some #(get x %) [:lib/type "lib/type"]))))

(mr/def ::stage
  [:and
   {:decode/normalize common/normalize-map}
   [:map
    [:lib/type [:ref ::stage.type]]]
   [:multi {:dispatch      lib-type
            :error/message "Invalid stage :lib/type: expected :mbql.stage/native or :mbql.stage/mbql"}
    [:mbql.stage/native [:ref ::stage.native]]
    [:mbql.stage/mbql   [:ref ::stage.mbql]]]])

(mr/def ::stage.initial
  [:multi {:dispatch      lib-type
           :error/message "Invalid stage :lib/type: expected :mbql.stage/native or :mbql.stage/mbql"}
   [:mbql.stage/native :map]
   [:mbql.stage/mbql   [:fn
                        {:error/message "An initial MBQL stage of a query must have either a :source-table or :source-card"}
                        (some-fn :source-table :source-card)]]])

(mr/def ::stage.additional
  [:multi {:dispatch      lib-type
           :error/message "Invalid stage :lib/type: expected :mbql.stage/native or :mbql.stage/mbql"}
   [:mbql.stage/native [:fn
                        {:error/message "Native stages are only allowed as the first stage of a query or join."}
                        (constantly false)]]
   [:mbql.stage/mbql   [:fn
                        {:error/message "Only the initial stage of a query can have a :source-table or :source-card."}
                        (complement (some-fn :source-table :source-card))]]])

(defn- visible-join-alias?-fn
  "Apparently you're allowed to use a join alias for a join that appeared in any previous stage or the current stage, or
  *inside* any join in any previous stage or the current stage. Why? Who knows, but this is a real thing.
  See [[metabase.driver.sql.query-processor-test/join-source-queries-with-joins-test]] for example.

  This doesn't really make sense IMO (you should use string field refs to refer to things from a previous
  stage...right?) but for now we'll have to allow it until we can figure out how to go fix all of the old broken queries.

  Also, it's apparently legal to use a join alias to refer to a column that comes from a join in a source Card, and
  there is no way for us to know what joins exist in the source Card without a metadata provider, so we're just going
  to have to go ahead and skip validation in that case. Icky! But it's better than being overly strict and rejecting
  queries that the QP could have fixed.

  Anyways, this function returns a function with the signature:

    (visible-join-alias? <join-alias>) => boolean"
  [stage]
  (if (:source-card stage)
    (constantly true)
    (letfn [(join-aliases-in-join [join]
              (cons
               (:alias join)
               (mapcat join-aliases-in-stage (:stages join))))
            (join-aliases-in-stage [stage]
              (mapcat join-aliases-in-join (:joins stage)))]
      (set (join-aliases-in-stage stage)))))

(defn- join-ref-error-for-stages [stages]
  (when (sequential? stages)
    (loop [visible-join-alias? (constantly false), i 0, [stage & more] stages]
      (let [visible-join-alias? (some-fn visible-join-alias? (visible-join-alias?-fn stage))]
        (or
         (mbql.match/match-one (dissoc stage :joins :stage/metadata) ; TODO isn't this supposed to be `:lib/stage-metadata`?
           [:field ({:join-alias (join-alias :guard (complement visible-join-alias?))} :guard :join-alias) _id-or-name]
           (str "Invalid :field reference in stage " i ": no join named " (pr-str join-alias)))
         (when (seq more)
           (recur visible-join-alias? (inc i) more)))))))

(def ^:private ^{:arglists '([stages])} ref-error-for-stages
  "Like [[ref-error-for-stage]], but validate references in the context of a sequence of several stages; for validations
  that can't be done on the basis of just a single stage. For example join alias validation needs to take into account
  previous stages."
  ;; this var is ultimately redundant for now since it just points to one function but I'm leaving it here so we can
  ;; add more stuff to it the future as we validate more things.
  join-ref-error-for-stages)

(mr/def ::stages.valid-refs
  [:fn
   {:error/message "Valid references for all query stages"
    :error/fn      (fn [{stages :value} _]
                     (ref-error-for-stages stages))}
   (complement ref-error-for-stages)])

(mr/def ::stages
  [:and
   [:sequential {:min 1} [:ref ::stage]]
   [:cat
    [:schema [:ref ::stage.initial]]
    [:* [:schema [:ref ::stage.additional]]]]
   [:ref ::stages.valid-refs]])

;;; TODO -- move/copy this schema from the legacy schema to here
(mr/def ::constraints
  [:ref
   ;; do not decode, since this should not get written to the app DB or come in from the REST API.
   {:decode/normalize identity}
   :metabase.mbql.schema/Constraints])

(mr/def ::query
  [:and
   [:map
    {:decode/normalize common/normalize-map}
    [:lib/type [:=
                {:decode/normalize common/normalize-keyword}
                :mbql/query]]
    [:database [:multi {:dispatch (partial = id/saved-questions-virtual-database-id)}
                [true  ::id/saved-questions-virtual-database]
                [false ::id/database]]]
    [:stages   [:ref ::stages]]
    [:constraints {:optional true} [:maybe [:ref ::constraints]]]
    [:parameters  {:optional true} [:maybe [:ref ::parameter/parameters]]]
    [:info        {:optional true} [:maybe [:ref ::info/info]]]
    ;; TODO -- `:viz-settings` ?
    ;;
    ;; TODO -- `:middleware`?
    ]
   lib.schema.util/UniqueUUIDs])<|MERGE_RESOLUTION|>--- conflicted
+++ resolved
@@ -146,6 +146,11 @@
    [:page  pos-int?]
    [:items pos-int?]])
 
+(mr/def ::source
+  [:map
+   [:lib/type [:enum :source/metric]]
+   [:id [:ref ::id/metric]]])
+
 (mr/def ::stage.mbql
   [:and
    [:map
@@ -160,6 +165,7 @@
     [:order-by     {:optional true} [:ref ::order-by/order-bys]]
     [:source-table {:optional true} [:ref ::id/table]]
     [:source-card  {:optional true} [:ref ::id/card]]
+    [:source       {:optional true} [:ref ::source]]
     [:page         {:optional true} [:ref ::page]]]
    [:fn
     {:error/message ":source-query is not allowed in pMBQL queries."}
@@ -169,47 +175,6 @@
     (complement (comp #(= (count %) 1) #{:source-table :source-card :sources}))]
    [:ref ::stage.valid-refs]])
 
-<<<<<<< HEAD
-=======
-;;; Schema for an MBQL stage that includes either `:source-table` or `:source-query`.
-(mr/def ::stage.mbql.with-source-table
-  [:merge
-   [:ref ::stage.mbql]
-   [:map
-    [:source-table [:ref ::id/table]]]])
-
-(mr/def ::stage.mbql.with-source-card
-  [:merge
-   [:ref ::stage.mbql]
-   [:map
-    [:source-card [:ref ::id/card]]]])
-
-(mr/def ::source
-  [:map
-   [:lib/type [:enum :source/metric]]
-   [:id [:ref ::id/metric]]])
-
-(mr/def ::stage.mbql.with-sources
-  [:merge
-   [:ref ::stage.mbql]
-   [:map
-     [:sources [:sequential {:min 1} [:ref ::source]]]]])
-
-(mr/def ::stage.mbql.with-source
-  [:or
-   [:ref ::stage.mbql.with-source-table]
-   [:ref ::stage.mbql.with-source-card]
-   [:ref ::stage.mbql.with-sources]])
-
-;;; Schema for an MBQL stage that DOES NOT include `:source-table` -- an MBQL stage that is not the initial stage.
-(mr/def ::stage.mbql.without-source
-  [:and
-   [:ref ::stage.mbql]
-   [:fn
-    {:error/message "Only the initial stage of a query can have a :source-table, :source-card, or :sources"}
-    (complement (some-fn :source-table :source-card :sources))]])
-
->>>>>>> ed7e147b
 ;;; the schemas are constructed this way instead of using `:or` because they give better error messages
 (mr/def ::stage.type
   [:enum
