(ns metabase-enterprise.serialization.cmd-test
  (:require
   [clojure.java.io :as io]
   [clojure.string :as str]
   [clojure.test :refer :all]
   [metabase-enterprise.serialization.test-util :as ts]
   [metabase-enterprise.serialization.v2.extract :as v2.extract]
   [metabase-enterprise.serialization.v2.ingest :as v2.ingest]
   [metabase-enterprise.serialization.v2.storage :as v2.storage]
   [metabase.analytics.snowplow-test :as snowplow-test]
   [metabase.cmd.core :as cmd]
   [metabase.test :as mt]
   [metabase.test.fixtures :as fixtures]))

(set! *warn-on-reflection* true)

(use-fixtures :once (fixtures/initialize :db :test-users))

(deftest dump-readonly-dir-test
  (testing "command exits early when destination is not writable"
    (mt/with-premium-features #{:serialization}
      (ts/with-random-dump-dir [dump-dir "serdesv2-"]
        (.mkdirs (io/file dump-dir))
        (.setWritable (io/file dump-dir) false)
        (with-redefs [v2.extract/extract (fn [& _args]
                                           (throw (ex-info "Do not call me!" {})))]
          (is (thrown-with-msg? Exception #"Destination path is not writeable: "
                                (cmd/export dump-dir))))))))

(deftest snowplow-events-test
  (testing "Snowplow events are correctly sent"
    (mt/with-premium-features #{:serialization}
      (mt/with-empty-h2-app-db!
        (snowplow-test/with-fake-snowplow-collector
          (ts/with-random-dump-dir [dump-dir "serdesv2-"]
            (let [coll (ts/create! :model/Collection :name "coll")
                  card (ts/create! :model/Card :name "card" :collection_id (:id coll))]
              (cmd/export dump-dir "--collection" (str (:id coll)) "--no-data-model")
              (testing "Snowplow export event was sent"
                (is (=? {"event"           "serialization"
                         "direction"       "export"
                         "collection"      (str (:id coll))
                         "all_collections" false
                         "data_model"      false
                         "settings"        true
                         "field_values"    false
                         "duration_ms"     pos?
                         "count"           11
                         "source"          "cli"
                         "secrets"         false
                         "success"         true
                         "error_message"   nil}
                        (->> (map :data (snowplow-test/pop-event-data-and-user-id!))
                             (filter #(= "serialization" (get % "event")))
                             first))))

              (testing "Snowplow import event was sent"
                (cmd/import dump-dir)
                (is (=? {"event"         "serialization"
                         "direction"     "import"
                         "duration_ms"   pos?
                         "source"        "cli"
                         "models"        "Card,Collection,Setting,TransformJob,TransformTag"
                         "count"         11
                         "success"       true
                         "error_message" nil}
                        (-> (snowplow-test/pop-event-data-and-user-id!) first :data))))

              (with-redefs [v2.storage/store-settings! (fn [_opts _settings]
                                                         (throw (Exception. "Cannot load settings")))]
                (is (thrown? Exception
                             (cmd/export dump-dir "--collection" (str (:id coll)) "--no-data-model")))
                (testing "Snowplow export event about error was sent"
                  (is (=? {"event"           "serialization"
                           "direction"       "export"
                           "collection"      (str (:id coll))
                           "all_collections" false
                           "data_model"      false
                           "settings"        true
                           "field_values"    false
                           "duration_ms"     pos?
                           "count"           0
                           "source"          "cli"
                           "secrets"         false
                           "success"         false
                           "error_message"   "Cannot load settings"}
                          (->> (map :data (snowplow-test/pop-event-data-and-user-id!))
                               (filter #(= "serialization" (get % "event")))
                               first)))))

              (let [ingest-file @#'v2.ingest/ingest-file]
                ;; overriding ingest-file is weird, but ingest-one is a protocol function and with-redefs won't
                ;; override that reliably
                (with-redefs [v2.ingest/ingest-file (fn [file]
                                                      (cond-> (ingest-file file)
                                                        (str/includes? (.getName file) (:entity_id card))
                                                        (assoc :collection_id "DoesNotExist")))]
                  (is (thrown? Exception
                               (cmd/import dump-dir)))
                  (testing "Snowplow import event about error was sent"
                    (is (=? {"event"         "serialization"
                             "direction"     "import"
                             "duration_ms"   pos?
                             "source"        "cli"
                             "models"        ""
                             "count"         0
                             "success"       false
                             ;; t2/with-transactions re-wraps errors with data about toucan connections
<<<<<<< HEAD
                             "error_message" #"(?s)Failed to read file for Collection DoesNotExist.*"}
                            (-> (snowplow-test/pop-event-data-and-user-id!) first :data)))))))))))))
=======
                             "error_message" "Failed to read file {:path \"Collection DoesNotExist\"}"}
                            (-> (snowplow-test/pop-event-data-and-user-id!) first :data)))))))))))))

(deftest entity-id-dump&load-test
  (let [entity-ids* (atom {})
        eid-map     #(into {} (map (juxt :name :entity_id) %))]
    (testing "--include-entity-id should include entity ids in serialization"
      (mt/with-premium-features #{:serialization}
        (ts/with-random-dump-dir [dump-dir "serialization"]
          (ts/with-dbs [source-db dest-db]
            (testing "create 2 questions in a dashboard"
              (ts/with-db source-db
                (let [db   (ts/create! :model/Database)
                      dash (ts/create! :model/Dashboard)
                      c1   (ts/create! :model/Card {:name          "card1"
                                                    :database_id   (:id db)
                                                    :dataset_query {:database (:id db), :type :native, :native {:query "SELECT 1;"}}})
                      c2   (ts/create! :model/Card {:name          "card2"
                                                    :database_id   (:id db)
                                                    :dataset_query {:database (:id db), :type :native, :native {:query "SELECT 1;"}}})
                      _    (ts/create! :model/DashboardCard {:dashboard_id (:id dash) :card_id (:id c1)})
                      _    (ts/create! :model/DashboardCard {:dashboard_id (:id dash) :card_id (:id c2)})]
                  (testing "initial dump"
                    (is (nil? (cmd/dump dump-dir))))
                  (testing "storing original entity ids"
                    (is (reset! entity-ids* (eid-map [c1 c2])))))))
            (testing "initial load"
              (ts/with-db dest-db
                (is (some? (ts/create! :model/User, :is_superuser true)))
                (is (nil? (cmd/load dump-dir "--on-error" "abort")))
                (testing "verify that entities got their own entity_id"
                  (is (not= @entity-ids*
                            (eid-map (t2/select :model/Card)))))))
            (testing "creating dump with entity ids included"
              (ts/with-db source-db
                (is (nil? (cmd/dump dump-dir "--include-entity-id")))))
            (testing "loading dump with entity ids will overwrite new entity ids with original ones"
              (ts/with-db dest-db
                (is (nil? (cmd/load dump-dir "--on-error" "abort" "--mode" "update")))
                (is (= @entity-ids*
                       (eid-map (t2/select :model/Card))))))))))))
>>>>>>> 5ce301de
<|MERGE_RESOLUTION|>--- conflicted
+++ resolved
@@ -106,49 +106,5 @@
                              "count"         0
                              "success"       false
                              ;; t2/with-transactions re-wraps errors with data about toucan connections
-<<<<<<< HEAD
-                             "error_message" #"(?s)Failed to read file for Collection DoesNotExist.*"}
-                            (-> (snowplow-test/pop-event-data-and-user-id!) first :data)))))))))))))
-=======
                              "error_message" "Failed to read file {:path \"Collection DoesNotExist\"}"}
-                            (-> (snowplow-test/pop-event-data-and-user-id!) first :data)))))))))))))
-
-(deftest entity-id-dump&load-test
-  (let [entity-ids* (atom {})
-        eid-map     #(into {} (map (juxt :name :entity_id) %))]
-    (testing "--include-entity-id should include entity ids in serialization"
-      (mt/with-premium-features #{:serialization}
-        (ts/with-random-dump-dir [dump-dir "serialization"]
-          (ts/with-dbs [source-db dest-db]
-            (testing "create 2 questions in a dashboard"
-              (ts/with-db source-db
-                (let [db   (ts/create! :model/Database)
-                      dash (ts/create! :model/Dashboard)
-                      c1   (ts/create! :model/Card {:name          "card1"
-                                                    :database_id   (:id db)
-                                                    :dataset_query {:database (:id db), :type :native, :native {:query "SELECT 1;"}}})
-                      c2   (ts/create! :model/Card {:name          "card2"
-                                                    :database_id   (:id db)
-                                                    :dataset_query {:database (:id db), :type :native, :native {:query "SELECT 1;"}}})
-                      _    (ts/create! :model/DashboardCard {:dashboard_id (:id dash) :card_id (:id c1)})
-                      _    (ts/create! :model/DashboardCard {:dashboard_id (:id dash) :card_id (:id c2)})]
-                  (testing "initial dump"
-                    (is (nil? (cmd/dump dump-dir))))
-                  (testing "storing original entity ids"
-                    (is (reset! entity-ids* (eid-map [c1 c2])))))))
-            (testing "initial load"
-              (ts/with-db dest-db
-                (is (some? (ts/create! :model/User, :is_superuser true)))
-                (is (nil? (cmd/load dump-dir "--on-error" "abort")))
-                (testing "verify that entities got their own entity_id"
-                  (is (not= @entity-ids*
-                            (eid-map (t2/select :model/Card)))))))
-            (testing "creating dump with entity ids included"
-              (ts/with-db source-db
-                (is (nil? (cmd/dump dump-dir "--include-entity-id")))))
-            (testing "loading dump with entity ids will overwrite new entity ids with original ones"
-              (ts/with-db dest-db
-                (is (nil? (cmd/load dump-dir "--on-error" "abort" "--mode" "update")))
-                (is (= @entity-ids*
-                       (eid-map (t2/select :model/Card))))))))))))
->>>>>>> 5ce301de
+                            (-> (snowplow-test/pop-event-data-and-user-id!) first :data)))))))))))))