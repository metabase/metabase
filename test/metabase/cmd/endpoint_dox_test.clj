(ns metabase.cmd.endpoint-dox-test
  (:require [clojure.test :refer :all]
            [metabase.cmd.endpoint-dox :as endpoint-dox]
            [metabase.config :as config]))

(def endpoints {"Activity"
                [{:ns (find-ns 'metabase.api.activity),
                  :name "GET_",
                  :file "metabase/api/activity.clj",
                  :ns-name "Activity",
                  :column 1,
                  :is-endpoint? true,
                  :line 61,
                  :endpoint-str "## `GET /api/activity/`",
                  :doc "## `GET /api/activity/`\n\nGet recent activity."}
                 {:ns (find-ns 'metabase.api.activity),
                  :name "GET_recent_views",
                  :file "metabase/api/activity.clj",
                  :ns-name "Activity",
                  :column 1,
                  :is-endpoint? true,
                  :line 76,
                  :endpoint-str "## `GET /api/activity/recent_views`",
                  :doc
                  "## `GET /api/activity/recent_views`\n\nGet the list of 10 things the current user has been viewing most recently."}]})

(def page-markdown (str "# Activity\n\n  - [GET /api/activity/](#get-apiactivity)\n  - [GET /api/activity/recent_views](#get-apiactivityrecent_views)\n\n## `GET /api/activity/`\n\nGet recent activity.\n\n## `GET /api/activity/recent_views`\n\nGet the list of 10 things the current user has been viewing most recently." endpoint-dox/endpoint-page-footer))

<<<<<<< HEAD
(deftest endpoint-page-test
  (is (= (first (for [[ep ep-data] endpoints] (endpoint-dox/endpoint-page ep ep-data)))
         page-markdown)))
=======
(deftest endpoint-section-test
  (is (= (first (endpoint-dox/endpoint-section endpoints))
         section-markdown)))

(deftest include-ee-test
  (testing "Enterprise API endpoints should be included (#22396)"
    (when config/ee-available?
      (is (some (fn [an-endpoint]
                  ;; this is just a random EE endpoint namespace; if it gets moved or removed just pick a different
                  ;; namespace here I guess
                  (when (= (the-ns 'metabase-enterprise.advanced-permissions.api.application)
                           (:ns an-endpoint))
                    an-endpoint))
                (#'endpoint-dox/collect-endpoints))))))
>>>>>>> be67302b
<|MERGE_RESOLUTION|>--- conflicted
+++ resolved
@@ -26,14 +26,9 @@
 
 (def page-markdown (str "# Activity\n\n  - [GET /api/activity/](#get-apiactivity)\n  - [GET /api/activity/recent_views](#get-apiactivityrecent_views)\n\n## `GET /api/activity/`\n\nGet recent activity.\n\n## `GET /api/activity/recent_views`\n\nGet the list of 10 things the current user has been viewing most recently." endpoint-dox/endpoint-page-footer))
 
-<<<<<<< HEAD
 (deftest endpoint-page-test
   (is (= (first (for [[ep ep-data] endpoints] (endpoint-dox/endpoint-page ep ep-data)))
          page-markdown)))
-=======
-(deftest endpoint-section-test
-  (is (= (first (endpoint-dox/endpoint-section endpoints))
-         section-markdown)))
 
 (deftest include-ee-test
   (testing "Enterprise API endpoints should be included (#22396)"
@@ -44,5 +39,4 @@
                   (when (= (the-ns 'metabase-enterprise.advanced-permissions.api.application)
                            (:ns an-endpoint))
                     an-endpoint))
-                (#'endpoint-dox/collect-endpoints))))))
->>>>>>> be67302b
+                (#'endpoint-dox/collect-endpoints))))))