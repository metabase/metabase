--- conflicted
+++ resolved
@@ -494,8 +494,6 @@
       (truncate-alias)))
 
 (mr/def ::unique-name-generator
-<<<<<<< HEAD
-=======
   "Stateful function with the signature
 
     (f)        => 'fresh' unique name generator
@@ -503,7 +501,6 @@
     (f id str) => unique-str
 
   i.e. repeated calls with the same string should return different unique strings."
->>>>>>> f1c7740a
   [:function
    ;; (f) => generates a new instance of the unique name generator for recursive generation without 'poisoning the
    ;; well'.
