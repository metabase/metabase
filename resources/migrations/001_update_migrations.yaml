databaseChangeLog:
  - property:
      name: timestamp_type
      value: timestamp with time zone
      dbms: postgresql,h2
  - property:
      name: timestamp_type
      value: timestamp(6)
      dbms: mysql,mariadb
  - property:
      name: blob.type
      value: blob
      dbms: mysql,h2,mariadb
  - property:
      name: blob.type
      value: bytea
      dbms: postgresql
  # In MySQL, use LONGTEXT instead of TEXT (#7006)
  - property:
      name: text.type
      value: text
      dbms: postgresql,h2
  - property:
      name: text.type
      value: longtext
      dbms: mysql,mariadb
  # databasechangelog is uppercase in MySQL and H2 but lower-case in Postgres for reasons
  - property:
      name: databasechangelog.name
      value: DATABASECHANGELOG
      dbms: h2,mysql,mariadb
  - property:
      name: databasechangelog.name
      value: databasechangelog
      dbms: postgresql
  # in MySQL, use bit(1) for booleans instead of tinyint
  - property:
      name: boolean.type
      value: boolean
      dbms: postgresql,h2
  - property:
      name: boolean.type
      value: bit(1)
      dbms: mysql,mariadb

  - objectQuotingStrategy: QUOTE_ALL_OBJECTS

  - changeSet:
      id: v00.00-000
      validCheckSum: 8:a59595109e74e7a2678a1b0dfd25f74a
      author: qnkhuat
      comment: Initialze metabase
      preConditions:
        - onFail: MARK_RAN
        - not:
          - tableExists:
              tableName: core_user
      changes:
        - sqlFile:
            dbms: postgresql
            path: initialization/metabase_postgres.sql
            relativeToChangelogFile: true
        - sqlFile:
            dbms: mysql,mariadb
            path: initialization/metabase_mysql.sql
            relativeToChangelogFile: true
        - sqlFile:
            dbms: h2
            path: initialization/metabase_h2.sql
            relativeToChangelogFile: true

# Note on rollback: migrations for v45 onwards should always include a rollback key unless they are supported
# by Liquibase Auto Rollback. Most common changes are supported. See docs here:
#
#  https://docs.liquibase.com/workflows/liquibase-community/liquibase-auto-rollback.html

  - changeSet:
      id: v45.00-001
      validCheckSum: 8:da99b71a4ac7eb662f6a95e69585935e
      author: snoe
      comment: Added 0.44.0 - writeback
      # This migration was previously numbered v44.00-012 but ultimately was not shipped with 44.
      preConditions:
        - onFail: MARK_RAN
        - or:
            # For some insane reason databasechangelog is upper-case in MySQL and MariaDB.
            - and:
                - dbms:
                    type: postgresql,h2
                - sqlCheck:
                    expectedResult: 0
                    sql: SELECT count(*) FROM databasechangelog WHERE id = 'v44.00-012';
            - and:
                - dbms:
                    type: mysql,mariadb
                - sqlCheck:
                    expectedResult: 0
                    sql: SELECT count(*) FROM `DATABASECHANGELOG` WHERE id = 'v44.00-012';
      changes:
        - createTable:
            tableName: action
            remarks: An action is something you can do, such as run a readwrite query
            columns:
              - column:
                  name: id
                  type: int
                  autoIncrement: true
                  constraints:
                    primaryKey: true
                    nullable: false
              - column:
                  remarks: The timestamp of when the action was created
                  name: created_at
                  type: ${timestamp_type}
                  defaultValueComputed: current_timestamp
                  constraints:
                    nullable: false
              - column:
                  remarks: The timestamp of when the action was updated
                  name: updated_at
                  type: ${timestamp_type}
                  defaultValueComputed: current_timestamp
                  constraints:
                    nullable: false
              - column:
                  remarks: Type of action
                  name: type
                  type: ${text.type}
                  constraints:
                    nullable: false

  - changeSet:
      id: v45.00-002
      validCheckSum: 8:6da7a6285edb138c404de0eeba209570
      author: snoe
      comment: Added 0.44.0 - writeback
      # This migration was previously numbered v44.00-013 but ultimately was not shipped with 44.
      preConditions:
        - onFail: MARK_RAN
        - or:
            # For some insane reason databasechangelog is upper-case in MySQL and MariaDB.
            - and:
                - dbms:
                    type: postgresql,h2
                - sqlCheck:
                    expectedResult: 0
                    sql: SELECT count(*) FROM databasechangelog WHERE id = 'v44.00-013';
            - and:
                - dbms:
                    type: mysql,mariadb
                - sqlCheck:
                    expectedResult: 0
                    sql: SELECT count(*) FROM `DATABASECHANGELOG` WHERE id = 'v44.00-013';
      changes:
        - createTable:
            tableName: query_action
            remarks: A readwrite query type of action
            columns:
              - column:
                  name: action_id
                  type: int
                  remarks: The related action
                  constraints:
                    nullable: false
                    referencedTableName: action
                    referencedColumnNames: id
                    foreignKeyName: fk_query_action_ref_action_id
                    deleteCascade: true
              - column:
                  name: card_id
                  type: int
                  remarks: The related card
                  constraints:
                    nullable: false
                    referencedTableName: report_card
                    referencedColumnNames: id
                    foreignKeyName: fk_query_action_ref_card_id
                    deleteCascade: true

  - changeSet:
      id: v45.00-003
      validCheckSum: 8:512337d6d4af38016aa79585abbe03a1
      author: snoe
      comment: Added 0.44.0 - writeback
      # This migration was previously numbered v44.00-014 but ultimately was not shipped with 44.
      preConditions:
        - onFail: MARK_RAN
        - or:
            # For some insane reason databasechangelog is upper-case in MySQL and MariaDB.
            - and:
                - dbms:
                    type: postgresql,h2
                - sqlCheck:
                    expectedResult: 0
                    sql: SELECT count(*) FROM databasechangelog WHERE id = 'v44.00-014';
            - and:
                - dbms:
                    type: mysql,mariadb
                - sqlCheck:
                    expectedResult: 0
                    sql: SELECT count(*) FROM `DATABASECHANGELOG` WHERE id = 'v44.00-014';
      changes:
        - addPrimaryKey:
            tableName: query_action
            columnNames: action_id, card_id
            constraintName: pk_query_action
      rollback: # will be deleted when table is deleted

  # note: some migrations which only added and deleted tables within v45 were removed, hence an ID gap here

  - changeSet:
      id: v45.00-011
      validCheckSum: 8:dcf1cda9f20dca4b6ff8101b13b98c4a
      author: snoe
      comment: Added 0.44.0 - writeback
      # This migration was previously numbered v44.00-022 but ultimately was not shipped with 44.
      preConditions:
        - onFail: MARK_RAN
        - or:
            # For some insane reason databasechangelog is upper-case in MySQL and MariaDB.
            - and:
                - dbms:
                    type: postgresql,h2
                - sqlCheck:
                    expectedResult: 0
                    sql: SELECT count(*) FROM databasechangelog WHERE id = 'v44.00-022';
            - and:
                - dbms:
                    type: mysql,mariadb
                - sqlCheck:
                    expectedResult: 0
                    sql: SELECT count(*) FROM `DATABASECHANGELOG` WHERE id = 'v44.00-022';
      changes:
        - addColumn:
            columns:
              - column:
                  name: is_write
                  type: boolean
                  defaultValueBoolean: false
                  remarks: Indicates that this query will perform writes to a db
                  constraints:
                    nullable: false
            tableName: report_card

  - changeSet:
      id: v45.00-012
      validCheckSum: 8:aadf28229f585cff7c4b4c1918e558b2
      author: snoe
      comment: Added 0.44.0 - writeback
      # This migration was previously numbered v44.00-031 but ultimately was not shipped with 44.
      preConditions:
        - onFail: MARK_RAN
        - or:
            # For some insane reason databasechangelog is upper-case in MySQL and MariaDB.
            - and:
                - dbms:
                    type: postgresql,h2
                - sqlCheck:
                    expectedResult: 0
                    sql: SELECT count(*) FROM databasechangelog WHERE id = 'v44.00-031';
            - and:
                - dbms:
                    type: mysql,mariadb
                - sqlCheck:
                    expectedResult: 0
                    sql: SELECT count(*) FROM `DATABASECHANGELOG` WHERE id = 'v44.00-031';
      changes:
        - createTable:
            tableName: http_action
            remarks: An http api call type of action
            columns:
              - column:
                  name: action_id
                  type: int
                  remarks: The related action
                  constraints:
                    nullable: false
                    referencedTableName: action
                    referencedColumnNames: id
                    foreignKeyName: fk_http_action_ref_action_id
                    deleteCascade: true
              - column:
                  name: name
                  type: varchar(254)
                  remarks: The name of this action
                  constraints:
                    nullable: false
              - column:
                  name: description
                  type: ${text.type}
                  remarks: An optional description for this action
              - column:
                  name: template
                  type: ${text.type}
                  remarks: A template that defines method,url,body,headers required to make an api call
                  constraints:
                    nullable: false
              - column:
                  name: response_handle
                  type: ${text.type}
                  remarks: A program to take an api response and transform to an appropriate response for emitters
              - column:
                  name: error_handle
                  type: ${text.type}
                  remarks: A program to take an api response to determine if an error occurred

  - changeSet:
      id: v45.00-013
      validCheckSum: 8:26dba276b14255d4346507a1a25d117b
      author: snoe
      comment: Added 0.44.0 - writeback
      # This migration was previously numbered v44.00-032 but ultimately was not shipped with 44.
      preConditions:
        - onFail: MARK_RAN
        - or:
            # For some insane reason databasechangelog is upper-case in MySQL and MariaDB.
            - and:
                - dbms:
                    type: postgresql,h2
                - sqlCheck:
                    expectedResult: 0
                    sql: SELECT count(*) FROM databasechangelog WHERE id = 'v44.00-032';
            - and:
                - dbms:
                    type: mysql,mariadb
                - sqlCheck:
                    expectedResult: 0
                    sql: SELECT count(*) FROM `DATABASECHANGELOG` WHERE id = 'v44.00-032';
      changes:
        - addPrimaryKey:
            tableName: http_action
            columnNames: action_id
            constraintName: pk_http_action
      rollback: # no rollback needed, will be deleted with table


  # note: some migrations which only added and deleted tables within v45 were removed, hence an ID gap here

  - changeSet:
      id: v45.00-022
      validCheckSum: 8:d46fa24e4d75a11b2e92aecbf39c6ee1
      author: snoe
      comment: Added 0.45.0 - add app container
      changes:
        - createTable:
            tableName: app
            remarks: Defines top level concerns for App
            columns:
              - column:
                  name: id
                  type: int
                  autoIncrement: true
                  constraints:
                    primaryKey: true
                    nullable: false
              - column:
                  name: entity_id
                  type: char(21)
                  remarks: Random NanoID tag for unique identity.
                  constraints:
                    nullable: false
                    unique: true
              - column:
                  name: collection_id
                  type: int
                  remarks: The associated collection
                  constraints:
                    nullable: false
                    referencedTableName: collection
                    referencedColumnNames: id
                    foreignKeyName: fk_app_ref_collection_id
                    deleteCascade: true
                    unique: true
              - column:
                  name: dashboard_id
                  type: int
                  remarks: The homepage of the app
              - column:
                  remarks: JSON for the navigation items of the app
                  name: nav_items
                  type: ${text.type}
              - column:
                  remarks: JSON for frontend related additions, such as styling
                  name: options
                  type: ${text.type}
              - column:
                  remarks: The timestamp of when the app was created
                  name: created_at
                  type: ${timestamp_type}
                  defaultValueComputed: current_timestamp
                  constraints:
                    nullable: false
              - column:
                  remarks: The timestamp of when the app was updated
                  name: updated_at
                  type: ${timestamp_type}
                  defaultValueComputed: current_timestamp
                  constraints:
                    nullable: false

  - changeSet:
      id: v45.00-023
      validCheckSum: 8:c6c1ff9ca3b62d4cda3a2d782dd86f2f
      author: snoe
      comment: Added 0.45.0 - add app container
      changes:
        - addForeignKeyConstraint:
            baseTableName: app
            baseColumnNames: dashboard_id
            referencedTableName: report_dashboard
            referencedColumnNames: id
            constraintName: fk_app_ref_dashboard_id
            onDelete: SET NULL

  - changeSet:
      id: v45.00-025
      validCheckSum: 8:50a43cea3123ecdb602123825f5a7dbf
      author: metamben
      comment: Added 0.45.0 - mark app pages
      changes:
        - addColumn:
            columns:
              - column:
                  name: is_app_page
                  type: boolean
                  defaultValueBoolean: false
                  remarks: Indicates that this dashboard serves as a page of an app
                  constraints:
                    nullable: false
            tableName: report_dashboard

  - changeSet:
      id: v45.00-026
      validCheckSum: 8:ae77d4086998911877e3207fcf90c9c7
      author: snoe
      comment: Added 0.45.0 - apps add action_id to report_dashboardcard
      changes:
        - addColumn:
            columns:
              - column:
                  name: action_id
                  type: int
                  remarks: The related action
            tableName: report_dashboardcard

  # FK constraint is added separately because deleteCascade doesn't work in addColumn -- see #14321
  - changeSet:
      id: v45.00-027
      validCheckSum: 8:40c3c8391c1416a3bce09ca3c7237173
      author: snoe
      comment: Added 0.45.0 - apps add fk for action_id to report_dashboardcard
      changes:
        - addForeignKeyConstraint:
            baseTableName: report_dashboardcard
            baseColumnNames: action_id
            referencedTableName: action
            referencedColumnNames: id
            constraintName: fk_report_dashboardcard_ref_action_id
            onDelete: CASCADE

  - changeSet:
      id: v45.00-028
      validCheckSum: 8:f8f68f80627aeb2ef7f28f2af2b5a31b
      author: camsaul
      comment: Added 0.45.0 -- rename DashboardCard sizeX to size_x. See https://github.com/metabase/metabase/issues/16344
      changes:
        - renameColumn:
            tableName: report_dashboardcard
            columnDataType: int
            oldColumnName: sizeX
            newColumnName: size_x

  - changeSet:
      id: v45.00-029
      validCheckSum: 8:579957652133eab3ee023dd911162a1e
      author: camsaul
      comment: Added 0.45.0 -- rename DashboardCard size_y to size_y. See https://github.com/metabase/metabase/issues/16344
      changes:
        - renameColumn:
            tableName: report_dashboardcard
            columnDataType: int
            oldColumnName: sizeY
            newColumnName: size_y

  - changeSet:
      id: v45.00-030
      validCheckSum: 8:41eda097feb034c4d01b2dbda74753c8
      author: camsaul
      comment: Added 0.45.0 -- add default value to DashboardCard size_x -- this was previously done by Toucan
      changes:
        - addDefaultValue:
            tableName: report_dashboardcard
            columnName: size_x
            defaultValue: 2

  - changeSet:
      id: v45.00-031
      validCheckSum: 8:6416e373e335dc1c12c7571af674dede
      author: camsaul
      comment: Added 0.45.0 -- add default value to DashboardCard size_y -- this was previously done by Toucan
      changes:
        - addDefaultValue:
            tableName: report_dashboardcard
            columnName: size_y
            defaultValue: 2

  - changeSet:
      id: v45.00-032
      validCheckSum: 8:d97444fe24a2dca618a2804741335f6d
      author: camsaul
      comment: Added 0.45.0 -- add default value for DashboardCard created_at (Postgres/H2)
      dbms: postgresql,h2
      preConditions:
        - onFail: MARK_RAN
        - dbms:
            type: postgresql,h2
      changes:
        - addDefaultValue:
            tableName: report_dashboardcard
            columnName: created_at
            columnDataType: ${timestamp_type}
            defaultValueComputed: current_timestamp

    # addDefaultValue with defaultValueComputed doesn't work for MySQL/MariaDB so we have to do this the hard way.
  - changeSet:
      id: v45.00-033
      validCheckSum: 8:34df79fc79e086ab05bb2fd79bb4e322
      author: camsaul
      comment: Added 0.45.0 -- add default value for DashboardCard created_at (MySQL/MariaDB)
      preConditions:
        - onFail: MARK_RAN
        - dbms:
            type: mysql,mariadb
      changes:
        - sql:
            sql: >-
              ALTER TABLE report_dashboardcard
              CHANGE created_at
              created_at timestamp(6) NOT NULL DEFAULT current_timestamp(6);
      rollback: # nothing to do, but required for sql

  - changeSet:
      id: v45.00-034
      validCheckSum: 8:ba0505a87ef876026759cdcb4e704f41
      author: camsaul
      comment: Added 0.45.0 -- add default value for DashboardCard updated_at (Postgres/H2)
      dbms: postgresql,h2
      preConditions:
        - onFail: MARK_RAN
        - dbms:
            type: postgresql,h2
      changes:
        - addDefaultValue:
            tableName: report_dashboardcard
            columnName: updated_at
            columnDataType: ${timestamp_type}
            defaultValueComputed: current_timestamp

  - changeSet:
      id: v45.00-035
      validCheckSum: 8:dcee49781d80d9c4be5ad9dd51975a07
      author: camsaul
      comment: Added 0.45.0 -- add default value for DashboardCard updated_at (MySQL/MariaDB)
      preConditions:
        - onFail: MARK_RAN
        - dbms:
            type: mysql,mariadb
      changes:
        - sql:
            sql: >-
              ALTER TABLE report_dashboardcard
              CHANGE updated_at
              updated_at timestamp(6) NOT NULL DEFAULT current_timestamp(6);
      rollback: # nothing to do

  - changeSet:
      id: v45.00-036
      validCheckSum: 8:cd4009254bd2c56aaf281082038c1f0b
      author: snoe
      comment: Added 0.45.0 - add model action table
      changes:
        - createTable:
            tableName: model_action
            remarks: Ties actions to models
            columns:
              - column:
                  name: id
                  type: int
                  autoIncrement: true
                  constraints:
                    primaryKey: true
                    nullable: false
              - column:
                  name: entity_id
                  type: char(21)
                  remarks: Random NanoID tag for unique identity.
                  constraints:
                    nullable: false
                    unique: true
              - column:
                  name: slug
                  type: varchar(254)
                  remarks: The referenceable name for this action
                  constraints:
                    nullable: false
              - column:
                  name: card_id
                  type: int
                  remarks: The associated model
                  constraints:
                    nullable: false
                    referencedTableName: report_card
                    referencedColumnNames: id
                    foreignKeyName: fk_model_action_ref_card_id
                    deleteCascade: true
              - column:
                  name: action_id
                  type: int
                  remarks: The associated action
                  constraints:
                    nullable: true
                    referencedTableName: action
                    referencedColumnNames: id
                    foreignKeyName: fk_model_action_ref_action_id
                    deleteCascade: true
              - column:
                  name: requires_pk
                  remarks: Indicates that the primary key(s) need to be passed in as parameters
                  type: boolean
                  defaultValueBoolean: false
                  constraints:
                    nullable: false
              - column:
                  name: parameter_mappings
                  type: ${text.type}
                  remarks: Mappings for primary keys to action parameters
              - column:
                  name: visualization_settings
                  type: ${text.type}
                  remarks: Settings for rendering the action

  - changeSet:
      id: v45.00-037
      validCheckSum: 8:56f548cc84a53cc6d18302761ee71554
      author: snoe
      comment: Added 0.45.0 - model action
      changes:
        - addUniqueConstraint:
            tableName: model_action
            columnNames: card_id, slug
            constraintName: unique_model_action_card_id_slug
      rollback: # will be deleted with table

  # The next 4 values add default values for Database `created_at` and `updated_at`; previously this was handled by
  # Toucan but it's more convenient to do this at the application database level instead -- it facilitates stuff like
  # schema migration tests that don't use Toucan, or other manual scripting
  - changeSet:
      id: v45.00-038
      validCheckSum: 8:c38ddc295206e807c7254581ed9566c3
      author: camsaul
      comment: Added 0.45.0 -- add default value for Database created_at (Postgres/H2)
      dbms: postgresql,h2
      preConditions:
        - onFail: MARK_RAN
        - dbms:
            type: postgresql,h2
      changes:
        - addDefaultValue:
            tableName: metabase_database
            columnName: created_at
            columnDataType: ${timestamp_type}
            defaultValueComputed: current_timestamp

    # addDefaultValue with defaultValueComputed doesn't work for MySQL/MariaDB so we have to do this the hard way.
  - changeSet:
      id: v45.00-039
      validCheckSum: 8:2c539d76d3aead7f7366b15333132b30
      author: camsaul
      comment: Added 0.45.0 -- add default value for Database created_at (MySQL/MariaDB)
      preConditions:
        - onFail: MARK_RAN
        - dbms:
            type: mysql,mariadb
      changes:
        - sql:
            sql: >-
              ALTER TABLE metabase_database
              CHANGE created_at
              created_at timestamp(6) NOT NULL DEFAULT current_timestamp(6);
      rollback: # nothing to do

  - changeSet:
      id: v45.00-040
      validCheckSum: 8:00ac7c24cfd3e7ea3a21f21f4e45dbcf
      author: camsaul
      comment: Added 0.45.0 -- add default value for Database updated_at (Postgres/H2)
      dbms: postgresql,h2
      preConditions:
        - onFail: MARK_RAN
        - dbms:
            type: postgresql,h2
      changes:
        - addDefaultValue:
            tableName: metabase_database
            columnName: updated_at
            columnDataType: ${timestamp_type}
            defaultValueComputed: current_timestamp

  - changeSet:
      id: v45.00-041
      validCheckSum: 8:82dc368fa3e0163a06929da6e9556fe2
      author: camsaul
      comment: Added 0.45.0 -- add default value for Database updated_at (MySQL/MariaDB)
      preConditions:
        - onFail: MARK_RAN
        - dbms:
            type: mysql,mariadb
      changes:
        - sql:
            sql: >-
              ALTER TABLE metabase_database
              CHANGE updated_at
              updated_at timestamp(6) NOT NULL DEFAULT current_timestamp(6);
      rollback: # nothing to do

  # It was probably an oversight, but while we validated Database `details` in the API layer it was not a required/NOT
  # NULL column in the application Database itself. No problem; let's add it now that we've noticed it.
  #
  # MySQL (at least 5.7) won't let us have nice things:
  #
  # https://dev.mysql.com/doc/refman/5.7/en/data-type-defaults.html
  #
  # The BLOB, TEXT, GEOMETRY, and JSON data types cannot be assigned a default value.
  #
  # Because of this restriction we will just have to update existing NULL values in SQL and then add a NOT NULL
  # restriction separately; we can use Toucan `pre-insert` to set defaults values when saving things.
  - changeSet:
      id: v45.00-042
      validCheckSum: 8:d04207471480e335f14094e9a7a5d293
      author: camsaul
      comment: Added 0.45.0 -- add default value for Database with NULL details
      changes:
        - sql:
            sql: >-
              UPDATE metabase_database SET details = '{}' WHERE details IS NULL;
      rollback: # nothing to do, since a '{}' is okay for v44

  - changeSet:
      id: v45.00-043
      validCheckSum: 8:1d07a5435e51abd0663458d907865a6b
      author: camsaul
      comment: Added 0.45.0 -- make Database details NOT NULL
      changes:
        - addNotNullConstraint:
            columnDataType: ${text.type}
            tableName: metabase_database
            columnName: details

  - changeSet:
      id: v45.00-044
      validCheckSum: 8:0b23976c5d2248d511ac31b244efef22
      author: metamben
      comment: Added 0.45.0 -- create app permission graph revision table
      changes:
        - createTable:
            tableName: app_permission_graph_revision
            remarks: 'Used to keep track of changes made to app permissions.'
            columns:
              - column:
                  name: id
                  type: int
                  autoIncrement: true
                  constraints:
                    primaryKey: true
                    nullable: false
              - column:
                  name: before
                  type: ${text.type}
                  remarks: 'Serialized JSON of the apps graph before the changes.'
                  constraints:
                    nullable: false
              - column:
                  name: after
                  type: ${text.type}
                  remarks: 'Serialized JSON of the apps graph after the changes.'
                  constraints:
                    nullable: false
              - column:
                  name: user_id
                  type: int
                  remarks: 'The ID of the admin who made this set of changes.'
                  constraints:
                    nullable: false
                    referencedTableName: core_user
                    referencedColumnNames: id
                    foreignKeyName: fk_app_permission_graph_revision_user_id
              - column:
                  name: created_at
                  type: ${timestamp_type}
                  remarks: 'The timestamp of when these changes were made.'
                  defaultValueComputed: current_timestamp
                  constraints:
                    nullable: false
              - column:
                  name: remark
                  type: ${text.type}
                  remarks: 'Optional remarks explaining why these changes were made.'

  # note: some migrations which only added and deleted tables within v45 were removed, hence an ID gap here

  # Add created_at to Collection
  - changeSet:
      id: v45.00-048
      validCheckSum: 8:0aca8f157f163e62805b7202f8aa202f
      author: camsaul
      comment: Added 0.45.0 -- add created_at to Collection
      changes:
        - addColumn:
            tableName: collection
            columns:
              - column:
                  name: created_at
                  type: ${timestamp_type}
                  remarks: Timestamp of when this Collection was created.
                  constraints:
                    nullable: false
                  defaultValueComputed: current_timestamp

  # Seed Collection created_at for Personal Collections with the date_joined of the User that owns them.
  - changeSet:
      id: v45.00-049
      author: camsaul
      comment: Added 0.45.0 -- set Collection.created_at to User.date_joined for Personal Collections
      validCheckSum: 8:df2097d176fad99c142c5dd75ce8a3db
      changes:
        - sql:
            dbms: postgresql
            sql: >-
              UPDATE collection c
              SET created_at = u.date_joined
              FROM core_user u
              WHERE c.personal_owner_id = u.id;
        - sql:
            dbms: mysql,mariadb
            sql: >-
              UPDATE collection c
              INNER JOIN core_user u
              ON c.personal_owner_id = u.id
              SET c.created_at = u.date_joined;
        - sql:
            dbms: h2
            sql: >-
              UPDATE collection c
              SET created_at = (
                SELECT u.date_joined
                FROM core_user u
                WHERE c.personal_owner_id = u.id
              )
              WHERE c.personal_owner_id IS NOT NULL;
      rollback: # nothing to roll back, but required for sql change types

  # seed Collection created_at based on the max created at of child objects
  #
  # At the time of this writing, the following Models can appear in a Collection:
  #
  # - App
  # - Card
  # - Dashboard
  # - Pulse
  # - Timeline
  # - NativeQuerySnippet
  - changeSet:
      id: v45.00-050
      author: camsaul
      validCheckSum: ANY
      comment: Added 0.45.0 -- seed Collection.created_at with value of oldest item for non-Personal Collections
      changes:
        - sql:
            dbms: postgresql
            sql: >-
              UPDATE collection c
              SET created_at = created_ats.created_at
              FROM (
                SELECT min(created_at) AS created_at, collection_id
                FROM (
                  SELECT created_at, collection_id FROM app                  UNION ALL
                  SELECT created_at, collection_id FROM report_card          UNION ALL
                  SELECT created_at, collection_id FROM report_dashboard     UNION ALL
                  SELECT created_at, collection_id FROM pulse                UNION ALL
                  SELECT created_at, collection_id FROM timeline             UNION ALL
                  SELECT created_at, collection_id FROM native_query_snippet
                ) created_ats
                GROUP BY collection_id
              ) created_ats
              WHERE c.id = created_ats.collection_id
                AND c.personal_owner_id IS NULL;
        - sql:
            dbms: mysql,mariadb
            sql: >-
              UPDATE collection c
              LEFT JOIN (
                SELECT min(created_at) AS created_at, collection_id
                FROM (
                  SELECT created_at, collection_id FROM app                  UNION ALL
                  SELECT created_at, collection_id FROM report_card          UNION ALL
                  SELECT created_at, collection_id FROM report_dashboard     UNION ALL
                  SELECT created_at, collection_id FROM pulse                UNION ALL
                  SELECT created_at, collection_id FROM timeline             UNION ALL
                  SELECT created_at, collection_id FROM native_query_snippet
                ) created_ats
                GROUP BY collection_id
              ) created_ats
              ON c.id = created_ats.collection_id
              SET c.created_at = created_ats.created_at
              WHERE c.personal_owner_id IS NULL
                AND created_ats.created_at IS NOT NULL;
        - sql:
            dbms: h2
            # I would have preferred using MERGE ... USING instead of WHERE EXISTS ... but it's broken in 1.4.197
            # because of https://github.com/h2database/h2database/issues/1034, which is fixed in 1.4.198. So this will
            # have to do for now, even if it's a little ugly.
            sql: >-
              WITH created_ats AS (
                SELECT min(created_at) AS created_at, collection_id
                FROM (
                  SELECT created_at, collection_id FROM app                  UNION ALL
                  SELECT created_at, collection_id FROM report_card          UNION ALL
                  SELECT created_at, collection_id FROM report_dashboard     UNION ALL
                  SELECT created_at, collection_id FROM pulse                UNION ALL
                  SELECT created_at, collection_id FROM timeline             UNION ALL
                  SELECT created_at, collection_id FROM native_query_snippet
                ) created_ats
                GROUP BY collection_id
              )
              UPDATE collection c
              SET created_at = (
                SELECT created_ats.created_at
                FROM created_ats
                WHERE created_ats.collection_id = c.id
              )
              WHERE EXISTS (
                SELECT created_ats.collection_id
                FROM created_ats
                WHERE c.id = created_ats.collection_id
                  AND c.personal_owner_id IS NULL
              );
      rollback: # rollback is a no-op for most seed migrations, but required for sql change type

  - changeSet:
      id: v45.00-051
      validCheckSum: 8:2378c7031da6871dcf1c737bf323d211
      author: qnkhuat
      comment: >-
        Added 0.45.0 - modify type of collection_permission_graph_revision.after from text to ${text.type}
        on mysql,mariadb
      changes:
        - modifyDataType:
            tableName: collection_permission_graph_revision
            columnName: after
            newDataType: ${text.type}
      rollback:
        - modifyDataType:
            tableName: collection_permission_graph_revision
            columnName: after
            newDataType: text
      preConditions:
        - onFail: MARK_RAN
        - dbms:
            type: mysql,mariadb

  - changeSet:
      id: v45.00-052
      validCheckSum: 8:b7343eb9556c3e636b6f8dd70708c0b3
      author: qnkhuat
      comment: >-
        Added 0.45.0 - modify type of collection_permission_graph_revision.before from text to ${text.type}
        on mysql,mariadb
      changes:
        - modifyDataType:
            tableName: collection_permission_graph_revision
            columnName: before
            newDataType: ${text.type}
      rollback:
        - modifyDataType:
            tableName: collection_permission_graph_revision
            columnName: before
            newDataType: text
      preConditions:
        - onFail: MARK_RAN
        - dbms:
            type: mysql,mariadb

  - changeSet:
      id: v45.00-053
      validCheckSum: 8:fa552605d5a587c4fa74e0c6bd358097
      author: qnkhuat
      comment: >-
        Added 0.45.0 - modify type of collection_permission_graph_revision.remark from text to ${text.type}
        on mysql,mariadb
      changes:
        - modifyDataType:
            tableName: collection_permission_graph_revision
            columnName: remark
            newDataType: ${text.type}
      rollback:
        - modifyDataType:
            tableName: collection_permission_graph_revision
            columnName: remark
            newDataType: text
      preConditions:
        - onFail: MARK_RAN
        - dbms:
            type: mysql,mariadb

  - changeSet:
      id: v45.00-054
      validCheckSum: 8:60862c4ecf505727e839ac5e94f95528
      author: qnkhuat
      comment: >-
        Added 0.45.0 - modify type of permissions_revision.after from text to ${text.type}
        on mysql,mariadb
      changes:
        - modifyDataType:
            tableName: permissions_revision
            columnName: after
            newDataType: ${text.type}
      rollback:
        - modifyDataType:
            tableName: permissions_revision
            columnName: after
            newDataType: text
      preConditions:
        - onFail: MARK_RAN
        - dbms:
            type: mysql,mariadb

  - changeSet:
      id: v45.00-055
      validCheckSum: 8:717f0c266da5768098a2ead6168f3b18
      author: qnkhuat
      comment: >-
        Added 0.45.0 - modify type of permissions_revision.before from text to ${text.type}
        on mysql,mariadb
      changes:
        - modifyDataType:
            tableName: permissions_revision
            columnName: before
            newDataType: ${text.type}
      rollback:
        - modifyDataType:
            tableName: permissions_revision
            columnName: before
            newDataType: text
      preConditions:
        - onFail: MARK_RAN
        - dbms:
            type: mysql,mariadb

  - changeSet:
      id: v45.00-056
      validCheckSum: 8:a1f364d45a922c90b4fac741a22e66b3
      author: qnkhuat
      comment: >-
        Added 0.45.0 - modify type of permissions_revision.remark from text to ${text.type}
        on mysql,mariadb
      changes:
        - modifyDataType:
            tableName: permissions_revision
            columnName: remark
            newDataType: ${text.type}
      rollback:
        - modifyDataType:
            tableName: permissions_revision
            columnName: remark
            newDataType: text
      preConditions:
        - onFail: MARK_RAN
        - dbms:
            type: mysql,mariadb

  - changeSet:
      id: v45.00-057
      validCheckSum: 8:650a5b435f8195765a2ab1e3e4bc7b14
      author: qnkhuat
      comment: >-
        Added 0.45.0 - modify type of secret.value from blob to longblob
        on mysql,mariadb
      changes:
        - modifyDataType:
            tableName: secret
            columnName: value
            newDataType: longblob
      rollback:
        - modifyDataType:
            tableName: secret
            columnName: value
            newDataType: ${blob.type}
      preConditions:
        - onFail: MARK_RAN
        - dbms:
            type: mysql,mariadb

  - changeSet:
      id: v46.00-000
      validCheckSum: 8:97251413292221e51490e990b6f683f2
      author: snoe
      comment: Added 0.46.0 - Unify action representation
      changes:
        - createTable:
            tableName: implicit_action
            remarks: An action with dynamic parameters based on the underlying model
            columns:
              - column:
                  name: action_id
                  type: int
                  remarks: The associated action
                  constraints:
                    nullable: false
                    referencedTableName: action
                    referencedColumnNames: id
                    foreignKeyName: fk_implicit_action_action_id
                    deleteCascade: true
              - column:
                  name: kind
                  type: ${text.type}
                  remarks: The kind of implicit action create/update/delete
                  constraints:
                    nullable: false

  - changeSet:
      id: v46.00-001
      validCheckSum: 8:4a90c7523749aa7e4e4d2ea9dd6db777
      author: snoe
      comment: Added 0.46.0 - Unify action representation
      changes:
        - addColumn:
            tableName: action
            columns:
              - column:
                  name: model_id
                  remarks: The associated model
                  type: int

  - changeSet:
      id: v46.00-002
      validCheckSum: 8:b2b112f0df413692631b75822f658de1
      author: snoe
      comment: Added 0.46.0 - Unify action representation
      changes:
        - addColumn:
            tableName: action
            columns:
              - column:
                  name: name
                  remarks: The name of the action
                  type: varchar(254)

  - changeSet:
      id: v46.00-003
      validCheckSum: 8:45b8358f31811335aaa93032726a042b
      author: snoe
      comment: Added 0.46.0 - Unify action representation
      changes:
        - addColumn:
            tableName: action
            columns:
              - column:
                  name: description
                  remarks: The description of the action
                  type: ${text.type}

  - changeSet:
      id: v46.00-004
      validCheckSum: 8:0ce8ff05beffc5c72e2348bcec581eee
      author: snoe
      comment: Added 0.46.0 - Unify action representation
      changes:
        - addColumn:
            tableName: action
            columns:
              - column:
                  name: parameters
                  remarks: The saved parameters for this action
                  type: ${text.type}

  - changeSet:
      id: v46.00-005
      validCheckSum: 8:84cf1fbf435c7c3f794c973de4d62fad
      author: snoe
      comment: Added 0.46.0 - Unify action representation
      changes:
        - addColumn:
            tableName: action
            columns:
              - column:
                  name: parameter_mappings
                  remarks: The saved parameter mappings for this action
                  type: ${text.type}

  - changeSet:
      id: v46.00-006
      validCheckSum: 8:df43ef08b76c33c5626dbf9b226717b5
      author: snoe
      comment: Added 0.46.0 - Unify action representation
      changes:
        - addColumn:
            tableName: action
            columns:
              - column:
                  name: visualization_settings
                  remarks: The UI visualization_settings for this action
                  type: ${text.type}

  - changeSet:
      id: v46.00-007
      validCheckSum: 8:6830901cccc14ad22cdfd86bd3a2afe7
      author: snoe
      comment: Added 0.46.0 - Unify action representation
      changes:
        - addForeignKeyConstraint:
            baseTableName: action
            baseColumnNames: model_id
            referencedTableName: report_card
            referencedColumnNames: id
            constraintName: fk_action_model_id

  - changeSet:
      id: v46.00-008
      validCheckSum: 8:6e73a8683d1b757c5f9034513ec8a581
      author: snoe
      comment: Added 0.46.0 - Unify action representation
      changes:
        - addColumn:
            tableName: query_action
            columns:
              - column:
                  name: database_id
                  remarks: The associated database
                  type: int

  - changeSet:
      id: v46.00-009
      validCheckSum: 8:2b4fd7cee77d5ed8de22fcc2fba158bc
      author: snoe
      comment: Added 0.46.0 - Unify action representation
      changes:
        - addColumn:
            tableName: query_action
            columns:
              - column:
                  name: dataset_query
                  remarks: The MBQL writeback query
                  type: ${text.type}

  - changeSet:
      id: v46.00-010
      validCheckSum: 8:77ca03e5a0dbe370461295da1c77cf0f
      author: snoe
      comment: Added 0.46.0 - Unify action representation
      changes:
        - addForeignKeyConstraint:
            baseTableName: query_action
            baseColumnNames: database_id
            referencedTableName: metabase_database
            referencedColumnNames: id
            constraintName: fk_query_action_database_id
            onDelete: CASCADE

  - changeSet:
      id: v46.00-011
      author: snoe
      validCheckSum: ANY
      comment: Added 0.46.0 - Unify action representation
      changes:
        - sql:
            dbms: mysql,mariadb
            sql: >-
              ALTER TABLE query_action DROP PRIMARY KEY, ADD PRIMARY KEY pk_query_action (action_id);
        - sql:
            dbms: h2
            sql: >-
              ALTER TABLE query_action DROP PRIMARY KEY;
              ALTER TABLE query_action ADD CONSTRAINT pk_query_action PRIMARY KEY (action_id);
        - sql:
            dbms: postgresql
            sql: >-
              ALTER TABLE query_action DROP CONSTRAINT pk_query_action;
              ALTER TABLE query_action ADD CONSTRAINT pk_query_action PRIMARY KEY (action_id);
      rollback:
        - sql:
            dbms: mysql,mariadb
            sql: >-
              ALTER TABLE query_action DROP PRIMARY KEY, ADD PRIMARY KEY pk_query_action (action_id, card_id);
        - sql:
            dbms: h2
            sql: >-
              ALTER TABLE query_action DROP CONSTRAINT fk_query_action_ref_action_id;
              ALTER TABLE query_action DROP PRIMARY KEY;
              ALTER TABLE query_action ADD CONSTRAINT fk_query_action_ref_action_id FOREIGN KEY (action_id) REFERENCES action(id) ON DELETE CASCADE;
              ALTER TABLE query_action ADD CONSTRAINT pk_query_action PRIMARY KEY (action_id, card_id);
        - sql:
            dbms: postgresql
            sql: >-
              ALTER TABLE query_action DROP CONSTRAINT pk_query_action;
              ALTER TABLE query_action ADD CONSTRAINT pk_query_action PRIMARY KEY (action_id, card_id);

  - changeSet:
      id: v46.00-012
      validCheckSum: 8:7e4dffe8bbbb740207001ead696a8557
      author: snoe
      comment: Added 0.46.0 - Unify action representation
      changes:
        - dropNotNullConstraint:
            tableName: query_action
            columnDataType: int
            columnName: card_id

  # migration for developers and internal use of actions created in 45 during a short period.
  - changeSet:
      id: v46.00-013
      author: snoe
      comment: Added 0.46.0 - Unify action representation
      validCheckSum: ANY
      changes:
        - sql:
            sql: >-
              INSERT INTO action (type, model_id, name)
              SELECT 'implicit', card_id, slug
              FROM model_action
              WHERE action_id is null AND slug in ('insert','update','delete');

              INSERT INTO implicit_action (action_id, kind)
              SELECT
                id,
                case name
                  when 'insert' then 'row/create'
                  when 'update' then 'row/update'
                  when 'delete' then 'row/delete'
                end
              FROM action
              WHERE type = 'implicit';

              UPDATE action
              SET model_id = (SELECT card_id
                              FROM model_action
                              WHERE model_action.action_id = action.id)
              WHERE model_id is null;

              DELETE FROM action WHERE model_id is null;

              UPDATE report_dashboardcard
              SET action_id = (SELECT action.id
                               FROM action
                               LEFT JOIN implicit_action ON implicit_action.action_id = action.id
                               WHERE action.model_id = report_dashboardcard.card_id
                               AND coalesce((
                                  CASE implicit_action.kind
                                     WHEN 'row/create' THEN 'insert'
                                     WHEN 'row/delete' THEN 'delete'
                                     WHEN 'row/update' THEN 'update'
                                  END), ('action_' || action.id)) =
                                  substring(report_dashboardcard.visualization_settings,
                                    position('"action_slug":"' in report_dashboardcard.visualization_settings)+15,
                                    position('"' in
                                      substring(report_dashboardcard.visualization_settings,
                                        position('"action_slug":"' in visualization_settings)+15)) - 1))
              WHERE report_dashboardcard.visualization_settings like '%action_slug%';

              UPDATE query_action SET
                dataset_query = (select dataset_query from report_card where report_card.id = query_action.card_id),
                database_id = (select database_id from report_card where report_card.id = query_action.card_id);

              UPDATE action SET
                name = (
                  select name
                  from query_action
                  inner join report_card on report_card.id = query_action.card_id
                  where query_action.action_id = action.id),
                description = (
                  select description
                  from query_action
                  inner join report_card on report_card.id = query_action.card_id
                  where query_action.action_id = action.id),
                parameters = (
                  select parameters
                  from query_action
                  inner join report_card on report_card.id = query_action.card_id
                  where query_action.action_id = action.id),
                parameter_mappings = (
                  select parameter_mappings
                  from query_action
                  inner join report_card on report_card.id = query_action.card_id
                  where query_action.action_id = action.id),
                visualization_settings = (
                  select visualization_settings
                  from query_action
                  inner join report_card on report_card.id = query_action.card_id
                  where query_action.action_id = action.id)
              WHERE type = 'query';
      rollback: # no-op, we do not care to preserve actions from 46->45

  - changeSet:
      id: v46.00-014
      validCheckSum: 8:585958ee7e90e23a9cc22ebf7e4228cb
      author: snoe
      comment: Added 0.46.0 - Unify action representation
      changes:
        - dropForeignKeyConstraint:
            baseTableName: query_action
            constraintName: fk_query_action_ref_card_id
      rollback:

  - changeSet:
      id: v46.00-015
      validCheckSum: 8:9b57260e146618caff3f468116031008
      author: snoe
      comment: Added 0.46.0 - Unify action representation
      changes:
        - dropColumn:
            tableName: query_action
            columnName: card_id

      rollback:
        - addColumn:
            tableName: query_action
            columns:
              - column:
                  name: card_id
                  type: int
                  remarks: The related card
                  constraints:
                    nullable: false
                    referencedTableName: report_card
                    referencedColumnNames: id
                    foreignKeyName: fk_query_action_ref_card_id
                    deleteCascade: true

  - changeSet:
      id: v46.00-016
      validCheckSum: 8:cb79eef9f483e73b3d9b571f916b8598
      author: snoe
      comment: Added 0.46.0 - Unify action representation
      changes:
        - sql:
            sql: >-
              DELETE FROM report_card
              WHERE is_write = true;

              DELETE FROM model_action;
      rollback: # we do not care to preserve actions from 46->45
        - sql:
            sql: >-
              DELETE FROM report_dashboardcard WHERE action_id is not null;
              DELETE FROM action;

  - changeSet:
      id: v46.00-017
      validCheckSum: 8:90525ade34e7bb883bf75cdf8a2b3340
      author: snoe
      comment: Added 0.46.0 - Unify action representation
      changes:
        - dropColumn:
            tableName: http_action
            columnName: name
      rollback:
        - addColumn:
            tableName: http_action
            columns:
              - column:
                  name: name
                  type: varchar(254)
                  remarks: The name of this action
                  constraints:
                    nullable: false

  - changeSet:
      id: v46.00-018
      validCheckSum: 8:cf3c31a975dc86f1def6ee5d11f5f9dc
      author: snoe
      comment: Added 0.46.0 - Unify action representation
      changes:
        - dropColumn:
            tableName: http_action
            columnName: description
      rollback:
        - addColumn:
            tableName: http_action
            columns:
              - column:
                  name: description
                  type: ${text.type}
                  remarks: An optional description for this action

  - changeSet:
      id: v46.00-019
      validCheckSum: 8:a9f70163707cc7f798bdd0527a55854b
      author: snoe
      comment: Added 0.46.0 - Unify action representation
      changes:
        - dropColumn:
            tableName: report_card
            columnName: is_write
      rollback:
        - addColumn:
            columns:
              - column:
                  name: is_write
                  type: boolean
                  defaultValueBoolean: false
                  remarks: Indicates that this query will perform writes to a db
                  constraints:
                    nullable: false
            tableName: report_card

  - changeSet:
      id: v46.00-020
      validCheckSum: 8:2def45c139267d7424e1187764122669
      author: snoe
      comment: Added 0.46.0 - Unify action representation
      changes:
        - addNotNullConstraint:
            tableName: query_action
            columnName: database_id
            columnDataType: int

  - changeSet:
      id: v46.00-021
      validCheckSum: 8:52c8107f4bcc6e9889b270e0a4954921
      author: snoe
      comment: Added 0.46.0 - Unify action representation
      changes:
        - addNotNullConstraint:
            tableName: query_action
            columnName: dataset_query
            columnDataType: ${text.type}

  - changeSet:
      id: v46.00-022
      validCheckSum: 8:52c8107f4bcc6e9889b270e0a4954921
      author: snoe
      comment: Added 0.46.0 - Unify action representation
      changes:
        - addNotNullConstraint:
            tableName: query_action
            columnName: dataset_query
            columnDataType: ${text.type}

  - changeSet:
      id: v46.00-023
      validCheckSum: 8:33c91db1b039855af8bf1dc8315bd5d2
      author: snoe
      comment: Added 0.46.0 - Unify action representation
      changes:
        - addNotNullConstraint:
            tableName: action
            columnName: model_id
            columnDataType: int

  - changeSet:
      id: v46.00-024
      validCheckSum: 8:080ff435bae61f324535393d9e78de38
      author: snoe
      comment: Added 0.46.0 - Unify action representation
      changes:
        - addNotNullConstraint:
            tableName: action
            columnName: name
            columnDataType: varchar(254)

  - changeSet:
      id: v46.00-025
      validCheckSum: 8:60016f3de98c7382602485f13bc4e04f
      author: snoe
      comment: Added 0.46.0 - Unify action representation
      changes:
        - dropTable:
            tableName: model_action
      rollback:
        - createTable:
            tableName: model_action
            remarks: Ties actions to models
            columns:
              - column:
                  name: id
                  type: int
                  autoIncrement: true
                  constraints:
                    primaryKey: true
                    nullable: false
              - column:
                  name: entity_id
                  type: char(21)
                  remarks: Random NanoID tag for unique identity.
                  constraints:
                    nullable: false
                    unique: true
              - column:
                  name: slug
                  type: varchar(254)
                  remarks: The referenceable name for this action
                  constraints:
                    nullable: false
              - column:
                  name: card_id
                  type: int
                  remarks: The associated model
                  constraints:
                    nullable: false
                    referencedTableName: report_card
                    referencedColumnNames: id
                    foreignKeyName: fk_model_action_ref_card_id
                    deleteCascade: true
              - column:
                  name: action_id
                  type: int
                  remarks: The associated action
                  constraints:
                    nullable: true
                    referencedTableName: action
                    referencedColumnNames: id
                    foreignKeyName: fk_model_action_ref_action_id
                    deleteCascade: true
              - column:
                  name: requires_pk
                  remarks: Indicates that the primary key(s) need to be passed in as parameters
                  type: boolean
                  defaultValueBoolean: false
                  constraints:
                    nullable: false
              - column:
                  name: parameter_mappings
                  type: ${text.type}
                  remarks: Mappings for primary keys to action parameters
              - column:
                  name: visualization_settings
                  type: ${text.type}
                  remarks: Settings for rendering the action

  - changeSet:
      id: v46.00-026
      validCheckSum: 8:948b9653bfbadeb29c847ef41d053dba
      author: metamben
      comment: Added 0.46.0 -- add field for tracking DBMS versions
      changes:
        - addColumn:
            tableName: metabase_database
            columns:
              - column:
                  name: dbms_version
                  type: ${text.type}
                  remarks: 'A JSON object describing the flavor and version of the DBMS.'

  - changeSet:
      id: v46.00-027
      validCheckSum: 8:5f7773b797a3c85a99cd35cb60cfd0b3
      author: snoe
      comment: Added 0.46.0 -- add last_used_at to FieldValues
      changes:
        - addColumn:
            tableName: metabase_fieldvalues
            columns:
              - column:
                  name: last_used_at
                  type: ${timestamp_type}
                  remarks: Timestamp of when these FieldValues were last used.
                  constraints:
                    nullable: false
                  defaultValueComputed: current_timestamp

  - changeSet:
      id: v46.00-028
      validCheckSum: 8:33cc1a038e926acb7dfd7cf29b4fa545
      author: tsmacdonald
      comment: Added 0.46.0 -- Join table connecting cards to dashboards/cards's parameters that need custom filter values from the card
      changes:
        - createTable:
            tableName: parameter_card
            remarks: "Join table connecting cards to entities (dashboards, other cards, etc.) that use the values generated by the card for filter values"
            columns:
              - column:
                  name: id
                  type: int
                  autoIncrement: true
                  constraints:
                    primaryKey: true
                    nullable: false
              - column:
                  name: updated_at
                  type: ${timestamp_type}
                  defaultValueComputed: current_timestamp
                  remarks: "most recent modification time"
                  constraints:
                    nullable: false
              - column:
                  name: created_at
                  type: ${timestamp_type}
                  defaultValueComputed: current_timestamp
                  remarks: "creation time"
                  constraints:
                    nullable: false
              - column:
                  name: card_id
                  type: int
                  remarks: "ID of the card generating the values"
                  constraints:
                    nullable: false
              - column:
                  name: parameterized_object_type
                  type: varchar(32)
                  remarks: "Type of the entity consuming the values (dashboard, card, etc.)"
                  constraints:
                    nullable: false
              - column:
                  name: parameterized_object_id
                  type: int
                  remarks: "ID of the entity consuming the values"
                  constraints:
                    nullable: false
              - column:
                  name: parameter_id
                  type: varchar(32)
                  remarks: "The parameter ID"
                  constraints:
                    nullable: false

  # Make Dimension <=> Field a 1t1 relationship. Replace unique field_id + name with unique field_id.
  # See issue #27054.
  - changeSet:
      id: v46.00-029
      validCheckSum: 8:96336855a4180eaf51d7be4a97f3b1a4
      author: camsaul
      comment: Make Dimension <=> Field a 1t1 relationship. Drop unique constraint on field_id + name. (1/3)
      changes:
        - dropUniqueConstraint:
            tableName: dimension
            constraintName: unique_dimension_field_id_name
      rollback:
        - addUniqueConstraint:
            tableName: dimension
            constraintName: unique_dimension_field_id_name
            columnNames: field_id, name

  - changeSet:
      id: v46.00-030
      validCheckSum: 8:e1f67579cb8dc1102445df299636cb7b
      author: camsaul
      comment: Make Dimension <=> Field a 1t1 relationship. Delete duplicate entries. (2/3)
      changes:
        - sql:
            # Which rows to keep is not 100% clear. I decided to keep newer entries, by ID. I considered keeping new
            # entries by `updated_at` but the SQL for doing that across the three databases was such a hairball and
            # having duplicates in the first place was such an edge case I decided this approach is fine for now. The
            # `row_number()` window function would have made this easier to do but we haven't merged H2 v2 yet.
            #
            # Writing the query with these unnecessary subselects is stupid, but MySQL 5.7 doesn't work without them.
            # See https://metaboat.slack.com/archives/CKZEMT1MJ/p1670624514320419 for more info
            sql: >-
              DELETE FROM dimension
              WHERE field_id IN (
                SELECT field_id
                FROM (
                  SELECT field_id
                  FROM dimension
                  GROUP BY field_id
                  HAVING COUNT(*) > 1
                ) duplicates
              )
              AND id NOT IN (
                SELECT id FROM (
                  SELECT max(id) AS id
                  FROM dimension
                  GROUP BY field_id
                ) most_recents
              );
      rollback: # don't need to roll back anything, deleting duplicate entries doesn't need to be reversed.

  - changeSet:
      id: v46.00-031
      validCheckSum: 8:a9b4c86de880b2bc01e208d8d4d8cf64
      author: camsaul
      comment: Make Dimension <=> Field a 1t1 relationship. Add unique constraint on field_id. (3/3)
      changes:
        - addUniqueConstraint:
            tableName: dimension
            columnNames: field_id
            constraintName: unique_dimension_field_id
        # this change can roll back automatically.

  - changeSet:
      id: v46.00-032
      validCheckSum: 8:2a7de9726282af199737a334395f1068
      author: tsmacdonald
      comment: Added 0.46.0 -- Unique parameter_card
      changes:
        - addUniqueConstraint:
            tableName: parameter_card
            columnNames: parameterized_object_id, parameterized_object_type, parameter_id
            constraintName: unique_parameterized_object_card_parameter

  - changeSet:
      id: v46.00-033
      validCheckSum: 8:25bc5b1a806d4b352d43f5b16e7e6e20
      author: tsmacdonald
      comment: Added 0.46.0 -- parameter_card index on connected object
      changes:
        - createIndex:
            tableName: parameter_card
            columns:
              - column:
                  name: parameterized_object_id
            indexName: idx_parameter_card_parameterized_object_id

  - changeSet:
      id: v46.00-034
      validCheckSum: 8:5a6b5a2cf7160baec4f81f6675de898c
      author: tsmacdonald
      comment: Added 0.46.0 -- parameter_card index on connected card
      changes:
        - createIndex:
            tableName: parameter_card
            columns:
              - column:
                  name: card_id
            indexName: idx_parameter_card_card_id

  - changeSet:
      id: v46.00-035
      validCheckSum: 8:0639e4c0939848b4377792290311f239
      author: tsmacdonald
      comment: Added 0.46.0 - parameter_card.card_id foreign key
      changes:
        - addForeignKeyConstraint:
            baseTableName: parameter_card
            baseColumnNames: card_id
            referencedTableName: report_card
            referencedColumnNames: id
            constraintName: fk_parameter_card_ref_card_id
            onDelete: CASCADE

  - changeSet:
      id: v46.00-036
      validCheckSum: 8:39d440f29a481e9f0915532106079a1a
      author: metamben
      comment: App containers are removed in 0.46.0
      changes:
        - dropTable:
            tableName: app_permission_graph_revision
      rollback:
        - createTable:
            tableName: app_permission_graph_revision
            remarks: 'Used to keep track of changes made to app permissions.'
            columns:
              - column:
                  name: id
                  type: int
                  autoIncrement: true
                  constraints:
                    primaryKey: true
                    nullable: false
              - column:
                  name: before
                  type: ${text.type}
                  remarks: 'Serialized JSON of the apps graph before the changes.'
                  constraints:
                    nullable: false
              - column:
                  name: after
                  type: ${text.type}
                  remarks: 'Serialized JSON of the apps graph after the changes.'
                  constraints:
                    nullable: false
              - column:
                  name: user_id
                  type: int
                  remarks: 'The ID of the admin who made this set of changes.'
                  constraints:
                    nullable: false
                    referencedTableName: core_user
                    referencedColumnNames: id
                    foreignKeyName: fk_app_permission_graph_revision_user_id
              - column:
                  name: created_at
                  type: ${timestamp_type}
                  remarks: 'The timestamp of when these changes were made.'
                  defaultValueComputed: current_timestamp
                  constraints:
                    nullable: false
              - column:
                  name: remark
                  type: ${text.type}
                  remarks: 'Optional remarks explaining why these changes were made.'

  - changeSet:
      id: v46.00-037
      validCheckSum: 8:dbbe898501c554e3ee74c6b9ef9c1575
      author: metamben
      comment: App pages are removed in 0.46.0
      changes:
        - dropColumn:
            tableName: report_dashboard
            columnName: is_app_page
      rollback:
        - addColumn:
            columns:
              - column:
                  name: is_app_page
                  type: boolean
                  defaultValueBoolean: false
                  remarks: Indicates that this dashboard serves as a page of an app
                  constraints:
                    nullable: false
            tableName: report_dashboard

  - changeSet:
      id: v46.00-038
      validCheckSum: 8:220a27bae93423a2c9a76f611f10b87b
      author: metamben
      comment: App containers are removed in 0.46.0
      changes:
        - dropTable:
            tableName: app
      rollback:
        - createTable:
            tableName: app
            remarks: Defines top level concerns for App
            columns:
              - column:
                  name: id
                  type: int
                  autoIncrement: true
                  constraints:
                    primaryKey: true
                    nullable: false
              - column:
                  name: entity_id
                  type: char(21)
                  remarks: Random NanoID tag for unique identity.
                  constraints:
                    nullable: false
                    unique: true
              - column:
                  name: collection_id
                  type: int
                  remarks: The associated collection
                  constraints:
                    nullable: false
                    referencedTableName: collection
                    referencedColumnNames: id
                    foreignKeyName: fk_app_ref_collection_id
                    deleteCascade: true
                    unique: true
              - column:
                  name: dashboard_id
                  type: int
                  remarks: The homepage of the app
              - column:
                  remarks: JSON for the navigation items of the app
                  name: nav_items
                  type: ${text.type}
              - column:
                  remarks: JSON for frontend related additions, such as styling
                  name: options
                  type: ${text.type}
              - column:
                  remarks: The timestamp of when the app was created
                  name: created_at
                  type: ${timestamp_type}
                  defaultValueComputed: current_timestamp
                  constraints:
                    nullable: false
              - column:
                  remarks: The timestamp of when the app was updated
                  name: updated_at
                  type: ${timestamp_type}
                  defaultValueComputed: current_timestamp
                  constraints:
                    nullable: false
        - addForeignKeyConstraint:
            baseTableName: app
            baseColumnNames: dashboard_id
            referencedTableName: report_dashboard
            referencedColumnNames: id
            constraintName: fk_app_ref_dashboard_id
            onDelete: SET NULL

  - changeSet:
      id: v46.00-039
      validCheckSum: 8:7ed32de11fbe8565148d8491f908ad05
      author: qnkhuat
      comment: Added 0.46.0 - add entity_id to parameter_card
      changes:
        - addColumn:
            columns:
            - column:
                remarks: Random NanoID tag for unique identity.
                name: entity_id
                type: char(21)
                constraints:
                  nullable: true
                  unique: true
            tableName: parameter_card

  - changeSet:
      id: v46.00-040
      validCheckSum: 8:7fec881cac598cce34b62c98fcf37563
      author: tsmacdonald
      comment: Added 0.46.0 -- Bump default dashcard size to 4x4
      changes:
        - addDefaultValue:
            tableName: report_dashboardcard
            columnName: size_x
            defaultValue: 4

  - changeSet:
      id: v46.00-041
      validCheckSum: 8:0214a8d0b94a9eb48aad75b1d50dd279
      author: tsmacdonald
      comment: Added 0.46.0 -- Bump default dashcard size to 4x4
      changes:
        - addDefaultValue:
            tableName: report_dashboardcard
            columnName: size_y
            defaultValue: 4

  - changeSet:
      id: v46.00-042
      validCheckSum: 8:7b91ad83569565517c43e9f7b9bfa29a
      author: tsmacdonald
      comment: Added 0.46.0 -- index query_execution.executor_id
      changes:
        - createIndex:
            tableName: query_execution
            columns:
              - column:
                  name: executor_id
            indexName: idx_query_execution_executor_id

  - changeSet:
      id: v46.00-043
      validCheckSum: 8:d9cab29076035068cfc49fb9570832af
      author: tsmacdonald
      comment: Added 0.46.0 -- index query_execution.context
      changes:
        - createIndex:
            tableName: query_execution
            columns:
              - column:
                  name: context
            indexName: idx_query_execution_context

  - changeSet:
      id: v46.00-045
      validCheckSum: 8:7a9cabf1c693de8b0c9555f7deb072a4
      author: calherries
      comment: Added 0.46.0 -- add public_uuid to action.
      changes:
        - addColumn:
            tableName: action
            columns:
              - column:
                  name: public_uuid
                  type: char(36)
                  remarks: 'Unique UUID used to in publically-accessible links to this Action.'
                  constraints:
                    unique: true

  - changeSet:
      id: v46.00-051
      validCheckSum: 8:74e83fc2ee7c1a06a94f07830f361773
      author: calherries
      comment: Added 0.46.0 -- drop defaults for dashcard's position and size
      changes:
        - dropDefaultValue:
            tableName: report_dashboardcard
            columnName: row
      rollback:
        - addDefaultValue:
            tableName: report_dashboardcard
            columnName: row
            defaultValueNumeric: 4

  - changeSet:
      id: v46.00-052
      validCheckSum: 8:948c978fcb2d938d272a05b3e56808d1
      author: calherries
      comment: Added 0.46.0 -- drop defaults for dashcard's position and size
      changes:
        - dropDefaultValue:
            tableName: report_dashboardcard
            columnName: col
      rollback:
        - addDefaultValue:
            tableName: report_dashboardcard
            columnName: col
            defaultValueNumeric: 4

  - changeSet:
      id: v46.00-053
      validCheckSum: 8:04e092dbffdfda13f28b1e3ea38299a7
      author: calherries
      comment: Added 0.46.0 -- drop defaults for dashcard's position and size
      changes:
        - dropDefaultValue:
            tableName: report_dashboardcard
            columnName: size_x
      rollback:
        - addDefaultValue:
            tableName: report_dashboardcard
            columnName: size_x
            defaultValueNumeric: 4

  - changeSet:
      id: v46.00-054
      validCheckSum: 8:bc3abf9ab94199aeaebb2be28dea77aa
      author: calherries
      comment: Added 0.46.0 -- drop defaults for dashcard's position and size
      changes:
        - dropDefaultValue:
            tableName: report_dashboardcard
            columnName: size_y
      rollback:
        - addDefaultValue:
            tableName: report_dashboardcard
            columnName: size_y
            defaultValueNumeric: 4

  - changeSet:
      id: v46.00-055
      validCheckSum: 8:48a516459b84a21e9edbdbfe1bffd671
      author: calherries
      comment: Added 0.46.0 -- add made_public_by_id
      changes:
        - addColumn:
            tableName: action
            columns:
              - column:
                  name: made_public_by_id
                  type: int
                  remarks: 'The ID of the User who first publically shared this Action.'

  - changeSet:
      id: v46.00-056
      validCheckSum: 8:af93ab591b44b5d81d8d8a496600c1bc
      author: calherries
      comment: Added 0.46.0 -- add public_uuid and made_public_by_id to action. public_uuid is indexed
      changes:
        - createIndex:
            tableName: action
            indexName: idx_action_public_uuid
            columns:
              column:
                name: public_uuid

  - changeSet:
      id: v46.00-057
      validCheckSum: 8:aff3b0e15dcfc36a4fd97faade0751c0
      author: dpsutton
      comment: Added 0.46.0 -- parameter_card.parameter_id long enough to hold a uuid
      changes:
        - modifyDataType:
            tableName: parameter_card
            columnName: parameter_id
            newDataType: varchar(36)
      rollback: #nothing to do, char(32) or char(36) are equivalent

  - changeSet:
      id: v46.00-058
      validCheckSum: 8:11440c629413c7231e7f156347353761
      author: calherries
      comment: Added 0.46.0 -- add FK constraint for action.made_public_by_id with core_user.id
      changes:
        - addForeignKeyConstraint:
            baseTableName: action
            baseColumnNames: made_public_by_id
            referencedTableName: core_user
            referencedColumnNames: id
            constraintName: fk_action_made_public_by_id
            onDelete: CASCADE

  - changeSet:
      id: v46.00-059
      validCheckSum: 8:6ddec7d622e9200e36bd5e2e2e0a48c2
      author: tsmacdonald
      comment: Added 0.46.0 -- add actions.creator_id
      changes:
        - addColumn:
            tableName: action
            columns:
              - column:
                  name: creator_id
                  type: int
                  remarks: 'The user who created the action'
      rollback:
        - dropColumn:
            tableName: action
            columnName: creator_id

  - changeSet:
      id: v46.00-060
      validCheckSum: 8:fc1762a930726afb11131acf3a56312b
      author: tsmacdonald
      comment: Added 0.46.0 -- action.creator_id index
      changes:
        - createIndex:
            tableName: action
            columns:
              - column:
                  name: creator_id
            indexName: idx_action_creator_id
      rollback:
        - dropIndex:
            tableName: action
            indexName: idx_action_creator_id

  - changeSet:
      id: v46.00-061
      validCheckSum: 8:d57393ae0e96a9b1a0bd7a66597cb485
      author: tsmacdonald
      comment: Added 0.46.0 -- action.creator_id index
      changes:
        - addForeignKeyConstraint:
            baseTableName: action
            baseColumnNames: creator_id
            referencedTableName: core_user
            referencedColumnNames: id
            constraintName: fk_action_creator_id
            nullable: false

  - changeSet:
      id: v46.00-062
      validCheckSum: 8:20efdbd79df3c76cbf77318d871a9836
      author: tsmacdonald
      comment: Added 0.46.0 -- add actions.archived
      changes:
        - addColumn:
            tableName: action
            columns:
              - column:
                  name: archived
                  type: boolean
                  defaultValueBoolean: false
                  remarks: 'Whether or not the action has been archived'
                  constraints:
                    nullable: false
      rollback:
        - dropColumn:
            tableName: action
            columnName: archived

  - changeSet:
      id: v46.00-064
      validCheckSum: 8:0ac10ca0d82f1bbe39737eb0a8fdcd7d
      author: noahmoss
      comment: Added 0.46.0 -- rename `group_table_access_policy` to `sandboxes`
      changes:
        - renameTable:
            newTableName: sandboxes
            oldTableName: group_table_access_policy

  - changeSet:
      id: v46.00-065
      validCheckSum: 8:5cbb335952dd1ab7a137d80d6c1ab82e
      author: noahmoss
      comment: Added 0.46.0 -- add `permission_id` to `sandboxes`
      changes:
      - addColumn:
          tableName: sandboxes
          columns:
          - column:
              name: permission_id
              type: int
              remarks: The ID of the corresponding permissions path for this sandbox

  - changeSet:
      id: v46.00-070
      validCheckSum: 8:d440a8d0aef0bbfdae24a9c70bd37605
      author: calherries
      comment: Added 0.46.0 - add entity_id column to action
      changes:
        - addColumn:
            columns:
            - column:
                remarks: Random NanoID tag for unique identity.
                name: entity_id
                type: char(21)
                constraints:
                  nullable: true
                  unique: true
            tableName: action

  - changeSet:
      id: v46.00-074
      validCheckSum: 8:c1273a3003d82638a0a5413bf2aa6777
      author: metamben
      comment: Added 0.46.0 -- increase precision of updated_at of report_card
      changes:
        - modifyDataType:
            tableName: report_card
            columnName: updated_at
            newDataType: ${timestamp_type}
      rollback:
        - modifyDataType:
            tableName: report_card
            columnName: updated_at
            newDataType: DATETIME

  - changeSet:
      id: v46.00-079
      validCheckSum: 8:de167f33d3f7670246623466487d2e67
      author: john-metabase
      comment: Added 0.46.0 -- migrates Databases using deprecated and removed presto driver to presto-jdbc
      changes:
        - sql: UPDATE metabase_database SET engine = 'presto-jdbc' WHERE engine = 'presto'
      rollback: # nothing to do, since we don't know which drivers used to be presto

  - changeSet:
      id: v46.00-080
      validCheckSum: ANY
      author: noahmoss
      comment: Migrate data permission paths from v1 to v2 (splitting them into separate data and query permissions)
      changes:
        - customChange:
            class: "metabase.app_db.custom_migrations.SplitDataPermissions"

  - changeSet:
      id: v46.00-084
      validCheckSum: 8:b4f465ca3be584028e077b907656b804
      author: qnkhuat
      comment: Added 0.46.0 - CASCADE delete for action.model_id
      changes:
        - dropForeignKeyConstraint:
            baseTableName: action
            constraintName: fk_action_model_id
      rollback:
        - addForeignKeyConstraint:
            baseTableName: action
            baseColumnNames: model_id
            referencedTableName: report_card
            referencedColumnNames: id
            constraintName: fk_action_model_id
            onDelete: CASCADE

  - changeSet:
      id: v46.00-085
      validCheckSum: 8:17fe48c56aa457a6a09775099d44d7a5
      author: qnkhuat
      comment: Added 0.46.0 - CASCADE delete for action.model_id
      changes:
        - addForeignKeyConstraint:
            baseTableName: action
            baseColumnNames: model_id
            referencedTableName: report_card
            referencedColumnNames: id
            constraintName: fk_action_model_id
            onDelete: CASCADE

  - changeSet:
      id: v46.00-086
      validCheckSum: ANY
      author: calherries
      comment: Added 0.46.0 - Delete the abandonment email task
      changes:
        - customChange:
            class: "metabase.app_db.custom_migrations.DeleteAbandonmentEmailTask"

  - changeSet:
      id: v46.00-088
      validCheckSum: 8:ff9defc19920960db55ef71e4d32b4ea
      author: noahmoss
      comment: Added 0.46.5 -- backfill `permission_id` values in `sandboxes`. This is a fixed verison of v46.00-066
               which has been removed, since it had a bug that blocked a customer from upgrading.
      changes:
        - sql: >-
            UPDATE sandboxes s
            SET permission_id = (
              SELECT p.id
              FROM permissions p
              WHERE
                p.object = CONCAT('/db/',
                                  (SELECT t.db_id FROM metabase_table t WHERE t.id = s.table_id),
                                  '/schema/',
                                  (SELECT t.schema FROM metabase_table t WHERE t.id = s.table_id),
                                  '/table/',
                                  s.table_id,
                                  '/query/segmented/')
                AND p.group_id = s.group_id
              LIMIT 1
            )
            WHERE permission_id IS NULL;
      rollback:
        # not required, new values added here do not need to be dropped

  - changeSet:
      id: v46.00-089
      validCheckSum: 8:e0fbd2514cc960cc74106204ac65a3ea
      author: noahmoss
      comment: Added 0.46.5 -- remove orphaned entries in `sandboxes`
      changes:
        - sql: >-
            DELETE FROM sandboxes
            WHERE permission_id IS NULL;
      rollback: # not required, orphaned sandboxes should not be re-added to the DB

  - changeSet:
      id: v46.00-090
      validCheckSum: 8:963c0cd3a7bd2858e4dbfd4d4aad95cb
      author: noahmoss
      comment: Add foreign key constraint on sandboxes.permission_id
      preConditions:
        - onFail: MARK_RAN
        - not:
            - foreignKeyConstraintExists:
                - foreignKeyName: fk_sandboxes_ref_permissions
      changes:
        - addForeignKeyConstraint:
            baseTableName: sandboxes
            baseColumnNames: permission_id
            referencedTableName: permissions
            referencedColumnNames: id
            constraintName: fk_sandboxes_ref_permissions
            onDelete: CASCADE

  - changeSet:
      id: v47.00-001
      validCheckSum: 8:14bf2732687c04256e9c036ba142aa93
      author: calherries
      comment: Added 0.47.0 -- set base-type to type/JSON for JSON database-types for postgres and mysql
      changes:
        - sql:
            sql: >-
              UPDATE metabase_field f
              SET base_type = 'type/JSON'
              WHERE EXISTS (
                SELECT *
                FROM metabase_database d
                JOIN metabase_table t ON t.db_id = d.id
                WHERE f.table_id = t.id
                  AND lower(f.database_type) in ('json', 'jsonb')
                  AND d.engine in ('postgres', 'mysql')
              )
      rollback:
        - sql:
            dbms: postgresql
            sql: >-
              UPDATE metabase_field f
              SET base_type = case when d.engine = 'postgres' then 'type/Structured' else 'type/SerializedJSON' end
              FROM metabase_database d
              JOIN metabase_table t ON t.db_id = d.id
              WHERE f.table_id = t.id
                AND lower(f.database_type) in ('json', 'jsonb')
                AND d.engine in ('postgres', 'mysql')
        - sql:
            dbms: mysql,mariadb
            sql: >-
              UPDATE metabase_field f
              JOIN metabase_table t ON f.table_id = t.id
              JOIN metabase_database d ON t.db_id = d.id
              SET base_type = case when d.engine = 'postgres' then 'type/Structured' else 'type/SerializedJSON' end
              WHERE lower(f.database_type) in ('json', 'jsonb')
                AND d.engine in ('postgres', 'mysql')
        - sql:
            dbms: h2
            sql: >-
              MERGE INTO metabase_field f
              USING (
                SELECT f.id, case when d.engine = 'postgres' then 'type/Structured' else 'type/SerializedJSON' end as base_type
                FROM metabase_field f
                JOIN metabase_table t ON f.table_id = t.id
                JOIN metabase_database d ON t.db_id = d.id
                WHERE lower(f.database_type) in ('json', 'jsonb')
                  AND d.engine in ('postgres', 'mysql')
              ) as updates
              ON f.id = updates.id
              WHEN MATCHED THEN
                UPDATE SET f.base_type = updates.base_type;

  - changeSet:
      id: v47.00-002
      validCheckSum: 8:963690f41f487b122464277c627823f6
      author: calherries
      comment: Added 0.47.0 - Add json_unfolding column to metabase_field
      changes:
        - addColumn:
            columns:
            - column:
                remarks: 'Enable/disable JSON unfolding for a field'
                name: json_unfolding
                type: boolean
                defaultValueBoolean: false
                constraints:
                  nullable: false
            tableName: metabase_field

  - changeSet:
      id: v47.00-003
      validCheckSum: 8:97bccdf5e9bcdfacd1c315fa1342c167
      author: calherries
      comment: Added 0.47.0 - Populate metabase_field.json_unfolding based on base_type
      changes:
        - sql:
            sql: >-
              UPDATE metabase_field
              SET json_unfolding = true
              WHERE base_type = 'type/JSON';
      rollback: # nothing to do, since json_unfolding is new in 47

  - changeSet:
      id: v47.00-004
      validCheckSum: 8:58ad79be7de00e413da51fab3c8beea0
      author: qnkhuat
      comment: Added 0.47.0 - Add auto_incremented to metabase_field
      changes:
        - addColumn:
            tableName: metabase_field
            columns:
              - column:
                  name: database_is_auto_increment
                  type: boolean
                  remarks: Indicates this field is auto incremented
                  defaultValueBoolean: false
                  constraints:
                    nullable: false

  - changeSet:
      id: v47.00-005
      validCheckSum: 8:ccf53f27a551fd0799d0103bd65cca99
      author: winlost
      comment: Added 0.47.0 - Add auto_apply_filters to dashboard
      changes:
        - addColumn:
            tableName: report_dashboard
            columns:
              - column:
                  name: auto_apply_filters
                  type: boolean
                  remarks: Whether or not to auto-apply filters on a dashboard
                  defaultValueBoolean: true
                  constraints:
                    nullable: false

  - changeSet:
      id: v47.00-006
      validCheckSum: 8:b63ff10d3d121bed42eece1ae3dbb177
      author: qnkhuat
      comment: Added 0.47.0 - Add dashboard_tab table
      changes:
        - createTable:
            tableName: dashboard_tab
            remarks: "Join table connecting dashboard to dashboardcards"
            columns:
              - column:
                  name: id
                  type: int
                  autoIncrement: true
                  constraints:
                    primaryKey: true
                    nullable: false
              - column:
                  name: dashboard_id
                  type: int
                  remarks: The dashboard that a tab is on
                  constraints:
                    nullable: false
                    referencedTableName: report_dashboard
                    referencedColumnNames: id
                    foreignKeyName: fk_dashboard_tab_ref_dashboard_id
                    deleteCascade: true
              - column:
                  name: name
                  remarks: Displayed name of the tab
                  type: ${text.type}
                  constraints:
                    nullable: false
              - column:
                  name: position
                  remarks: Position of the tab with respect to others tabs in dashboard
                  type: int
                  constraints:
                    nullable: false
              - column:
                  name: entity_id
                  type: char(21)
                  remarks: Random NanoID tag for unique identity.
                  constraints:
                    nullable: false
                    unique: true
              - column:
                  name: created_at
                  remarks: The timestamp at which the tab was created
                  type: ${timestamp_type}
                  defaultValueComputed: current_timestamp
                  constraints:
                    nullable: false
              - column:
                  name: updated_at
                  remarks: The timestamp at which the tab was last updated
                  type: ${timestamp_type}
                  defaultValueComputed: current_timestamp
                  constraints:
                    nullable: false

  - changeSet:
      id: v47.00-007
      validCheckSum: 8:e9f7d6b18d65be6fde07c0b5471b8760
      author: qnkhuat
      comment: Added 0.47.0 -- add report_dashboardcard.dashboard_tab_id
      changes:
        - addColumn:
            tableName: report_dashboardcard
            columns:
              - column:
                  name: dashboard_tab_id
                  type: int
                  remarks: The referenced tab id that dashcard is on, it's nullable for dashboard with no tab
                  constraints:
                    nullable: true

  - changeSet:
      id: v47.00-008
      validCheckSum: 8:e37c88d202007bd3e6a72b6404d1b0e9
      author: qnkhuat
      comment: Added 0.47.0 -- add report_dashboardcard.dashboard_tab_id fk constraint
      changes:
        - addForeignKeyConstraint:
            baseTableName: report_dashboardcard
            baseColumnNames: dashboard_tab_id
            referencedTableName: dashboard_tab
            referencedColumnNames: id
            constraintName: fk_report_dashboardcard_ref_dashboard_tab_id
            deleteCascade: true

  - changeSet:
      id: v47.00-009
      validCheckSum: 8:398124b0dd4dd6e117cdc1378152469b
      author: qwef
      comment: Added 0.47.0 - Replace user google_auth and ldap_auth columns with sso_source values
      changes:
        - sql:
            sql: UPDATE core_user SET sso_source = 'google' WHERE google_auth = true;
      rollback:
        - sql:
            sql: UPDATE core_user SET google_auth = true, sso_source = NULL WHERE sso_source = 'google';

  - changeSet:
      id: v47.00-010
      validCheckSum: 8:3c4f9fc116fbced18c50952def65b3e0
      author: tsmacdonald
      comment: Added 0.47.0 - Make metabase_table.name long enough for H2 names
      changes:
        - modifyDataType:
            tableName: metabase_table
            columnName: name
            newDataType: varchar(256)
      rollback: # no rollback needed, varchar(256) is backwards compatible

  - changeSet:
      id: v47.00-011
      validCheckSum: 8:148b982debddfa511cb45b87179b8c46
      author: tsmacdonald
      comment: Added 0.47.0 - Make metabase_table.display_name long enough for H2 names
      changes:
        - modifyDataType:
            tableName: metabase_table
            columnName: display_name
            newDataType: varchar(256)
      rollback: # no rollback needed, varchar(256) is backwards compatible

  - changeSet:
      id: v47.00-012
      validCheckSum: 8:bf19ef077bc6bc517c515dd78ca46e3b
      author: qwef
      comment: Added 0.47.0 - Replace user google_auth and ldap_auth columns with sso_source values
      changes:
        - dropColumn:
            tableName: core_user
            columnName: google_auth
      rollback:
        - addColumn:
            tableName: core_user
            columns:
              - column:
                  name: google_auth
                  type: boolean
                  defaultValueBoolean: false
                  constraints:
                    nullable: false

  - changeSet:
      id: v47.00-013
      validCheckSum: 8:044aec6d07049e3c5a45830797189ab0
      author: qwef
      comment: Added 0.47.0 - Replace user google_auth and ldap_auth columns with sso_source values
      changes:
        - sql:
            sql: UPDATE core_user SET sso_source = 'ldap' WHERE ldap_auth = true;
      rollback:
        - sql:
            sql: UPDATE core_user SET ldap_auth = true, sso_source = NULL WHERE sso_source = 'ldap';

  - changeSet:
      id: v47.00-014
      validCheckSum: 8:6a973f3198ad4596ecade95e61b35991
      author: qwef
      comment: Added 0.47.0 - Replace user google_auth and ldap_auth columns with sso_source values
      changes:
        - dropColumn:
            tableName: core_user
            columnName: ldap_auth
      rollback:
        - addColumn:
            tableName: core_user
            columns:
              - column:
                  name: ldap_auth
                  type: boolean
                  defaultValueBoolean: false
                  constraints:
                    nullable: false

  - changeSet:
      id: v47.00-015
      validCheckSum: 8:d2d5eea99db75e656709006b3a7749f0
      author: escherize
      comment: added 0.47.0 - Add is_audit to metabase_database
      changes:
        - addColumn:
            tableName: metabase_database
            columns:
              - column:
                  name: is_audit
                  type: boolean
                  defaultValueBoolean: false
                  remarks: 'Only the app db, visible to admins via auditing should have this set true.'
                  constraints:
                    nullable: false

  - changeSet:
      id: v47.00-016
      validCheckSum: ANY
      author: calherres
      comment: Added 0.47.0 - Migrate the report_card.visualization_settings.column_settings field refs from legacy format
      changes:
        - customChange:
            class: "metabase.app_db.custom_migrations.MigrateLegacyColumnSettingsFieldRefs"

  - changeSet:
      id: v47.00-018
      validCheckSum: 8:7bacd2f60393eebd3bebcfdb0e952ecd
      author: dpsutton
      comment: Indexed Entities information table
      changes:
        - createTable:
            tableName: model_index
            remarks: 'Used to keep track of which models have indexed columns.'
            columns:
              - column:
                  name: id
                  type: int
                  autoIncrement: true
                  constraints:
                    primaryKey: true
                    nullable: false
              - column:
                  name: model_id
                  type: int
                  remarks: 'The ID of the indexed model.'
              - column:
                  name: pk_ref
                  type: ${text.type}
                  remarks: 'Serialized JSON of the primary key field ref.'
                  constraints:
                    nullable: false
              - column:
                  name: value_ref
                  type: ${text.type}
                  remarks: 'Serialized JSON of the label field ref.'
                  constraints:
                    nullable: false
              - column:
                  name: schedule
                  type: ${text.type}
                  remarks: 'The cron schedule for when value syncing should happen.'
                  constraints:
                    nullable: false
              - column:
                  name: state
                  type: ${text.type}
                  remarks: 'The status of the index: initializing, indexed, error, overflow.'
                  constraints:
                    nullable: false
              - column:
                  name: indexed_at
                  type: ${timestamp_type}
                  remarks: 'When the status changed'
                  constraints:
                    nullable: true
              - column:
                  name: error
                  type: ${text.type}
                  remarks: 'The error message if the status is error.'
                  constraints:
                    nullable: true
              - column:
                  name: created_at
                  type: ${timestamp_type}
                  remarks: 'The timestamp of when these changes were made.'
                  defaultValueComputed: current_timestamp
                  constraints:
                    nullable: false
              - column:
                  remarks: 'ID of the user who created the event'
                  name: creator_id
                  type: int
                  constraints:
                    nullable: false
                    references: core_user(id)
                    foreignKeyName: fk_model_index_creator_id
                    deleteCascade: true
      rollback:
        - dropTable:
            tableName: model_index

  - changeSet:
      id: v47.00-019
      validCheckSum: 8:7a5589d70c80b3ffc99a85722f440a91
      author: dpsutton
      comment: Indexed Entities values table
      changes:
        - createTable:
            tableName: model_index_value
            remarks: 'Used to keep track of the values indexed in a model'
            columns:
              - column:
                  name: model_index_id
                  type: int
                  remarks: 'The ID of the indexed model.'
              - column:
                  name: model_pk
                  type: int
                  remarks: 'The primary key of the indexed value'
                  constraints:
                    nullable: false
              - column:
                  name: name
                  type: ${text.type}
                  remarks: 'The label to display identifying the indexed value.'
                  constraints:
                    nullable: false
      rollback:
        - dropTable:
            tableName: model_index_value

  - changeSet:
      id: v47.00-020
      validCheckSum: 8:d32a4cf7b37f012a7db74628cdde48df
      author: dpsutton
      comment: Add unique constraint on index_id and pk
      changes:
        - addUniqueConstraint:
            tableName: model_index_value
            constraintName: unique_model_index_value_model_index_id_model_pk
            columnNames: model_index_id, model_pk
      rollback:
        - dropUniqueConstraint:
            tableName: model_index_value
            constraintName: unique_model_index_value_model_index_id_model_pk

  - changeSet:
      id: v47.00-023
      validCheckSum: 8:5d9e81c3e950afad66cb5e9e823b1f03
      author: dpsutton
      comment: Added 0.47.0 -- model_index index
      changes:
        - createIndex:
            tableName: model_index
            columns:
              - column:
                  name: model_id
            indexName: idx_model_index_model_id

  - changeSet:
      id: v47.00-024
      validCheckSum: 8:3079db8d91e54ff2b41050f7dab27936
      author: dpsutton
      comment: Added 0.47.0 -- model_index foriegn key to report_card
      changes:
        - addForeignKeyConstraint:
            baseTableName: model_index
            baseColumnNames: model_id
            referencedTableName: report_card
            referencedColumnNames: id
            constraintName: fk_model_index_model_id
            nullable: false
            deleteCascade: true

  - changeSet:
      id: v47.00-025
      validCheckSum: 8:6889e314a2016c9bc017a358b81ed24e
      author: dpsutton
      comment: Added 0.47.0 -- model_index_value foriegn key to model_index
      changes:
        - addForeignKeyConstraint:
            baseTableName: model_index_value
            baseColumnNames: model_index_id
            referencedTableName: model_index
            referencedColumnNames: id
            constraintName: fk_model_index_value_model_id
            nullable: false
            deleteCascade: true

  - changeSet:
      id: v47.00-026
      validCheckSum: 8:acf279edf538ee29a4ea9103d809b3da
      author: noahmoss
      comment: Added 0.47.0 - New table for connection impersonation policies
      changes:
        - createTable:
            tableName: connection_impersonations
            remarks: Table for holding connection impersonation policies
            columns:
              - column:
                  name: id
                  type: int
                  autoIncrement: true
                  constraints:
                    primaryKey: true
                    nullable: false
              - column:
                  name: db_id
                  type: int
                  remarks: 'ID of the database this connection impersonation policy affects'
                  constraints:
                    nullable: false
                    referencedTableName: metabase_database
                    referencedColumnNames: id
                    foreignKeyName: fk_conn_impersonation_db_id
                    deleteCascade: true
              - column:
                  name: group_id
                  type: int
                  remarks: 'ID of the permissions group this connection impersonation policy affects'
                  constraints:
                    nullable: false
                    referencedTableName: permissions_group
                    referencedColumnNames: id
                    foreignKeyName: fk_conn_impersonation_group_id
                    deleteCascade: true
              - column:
                  name: attribute
                  type: ${text.type}
                  remarks: 'User attribute associated with the database role to use for this connection impersonation policy'

  - changeSet:
      id: v47.00-027
      validCheckSum: ANY
      author: calherries
      comment: Added 0.47.0 - Migrate field_ref in report_card.result_metadata from legacy format
      changes:
        - customChange:
            class: "metabase.app_db.custom_migrations.MigrateLegacyResultMetadataFieldRefs"

  - changeSet:
      id: v47.00-028
      validCheckSum: ANY
      author: calherries
      comment: Added 0.47.0 - Add join-alias to the report_card.visualization_settings.column_settings field refs
      changes:
        - customChange:
            class: "metabase.app_db.custom_migrations.AddJoinAliasToVisualizationSettingsFieldRefs"

  - changeSet:
      id: v47.00-029
      validCheckSum: ANY
      author: qnkhuat
      comment: Added 0.47.0 - Stack cards vertically for dashboard with tabs on downgrade
      changes:
        - customChange:
            class: "metabase.app_db.custom_migrations.DowngradeDashboardTab"

  - changeSet:
      id: v47.00-030
      validCheckSum: 8:7919d959008457419a09fd3275d3ed00
      author: escherize
      comment: Added 0.47.0 - Type column for collections for instance-analytics
      changes:
        - addColumn:
            tableName: collection
            columns:
              - column:
                  name: type
                  type: varchar(256)
                  defaultValue: null
                  remarks: 'This is used to differentiate instance-analytics collections from all other collections.'

  - changeSet:
      id: v47.00-031
      author: qnkhuat
      comment: Added 0.47.0 - migrate dashboard grid size from 18 to 24
      validCheckSum: 8:ad9bdb62df65cf26a5a9892a82779ea7
      changes:
          # new_size_x = size_x + ((col + size_x + 1) // 3) - ((col + 1) // 3)
          # new_col    = col + ((col + 1) // 3)
          - sql:
              dbms: postgresql
              sql: >-
                  update report_dashboardcard set size_x = size_x + floor(cast(size_x + col + 1  as decimal) / 3) - floor(cast(col + 1 as decimal) / 3);
                  update report_dashboardcard set col    = col + floor(cast(col + 1 as decimal) / 3);
          - sql:
              dbms: mysql,mariadb,h2
              sql: >-
                  update report_dashboardcard set size_x = size_x + floor(cast(size_x + col + 1  as decimal) / 3) - floor(cast(col + 1 as decimal) / 3);
                  update report_dashboardcard set col    = col + floor(cast(col + 1 as decimal) / 3);

      rollback:
          # new_size_x = size_x - ((size_x + col + 1) // 4 - (col + 1) // 4) for size_x > 1
          # new_col    = col - (col + 1) // 4
          # for size_x, we keep it as it is, because it can't be smaller right?
          - sql:
              dbms: postgresql
              sql: >-
                  update report_dashboardcard set size_x = size_x - (floor(cast(size_x + col + 1 as decimal) / 4) - floor(cast(col + 1 as decimal) / 4)) where size_x <> 1;
                  update report_dashboardcard set col    = col - floor(cast(col + 1 as decimal) / 4);

          - sql:
              dbms: mysql,mariadb,h2
              sql: >-
                  update report_dashboardcard set size_x = size_x - (floor(cast(size_x + col + 1 as decimal) / 4) - floor(cast(col + 1 as decimal) / 4)) where size_x <> 1;
                  update report_dashboardcard set col    = col - floor(cast(col + 1 as decimal) / 4);

  - changeSet:
      id: v47.00-032
      author: qnkhuat
      comment: Added 0.47.0 - migrate dashboard grid size from 18 to 24 for revisions
      validCheckSum: ANY
      changes:
        - customChange:
            class: "metabase.app_db.custom_migrations.RevisionDashboardMigrateGridFrom18To24"

  - changeSet:
      id: v47.00-033
      validCheckSum: ANY
      author: calherries
      comment: Added 0.47.0 - Migrate field refs in visualization_settings.column_settings keys from legacy format
      changes:
        - customChange:
            class: "metabase.app_db.custom_migrations.RevisionMigrateLegacyColumnSettingsFieldRefs"

  - changeSet:
      id: v47.00-034
      validCheckSum: ANY
      author: calherries
      comment: Added 0.47.0 - Add join-alias to the visualization_settings.column_settings field refs in card revisions
      changes:
        - customChange:
            class: "metabase.app_db.custom_migrations.RevisionAddJoinAliasToColumnSettingsFieldRefs"

  - changeSet:
      id: v47.00-035
      validCheckSum: 8:aeafa7ff310f799eb3fb2e14640a9e06
      author: calherries
      comment: Added 0.47.0 - Drop foreign key constraint on implicit_action.action_id
      changes:
        - dropForeignKeyConstraint:
            baseTableName: implicit_action
            constraintName: fk_implicit_action_action_id
      rollback:
        - addForeignKeyConstraint:
            baseTableName: implicit_action
            baseColumnNames: action_id
            referencedTableName: action
            referencedColumnNames: id
            constraintName: fk_implicit_action_action_id
            onDelete: CASCADE

  - changeSet:
      id: v47.00-036
      validCheckSum: 8:e815729b6ebfd4799743b249409558aa
      author: calherries
      comment: Added 0.47.0 - Set primary key to action_id for implicit_action table
      changes:
        - addPrimaryKey:
            tableName: implicit_action
            columnNames: action_id
            constraintName: pk_implicit_action

  - changeSet:
      id: v47.00-037
      validCheckSum: 8:58c705a18bb3441e3ed5d1167ec64fcb
      author: calherries
      comment: Added 0.47.0 - Add foreign key constraint on implicit_action.action_id
      changes:
        - addForeignKeyConstraint:
            baseTableName: implicit_action
            baseColumnNames: action_id
            referencedTableName: action
            referencedColumnNames: id
            constraintName: fk_implicit_action_action_id
            onDelete: CASCADE

  - changeSet:
      id: v47.00-043
      validCheckSum: ANY
      author: calherres
      comment: Added 0.47.0 - Migrate report_dashboardcard.visualization_settings.column_settings field refs from legacy format
      changes:
        - customChange:
            class: "metabase.app_db.custom_migrations.MigrateLegacyDashboardCardColumnSettingsFieldRefs"

  - changeSet:
      id: v47.00-044
      validCheckSum: ANY
      author: calherries
      comment: Added 0.47.0 - Add join-alias to the report_dashboardcard.visualization_settings.column_settings field refs
      changes:
        - customChange:
            class: "metabase.app_db.custom_migrations.AddJoinAliasToDashboardCardColumnSettingsFieldRefs"

  - changeSet:
      id: v47.00-045
      validCheckSum: ANY
      author: calherres
      comment: Added 0.47.0 - Migrate dashboard revision dashboard cards' visualization_settings.column_settings field refs from legacy format
      changes:
        - customChange:
            class: "metabase.app_db.custom_migrations.RevisionMigrateLegacyDashboardCardColumnSettingsFieldRefs"

  - changeSet:
      id: v47.00-046
      validCheckSum: ANY
      author: calherries
      comment: Added 0.47.0 - Add join-alias to dashboard revision dashboard cards' visualization_settings.column_settings field refs
      changes:
        - customChange:
            class: "metabase.app_db.custom_migrations.RevisionAddJoinAliasToDashboardCardColumnSettingsFieldRefs"

  - changeSet:
      id: v47.00-050
      validCheckSum: 8:a5d516f2b5ea92f401387646b49a9950
      author: tsmacdonald
      comment: Added 0.47.0 - table.is_upload
      changes:
        - addColumn:
            tableName: metabase_table
            columns:
              - column:
                  name: is_upload
                  type: boolean
                  defaultValueBoolean: false
                  remarks: 'Was the table created from user-uploaded (i.e., from a CSV) data?'
                  constraints:
                    nullable: false

  - changeSet:
      id: v47.00-051
      validCheckSum: 8:83a8b7ad58b2deb0732e671db51fa608
      author: noahmoss
      comment: Added 0.47.0 - Drop foreign key constraint on connection_impersonations.db_id
      changes:
        - dropForeignKeyConstraint:
            baseTableName: connection_impersonations
            constraintName: fk_conn_impersonation_db_id
      rollback:
        - addForeignKeyConstraint:
            baseTableName: connection_impersonations
            baseColumnNames: db_id
            referencedTableName: metabase_database
            referencedColumnNames: id
            constraintName: fk_conn_impersonation_db_id
            onDelete: CASCADE

  - changeSet:
      id: v47.00-052
      validCheckSum: 8:d170bef8f707027360cf08fb55e91452
      author: noahmoss
      comment: Added 0.47.0 - Drop foreign key constraint on connection_impersonations.group_id
      changes:
        - dropForeignKeyConstraint:
            baseTableName: connection_impersonations
            constraintName: fk_conn_impersonation_group_id
      rollback:
        - addForeignKeyConstraint:
            baseTableName: connection_impersonations
            baseColumnNames: group_id
            referencedTableName: permissions_group
            referencedColumnNames: id
            constraintName: fk_conn_impersonation_group_id
            onDelete: CASCADE

  - changeSet:
      id: v47.00-053
      validCheckSum: 8:3b52631c2c82b88043b840391c7d9ef0
      author: noahmoss
      comment: Added 0.47.0 -- connection_impersonations index for db_id column
      changes:
        - createIndex:
            tableName: connection_impersonations
            columns:
              - column:
                  name: db_id
            indexName: idx_conn_impersonations_db_id

  - changeSet:
      id: v47.00-054
      validCheckSum: 8:5404d7e3781f0dfcc984676ea434c842
      author: noahmoss
      comment: Added 0.47.0 -- connection_impersonations index for group_id column
      changes:
        - createIndex:
            tableName: connection_impersonations
            columns:
              - column:
                  name: group_id
            indexName: idx_conn_impersonations_group_id

  - changeSet:
      id: v47.00-055
      validCheckSum: 8:295c4477995058b93eba2857090eb6f6
      author: noahmoss
      comment: Added 0.47.0 - unique constraint for connection impersonations
      changes:
        - addUniqueConstraint:
            tableName: connection_impersonations
            columnNames: group_id, db_id
            constraintName: conn_impersonation_unique_group_id_db_id
      rollback:
        - dropUniqueConstraint:
            tableName: connection_impersonations
            constraintName: conn_impersonation_unique_group_id_db_id

  - changeSet:
      id: v47.00-056
      validCheckSum: 8:bd965141f770a65982ecebab51a565e9
      author: noahmoss
      comment: Added 0.47.0 - re-add foreign key constraint on connection_impersonations.db_id
      changes:
        - addForeignKeyConstraint:
            baseTableName: connection_impersonations
            baseColumnNames: db_id
            referencedTableName: metabase_database
            referencedColumnNames: id
            constraintName: fk_conn_impersonation_db_id
            onDelete: CASCADE

  - changeSet:
      id: v47.00-057
      validCheckSum: 8:fe79acdba9db58709b6fffbb7aac2844
      author: noahmoss
      comment: Added 0.47.0 - re-add foreign key constraint on connection_impersonations.group_id
      changes:
        - addForeignKeyConstraint:
            baseTableName: connection_impersonations
            baseColumnNames: group_id
            referencedTableName: permissions_group
            referencedColumnNames: id
            constraintName: fk_conn_impersonation_group_id
            onDelete: CASCADE

  - changeSet:
      id: v47.00-058
      validCheckSum: 8:05731b3e62deb09c64b60bc10031d206
      author: qnkhuat
      comment: 'Drop parameter_card.entity_id'
      preConditions:
        - onFail: MARK_RAN
        - columnExists:
            tableName: parameter_card
            columnName: entity_id
      changes:
        - dropColumn:
            tableName: parameter_card
            columnName: entity_id
      rollback:
        - addColumn:
            tableName: parameter_card
            columns:
              - column:
                  remarks: Random NanoID tag for unique identity.
                  name: entity_id
                  type: char(21)
                  constraints:
                    nullable: true
                    unique: true

  - changeSet:
      id: v47.00-059
      validCheckSum: 8:123cf42eed168444f88418f071d2730f
      author: piranha
      comment: 'Drops not null from dashboard_tab.entity_id since it breaks drop-entity-ids command'
      changes:
        - dropNotNullConstraint:
            tableName: dashboard_tab
            columnName: entity_id
            columnDataType: char(21)
      rollback: # noop, and 'drop not null' is a noop if it's dropped already

  - changeSet:
      id: v48.00-001
      validCheckSum: ANY
      author: qnkhuat
      comment: Added 0.47.0 - Migrate database.options to database.settings
      changes:
        - customChange:
            class: "metabase.app_db.custom_migrations.MigrateDatabaseOptionsToSettings"

  - changeSet:
      id: v48.00-002
      validCheckSum: 8:deceb81591f51f2d7253976f247e36cc
      author: qnkhuat
      comment: Added 0.47.0 - drop metabase_database.options
      changes:
        - dropColumn:
            tableName: metabase_database
            columnName: options
      rollback:
        - addColumn:
            tableName: metabase_database
            columns:
              - column:
                  name: options
                  type: ${text.type}
                  remarks: "Serialized JSON containing various options like QB behavior."

  - changeSet:
      id: v48.00-003
      validCheckSum: 8:da33cde0f1f93eed56c0f6d9ac2007df
      author: qnkhuat
      comment: Added 0.48.0 - drop computation_job_result table
      preConditions:
        - onFail: MARK_RAN
        - tableExists:
            tableName: computation_job_result
      changes:
          - dropTable:
              tableName: computation_job_result
      rollback: # no rollback needed since this table has been unused since 2018

  - changeSet:
      id: v48.00-004
      validCheckSum: 8:d0b1d7cc179c332b7e31f065325b7275
      author: qnkhuat
      comment: Added 0.48.0 - drop computation_job table
      preConditions:
        - onFail: MARK_RAN
        - tableExists:
            tableName: computation_job
      changes:
          - dropTable:
              tableName: computation_job
      rollback: # no rollback needed since this table has been unused since 2018

  - changeSet:
      id: v48.00-005
      validCheckSum: 8:a570f2e1d90a302bc207c00e3776eaaf
      author: qnkhuat
      comment: Added 0.48.0 - Add query_execution.action_id
      changes:
        - addColumn:
            tableName: query_execution
            columns:
              - column:
                  name: action_id
                  type: integer
                  remarks: 'The ID of the action associated with this query execution, if any.'

  - changeSet:
      id: v48.00-006
      validCheckSum: 8:cf1413241565a186bf98eece35d519bf
      author: qnkhuat
      comment: Added 0.48.0 - Index query_execution.action_id
      changes:
        - createIndex:
            tableName: query_execution
            indexName: idx_query_execution_action_id
            columns:
              column:
                name: action_id

  - changeSet:
      id: v48.00-007
      validCheckSum: 8:15d05ceba05e5b7d25d351fb6ec5b100
      author: qnkhuat
      comment: Added 0.48.0 - Add revision.most_recent
      changes:
        - addColumn:
            tableName: revision
            columns:
              - column:
                  name: most_recent
                  type: boolean
                  defaultValueBoolean: false
                  remarks: 'Whether a revision is the most recent one'
                  constraints:
                    nullable: false

  - changeSet:
      id: v48.00-008
      validCheckSum: 8:c0a512701d6dfd5cc1c4a689919be074
      author: qnkhuat
      comment: Set revision.most_recent = true for latest revisions
      changes:
        - sql:
            dbms: postgresql,h2
            sql: >-
              UPDATE revision r
              SET most_recent = true
              WHERE (model, model_id, timestamp) IN (
                                 SELECT model, model_id, MAX(timestamp)
                                 FROM revision
                                 GROUP BY model, model_id);
          # mysql and mariadb does not allow update on a table that is in the select part
          # so it we join for them
        - sql:
            dbms: mysql,mariadb
            sql: >-
              UPDATE revision r
              JOIN (
                  SELECT model, model_id, MAX(timestamp) AS max_timestamp
                  FROM revision
                  GROUP BY model, model_id
              ) AS subquery
              ON r.model = subquery.model AND r.model_id = subquery.model_id AND r.timestamp = subquery.max_timestamp
              SET r.most_recent = true;
      rollback: # nothing to do since the most_recent will be dropped anyway

  - changeSet:
      id: v48.00-009
      validCheckSum: 8:dfd90256380263274ea7f5cc0c5ed413
      author: calherries
      comment: Added 0.48.0 - Create table_privileges table
      changes:
        - createTable:
            tableName: table_privileges
            remarks: Table for user and role privileges by table
            columns:
              - column:
                  name: table_id
                  type: int
                  remarks: 'Table ID'
                  constraints:
                    foreignKeyName: fk_table_privileges_table_id
                    nullable: false
                    referencedTableName: metabase_table
                    referencedColumnNames: id
                    deleteCascade: true
              - column:
                  name: role
                  type: varchar(255)
                  remarks: 'Role name. NULL indicates the privileges are the current user''s'
              - column:
                  name: select
                  type: boolean
                  remarks: 'Privilege to select from the table'
                  constraints:
                    nullable: false
                  defaultValue: false
              - column:
                  name: update
                  type: boolean
                  remarks: 'Privilege to update records in the table'
                  constraints:
                    nullable: false
                  defaultValue: false
              - column:
                  name: insert
                  type: boolean
                  remarks: 'Privilege to insert records into the table'
                  constraints:
                    nullable: false
                  defaultValue: false
              - column:
                  name: delete
                  type: boolean
                  remarks: 'Privilege to delete records from the table'
                  constraints:
                    nullable: false
                  defaultValue: false
            uniqueConstraints:
              - unique:
                  columnNames: table_id, role
                  name: uq_table_privileges_table_id_role


  - changeSet:
      id: v48.00-010
      validCheckSum: 8:da6117039b6e0249b710cc3160af982d
      author: qnkhuat
      comment: Remove ON UPDATE for revision.timestamp on mysql, mariadb
      preConditions:
          # If preconditions fail (i.e., dbms is not mysql or mariadb) then mark this migration as 'ran'
          - onFail: MARK_RAN
          - dbms:
              type: mysql,mariadb
      changes:
          - sql:
                sql: ALTER TABLE `revision` CHANGE `timestamp` `timestamp` timestamp(6) NOT NULL DEFAULT current_timestamp(6);
      rollback: # no need

  - changeSet:
      id: v48.00-011
      validCheckSum: 8:65ef87949a7e9555fabaf69069806ee0
      author: qnkhuat
      comment: Index revision.most_recent
      changes:
        - createIndex:
            tableName: revision
            indexName: idx_revision_most_recent
            columns:
              column:
                name: most_recent

  - changeSet:
      id: v48.00-013
      validCheckSum: 8:145eb766e2d49e95f31d8a08df8ff776
      author: qnkhuat
      comment: Index unindexed FKs for postgres
      preConditions:
        - onFail: MARK_RAN
        - dbms:
            type: postgresql
      changes:
          - sql:
              sql: >-
                  CREATE INDEX IF NOT EXISTS idx_action_made_public_by_id ON action (made_public_by_id);
                  CREATE INDEX IF NOT EXISTS idx_action_model_id ON action (model_id);
                  CREATE INDEX IF NOT EXISTS idx_application_permissions_revision_user_id ON application_permissions_revision (user_id);
                  CREATE INDEX IF NOT EXISTS idx_collection_permission_graph_revision_user_id ON collection_permission_graph_revision (user_id);
                  CREATE INDEX IF NOT EXISTS idx_core_session_user_id ON core_session (user_id);
                  CREATE INDEX IF NOT EXISTS idx_dashboard_tab_dashboard_id ON dashboard_tab (dashboard_id);
                  CREATE INDEX IF NOT EXISTS idx_dimension_human_readable_field_id ON dimension (human_readable_field_id);
                  CREATE INDEX IF NOT EXISTS idx_metabase_database_creator_id ON metabase_database (creator_id);
                  CREATE INDEX IF NOT EXISTS idx_model_index_creator_id ON model_index (creator_id);
                  CREATE INDEX IF NOT EXISTS idx_native_query_snippet_creator_id ON native_query_snippet (creator_id);
                  CREATE INDEX IF NOT EXISTS idx_permissions_revision_user_id ON permissions_revision (user_id);
                  CREATE INDEX IF NOT EXISTS idx_persisted_info_creator_id ON persisted_info (creator_id);
                  CREATE INDEX IF NOT EXISTS idx_persisted_info_database_id ON persisted_info (database_id);
                  CREATE INDEX IF NOT EXISTS idx_pulse_dashboard_id ON pulse (dashboard_id);
                  CREATE INDEX IF NOT EXISTS idx_pulse_card_dashboard_card_id ON pulse_card (dashboard_card_id);
                  CREATE INDEX IF NOT EXISTS idx_pulse_channel_recipient_pulse_channel_id ON pulse_channel_recipient (pulse_channel_id);
                  CREATE INDEX IF NOT EXISTS idx_pulse_channel_recipient_user_id ON pulse_channel_recipient (user_id);
                  CREATE INDEX IF NOT EXISTS idx_query_action_database_id ON query_action (database_id);
                  CREATE INDEX IF NOT EXISTS idx_report_card_database_id ON report_card (database_id);
                  CREATE INDEX IF NOT EXISTS idx_report_card_made_public_by_id ON report_card (made_public_by_id);
                  CREATE INDEX IF NOT EXISTS idx_report_card_table_id ON report_card (table_id);
                  CREATE INDEX IF NOT EXISTS idx_report_dashboard_made_public_by_id ON report_dashboard (made_public_by_id);
                  CREATE INDEX IF NOT EXISTS idx_report_dashboardcard_action_id ON report_dashboardcard (action_id);
                  CREATE INDEX IF NOT EXISTS idx_report_dashboardcard_dashboard_tab_id ON report_dashboardcard (dashboard_tab_id);
                  CREATE INDEX IF NOT EXISTS idx_revision_user_id ON revision (user_id);
                  CREATE INDEX IF NOT EXISTS idx_sandboxes_card_id ON sandboxes (card_id);
                  CREATE INDEX IF NOT EXISTS idx_sandboxes_permission_id ON sandboxes (permission_id);
                  CREATE INDEX IF NOT EXISTS idx_secret_creator_id ON secret (creator_id);
                  CREATE INDEX IF NOT EXISTS idx_timeline_creator_id ON timeline (creator_id);
                  CREATE INDEX IF NOT EXISTS idx_timeline_event_creator_id ON timeline_event (creator_id);
      rollback: # no need

  - changeSet:
      id: v48.00-014
      validCheckSum: 8:b2c1361f1dc14c2390a1dc25a4a86311
      author: calherries
      comment: Added 0.48.0 - Create table_privileges.table_id index
      preConditions:
        - onFail: MARK_RAN
        - dbms:
            type: postgresql
      changes:
        - createIndex:
            indexName: idx_table_privileges_table_id
            tableName: table_privileges
            columns:
              - column:
                  name: table_id
      rollback: # not needed, it will be removed with the table

  - changeSet:
      id: v48.00-015
      validCheckSum: 8:6f58cf60c8048bb39bbf6128058ff85e
      author: calherries
      comment: Added 0.48.0 - Create table_privileges.role index
      changes:
        - createIndex:
            indexName: idx_table_privileges_role
            tableName: table_privileges
            columns:
              - column:
                  name: role
      rollback: # not needed, it will be removed with the table

  - changeSet:
      id: v48.00-016
      validCheckSum: 8:ea2cb901edad5cf3a1250bdd2a9b0866
      author: calherries
      comment: Added 0.48.0 - Change the type of collection.slug to varchar(510)
      changes:
        - modifyDataType:
            tableName: collection
            columnName: slug
            newDataType: varchar(510)
      rollback:
        - modifyDataType:
            tableName: collection
            columnName: slug
            newDataType: varchar(254)

  - changeSet:
      id: v48.00-018
      validCheckSum: 8:efae52e7403f39c1458f53e885b4393d
      author: noahmoss
      comment: Add new recent_views table
      changes:
        - createTable:
            tableName: recent_views
            remarks: Used to store recently viewed objects for each user
            columns:
              - column:
                  name: id
                  type: int
                  autoIncrement: true
                  constraints:
                    primaryKey: true
                    nullable: false
              - column:
                  name: user_id
                  type: int
                  remarks: The user associated with this view
                  constraints:
                    nullable: false
                    referencedTableName: core_user
                    referencedColumnNames: id
                    foreignKeyName: fk_recent_views_ref_user_id
              - column:
                  name: model
                  type: varchar(16)
                  remarks: The name of the model that was viewed
                  constraints:
                    nullable: false
              - column:
                  name: model_id
                  type: int
                  remarks: The ID of the model that was viewed
                  constraints:
                    nullable: false
              - column:
                  name: timestamp
                  type: DATETIME
                  remarks: The time a view was recorded
                  constraints:
                    nullable: false

  - changeSet:
      id: v48.00-019
      validCheckSum: 8:c3866a4b7cfbb49d4b626dc2fd750935
      author: nemanjaglumac
      comment: 'Collection color is removed in 0.48.0'
      changes:
        - dropColumn:
            tableName: collection
            columnName: color
      rollback:
        - addColumn:
            tableName: collection
            columns:
              - column:
                  name: color
                  type: char(7)
                  remarks: 'Seven-character hex color for this Collection, including the preceding hash sign.'
                  constraints:
                    nullable: false
                  defaultValue: '#31698A'

  - changeSet:
      id: v48.00-020
      validCheckSum: 8:2c410019e1834304131ff57278003d35
      author: noahmoss
      comment: Added 0.48.0 - Create recent_views.user_id index
      changes:
        - createIndex:
            indexName: idx_recent_views_user_id
            tableName: recent_views
            columns:
              - column:
                  name: user_id
      rollback: # not needed, it will be removed with the table

  - changeSet:
      id: v48.00-021
      validCheckSum: 8:a1543239e39c70dc9bab3bbc303242b1
      author: piranha
      comment: 'Cards store Metabase version used to create them'
      changes:
        - addColumn:
            tableName: report_card
            columns:
              - column:
                  name: metabase_version
                  type: varchar(100)
                  remarks: 'Metabase version used to create the card.'

  - changeSet:
      id: v48.00-022
      validCheckSum: ANY
      author: johnswanson
      comment: Migrate migrate-click-through to a custom migration
      preConditions:
        - onFail: MARK_RAN
        - sqlCheck:
            expectedResult: 0
            sql: SELECT count(*) FROM data_migrations WHERE id = 'migrate-click-through';
      changes:
        - customChange:
            class: "metabase.app_db.custom_migrations.MigrateClickThrough"

  - changeSet:
      id: v48.00-023
      validCheckSum: ANY
      author: piranha
      comment: Data migration migrate-remove-admin-from-group-mapping-if-needed
      preConditions:
        - onFail: MARK_RAN
        - sqlCheck:
            expectedResult: 0
            sql: SELECT count(*) FROM data_migrations WHERE id = 'migrate-remove-admin-from-group-mapping-if-needed';
      changes:
        - customChange:
            class: "metabase.app_db.custom_migrations.MigrateRemoveAdminFromGroupMappingIfNeeded"

  - changeSet:
      id: v48.00-024
      validCheckSum: 8:fab2a51d73c66cea059d55a6fea8bb2f
      author: piranha
      comment: All data migrations were transferred to custom_migrations!
      changes:
        - dropTable:
            tableName: data_migrations
      rollback:
        - sql:
            sql: >-
              CREATE TABLE data_migrations (
                id varchar(254) primary key,
                timestamp ${timestamp_type} not null
              );
              INSERT INTO data_migrations VALUES
                  ('set-card-database-and-table-ids', current_timestamp),
                  ('set-mongodb-databases-ssl-false', current_timestamp),
                  ('set-default-schemas', current_timestamp),
                  ('set-admin-email', current_timestamp),
                  ('remove-database-sync-activity-entries', current_timestamp),
                  ('remove-duplicate-fk-entries', current_timestamp),
                  ('update-dashboards-to-new-grid', current_timestamp),
                  ('migrate-field-visibility-type', current_timestamp),
                  ('fix-dashboard-cards-without-positions', current_timestamp),
                  ('migrate-fk-metadata', current_timestamp),
                  ('create-raw-tables', current_timestamp),
                  ('migrate-base-types', current_timestamp),
                  ('migrate-field-types', current_timestamp),
                  ('fix-invalid-field-types', current_timestamp),
                  ('add-users-to-default-permissions-groups', current_timestamp),
                  ('add-admin-group-root-entry', current_timestamp),
                  ('add-databases-to-magic-permissions-groups', current_timestamp),
                  ('fix-legacy-magic-group-names', current_timestamp),
                  ('remove-trailing-slashes-from-site-url-setting', current_timestamp),
                  ('copy-site-url-setting-and-remove-trailing-slashes', current_timestamp),
                  ('migrate-query-executions', current_timestamp),
                  ('drop-old-query-execution-table', current_timestamp),
                  ('ensure-protocol-specified-in-site-url', current_timestamp),
                  ('populate-card-database-id', current_timestamp),
                  ('migrate-humanization-setting', current_timestamp),
                  ('populate-card-read-permissions', current_timestamp),
                  ('mark-category-fields-as-list', current_timestamp),
                  ('repopulate-card-read-permissions', current_timestamp),
                  ('add-legacy-sql-directive-to-bigquery-sql-cards', current_timestamp),
                  ('clear-ldap-user-local-passwords', current_timestamp),
                  ('add-migrated-collections', current_timestamp),
                  ('migrate-map-regions', current_timestamp),
                  ('migrate-click-through', current_timestamp),
                  ('migrate-remove-admin-from-group-mapping-if-needed', current_timestamp);

  - changeSet:
      id: v48.00-025
      validCheckSum: 8:a2fa9ab0913b9e4b97dff91f973344d6
      author: piranha
      comment: 'Revisions store Metabase version used to create them'
      changes:
        - addColumn:
            tableName: revision
            columns:
              - column:
                  name: metabase_version
                  type: varchar(100)
                  remarks: 'Metabase version used to create the revision.'

  - changeSet:
      id: v48.00-026
      validCheckSum: 8:7c8330e861c16997780a9b0881144b26
      author: lbrdnk
      comment: Set semantic_type with value type/Number to null (#18754)
      changes:
        - update:
            tableName: metabase_field
            columns:
              - column:
                  name: semantic_type
                  value: NULL
            where: semantic_type = 'type/Number'
      rollback:

  # this is a no op, it was previously used to Drop parameter_card.entity_id,
  # now it's moved to v47.00-058
  # this is still here because we want the change set id to be consistent
  # see #35239 for details
  - changeSet:
      id: v48.00-027
      author: qnkhuat
      validCheckSum: ANY
      comment: 'No op migration'
      changes:
        - sql:
          sql: SELECT 1;
      rollback:

  - changeSet:
      id: v48.00-028
      validCheckSum: 8:818119252c2e7877bbf46aec40fab160
      author: noahmoss
      comment: Add new audit_log table
      changes:
        - createTable:
            tableName: audit_log
            remarks: Used to store application events for auditing use cases
            columns:
              - column:
                  name: id
                  type: int
                  autoIncrement: true
                  constraints:
                    primaryKey: true
                    nullable: false
              - column:
                  name: topic
                  type: varchar(32)
                  remarks: The topic of a given audit event
                  constraints:
                    nullable: false
              - column:
                  name: timestamp
                  type: ${timestamp_type}
                  remarks: The time an event was recorded
                  constraints:
                    nullable: false
              - column:
                  name: end_timestamp
                  type: ${timestamp_type}
                  remarks: The time an event ended, if applicable
                  constraints:
                    nullable: true
              - column:
                  name: user_id
                  type: int
                  remarks: The user who performed an action or triggered an event
                  constraints:
                    nullable: true
              - column:
                  name: model
                  type: varchar(32)
                  remarks: The name of the model this event applies to (e.g. Card, Dashboard), if applicable
                  constraints:
                    nullable: true
              - column:
                  name: model_id
                  type: int
                  remarks: The ID of the model this event applies to, if applicable
                  constraints:
                    nullable: true
              - column:
                  name: details
                  type: ${text.type}
                  remarks: A JSON map with metadata about the event
                  constraints:
                    nullable: false

  - changeSet:
      id: v48.00-029
      validCheckSum: 8:1994760ab0950e7f591c40e887295e1a
      author: noahmoss
      comment: Added 0.48.0 - new view v_audit_log
      changes:
        - sqlFile:
            dbms: postgresql
            path: instance_analytics_views/audit_log/v1/postgres-audit_log.sql
            relativeToChangelogFile: true
        - sqlFile:
            dbms: mysql,mariadb
            path: instance_analytics_views/audit_log/v1/mysql-audit_log.sql
            relativeToChangelogFile: true
        - sqlFile:
            dbms: h2
            path: instance_analytics_views/audit_log/v1/h2-audit_log.sql
            relativeToChangelogFile: true
      rollback:
        - sql:
            sql: drop view if exists v_audit_log;

  - changeSet:
      id: v48.00-030
      validCheckSum: 8:965d6479698fe55f2f6799be552b5edb
      author: noahmoss
      comment: Added 0.48.0 - new view v_content
      changes:
        - sqlFile:
            dbms: postgresql
            path: instance_analytics_views/content/v1/postgres-content.sql
            relativeToChangelogFile: true
        - sqlFile:
            dbms: mysql,mariadb
            path: instance_analytics_views/content/v1/mysql-content.sql
            relativeToChangelogFile: true
        - sqlFile:
            dbms: h2
            path: instance_analytics_views/content/v1/h2-content.sql
            relativeToChangelogFile: true
      rollback:
        - sql:
            sql: drop view if exists v_content;

  - changeSet:
      id: v48.00-031
      validCheckSum: 8:721bedb0dd362793a1a216cf3e552f3b
      author: noahmoss
      comment: Added 0.48.0 - new view v_dashboardcard
      changes:
        - sqlFile:
            path: instance_analytics_views/dashboardcard/v1/dashboardcard.sql
            relativeToChangelogFile: true
      rollback:
        - sql:
            sql: drop view if exists v_dashboardcard;

  - changeSet:
      id: v48.00-032
      validCheckSum: 8:64d52462def7bb6981a3b6a40d42e67e
      author: noahmoss
      comment: Added 0.48.0 - new view v_group_members
      changes:
        - sqlFile:
            path: instance_analytics_views/group_members/v1/group_members.sql
            relativeToChangelogFile: true
      rollback:
        - sql:
            sql: drop view if exists v_group_members;

  - changeSet:
      id: v48.00-033
      validCheckSum: 8:7ac57373a0fba4bd9613c242702c863d
      author: noahmoss
      comment: Added 0.48.0 - new view v_subscriptions for postgres
      changes:
        - sqlFile:
            dbms: postgresql
            path: instance_analytics_views/subscriptions/v1/postgres-subscriptions.sql
            relativeToChangelogFile: true
        - sqlFile:
            dbms: mysql,mariadb
            path: instance_analytics_views/subscriptions/v1/mysql-subscriptions.sql
            relativeToChangelogFile: true
        - sqlFile:
            dbms: h2
            path: instance_analytics_views/subscriptions/v1/h2-subscriptions.sql
            relativeToChangelogFile: true
      rollback:
        - sql:
            sql: drop view if exists v_subscriptions;

  - changeSet:
      id: v48.00-034
      validCheckSum: 8:1c268d93ce69eaee11e3ecdf9951449a
      author: noahmoss
      comment: Added 0.48.0 - new view v_users
      changes:
        - sqlFile:
            dbms: postgresql
            path: instance_analytics_views/users/v1/postgres-users.sql
            relativeToChangelogFile: true
        - sqlFile:
            dbms: mysql,mariadb
            path: instance_analytics_views/users/v1/mysql-users.sql
            relativeToChangelogFile: true
        - sqlFile:
            dbms: h2
            path: instance_analytics_views/users/v1/h2-users.sql
            relativeToChangelogFile: true
      rollback:
        - sql:
            sql: drop view if exists v_users;

  - changeSet:
      id: v48.00-035
      validCheckSum: 8:c0276764af3e1b4b5b0c4e5fdc979e60
      author: noahmoss
      comment: Added 0.48.0 - new view v_alerts
      changes:
        - sqlFile:
            dbms: postgresql
            path: instance_analytics_views/alerts/v1/postgres-alerts.sql
            relativeToChangelogFile: true
        - sqlFile:
            dbms: mysql,mariadb
            path: instance_analytics_views/alerts/v1/mysql-alerts.sql
            relativeToChangelogFile: true
        - sqlFile:
            dbms: h2
            path: instance_analytics_views/alerts/v1/h2-alerts.sql
            relativeToChangelogFile: true
      rollback:
        - sql:
            sql: drop view if exists v_alerts;

  - changeSet:
      id: v48.00-036
      validCheckSum: 8:8a35e1bdf0738ccac5da8062d6671dd0
      author: noahmoss
      comment: Added 0.48.0 - new view v_databases
      changes:
        - sqlFile:
            path: instance_analytics_views/databases/v1/databases.sql
            relativeToChangelogFile: true
      rollback:
        - sql:
            sql: drop view if exists v_databases;

  - changeSet:
      id: v48.00-037
      validCheckSum: 8:a4b6ebd594b4663a6a888211f36ce6c3
      author: noahmoss
      comment: Added 0.48.0 - new view v_fields
      changes:
        - sqlFile:
            dbms: postgresql
            path: instance_analytics_views/fields/v1/postgres-fields.sql
            relativeToChangelogFile: true
        - sqlFile:
            dbms: mysql,mariadb
            path: instance_analytics_views/fields/v1/mysql-fields.sql
            relativeToChangelogFile: true
        - sqlFile:
            dbms: h2
            path: instance_analytics_views/fields/v1/h2-fields.sql
            relativeToChangelogFile: true
      rollback:
        - sql:
            sql: drop view if exists v_fields;

  - changeSet:
      id: v48.00-038
      validCheckSum: 8:a24f4bcd3336e79d1c8ef33ab81c0db3
      author: noahmoss
      comment: Added 0.48.0 - new view v_query_log
      changes:
        - sqlFile:
            dbms: postgresql
            path: instance_analytics_views/query_log/v1/postgres-query_log.sql
            relativeToChangelogFile: true
        - sqlFile:
            dbms: mysql,mariadb
            path: instance_analytics_views/query_log/v1/mysql-query_log.sql
            relativeToChangelogFile: true
        - sqlFile:
            dbms: h2
            path: instance_analytics_views/query_log/v1/h2-query_log.sql
            relativeToChangelogFile: true
      rollback:
        - sql:
            sql: drop view if exists v_query_log;

  - changeSet:
      id: v48.00-039
      validCheckSum: 8:b43481a01df86830c4cb1adb8189d400
      author: noahmoss
      comment: Added 0.48.0 - new view v_tables
      changes:
        - sqlFile:
            dbms: postgresql
            path: instance_analytics_views/tables/v1/postgres-tables.sql
            relativeToChangelogFile: true
        - sqlFile:
            dbms: mysql,mariadb
            path: instance_analytics_views/tables/v1/mysql-tables.sql
            relativeToChangelogFile: true
        - sqlFile:
            dbms: h2
            path: instance_analytics_views/tables/v1/h2-tables.sql
            relativeToChangelogFile: true
      rollback:
        - sql:
            sql: drop view if exists v_tables;

  - changeSet:
      id: v48.00-040
      validCheckSum: 8:b8842eac1c7cba6e997d4d288306e36c
      author: noahmoss
      comment: Added 0.48.0 - new view v_view_log
      changes:
        - sqlFile:
            dbms: postgresql
            path: instance_analytics_views/view_log/v1/postgres-view_log.sql
            relativeToChangelogFile: true
        - sqlFile:
            dbms: mysql,mariadb
            path: instance_analytics_views/view_log/v1/mysql-view_log.sql
            relativeToChangelogFile: true
        - sqlFile:
            dbms: h2
            path: instance_analytics_views/view_log/v1/h2-view_log.sql
            relativeToChangelogFile: true
      rollback:
        - sql:
            sql: drop view if exists v_view_log;

  - changeSet:
      id: v48.00-045
      validCheckSum: 8:874f14ae26d742448d8dd2b47dc8aa3d
      author: qwef
      comment: Added 0.48.0 - add is_sandboxed to query_execution
      changes:
        - addColumn:
            tableName: query_execution
            columns:
              - column:
                  name: is_sandboxed
                  type: boolean
                  remarks: "Is query from a sandboxed user"
                  constraints:
                    nullable: true

  - changeSet:
      id: v48.00-046
      validCheckSum: 8:4bb11295621890202e066cd15de93a52
      author: noahmoss
      comment: Added 0.48.0 - new indexes to optimize audit v2 queries
      changes:
        - sqlFile:
            dbms: postgresql
            path: instance_analytics_views/indexes/v1/postgres-indexes.sql
            relativeToChangelogFile: true
        - sqlFile:
            dbms: mysql
            path: instance_analytics_views/indexes/v1/mysql-indexes.sql
            relativeToChangelogFile: true
        - sqlFile:
            dbms: mariadb
            path: instance_analytics_views/indexes/v1/mariadb-indexes.sql
            relativeToChangelogFile: true
        - sqlFile:
            dbms: h2
            path: instance_analytics_views/indexes/v1/h2-indexes.sql
            relativeToChangelogFile: true
      rollback:
        # Only MySQL needes a rollback because all the other DBs support "CREATE INDEX IF NOT EXISTS"
        - sqlFile:
            dbms: mysql
            path: instance_analytics_views/indexes/v1/mysql-rollback.sql
            relativeToChangelogFile: true

  - changeSet:
      id: v48.00-047
      validCheckSum: 8:2b18bed0e1ae18dd7b26a0770dac54c0
      author: noahmoss
      comment: Drop foreign key on recent_views so that it can be recreated with onDelete policy
      changes:
        - dropForeignKeyConstraint:
            baseTableName: recent_views
            constraintName: fk_recent_views_ref_user_id
      rollback:
        - addForeignKeyConstraint:
            baseTableName: recent_views
            constraintName: fk_recent_views_ref_user_id
            referencedTableName: core_user
            baseColumnNames: user_id
            referencedColumnNames: id
            onDelete: CASCADE

  - changeSet:
      id: v48.00-048
      validCheckSum: 8:872e632a8ffa42eb2969f77823e8bfc8
      author: noahmoss
      comment: Add foreign key on recent_views with onDelete CASCADE
      changes:
        - addForeignKeyConstraint:
            baseTableName: recent_views
            constraintName: fk_recent_views_ref_user_id
            referencedTableName: core_user
            baseColumnNames: user_id
            referencedColumnNames: id
            onDelete: CASCADE
      rollback:
        - dropForeignKeyConstraint:
            baseTableName: recent_views
            constraintName: fk_recent_views_ref_user_id

  - changeSet:
      id: v48.00-049
      validCheckSum: 8:853f2a24c53470bf2d9e85b1246bab7b
      author: noahmoss
      comment: Migrate data from activity to audit_log
      changes:
        - sql:
            dbms: postgresql
            sql: >-
              INSERT INTO audit_log (topic, timestamp, user_id, model, model_id, details)
              SELECT
                topic,
                timestamp,
                user_id,
                model,
                model_id,
                details::jsonb || json_strip_nulls(json_build_object('database_id', database_id, 'table_id', table_id))::jsonb
              FROM activity;
        - sql:
            dbms: mysql,mariadb
            sql: >-
              INSERT INTO audit_log (topic, timestamp, user_id, model, model_id, details)
              SELECT
                  topic,
                  timestamp,
                  user_id,
                  model,
                  model_id,
                  JSON_MERGE(
                      details,
                      JSON_OBJECT('database_id', database_id, 'table_id', table_id)
                  )
              FROM activity;
        - sql:
            dbms: h2
            sql: >-
              INSERT INTO audit_log (topic, timestamp, user_id, model, model_id, details)
              SELECT
                  topic,
                  timestamp,
                  user_id,
                  model,
                  model_id,
                  JSON_OBJECT(
                    'database_id': database_id,
                    'table_id': table_id
                    ABSENT ON NULL
                  )
              FROM activity;
      rollback: # not necessary

  - changeSet:
      id: v48.00-050
      validCheckSum: 8:d41d8cd98f00b204e9800998ecf8427e
      author: noahmoss
      comment: Added 0.48.0 - no-op migration to remove audit DB and collection on downgrade
      changes:
        - comment: "No operation performed for this changeset on execution."
      rollback:
        - sql: DELETE FROM metabase_database WHERE is_audit = TRUE;
        - sql: DELETE FROM collection WHERE type = 'instance_analytics';

  - changeSet:
      id: v48.00-051
      validCheckSum: 8:5f5d1fd5b6153a6613511fd8f765737d
      author: calherries
      comment: Migrate metabase_field when the fk target field is inactive
      changes:
        - sql:
            dbms: mariadb,mysql
            sql: >-
              UPDATE metabase_field AS a
              JOIN metabase_field AS b ON b.id = a.fk_target_field_id
              SET a.fk_target_field_id = NULL,
                  a.semantic_type = NULL
              WHERE b.active = FALSE;
        - sql:
            dbms: postgresql,h2
            sql: >-
              UPDATE metabase_field
              SET fk_target_field_id = NULL,
                  semantic_type = NULL
              WHERE fk_target_field_id IN (
                  SELECT id
                  FROM metabase_field
                  WHERE active = FALSE
              );
      rollback: # no change

  - changeSet:
      id: v48.00-053
      validCheckSum: 8:8b41162170f6d712871b2ee9221adc1a
      author: johnswanson
      comment: Increase length of `activity.model` to fit longer model names
      changes:
        - modifyDataType:
            tableName: activity
            columnName: model
            newDataType: VARCHAR(32)
      rollback: # not necessary

  - changeSet:
      id: v48.00-054
      validCheckSum: 8:d41d8cd98f00b204e9800998ecf8427e
      author: escherize
      comment: Added 0.48.0 - no-op migration to remove Internal Metabase User on downgrade
      changes:
        - comment: "No operation performed for this changeset on execution."
      rollback:
        - sql: DELETE FROM core_user WHERE id = 13371338;

  - changeSet:
      id: v48.00-055
      validCheckSum: 8:fd36092d50982fbf31ce16757c16e47e
      author: noahmoss
      comment: Added 0.48.0 - new view v_tasks
      changes:
        - sqlFile:
            dbms: postgresql
            path: instance_analytics_views/tasks/v1/postgres-tasks.sql
            relativeToChangelogFile: true
        - sqlFile:
            dbms: mysql,mariadb
            path: instance_analytics_views/tasks/v1/mysql-tasks.sql
            relativeToChangelogFile: true
        - sqlFile:
            dbms: h2
            path: instance_analytics_views/tasks/v1/h2-tasks.sql
            relativeToChangelogFile: true
      rollback:
        - sql:
            sql: drop view if exists v_tasks;

  - changeSet:
      id: v48.00-056
      validCheckSum: 8:229e8058cc8309053b344bbfdb042405
      author: noahmoss
      comment: 'Adjust view_log schema for Audit Log v2'
      changes:
        - addColumn:
            tableName: view_log
            columns:
              - column:
                  name: has_access
                  type: boolean
                  constraints:
                    nullable: true
                  remarks: 'Whether the user who initiated the view had read access to the item being viewed.'

  - changeSet:
      id: v48.00-057
      validCheckSum: 8:8e32153df1031ea12005d58ce1674873
      author: noahmoss
      comment: 'Adjust view_log schema for Audit Log v2'
      changes:
        - addColumn:
            tableName: view_log
            columns:
              - column:
                  name: context
                  type: varchar(32)
                  constraints:
                    nullable: true
                  remarks: 'The context of the view, can be collection, question, or dashboard. Only for cards.'

  - changeSet:
      id: v48.00-059
      validCheckSum: 8:fd8b5031dbbf69c4588ce2699eb20f33
      author: qwef
      comment: 'Update the namespace of any audit collections that are already loaded'
      changes:
        - sql:
            sql: UPDATE collection SET namespace = 'analytics' WHERE entity_id = 'okNLSZKdSxaoG58JSQY54' OR entity_id = 'vG58R8k-QddHWA7_47umn'
      rollback: # not necessary

  - changeSet:
      id: v48.00-060
      validCheckSum: 8:a59027f5494811033ce77cd0ba05d6bd
      author: noahmoss
      comment: Added 0.48.0 - task_history.started_at
      changes:
        - createIndex:
            indexName: idx_task_history_started_at
            tableName: task_history
            columns:
              - column:
                  name: started_at

  - changeSet:
      id: v48.00-061
      validCheckSum: 8:9b9939aad6ca12f7cf4dfa85dae6eb1c
      author: piranha
      comment: 'Adds query_execution.cache_hash -> query_cache.query_hash'
      changes:
        - addColumn:
            tableName: query_execution
            columns:
              - column:
                  name: cache_hash
                  type: ${blob.type}
                  constraints:
                    nullable: true
                  remarks: 'Hash of normalized query, calculated in middleware.cache'

  # this index was added in migration 95, but during our split migration work in #34400 we didn't include this index
  # in the sql initialization, so we need to recreate one here for new instances running 48+
  - changeSet:
      id: v48.00-067
      validCheckSum: 8:e7cd8168533c58c865dacf320e819218
      author: qnkhuat
      comment: 'Add unique constraint idx_databasechangelog_id_author_filename'
      preConditions:
        - onFail: MARK_RAN
        # If we're dumping the migration as a SQL file or trying to force-migrate we can't check the preconditions
        # so just go ahead and skip the entire thing. This is a non-critical migration
        - onUpdateSQL: IGNORE
        - and:
          - sqlCheck:
              expectedResult: 0
              sql: SELECT count(*) FROM (SELECT count(*) FROM DATABASECHANGELOG GROUP BY ID, AUTHOR, FILENAME HAVING count(*) > 1) t1
          - or:
            - and:
              - dbms:
                  type: postgresql
              - sqlCheck:
                  expectedResult: 0
                  sql: >-
                    SELECT COUNT(*)
                    FROM pg_indexes
                    WHERE tablename = 'databasechangelog' AND
                          indexname = 'idx_databasechangelog_id_author_filename';
            - and:
              - dbms:
                  type: h2
              - sqlCheck:
                  expectedResult: 0
                  sql: >-
                    SELECT COUNT(*)
                    FROM INFORMATION_SCHEMA.INDEXES
                    WHERE TABLE_NAME = 'DATABASECHANGELOG' AND
                          INDEX_NAME = 'IDX_DATABASECHANGELOG_ID_AUTHOR_FILENAME_INDEX_1';
            - and:
              - dbms:
                  type: mysql,mariadb
              - not:
                - indexExists:
                    tableName: ${databasechangelog.name}
                    indexName: idx_databasechangelog_id_author_filename
      changes:
        - addUniqueConstraint:
            constraintName: idx_databasechangelog_id_author_filename
            tableName: ${databasechangelog.name}
            columnNames: id, author, filename
      rollback:
        - dropUniqueConstraint:
            tableName: ${databasechangelog.name}
            constraintName: idx_databasechangelog_id_author_filename

  - changeSet:
      id: v49.00-000
      author: qnkhuat
      comment: Remove leagcy pulses
      changes:
        - sql: DELETE FROM pulse where dashboard_id is null and alert_condition is null;
      # pulse has been deprecated in v38(~2.5 years ago), even the UI to view it is broken
      # so we don't need to worry about recovering it on rollback
      rollback:

  - changeSet:
      id: v49.00-003
      author: johnswanson
      comment: Add a `type` to users
      changes:
        - addColumn:
            columns:
              - column:
                  name: type
                  type: varchar(64)
                  constraints:
                    nullable: false
                  defaultValue: 'personal'
                  remarks: The type of user
            tableName: core_user

  - changeSet:
      id: v49.00-004
      author: johnswanson
      comment: Add a table for API keys
      changes:
        - createTable:
            tableName: api_key
            remarks: An API Key
            columns:
              - column:
                  remarks: The ID of the API Key itself
                  name: id
                  type: int
                  autoIncrement: true
                  constraints:
                    primaryKey: true
                    nullable: false
              - column:
                  name: user_id
                  type: int
                  remarks: The ID of the user who this API Key acts as
                  constraints:
                    nullable: false
                    referencedTableName: core_user
                    referencedColumnNames: id
                    foreignKeyName: fk_api_key_user_id
              - column:
                  remarks: The hashed API key
                  name: key
                  type: varchar(254)
                  constraints:
                    nullable: false
              - column:
                  remarks: The first 7 characters of the unhashed key
                  name: key_prefix
                  type: varchar(7)
                  constraints:
                    nullable: false
                    unique: true
              - column:
                  remarks: The ID of the user that created this API key
                  name: created_by
                  type: integer
                  constraints:
                    nullable: false
                    referencedTableName: core_user
                    referencedColumnNames: id
                    foreignKeyName: fk_api_key_created_by_user_id
              - column:
                  remarks: The timestamp when the key was created
                  name: created_at
                  type: ${timestamp_type}
                  defaultValueComputed: current_timestamp
                  constraints:
                    nullable: false
              - column:
                  remarks: The timestamp when the key was last updated
                  name: updated_at
                  type: ${timestamp_type}
                  defaultValueComputed: current_timestamp
                  constraints:
                    nullable: false

  - changeSet:
      id: v49.00-005
      author: johnswanson
      comment: Add an index on `api_key.created_by`
      rollback: # not necessary, will be removed with the table
      changes:
        - createIndex:
            tableName: api_key
            indexName: idx_api_key_created_by
            columns:
              column:
                name: created_by

  - changeSet:
      id: v49.00-006
      author: johnswanson
      comment: Add an index on `api_key.user_id`
      rollback: # not necessary, will be removed with the table
      changes:
        - createIndex:
            tableName: api_key
            indexName: idx_api_key_user_id
            columns:
              column:
                name: user_id

  - changeSet:
      id: v49.00-007
      author: johnswanson
      comment: Set the `type` of the internal user
      changes:
        - sql:
            sql: UPDATE core_user SET type='internal' WHERE id=13371338;
      rollback: # not necessary

  - changeSet:
      id: v49.00-008
      author: qnkhuat
      comment: Add metabase_field.database_indexed
      changes:
        - addColumn:
            tableName: metabase_field
            columns:
              - column:
                  name: database_indexed
                  type: boolean
                  constraints:
                    nullable: true
                  remarks: 'If the database supports indexing, this column indicate whether or not a field is indexed, or is the 1st column in a composite index'

  - changeSet:
      id: v49.00-009
      author: adam-james
      comment: Migrate pulse_card.include_csv to 'true' when the joined card.display is 'table'
      changes:
        - sql:
            dbms: mariadb,mysql
            sql: >-
              UPDATE pulse_card AS pc
              JOIN report_card AS rc ON rc.id = pc.card_id
              SET pc.include_csv = TRUE
              WHERE rc.display = 'table';
        - sql:
            dbms: postgresql,h2
            sql: >-
              UPDATE pulse_card pc
              SET include_csv = TRUE
              WHERE pc.card_id IN (
                  SELECT rc.id
                  FROM report_card rc
                  WHERE rc.display = 'table'
                  AND rc.id = pc.card_id
              );
      rollback: # no change

  - changeSet:
      id: v49.00-010
      author: johnswanson
      comment: Add a name to API Keys
      changes:
        - addColumn:
            tableName: api_key
            columns:
              - column:
                  name: name
                  type: varchar(254)
                  constraints:
                    nullable: false
                    unique: true
                  remarks: 'The user-defined name of the API key.'

  - changeSet:
      id: v49.00-011
      author: qnkhuat
      comment: Add metabase_table.database_require_filter
      changes:
        - addColumn:
            tableName: metabase_table
            columns:
              - column:
                  name: database_require_filter
                  type: boolean
                  constraints:
                    nullable: true
                  remarks: 'If true, the table requires a filter to be able to query it'

  - changeSet:
      id: v49.00-012
      author: qnkhuat
      comment: Add metabase_field.database_partitioned
      changes:
        - addColumn:
            tableName: metabase_field
            columns:
              - column:
                  name: database_partitioned
                  type: boolean
                  constraints:
                    nullable: true
                  remarks: 'Whether the table is partitioned by this field'

  - changeSet:
      id: v49.00-013
      author: johnswanson
      comment: Add `api_key.updated_by_id`
      rollback: # will be removed with the table
      changes:
        - addColumn:
            tableName: api_key
            columns:
              - column:
                  remarks: The ID of the user that last updated this API key
                  name: updated_by_id
                  type: integer
                  constraints:
                    # no default and nullable: false for a new column? yikes! But this should probably be ok, because
                    # we don't yet have any UI for creating a new API key.
                    nullable: false
                    referencedTableName: core_user
                    referencedColumnNames: id
                    foreignKeyName: fk_api_key_updated_by_id_user_id

  - changeSet:
      id: v49.00-014
      author: johnswanson
      comment: Add an index on `api_key.updated_by_id`
      rollback: # not necessary, will be removed with the table
      changes:
        - createIndex:
            tableName: api_key
            indexName: idx_api_key_updated_by_id
            columns:
              column:
                name: updated_by_id

  - changeSet:
      id: v49.00-015
      author: johnswanson
      comment: Rename `created_by` to `creator_id`
      rollback: # not necessary, will be removed with the table
      changes:
        - renameColumn:
            tableName: api_key
            columnDataType: integer
            oldColumnName: created_by
            newColumnName: creator_id

  - changeSet:
      id: v49.00-016
      author: noahmoss
      comment: >-
        Added 0.49.0 - modify type of action.archived from boolean to
        ${boolean.type} on mysql,mariadb
      dbms: mysql,mariadb
      changes:
        - modifyDataType:
            tableName: action
            columnName: archived
            newDataType: ${boolean.type}
      rollback:
        - modifyDataType:
            tableName: action
            columnName: archived
            newDataType: boolean
      preConditions:
        - onFail: MARK_RAN
        - dbms:
            type: mysql,mariadb

  - changeSet:
      id: v49.00-017
      author: noahmoss
      comment: Add NOT NULL constraint to action.archived
      changes:
        - addNotNullConstraint:
            columnDataType: ${boolean.type}
            tableName: action
            columnName: archived
            defaultNullValue: false
      preConditions:
        - onFail: MARK_RAN
        - dbms:
            type: mysql,mariadb

  - changeSet:
      id: v49.00-018
      author: noahmoss
      comment: Add default value to action.archived
      changes:
        - addDefaultValue:
            defaultValueBoolean: false
            tableName: action
            columnName: archived
      preConditions:
        - onFail: MARK_RAN
        - dbms:
            type: mysql,mariadb

  - changeSet:
      id: v49.00-019
      author: noahmoss
      comment: >-
        Added 0.49.0 - modify type of metabase_field.json_unfolding from
        boolean to ${boolean.type} on mysql,mariadb
      dbms: mysql,mariadb
      changes:
        - modifyDataType:
            tableName: metabase_field
            columnName: json_unfolding
            newDataType: ${boolean.type}
      rollback:
        - modifyDataType:
            tableName: metabase_field
            columnName: json_unfolding
            newDataType: boolean
      preConditions:
        - onFail: MARK_RAN
        - dbms:
            type: mysql,mariadb

  - changeSet:
      id: v49.00-020
      author: noahmoss
      comment: Add NOT NULL constraint to metabase_field.json_unfolding
      changes:
        - addNotNullConstraint:
            columnDataType: ${boolean.type}
            tableName: metabase_field
            columnName: json_unfolding
            defaultNullValue: false
      preConditions:
        - onFail: MARK_RAN
        - dbms:
            type: mysql,mariadb

  - changeSet:
      id: v49.00-021
      author: noahmoss
      comment: Add default value to metabase_field.json_unfolding
      changes:
        - addDefaultValue:
            defaultValueBoolean: false
            tableName: metabase_field
            columnName: json_unfolding
      preConditions:
        - onFail: MARK_RAN
        - dbms:
            type: mysql,mariadb

  - changeSet:
      id: v49.00-022
      author: noahmoss
      comment: >-
        Added 0.49.0 - modify type of metabase_field.database_is_auto_increment
        from boolean to ${boolean.type} on mysql,mariadb
      dbms: mysql,mariadb
      changes:
        - modifyDataType:
            tableName: metabase_field
            columnName: database_is_auto_increment
            newDataType: ${boolean.type}
      rollback:
        - modifyDataType:
            tableName: metabase_field
            columnName: database_is_auto_increment
            newDataType: boolean
      preConditions:
        - onFail: MARK_RAN
        - dbms:
            type: mysql,mariadb

  - changeSet:
      id: v49.00-023
      author: noahmoss
      comment: Add NOT NULL constraint to metabase_field.database_is_auto_increment
      changes:
        - addNotNullConstraint:
            columnDataType: ${boolean.type}
            tableName: metabase_field
            columnName: database_is_auto_increment
            defaultNullValue: false
      preConditions:
        - onFail: MARK_RAN
        - dbms:
            type: mysql,mariadb

  - changeSet:
      id: v49.00-024
      author: noahmoss
      comment: Add default value to metabase_field.database_is_auto_increment
      changes:
        - addDefaultValue:
            defaultValueBoolean: false
            tableName: metabase_field
            columnName: database_is_auto_increment
      preConditions:
        - onFail: MARK_RAN
        - dbms:
            type: mysql,mariadb

  - changeSet:
      id: v49.00-025
      author: noahmoss
      comment: >-
        Added 0.49.0 - modify type of report_dashboard.auto_apply_filters
        from boolean to ${boolean.type} on mysql,mariadb
      dbms: mysql,mariadb
      changes:
        - modifyDataType:
            tableName: report_dashboard
            columnName: auto_apply_filters
            newDataType: ${boolean.type}
      rollback:
        - modifyDataType:
            tableName: report_dashboard
            columnName: auto_apply_filters
            newDataType: boolean
      preConditions:
        - onFail: MARK_RAN
        - dbms:
            type: mysql,mariadb

  - changeSet:
      id: v49.00-026
      author: noahmoss
      comment: Add NOT NULL constraint to report_dashboard.auto_apply_filters
      changes:
        - addNotNullConstraint:
            columnDataType: ${boolean.type}
            tableName: report_dashboard
            columnName: auto_apply_filters
            defaultNullValue: true
      preConditions:
        - onFail: MARK_RAN
        - dbms:
            type: mysql,mariadb

  - changeSet:
      id: v49.00-027
      author: noahmoss
      comment: Add default value to report_dashboard.auto_apply_filters
      changes:
        - addDefaultValue:
            defaultValueBoolean: true
            tableName: report_dashboard
            columnName: auto_apply_filters
      preConditions:
        - onFail: MARK_RAN
        - dbms:
            type: mysql,mariadb

  - changeSet:
      id: v49.00-028
      author: noahmoss
      comment: >-
        Added 0.49.0 - modify type of metabase_database.is_audit
        from boolean to ${boolean.type} on mysql,mariadb
      dbms: mysql,mariadb
      changes:
        - modifyDataType:
            tableName: metabase_database
            columnName: is_audit
            newDataType: ${boolean.type}
      rollback:
        - modifyDataType:
            tableName: metabase_database
            columnName: is_audit
            newDataType: boolean
      preConditions:
        - onFail: MARK_RAN
        - dbms:
            type: mysql,mariadb

  - changeSet:
      id: v49.00-029
      author: noahmoss
      comment: Add NOT NULL constraint to metabase_database.is_audit
      changes:
        - addNotNullConstraint:
            columnDataType: ${boolean.type}
            tableName: metabase_database
            columnName: is_audit
            defaultNullValue: false
      preConditions:
        - onFail: MARK_RAN
        - dbms:
            type: mysql,mariadb

  - changeSet:
      id: v49.00-030
      author: noahmoss
      comment: Add default value to metabase_database.is_audit
      changes:
        - addDefaultValue:
            defaultValueBoolean: false
            tableName: metabase_database
            columnName: is_audit
      preConditions:
        - onFail: MARK_RAN
        - dbms:
            type: mysql,mariadb

  - changeSet:
      id: v49.00-031
      author: noahmoss
      comment: >-
        Added 0.49.0 - modify type of metabase_table.is_upload
        from boolean to ${boolean.type} on mysql,mariadb
      dbms: mysql,mariadb
      changes:
        - modifyDataType:
            tableName: metabase_table
            columnName: is_upload
            newDataType: ${boolean.type}
      rollback:
        - modifyDataType:
            tableName: metabase_table
            columnName: is_upload
            newDataType: boolean
      preConditions:
        - onFail: MARK_RAN
        - dbms:
            type: mysql,mariadb

  - changeSet:
      id: v49.00-032
      author: noahmoss
      comment: Add NOT NULL constraint to metabase_table.is_upload
      changes:
        - addNotNullConstraint:
            columnDataType: ${boolean.type}
            tableName: metabase_table
            columnName: is_upload
            defaultNullValue: false
      preConditions:
        - onFail: MARK_RAN
        - dbms:
            type: mysql,mariadb

  - changeSet:
      id: v49.00-033
      author: noahmoss
      comment: Add default value to metabase_table.is_upload
      changes:
        - addDefaultValue:
            defaultValueBoolean: false
            tableName: metabase_table
            columnName: is_upload
      preConditions:
        - onFail: MARK_RAN
        - dbms:
            type: mysql,mariadb

  - changeSet:
      id: v49.00-034
      author: noahmoss
      comment: >-
        Added 0.49.0 - modify type of revision.most_recent
        from boolean to ${boolean.type} on mysql,mariadb
      dbms: mysql,mariadb
      changes:
        - modifyDataType:
            tableName: revision
            columnName: most_recent
            newDataType: ${boolean.type}
      rollback:
        - modifyDataType:
            tableName: revision
            columnName: most_recent
            newDataType: boolean
      preConditions:
        - onFail: MARK_RAN
        - dbms:
            type: mysql,mariadb

  - changeSet:
      id: v49.00-035
      author: noahmoss
      comment: >-
        Added 0.49.0 - modify type of revision.most_recent
        from boolean to ${boolean.type} on mysql,mariadb
      dbms: mysql,mariadb
      changes:
        - modifyDataType:
            tableName: revision
            columnName: most_recent
            newDataType: ${boolean.type}
      rollback:
        - modifyDataType:
            tableName: revision
            columnName: most_recent
            newDataType: boolean
      preConditions:
        - onFail: MARK_RAN
        - dbms:
            type: mysql,mariadb

  - changeSet:
      id: v49.00-036
      author: noahmoss
      comment: Add NOT NULL constraint to revision.most_recent
      changes:
        - addNotNullConstraint:
            columnDataType: ${boolean.type}
            tableName: revision
            columnName: most_recent
            defaultNullValue: false
      preConditions:
        - onFail: MARK_RAN
        - dbms:
            type: mysql,mariadb

  - changeSet:
      id: v49.00-037
      author: noahmoss
      comment: Add default value to revision.most_recent
      changes:
        - addDefaultValue:
            defaultValueBoolean: false
            tableName: revision
            columnName: most_recent
      preConditions:
        - onFail: MARK_RAN
        - dbms:
            type: mysql,mariadb

  - changeSet:
      id: v49.00-038
      author: noahmoss
      comment: >-
        Added 0.49.0 - modify type of table_privileges.select
        from boolean to ${boolean.type} on mysql,mariadb
      dbms: mysql,mariadb
      changes:
        - modifyDataType:
            tableName: table_privileges
            columnName: select
            newDataType: ${boolean.type}
      rollback:
        - modifyDataType:
            tableName: table_privileges
            columnName: select
            newDataType: boolean
      preConditions:
        - onFail: MARK_RAN
        - dbms:
            type: mysql,mariadb

  - changeSet:
      id: v49.00-039
      author: noahmoss
      comment: Add NOT NULL constraint to table_privileges.select
      changes:
        - addNotNullConstraint:
            columnDataType: ${boolean.type}
            tableName: table_privileges
            columnName: select
            defaultNullValue: false
      preConditions:
        - onFail: MARK_RAN
        - dbms:
            type: mysql,mariadb

  - changeSet:
      id: v49.00-040
      author: noahmoss
      comment: Add default value to table_privileges.select
      changes:
        - addDefaultValue:
            defaultValueBoolean: false
            tableName: table_privileges
            columnName: select
      preConditions:
        - onFail: MARK_RAN
        - dbms:
            type: mysql,mariadb

  - changeSet:
      id: v49.00-041
      author: noahmoss
      comment: >-
        Added 0.49.0 - modify type of table_privileges.update
        from boolean to ${boolean.type} on mysql,mariadb
      dbms: mysql,mariadb
      changes:
        - modifyDataType:
            tableName: table_privileges
            columnName: update
            newDataType: ${boolean.type}
      rollback:
        - modifyDataType:
            tableName: table_privileges
            columnName: update
            newDataType: boolean
      preConditions:
        - onFail: MARK_RAN
        - dbms:
            type: mysql,mariadb

  - changeSet:
      id: v49.00-042
      author: noahmoss
      comment: Add NOT NULL constraint to table_privileges.update
      changes:
        - addNotNullConstraint:
            columnDataType: ${boolean.type}
            tableName: table_privileges
            columnName: update
            defaultNullValue: false
      preConditions:
        - onFail: MARK_RAN
        - dbms:
            type: mysql,mariadb

  - changeSet:
      id: v49.00-043
      author: noahmoss
      comment: Add default value to table_privileges.update
      changes:
        - addDefaultValue:
            defaultValueBoolean: false
            tableName: table_privileges
            columnName: update
      preConditions:
        - onFail: MARK_RAN
        - dbms:
            type: mysql,mariadb

  - changeSet:
      id: v49.00-044
      author: noahmoss
      comment: >-
        Added 0.49.0 - modify type of table_privileges.insert
        from boolean to ${boolean.type} on mysql,mariadb
      dbms: mysql,mariadb
      changes:
        - modifyDataType:
            tableName: table_privileges
            columnName: insert
            newDataType: ${boolean.type}
      rollback:
        - modifyDataType:
            tableName: table_privileges
            columnName: insert
            newDataType: boolean
      preConditions:
        - onFail: MARK_RAN
        - dbms:
            type: mysql,mariadb

  - changeSet:
      id: v49.00-045
      author: noahmoss
      comment: Add NOT NULL constraint to table_privileges.insert
      changes:
        - addNotNullConstraint:
            columnDataType: ${boolean.type}
            tableName: table_privileges
            columnName: insert
            defaultNullValue: false
      preConditions:
        - onFail: MARK_RAN
        - dbms:
            type: mysql,mariadb

  - changeSet:
      id: v49.00-046
      author: noahmoss
      comment: Add default value to table_privileges.insert
      changes:
        - addDefaultValue:
            defaultValueBoolean: false
            tableName: table_privileges
            columnName: insert
      preConditions:
        - onFail: MARK_RAN
        - dbms:
            type: mysql,mariadb

  - changeSet:
      id: v49.00-047
      author: noahmoss
      comment: >-
        Added 0.49.0 - modify type of table_privileges.delete
        from boolean to ${boolean.type} on mysql,mariadb
      dbms: mysql,mariadb
      changes:
        - modifyDataType:
            tableName: table_privileges
            columnName: delete
            newDataType: ${boolean.type}
      rollback:
        - modifyDataType:
            tableName: table_privileges
            columnName: delete
            newDataType: boolean
      preConditions:
        - onFail: MARK_RAN
        - dbms:
            type: mysql,mariadb

  - changeSet:
      id: v49.00-048
      author: noahmoss
      comment: Add NOT NULL constraint to table_privileges.delete
      changes:
        - addNotNullConstraint:
            columnDataType: ${boolean.type}
            tableName: table_privileges
            columnName: delete
            defaultNullValue: false
      preConditions:
        - onFail: MARK_RAN
        - dbms:
            type: mysql,mariadb

  - changeSet:
      id: v49.00-049
      author: noahmoss
      comment: Add default value to table_privileges.delete
      changes:
        - addDefaultValue:
            defaultValueBoolean: false
            tableName: table_privileges
            columnName: delete
      preConditions:
        - onFail: MARK_RAN
        - dbms:
            type: mysql,mariadb

  - changeSet:
      id: v49.00-050
      author: noahmoss
      comment: >-
        Added 0.49.0 - modify type of query_execution.is_sandboxed
        from boolean to ${boolean.type} on mysql,mariadb
      dbms: mysql,mariadb
      changes:
        - modifyDataType:
            tableName: query_execution
            columnName: is_sandboxed
            newDataType: ${boolean.type}
      rollback:
        - modifyDataType:
            tableName: query_execution
            columnName: is_sandboxed
            newDataType: boolean
      preConditions:
        - onFail: MARK_RAN
        - dbms:
            type: mysql,mariadb

  - changeSet:
      id: v49.00-051
      author: noahmoss
      comment: >-
        Added 0.49.0 - modify type of view_log.has_access
        from boolean to ${boolean.type} on mysql,mariadb
      dbms: mysql,mariadb
      changes:
        - modifyDataType:
            tableName: view_log
            columnName: has_access
            newDataType: ${boolean.type}
      rollback:
        - modifyDataType:
            tableName: view_log
            columnName: has_access
            newDataType: boolean
      preConditions:
        - onFail: MARK_RAN
        - dbms:
            type: mysql,mariadb

  - changeSet:
      id: v49.00-052
      author: noahmoss
      comment: >-
        Added 0.49.0 - modify type of metabase_field.database_indexed
        from boolean to ${boolean.type} on mysql,mariadb
      dbms: mysql,mariadb
      changes:
        - modifyDataType:
            tableName: metabase_field
            columnName: database_indexed
            newDataType: ${boolean.type}
      rollback:
        - modifyDataType:
            tableName: metabase_field
            columnName: database_indexed
            newDataType: boolean
      preConditions:
        - onFail: MARK_RAN
        - dbms:
            type: mysql,mariadb

  - changeSet:
      id: v49.00-053
      author: noahmoss
      comment: >-
        Added 0.49.0 - modify type of metabase_table.database_require_filter
        from boolean to ${boolean.type} on mysql,mariadb
      dbms: mysql,mariadb
      changes:
        - modifyDataType:
            tableName: metabase_table
            columnName: database_require_filter
            newDataType: ${boolean.type}
      rollback:
        - modifyDataType:
            tableName: metabase_table
            columnName: database_require_filter
            newDataType: boolean
      preConditions:
        - onFail: MARK_RAN
        - dbms:
            type: mysql,mariadb

  - changeSet:
      id: v49.00-059
      author: qnkhuat
      comment: Added 0.49.0 - unify type of time columns
      validCheckSum: ANY
      changes:
        - customChange:
            class: "metabase.app_db.custom_migrations.UnifyTimeColumnsType"

  - changeSet:
      id: v49.00-060
      author: qnkhuat
      comment: >-
        Added 0.49.0 - modify type of metabase_field.database_partitioned
        from boolean to ${boolean.type} on mysql,mariadb
      dbms: mysql,mariadb
      changes:
        - modifyDataType:
            tableName: metabase_field
            columnName: database_partitioned
            newDataType: ${boolean.type}
      rollback:
        - modifyDataType:
            tableName: metabase_field
            columnName: database_partitioned
            newDataType: boolean
      preConditions:
        - onFail: MARK_RAN
        - dbms:
            type: mysql,mariadb

  - changeSet:
      id: v49.2023-01-24T12:00:00
      author: piranha
      comment: >-
        This significantly speeds up api.database/autocomplete-fields query
        and is an improvement for issue 30588.
        H2 does not support this: https://github.com/h2database/h2database/issues/3535
        Mariadb does not support this.
        Mysql says it does, but reports an error during migration.
      dbms: postgresql
      changes:
        - createIndex:
            tableName: metabase_field
            indexName: idx_field_name_lower
            columns:
              - column:
                  name: lower(name)
                  computed: true
      rollback:
        - dropIndex:
            tableName: metabase_field
            indexName: idx_field_name_lower

  - changeSet:
      id: v49.2024-01-22T11:50:00
      author: qnkhuat
      comment: Add `report_card.type`
      changes:
        - addColumn:
            tableName: report_card
            columns:
              - column:
                  remarks: The type of card, could be 'question', 'model', 'metric'
                  name: type
                  type: varchar(16)
                  defaultValue: "question"
                  constraints:
                    nullable: false

  - changeSet:
      id: v49.2024-01-22T11:51:00
      author: qnkhuat
      comment: Backfill `report_card.type`
      changes:
        - sql:
            sql: >-
              UPDATE report_card
              SET type = 'model'
              WHERE dataset is true
      rollback: # no need, the column will be dropped

  - changeSet:
      id: v49.2024-01-22T11:52:00
      author: qnkhuat
      comment: Backfill `report_card.type`
      validCheckSum: ANY
      changes:
        - customChange:
            class: "metabase.app_db.custom_migrations.CardRevisionAddType"

  - changeSet:
      id: v49.2024-01-29T19:26:40
      author: adam-james
      comment: Add width setting to Dashboards
      changes:
        - addColumn:
            tableName: report_dashboard
            columns:
              - column:
                  name: width
                  type: varchar(16)
                  defaultValue: "fixed"
                  remarks: "The value of the dashboard's width setting can be fixed or full. New dashboards will be set to fixed"

  - changeSet:
      id: v49.2024-01-29T19:30:00
      author: adam-james
      comment: Update existing report_dashboard width values to full
      changes:
        - update:
            tableName: report_dashboard
            columns:
              - column:
                  name: width
                  value: "full"
      rollback: []

  - changeSet:
      id: v49.2024-01-29T19:56:40
      author: adam-james
      comment: Dashboard width setting must have a value
      changes:
        - addNotNullConstraint:
            tableName: report_dashboard
            columnName: width
            columnDatatype: varchar(16)
            defaultNullvalue: "full"
            remarks: "If for some reason an existing dashboard has null width value it is set to full"

  - changeSet:
      id: v49.2024-01-29T19:59:12
      author: adam-james
      comment: Add default value to report_dashboard.width for mysql and mariadb
      changes:
        - addDefaultValue:
            defaultValue: "fixed"
            tableName: report_dashboard
            columnName: width
      preConditions:
        - onFail: MARK_RAN
        - dbms:
            type: mysql,mariadb

  - changeSet:
      id: v49.2024-02-02T11:27:49
      author: oisincoveney
      comment: >-
        Add report_card.initially_published_at
      changes:
        - addColumn:
            tableName: report_card
            columns:
              - column:
                  name: initially_published_at
                  type: ${timestamp_type}
                  constraints:
                    nullable: true
                  remarks: The timestamp when the card was first published in a static embed

  - changeSet:
        id: v49.2024-02-02T11:28:36
        author: oisincoveney
        comment: >-
          Add report_dashboard.initially_published_at
        changes:
          - addColumn:
              tableName: report_dashboard
              columns:
                - column:
                    name: initially_published_at
                    type: ${timestamp_type}
                    constraints:
                      nullable: true
                    remarks: The timestamp when the dashboard was first published in a static embed

  - changeSet:
      id: v49.2024-02-07T21:52:01
      author: noahmoss
      comment: Added 0.49.0 - updated view v_view_log
      changes:
        - sqlFile:
            dbms: postgresql
            path: instance_analytics_views/view_log/v2/postgres-view_log.sql
            relativeToChangelogFile: true
        - sqlFile:
            dbms: mysql,mariadb
            path: instance_analytics_views/view_log/v2/mysql-view_log.sql
            relativeToChangelogFile: true
        - sqlFile:
            dbms: h2
            path: instance_analytics_views/view_log/v2/h2-view_log.sql
            relativeToChangelogFile: true
      rollback:
        - sqlFile:
            dbms: postgresql
            path: instance_analytics_views/view_log/v1/postgres-view_log.sql
            relativeToChangelogFile: true
        - sqlFile:
            dbms: mysql,mariadb
            path: instance_analytics_views/view_log/v1/mysql-view_log.sql
            relativeToChangelogFile: true
        - sqlFile:
            dbms: h2
            path: instance_analytics_views/view_log/v1/h2-view_log.sql
            relativeToChangelogFile: true

  - changeSet:
      id: v49.2024-02-07T21:52:02
      author: noahmoss
      comment: Added 0.49.0 - updated view v_audit_log
      changes:
        - sqlFile:
            dbms: postgresql
            path: instance_analytics_views/audit_log/v2/postgres-audit_log.sql
            relativeToChangelogFile: true
        - sqlFile:
            dbms: mysql,mariadb
            path: instance_analytics_views/audit_log/v2/mysql-audit_log.sql
            relativeToChangelogFile: true
        - sqlFile:
            dbms: h2
            path: instance_analytics_views/audit_log/v2/h2-audit_log.sql
            relativeToChangelogFile: true
      rollback:
        - sqlFile:
            dbms: postgresql
            path: instance_analytics_views/audit_log/v1/postgres-audit_log.sql
            relativeToChangelogFile: true
        - sqlFile:
            dbms: mysql,mariadb
            path: instance_analytics_views/audit_log/v1/mysql-audit_log.sql
            relativeToChangelogFile: true
        - sqlFile:
            dbms: h2
            path: instance_analytics_views/audit_log/v1/h2-audit_log.sql
            relativeToChangelogFile: true

  - changeSet:
      id: v49.2024-02-07T21:52:03
      author: noahmoss
      comment: Added 0.49.0 - updated view v_group_members
      changes:
        - sqlFile:
            path: instance_analytics_views/group_members/v2/group_members.sql
            relativeToChangelogFile: true
      rollback:
        - sqlFile:
            dbms: postgresql
            path: instance_analytics_views/group_members/v1/group_members.sql
            relativeToChangelogFile: true

  - changeSet:
      id: v49.2024-02-07T21:52:04
      author: noahmoss
      comment: Added 0.49.0 - updated view v_query_log
      changes:
        - sqlFile:
            dbms: postgresql
            path: instance_analytics_views/query_log/v2/postgres-query_log.sql
            relativeToChangelogFile: true
        - sqlFile:
            dbms: mysql,mariadb
            path: instance_analytics_views/query_log/v2/mysql-query_log.sql
            relativeToChangelogFile: true
        - sqlFile:
            dbms: h2
            path: instance_analytics_views/query_log/v2/h2-query_log.sql
            relativeToChangelogFile: true
      rollback:
        - sqlFile:
            dbms: postgresql
            path: instance_analytics_views/query_log/v1/postgres-query_log.sql
            relativeToChangelogFile: true
        - sqlFile:
            dbms: mysql,mariadb
            path: instance_analytics_views/query_log/v1/mysql-query_log.sql
            relativeToChangelogFile: true
        - sqlFile:
            dbms: h2
            path: instance_analytics_views/query_log/v1/h2-query_log.sql
            relativeToChangelogFile: true

  - changeSet:
      id: v49.2024-02-07T21:52:05
      author: noahmoss
      comment: Added 0.49.0 - updated view v_users
      changes:
        - sqlFile:
            dbms: postgresql
            path: instance_analytics_views/users/v2/postgres-users.sql
            relativeToChangelogFile: true
        - sqlFile:
            dbms: mysql,mariadb
            path: instance_analytics_views/users/v2/mysql-users.sql
            relativeToChangelogFile: true
        - sqlFile:
            dbms: h2
            path: instance_analytics_views/users/v2/h2-users.sql
            relativeToChangelogFile: true
      rollback:
        - sqlFile:
            dbms: postgresql
            path: instance_analytics_views/users/v1/postgres-users.sql
            relativeToChangelogFile: true
        - sqlFile:
            dbms: mysql,mariadb
            path: instance_analytics_views/users/v1/mysql-users.sql
            relativeToChangelogFile: true
        - sqlFile:
            dbms: h2
            path: instance_analytics_views/users/v1/h2-users.sql
            relativeToChangelogFile: true

  - changeSet:
      id: v49.2024-02-09T13:55:26
      author: noahmoss
      comment: Set default value for enable-public-sharing to `false` for existing instances with users, if not already set
      preConditions:
        - onFail: MARK_RAN
        - and:
            - or:
                - and:
                    - dbms:
                        type: postgresql
                    - sqlCheck:
                        expectedResult: 0
                        sql: SELECT count(*) FROM setting WHERE key = 'enable-public-sharing';
                - and:
                    - dbms:
                        type: h2
                    - sqlCheck:
                        expectedResult: 0
                        sql: SELECT count(*) FROM setting WHERE "KEY" = 'enable-public-sharing';
                - and:
                    - dbms:
                        type: mysql,mariadb
                    - sqlCheck:
                        expectedResult: 0
                        sql: SELECT count(*) FROM setting WHERE `key` = 'enable-public-sharing';
            - sqlCheck:
                expectedResult: 1
                sql: >
                  SELECT CASE WHEN COUNT(*) > 0 THEN 1 ELSE 0 END FROM core_user;
      changes:
        - sql:
            dbms: postgresql
            sql: INSERT INTO setting (key, value) VALUES ('enable-public-sharing', 'false');
        - sql:
            dbms: mysql,mariadb
            sql: INSERT INTO setting (`key`, value) VALUES ('enable-public-sharing', 'false');
        - sql:
            dbms: h2
            sql: INSERT INTO setting ("KEY", "VALUE") VALUES ('enable-public-sharing', 'false');
      rollback: # not needed

  - changeSet:
      id: v49.2024-03-26T10:23:12
      author: adam-james
      comment: Add pulse_card.format_rows
      changes:
        - addColumn:
            tableName: pulse_card
            columns:
              - column:
                  name: format_rows
                  type: ${boolean.type}
                  defaultValue: true
                  remarks: Whether or not to apply formatting to the rows of the export

  - changeSet:
      id: v49.2024-04-09T10:00:00
      author: qnkhuat
      comment: Drop not null constraint on metabase_database.cache_field_values_schedule
      changes:
        - dropNotNullConstraint:
            tableName: metabase_database
            columnName: cache_field_values_schedule
            columnDataType: varchar(254)
      # nothing because it should always be like this
      rollback:

  - changeSet:
      id: v49.2024-04-09T10:00:01
      author: qnkhuat
      comment: Drop default value on metabase_database.cache_field_values_schedule
      changes:
        - dropDefaultValue:
            tableName: metabase_database
            columnName: cache_field_values_schedule
      # nothing because it should always be like this
      rollback:

  - changeSet:
      id: v49.2024-04-09T10:00:02
      author: qnkhuat
      comment: Add null as default value for metabase_database.cache_field_values_schedule
      changes:
        - addDefaultValue:
            defaultValue: "null"
            tableName: metabase_database
            columnName: cache_field_values_schedule
      # nothing because it should always be like this
      rollback:

  - changeSet:
      id: v49.2024-04-09T10:00:03
      author: qnkhuat
      comment: This clears the schedule for caching field values for databases with period scanning disabled.
      validCheckSum: ANY
      changes:
        - customChange:
            class: "metabase.app_db.custom_migrations.DeleteScanFieldValuesTriggerForDBThatTurnItOff"

  - changeSet:
      id: v49.2024-05-07T10:00:00
      author: qnkhuat
      comment: Set revision.most_recent = true to latest revision and false to others. A redo of v48.00-008 for mysql
      preConditions:
        - onFail: MARK_RAN
        - dbms:
            type: mysql,mariadb
      changes:
        - sql:
            dbms: mysql,mariadb
            sql: >-
              UPDATE revision AS r
              JOIN (
                  SELECT inner_revision.id,
                        ROW_NUMBER() OVER (PARTITION BY inner_revision.model, inner_revision.model_id ORDER BY inner_revision.timestamp DESC, inner_revision.id DESC) AS row_num
                    FROM revision AS inner_revision
                    JOIN (
                          SELECT model, model_id
                          FROM revision
                          WHERE most_recent = true
                          GROUP BY model, model_id
                          HAVING count(*) > 1
                        ) AS infected_revision ON inner_revision.model = infected_revision.model AND inner_revision.model_id = infected_revision.model_id
              ) AS n ON r.id = n.id
              SET r.most_recent = (n.row_num = 1);
      rollback: # nothing

  - changeSet:
      id: v49.2024-05-20T19:10:34
      author: johnswanson
      comment: >-
        Modify type of report_card.collection_preview to ${boolean.type} on mysql,mariadb
      dbms: mysql,mariadb
      changes:
        - modifyDataType:
            tableName: report_card
            columnName: collection_preview
            newDataType: ${boolean.type}
      rollback:
        - modifyDataType:
            tableName: report_card
            columnName: collection_preview
            newDataType: boolean
            defaultValueBoolean: true
      preConditions:
        - onFail: MARK_RAN
        - dbms:
            type: mysql,mariadb

  - changeSet:
      id: v49.2024-05-20T20:37:55
      author: johnswanson
      comment: Add NOT NULL constraint to report_card.collection_preview
      changes:
        - addNotNullConstraint:
            columnDataType: ${boolean.type}
            tableName: report_card
            columnName: collection_preview
            defaultNullValue: true
      preConditions:
        - onFail: MARK_RAN
        - dbms:
            type: mysql,mariadb
  - changeSet:
      id: v49.2024-05-20T20:38:34
      author: johnswanson
      comment: Add default value to report_card.collection_preview
      changes:
        - addDefaultValue:
            defaultValueBoolean: true
            tableName: report_card
            columnName: collection_preview
      preConditions:
        - onFail: MARK_RAN
        - dbms:
            type: mysql,mariadb

  - changeSet:
      id: v49.2024-05-29T09:26:20
      author: johnswanson
      comment: >-
        Modify type of report_card.dataset to ${boolean.type} on mysql,mariadb
      dbms: mysql,mariadb
      changes:
        - modifyDataType:
            tableName: report_card
            columnName: dataset
            newDataType: ${boolean.type}
      rollback:
        - modifyDataType:
            tableName: report_card
            columnName: dataset
            newDataType: boolean
            defaultValueBoolean: false
      preConditions:
        - onFail: MARK_RAN
        - dbms:
            type: mysql,mariadb

  - changeSet:
      id: v49.2024-05-29T09:27:15
      author: johnswanson
      dbms: mysql,mariadb
      comment: Add NOT NULL constraint to report_card.dataset
      changes:
        - addNotNullConstraint:
            columnDataType: ${boolean.type}
            tableName: report_card
            columnName: dataset
            defaultNullValue: false
      preConditions:
        - onFail: MARK_RAN
        - dbms:
            type: mysql,mariadb

  - changeSet:
      id: v49.2024-05-29T09:28:25
      author: johnswanson
      dbms: mysql,mariadb
      comment: Add default value to report_card.dataset
      changes:
        - addDefaultValue:
            defaultValueBoolean: false
            tableName: report_card
            columnName: dataset
      preConditions:
        - onFail: MARK_RAN
        - dbms:
            type: mysql,mariadb

  - changeSet:
      id: v49.2024-06-05T09:01:01
      author: johnswanson
      comment: >-
        Modify type of core_user.is_datasetnewb to ${boolean.type} on mysql,mariadb
      dbms: mysql,mariadb
      changes:
        - modifyDataType:
            tableName: core_user
            columnName: is_datasetnewb
            newDataType: ${boolean.type}
      rollback:
        - modifyDataType:
            tableName: core_user
            columnName: is_datasetnewb
            newDataType: boolean
            defaultValueBoolean: true
      preConditions:
        - onFail: MARK_RAN
        - dbms:
            type: mysql,mariadb

  - changeSet:
      id: v49.2024-06-05T09:01:02
      author: johnswanson
      comment: >-
        Add NOT NULL constraint to core_user.is_datasetnewb on mysql,mariadb
      dbms: mysql,mariadb
      changes:
        - addNotNullConstraint:
            tableName: core_user
            columnName: is_datasetnewb
            columnDataType: ${boolean.type}
            defaultNullValue: true
      rollback:
        - dropNotNullConstraint:
            tableName: core_user
            columnName: is_datasetnewb
            columnDataType: boolean
      preConditions:
        - onFail: MARK_RAN
        - dbms:
            type: mysql,mariadb

  - changeSet:
      id: v49.2024-06-05T09:01:03
      author: johnswanson
      comment: >-
        Add default value to core_user.is_datasetnewb on mysql,mariadb
      changes:
        - addDefaultValue:
            tableName: core_user
            columnName: is_datasetnewb
            defaultValueBoolean: true
      dbms: mysql,mariadb
      preConditions:
        - onFail: MARK_RAN
        - dbms:
            type: mysql,mariadb

  - changeSet:
      id: v49.2024-06-05T09:02:01
      author: johnswanson
      comment: >-
        Modify type of metabase_field.database_required to ${boolean.type} on mysql,mariadb
      dbms: mysql,mariadb
      changes:
        - modifyDataType:
            tableName: metabase_field
            columnName: database_required
            newDataType: ${boolean.type}
      rollback:
        - modifyDataType:
            tableName: metabase_field
            columnName: database_required
            newDataType: boolean
            defaultValueBoolean: false
      preConditions:
        - onFail: MARK_RAN
        - dbms:
            type: mysql,mariadb

  - changeSet:
      id: v49.2024-06-05T09:02:02
      author: johnswanson
      comment: >-
        Add NOT NULL constraint to metabase_field.database_required on mysql,mariadb
      dbms: mysql,mariadb
      changes:
        - addNotNullConstraint:
            tableName: metabase_field
            columnName: database_required
            columnDataType: ${boolean.type}
            defaultNullValue: false
      rollback:
        - dropNotNullConstraint:
            tableName: metabase_field
            columnName: database_required
            columnDataType: boolean
      preConditions:
        - onFail: MARK_RAN
        - dbms:
            type: mysql,mariadb

  - changeSet:
      id: v49.2024-06-05T09:02:03
      author: johnswanson
      comment: >-
        Add default value to metabase_field.database_required on mysql,mariadb
      changes:
        - addDefaultValue:
            tableName: metabase_field
            columnName: database_required
            defaultValueBoolean: false
      dbms: mysql,mariadb
      preConditions:
        - onFail: MARK_RAN
        - dbms:
            type: mysql,mariadb

  - changeSet:
      id: v49.2024-06-05T09:03:01
      author: johnswanson
      comment: >-
        Modify type of metabase_fieldvalues.has_more_values to ${boolean.type} on mysql,mariadb
      dbms: mysql,mariadb
      changes:
        - modifyDataType:
            tableName: metabase_fieldvalues
            columnName: has_more_values
            newDataType: ${boolean.type}
      rollback:
        - modifyDataType:
            tableName: metabase_fieldvalues
            columnName: has_more_values
            newDataType: boolean
            defaultValueBoolean: false
      preConditions:
        - onFail: MARK_RAN
        - dbms:
            type: mysql,mariadb

  - changeSet:
      id: v49.2024-06-05T09:03:03
      author: johnswanson
      comment: >-
        Add default value to metabase_fieldvalues.has_more_values on mysql,mariadb
      changes:
        - addDefaultValue:
            tableName: metabase_fieldvalues
            columnName: has_more_values
            defaultValueBoolean: false
      dbms: mysql,mariadb
      preConditions:
        - onFail: MARK_RAN
        - dbms:
            type: mysql,mariadb

  - changeSet:
      id: v49.2024-06-05T09:04:01
      author: johnswanson
      comment: >-
        Modify type of permissions_group_membership.is_group_manager to ${boolean.type} on mysql,mariadb
      dbms: mysql,mariadb
      changes:
        - modifyDataType:
            tableName: permissions_group_membership
            columnName: is_group_manager
            newDataType: ${boolean.type}
      rollback:
        - modifyDataType:
            tableName: permissions_group_membership
            columnName: is_group_manager
            newDataType: boolean
            defaultValueBoolean: false
      preConditions:
        - onFail: MARK_RAN
        - dbms:
            type: mysql,mariadb

  - changeSet:
      id: v49.2024-06-05T09:04:02
      author: johnswanson
      comment: >-
        Add NOT NULL constraint to permissions_group_membership.is_group_manager on mysql,mariadb
      dbms: mysql,mariadb
      changes:
        - addNotNullConstraint:
            tableName: permissions_group_membership
            columnName: is_group_manager
            columnDataType: ${boolean.type}
            defaultNullValue: false
      rollback:
        - dropNotNullConstraint:
            tableName: permissions_group_membership
            columnName: is_group_manager
            columnDataType: boolean
      preConditions:
        - onFail: MARK_RAN
        - dbms:
            type: mysql,mariadb

  - changeSet:
      id: v49.2024-06-05T09:04:03
      author: johnswanson
      comment: >-
        Add default value to permissions_group_membership.is_group_manager on mysql,mariadb
      changes:
        - addDefaultValue:
            tableName: permissions_group_membership
            columnName: is_group_manager
            defaultValueBoolean: false
      dbms: mysql,mariadb
      preConditions:
        - onFail: MARK_RAN
        - dbms:
            type: mysql,mariadb

  - changeSet:
      id: v49.2024-06-05T09:05:01
      author: johnswanson
      comment: >-
        Modify type of persisted_info.active to ${boolean.type} on mysql,mariadb
      dbms: mysql,mariadb
      changes:
        - modifyDataType:
            tableName: persisted_info
            columnName: active
            newDataType: ${boolean.type}
      rollback:
        - modifyDataType:
            tableName: persisted_info
            columnName: active
            newDataType: boolean
            defaultValueBoolean: false
      preConditions:
        - onFail: MARK_RAN
        - dbms:
            type: mysql,mariadb

  - changeSet:
      id: v49.2024-06-05T09:05:02
      author: johnswanson
      comment: >-
        Add NOT NULL constraint to persisted_info.active on mysql,mariadb
      dbms: mysql,mariadb
      changes:
        - addNotNullConstraint:
            tableName: persisted_info
            columnName: active
            columnDataType: ${boolean.type}
            defaultNullValue: false
      rollback:
        - dropNotNullConstraint:
            tableName: persisted_info
            columnName: active
            columnDataType: boolean
      preConditions:
        - onFail: MARK_RAN
        - dbms:
            type: mysql,mariadb

  - changeSet:
      id: v49.2024-06-05T09:05:03
      author: johnswanson
      comment: >-
        Add default value to persisted_info.active on mysql,mariadb
      changes:
        - addDefaultValue:
            tableName: persisted_info
            columnName: active
            defaultValueBoolean: false
      dbms: mysql,mariadb
      preConditions:
        - onFail: MARK_RAN
        - dbms:
            type: mysql,mariadb

  - changeSet:
      id: v49.2024-06-05T09:06:01
      author: johnswanson
      comment: >-
        Modify type of report_card.dataset to ${boolean.type} on mysql,mariadb
      dbms: mysql,mariadb
      changes:
        - modifyDataType:
            tableName: report_card
            columnName: dataset
            newDataType: ${boolean.type}
      rollback:
        - modifyDataType:
            tableName: report_card
            columnName: dataset
            newDataType: boolean
            defaultValueBoolean: false
      preConditions:
        - onFail: MARK_RAN
        - dbms:
            type: mysql,mariadb

  - changeSet:
      id: v49.2024-06-05T09:06:02
      author: johnswanson
      comment: >-
        Add NOT NULL constraint to report_card.dataset on mysql,mariadb
      dbms: mysql,mariadb
      changes:
        - addNotNullConstraint:
            tableName: report_card
            columnName: dataset
            columnDataType: ${boolean.type}
            defaultNullValue: false
      rollback:
        - dropNotNullConstraint:
            tableName: report_card
            columnName: dataset
            columnDataType: boolean
      preConditions:
        - onFail: MARK_RAN
        - dbms:
            type: mysql,mariadb

  - changeSet:
      id: v49.2024-06-05T09:06:03
      author: johnswanson
      comment: >-
        Add default value to report_card.dataset on mysql,mariadb
      changes:
        - addDefaultValue:
            tableName: report_card
            columnName: dataset
            defaultValueBoolean: false
      dbms: mysql,mariadb
      preConditions:
        - onFail: MARK_RAN
        - dbms:
            type: mysql,mariadb

  - changeSet:
      id: v49.2024-06-05T09:07:01
      author: johnswanson
      comment: >-
        Modify type of timeline.archived to ${boolean.type} on mysql,mariadb
      dbms: mysql,mariadb
      changes:
        - modifyDataType:
            tableName: timeline
            columnName: archived
            newDataType: ${boolean.type}
      rollback:
        - modifyDataType:
            tableName: timeline
            columnName: archived
            newDataType: boolean
            defaultValueBoolean: false
      preConditions:
        - onFail: MARK_RAN
        - dbms:
            type: mysql,mariadb

  - changeSet:
      id: v49.2024-06-05T09:07:02
      author: johnswanson
      comment: >-
        Add NOT NULL constraint to timeline.archived on mysql,mariadb
      dbms: mysql,mariadb
      changes:
        - addNotNullConstraint:
            tableName: timeline
            columnName: archived
            columnDataType: ${boolean.type}
            defaultNullValue: false
      rollback:
        - dropNotNullConstraint:
            tableName: timeline
            columnName: archived
            columnDataType: boolean
      preConditions:
        - onFail: MARK_RAN
        - dbms:
            type: mysql,mariadb

  - changeSet:
      id: v49.2024-06-05T09:07:03
      author: johnswanson
      comment: >-
        Add default value to timeline.archived on mysql,mariadb
      changes:
        - addDefaultValue:
            tableName: timeline
            columnName: archived
            defaultValueBoolean: false
      dbms: mysql,mariadb
      preConditions:
        - onFail: MARK_RAN
        - dbms:
            type: mysql,mariadb

  - changeSet:
      id: v49.2024-06-05T09:08:01
      author: johnswanson
      comment: >-
        Modify type of timeline.default to ${boolean.type} on mysql,mariadb
      dbms: mysql,mariadb
      changes:
        - modifyDataType:
            tableName: timeline
            columnName: default
            newDataType: ${boolean.type}
      rollback:
        - modifyDataType:
            tableName: timeline
            columnName: default
            newDataType: boolean
            defaultValueBoolean: false
      preConditions:
        - onFail: MARK_RAN
        - dbms:
            type: mysql,mariadb

  - changeSet:
      id: v49.2024-06-05T09:08:02
      author: johnswanson
      comment: >-
        Add NOT NULL constraint to timeline.default on mysql,mariadb
      dbms: mysql,mariadb
      changes:
        - addNotNullConstraint:
            tableName: timeline
            columnName: default
            columnDataType: ${boolean.type}
            defaultNullValue: false
      rollback:
        - dropNotNullConstraint:
            tableName: timeline
            columnName: default
            columnDataType: boolean
      preConditions:
        - onFail: MARK_RAN
        - dbms:
            type: mysql,mariadb

  - changeSet:
      id: v49.2024-06-05T09:08:03
      author: johnswanson
      comment: >-
        Add default value to timeline.default on mysql,mariadb
      changes:
        - addDefaultValue:
            tableName: timeline
            columnName: default
            defaultValueBoolean: false
      dbms: mysql,mariadb
      preConditions:
        - onFail: MARK_RAN
        - dbms:
            type: mysql,mariadb

  - changeSet:
      id: v49.2024-06-05T09:09:01
      author: johnswanson
      comment: >-
        Modify type of timeline_event.archived to ${boolean.type} on mysql,mariadb
      dbms: mysql,mariadb
      changes:
        - modifyDataType:
            tableName: timeline_event
            columnName: archived
            newDataType: ${boolean.type}
      rollback:
        - modifyDataType:
            tableName: timeline_event
            columnName: archived
            newDataType: boolean
            defaultValueBoolean: false
      preConditions:
        - onFail: MARK_RAN
        - dbms:
            type: mysql,mariadb

  - changeSet:
      id: v49.2024-06-05T09:09:02
      author: johnswanson
      comment: >-
        Add NOT NULL constraint to timeline_event.archived on mysql,mariadb
      dbms: mysql,mariadb
      changes:
        - addNotNullConstraint:
            tableName: timeline_event
            columnName: archived
            columnDataType: ${boolean.type}
            defaultNullValue: false
      rollback:
        - dropNotNullConstraint:
            tableName: timeline_event
            columnName: archived
            columnDataType: boolean
      preConditions:
        - onFail: MARK_RAN
        - dbms:
            type: mysql,mariadb

  - changeSet:
      id: v49.2024-06-05T09:09:03
      author: johnswanson
      comment: >-
        Add default value to timeline_event.archived on mysql,mariadb
      changes:
        - addDefaultValue:
            tableName: timeline_event
            columnName: archived
            defaultValueBoolean: false
      dbms: mysql,mariadb
      preConditions:
        - onFail: MARK_RAN
        - dbms:
            type: mysql,mariadb

  - changeSet:
      id: v49.2024-06-05T09:10:01
      author: johnswanson
      comment: >-
        Modify type of timeline_event.time_matters to ${boolean.type} on mysql,mariadb
      dbms: mysql,mariadb
      changes:
        - modifyDataType:
            tableName: timeline_event
            columnName: time_matters
            newDataType: ${boolean.type}
      rollback:
        - modifyDataType:
            tableName: timeline_event
            columnName: time_matters
            newDataType: boolean
            defaultValueBoolean: NULL
      preConditions:
        - onFail: MARK_RAN
        - dbms:
            type: mysql,mariadb

  - changeSet:
      id: v49.2024-06-05T09:10:02
      author: johnswanson
      comment: >-
        Add NOT NULL constraint to timeline_event.time_matters on mysql,mariadb
      dbms: mysql,mariadb
      changes:
        - addNotNullConstraint:
            tableName: timeline_event
            columnName: time_matters
            columnDataType: ${boolean.type}
            defaultNullValue: false
      rollback:
        - dropNotNullConstraint:
            tableName: timeline_event
            columnName: time_matters
            columnDataType: boolean
      preConditions:
        - onFail: MARK_RAN
        - dbms:
            type: mysql,mariadb

  # The changesets from v49.2024-06-27T00:00:00 to v49.2024-06-27T00:00:08 prevent duplicate fields from being
  # created on MySQL and H2. See #44866 for details. Below is an index of the changesets:
  # - v49.2024-06-27T00:00:00: Make metabase_field.name use case-sensitive collation for MySQL
  # - v49.2024-06-27T00:00:01: Add metabase_field.is_defective_duplicate
  # - v49.2024-06-27T00:00:02: Populate metabase_field.is_defective_duplicate
  # - v49.2024-06-27T00:00:03: Drop fk_field_parent_ref_field_id constraint with ON DELETE CASCADE
  # - v49.2024-06-27T00:00:04: Add fk_field_parent_ref_field_id constraint with ON DELETE RESTRICT
  # - v49.2024-06-27T00:00:05: Remove idx_uniq_field_table_id_parent_id_name because it is redundant with idx_unique_field
  # - v49.2024-06-27T00:00:06: Remove the idx_uniq_field_table_id_parent_id_name_2col unique index because it blocks load-from-h2
  # - v49.2024-06-27T00:00:07: Add unique_field_helper column to metabase_field
  # - v49.2024-06-27T00:00:08: Add unique constraint on metabase_field's (name, table_id, unique_field_helper)

  # This is necessary to make unique indexes using metabase_field.name case-sensitive for MySQL.
  - changeSet:
      id: v49.2024-06-27T00:00:00
      author: calherries
      comment: Make metabase_field.name use case-sensitive collation for MySQL
      changes:
        - sql:
            dbms: mysql,mariadb
            sql: >-
              ALTER TABLE metabase_field MODIFY
              name VARCHAR(254)
              CHARACTER SET utf8mb4
              COLLATE utf8mb4_bin;
      rollback:
        - sql:
            dbms: mysql,mariadb
            sql: >-
              ALTER TABLE metabase_field MODIFY
              name VARCHAR(254)
              CHARACTER SET utf8mb4
              COLLATE utf8mb4_unicode_ci;

  # metabase_field.is_defective_duplicate is a new column that indicates whether a field is a defective duplicate field
  # that should never have been created under Postgres' `idx_uniq_field_table_id_parent_id_name_2col` constraint, but
  # was allowed to be created in MySQL or H2.
  - changeSet:
      id: v49.2024-06-27T00:00:01
      author: calherries
      comment: Add metabase_field.is_defective_duplicate
      changes:
        - addColumn:
            tableName: metabase_field
            columns:
              - column:
                  name: is_defective_duplicate
                  type: ${boolean.type}
                  remarks: "Indicates whether column is a defective duplicate field that should never have been created."
                  constraints:
                    nullable: false
                  defaultValue: false

  - changeSet:
      id: v49.2024-06-27T00:00:02
      author: calherries
      comment: Populate metabase_field.is_defective_duplicate
      changes:
        - sql:
            # idx_uniq_field_table_id_parent_id_name_2col would prevent defective duplicates with Postgres but it
            # can be removed by upgrading from 49 and downgrading again. We need to populate is_defective_duplicate
            # in that case.
            sql: >-
              UPDATE metabase_field mf
              SET is_defective_duplicate = TRUE
              WHERE mf.id IN (
                  SELECT id
                  FROM (
                      SELECT
                          mf.id,
                          ROW_NUMBER() OVER (
                              PARTITION BY mf.table_id, mf.name, mf.parent_id
                              ORDER BY
                                  CASE WHEN mf.active THEN 0 ELSE 1 END,
                                  CASE WHEN mf.nfc_path IS NULL THEN 0 ELSE 1 END,
                                  mf.created_at
                          ) AS rn
                      FROM metabase_field mf
                  ) x
                  WHERE x.rn > 1
              );
      rollback: # No rollback needed since is_defective_duplicate is introduced in 49

  # The next two changesets replace ON DELETE CASCADE with ON DELETE RESTRICT on fk_field_parent_ref_field_id.
  # We need to do this for MySQL because it doesn't support ON DELETE CASCADE in a stored generated column, and we
  # want to use parent_id in the unique_field_helper generated column. Cascading deletes are handled in the
  # application instead.
  - changeSet:
      id: v49.2024-06-27T00:00:03
      author: calherries
      comment: Drop fk_field_parent_ref_field_id constraint with ON DELETE CASCADE
      changes:
        - dropForeignKeyConstraint:
            baseTableName: metabase_field
            constraintName: fk_field_parent_ref_field_id
      rollback:
        - addForeignKeyConstraint:
            baseTableName: metabase_field
            baseColumnNames: parent_id
            referencedTableName: metabase_field
            referencedColumnNames: id
            constraintName: fk_field_parent_ref_field_id
            onDelete: CASCADE

  - changeSet:
      id: v49.2024-06-27T00:00:04
      author: calherries
      comment: Add fk_field_parent_ref_field_id constraint with ON DELETE RESTRICT
      changes:
        - addForeignKeyConstraint:
            baseTableName: metabase_field
            baseColumnNames: parent_id
            referencedTableName: metabase_field
            referencedColumnNames: id
            constraintName: fk_field_parent_ref_field_id
            onDelete: RESTRICT
      rollback:
        - dropForeignKeyConstraint:
            baseTableName: metabase_field
            constraintName: fk_field_parent_ref_field_id

  - changeSet:
      id: v49.2024-06-27T00:00:05
      author: calherries
      comment: Remove idx_uniq_field_table_id_parent_id_name because it is redundant with idx_unique_field
      preConditions:
        - onFail: MARK_RAN
        - or:
            - and:
                - dbms:
                    type: h2,postgresql
                - uniqueConstraintExists:
                    tableName: metabase_field
                    constraintName: idx_uniq_field_table_id_parent_id_name
            - and:
                - dbms:
                    type: mysql,mariadb
                - sqlCheck:
                    expectedResult: 1
                    sql: >-
                      SELECT EXISTS (
                        SELECT *
                        FROM information_schema.statistics
                        WHERE table_schema = DATABASE()
                          AND table_name = 'metabase_field'
                          AND index_name = 'idx_uniq_field_table_id_parent_id_name'
                      )
      changes:
        - dropUniqueConstraint:
            tableName: metabase_field
            constraintName: idx_uniq_field_table_id_parent_id_name
      rollback:
        - addUniqueConstraint:
            tableName: metabase_field
            columnNames: table_id, parent_id, name
            constraintName: idx_uniq_field_table_id_parent_id_name

  - changeSet:
      id: v49.2024-06-27T00:00:06
      author: calherries
      comment: Remove the idx_uniq_field_table_id_parent_id_name_2col unique index because it blocks load-from-h2
      changes:
        - sql:
            dbms: postgresql
            sql: DROP INDEX IF EXISTS idx_uniq_field_table_id_parent_id_name_2col;
      rollback: # We deliberately don't restore this constraint because otherwise it can block downgrading to 48 after load-from-h2

  # Previously we had two unique constraints on metabase_field's name, table_id, and parent_id columns.
  #
  # 1. `idx_uniq_field_table_id_parent_id_name` is a unique constraint on (name, table_id, parent_id)
  #    Since NULL <> NULL, it only applies to fields where parent_id IS NOT NULL.
  #    Worse, the constraint was not case-sensitive for MySQL.
  #
  # 2. `idx_uniq_field_table_id_parent_id_name_2col` is a Postgres-only unique constraint on
  #    `(name, table_id) WHERE parent_id IS NULL`. There was no equivalent constraint for H2 or MySQL because only
  #    Postgres supports partial indexes. The following changesets introduce an equivalent constraint for H2 and
  #    MySQL by adding a constraint that uses a generated column to handle NULL parent_id values.
  #
  # At the same time, we exclude fields where is_defective_duplicate=TRUE from the above constraints.
  #
  # The following two changesets add a new column `unique_field_helper` to `metabase_field` and a unique constraint
  # `idx_unique_field`.
  # The combination of `unique_field_helper` and `idx_unique_field` achieves two things:
  # 1. It enforces the conditional constraints:
  #   - if parent_id IS NULL, then (table_id, name) is unique. (like idx_uniq_field_table_id_parent_id_name_col2)
  #   - if parent_id IS NOT NULL, then (table_id, name, parent_id) is unique. (like idx_uniq_field_table_id_parent_id_name)
  # 2. It only enforces the constraints when is_defective_duplicate = FALSE

  - changeSet:
      id: v49.2024-06-27T00:00:07
      author: calherries
      comment: Add unique_field_helper column to metabase_field
      changes:
        - sql:
            dbms: postgresql
            sql: >-
              ALTER TABLE metabase_field ADD COLUMN unique_field_helper INTEGER GENERATED ALWAYS AS (
                CASE WHEN is_defective_duplicate = TRUE THEN NULL ELSE (CASE WHEN parent_id IS NULL THEN 0 ELSE parent_id END) END
              ) STORED;
        - sql:
            dbms: h2
            sql: >-
              ALTER TABLE metabase_field ADD COLUMN unique_field_helper INTEGER GENERATED ALWAYS AS (
                CASE WHEN is_defective_duplicate = TRUE THEN NULL ELSE (CASE WHEN parent_id IS NULL THEN 0 ELSE parent_id END) END
              );
        - sql:
            dbms: mysql,mariadb
            sql: >-
              ALTER TABLE metabase_field ADD COLUMN unique_field_helper INTEGER GENERATED ALWAYS AS (
                CASE WHEN is_defective_duplicate = TRUE THEN NULL ELSE (CASE WHEN parent_id IS NULL THEN 0 ELSE parent_id END) END
              ) STORED;
      rollback:
        - sql:
            dbms: postgresql,h2,mysql,mariadb
            sql: ALTER TABLE metabase_field DROP COLUMN unique_field_helper;

  - changeSet:
      id: v49.2024-06-27T00:00:08
      author: calherries
      comment: Add unique constraint on metabase_field's (name, table_id, unique_field_helper)
      changes:
        - addUniqueConstraint:
            tableName: metabase_field
            constraintName: idx_unique_field
            columnNames: name, table_id, unique_field_helper
      rollback:
        - dropUniqueConstraint:
            tableName: metabase_field
            constraintName: idx_unique_field

  - changeSet:
      id: v49.2024-06-27T00:00:09
      author: calherries
      comment: Set is_defective_duplicate=TRUE fields that shouldn't exist to have active=FALSE
      changes:
        - sql:
            sql: >-
              UPDATE metabase_field
              SET active = false
              WHERE is_defective_duplicate AND (nfc_path = concat('["', name, '"]') OR nfc_path IS NULL);
      rollback: # No rollback needed since this is backward compatible

  - changeSet:
      id: v49.2024-08-21T08:33:06
      author: johnswanson
      comment: Add permissions.perm_value
      preConditions:
        - onFail: MARK_RAN
        - not:
            - columnExists:
                tableName: permissions
                columnName: perm_value
      changes:
        - addColumn:
            columns:
              - column:
                  name: perm_value
                  type: varchar(64)
                  remarks: The value of the permission
                  constraints:
                    nullable: true
            tableName: permissions

  - changeSet:
      id: v49.2024-08-21T08:33:07
      author: johnswanson
      comment: Add permissions.perm_type
      preConditions:
        - onFail: MARK_RAN
        - not:
            - columnExists:
                tableName: permissions
                columnName: perm_type
      changes:
        - addColumn:
            columns:
              - column:
                  name: perm_type
                  type: varchar(64)
                  remarks: The type of the permission
                  constraints:
                    nullable: true
            tableName: permissions

  - changeSet:
      id: v49.2024-08-21T08:33:08
      author: johnswanson
      comment: Add permissions.collection_id
      preConditions:
        - onFail: MARK_RAN
        - not:
            - columnExists:
                tableName: permissions
                columnName: collection_id
      changes:
        - addColumn:
            tableName: permissions
            columns:
              - column:
                  name: collection_id
                  type: int
                  remarks: The linked collection, if applicable
                  constraints:
                    nullable: true

  # FK constraint is added separately because deleteCascade doesn't work in addColumn -- see #14321
  - changeSet:
      id: v49.2024-08-21T08:33:09
      author: johnswanson
      comment: Add `permissions.collection_id` foreign key constraint
      preConditions:
        - onFail: MARK_RAN
        - not:
            - foreignKeyConstraintExists:
                - foreignKeyName: fk_permissions_ref_collection_id
      changes:
        - addForeignKeyConstraint:
            baseTableName: permissions
            baseColumnNames: collection_id
            referencedTableName: collection
            referencedColumnNames: id
            constraintName: fk_permissions_ref_collection_id
            onDelete: CASCADE

  - changeSet:
      id: v49.2024-08-21T08:33:10
      author: johnswanson
      comment: Populate `perm_value`, `perm_type`, and `collection_id` on permissions
      rollback: # not needed.
      changes:
        - sqlFile:
            dbms: postgresql
            path: permissions/collection-access.sql
            relativeToChangelogFile: true
        - sqlFile:
            dbms: mysql,mariadb
            path: permissions/collection-access-mariadb.sql
            relativeToChangelogFile: true
        - sqlFile:
            dbms: h2
            path: permissions/collection-access-h2.sql
            relativeToChangelogFile: true

  - changeSet:
      id: v49.2024-08-21T08:33:11
      author: johnswanson
      comment: Create index on `permissions.collection_id`
      rollback: # deleted with the column
      preConditions:
        - onFail: MARK_RAN
        - not:
            - indexExists:
                tableName: permissions
                indexName: idx_permissions_collection_id
      changes:
        - createIndex:
            tableName: permissions
            columns:
              - column:
                  name: collection_id
            indexName: idx_permissions_collection_id


  - changeSet:
      id: v49.2024-08-21T08:33:12
      author: johnswanson
      comment: Index on `permissions.perm_type`
      rollback: # deleted with the column
      preConditions:
        - onFail: MARK_RAN
        - not:
            - indexExists:
                tableName: permissions
                indexName: idx_permissions_perm_type
      changes:
        - createIndex:
            tableName: permissions
            columns:
              - column:
                  name: perm_type
            indexName: idx_permissions_perm_type

  - changeSet:
      id: v49.2024-08-21T08:33:13
      author: johnswanson
      comment: Index on `permissions.perm_value`
      rollback: # deleted with the column
      preConditions:
        - onFail: MARK_RAN
        - not:
            - indexExists:
                tableName: permissions
                indexName: idx_permissions_perm_value
      changes:
        - createIndex:
            tableName: permissions
            columns:
              - column:
                  name: perm_value
            indexName: idx_permissions_perm_value

  - changeSet:
      id: v50.2024-01-04T13:52:51
      author: noahmoss
      comment: Data permissions table
      changes:
        - createTable:
            tableName: data_permissions
            remarks: A table to store database and table permissions
            columns:
              - column:
                  remarks: The ID of the permission
                  name: id
                  type: int
                  autoIncrement: true
                  constraints:
                    primaryKey: true
                    nullable: false
              - column:
                  remarks: The ID of the associated permission group
                  name: group_id
                  type: int
                  constraints:
                    nullable: false
                    referencedTableName: permissions_group
                    referencedColumnNames: id
                    foreignKeyName: fk_data_permissions_ref_permissions_group
                    deleteCascade: true
              - column:
                  remarks: The type of the permission (e.g. "data", "collection", "download"...)
                  name: perm_type
                  type: varchar(64)
                  constraints:
                    nullable: false
              - column:
                  remarks: A database ID, for DB and table-level permissions
                  name: db_id
                  type: int
                  constraints:
                    nullable: false
                    referencedTableName: metabase_database
                    referencedColumnNames: id
                    foreignKeyName: fk_data_permissions_ref_db_id
                    deleteCascade: true
              - column:
                  remarks: A schema name, for table-level permissions
                  name: schema_name
                  type: varchar(254)
                  constraints:
                    nullable: true
              - column:
                  remarks: A table ID
                  name: table_id
                  type: int
                  constraints:
                    nullable: true
                    referencedTableName: metabase_table
                    referencedColumnNames: id
                    foreignKeyName: fk_data_permissions_ref_table_id
                    deleteCascade: true
              - column:
                  remarks: The value this permission is set to.
                  name: perm_value
                  type: varchar(64)
                  constraints:
                    nullable: false

  - changeSet:
      id: v50.2024-01-09T13:52:21
      author: noahmoss
      comment: Index on data_permissions.table_id
      rollback: # not necessary, will be removed with the table
      changes:
        - createIndex:
            tableName: data_permissions
            columns:
              - column:
                  name: table_id
            indexName: idx_data_permissions_table_id

  - changeSet:
      id: v50.2024-01-09T13:53:50
      author: noahmoss
      comment: Index on data_permissions.db_id
      rollback: # not necessary, will be removed with the table
      changes:
        - createIndex:
            tableName: data_permissions
            columns:
              - column:
                  name: db_id
            indexName: idx_data_permissions_db_id

  - changeSet:
      id: v50.2024-01-09T13:53:54
      author: noahmoss
      comment: Index on data_permissions.group_id
      rollback: # not necessary, will be removed with the table
      changes:
        - createIndex:
            tableName: data_permissions
            columns:
              - column:
                  name: group_id
            indexName: idx_data_permissions_group_id

  - changeSet:
      id: v50.2024-01-10T03:27:20
      author: noahmoss
      comment: Analyze permissions table in preparation for subsequent migrations
      validCheckSum: ANY
      runInTransaction: false
      changes:
        - sql:
            sql: ANALYZE permissions;
            dbms: postgresql
        - sql:
            sql: ANALYZE TABLE permissions;
            dbms: mysql,mariadb
      rollback: # not needed

  - changeSet:
      id: v50.2024-01-10T03:27:29
      author: noahmoss
      comment: Drop foreign key constraint on sandboxes.permissions_id
      changes:
        - dropForeignKeyConstraint:
            baseTableName: sandboxes
            constraintName: fk_sandboxes_ref_permissions
      rollback:
        - addForeignKeyConstraint:
            baseTableName: sandboxes
            baseColumnNames: permission_id
            referencedTableName: permissions
            referencedColumnNames: id
            constraintName: fk_sandboxes_ref_permissions
            onDelete: CASCADE

  - changeSet:
      id: v50.2024-01-10T03:27:30
      author: noahmoss
      comment: Migrate data-access permissions from `permissions` to `data_permissions`
      validCheckSum: ANY
      runInTransaction: false
      changes:
        - sqlFile:
            dbms: postgresql
            path: permissions/data_access.sql
            relativeToChangelogFile: true
        - sqlFile:
            dbms: h2
            path: permissions/h2_data_access.sql
            relativeToChangelogFile: true
        - sqlFile:
            dbms: mysql,mariadb
            path: permissions/mysql_data_access.sql
            relativeToChangelogFile: true
      rollback:
        - sqlFile:
            dbms: postgresql,h2
            path: permissions/rollback/data_access.sql
            relativeToChangelogFile: true
        - sqlFile:
            dbms: mysql,mariadb
            path: permissions/rollback/mysql_data_access.sql
            relativeToChangelogFile: true

  - changeSet:
      id: v50.2024-01-10T03:27:31
      author: noahmoss
      comment: Migrate native-query-editing permissions from `permissions` to `data_permissions`
      changes:
        - sqlFile:
            path: permissions/native_query_editing.sql
            relativeToChangelogFile: true
      rollback:
        - sqlFile:
            path: permissions/rollback/native_query_editing.sql
            relativeToChangelogFile: true

  - changeSet:
      id: v50.2024-01-10T03:27:32
      author: noahmoss
      comment: Migrate download-results permissions from `permissions` to `data_permissions`
      validCheckSum: ANY
      runInTransaction: false
      changes:
        - sqlFile:
            dbms: postgresql
            path: permissions/download_results.sql
            relativeToChangelogFile: true
        - sqlFile:
            dbms: h2
            path: permissions/h2_download_results.sql
            relativeToChangelogFile: true
        - sqlFile:
            dbms: mysql,mariadb
            path: permissions/mysql_download_results.sql
            relativeToChangelogFile: true
      rollback:
        - sqlFile:
            dbms: postgresql,h2
            path: permissions/rollback/download_results.sql
            relativeToChangelogFile: true
        - sqlFile:
            dbms: mysql,mariadb
            path: permissions/rollback/mysql_download_results.sql
            relativeToChangelogFile: true

  - changeSet:
      id: v50.2024-01-10T03:27:33
      author: noahmoss
      comment: Migrate manage-data-metadata permissions from `permissions` to `data_permissions`
      validCheckSum: ANY
      runInTransaction: false
      changes:
        - sqlFile:
            dbms: postgresql
            path: permissions/manage_table_metadata.sql
            relativeToChangelogFile: true
        - sqlFile:
            dbms: h2
            path: permissions/h2_manage_table_metadata.sql
            relativeToChangelogFile: true
        - sqlFile:
            dbms: mysql,mariadb
            path: permissions/mysql_manage_table_metadata.sql
            relativeToChangelogFile: true
      rollback:
        - sqlFile:
            dbms: postgresql,h2
            path: permissions/rollback/manage_table_metadata.sql
            relativeToChangelogFile: true
        - sqlFile:
            dbms: mysql,mariadb
            path: permissions/rollback/mysql_manage_table_metadata.sql
            relativeToChangelogFile: true

  - changeSet:
      id: v50.2024-01-10T03:27:34
      author: noahmoss
      comment: Migrate manage-database permissions from `permissions` to `data_permissions`
      changes:
        - sqlFile:
            path: permissions/manage_database.sql
            relativeToChangelogFile: true
      rollback:
        - sqlFile:
            path: permissions/rollback/manage_database.sql
            relativeToChangelogFile: true

  - changeSet:
      id: v50.2024-02-19T21:32:04
      author: noahmoss
      comment: Clear data permission paths
      changes:
        - sql: >-
            DELETE FROM permissions WHERE object LIKE '%/db/%';
      rollback: # not needed; handled by the permission migrations above

  - changeSet:
      id: v50.2024-02-20T19:21:04
      author: camsaul
      comment: Drop v1 version of v_content view since it references report_card.dataset which we are dropping in next migration
      changes:
        - sql:
            sql: >
              DROP VIEW IF EXISTS v_content;
      rollback:
        - sqlFile:
            dbms: postgresql
            path: instance_analytics_views/content/v1/postgres-content.sql
            relativeToChangelogFile: true
        - sqlFile:
            dbms: mysql,mariadb
            path: instance_analytics_views/content/v1/mysql-content.sql
            relativeToChangelogFile: true
        - sqlFile:
            dbms: h2
            path: instance_analytics_views/content/v1/h2-content.sql
            relativeToChangelogFile: true

  - changeSet:
      id: v50.2024-02-20T19:25:40
      author: camsaul
      comment: Remove report_card.dataset (indicated whether Card was a Model; migrated to report_card.type in 49)
      changes:
        - dropColumn:
            tableName: report_card
            columnName: dataset
      rollback:
        - addColumn:
            tableName: report_card
            columns:
              - column:
                  name: dataset
                  type: boolean
                  remarks: "Indicate whether question is a model"
                  constraints:
                    nullable: false
                  defaultValue: false
        - sql:
            sql: >-
              UPDATE report_card
              SET dataset = true
              WHERE type = 'model';

  - changeSet:
      id: v50.2024-02-20T19:26:38
      author: camsaul
      comment: Add new v2 version of v_content view which uses report_card.type instead of report_card.dataset (removed in previous migration)
      changes:
        - sqlFile:
            dbms: postgresql
            path: instance_analytics_views/content/v2/postgres-content.sql
            relativeToChangelogFile: true
        - sqlFile:
            dbms: mysql,mariadb
            path: instance_analytics_views/content/v2/mysql-content.sql
            relativeToChangelogFile: true
        - sqlFile:
            dbms: h2
            path: instance_analytics_views/content/v2/h2-content.sql
            relativeToChangelogFile: true
      rollback:
        - sql:
            sql: >-
              DROP VIEW IF EXISTS v_content;

  - changeSet:
      id: v50.2024-02-26T22:15:52
      author: noahmoss
      comment: Add index on data_permissions(group_id, db_id, perm_value)
      preConditions:
        - onFail: MARK_RAN
        - not:
            - indexExists:
                tableName: data_permissions
                indexName: idx_data_permissions_group_id_db_id_perm_value
      changes:
        - createIndex:
            tableName: data_permissions
            indexName: idx_data_permissions_group_id_db_id_perm_value
            columns:
              - column:
                  name: group_id
              - column:
                  name: db_id
              - column:
                  name: perm_value
      rollback: # not needed

  - changeSet:
      id: v50.2024-02-26T22:15:53
      author: noahmoss
      comment: Add index on data_permissions(group_id, db_id, table_id, perm_value)
      preConditions:
        - onFail: MARK_RAN
        - not:
            - indexExists:
                tableName: data_permissions
                indexName: idx_data_permissions_group_id_db_id_table_id_perm_value
      changes:
        - createIndex:
            tableName: data_permissions
            indexName: idx_data_permissions_group_id_db_id_table_id_perm_value
            columns:
              - column:
                  name: group_id
              - column:
                  name: db_id
              - column:
                  name: table_id
              - column:
                  name: perm_value
      rollback: # not needed

  - changeSet:
      id: v50.2024-02-26T22:15:54
      author: noahmoss
      comment: New `view-data` permission
      validCheckSum: ANY
      changes:
        - sqlFile:
            dbms: postgresql,h2
            path: permissions/view_data.sql
            relativeToChangelogFile: true
        - sqlFile:
            dbms: mysql,mariadb
            path: permissions/mysql_view_data.sql
            relativeToChangelogFile: true
      rollback:
        - sqlFile:
            path: permissions/rollback/view_data.sql
            relativeToChangelogFile: true

  - changeSet:
      id: v50.2024-02-26T22:15:55
      author: noahmoss
      comment: New `create_queries` permission
      validCheckSum: 9:7c2bc517b6def4e3278394b0399c3d4b
      changes:
        - sqlFile:
            path: permissions/create_queries.sql
            relativeToChangelogFile: true
      rollback:
        - sqlFile:
            path: permissions/rollback/create_queries.sql
            relativeToChangelogFile: true

  - changeSet:
      id: v50.2024-02-29T15:06:43
      author: tsmacdonald
      comment: Add the query_field join table
      changes:
        - createTable:
            tableName: query_field
            remarks: Fields used by a card's query
            columns:
              - column:
                  name: id
                  remarks: PK
                  type: int
                  autoIncrement: true
                  constraints:
                    primaryKey: true
                    nullable: false
              - column:
                  name: card_id
                  remarks: referenced card
                  type: int
                  constraints:
                    nullable: false
                    referencedTableName: report_card
                    referencedColumnNames: id
                    foreignKeyName: fk_query_field_card_id
                    deleteCascade: true
              - column:
                  name: field_id
                  remarks: referenced field
                  type: int
                  constraints:
                    nullable: false
                    referencedTableName: metabase_field
                    referencedColumnNames: id
                    foreignKeyName: fk_query_field_field_id
                    deleteCascade: true

  - changeSet:
      id: v50.2024-02-29T15:07:43
      author: tsmacdonald
      comment: Index query_field.card_id
      rollback: # not necessary, will be removed with the table
      changes:
        - createIndex:
            tableName: query_field
            columns:
              - column:
                  name: card_id
            indexName: idx_query_field_card_id

  - changeSet:
      id: v50.2024-02-29T15:08:43
      author: tsmacdonald
      comment: Index query_field.field_id
      rollback: # not necessary, will be removed with the table
      changes:
        - createIndex:
            tableName: query_field
            columns:
              - column:
                  name: field_id
            indexName: idx_query_field_field_id

  - changeSet:
      id: v50.2024-03-12T17:16:38
      author: noahmoss
      comment: Drops the `activity` table which is now unused
      changes:
        - dropTable:
            tableName: activity
      rollback:
        - createTable:
            tableName: activity
            columns:
              - column:
                  name: id
                  type: int
                  autoIncrement: true
                  constraints:
                    primaryKey: true
                    nullable: false
              - column:
                  name: topic
                  type: varchar(32)
                  constraints:
                    nullable: false
              - column:
                  name: timestamp
                  type: DATETIME
                  constraints:
                    nullable: false
              - column:
                  name: user_id
                  type: int
                  constraints:
                    nullable: true
                    referencedTableName: core_user
                    referencedColumnNames: id
                    foreignKeyName: fk_activity_ref_user_id
                    deferrable: false
                    initiallyDeferred: false
              - column:
                  name: model
                  type: varchar(16)
                  constraints:
                    nullable: true
              - column:
                  name: model_id
                  type: int
                  constraints:
                    nullable: true
              - column:
                  name: database_id
                  type: int
                  constraints:
                    nullable: true
              - column:
                  name: table_id
                  type: int
                  constraints:
                    nullable: true
              - column:
                  name: custom_id
                  type: varchar(48)
                  constraints:
                    nullable: true
              - column:
                  name: details
                  type: ${text.type}
                  constraints:
                    nullable: false
        - sql:
            dbms: mysql
            sql: >
              CREATE index idx_activity_entity_qualified_id ON activity (
                (
                  CASE
                    WHEN model = 'Dataset' THEN (concat('card_', model_id))
                    WHEN model_id IS NULL THEN NULL
                    ELSE (concat(lower(model), '_', model_id))
                  END
                )
              );

  - changeSet:
      id: v50.2024-03-18T16:00:00
      author: piranha
      comment: 'Effective caching #36847'
      changes:
        - createTable:
            tableName: cache_config
            remarks: Cache Configuration
            columns:
              - column:
                  name: id
                  remarks: Unique ID
                  type: int
                  autoIncrement: true
                  constraints:
                    primaryKey: true
                    nullable: false
              - column:
                  name: model
                  remarks: Name of an entity model
                  type: varchar(32)
                  constraints:
                    nullable: false
              - column:
                  name: model_id
                  remarks: ID of the said entity
                  type: int
                  constraints:
                    nullable: false
              - column:
                  name: created_at
                  remarks: Timestamp when the config was inserted
                  type: ${timestamp_type}
                  defaultValueComputed: current_timestamp
                  constraints:
                    nullable: false
              - column:
                  name: updated_at
                  remarks: Timestamp when the config was updated
                  type: ${timestamp_type}
                  defaultValueComputed: current_timestamp
                  constraints:
                    nullable: false
              - column:
                  name: strategy
                  remarks: caching strategy name
                  type: ${text.type}
                  constraints:
                    nullable: false
              - column:
                  name: config
                  remarks: caching strategy configuration
                  type: ${text.type}
                  constraints:
                    nullable: false
              - column:
                  name: state
                  remarks: state for strategies needing to keep some data between runs
                  type: ${text.type}
                  constraints:
                    nullable: true
              - column:
                  name: invalidated_at
                  remarks: indicates when a cache was invalidated last time for schedule-based strategies
                  type: ${timestamp_type}
                  constraints:
                    nullable: true
              - column:
                  name: next_run_at
                  remarks: keeps next time to run for schedule-based strategies
                  type: ${timestamp_type}
                  constraints:
                    nullable: true

  - changeSet:
      id: v50.2024-03-18T16:00:01
      author: piranha
      comment: 'Effective caching #36847'
      rollback: # will be removed with the table
      changes:
        - addUniqueConstraint:
            remarks: Unique config for cache_config (model, model_id)
            tableName: cache_config
            constraintName: idx_cache_config_unique_model
            columnNames: model, model_id

  - changeSet:
      id: v50.2024-03-21T17:41:00
      author: qnkhuat
      comment: Add metabase_table.estimated_row_count
      changes:
        - addColumn:
            tableName: metabase_table
            columns:
              - column:
                  name: estimated_row_count
                  type: bigint
                  remarks: The estimated row count

  - changeSet:
      id: v50.2024-03-22T00:38:28
      author: qnkhuat
      comment: Add field_usage table
      changes:
        - createTable:
            tableName: field_usage
            remarks: Used to store field usage during query execution
            columns:
              - column:
                  name: id
                  remarks: Unique ID
                  type: int
                  autoIncrement: true
                  constraints:
                    primaryKey: true
                    nullable: false
              - column:
                  name: field_id
                  remarks: ID of the field
                  type: int
                  constraints:
                    nullable: false
                    referencedTableName: metabase_field
                    referencedColumnNames: id
                    foreignKeyName: fk_field_usage_field_id_metabase_field_id
                    deleteCascade: true
              - column:
                  name: query_execution_id
                  remarks: referenced query execution
                  type: int
                  constraints:
                    nullable: false
                    referencedTableName: query_execution
                    referencedColumnNames: id
                    foreignKeyName: fk_field_usage_query_execution_id
                    deleteCascade: true
              - column:
                  name: used_in
                  remarks: which part of the query the field was used in
                  type: varchar(25)
                  constraints:
                    nullable: false
              - column:
                  name: filter_op
                  remarks: filter's operator that applied to the field
                  type: varchar(25)
                  constraints:
                    nullable: true
              - column:
                  name: aggregation_function
                  remarks: the aggregation function that field applied to
                  type: varchar(25)
                  constraints:
                    nullable: true
              - column:
                  name: breakout_temporal_unit
                  remarks: temporal unit options of the breakout
                  type: varchar(25)
                  constraints:
                    nullable: true
              - column:
                  name: breakout_binning_strategy
                  remarks: the strategy of breakout
                  type: varchar(25)
                  constraints:
                    nullable: true
              - column:
                  name: breakout_binning_num_bins
                  remarks: The numbin option of breakout
                  type: int
                  constraints:
                    nullable: true
              - column:
                  name: breakout_binning_bin_width
                  remarks: The numbin option of breakout
                  type: int
                  constraints:
                    nullable: true
              - column:
                  name: created_at
                  type: ${timestamp_type}
                  remarks: The time a field usage was recorded
                  defaultValueComputed: current_timestamp
                  constraints:
                    nullable: false

  - changeSet:
      id: v50.2024-03-22T00:39:28
      author: qnkhuat
      comment: Index field_usage.field_id
      rollback: # not necessary, will be removed with the table
      changes:
        - createIndex:
            tableName: field_usage
            indexName: idx_field_usage_field_id
            columns:
              column:
                name: field_id

  - changeSet:
      id: v50.2024-03-24T19:34:11
      author: noahmoss
      comment: Clean up deprecated view-data and native-query-editing permissions
      rollback: # handled by the rollbacks for `v50.2024-02-26T22:15:54` and `v50.2024-02-26T22:15:55`
      changes:
        - sql:
            sql: >
              DELETE FROM data_permissions where perm_type = 'perms/data-access' OR perm_type = 'perms/native-query-editing';

  - changeSet:
      id: v50.2024-03-25T14:53:00
      author: tsmacdonald
      comment: Add query_field.direct_reference
      changes:
        - addColumn:
            tableName: query_field
            columns:
              - column:
                  name: direct_reference
                  type: ${boolean.type}
                  remarks: "Is the Field referenced directly or via a wildcard"
                  constraints:
                    nullable: false
                  defaultValue: true

  - changeSet:
      id: v50.2024-03-28T16:30:35
      author: calherries
      comment: Create internal user
      validCheckSum: ANY
      changes:
        - customChange:
            class: "metabase.app_db.custom_migrations.CreateInternalUser"

  - changeSet:
      id: v50.2024-03-29T10:00:00
      author: piranha
      comment: 'Granular cache invalidation'
      changes:
        - addColumn:
            tableName: report_card
            columns:
              - column:
                  name: cache_invalidated_at
                  type: ${timestamp_type}
                  remarks: 'An invalidation time that can supersede cache_config.invalidated_at'
                  constraints:
                    nullable: true

  - changeSet:
      id: v50.2024-04-09T15:55:19
      author: calherries
      comment: Add collection.is_sample column
      changes:
        - addColumn:
            tableName: collection
            columns:
              - column:
                  name: is_sample
                  type: ${boolean.type}
                  remarks: "Is the collection part of the sample content?"
                  constraints:
                    nullable: false
                  defaultValue: false

  - changeSet:
      id: v50.2024-04-15T16:30:35
      author: qnkhuat
      comment: Add report_card.last_used_at
      changes:
        - addColumn:
            tableName: report_card
            columns:
              - column:
                  name: last_used_at
                  type: ${timestamp_type}
                  remarks: The timestamp of when the card is last used
                  constraints:
                    nullable: true

  - changeSet:
      id: v50.2024-04-19T17:04:04
      author: noahmoss
      comment: Clean up deprecated view-data and native-query-editing permissions (again)
      rollback: # handled by the rollbacks for `v50.2024-02-26T22:15:54` and `v50.2024-02-26T22:15:55`
      changes:
        - sql:
            sql: >
              DELETE FROM data_permissions where perm_type = 'perms/data-access' OR perm_type = 'perms/native-query-editing';

  - changeSet:
      id: v50.2024-04-25T01:04:05
      author: qnkhuat
      comment: Delete the old SendPulses job and trigger
      validCheckSum: ANY
      changes:
        - customChange:
            class: "metabase.app_db.custom_migrations.DeleteSendPulsesTask"

  - changeSet:
      id: v50.2024-04-25T01:04:06
      author: qnkhuat
      comment: Delete SendPulse Job on downgrade
      validCheckSum: ANY
      changes:
        - customChange:
            class: "metabase.app_db.custom_migrations.DeleteSendPulseTaskOnDowngrade"

  - changeSet:
      id: v50.2024-04-25T01:04:07
      author: qnkhuat
      comment: Delete InitSendPulseTriggers Job on downgrade
      validCheckSum: ANY
      changes:
        - customChange:
            class: "metabase.app_db.custom_migrations.DeleteInitSendPulseTriggersOnDowngrade"

  - changeSet:
      id: v50.2024-04-25T03:15:01
      author: noahmoss
      comment: Add entity_id to core_user
      changes:
        - addColumn:
            columns:
              - column:
                  remarks: NanoID tag for each user
                  name: entity_id
                  type: char(21)
                  constraints:
                    nullable: true
                    unique: true
            tableName: core_user

  - changeSet:
      id: v50.2024-04-25T03:15:02
      author: noahmoss
      comment: Add entity_id to permissions_group
      changes:
        - addColumn:
            columns:
              - column:
                  remarks: NanoID tag for each user
                  name: entity_id
                  type: char(21)
                  constraints:
                    nullable: true
                    unique: true
            tableName: permissions_group

  - changeSet:
      id: v50.2024-04-25T16:29:31
      author: calherries
      comment: Add report_card.view_count
      changes:
        - addColumn:
            columns:
              - column:
                  name: view_count
                  type: integer
                  defaultValueNumeric: 0
                  remarks: Keeps a running count of card views
                  constraints:
                    nullable: false
            tableName: report_card

  - changeSet:
      id: v50.2024-04-25T16:29:32
      author: calherries
      comment: Populate report_card.view_count
      changes:
        - sql:
            dbms: mysql,mariadb
            sql: >-
              UPDATE report_card c
              SET c.view_count = (
                  SELECT COUNT(*)
                  FROM view_log v
                  WHERE v.model = 'card'
                  AND v.model_id = c.id
              );
        - sql:
            dbms: postgresql,h2
            sql: >-
              UPDATE report_card c
              SET view_count = (
                  SELECT count(*)
                  FROM view_log v
                  WHERE v.model = 'card'
                  AND v.model_id = c.id
              );
      rollback: # nothing to do, since view_count didn't exist in v49

  - changeSet:
      id: v50.2024-04-25T16:29:33
      author: calherries
      comment: Add report_dashboard.view_count
      changes:
        - addColumn:
            columns:
              - column:
                  name: view_count
                  type: integer
                  defaultValueNumeric: 0
                  remarks: Keeps a running count of dashboard views
                  constraints:
                    nullable: false
            tableName: report_dashboard

  - changeSet:
      id: v50.2024-04-25T16:29:34
      author: calherries
      comment: Populate report_dashboard.view_count
      changes:
        - sql:
            dbms: mysql,mariadb
            sql: >-
              UPDATE report_dashboard c
              SET c.view_count = (
                  SELECT COUNT(*)
                  FROM view_log v
                  WHERE v.model = 'dashboard'
                  AND v.model_id = c.id
              );
        - sql:
            dbms: postgresql,h2
            sql: >-
              UPDATE report_dashboard c
              SET view_count = (
                  SELECT count(*)
                  FROM view_log v
                  WHERE v.model = 'dashboard'
                  AND v.model_id = c.id
              );
      rollback: # nothing to do, since view_count didn't exist in v49

  - changeSet:
      id: v50.2024-04-25T16:29:35
      author: calherries
      comment: Add metabase_table.view_count
      changes:
        - addColumn:
            columns:
              - column:
                  name: view_count
                  type: integer
                  defaultValueNumeric: 0
                  remarks: Keeps a running count of card views
                  constraints:
                    nullable: false
            tableName: metabase_table

  - changeSet:
      id: v50.2024-04-25T16:29:36
      author: calherries
      comment: Populate metabase_table.view_count
      changes:
        - sql:
            dbms: mysql,mariadb
            sql: >-
              UPDATE metabase_table t
              SET t.view_count = (
                  SELECT count(*)
                  FROM view_log v
                  WHERE v.model = 'table'
                  AND v.model_id = t.id
              );
        - sql:
            dbms: postgresql,h2
            sql: >-
              UPDATE metabase_table t
              SET view_count = (
                  SELECT count(*)
                  FROM view_log v
                  WHERE v.model = 'table'
                  AND v.model_id = t.id
              );
      rollback: # nothing to do, since view_count didn't exist in v49

  - changeSet:
      id: v50.2024-04-26T09:19:00
      author: adam-james
      comment: Added 0.50.0 - Per-user Dashboard Parameter values table
      changes:
        - createTable:
            tableName: user_parameter_value
            remarks: Table holding last set value of a parameter per user
            columns:
              - column:
                  name: id
                  type: int
                  autoIncrement: true
                  constraints:
                    primaryKey: true
                    nullable: false
              - column:
                  name: user_id
                  type: int
                  remarks: 'ID of the User who has set the parameter value'
                  constraints:
                    nullable: false
                    references: core_user(id)
                    foreignKeyName: fk_user_parameter_value_user_id
                    deleteCascade: true
              - column:
                  name: parameter_id
                  type: varchar(36)
                  remarks: "The parameter ID"
                  constraints:
                    nullable: false
              - column:
                  name: value
                  type: ${text.type}
                  remarks: Value of the parameter
                  constraints:
                    nullable: true

  - changeSet:
      id: v50.2024-04-26T09:25:00
      author: adam-james
      comment: Index user_parameter_value.user_id
      rollback: # not necessary, will be removed with the table
      changes:
        - createIndex:
            tableName: user_parameter_value
            indexName: idx_user_parameter_value_user_id
            columns:
              column:
                name: user_id

  - changeSet:
      id: v50.2024-04-30T23:57:23
      author: noahmoss
      comment: Add `scope` column to api_key to support SCIM authentication
      changes:
        - addColumn:
            columns:
              - column:
                  name: scope
                  type: varchar(64)
                  remarks: The scope of the API key, if applicable
                  constraints:
                    nullable: true
            tableName: api_key

  - changeSet:
      id: v50.2024-04-30T23:58:24
      author: noahmoss
      comment: Drop NOT NULL constraint on api_key.user_id to support SCIM-scoped API keys
      changes:
        - dropNotNullConstraint:
            tableName: api_key
            columnName: user_id
            columnDataType: integer
      rollback: # we can't reliably add back the constraint while downgrading

  - changeSet:
      id: v50.2024-05-08T09:00:00
      author: qnkhuat
      comment: Add task_history.status
      changes:
        - addColumn:
            tableName: task_history
            columns:
              - column:
                  name: status
                  type: varchar(21)
                  remarks: "the status of task history, could be started, failed, success, unknown"
                  constraints:
                    nullable: false
                  defaultValue: "unknown"

  - changeSet:
      id: v50.2024-05-08T09:00:01
      author: qnkhuat
      comment: Drop default value task_history.status
      changes:
        - dropDefaultValue:
            tableName: task_history
            columnName: status
      # the column will be dropped
      rollback:

  - changeSet:
      id: v50.2024-05-08T09:00:02
      author: qnkhuat
      comment: Add "started" as default value for task_history.status, now that backfill is done.
      changes:
        - addDefaultValue:
            defaultValue: "started"
            tableName: task_history
            columnName: status
      # the column will be dropped
      rollback:

  - changeSet:
      id: v50.2024-05-08T09:00:03
      author: qnkhuat
      comment: Drop not null constraint for task_history.ended_at
      changes:
        - dropNotNullConstraint:
            tableName: task_history
            columnDataType: ${timestamp_type}
            columnName: ended_at
      rollback: # we can't reliably add back the constraint while downgrading

  - changeSet:
      id: v50.2024-05-08T09:00:04
      author: qnkhuat
      comment: Drop not null constraint for task_history.duration
      changes:
        - dropNotNullConstraint:
            tableName: task_history
            columnDataType: int
            columnName: duration
      rollback: # we can't reliably add back the constraint while downgrading

  - changeSet:
      id: v50.2024-05-08T09:00:05
      author: qnkhuat
      comment: Drop default value task_history.ended_at
      changes:
        - dropDefaultValue:
            tableName: task_history
            columnName: ended_at
      rollback:
        - addDefaultValue:
            tableName: task_history
            columnName: ended_at
            defaultValueComputed: current_timestamp

  - changeSet:
      id: v50.2024-05-08T09:00:06
      author: qnkhuat
      comment: Add null as default value for task_history.ended_at
      changes:
        - addDefaultValue:
            defaultValue: "null"
            tableName: task_history
            columnName: ended_at
      # the migration above will add one
      rollback:

  - changeSet:
      id: v50.2024-05-13T16:00:00
      author: filipesilva
      comment: Create cloud migration
      changes:
        - createTable:
            tableName: cloud_migration
            remarks: Migrate to cloud directly from Metabase
            columns:
              - column:
                  name: id
                  remarks: Unique ID
                  type: int
                  autoIncrement: true
                  constraints:
                    primaryKey: true
                    nullable: false
              - column:
                  name: external_id
                  remarks: Matching ID in Cloud for this migration
                  type: ${text.type}
                  constraints:
                    nullable: false
              - column:
                  name: upload_url
                  remarks: URL where the backup will be uploaded to
                  type: ${text.type}
                  constraints:
                    nullable: false
              - column:
                  name: state
                  remarks: 'Current state of the migration: init, setup, dump, upload, done, error, cancelled'
                  type: varchar(32)
                  defaultValue: init
                  constraints:
                    nullable: false
              - column:
                  name: progress
                  remarks: Number between 0 to 100 representing progress as a percentage
                  type: int
                  defaultValue: 0
                  constraints:
                    nullable: false
              - column:
                  name: created_at
                  remarks: Timestamp when the config was inserted
                  type: ${timestamp_type}
                  constraints:
                    nullable: false
              - column:
                  name: updated_at
                  remarks: Timestamp when the config was updated
                  type: ${timestamp_type}
                  constraints:
                    nullable: false

  - changeSet:
      id: v50.2024-05-14T12:42:42
      author: johnswanson
      comment: Create the Trash collection
      changes:
        - sql:
            sql: >-
              INSERT INTO collection (name, slug, entity_id, type) VALUES ('Trash', 'trash', 'trashtrashtrashtrasht', 'trash');
              INSERT INTO permissions (object, group_id)
              SELECT CONCAT('/collection/', c.id, '/'), pg.id
              FROM collection c
              CROSS JOIN permissions_group pg
              WHERE c.type = 'trash' AND pg.name != 'Administrators';

      rollback:
        - sql:
            sql: >-
              DELETE
              FROM permissions
              WHERE permissions.object IN (
                SELECT CONCAT('/collection/', collection.id, '/') FROM collection WHERE collection.type = 'trash'
              );
              DELETE FROM collection WHERE type = 'trash';

  - changeSet:
      id: v50.2024-05-15T13:13:13
      author: adam-james
      comment: Fix visualization settings for stacked area/bar/combo displays
      validCheckSum: ANY
      changes:
        - customChange:
            class: "metabase.app_db.custom_migrations.MigrateStackedAreaBarComboDisplaySettings"

  - changeSet:
      id: v50.2024-05-17T19:54:23
      author: calherries
      comment: Add metabase_database.uploads_enabled column
      changes:
        - addColumn:
            tableName: metabase_database
            columns:
              - column:
                  name: uploads_enabled
                  type: ${boolean.type}
                  defaultValueBoolean: false
                  remarks: Whether uploads are enabled for this database
                  constraints:
                    nullable: false

  - changeSet:
      id: v50.2024-05-17T19:54:24
      author: calherries
      comment: Add metabase_database.uploads_schema_name column
      changes:
        - addColumn:
            tableName: metabase_database
            columns:
              - column:
                  name: uploads_schema_name
                  type: ${text.type}
                  remarks: The schema name for uploads

  - changeSet:
      id: v50.2024-05-17T19:54:25
      author: calherries
      comment: Add metabase_database.uploads_table_prefix column
      changes:
        - addColumn:
            tableName: metabase_database
            columns:
              - column:
                  name: uploads_table_prefix
                  type: ${text.type}
                  remarks: The prefix for upload table names

  - changeSet:
      id: v50.2024-05-17T19:54:26
      author: calherries
      comment: Update metabase_database.uploads_enabled value
      validCheckSum: ANY
      changes:
        - customChange:
            class: "metabase.app_db.custom_migrations.MigrateUploadsSettings"

  # This migration has been moved.
  - changeSet:
      id: v50.2024-05-27T15:55:22
      author: calherries
      comment: Create sample content
      validCheckSum: ANY
      changes:
        - customChange:
            class: "metabase.app_db.custom_migrations.CreateSampleContent"

  - changeSet:
      id: v50.2024-05-29T14:04:47
      author: johnswanson
      comment: Add `report_dashboard.archived_directly`
      changes:
        - addColumn:
            tableName: report_dashboard
            columns:
              - column:
                  name: archived_directly
                  type: ${boolean.type}
                  defaultValueBoolean: false
                  remarks: "Was this thing trashed directly"
                  constraints:
                    nullable: false

  - changeSet:
      id: v50.2024-05-29T14:04:53
      author: johnswanson
      comment: Add `report_card.archived_directly`
      changes:
        - addColumn:
            tableName: report_card
            columns:
              - column:
                  name: archived_directly
                  type: ${boolean.type}
                  remarks: "Was this thing trashed directly"
                  defaultValueBoolean: false
                  constraints:
                    nullable: false

  - changeSet:
      id: v50.2024-05-29T14:04:58
      author: johnswanson
      comment: Add `collection.archive_operation_id`
      changes:
        - addColumn:
            tableName: collection
            columns:
              - column:
                  name: archive_operation_id
                  type: char(36)
                  remarks: "The UUID of the trash operation. Each time you trash a collection subtree, you get a unique ID."
                  constraints:
                    nullable: true

  - changeSet:
      id: v50.2024-05-29T14:05:01
      author: johnswanson
      comment: Add `collection.archived_directly`
      changes:
        - addColumn:
            tableName: collection
            columns:
              - column:
                  name: archived_directly
                  type: ${boolean.type}
                  remarks: "Whether the item was trashed independently or as a subcollection"
                  constraints:
                    nullable: true

  - changeSet:
      id: v50.2024-05-29T14:05:03
      author: johnswanson
      comment: Populate `archived_directly` and `archive_operation_id` (Postgres)
      changes:
        - sqlFile:
            dbms: postgresql
            path: trash/postgres.sql
            relativeToChangelogFile: true
      rollback: # not needed, columns will be deleted

  - changeSet:
      id: v50.2024-05-29T18:42:13
      author: johnswanson
      comment: Populate `archived_directly` and `archive_operation_id` (H2)
      changes:
        - sqlFile:
            dbms: h2
            path: trash/h2.sql
            relativeToChangelogFile: true
      rollback: # not needed, columns will be deleted

  - changeSet:
      id: v50.2024-05-29T18:42:14
      author: johnswanson
      comment: Populate `archived_directly` and `archive_operation_id` (MySQL)
      validCheckSum: ANY
      changes:
        - sqlFile:
            dbms: mysql
            path: trash/mysql.sql
            relativeToChangelogFile: true
      rollback: # not needed, columns will be deleted

  - changeSet:
      id: v50.2024-05-29T18:42:15
      author: johnswanson
      comment: Populate `archived_directly` and `archive_operation_id` (MariaDB)
      changes:
        - sqlFile:
            dbms: mariadb
            path: trash/mariadb.sql
            relativeToChangelogFile: true
      rollback: # not needed, columns will be deleted

  - changeSet:
      id: v50.2024-05-30T16:04:20
      author: escherize
      comment: Add context to recent views table
      changes:
        - addColumn:
            tableName: recent_views
            columns:
              - column:
                  name: context
                  remarks: The contextual action that netted a recent view.
                  type: varchar(256)
                  defaultValue: "view"
                  constraints:
                    nullable: false
      preConditions:
        - onFail: MARK_RAN
        - not:
          - columnExists:
              tableName: recent_views
              columnName: context

  - changeSet:
      id: v50.2024-06-12T12:33:07
      author: piranha
      comment: 'Decrypt some settings so the next migration runs well'
      validCheckSum: ANY
      changes:
        - customChange:
            class: "metabase.app_db.custom_migrations.DecryptCacheSettings"
      rollback: # no rollback necessary, they'll be encrypted if you downgrade and touch them

  - changeSet:
      # this had id `v50.2024-04-12T12:33:09` before #44048
      id: v50.2024-06-12T12:33:08
      author: piranha
      comment: 'Copy old cache configurations to cache_config table'
      validCheckSum: ANY
      changes:
        - sqlFile:
            dbms: postgresql
            path: custom_sql/fill_cache_config.pg.sql
            relativeToChangelogFile: true
        - sqlFile:
            dbms: mysql,mariadb
            path: custom_sql/fill_cache_config.my.sql
            relativeToChangelogFile: true
        - sqlFile:
            dbms: h2
            path: custom_sql/fill_cache_config.h2.sql
            relativeToChangelogFile: true
      rollback: # no rollback necessary, we're not removing the columns yet

  - changeSet:
      id: v50.2024-06-12T12:33:09
      author: piranha
      comment: 'Fix root cache config for mysql if it is wrong'
      dbms: mysql,mariadb
      validCheckSum: ANY
      changes:
        - sqlFile:
            path: custom_sql/fill_cache_config_root_fix.my.sql
            relativeToChangelogFile: true
      rollback: # no rollback necessary here too

  - changeSet:
      id: v50.2024-06-20T13:21:30
      author: noahmoss
      comment: 'Drop permission_id column on sandboxes table to fix down migrations'
      changes:
        - dropColumn:
            tableName: sandboxes
            columnName: permission_id
      rollback:
        - addColumn:
            tableName: sandboxes
            columns:
              - column:
                  name: permission_id
                  type: int
                  remarks: 'The ID of the corresponding permissions path for this sandbox (deprecated)'
                  constraints:
                    nullable: true
                  defaultValue: null

  - changeSet:
      id: v50.2024-06-28T12:35:50
      author: piranha
      comment: 'Clean databasechangelog table of migration that was once deleted'
      changes:
        - sql: "DELETE FROM ${databasechangelog.name} WHERE id = 'v50.2024-04-12T12:33:09'"
      rollback: # nothing to do here

  - changeSet:
      id: v50.2024-07-02T16:48:21
      author: adam-james
      comment: Remove existing user_parameter_value entries as we want to add dashboard_id, and can't easily backfill
      rollback: # none, entries already removed and are non-critical to app functionality
      changes:
        - delete:
           tableName: user_parameter_value

  - changeSet:
      id: v50.2024-07-02T16:49:29
      author: adam-james
      comment: Add dashboard_id column to user_parameter_value to keep values unique per dashboard
      changes:
        - addColumn:
            columns:
              - column:
                  name: dashboard_id
                  type: int
                  remarks: The ID of the dashboard
            tableName: user_parameter_value

  - changeSet:
      id: v50.2024-07-02T16:55:42
      author: adam-james
      comment: Add fk constraint to user_parameter_value.dashboard_id
      changes:
        - addForeignKeyConstraint:
            baseTableName: user_parameter_value
            baseColumnNames: dashboard_id
            referencedTableName: report_dashboard
            referencedColumnNames: id
            constraintName: fk_user_parameter_value_dashboard_id
            nullable: false
            deleteCascade: true

  - changeSet:
      id: v50.2024-07-02T17:07:15
      author: adam-james
      comment: Index user_parameter_value.dashboard_id
      rollback: # not necessary, will be removed with the table
      changes:
        - createIndex:
            tableName: user_parameter_value
            indexName: idx_user_parameter_value_dashboard_id
            columns:
              column:
                name: dashboard_id

  # After this migration, last_used_at becomes the lowest timestamp after which we know that
  # the card has not been used. last_used_at will be used to determine if a report
  # card is stale and should be cleaned up if the card is imported with serialization.
  # Because we weren't collecting last_used_at before, we have to populate all existing cards
  # with the current timestamp to provide a "lower bound" after which the card has not been used.
  - changeSet:
      id: v50.2024-07-09T20:04:00
      author: calherries
      comment: Populate default value for report_card.last_used_at
      changes:
        - sql:
            sql: UPDATE report_card SET last_used_at = current_timestamp
      rollback: # nothing to do, since this is backwards compatible

  - changeSet:
      id: v50.2024-07-09T20:04:02
      author: calherries
      comment: Add not null constraint for report_card.last_used_at
      preConditions:
      changes:
        - addNotNullConstraint:
            tableName: report_card
            columnName: last_used_at
            columnDataType: ${timestamp_type}

  # addDefaultValue with defaultValueComputed doesn't work for MySQL/MariaDB so we have to do this the hard way.
  - changeSet:
      id: v50.2024-07-09T20:04:03
      author: calherries
      comment: Set default for report_card.last_used_at
      preConditions:
      changes:
        - sql:
            dbms: postgresql,h2
            sql: ALTER TABLE report_card ALTER COLUMN last_used_at SET DEFAULT CURRENT_TIMESTAMP;
        - sql:
            dbms: mysql,mariadb
            sql: >-
              ALTER TABLE report_card
              CHANGE last_used_at
              last_used_at timestamp(6) NOT NULL DEFAULT current_timestamp(6);
      rollback: # nothing to do, since this is backwards compatible

  - changeSet:
      id: v50.2024-08-08T20:04:03
      author: qnkhuat
      comment: Added 0.50.0 - Add index on user_parameter_value(user_id, parameter_id, dashboard_id)
      changes:
        - createIndex:
            tableName: user_parameter_value
            indexName: idx_user_parameter_value_user_id_dashboard_id_parameter_id
            columns:
              - column:
                  name: user_id
              - column:
                  name: dashboard_id
              - column:
                  name: parameter_id

  - changeSet:
      id: v50.2024-08-27T00:00:00
      author: devurandom
      comment: Add is_attached_dwh to metabase_database
      preConditions:
        - onFail: MARK_RAN
        - not:
            - columnExists:
                tableName: metabase_database
                columnName: is_attached_dwh
      changes:
        - addColumn:
            tableName: metabase_database
            columns:
              - column:
                  name: is_attached_dwh
                  type: ${boolean.type}
                  defaultValueBoolean: false
                  remarks: 'This is an attached data warehouse, do not serialize it and hide its details from the UI'
                  constraints:
                    nullable: false

  - changeSet:
      id: v51.2024-05-13T15:30:57
      author: metamben
      comment: Backup of dataset_query rewritten by the metrics v2 migration
      changes:
        - addColumn:
            tableName: report_card
            columns:
              - column:
                  name: dataset_query_metrics_v2_migration_backup
                  remarks: The copy of dataset_query before the metrics v2 migration
                  type: ${text.type}
      preConditions:

  - changeSet:
      id: v51.2024-05-13T16:00:00
      author: metamben
      comment: Migrate v1 metrics to v2 metrics
      validCheckSum: ANY
      changes:
        - customChange:
            class: "metabase.app_db.custom_migrations.MigrateMetricsToV2"

  - changeSet:
      id: v51.2024-06-07T12:37:36
      author: crisptrutski
      comment: Rename query_field.direct_reference to query_field.indirect_reference
      changes:
        - renameColumn:
            tableName: query_field
            columnDataType: ${boolean.type}
            oldColumnName: direct_reference
            newColumnName: explicit_reference

  - changeSet:
      id: v51.2024-06-12T18:53:02
      author: noahmoss
      comment: Drop incorrect index on login_history
      changes:
        - dropIndex:
            tableName: login_history
            indexName: idx_user_id_device_id
      rollback:
        - createIndex:
            tableName: login_history
            indexName: idx_user_id_device_id
            columns:
              - column:
                  name: session_id
              - column:
                  name: device_id
      preConditions:

  - changeSet:
      id: v51.2024-06-12T18:53:03
      author: noahmoss
      comment: Create index on login_history (user_id, device_id)
      changes:
        - createIndex:
            tableName: login_history
            indexName: idx_user_id_device_id
            columns:
              - column:
                  name: user_id
              - column:
                  name: device_id
      rollback:
        - dropIndex:
            tableName: login_history
            indexName: idx_user_id_device_id
      preConditions:

  - changeSet:
      id: v51.2024-07-08T10:00:00
      author: qnkhuat
      comment: Create channel table
      preConditions:
        - onFail: MARK_RAN
        - not:
            - tableExists:
                tableName: channel
      changes:
        - createTable:
            tableName: channel
            remarks: Channel configurations
            columns:
              - column:
                  name: id
                  remarks: Unique ID
                  type: int
                  autoIncrement: true
                  constraints:
                    primaryKey: true
                    nullable: false
              - column:
                  name: name
                  remarks: channel name
                  type: varchar(254)
                  constraints:
                    nullable: false
                    unique: true
              - column:
                  name: description
                  remarks: channel description
                  type: ${text.type}
                  constraints:
                    nullable: true
              - column:
                  name: type
                  remarks: Channel type
                  type: varchar(32)
                  constraints:
                    nullable: false
              - column:
                  name: details
                  remarks: Channel details, used to store authentication information or channel-specific settings
                  type: ${text.type}
                  constraints:
                    nullable: false
              - column:
                  name: active
                  type: ${boolean.type}
                  defaultValueBoolean: true
                  remarks: whether the channel is active
                  constraints:
                    nullable: false
              - column:
                  name: created_at
                  remarks: Timestamp when the channel was inserted
                  type: ${timestamp_type}
                  constraints:
                    nullable: false
              - column:
                  name: updated_at
                  remarks: Timestamp when the channel was updated
                  type: ${timestamp_type}
                  constraints:
                    nullable: false

  - changeSet:
      id: v51.2024-07-08T10:00:01
      author: qnkhuat
      comment: Create pulse_channel.channel_id
      preConditions:
        - onFail: MARK_RAN
        - not:
            - columnExists:
                tableName: pulse_channel
                columnName: channel_id
      changes:
        - addColumn:
            tableName: pulse_channel
            columns:
              - column:
                  name: channel_id
                  type: integer
                  remarks: The channel ID

  - changeSet:
      id: v51.2024-07-08T10:00:02
      author: qnkhuat
      comment: Add fk constraint to pulse_channel.channel_id
      preConditions:
        - onFail: MARK_RAN
        - not:
            - foreignKeyConstraintExists:
                foreignKeyName: fk_pulse_channel_channel_id
                foreignKeyTableName: pulse_channel

      changes:
        - addForeignKeyConstraint:
            baseTableName: pulse_channel
            baseColumnNames: channel_id
            referencedTableName: channel
            referencedColumnNames: id
            constraintName: fk_pulse_channel_channel_id
            nullable: true
            deleteCascade: true

  - changeSet:
      id: v51.2024-07-09T17:15:43
      author: tsmacdonald
      comment: Fix default boolean value for query_field.explicit_reference
      dbms: mysql,mariadb
      changes:
        - addDefaultValue:
            tableName: query_field
            columnName: explicit_reference
            defaultValueBoolean: true

  - changeSet:
      id: v51.2024-07-10T12:28:10
      author: johnswanson
      comment: Add `last_viewed_at` to dashboards
      preConditions:
        - onFail: MARK_RAN
        - not:
          - columnExists:
              tableName: report_dashboard
              columnName: last_viewed_at
      changes:
        - addColumn:
            tableName: report_dashboard
            columns:
              - column:
                  name: last_viewed_at
                  type: ${timestamp_type}
                  remarks: Timestamp of when this dashboard was last viewed
                  defaultValueComputed: current_timestamp
                  constraints:
                    nullable: false

  - changeSet:
      id: v51.2024-07-22T15:49:37
      author: escherize
      comment: Add embedding_client column to query_execution for metabase embedding SDK analytics
      preConditions:
        - onFail: MARK_RAN
        - not:
          - columnExists:
              tableName: query_execution
              columnName: embedding_client
      changes:
        - addColumn:
            tableName: query_execution
            columns:
              - column:
                  name: embedding_client
                  remarks: Used by the embedding team to track SDK usage
                  type: varchar(254)
                  constraints:
                    nullable: true

  - changeSet:
      id: v51.2024-07-22T15:49:38
      author: escherize
      comment: Add embedding_version column to query_execution for metabase embedding SDK analytics
      preConditions:
        - onFail: MARK_RAN
        - not:
          - columnExists:
              tableName: query_execution
              columnName: embedding_version
      changes:
        - addColumn:
            tableName: query_execution
            columns:
              - column:
                  name: embedding_version
                  remarks: Used by the embedding team to track SDK version usage
                  type: varchar(254)
                  constraints:
                    nullable: true

  - changeSet:
      id: v51.2024-07-22T15:49:39
      author: escherize
      comment: Add embedding_client column to view_log for metabase embedding SDK analytics
      preConditions:
        - onFail: MARK_RAN
        - not:
          - columnExists:
              tableName: view_log
              columnName: embedding_client
      changes:
        - addColumn:
            tableName: view_log
            columns:
              - column:
                  name: embedding_client
                  remarks: Used by the embedding team to track SDK usage
                  type: varchar(254)
                  constraints:
                    nullable: true

  - changeSet:
      id: v51.2024-07-22T15:49:40
      author: escherize
      comment: Add embedding_version column to view_log for metabase embedding SDK analytics
      preConditions:
        - onFail: MARK_RAN
        - not:
          - columnExists:
              tableName: view_log
              columnName: embedding_version
      changes:
        - addColumn:
            tableName: view_log
            columns:
              - column:
                  name: embedding_version
                  remarks: Used by the embedding team to track SDK version usage
                  type: varchar(254)
                  constraints:
                    nullable: true

  - changeSet:
      id: v51.2024-07-25T11:56:27
      author: crisptrutski
      comment: Wipe stale query fields, so we can add new non-nullable columns
      rollback: # none, entries will be recreated by sweeper
      changes:
        - delete:
            tableName: query_field
            remarks: remove stale analysis, so the new fields can be non-nullable

  - changeSet:
      id: v51.2024-07-25T11:57:27
      author: crisptrutski
      comment: Add `column` column to query fields
      preConditions:
        - not:
          - columnExists:
              tableName: query_field
              columnName: column
      changes:
        - addColumn:
            tableName: query_field
            columns:
              - column:
                  name: column
                  type: varchar(254) # matching metabase_field.name
                  remarks: name of the table or card being referenced
                  constraints:
                    nullable: false

  - changeSet:
      id: v51.2024-07-25T11:58:27
      author: crisptrutski
      comment: Add `table` column to query fields
      preConditions:
        - not:
          - columnExists:
              tableName: query_field
              columnName: table
      changes:
        - addColumn:
            tableName: query_field
            columns:
              - column:
                  name: table
                  type: varchar(254) # matching metabase_table.name
                  remarks: name of the table or card being referenced
                  constraints:
                    nullable: false

  - changeSet:
      id: v51.2024-07-25T12:02:21
      validCheckSum: ANY
      author: crisptrutski
      comment: Make `field_id` nullable on query fields
      rollback:
        - delete:
            tableName: query_field
            where: query_field.field_id is NULL
            remarks: remove stale analysis, so the fields can be non-nullable
      changes:
        - dropNotNullConstraint:
            tableName: query_field
            columnDataType: int
            columnName: field_id
            remarks: This value is null if the field does not exist, or is created within a model

  - changeSet:
      id: v51.2024-07-26T11:56:27
      author: crisptrutski
      comment: Add `table_id` column to query fields
      preConditions:
        - not:
          - columnExists:
              tableName: query_field
              columnName: table_id
      changes:
        - addColumn:
            tableName: query_field
            columns:
              - column:
                  name: table_id
                  type: int
                  remarks: track the table directly, in case the field does not exist
                  constraints:
                    nullable: true

  - changeSet:
      id: v51.2024-07-29T09:22:12
      author: crisptrutski
      comment: Add the query_analysis table
      preConditions:
        - onFail: MARK_RAN
        - not:
          - tableExists:
              tableName: query_analysis
      changes:
        - createTable:
            tableName: query_analysis
            remarks: Parent node for query analysis records
            columns:
              - column:
                  name: id
                  remarks: PK
                  type: int
                  autoIncrement: true
                  constraints:
                    primaryKey: true
                    nullable: false
              - column:
                  name: card_id
                  remarks: referenced card
                  type: int
                  constraints:
                    nullable: false
                    referencedTableName: report_card
                    referencedColumnNames: id
                    foreignKeyName: fk_query_analysis_card_id
                    deleteCascade: true
              - column:
                  remarks: The timestamp of when the analysis was created
                  name: created_at
                  type: ${timestamp_type}
                  defaultValueComputed: current_timestamp
                  constraints:
                    nullable: false
              - column:
                  remarks: The timestamp of when the analysis was updated
                  name: updated_at
                  type: ${timestamp_type}
                  defaultValueComputed: current_timestamp
                  constraints:
                    nullable: false

  - changeSet:
      id: v51.2024-07-29T09:23:12
      author: crisptrutski
      comment: Index query_analysis.card_id
      rollback: # not necessary, will be removed with the table
      preConditions: # linter made me add this
      changes:
        - createIndex:
            tableName: query_analysis
            indexName: idx_query_analysis_card_id
            columns:
              column:
                name: card_id

  - changeSet:
      id: v51.2024-07-29T09:24:13
      author: crisptrutski
      comment: Add the query_table join table
      preConditions:
        - onFail: MARK_RAN
        - not:
          - tableExists:
              tableName: query_table
      changes:
        - createTable:
            tableName: query_table
            remarks: Tables used by a card's query
            columns:
              - column:
                  name: id
                  remarks: PK
                  type: int
                  autoIncrement: true
                  constraints:
                    primaryKey: true
                    nullable: false
              - column:
                  name: card_id
                  remarks: referenced card
                  type: int
                  constraints:
                    nullable: false
                    referencedTableName: report_card
                    referencedColumnNames: id
                    foreignKeyName: fk_query_table_card_id
                    deleteCascade: true
              - column:
                  name: analysis_id
                  remarks: round of analysis
                  type: int
                  constraints:
                    nullable: false
                    referencedTableName: query_analysis
                    referencedColumnNames: id
                    foreignKeyName: fk_query_table_analysis_id
                    deleteCascade: true
              - column:
                  name: table_id
                  remarks: referenced field
                  type: int
                  constraints:
                    nullable: true
                    referencedTableName: metabase_table
                    referencedColumnNames: id
                    foreignKeyName: fk_query_table_table_id
                    deleteCascade: true
              - column:
                  name: schema
                  type: varchar(254) # matching metabase_table.schema
                  remarks: name of the schema of the table being referenced
                  constraints:
                    nullable: true
              - column:
                  name: table
                  type: varchar(254) # matching metabase_table.name
                  remarks: name of the table or card being referenced
                  constraints:
                    nullable: false

  - changeSet:
      id: v51.2024-07-29T09:25:13
      author: crisptrutski
      comment: Index query_table.card_id
      rollback: # not necessary, will be removed with the table
      preConditions: # linter made me add this
      changes:
        - createIndex:
            tableName: query_table
            indexName: idx_query_table_card_id
            columns:
              column:
                name: card_id

  - changeSet:
      id: v51.2024-07-29T09:25:14
      author: crisptrutski
      comment: Index query_table.analysis_id
      rollback: # not necessary, will be removed with the table
      preConditions: # linter made me add this
      changes:
        - createIndex:
            tableName: query_table
            indexName: idx_query_table_analysis_id
            columns:
              column:
                name: analysis_id

  - changeSet:
      id: v51.2024-07-29T09:25:15
      author: crisptrutski
      comment: Index query_table.table_id
      rollback: # not necessary, will be removed with the table
      preConditions: # linter made me add this
      changes:
        - createIndex:
            tableName: query_table
            indexName: idx_query_table_table_id
            columns:
              column:
                name: table_id

  - changeSet:
      id: v51.2024-07-29T10:03:27
      author: crisptrutski
      comment: Wipe stale query fields, so we can add new non-nullable columns
      rollback: # none, entries will be recreated by sweeper
      changes:
        - delete:
            tableName: query_field
            remarks: remove stale analysis, so the new fields can be non-nullable

  - changeSet:
      id: v51.2024-07-29T10:04:13
      author: crisptrutski
      comment: Put Query Fields under a parent Query Analysis record
      preConditions:
        - not:
          - columnExists:
              tableName: query_field
              columnName: analysis_id
      changes:
        - addColumn:
            tableName: query_field
            columns:
              - column:
                  name: analysis_id
                  remarks: round of analysis
                  type: int
                  constraints:
                    nullable: false
                    referencedTableName: query_analysis
                    referencedColumnNames: id
                    foreignKeyName: fk_query_field_analysis_id
                    deleteCascade: true
                    deleteCascadeForce: true # its safe as we have truncated the table
      rollback:
        - dropForeignKeyConstraint:
            baseTableName: query_field
            constraintName: fk_query_field_analysis_id
        - dropColumn:
            tableName: query_field
            columnName: analysis_id

  - changeSet:
      id: v51.2024-07-29T11:25:13
      author: crisptrutski
      comment: Index query_field.analysis_id
      rollback: # not necessary, will be removed with the table
      preConditions: # linter made me add this
      changes:
        - createIndex:
            tableName: query_field
            indexName: idx_query_field_analysis_id
            columns:
              column:
                name: analysis_id

  - changeSet:
      id: v51.2024-08-02T11:56:27
      author: crisptrutski
      comment: Add `schema` column to query fields
      preConditions:
        - not:
            - columnExists:
                tableName: query_field
                columnName: schema
      changes:
        - addColumn:
            tableName: query_field
            columns:
              - column:
                  name: schema
                  type: varchar(254) # matching metabase_table.schema
                  remarks: name of the schema of the table being referenced
                  constraints:
                    nullable: true

  - changeSet:
      id: v51.2024-08-02T12:02:21
      validCheckSum: ANY
      author: crisptrutski
      comment: Make `table` nullable on query fields
      rollback: # we don't need one, the column will be dropped
      changes:
        - dropNotNullConstraint:
            tableName: query_field
            columnDataType: varchar(254) # matching metabase_table.name
            columnName: table
            remarks: This value is null if the field does not exist, and macaw could not determine the table

  - changeSet:
      id: v51.2024-08-05T16:00:00
      author: metamben
      comment: Add source card reference to report_card to support metrics based models and questions
      preConditions:
        - not:
          - columnExists:
              tableName: report_card
              columnName: source_card_id
      changes:
        - addColumn:
            tableName: report_card
            columns:
              - column:
                  name: source_card_id
                  remarks: The ID of the model or question this card is based on
                  type: int

  - changeSet:
      id: v51.2024-08-05T16:00:01
      author: metamben
      comment: Add FK constraint to report_card.source_card_id
      preConditions:
      changes:
        - addForeignKeyConstraint:
            baseTableName: report_card
            baseColumnNames: source_card_id
            referencedTableName: report_card
            referencedColumnNames: id
            constraintName: fk_report_card_source_card_id_ref_report_card_id
            nullable: true
            deleteCascade: true

  - changeSet:
      id: v51.2024-08-05T16:00:02
      author: metamben
      comment: Index report_card.source_card_id
      rollback: # not necessary, will be removed with the table
      preConditions:
        - not:
            - indexExists:
                tableName: report_card
                indexName: idx_report_card_source_card_id
      changes:
        - createIndex:
            tableName: report_card
            indexName: idx_report_card_source_card_id
            columns:
              column:
                name: source_card_id


  - changeSet:
      id: v51.2024-08-07T10:00:00
      author: ranquild
      comment: Remove field refs from report_card.visualization_settings.column_settings
      validCheckSum: ANY
      changes:
        - customChange:
            class: "metabase.app_db.custom_migrations.MigrateLegacyColumnKeysInCardVizSettings"

  - changeSet:
      id: v51.2024-08-07T11:00:00
      author: ranquild
      comment: Remove field refs from report_dashboardcard.visualization_settings.column_settings
      validCheckSum: ANY
      changes:
        - customChange:
            class: "metabase.app_db.custom_migrations.MigrateLegacyColumnKeysInDashboardCardVizSettings"

  - changeSet:
      id: v51.2024-08-26T08:53:46
      author: crisptrutski
      comment: Add a status column to track the progress and outcome of query analysis
      preConditions:
        - not:
          - columnExists:
              tableName: query_analysis
              columnName: status
      changes:
        - addColumn:
            tableName: query_analysis
            columns:
              - column:
                  name: status
                  type: ${text.type}
                  remarks: running, failed, or completed

  - changeSet:
      id: v51.2024-09-03T16:54:18
      author: adam-james
      comment: Add pivot_results to pulse_card
      preConditions:
        - not:
            - columnExists:
                tableName: pulse_card
                columnName: pivot_results
      changes:
        - addColumn:
            tableName: pulse_card
            columns:
              - column:
                  name: pivot_results
                  type: ${boolean.type}
                  defaultValue: false
                  remarks: Whether or not to apply pivot processing to the rows of the export

  - changeSet:
      id: v51.2024-09-09T15:11:16
      author: johnswanson
      comment: add an index for `collection.type`
      preConditions:
        - onFail: MARK_RAN
        - not:
            - indexExists:
                tableName: collection
                indexName: idx_collection_type
      changes:
        - createIndex:
            tableName: collection
            columns:
              - column:
                  name: type
            indexName: idx_collection_type

  - changeSet:
      id: v51.2024-09-26T03:01:00
      author: escherize
      comment: iff enable-embedding is set, copy -> enable-embedding-interactive
      preConditions:
        - onFail: MARK_RAN
        - or:
            - and:
                - dbms:
                    type: postgresql
                - sqlCheck:
                    expectedResult: 1
                    sql: SELECT count(*) FROM setting WHERE key = 'enable-embedding';
            - and:
                - dbms:
                    type: mysql,mariadb
                - sqlCheck:
                    expectedResult: 1
                    sql: SELECT count(*) FROM setting WHERE `key` = 'enable-embedding';
            - and:
                - dbms:
                    type: h2
                - sqlCheck:
                    expectedResult: 1
                    sql: SELECT count(*) FROM setting WHERE "KEY" = 'enable-embedding';
      changes:
        - sql:
            dbms: postgresql
            sql: >-
              INSERT INTO setting (key, value)
              SELECT 'enable-embedding-interactive', value
              FROM setting
              WHERE key = 'enable-embedding';
        - sql:
            dbms: mysql,mariadb
            sql: >-
              INSERT INTO setting (`key`, `value`)
              SELECT 'enable-embedding-interactive', value
              FROM setting
              WHERE `key` = 'enable-embedding';
        - sql:
            dbms: h2
            sql: >-
              INSERT INTO setting ("KEY", "VALUE")
              SELECT 'enable-embedding-interactive', "VALUE"
              FROM setting
              WHERE "KEY" = 'enable-embedding';
      rollback: # not needed

  - changeSet:
      id: v51.2024-09-26T03:02:00
      author: escherize
      comment: iff enable-embedding is set, copy -> enable-embedding-static
      preConditions:
        - onFail: MARK_RAN
        - or:
            - and:
                - dbms:
                    type: postgresql
                - sqlCheck:
                    expectedResult: 1
                    sql: SELECT count(*) FROM setting WHERE key = 'enable-embedding';
            - and:
                - dbms:
                    type: mysql,mariadb
                - sqlCheck:
                    expectedResult: 1
                    sql: SELECT count(*) FROM setting WHERE `key` = 'enable-embedding';
            - and:
                - dbms:
                    type: h2
                - sqlCheck:
                    expectedResult: 1
                    sql: SELECT count(*) FROM setting WHERE "KEY" = 'enable-embedding';
      changes:
        - sql:
            dbms: postgresql
            sql: >-
              INSERT INTO setting (key, value)
              SELECT 'enable-embedding-static', value
              FROM setting
              WHERE key = 'enable-embedding';
        - sql:
            dbms: mysql,mariadb
            sql: >-
              INSERT INTO setting (`key`, `value`)
              SELECT 'enable-embedding-static', value
              FROM setting
              WHERE `key` = 'enable-embedding';
        - sql:
            dbms: h2
            sql: >-
              INSERT INTO setting ("KEY", "VALUE")
              SELECT 'enable-embedding-static', "VALUE"
              FROM setting
              WHERE "KEY" = 'enable-embedding';
      rollback: # not needed

  - changeSet:
      id: v51.2024-09-26T03:03:00
      author: escherize
      comment: iff enable-embedding is set, copy -> enable-embedding-sdk
      preConditions:
        - onFail: MARK_RAN
        - or:
            - and:
                - dbms:
                    type: postgresql
                - sqlCheck:
                    expectedResult: 1
                    sql: SELECT count(*) FROM setting WHERE key = 'enable-embedding';
            - and:
                - dbms:
                    type: mysql,mariadb
                - sqlCheck:
                    expectedResult: 1
                    sql: SELECT count(*) FROM setting WHERE `key` = 'enable-embedding';
            - and:
                - dbms:
                    type: h2
                - sqlCheck:
                    expectedResult: 1
                    sql: SELECT count(*) FROM setting WHERE "KEY" = 'enable-embedding';
      changes:
        - sql:
            dbms: postgresql
            sql: >-
              INSERT INTO setting (key, value)
              SELECT 'enable-embedding-sdk', value
              FROM setting
              WHERE key = 'enable-embedding';
        - sql:
            dbms: mysql,mariadb
            sql: >-
              INSERT INTO setting (`key`, `value`)
              SELECT 'enable-embedding-sdk', value
              FROM setting
              WHERE `key` = 'enable-embedding';
        - sql:
            dbms: h2
            sql: >-
              INSERT INTO setting ("KEY", "VALUE")
              SELECT 'enable-embedding-sdk', "VALUE"
              FROM setting
              WHERE "KEY" = 'enable-embedding';
      rollback: # not needed

  - changeSet:
      id: v51.2024-09-26T03:04:00
      author: escherize
      comment: iff embedding-app-origin is set, copy -> embedding-app-origins-interactive
      preConditions:
        - onFail: MARK_RAN
        - or:
            - and:
                - dbms:
                    type: postgresql
                - sqlCheck:
                    expectedResult: 1
                    sql: SELECT count(*) FROM setting WHERE key = 'embedding-app-origin';
            - and:
                - dbms:
                    type: mysql,mariadb
                - sqlCheck:
                    expectedResult: 1
                    sql: SELECT count(*) FROM setting WHERE `key` = 'embedding-app-origin';
            - and:
                - dbms:
                    type: h2
                - sqlCheck:
                    expectedResult: 1
                    sql: SELECT count(*) FROM setting WHERE "KEY" = 'embedding-app-origin';
      changes:
        - sql:
            dbms: postgresql
            sql: >-
              INSERT INTO setting (key, value)
              SELECT 'embedding-app-origins-interactive', value
              FROM setting
              WHERE key = 'embedding-app-origin';
        - sql:
            dbms: mysql,mariadb
            sql: >-
              INSERT INTO setting (`key`, `value`)
              SELECT 'embedding-app-origins-interactive', value
              FROM setting
              WHERE `key` = 'embedding-app-origin';
        - sql:
            dbms: h2
            sql: >-
              INSERT INTO setting ("KEY", "VALUE")
              SELECT 'embedding-app-origins-interactive', "VALUE"
              FROM setting
              WHERE "KEY" = 'embedding-app-origin';
      rollback: # not needed

  - changeSet:
      id: v51.2024-10-24T14:23:58
      author: noahmoss
      comment: Drop not null constraint on persisted_info.card_id
      changes:
        - dropNotNullConstraint:
            tableName: persisted_info
            columnName: card_id
            columnDataType: int
      rollback:
        - addNotNullConstraint:
            tableName: persisted_info
            columnName: card_id
            columnDataType: int

  - changeSet:
      id: v51.2024-10-24T14:24:59
      author: noahmoss
      comment: Drop foreign key constraint on persisted_info.card_id
      preConditions:
        - foreignKeyConstraintExists:
            foreignKeyName: fk_persisted_info_card_id
            foreignKeyTableName: persisted_info
      changes:
        - dropForeignKeyConstraint:
            constraintName: fk_persisted_info_card_id
            baseTableName: persisted_info
      rollback:
        - addForeignKeyConstraint:
            baseTableName: persisted_info
            baseColumnNames: card_id
            referencedTableName: report_card
            referencedColumnNames: id
            constraintName: fk_persisted_info_card_id
            onDelete: CASCADE

  - changeSet:
      id: v51.2024-10-24T14:25:01
      author: noahmoss
      comment: Re-add nullable foreign key constraint on persisted_info.card_id
      preConditions:
        - not:
            - foreignKeyConstraintExists:
              foreignKeyName: fk_persisted_info_card_id
              foreignKeyTableName: persisted_info
      changes:
        - addForeignKeyConstraint:
            baseTableName: persisted_info
            baseColumnNames: card_id
            referencedTableName: report_card
            referencedColumnNames: id
            constraintName: fk_persisted_info_card_id
            onDelete: SET NULL
      rollback:
        - dropForeignKeyConstraint:
            constraintName: fk_persisted_info_card_id
            baseTableName: persisted_info

  - changeSet:
      id: v52.2024-09-05T08:00:00
      author: qnkhuat
      comment: Create the notification table
      preConditions:
        - not:
          - tableExists:
              tableName: notification
      changes:
        - createTable:
            tableName: notification
            remarks: join table that connect notification subscriptions and notification handlers
            columns:
              - column:
                  name: id
                  type: int
                  autoIncrement: true
                  constraints:
                    primaryKey: true
                    nullable: false
              - column:
                  name: payload_type
                  remarks: the type of the payload
                  type: varchar(64)
                  constraints:
                    nullable: false
              - column:
                  name: active
                  remarks: whether the notification is active
                  type: ${boolean.type}
                  constraints:
                    nullable: false
                  defaultValueBoolean: true
              - column:
                  remarks: The timestamp of when the notification was created
                  name: created_at
                  type: ${timestamp_type}
                  constraints:
                    nullable: false
              - column:
                  name: updated_at
                  remarks: The timestamp of when the notification was updated
                  type: ${timestamp_type}
                  constraints:
                    nullable: false

  - changeSet:
      id: v52.2024-09-05T08:00:01
      author: qnkhuat
      comment: Create the notification_subscription table
      preConditions:
        - not:
          - tableExists:
              tableName: notification_subscription
      changes:
        - createTable:
            remarks: which type of trigger a notification is subscribed to
            tableName: notification_subscription
            columns:
              - column:
                  name: id
                  type: int
                  autoIncrement: true
                  constraints:
                    primaryKey: true
                    nullable: false
              - column:
                  name: notification_id
                  remarks: the notification that the subscription is connected to
                  type: int
                  constraints:
                    nullable: false
                    referencedTableName: notification
                    referencedColumnNames: id
                    foreignKeyName: fk_notification_subscription_notification_id
                    deleteCascade: true
              - column:
                  name: type
                  remarks: the type of the subscription
                  type: varchar(64)
                  constraints:
                    nullable: false
              - column:
                  name: event_name
                  remarks: the event name of subscriptions with type :notification-subscription/system-event
                  type: varchar(64)
                  constraints:
                    nullable: true
              - column:
                  name: created_at
                  remarks: The timestamp of when the subscription was created
                  type: ${timestamp_type}
                  constraints:
                    nullable: false

  - changeSet:
      id: v52.2024-09-05T08:00:02
      author: qnkhuat
      comment: index on notification_subscription.notification_id
      rollback: # no need, will be dropped with the table
      preConditions:
        - not:
            - indexExists:
                tableName: notification_subscription
                indexName: idx_notification_subscription_notification_id
      changes:
        - createIndex:
            tableName: notification_subscription
            columns:
              - column:
                  name: notification_id
            indexName: idx_notification_subscription_notification_id

  - changeSet:
      id: v52.2024-09-05T08:00:03
      author: qnkhuat
      comment: Create the channel_template table
      preConditions:
        - not:
          - tableExists:
              tableName: channel_template
      changes:
        - createTable:
            tableName: channel_template
            remarks: custom template for the channel
            columns:
              - column:
                  name: id
                  type: int
                  autoIncrement: true
                  constraints:
                    primaryKey: true
                    nullable: false
              - column:
                  name: name
                  type: varchar(64)
                  remarks: the name of the template
                  constraints:
                    nullable: false
              - column:
                  name: channel_type
                  type: varchar(64)
                  remarks: the channel type of the template
                  constraints:
                    nullable: false
              - column:
                  name: details
                  type: ${text.type}
                  remarks: the details of the template
                  constraints:
                    nullable: true
              - column:
                  name: entity_id
                  type: char(21)
                  remarks: Random NanoID tag for unique identity.
                  constraints:
                    nullable: true
                    unique: true
              - column:
                  name: created_at
                  type: ${timestamp_type}
                  remarks: The timestamp of when the template was created
                  constraints:
                    nullable: false
              - column:
                  name: updated_at
                  type: ${timestamp_type}
                  remarks: The timestamp of when the template was last updated
                  constraints:
                    nullable: false

  - changeSet:
      id: v52.2024-09-05T08:00:04
      author: qnkhuat
      comment: Create the notification_handler table
      validCheckSum: ANY
      preConditions:
        - not:
          - tableExists:
              tableName: notification_handler
      changes:
        - createTable:
            tableName: notification_handler
            remarks: which channel to send the notification to
            columns:
              - column:
                  name: id
                  type: int
                  autoIncrement: true
                  constraints:
                    primaryKey: true
                    nullable: false
              # TODO: can be removed once emails and slack configuration are fully migrated to be stored in channel table.
              - column:
                  name: channel_type
                  type: varchar(64)
                  remarks: the type of the channel, like :channel/email, :channel/slack
                  constraints:
                    nullable: false
              - column:
                  name: notification_id
                  type: int
                  remarks: the notification that the handler is connected to
                  constraints:
                    nullable: false
                    referencedTableName: notification
                    referencedColumnNames: id
                    foreignKeyName: fk_notification_handler_notification_id
                    deleteCascade: true
              - column:
                  name: channel_id
                  type: int
                  remarks: the channel that the handler is connected to
                  constraints:
                    nullable: true # temporarily nullable, because we need to support email and slack channels as global configuration
                    referencedTableName: channel
                    referencedColumnNames: id
                    foreignKeyName: fk_notification_handler_channel_id
                    deleteCascade: true
              - column:
                  name: template_id
                  type: int
                  remarks: the template that the handler is connected to
                  constraints:
                    nullable: true
              - column:
                  name: active
                  type: ${boolean.type}
                  remarks: whether the handler is active
                  defaultValueBoolean: true
                  constraints:
                    nullable: false
              - column:
                  name: created_at
                  type: ${timestamp_type}
                  remarks: The timestamp of when the handler was created
                  defaultValueComputed: current_timestamp
                  constraints:
                    nullable: false
              - column:
                  name: updated_at
                  type: ${timestamp_type}
                  remarks: The timestamp of when the handler was updated
                  defaultValueComputed: current_timestamp
                  constraints:
                    nullable: false
  - changeSet:
      id: v52.2024-09-05T08:00:05
      author: qnkhuat
      comment: Add fk constraint to notification_handler.template_id
      preConditions:
        - not:
          - foreignKeyConstraintExists:
              foreignKeyName: fk_notification_handler_template_id
              foreignKeyTableName: notification_handler
      changes:
        - addForeignKeyConstraint:
            baseTableName: notification_handler
            baseColumnNames: template_id
            referencedTableName: channel_template
            referencedColumnNames: id
            constraintName: fk_notification_handler_template_id
            onDelete: SET NULL

  - changeSet:
      id: v52.2024-09-05T08:00:06
      author: qnkhuat
      comment: index on notification_handler.notification_id
      rollback: # not necessary, will be removed with the table
      preConditions:
        - not:
            - indexExists:
                tableName: notification_handler
                indexName: idx_notification_handler_notification_id
      changes:
        - createIndex:
            tableName: notification_handler
            columns:
              - column:
                  name: notification_id
            indexName: idx_notification_handler_notification_id

  - changeSet:
      id: v52.2024-09-05T08:00:07
      author: qnkhuat
      comment: index on notification_handler.channel_id
      rollback: # not necessary, will be removed with the table
      preConditions:
        - not:
            - indexExists:
                tableName: notification_handler
                indexName: idx_notification_handler_channel_id
      changes:
        - createIndex:
            tableName: notification_handler
            columns:
              - column:
                  name: channel_id
            indexName: idx_notification_handler_channel_id

  - changeSet:
      id: v52.2024-09-05T08:00:08
      author: qnkhuat
      comment: index on notification_handler.template_id
      rollback: # not necessary, will be removed with the table
      preConditions:
        - not:
            - indexExists:
                tableName: notification_handler
                indexName: idx_notification_handler_template_id
      changes:
        - createIndex:
            tableName: notification_handler
            columns:
              - column:
                  name: template_id
            indexName: idx_notification_handler_template_id

  - changeSet:
      id: v52.2024-09-05T08:00:09
      author: qnkhuat
      comment: Create the notification_recipient table
      preConditions:
        - not:
          - tableExists:
              tableName: notification_recipient
      changes:
        - createTable:
            tableName: notification_recipient
            remarks: who should receive the notification
            columns:
              - column:
                  name: id
                  type: int
                  autoIncrement: true
                  constraints:
                    primaryKey: true
                    nullable: false
              - column:
                  name: notification_handler_id
                  type: int
                  remarks: the handler that the recipient is connected to
                  constraints:
                    nullable: false
                    referencedTableName: notification_handler
                    referencedColumnNames: id
                    foreignKeyName: fk_notification_recipient_notification_handler_id
                    deleteCascade: true
              - column:
                  name: type
                  type: varchar(64)
                  remarks: the type of the recipient
                  constraints:
                    nullable: false
              - column:
                  name: user_id
                  type: int
                  remarks: a user if the recipient has type user
                  constraints:
                    nullable: true
                    referencedTableName: core_user
                    referencedColumnNames: id
                    foreignKeyName: fk_notification_recipient_user_id
                    deleteCascade: true
              - column:
                  name: permissions_group_id
                  type: int
                  remarks: a permissions group if the recipient has type permissions_group
                  constraints:
                    nullable: true
                    referencedTableName: permissions_group
                    referencedColumnNames: id
                    foreignKeyName: fk_notification_recipient_permissions_group_id
                    deleteCascade: true
              - column:
                  name: details
                  type: ${text.type}
                  remarks: custom details for the recipient
                  constraints:
                    nullable: true
              - column:
                  name: created_at
                  type: ${timestamp_type}
                  remarks: The timestamp of when the recipient was created
                  defaultValueComputed: current_timestamp
                  constraints:
                    nullable: false
              - column:
                  name: updated_at
                  type: ${timestamp_type}
                  remarks: The timestamp of when the recipient was updated
                  defaultValueComputed: current_timestamp
                  constraints:
                    nullable: false

  - changeSet:
      id: v52.2024-09-05T08:00:10
      author: qnkhuat
      comment: index on notification_recipient.notification_handler_id
      rollback: # not necessary, will be removed with the table
      preConditions:
        - not:
            - indexExists:
                tableName: notification_recipient
                indexName: idx_notification_recipient_notification_handler_id
      changes:
        - createIndex:
            tableName: notification_recipient
            columns:
              - column:
                  name: notification_handler_id
            indexName: idx_notification_recipient_notification_handler_id

  - changeSet:
      id: v52.2024-09-05T08:00:11
      author: qnkhuat
      comment: index on notification_recipient.user_id
      rollback: # not necessary, will be removed with the table
      preConditions:
        - not:
            - indexExists:
                tableName: notification_recipient
                indexName: idx_notification_recipient_user_id
      changes:
        - createIndex:
            tableName: notification_recipient
            columns:
              - column:
                  name: user_id
            indexName: idx_notification_recipient_user_id

  - changeSet:
      id: v52.2024-09-05T08:00:12
      author: qnkhuat
      comment: index on notification_recipient.permissions_group_id
      rollback: # not necessary, will be removed with the table
      preConditions:
        - not:
            - indexExists:
                tableName: notification_recipient
                indexName: idx_notification_recipient_permissions_group_id
      changes:
        - createIndex:
            tableName: notification_recipient
            columns:
              - column:
                  name: permissions_group_id
            indexName: idx_notification_recipient_permissions_group_id

  - changeSet:
      id: v52.2024-09-05T08:00:13
      author: qnkhuat
      comment: Drop the channel_template.entity_id column
      preConditions:
        - onFail: MARK_RAN
        - columnExists:
            tableName: metabase_database
            columnName: is_attached_dwh
      changes:
        - dropColumn:
            tableName: channel_template
            columnName: entity_id
      rollback: # not necessary, will be removed with the table

  - changeSet:
      id: v52.2024-10-15T08:00:00
      author: qnkhuat
      comment: add notification_subscription.cron_schedule
      preConditions:
        - not:
          - columnExists:
              tableName: notification_subscription
              columnName: cron_schedule
      changes:
        - addColumn:
            tableName: notification_subscription
            columns:
              - column:
                  name: cron_schedule
                  type: varchar(128)
                  remarks: the cron schedule for the subscription
                  constraints:
                    nullable: true

  - changeSet:
      id: v52.2024-10-26T18:42:42
      author: metamben
      comment: Add stage-number to dimension targets in parameter_mappings
      validCheckSum: ANY
      changes:
        - customChange:
            class: "metabase.app_db.custom_migrations.AddStageNumberToParameterMappingTargets"

  - changeSet:
      id: v52.2024-11-12T15:13:18
      author: metamben
      comment: Add stage-number to dimension targets in visualization_settings
      validCheckSum: ANY
      changes:
        - customChange:
            class: "metabase.app_db.custom_migrations.AddStageNumberToVizSettingsParameterMappingTargets"

  # This migration should be changed to a no-op and a new migration inserted that does the load from edn whenever the
  # sample content is updated, so that it matches when the version that the sample content was updated from. See
  # metabase#50829 for an example where the content was updated.
  - changeSet:
      id: v52.2024-12-03T15:55:22
      author: escherize
      comment: Create New and improved Sample Content
      validCheckSum: ANY
      changes:
        - customChange:
            class: "metabase.app_db.custom_migrations.CreateSampleContentV2"

  - changeSet:
      id: v52.2024-12-10T10:28:16
      author: johnswanson
      comment: Add `report_card.dashboard_id`
      preConditions:
        - onFail: MARK_RAN
        - not:
          - columnExists:
              tableName: report_card
              columnName: dashboard_id
      changes:
        - addColumn:
            tableName: report_card
            columns:
              - column:
                  name: dashboard_id
                  type: int
                  remarks: The dashboard that owns the card, if it is a dashboard-internal card.
                  constraints:
                    nullable: true

  - changeSet:
      id: v52.2024-12-10T10:28:21
      author: johnswanson
      comment: Make `report_card.dashboard_id` a foreign key
      preConditions:
        - onFail: MARK_RAN
        - not:
          - foreignKeyConstraintExists:
            - foreignKeyName: fk_report_card_ref_dashboard_id
      changes:
        - addForeignKeyConstraint:
            baseTableName: report_card
            baseColumnNames: dashboard_id
            referencedTableName: report_dashboard
            referencedColumnNames: id
            constraintName: fk_report_card_ref_dashboard_id
            onDelete: CASCADE

  - changeSet:
      id: v52.2024-12-10T10:28:24
      author: johnswanson
      comment: Add an index for `report_card.dashboard_id`
      rollback: # will be removed with the column
      preConditions:
        - onFail: MARK_RAN
        - not:
            - indexExists:
                tableName: report_card
                indexName: idx_report_card_dashboard_id
      changes:
        - createIndex:
            indexName: idx_report_card_dashboard_id
            tableName: report_card
            columns:
              - column:
                  name: dashboard_id

  - changeSet:
      id: v52.2024-12-16T09:19:00
      author: crisptrutski
      comment: Metadata about search indexes
      preConditions:
        - onFail: MARK_RAN
        - not:
            - tableExists:
                tableName: search_index_metadata
      changes:
        - createTable:
            tableName: search_index_metadata
            remarks: Each entry corresponds to some queryable index, and contains metadata about it.
            columns:
              - column:
                  name: id
                  type: int
                  autoIncrement: true
                  constraints:
                    primaryKey: true
                    nullable: false
              - column:
                  name: engine
                  type: varchar(64)
                  remarks: 'The kind of search engine which this index belongs to.'
                  constraints:
                    nullable: false
              - column:
                  name: version
                  type: varchar(254)
                  remarks: 'Used to determine metabase compatibility. Format may depend on engine in future.'
                  constraints:
                    nullable: false
              - column:
                  name: index_name
                  type: varchar(254)
                  remarks: "The name by which the given engine refers to this particular index, e.g. table name."
                  constraints:
                    nullable: false
                    unique: true
              - column:
                  name: status
                  type: varchar(32)
                  remarks: One of 'pending', 'active', or 'retired'
                  constraints:
                    nullable: true
              - column:
                  remarks: The timestamp of when the index was created
                  name: created_at
                  type: ${timestamp_type}
                  defaultValueComputed: current_timestamp
                  constraints:
                    nullable: false
              - column:
                  remarks: The timestamp of when the index status was updated
                  name: updated_at
                  type: ${timestamp_type}
                  defaultValueComputed: current_timestamp
                  constraints:
                    nullable: false

  - changeSet:
      id: v52.2024-12-16T09:20:00
      author: crisptrutski
      comment: 'Protection against concurrent creation or promotion of indexes.'
      rollback: # will be removed with the table
      preConditions:
        - onFail: MARK_RAN
        - not:
            - indexExists:
                tableName: search_index_metadata
                indexName: idx_search_index_metadata_unique_status
      changes:
        - addUniqueConstraint:
            remarks: Unique entry for each status, from any given metabase instance's perspective.
            tableName: search_index_metadata
            constraintName: idx_search_index_metadata_unique_status
            columnNames: engine, version, status

  - changeSet:
      id: v52.2025-01-05T00:00:01
      author: escherize
      comment: set enable-embedding-sdk false when embedding-app-origins-sdk value exists
      preConditions:
        - onFail: MARK_RAN
        - or:
            - and:
                - dbms:
                    type: postgresql
                - sqlCheck:
                    expectedResult: 0
                    sql: SELECT count(*) FROM setting WHERE key = 'embedding-app-origins-sdk';
            - and:
                - dbms:
                    type: mysql,mariadb
                - sqlCheck:
                    expectedResult: 0
                    sql: SELECT count(*) FROM setting WHERE `key` = 'embedding-app-origins-sdk';
            - and:
                - dbms:
                    type: h2
                - sqlCheck:
                    expectedResult: 0
                    sql: SELECT count(*) FROM setting WHERE "KEY" = 'embedding-app-origins-sdk';
      changes:
        - sql:
            dbms: postgresql
            sql: >-
              update setting set value = 'false' where key = 'enable-embedding-sdk';
        - sql:
            dbms: mysql,mariadb
            sql: >-
              UPDATE setting set `value` = 'false' where `key` = 'enable-embedding-sdk';
        - sql:
            dbms: h2
            sql: >-
              UPDATE setting set "VALUE" = 'false' where "KEY" = 'enable-embedding-sdk';
      rollback: # not needed

  - changeSet:
      id: v53.2024-12-02T16:21:15
      author: noahmoss
      comment: Add cache_config.refresh_automatically column
      preConditions:
        - not:
            - columnExists:
                tableName: cache_config
                columnName: refresh_automatically
      changes:
        - addColumn:
            tableName: cache_config
            columns:
              - column:
                  name: refresh_automatically
                  type: ${boolean.type}
                  remarks: Whether or not we should automatically refresh cache results when a cache expires
                  defaultValueBoolean: false
                  constraints:
                    nullable: false

  - changeSet:
      id: v53.2024-12-02T17:21:16
      validCheckSum:
        - 9:209a494b250a08f022114249697cbc1b
        - 9:8adcf08936200cc74153d0c306452e0c
      author: noahmoss
      comment: Add query_execution.parameterized column
      preConditions:
        - not:
            - columnExists:
                tableName: query_execution
                columnName: parameterized
      changes:
        - addColumn:
            tableName: query_execution
            columns:
              - column:
                  name: parameterized
                  type: ${boolean.type}
                  remarks: Whether or not the query has parameters with non-nil values
                  constraints:
                    nullable: true

  - changeSet:
      id: v53.2024-12-10T10:00:00
      author: qnkhuat
      comment: add notification.internal_id
      preConditions:
        - onFail: MARK_RAN
        - not:
          - columnExists:
              tableName: notification
              columnName: internal_id
      changes:
        - addColumn:
            tableName: notification
            columns:
              - column:
                  name: internal_id
                  type: varchar(254)
                  remarks: the internal id of the notification
                  constraints:
                    nullable: true
                    unique: true

  # Prior to this, we used to truncate then insert notifications on startup (#50127)
  # But we can't do that anymore because pulses are migated to notification, so moving forward
  # we'll insert/replace notifications on startup (see metabase.notification.seed)
  # We need to do another truncate here so we have a clean slate for the new notifications
  - changeSet:
      id: v53.2024-12-10T10:00:10
      author: qnkhuat
      comment: Truncate the notification tables
      rollback: # not needed
      changes:
        - sql:
            dbms: postgresql
            sql: >-
              TRUNCATE TABLE notification RESTART IDENTITY CASCADE;
              TRUNCATE TABLE notification_handler RESTART IDENTITY CASCADE;
              TRUNCATE TABLE notification_subscription RESTART IDENTITY CASCADE;
              TRUNCATE TABLE notification_recipient RESTART IDENTITY CASCADE;
              TRUNCATE TABLE channel_template RESTART IDENTITY CASCADE;
        - sql:
            dbms: mysql,mariadb
            sql: >-
              DELETE FROM notification;
              ALTER TABLE notification AUTO_INCREMENT = 1;
              DELETE FROM notification_handler;
              ALTER TABLE notification_handler AUTO_INCREMENT = 1;
              DELETE FROM notification_subscription;
              ALTER TABLE notification_subscription AUTO_INCREMENT = 1;
              DELETE FROM notification_recipient;
              ALTER TABLE notification_recipient AUTO_INCREMENT = 1;
              DELETE FROM channel_template;
              ALTER TABLE channel_template AUTO_INCREMENT = 1;

        - sql:
            dbms: h2
            sql: >-
              DELETE FROM notification;
              DELETE FROM notification_handler;
              DELETE FROM notification_subscription;
              DELETE FROM notification_recipient;
              DELETE FROM channel_template;
              ALTER TABLE notification ALTER COLUMN id RESTART WITH 1;
              ALTER TABLE notification_handler ALTER COLUMN id RESTART WITH 1;
              ALTER TABLE notification_subscription ALTER COLUMN id RESTART WITH 1;
              ALTER TABLE notification_recipient ALTER COLUMN id RESTART WITH 1;
              ALTER TABLE channel_template ALTER COLUMN id RESTART WITH 1;

  - changeSet:
      id: v53.2024-12-20T19:53:50
      author: johnswanson
      comment: >
        add a table for user-level KV. This is intended for use as a lightweight mechanism for the frontend to be able
        to mark things as seen, unseen, dismissed, etc
      preConditions:
        - onFail: MARK_RAN
        - not:
            - tableExists:
                tableName: user_key_value
      changes:
        - createTable:
            tableName: user_key_value
            remarks: A simple key value store for each user.
            columns:
              - column:
                  name: id
                  type: int
                  autoIncrement: true
                  constraints:
                    primaryKey: true
                    nullable: false
              - column:
                  name: user_id
                  type: int
                  remarks: 'The ID of the user this KV-pair is for'
                  constraints:
                    nullable: false
                    referencedTableName: core_user
                    referencedColumnNames: id
                    foreignKeyName: fk_user_key_value_user_id
              - column:
                  name: namespace
                  type: varchar(254)
                  remarks: 'The namespace for this KV, e.g. "dashboard-filters" or "nobody-knows"'
                  constraints:
                    nullable: false
              - column:
                  name: key
                  remarks: 'The key'
                  type: varchar(254)
                  constraints:
                    nullable: false
              - column:
                  name: value
                  remarks: 'The value, serialized JSON'
                  type: ${text.type}
                  constraints:
                    nullable: true
              - column:
                  name: created_at
                  remarks: 'When this row was created'
                  type: ${timestamp_type}
                  defaultValueComputed: current_timestamp
                  constraints:
                    nullable: false
              - column:
                  name: updated_at
                  remarks: 'When this row was last updated'
                  type: ${timestamp_type}
                  defaultValueComputed: current_timestamp
                  constraints:
                    nullable: false
              - column:
                  name: expires_at
                  remarks: 'If set, when this row expires'
                  type: ${timestamp_type}
                  defaultValue: null

  - changeSet:
      id: v53.2024-12-20T19:53:59
      author: johnswanson
      comment: Add a unique constraint for user_id,namespace,key
      changes:
        - addUniqueConstraint:
            tableName: user_key_value
            columnNames: user_id, namespace, key
            constraintName: unique_user_key_value_user_id_namespace_key
      rollback: # will be deleted with table

  - changeSet:
      id: v53.2024-12-27T17:33:54
      author: nvoxland
      comment: Adds encryption-check setting to encryption management
      changes:
        - insert:
            tableName: setting
            columns:
              - column:
                  name: key
                  value: encryption-check
              - column:
                  name: value
                  value: "unencrypted"
      rollback:
        - sql:
            sql: "delete from setting where \"key\"='encryption-check'"
            dbms: postgresql
        - sql:
            sql: "delete from setting where `key`='encryption-check'"
            dbms: mysql,mariadb
        - sql:
            sql: "delete from setting where \"KEY\"='encryption-check'"
            dbms: h2

  - changeSet:
      id: v53.2024-12-27T20:17:23
      author: noahmoss
      comment: Drop unnecessary NOT NULL constraint from cache_config.refresh_automatically column
      changes:
        - dropNotNullConstraint:
            tableName: cache_config
            columnName: refresh_automatically
            columnDataType: ${boolean.type}
      rollback:
        - addNotNullConstraint:
            tableName: cache_config
            columnName: refresh_automatically
            columnDataType: ${boolean.type}
            defaultNullValue: false

  - changeSet:
      id: v53.2025-01-03T19:07:39
      author: noahmoss
      comment: Add `deactivated_at` column to the `core_user` table
      preConditions:
        - onFail: MARK_RAN
        - not:
            - columnExists:
                tableName: core_user
                columnName: deactivated_at
      changes:
        - addColumn:
            tableName: core_user
            columns:
              - column:
                  name: deactivated_at
                  type: ${timestamp_type}
                  remarks: The timestamp at which a user was deactivated

  - changeSet:
      id: v53.2025-02-20T04:49:39
      author: johnswanson
      comment: remove unused cards in usage analytics
      changes:
        - sql: |
            DELETE FROM report_card WHERE entity_id IN (
              'Y0ZykgQ64HHwAW_MYx-dW',
              '3CtVT_JDxNvMM5aFLtEHR',
              'hFpp3c-7Y-CtMOrs3zeyn',
              'PkIueKBME3DfRFwBsYjuE',
              '4DlO-I7ry2OaVQy7-RGPU',
              'lh0sbjKcm9BhiiHPpPxRa',
              '9shJ0y29V5o1lOSDL4ImJ',
              'WoQnk12nwOaJ1pcb1wsr4',
              '-_XgVaPuz7MY8jlG0wSEC',
              'LXu_IZa1EDg3QOhlwunGy',
              'Fnu5Kh0gYPN6P8A_fvICu'
            );
      rollback: # not needed, these are created on startup using deserialization

  - changeSet:
      id: v53.2025-04-02T15:25:04
      author: edpaget
      comment: create new cluster lock table for instance coordination
      preConditions:
        - onFail: MARK_RAN
        - not:
            - tableExists:
                tableName: metabase_cluster_lock
      changes:
        - createTable:
            tableName: metabase_cluster_lock
            remarks: A table to allow metabase instances to take locks across a cluster
            columns:
              - column:
                  name: lock_name
                  type: varchar(254)
                  remarks: a single column that can be used to a lock across a cluster
                  constraints:
                    primaryKey: true
                    nullable: false

  - changeSet:
      id: v53.2025-05-06T16:03:19
      author: nvoxland
      comment: Support indexing of values with bigint ids
      preConditions:
      changes:
        - modifyDataType:
            tableName: model_index_value
            columnName: model_pk
            newDataType: bigint
      rollback:
        - modifyDataType:
            tableName: model_index_value
            columnName: model_pk
            newDataType: int

  - changeSet:
      id: v54.2025-01-30T16:10:55
      author: bshepherdson
      comment: Add `entity_id` column to the `metabase_database` table
      preConditions:
        - onFail: MARK_RAN
        - not:
            - columnExists:
                tableName: metabase_database
                columnName: entity_id
      changes:
        - addColumn:
            tableName: metabase_database
            columns:
              - column:
                  remarks: Random NanoID tag for unique identity.
                  name: entity_id
                  type: char(21)
                  constraints:
                    nullable: true
                    unique: true

  - changeSet:
      id: v54.2025-01-30T16:13:20
      author: bshepherdson
      comment: Add `entity_id` column to the `metabase_table` table
      preConditions:
        - onFail: MARK_RAN
        - not:
            - columnExists:
                tableName: metabase_table
                columnName: entity_id
      changes:
        - addColumn:
            tableName: metabase_table
            columns:
              - column:
                  remarks: Random NanoID tag for unique identity.
                  name: entity_id
                  type: char(21)
                  constraints:
                    nullable: true
                    unique: true

  - changeSet:
      id: v54.2025-01-30T16:14:02
      author: bshepherdson
      comment: Add `entity_id` column to the `metabase_field` table
      preConditions:
        - onFail: MARK_RAN
        - not:
            - columnExists:
                tableName: metabase_field
                columnName: entity_id
      changes:
        - addColumn:
            tableName: metabase_field
            columns:
              - column:
                  remarks: Random NanoID tag for unique identity.
                  name: entity_id
                  type: char(21)
                  constraints:
                    nullable: true
                    unique: true

  - changeSet:
      id: v54.2025-02-14T08:00:00
      author: qnkhuat
      comment: add notification.payload_id
      preConditions:
        - not:
          - columnExists:
              tableName: notification
              columnName: payload_id
      changes:
        - addColumn:
            tableName: notification
            columns:
              - column:
                  name: payload_id
                  type: int
                  remarks: the internal id of the notification
                  constraints:
                    nullable: true

  - changeSet:
      id: v54.2025-02-14T08:01:00
      author: qnkhuat
      comment: create the notification_card table
      preConditions:
        - not:
          - tableExists:
              tableName: notification_card
      changes:
        - createTable:
            tableName: notification_card
            remarks: Card related notifications
            columns:
              - column:
                  name: id
                  type: int
                  autoIncrement: true
                  constraints:
                    primaryKey: true
                    nullable: false
              - column:
                  name: card_id
                  type: int
                  remarks: the card that the alert is connected to
                  constraints:
                    nullable: true
                    referencedTableName: report_card
                    referencedColumnNames: id
                    foreignKeyName: fk_notification_card_card_id
                    deleteCascade: true
              - column:
                  name: send_once
                  type: ${boolean.type}
                  remarks: whether the alert should only run once
                  defaultValueBoolean: false
                  constraints:
                    nullable: false
              - column:
                  name: send_condition
                  type: varchar(32)
                  remarks: the condition of the alert
                  constraints:
                    nullable: false
              - column:
                  name: created_at
                  type: ${timestamp_type}
                  remarks: The timestamp of when the recipient was created
                  defaultValueComputed: current_timestamp
                  constraints:
                    nullable: false
              - column:
                  name: updated_at
                  type: ${timestamp_type}
                  remarks: The timestamp of when the recipient was updated
                  defaultValueComputed: current_timestamp
                  constraints:
                    nullable: false

  - changeSet:
      id: v54.2025-02-14T08:03:00
      author: qnkhuat
      comment: add notification.creator_id
      preConditions:
        - not:
          - columnExists:
              tableName: notification
              columnName: creator_id
      changes:
        - addColumn:
            tableName: notification
            columns:
              - column:
                  name: creator_id
                  type: int
                  remarks: the id of the creator
                  constraints:
                    nullable: true

  - changeSet:
      id: v54.2025-02-14T08:04:00
      author: qnkhuat
      comment: add fk constraint to notification.creator_id
      preConditions:
        - not:
          - foreignKeyConstraintExists:
              foreignKeyName: fk_notification_creator_id
              foreignKeyTableName: notification
      changes:
        - addForeignKeyConstraint:
            baseTableName: notification
            baseColumnNames: creator_id
            referencedTableName: core_user
            referencedColumnNames: id
            constraintName: fk_notification_creator_id
            onDelete: CASCADE
            nullable: true

  - changeSet:
      id: v54.2025-02-14T08:04:01
      author: qnkhuat
      comment: Add an index for `notification.creator_id`
      rollback: # will be removed with the column
      preConditions:
        - onFail: MARK_RAN
        - not:
            - indexExists:
                tableName: notification
                indexName: idx_notification_creator_id
      changes:
        - createIndex:
            indexName: idx_notification_creator_id
            tableName: notification
            columns:
              - column:
                  name: creator_id

  - changeSet:
      id: v54.2025-02-14T08:04:02
      author: qnkhuat
      comment: Add an index for `notification_card.card_id`
      rollback: # will be removed with the column
      preConditions:
        - onFail: MARK_RAN
        - not:
            - indexExists:
                tableName: notification_card
                indexName: idx_notification_card_card_id
      changes:
        - createIndex:
            indexName: idx_notification_card_card_id
            tableName: notification_card
            columns:
              - column:
                  name: card_id

  - changeSet:
      id: v54.2025-02-14T08:05:00
      author: qnkhuat
      comment: Migrate alert to notification
      validCheckSum: ANY
      changes:
        - customChange:
            class: "metabase.app_db.custom_migrations.MigrateAlertToNotification"

  - changeSet:
      id: v54.2025-02-14T08:06:00
      author: qnkhuat
      comment: Delete all the migrated alerts from notification table
      changes:
        - sql: select 1;
      rollback:
        # delete all migrated notification on rollback so we can re-run the migration
        # no need to delete notification_card because the table will be dropped
        - sql:
            sql: >-
              DELETE FROM notification WHERE payload_type = 'notification/card';

  - changeSet:
      id: v54.2025-02-14T08:07:00
      author: qnkhuat
      comment: Update view v_alerts to read from notification tables
      changes:
        - sqlFile:
            dbms: postgresql
            path: instance_analytics_views/alerts/v2/postgres-alerts.sql
            relativeToChangelogFile: true
        - sqlFile:
            dbms: mysql,mariadb
            path: instance_analytics_views/alerts/v2/mysql-alerts.sql
            relativeToChangelogFile: true
        - sqlFile:
            dbms: h2
            path: instance_analytics_views/alerts/v2/h2-alerts.sql
            relativeToChangelogFile: true
      rollback:
        - sqlFile:
            dbms: postgresql
            path: instance_analytics_views/alerts/v1/postgres-alerts.sql
            relativeToChangelogFile: true
        - sqlFile:
            dbms: mysql,mariadb
            path: instance_analytics_views/alerts/v1/mysql-alerts.sql
            relativeToChangelogFile: true
        - sqlFile:
            dbms: h2
            path: instance_analytics_views/alerts/v1/h2-alerts.sql
            relativeToChangelogFile: true

  - changeSet:
      id: v54.2025-03-06T16:55:15
      author: nvoxland
      comment: Replacing storing the session key in the "id" column in favor of storing a new hashed version
      preConditions:
      changes:
        - addColumn:
            tableName: core_session
            columns:
              - column:
                  name: key_hashed
                  type: varchar(254)
                  value: "upgrade placeholder"
                  remarks: Hashed version of the session key
                  constraints:
                    nullable: false

  - changeSet:
      id: v54.2025-03-06T16:55:16
      author: nvoxland
      comment: Creating index on the hashed session key
      preConditions:
      changes:
        - createIndex:
            tableName: core_session
            columns:
              - column:
                  name: key_hashed
            indexName: idx_core_session_key_hashed

  - changeSet:
      id: v54.2025-03-11T16:00:00
      author: qnkhuat
      comment: add notification_subscription.ui_display_type
      preConditions:
        - not:
          - columnExists:
              tableName: notification_subscription
              columnName: ui_display_type
      changes:
        - addColumn:
            tableName: notification_subscription
            columns:
              - column:
                  name: ui_display_type
                  type: varchar(32)
                  remarks: the display of the subscription, used for the UI only
                  constraints:
                    nullable: true

  - changeSet:
      id: v54.2025-03-17T18:52:44
      author: noahmoss
      comment: Migrating zh site locales to zh_CN
      preConditions:
      changes:
        - sql:
            dbms: postgresql
            sql: >-
              UPDATE setting SET value = 'zh_CN' where key = 'site-locale' AND value = 'zh';
        - sql:
            dbms: mysql,mariadb
            sql: >-
              UPDATE setting SET `value` = 'zh_CN' where `key` = 'site-locale' AND `value` = 'zh';
        - sql:
            dbms: h2
            sql: >-
              UPDATE setting SET "VALUE" = 'zh_CN' where "KEY" = 'site-locale' AND "VALUE" = 'zh';
      rollback: # nothing to do; zh_CN is backwards compatible

  - changeSet:
      id: v54.2025-03-17T18:52:59
      author: noahmoss
      comment: Migrating zh user locales to zh_CN
      preConditions:
      changes:
        - sql:
            sql: >-
              UPDATE core_user SET locale = 'zh_CN' WHERE locale = 'zh';
      rollback: # nothing to do; zh_CN is backwards compatible

  - changeSet:
      id: v54.2025-03-25T16:34:12
      author: edpaget
      comment: Add index to field_usage query_execution_id column to support faster deletes
      rollback: # cannot rollback an index on a fk in mysql
      preConditions:
        - onFail: MARK_RAN
        - not:
            - indexExists:
                tableName: field_usage
                indexName: idx_field_usage_query_execution_id
      changes:
        - createIndex:
            tableName: field_usage
            columns:
              - column:
                  name: query_execution_id
            indexName: idx_field_usage_query_execution_id

  - changeSet:
      id: v54.2025-03-27T17:52:01
      author: luizarakaki
      comment: updating v_tasks to add new `status` field
      changes:
        - sqlFile:
            dbms: postgresql
            path: instance_analytics_views/tasks/v2/postgres-tasks.sql
            relativeToChangelogFile: true
        - sqlFile:
            dbms: mysql,mariadb
            path: instance_analytics_views/tasks/v2/mysql-tasks.sql
            relativeToChangelogFile: true
        - sqlFile:
            dbms: h2
            path: instance_analytics_views/tasks/v2/h2-tasks.sql
            relativeToChangelogFile: true
      rollback:
        - sqlFile:
            dbms: postgresql
            path: instance_analytics_views/tasks/v1/postgres-tasks.sql
            relativeToChangelogFile: true
        - sqlFile:
            dbms: mysql,mariadb
            path: instance_analytics_views/tasks/v1/mysql-tasks.sql
            relativeToChangelogFile: true
        - sqlFile:
            dbms: h2
            path: instance_analytics_views/tasks/v1/h2-tasks.sql
            relativeToChangelogFile: true

  - changeSet:
      id: v54.2025-03-28T11:22:01
      author: luizarakaki
      comment: updating v_content to add new `is_verified` field
      changes:
        - sqlFile:
            dbms: postgresql
            path: instance_analytics_views/content/v3/postgres-content.sql
            relativeToChangelogFile: true
        - sqlFile:
            dbms: mysql,mariadb
            path: instance_analytics_views/content/v3/mysql-content.sql
            relativeToChangelogFile: true
        - sqlFile:
            dbms: h2
            path: instance_analytics_views/content/v3/h2-content.sql
            relativeToChangelogFile: true
      rollback:
        - sqlFile:
            dbms: postgresql
            path: instance_analytics_views/content/v2/postgres-content.sql
            relativeToChangelogFile: true
        - sqlFile:
            dbms: mysql,mariadb
            path: instance_analytics_views/content/v2/mysql-content.sql
            relativeToChangelogFile: true
        - sqlFile:
            dbms: h2
            path: instance_analytics_views/content/v2/h2-content.sql
            relativeToChangelogFile: true

  - changeSet:
      id: v54.2025-05-13T21:46:53
      author: nvoxland
      comment: Add language to index metadata
      preConditions:
      changes:
        - addColumn:
            tableName: search_index_metadata
            columns:
              - column:
                  name: lang_code
                  type: varchar(10)
                  remarks: Language code the data in the index is in
                  defaultValue: en
                  constraints:
                    nullable: false


  - changeSet:
      id: v54.2025-05-13T21:46:54
      author: nvoxland
      comment: Preparing to replace index
      preConditions:
      changes:
        - dropUniqueConstraint:
            tableName: search_index_metadata
            constraintName: idx_search_index_metadata_unique_status
      rollback:
        - addUniqueConstraint:
            remarks: Unique entry for each status, from any given metabase instance's perspective.
            tableName: search_index_metadata
            constraintName: idx_search_index_metadata_unique_status
            columnNames: engine, version, status

  - changeSet:
      id: v54.2025-05-13T21:46:55
      author: nvoxland
      comment: 'Protection against concurrent creation or promotion of indexes.'
      preConditions:
        - onFail: MARK_RAN
        - not:
            - indexExists:
                tableName: search_index_metadata
                indexName: idx_search_index_metadata_unique_status
      changes:
        - addUniqueConstraint:
            remarks: Unique entry for each status, from any given metabase instance's perspective.
            tableName: search_index_metadata
            constraintName: idx_search_index_metadata_unique_status
            columnNames: engine, version, lang_code, status

  - changeSet:
      id: v55.2025-03-24T16:28:41
      author: bshepherdson
      comment: Add report_card.card_schema
      preConditions:
        - not:
          - columnExists:
              tableName: report_card
              columnName: card_schema
      changes:
        - addColumn:
            tableName: report_card
            columns:
              - column:
                  name: card_schema
                  type: int
                  remarks: Arbitrary revision number for how we store queries in report_card
                  defaultValue: 20
                  constraints:
                    nullable: false

  - changeSet:
      id: v55.2025-03-24T16:36:19
      author: bshepherdson
      comment: Creating index on the card_schema
      preConditions:
      changes:
        - createIndex:
            tableName: report_card
            columns:
              - column:
                  name: card_schema
            indexName: idx_report_card_card_schema

  - changeSet:
      id: v55.2025-04-01T07:17:52
      author: johnswanson
      comment: Add `db_router` table
      preConditions:
        - onFail: MARK_RAN
        - not:
            - tableExists:
                tableName: db_router
      changes:
        - createTable:
            tableName: db_router
            remarks: |
              Configuration for Database Routers. Currently just holds which user attribute each
              configured router database should use to choose a mirror database to route to.
            columns:
              - column:
                  name: id
                  type: int
                  autoIncrement: true
                  constraints:
                    primaryKey: true
                    nullable: false
              - column:
                  name: database_id
                  type: int
                  remarks: 'The ID of the database this is for.'
                  constraints:
                    unique: true
                    nullable: false
                    referencedTableName: metabase_database
                    referencedColumnNames: id
                    foreignKeyName: fk_db_router_database_id
              - column:
                  name: user_attribute
                  type: varchar(254)
                  remarks: 'The user attribute used to redirect users to a different database.'
                  constraints:
                    nullable: false


  - changeSet:
      id: v55.2025-04-01T07:18:02
      author: johnswanson
      comment: Add self-referential foreign key `router_database_id` to metabase_database
      preConditions:
        - onFail: MARK_RAN
        - not:
            - columnExists:
                tableName: metabase_database
                columnName: router_database_id
      changes:
        - addColumn:
            tableName: metabase_database
            columns:
              - column:
                  name: router_database_id
                  type: int
                  remarks: The ID of the primary database for this mirror database.
                  constraints:
                    unique: false
                    nullable: true

  - changeSet:
      id: v55.2025-04-01T07:18:47
      author: johnswanson
      comment: add an index for `metabase_database.router_database_id`
      preConditions:
        - onFail: MARK_RAN
        - not:
            - indexExists:
                tableName: metabase_database
                indexName: idx_unique_metabase_database_router_database_id_name
      changes:
        - addUniqueConstraint:
            tableName: metabase_database
            constraintName: idx_unique_metabase_database_router_database_id_name
            columnNames: router_database_id, name

  - changeSet:
      id: v55.2025-04-01T07:18:52
      author: johnswanson
      comment: Add foreign key for `router_database_id`
      preConditions:
        - onFail: MARK_RAN
        - not:
          - foreignKeyConstraintExists:
            - foreignKeyName: fk_metabase_database_metabase_database_id
      changes:
        - addForeignKeyConstraint:
            baseTableName: metabase_database
            baseColumnNames: router_database_id
            referencedTableName: metabase_database
            referencedColumnNames: id
            constraintName: fk_metabase_database_metabase_database_id
            onDelete: RESTRICT


  - changeSet:
      id: v55.2025-04-17T08:44:39
      author: johnswanson
      comment: Add permissions_group.magic_group_type
      preConditions: # Not required
      changes:
        - addColumn:
            tableName: permissions_group
            columns:
              - column:
                  name: magic_group_type
                  type: varchar(254)
                  remarks: The magic_group_type of the permissions_group
                  constraints:
                    unique: true
                    nullable: true

  - changeSet:
      id: v55.2025-04-17T08:47:19
      author: johnswanson
      comment: Set type on existing permissions groups
      rollback: #
      changes:
        - sql:
            sql: |
              UPDATE permissions_group SET magic_group_type='all-internal-users' WHERE name='All Users';
              UPDATE permissions_group SET magic_group_type='admin' WHERE name='Administrators';

  - changeSet:
      id: v55.2025-04-22T05:42:48
      author: johnswanson
      comment: Add `permissions_group.is_tenant_group`
      preConditions: # Not required
      changes:
        - addColumn:
            tableName: permissions_group
            columns:
              - column:
                  name: is_tenant_group
                  type: ${boolean.type}
                  defaultValueBoolean: false
                  remarks: "true iff this is a Tenant Group"
                  constraints:
                    nullable: false

  - changeSet:
      id: v55.2025-04-22T05:54:51
      author: johnswanson
      comment: Add `core_user.tenant_id`
      preConditions: #
      changes:
        - addColumn:
            tableName: core_user
            columns:
              - column:
                  name: tenant_id
                  type: int
                  remarks: The ID of the tenant for this user
                  constraints:
                    unique: false
                    nullable: true

  - changeSet:
      id: v55.2025-05-02T08:21:44
      author: lbrdnk
      comment: Migrate hacked semantic types
      rollback:
        - update:
            tableName: metabase_field
            # set columns to NULL
            columns:
              - column:
                  name: coercion_strategy
              - column:
                  name: effective_type
            where: coercion_strategy = 'Coercion/String->Float'
      changes:
        - update:
            tableName: metabase_field
            columns:
              - column:
                  name: coercion_strategy
                  value: 'Coercion/String->Float'
              - column:
                  name: effective_type
                  value: 'type/Float'
            where: |
              (
                select metabase_database.engine
                from metabase_table
                join metabase_database on metabase_table.db_id = metabase_database.id
                where metabase_field.table_id = metabase_table.id
              ) in (
                'mysql',
                'sqlite',
                'sqlserver',
                'snowflake',
                'h2',
                'oracle'
              )
              AND base_type = 'type/Text'
              AND semantic_type in (
                'type/Longitude',
                'type/Discount',
                'type/Currency',
                'type/Cost',
                'type/Quantity',
                'type/Duration',
                'type/Latitude',
                'type/Coordinate',
                'type/GrossMargin',
                'type/Percentage',
                'type/Share',
                'type/Price',
                'type/Income',
                'type/Score',
                'type/Number'
              )

<<<<<<< HEAD
  - changeSet:
      id: v55.2025-05-19T16:46:48
      author: edpaget
      comment: Add metabot table
      preConditions:
        - onFail: MARK_RAN
        - not:
            - tableExists:
                tableName: metabot
      changes:
        - createTable:
            tableName: metabot
            remarks: Metabot configuration
            columns:
              - column:
                  name: id
                  type: int
                  autoIncrement: true
                  constraints:
                    primaryKey: true
                    nullable: false
              - column:
                  name: name
                  type: varchar(254)
                  remarks: The name of the metabot
                  constraints:
                    nullable: false
              - column:
                  name: description
                  type: ${text.type}
                  remarks: Description of the metabot
                  constraints:
                    nullable: true
              - column:
                  name: entity_id
                  type: char(21)
                  remarks: Random NanoID tag for unique identity
                  constraints:
                    nullable: true
                    unique: true
              - column:
                  remarks: The timestamp of when the metabot was created
                  name: created_at
                  type: ${timestamp_type}
                  defaultValueComputed: current_timestamp
                  constraints:
                    nullable: false
              - column:
                  remarks: The timestamp of when the metabot was updated
                  name: updated_at
                  type: ${timestamp_type}
                  defaultValueComputed: current_timestamp
                  constraints:
                    nullable: false

  - changeSet:
      id: v55.2025-05-19T16:47:48
      author: edpaget
      comment: Add metabot entity table
      preConditions:
        - onFail: MARK_RAN
        - not:
            - tableExists:
                tableName: metabot_entity
      changes:
        - createTable:
            tableName: metabot_entity
            remarks: Entities associated with a metabot
            columns:
              - column:
                  name: id
                  type: int
                  autoIncrement: true
                  constraints:
                    primaryKey: true
                    nullable: false
              - column:
                  name: metabot_id
                  type: int
                  remarks: The metabot this entity is associated with
                  constraints:
                    nullable: false
              - column:
                  name: model
                  type: varchar(32)
                  remarks: The type of model this entity references
                  constraints:
                    nullable: false
              - column:
                  name: metabot_model_entity_id
                  type: int
                  remarks: The ID of the model this entity references
                  constraints:
                    nullable: false
              - column:
                  name: entity_id
                  type: char(21)
                  remarks: Random NanoID tag for unique identity
                  constraints:
                    nullable: true
                    unique: true
              - column:
                  remarks: The timestamp of when the entity was created
                  name: created_at
                  type: ${timestamp_type}
                  defaultValueComputed: current_timestamp
                  constraints:
                    nullable: false

  - changeSet:
      id: v55.2025-05-19T16:48:48
      author: edpaget
      comment: Add index on metabot_entity.metabot_id
      preConditions:
        - onFail: MARK_RAN
        - not:
            - indexExists:
                tableName: metabot_entity
                indexName: idx_metabot_entity_metabot_id
      changes:
        - createIndex:
            tableName: metabot_entity
            indexName: idx_metabot_entity_metabot_id
            columns:
              - column:
                  name: metabot_id

  - changeSet:
      id: v55.2025-05-19T16:49:49
      author: edpaget
      comment: Add foreign key constraint on metabot_entity.metabot_id
      preConditions:
        - onFail: MARK_RAN
        - not:
            - foreignKeyConstraintExists:
                foreignKeyName: fk_metabot_entity_metabot_id
                foreignKeyTableName: metabot_entity
      changes:
        - addForeignKeyConstraint:
            baseTableName: metabot_entity
            baseColumnNames: metabot_id
            referencedTableName: metabot
            referencedColumnNames: id
            constraintName: fk_metabot_entity_metabot_id
            onDelete: CASCADE

  - changeSet:
      id: v55.2025-05-19T16:50:49
      author: edpaget
      comment: Create the default metabot instances
      preConditions:
        - onFail: MARK_RAN
        - sqlCheck:
            expectedResult: 2
            sql: >-
              SELECT COUNT(*) FROM metabot WHERE entity_id IN ('metabotmetabotmetabot', 'embeddedmetabotmetabo');
      rollback:
        - sql:
            sql: >-
              DELETE metabot WHERE entity_id IN ('metabotmetabotmetabot', 'embeddedmetabotmetabo');
      changes:
        - sql:
            sql: >-
              INSERT INTO metabot (
                  name
                  , description
                  , entity_id
                  , created_at
                  , updated_at
              ) VALUES (
                  'Metabot'
                  , 'Metabot instance for internal users.'
                  , 'metabotmetabotmetabot'
                  , now()
                  , now()
              );
              INSERT INTO metabot (
                  name
                  , description
                  , entity_id
                  , created_at
                  , updated_at
              ) VALUES (
                  'Embeddeded Metabot'
                  , 'Metabot instance for embedded metabase users.'
                  , 'embeddedmetabotmetabo'
                  , now()
                  , now()
              );
=======
  # Add a unique constraint on metabase_table(db_id, schema, name). Before, there was no constraint, so we need to
  # handle potential duplicates.
  # v55.2025-05-19T01:00:00 - Make metabase_table.name and schema case-sensitive for MySQL
  # v55.2025-05-19T02:00:00 - Add is_defective_duplicate, FALSE by default
  # v55.2025-05-19T03:00:00 - Compute is_defective_duplicate based on (db_id, schema, name) uniqueness. Active tables
  # take priority over inactive ones.
  # v55.2025-05-19T04:00:00 - Add unique_table_helper to create an index that ignores EXISTING duplicates. We need to
  # handle 3 cases - H2 doesn't support WHERE in indexes, metabase_table.schema is a nullable field and needs to
  # be coalesced to an empty string, ignore duplicate tables.
  # v55.2025-05-19T05:00:00 - Add a unique constraint (db_id, name, unique_table_helper)

  # This is necessary to make unique indexes using metabase_table.name and schema case-sensitive for MySQL.
  - changeSet:
      id: v55.2025-05-19T01:00:00
      validCheckSum: ANY
      author: ranquild
      comment: Make metabase_table.name and schema use case-sensitive collation for MySQL
      changes:
        - sql:
            dbms: mysql,mariadb
            sql: >-
              ALTER TABLE metabase_table MODIFY
              `name` varchar(254)
              CHARACTER SET utf8mb4
              COLLATE utf8mb4_bin;

              ALTER TABLE metabase_table MODIFY
              `schema` varchar(254)
              CHARACTER SET utf8mb4
              COLLATE utf8mb4_bin;
      rollback:
        - sql:
            dbms: mysql,mariadb
            sql: >-
              ALTER TABLE metabase_table MODIFY
              `name` VARCHAR(254)
              CHARACTER SET utf8mb4
              COLLATE utf8mb4_unicode_ci;

              ALTER TABLE metabase_table MODIFY
              `schema` varchar(254)
              CHARACTER SET utf8mb4
              COLLATE utf8mb4_unicode_ci;

  - changeSet:
      id: v55.2025-05-19T02:00:00
      validCheckSum: 9:85e9ad7b60db0cd795254ca52d6dd5a7
      author: ranquild
      comment: Add metabase_table.is_defective_duplicate
      preConditions:
        - onFail: MARK_RAN
        - not:
            - columnExists:
                tableName: metabase_table
                columnName: is_defective_duplicate
      changes:
        - addColumn:
            tableName: metabase_table
            columns:
              - column:
                  name: is_defective_duplicate
                  type: ${boolean.type}
                  remarks: "Indicates whether the table is a defective duplicate that should never have been created."
                  constraints:
                    nullable: false
                  defaultValue: false

  # metabase_table.schema is nullable
  - changeSet:
      id: v55.2025-05-19T03:00:00
      validCheckSum: 9:bece48e1dd30c59d4dae56346363f5b4
      author: ranquild
      comment: Compute metabase_table.is_defective_duplicate based on (db_id, schema, name) uniqueness
      changes:
        - sql:
            UPDATE metabase_table mt
            SET is_defective_duplicate = TRUE
            WHERE mt.id IN (
                SELECT id
                FROM (
                    SELECT
                        mt.id,
                        ROW_NUMBER() OVER (
                            PARTITION BY mt.db_id, COALESCE(mt.schema, ''), mt.name
                            ORDER BY
                                CASE WHEN mt.active THEN 0 ELSE 1 END,
                                mt.created_at
                        ) AS row_num
                    FROM metabase_table mt
                ) x
                WHERE x.row_num > 1
            );
      rollback:
        - sql:
            sql: >-
              UPDATE metabase_table
              SET is_defective_duplicate = FALSE;

  - changeSet:
      id: v55.2025-05-19T04:00:00
      validCheckSum: ANY
      author: ranquild
      comment: Add metabase_table.unique_table_helper to create an index that ignores EXISTING duplicates
      preConditions:
        - onFail: MARK_RAN
        - not:
            - columnExists:
                tableName: metabase_table
                columnName: unique_table_helper
      changes:
        - sql:
            dbms: postgresql
            sql: >-
              ALTER TABLE metabase_table ADD COLUMN unique_table_helper CHARACTER VARYING(254) GENERATED ALWAYS AS (
                CASE WHEN is_defective_duplicate = TRUE THEN NULL ELSE COALESCE(schema, '') END
              ) STORED;
        - sql:
            dbms: mysql,mariadb
            sql: >-
              ALTER TABLE metabase_table ADD COLUMN unique_table_helper VARCHAR(254) GENERATED ALWAYS AS (
                CASE WHEN is_defective_duplicate = TRUE THEN NULL ELSE COALESCE(`schema`, '') END
              ) STORED;
        - sql:
            dbms: h2
            sql: >-
              ALTER TABLE metabase_table ADD COLUMN unique_table_helper CHARACTER VARYING(254) GENERATED ALWAYS AS (
                CASE WHEN is_defective_duplicate = TRUE THEN NULL ELSE COALESCE(schema, '') END
              );
      rollback:
        - sql:
            sql: ALTER TABLE metabase_table DROP COLUMN unique_table_helper;

  - changeSet:
      id: v55.2025-05-19T05:00:00
      validCheckSum: 9:848d1cb748064b5de423139fbbbc2876
      author: ranquild
      comment: Add unique constraint on metabase_table(db_id, name, unique_table_helper)
      preConditions:
        - onFail: MARK_RAN
        - not:
            - uniqueConstraintExists:
                tableName: metabase_table
                constraintName: idx_unique_table
      changes:
        - addUniqueConstraint:
            tableName: metabase_table
            constraintName: idx_unique_table
            columnNames: db_id, name, unique_table_helper
      rollback:
        - dropUniqueConstraint:
            tableName: metabase_table
            constraintName: idx_unique_table
>>>>>>> 84af10f4

  # >>>>>>>>>> DO NOT ADD NEW MIGRATIONS BELOW THIS LINE! ADD THEM ABOVE <<<<<<<<<<

########################################################################################################################
#
# ADVICE:
#
# 1) Think through some of these points when writing a migration, learn from our past mistakes:
#    - Do you really need a migration? Could the feature work without it? Prefer not to if possible.
#      Data in the wild can be vastly different from what you expect, and it's hard to get right.
#    - Make sure your migration is backward compatible: it might not be possible to add a constraint back
#      if you drop it in a migration.
#    - Postgres, MySQL and H2 have their differences. Make sure your migration works for all.
#    - Database encryption is a major issue:
#      - Fields like `metabase_database.details` or `setting.value` can be encrypted, so you need to decrypt them in
#        your migration. See #42617, #44048.
#      - Database could be partially encrypted, see https://www.notion.so/72575933ef2a446bafd16909e05a7387
#    - Custom migrations:
#      - Prefer SQL migrations when possible.
#      - Never use application code: it can change and *will* break your migration.
#      - Do not use Toucan models - refer table names directly.
#      - If it's a big change, consider using Quartz, see #42279
#      - More in `metabase.app_db.custom_migrations` namespace doc.
#    - Never delete a migration: users won't be able to downgrade. If you really need to, see #44908
#    - Migration id (`vXX.<date>`) must match its earliest released version:
#      - Do not backport `v51....` to version 50, Metabase will try to downgrade it.
#      - Instead, write a migration with an oldest target you plan to backport to in mind.
#
# 2) Run ./bin/lint-migrations-file.sh to run core.spec checks against any changes you make here. Liquibase is pretty
#    forgiving and won't complain if you accidentally mix up things like deleteCascade and onDelete: CASCADE. CI runs
#    this check but it's nicer to know now instead of waiting for CI.
#
# 3) Migration IDs should follow the format
#
#    vMM.TIMESTAMP
#
#    Where
#
#    M         = major version
#    TIMESTAMP = the current timestamp with format `yyyy-MM-dd'T'HH:mm:ss`
#                To get this timestamp, evaluate this in your REPL: `(dev/migration-timestamp)`
#
#    E.g: You're adding a new migration for version 49, And it's 10:30:00AM on April 1, 2023 (UTC),
#    your migration id should be: `v49.2023-04-01T10:30:00`.
#
# PLEASE KEEP THIS MESSAGE AT THE BOTTOM OF THIS FILE!!!!! Add new migrations above the message.
#
########################################################################################################################<|MERGE_RESOLUTION|>--- conflicted
+++ resolved
@@ -11323,7 +11323,6 @@
                 'type/Number'
               )
 
-<<<<<<< HEAD
   - changeSet:
       id: v55.2025-05-19T16:46:48
       author: edpaget
@@ -11513,7 +11512,7 @@
                   , now()
                   , now()
               );
-=======
+
   # Add a unique constraint on metabase_table(db_id, schema, name). Before, there was no constraint, so we need to
   # handle potential duplicates.
   # v55.2025-05-19T01:00:00 - Make metabase_table.name and schema case-sensitive for MySQL
@@ -11666,7 +11665,6 @@
         - dropUniqueConstraint:
             tableName: metabase_table
             constraintName: idx_unique_table
->>>>>>> 84af10f4
 
   # >>>>>>>>>> DO NOT ADD NEW MIGRATIONS BELOW THIS LINE! ADD THEM ABOVE <<<<<<<<<<
 
