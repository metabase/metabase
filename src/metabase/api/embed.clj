(ns metabase.api.embed
  "Various endpoints that use [JSON web tokens](https://jwt.io/introduction/) to fetch Cards and Dashboards.
   The endpoints are the same as the ones in `api/public/`, and differ only in the way they are authorized.

   To use these endpoints:

    1.  Set the `embedding-secret-key` Setting to a hexadecimal-encoded 32-byte sequence (i.e., a 64-character string).
        You can use `/api/util/random_token` to get a cryptographically-secure value for this.
    2.  Sign/base-64 encode a JSON Web Token using the secret key and pass it as the relevant part of the URL path
        to the various endpoints here.

   Tokens can have the following fields:

      {:resource {:question  <card-id>
                  :dashboard <dashboard-id>}
       :params   <params>}"
  (:require [clojure
             [set :as set]
             [string :as str]]
            [clojure.tools.logging :as log]
            [compojure.core :refer [GET]]
            [medley.core :as m]
            [metabase.api
             [common :as api]
             [dataset :as dataset-api]
             [public :as public-api]]
            [metabase.models
             [card :refer [Card]]
             [dashboard :refer [Dashboard]]
             [dashboard-card :refer [DashboardCard]]]
            [metabase.util :as u]
            [metabase.util
             [embed :as eu]
             [i18n :refer [tru]]
             [schema :as su]]
            [schema.core :as s]
            [toucan.db :as db]))

;;; ------------------------------------------------- Param Checking -------------------------------------------------

(defn- validate-params-are-allowed
  "Check that the conditions specified by `object-embedding-params` are satisfied."
  [object-embedding-params token-params user-params]
  (let [all-params        (set/union token-params user-params)
        duplicated-params (set/intersection token-params user-params)]
    (doseq [[param status] object-embedding-params]
      (case status
        ;; disabled means a param is not allowed to be specified by either token or user
        "disabled" (api/check (not (contains? all-params param))
                     [400 (format "You're not allowed to specify a value for %s." param)])
        ;; enabled means either JWT *or* user can specify the param, but not both. Param is *not* required
        "enabled"  (api/check (not (contains? duplicated-params param))
                     [400 (format "You can't specify a value for %s if it's already set in the JWT." param)])
        ;; locked means JWT must specify param
        "locked"   (api/check
                       (contains? token-params param)      [400 (format "You must specify a value for %s in the JWT." param)]
                       (not (contains? user-params param)) [400 (format "You can only specify a value for %s in the JWT." param)])))))

(defn- validate-params-exist
  "Make sure all the params specified are specified in `object-embedding-params`."
  [object-embedding-params all-params]
  (let [embedding-params (set (keys object-embedding-params))]
    (doseq [k all-params]
      (api/check (contains? embedding-params k)
        [400 (format "Unknown parameter %s." k)]))))

(defn- validate-param-sets
  "Validate that sets of params passed as part of the JWT token and by the user (as query params, i.e. as part of the
  URL) are valid for the OBJECT-EMBEDDING-PARAMS. TOKEN-PARAMS and USER-PARAMS should be sets of all valid param keys
  specified in the JWT or by the user, respectively."
  [object-embedding-params token-params user-params]
  ;; TODO - maybe make this log/debug once embedding is wrapped up
  (log/debug "Validating params for embedded object:\n"
             "object embedding params:" object-embedding-params
             "token params:"            token-params
             "user params:"             user-params)
  (validate-params-are-allowed object-embedding-params token-params user-params)
  (validate-params-exist object-embedding-params (set/union token-params user-params)))

(defn- valid-param?
  "Is V a valid param value? (Is it non-`nil`, and, if a String, non-blank?)"
  [v]
  (and (some? v)
       (or (not (string? v))
           (not (str/blank? v)))))

(s/defn ^:private validate-and-merge-params :- {s/Keyword s/Any}
  "Validate that the `token-params` passed in the JWT and the `user-params` (passed as part of the URL) are allowed, and
  that ones that are required are specified by checking them against a Card or Dashboard's `object-embedding-params`
  (the object's value of `:embedding_params`). Throws a 400 if any of the checks fail. If all checks are successful,
  returns a *merged* parameters map."
  [object-embedding-params :- su/EmbeddingParams, token-params :- {s/Keyword s/Any}, user-params :- {s/Keyword s/Any}]
  (validate-param-sets object-embedding-params
                       (set (keys (m/filter-vals valid-param? token-params)))
                       (set (keys (m/filter-vals valid-param? user-params))))
  ;; ok, everything checks out, now return the merged params map
  (merge user-params token-params))


;;; ---------------------------------------------- Other Param Util Fns ----------------------------------------------

(defn- remove-params-in-set
  "Remove any `params` from the list whose `:slug` is in the `params-to-remove` set."
  [params params-to-remove]
  (for [param params
        :when (not (contains? params-to-remove (keyword (:slug param))))]
    param))

(s/defn ^:private remove-locked-and-disabled-params
  "Remove the `:parameters` for DASHBOARD-OR-CARD that listed as `disabled` or `locked` in the `embedding-params`
  whitelist, or not present in the whitelist. This is done so the frontend doesn't display widgets for params the user
  can't set."
  [dashboard-or-card, embedding-params :- su/EmbeddingParams]
  (let [params-to-remove (set (concat (for [[param status] embedding-params
                                            :when          (not= status "enabled")]
                                        param)
                                      (for [{slug :slug} (:parameters dashboard-or-card)
                                            :let         [param (keyword slug)]
                                            :when        (not (contains? embedding-params param))]
                                        param)))]
    (update dashboard-or-card :parameters remove-params-in-set params-to-remove)))

(defn- remove-token-parameters
  "Removes any parameters with slugs matching keys provided in `token-params`, as these should not be exposed to the
  user."
  [dashboard-or-card token-params]
  (update dashboard-or-card :parameters remove-params-in-set (set (keys token-params))))

(defn- template-tag-parameters
  "Transforms native query's `template-tags` into `parameters`."
  [card]
  ;; NOTE: this should mirror `getTemplateTagParameters` in frontend/src/metabase/meta/Parameter.js
  (for [[_ {tag-type :type, widget-type :widget-type, :as tag}] (get-in card [:dataset_query :native :template-tags])
        :when                         (and tag-type
                                           (or widget-type (not= tag-type :dimension)))]
    {:id      (:id tag)
     :type    (or widget-type (if (= tag-type :date) :date/single :category))
     :target  (if (= tag-type :dimension)
                [:dimension [:template-tag (:name tag)]]
                [:variable  [:template-tag (:name tag)]])
     :name    (:display-name tag)
     :slug    (:name tag)
     :default (:default tag)}))

(defn- add-implicit-card-parameters
  "Add template tag parameter information to CARD's `:parameters`."
  [card]
  (update card :parameters concat (template-tag-parameters card)))

(s/defn ^:private apply-parameter-values :- (s/maybe [{:slug   su/NonBlankString
                                                       :type   s/Keyword
                                                       :target s/Any
                                                       :value  s/Any}])
  "Adds `value` to parameters with `slug` matching a key in `parameter-values` and removes parameters without a
   `value`."
  [parameters parameter-values]
  (when (seq parameters)
    (for [param parameters
          :let  [value (get parameter-values (keyword (:slug param)))]
          :when (some? value)]
      (assoc (select-keys param [:type :target :slug])
        :value value))))

(defn- resolve-card-parameters
  "Returns parameters for a card (HUH?)" ; TODO - better docstring
  [card-or-id]
  (-> (db/select-one [Card :dataset_query], :id (u/get-id card-or-id))
      add-implicit-card-parameters
      :parameters))

(defn- resolve-dashboard-parameters
  "Returns parameters for a card on a dashboard with `:target` resolved via `:parameter_mappings`."
  [dashboard-id dashcard-id card-id]
  (let [param-id->param (u/key-by :id (for [param (db/select-one-field :parameters Dashboard :id dashboard-id)]
                                        (update param :type keyword)))]
    ;; throw a 404 if there's no matching DashboardCard so people can't get info about other Cards that aren't in this
    ;; Dashboard we don't need to check that card-id matches the DashboardCard because we might be trying to get param
    ;; info for a series belonging to this dashcard (card-id might be for a series)
    (for [param-mapping (api/check-404 (db/select-one-field :parameter_mappings DashboardCard
                                         :id           dashcard-id
                                         :dashboard_id dashboard-id))
          :when         (= (:card_id param-mapping) card-id)
          :let          [param (get param-id->param (:parameter_id param-mapping))]
          :when         param]
      (assoc param :target (:target param-mapping)))))

(s/defn ^:private normalize-query-params :- {s/Keyword s/Any}
  "Take a map of `query-params` and make sure they're in the right format for the rest of our code. Our
  `wrap-keyword-params` middleware normally converts all query params keys to keywords, but only if they seem like
  ones that make sense as keywords. Some params, such as ones that start with a number, do not pass this test, and are
  not automatically converted. Thus we must do it ourselves here to make sure things are done as we'd expect."
  [query-params]
  (m/map-keys keyword query-params))


;;; ---------------------------- Card Fns used by both /api/embed and /api/preview_embed -----------------------------

(defn card-for-unsigned-token
  "Return the info needed for embedding about Card specified in TOKEN.
   Additional CONSTRAINTS can be passed to the `public-card` function that fetches the Card."
  {:style/indent 1}
  [unsigned-token & {:keys [embedding-params constraints]}]
  (let [card-id        (eu/get-in-unsigned-token-or-throw unsigned-token [:resource :question])
        token-params   (eu/get-in-unsigned-token-or-throw unsigned-token [:params])]
    (-> (apply public-api/public-card :id card-id, constraints)
        add-implicit-card-parameters
        (remove-token-parameters token-params)
        (remove-locked-and-disabled-params (or embedding-params
                                               (db/select-one-field :embedding_params Card :id card-id))))))

(defn run-query-for-card-with-params-async
  "Run the query associated with Card with `card-id` using JWT `token-params`, user-supplied URL `query-params`,
   an `embedding-params` whitelist, and additional query `options`. Returns channel for fetching the results."
  {:style/indent 0}
  [& {:keys [card-id embedding-params token-params query-params options]}]
  {:pre [(integer? card-id) (u/maybe? map? embedding-params) (map? token-params) (map? query-params)]}
  (let [parameter-values (validate-and-merge-params embedding-params token-params (normalize-query-params query-params))
        parameters       (apply-parameter-values (resolve-card-parameters card-id) parameter-values)]
    (apply public-api/run-query-for-card-with-id-async card-id parameters, :context :embedded-question, options)))


;;; -------------------------- Dashboard Fns used by both /api/embed and /api/preview_embed --------------------------

(defn dashboard-for-unsigned-token
  "Return the info needed for embedding about Dashboard specified in `token`. Additional `constraints` can be passed to
  the `public-dashboard` function that fetches the Dashboard."
  {:style/indent 1}
  [unsigned-token & {:keys [embedding-params constraints]}]
  (let [dashboard-id (eu/get-in-unsigned-token-or-throw unsigned-token [:resource :dashboard])
        token-params (eu/get-in-unsigned-token-or-throw unsigned-token [:params])]
    (-> (apply public-api/public-dashboard :id dashboard-id, constraints)
        (remove-token-parameters token-params)
        (remove-locked-and-disabled-params (or embedding-params
                                               (db/select-one-field :embedding_params Dashboard, :id dashboard-id))))))

(defn dashcard-results-async
  "Return results for running the query belonging to a DashboardCard."
  {:style/indent 0}
  [& {:keys [dashboard-id dashcard-id card-id embedding-params token-params query-params options]}]
  {:pre [(integer? dashboard-id) (integer? dashcard-id) (integer? card-id) (u/maybe? map? embedding-params)
         (map? token-params) (map? query-params)]}
  (let [parameter-values (validate-and-merge-params embedding-params token-params (normalize-query-params query-params))
        parameters       (apply-parameter-values (resolve-dashboard-parameters dashboard-id dashcard-id card-id)
                                                 parameter-values)]
<<<<<<< HEAD
    (apply public-api/public-dashcard-results dashboard-id card-id parameters, :context :embedded-dashboard options)))
=======
    (public-api/public-dashcard-results-async dashboard-id card-id parameters, :context :embedded-dashboard)))
>>>>>>> 87e794a6


;;; ------------------------------------- Other /api/embed-specific utility fns --------------------------------------

(defn- check-embedding-enabled-for-object
  "Check that embedding is enabled, that `object` exists, and embedding for `object` is enabled."
  ([entity id]
   (check-embedding-enabled-for-object (db/select-one [entity :enable_embedding] :id id)))
  ([object]
   (api/check-embedding-enabled)
   (api/check-404 object)
   (api/check-not-archived object)
   (api/check (:enable_embedding object)
     [400 (tru "Embedding is not enabled for this object.")])))

(def ^:private ^{:arglists '([dashboard-id])} check-embedding-enabled-for-dashboard
  (partial check-embedding-enabled-for-object Dashboard))

(def ^:private ^{:arglists '([card-id])} check-embedding-enabled-for-card
  (partial check-embedding-enabled-for-object Card))


;;; ------------------------------------------- /api/embed/card endpoints --------------------------------------------

(api/defendpoint GET "/card/:token"
  "Fetch a Card via a JSON Web Token signed with the `embedding-secret-key`.

   Token should have the following format:

     {:resource {:question <card-id>}}"
  [token]
  (let [unsigned (eu/unsign token)]
    (check-embedding-enabled-for-card (eu/get-in-unsigned-token-or-throw unsigned [:resource :question]))
    (card-for-unsigned-token unsigned, :constraints {:enable_embedding true})))


(defn- run-query-for-unsigned-token-async
  "Run the query belonging to Card identified by `unsigned-token`. Checks that embedding is enabled both globally and
  for this Card. Returns core.async channel to fetch the results."
  [unsigned-token query-params & options]
  (let [card-id (eu/get-in-unsigned-token-or-throw unsigned-token [:resource :question])]
    (check-embedding-enabled-for-card card-id)
    (run-query-for-card-with-params-async
      :card-id          card-id
      :token-params     (eu/get-in-unsigned-token-or-throw unsigned-token [:params])
      :embedding-params (db/select-one-field :embedding_params Card :id card-id)
      :query-params     query-params
      :options          options)))


(api/defendpoint GET "/card/:token/query"
  "Fetch the results of running a Card using a JSON Web Token signed with the `embedding-secret-key`.

   Token should have the following format:

     {:resource {:question <card-id>}
      :params   <parameters>}"
  [token & query-params]
  (run-query-for-unsigned-token-async (eu/unsign token) query-params))


(api/defendpoint-async GET ["/card/:token/query/:export-format", :export-format dataset-api/export-format-regex]
  "Like `GET /api/embed/card/query`, but returns the results as a file in the specified format."
  [{{:keys [token export-format]} :params, :keys [query-params]} respond raise]
  {export-format dataset-api/ExportFormat}
  (dataset-api/as-format-async export-format respond raise
    (run-query-for-unsigned-token-async (eu/unsign token) (m/map-keys keyword query-params), :constraints nil)))


;;; ----------------------------------------- /api/embed/dashboard endpoints -----------------------------------------


(api/defendpoint GET "/dashboard/:token"
  "Fetch a Dashboard via a JSON Web Token signed with the `embedding-secret-key`.

   Token should have the following format:

     {:resource {:dashboard <dashboard-id>}}"
  [token]
  (let [unsigned (eu/unsign token)]
    (check-embedding-enabled-for-dashboard (eu/get-in-unsigned-token-or-throw unsigned [:resource :dashboard]))
    (dashboard-for-unsigned-token unsigned, :constraints {:enable_embedding true})))



(defn- card-for-signed-token-async
  "Fetch the results of running a Card belonging to a Dashboard using a JSON Web Token signed with the
   `embedding-secret-key`.

   Token should have the following format:

     {:resource {:dashboard <dashboard-id>}
      :params   <parameters>}

   Additional dashboard parameters can be provided in the query string, but params in the JWT token take precedence."
  {:style/indent 1}
  [token dashcard-id card-id query-params & options]
  (let [unsigned-token (eu/unsign token)
        dashboard-id   (eu/get-in-unsigned-token-or-throw unsigned-token [:resource :dashboard])]
    (check-embedding-enabled-for-dashboard dashboard-id)
    (dashcard-results-async
      :dashboard-id     dashboard-id
      :dashcard-id      dashcard-id
      :card-id          card-id
      :embedding-params (db/select-one-field :embedding_params Dashboard :id dashboard-id)
      :token-params     (eu/get-in-unsigned-token-or-throw unsigned-token [:params])
      :query-params     query-params
      :options          options)))

(api/defendpoint GET "/dashboard/:token/dashcard/:dashcard-id/card/:card-id"
  "Fetch the results of running a Card belonging to a Dashboard using a JSON Web Token signed with the
  `embedding-secret-key`"
  [token dashcard-id card-id & query-params]
  (card-for-signed-token-async token dashcard-id card-id query-params ))


;;; +----------------------------------------------------------------------------------------------------------------+
;;; |                                        FieldValues, Search, Remappings                                         |
;;; +----------------------------------------------------------------------------------------------------------------+

;;; -------------------------------------------------- Field Values --------------------------------------------------

(api/defendpoint GET "/card/:token/field/:field-id/values"
  "Fetch FieldValues for a Field that is referenced by an embedded Card."
  [token field-id]
  (let [unsigned-token (eu/unsign token)
        card-id        (eu/get-in-unsigned-token-or-throw unsigned-token [:resource :question])]
    (check-embedding-enabled-for-card card-id)
    (public-api/card-and-field-id->values card-id field-id)))

(api/defendpoint GET "/dashboard/:token/field/:field-id/values"
  "Fetch FieldValues for a Field that is used as a param in an embedded Dashboard."
  [token field-id]
  (let [unsigned-token (eu/unsign token)
        dashboard-id   (eu/get-in-unsigned-token-or-throw unsigned-token [:resource :dashboard])]
    (check-embedding-enabled-for-dashboard dashboard-id)
    (public-api/dashboard-and-field-id->values dashboard-id field-id)))


;;; --------------------------------------------------- Searching ----------------------------------------------------

(api/defendpoint GET "/card/:token/field/:field-id/search/:search-field-id"
  "Search for values of a Field that is referenced by an embedded Card."
  [token field-id search-field-id value limit]
  {value su/NonBlankString
   limit (s/maybe su/IntStringGreaterThanZero)}
  (let [unsigned-token (eu/unsign token)
        card-id        (eu/get-in-unsigned-token-or-throw unsigned-token [:resource :question])]
    (check-embedding-enabled-for-card card-id)
    (public-api/search-card-fields card-id field-id search-field-id value (when limit (Integer/parseInt limit)))))

(api/defendpoint GET "/dashboard/:token/field/:field-id/search/:search-field-id"
  "Search for values of a Field that is referenced by a Card in an embedded Dashboard."
  [token field-id search-field-id value limit]
  {value su/NonBlankString
   limit (s/maybe su/IntStringGreaterThanZero)}
  (let [unsigned-token (eu/unsign token)
        dashboard-id   (eu/get-in-unsigned-token-or-throw unsigned-token [:resource :dashboard])]
    (check-embedding-enabled-for-dashboard dashboard-id)
    (public-api/search-dashboard-fields dashboard-id field-id search-field-id value (when limit
                                                                                      (Integer/parseInt limit)))))


;;; --------------------------------------------------- Remappings ---------------------------------------------------

(api/defendpoint GET "/card/:token/field/:field-id/remapping/:remapped-id"
  "Fetch remapped Field values. This is the same as `GET /api/field/:id/remapping/:remapped-id`, but for use with
  embedded Cards."
  [token field-id remapped-id value]
  {value su/NonBlankString}
  (let [unsigned-token (eu/unsign token)
        card-id        (eu/get-in-unsigned-token-or-throw unsigned-token [:resource :question])]
    (check-embedding-enabled-for-card card-id)
    (public-api/card-field-remapped-values card-id field-id remapped-id value)))

(api/defendpoint GET "/dashboard/:token/field/:field-id/remapping/:remapped-id"
  "Fetch remapped Field values. This is the same as `GET /api/field/:id/remapping/:remapped-id`, but for use with
  embedded Dashboards."
  [token field-id remapped-id value]
  {value su/NonBlankString}
  (let [unsigned-token (eu/unsign token)
        dashboard-id   (eu/get-in-unsigned-token-or-throw unsigned-token [:resource :dashboard])]
    (check-embedding-enabled-for-dashboard dashboard-id)
    (public-api/dashboard-field-remapped-values dashboard-id field-id remapped-id value)))


(api/defendpoint-async GET ["/dashboard/:token/dashcard/:dashcard-id/card/:card-id/:export-format"
                            :export-format dataset-api/export-format-regex]
  "Fetch the results of running a Card belonging to a Dashboard using a JSON Web Token signed with the
  `embedding-secret-key` return the data in one of the export formats"
  [{{:keys [token export-format dashcard-id card-id]} :params, :keys [query-params]} respond raise]
  {export-format dataset-api/ExportFormat}
<<<<<<< HEAD
  (dataset-api/as-format export-format (card-for-signed-token token dashcard-id card-id query-params, :constraints nil)))
=======
  (dataset-api/as-format-async export-format respond raise
    (card-for-signed-token-async token
      (Integer/parseUnsignedInt dashcard-id)
      (Integer/parseUnsignedInt card-id)
      (m/map-keys keyword query-params))))

>>>>>>> 87e794a6

(api/define-routes)<|MERGE_RESOLUTION|>--- conflicted
+++ resolved
@@ -242,11 +242,7 @@
   (let [parameter-values (validate-and-merge-params embedding-params token-params (normalize-query-params query-params))
         parameters       (apply-parameter-values (resolve-dashboard-parameters dashboard-id dashcard-id card-id)
                                                  parameter-values)]
-<<<<<<< HEAD
-    (apply public-api/public-dashcard-results dashboard-id card-id parameters, :context :embedded-dashboard options)))
-=======
-    (public-api/public-dashcard-results-async dashboard-id card-id parameters, :context :embedded-dashboard)))
->>>>>>> 87e794a6
+    (apply public-api/public-dashcard-results-async dashboard-id card-id parameters, :context :embedded-dashboard options)))
 
 
 ;;; ------------------------------------- Other /api/embed-specific utility fns --------------------------------------
@@ -439,15 +435,12 @@
   `embedding-secret-key` return the data in one of the export formats"
   [{{:keys [token export-format dashcard-id card-id]} :params, :keys [query-params]} respond raise]
   {export-format dataset-api/ExportFormat}
-<<<<<<< HEAD
-  (dataset-api/as-format export-format (card-for-signed-token token dashcard-id card-id query-params, :constraints nil)))
-=======
   (dataset-api/as-format-async export-format respond raise
     (card-for-signed-token-async token
       (Integer/parseUnsignedInt dashcard-id)
       (Integer/parseUnsignedInt card-id)
-      (m/map-keys keyword query-params))))
-
->>>>>>> 87e794a6
+      (m/map-keys keyword query-params)
+      :constraints nil)))
+
 
 (api/define-routes)