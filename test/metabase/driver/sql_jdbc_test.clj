--- conflicted
+++ resolved
@@ -15,7 +15,8 @@
    [metabase.test.data.dataset-definition-test :as dataset-definition-test]
    [metabase.test.data.sql :as sql.tx]
    [metabase.util :as u]
-   [toucan2.core :as t2]))
+   [toucan2.core :as t2]
+   [toucan2.tools.with-temp :as t2.with-temp]))
 
 (set! *warn-on-reflection* true)
 
@@ -188,36 +189,20 @@
             patterns-type-prop (keyword (str (:name schema-filter-prop) "-patterns"))]
         (testing "syncable-schemas works as expected"
           (testing "with an inclusion filter"
-<<<<<<< HEAD
-            (mt/with-temp [Database db-filtered {:engine  driver
-                                                 :details (-> (mt/db)
-                                                              :details
-                                                              (assoc filter-type-prop "inclusion"
-                                                                     patterns-type-prop "public"))}]
-=======
             (t2.with-temp/with-temp [:model/Database db-filtered {:engine  driver
                                                                   :details (-> (mt/db)
                                                                                :details
                                                                                (assoc filter-type-prop "inclusion"
                                                                                       patterns-type-prop "public"))}]
->>>>>>> 8d23fd74
               (let [syncable (driver/syncable-schemas driver/*driver* db-filtered)]
                 (is      (contains? syncable "public"))
                 (is (not (contains? syncable fake-schema-name))))))
           (testing "with an exclusion filter"
-<<<<<<< HEAD
-            (mt/with-temp [Database db-filtered {:engine  driver
-                                                 :details (-> (mt/db)
-                                                              :details
-                                                              (assoc filter-type-prop "exclusion"
-                                                                     patterns-type-prop "public"))}]
-=======
             (t2.with-temp/with-temp [:model/Database db-filtered {:engine  driver
                                                                   :details (-> (mt/db)
                                                                                :details
                                                                                (assoc filter-type-prop "exclusion"
                                                                                       patterns-type-prop "public"))}]
->>>>>>> 8d23fd74
               (let [syncable (driver/syncable-schemas driver/*driver* db-filtered)]
                 (is (not (contains? syncable "public")))
                 (is (not (contains? syncable fake-schema-name)))))))))))
