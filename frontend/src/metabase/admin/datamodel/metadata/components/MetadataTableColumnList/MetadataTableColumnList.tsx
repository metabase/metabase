import type { UniqueIdentifier } from "@dnd-kit/core";
import { useSensor, PointerSensor } from "@dnd-kit/core";
import { useSortable } from "@dnd-kit/sortable";
import { CSS } from "@dnd-kit/utilities";
import cx from "classnames";
import { useCallback, useMemo } from "react";
import { connect } from "react-redux";
import { t } from "ttag";
import _ from "underscore";

import Grabber from "metabase/components/Grabber";
import TippyPopoverWithTrigger from "metabase/components/PopoverWithTrigger/TippyPopoverWithTrigger";
import AccordionList from "metabase/core/components/AccordionList";
import { SortableList } from "metabase/core/components/Sortable";
import CS from "metabase/css/core/index.css";
import Tables from "metabase/entities/tables";
import { Icon } from "metabase/ui";
import type Field from "metabase-lib/v1/metadata/Field";
import type Table from "metabase-lib/v1/metadata/Table";
import type { FieldId, SchemaId, TableFieldOrder } from "metabase-types/api";

import MetadataTableColumn from "../MetadataTableColumn";

import { SortButtonContainer } from "./MetadataTableColumnList.styled";

const ORDER_SECTIONS = [
  {
    items: [
      { name: t`Database`, value: "database" },
      { name: t`Alphabetical`, value: "alphabetical" },
      { name: t`Custom`, value: "custom" },
      { name: t`Smart`, value: "smart" },
    ],
  },
];

interface OwnProps {
  table: Table;
  idFields: Field[];
  selectedSchemaId: SchemaId;
}

interface DispatchProps {
  onUpdateTable: (table: Table, name: string, value: unknown) => void;
  onUpdateFieldOrder: (table: Table, fieldOrder: FieldId[]) => void;
}

type MetadataTableColumnListProps = OwnProps & DispatchProps;

const mapDispatchToProps: DispatchProps = {
  onUpdateTable: Tables.actions.updateProperty,
  onUpdateFieldOrder: Tables.actions.setFieldOrder,
};

const getId = (field: Field) => field.getId();

const MetadataTableColumnList = ({
  table,
  idFields,
  selectedSchemaId,
  onUpdateTable,
  onUpdateFieldOrder,
}: MetadataTableColumnListProps) => {
  const { fields = [], visibility_type } = table;
  const isHidden = visibility_type != null;

  const pointerSensor = useSensor(PointerSensor, {
    activationConstraint: { distance: 0 },
  });

  const sortedFields = useMemo(
    () => _.sortBy(fields, field => field.position),
    [fields],
  );

  const handleSortEnd = useCallback(
    ({ itemIds: fieldOrder }) => {
      onUpdateFieldOrder(table, fieldOrder);
    },
    [table, onUpdateFieldOrder],
  );

  const renderItem = ({ item, id }: { item: Field; id: string | number }) => (
    <SortableColumn
      key={`sortable-${id}`}
      id={id}
      field={item}
      idFields={idFields}
      table={table}
      selectedSchemaId={selectedSchemaId}
    />
  );

  return (
<<<<<<< HEAD
    <div id="ColumnsList" className={cx("mt3", { disabled: isHidden })}>
=======
    <div id="ColumnsList" className={cx(CS.mt3, { disabled: isHidden })}>
>>>>>>> 6a8f24cc
      <div className={cx(CS.textUppercase, CS.textMedium, CS.py1)}>
        <div className={CS.relative}>
          <div
            style={{ minWidth: 420 }}
            className={cx(CS.floatLeft, CS.px1)}
          >{t`Column`}</div>
          <div className={CS.flex}>
            <div className={cx(CS.flexHalf, CS.pl3)}>{t`Visibility`}</div>
            <div className={CS.flexHalf}>
              <span>{t`Type`}</span>
            </div>
          </div>
          <SortButtonContainer>
            <TableFieldOrderDropdown
              table={table}
              onUpdateTable={onUpdateTable}
            />
          </SortButtonContainer>
        </div>
      </div>
      <div>
        <SortableList
          items={sortedFields}
          renderItem={renderItem}
          getId={getId}
          onSortEnd={handleSortEnd}
          sensors={[pointerSensor]}
          useDragOverlay={false}
        />
      </div>
    </div>
  );
};

interface TableFieldOrderOption {
  name: string;
  value: TableFieldOrder;
}

interface TableFieldOrderDropdownProps {
  table: Table;
  onUpdateTable: (table: Table, name: string, value: unknown) => void;
}

const TableFieldOrderDropdown = ({
  table,
  onUpdateTable,
}: TableFieldOrderDropdownProps) => {
  return (
    <TippyPopoverWithTrigger
      triggerContent={
        <span
          className={cx(CS.textBrand, CS.textBold)}
          style={{ textTransform: "none", letterSpacing: 0 }}
          aria-label={t`Sort`}
        >
          <Icon
            className={CS.ml1}
            name="sort_arrows"
            size={14}
            style={{ transform: "translateY(2px)" }}
          />
        </span>
      }
      popoverContent={({ closePopover }) => (
        <AccordionList
          className={CS.textBrand}
          sections={ORDER_SECTIONS}
          alwaysExpanded
          itemIsSelected={({ value }: TableFieldOrderOption) =>
            value === table.field_order
          }
          onChange={({ value }: TableFieldOrderOption) => {
            onUpdateTable(table, "field_order", value);
            closePopover();
          }}
        />
      )}
    />
  );
};

interface SortableColumnProps {
  id: UniqueIdentifier;
  field: Field;
  idFields: Field[];
  table: Table;
  selectedSchemaId: SchemaId;
}

const SortableColumn = ({
  id,
  field,
  table,
  idFields,
  selectedSchemaId,
}: SortableColumnProps) => {
  const {
    attributes,
    listeners,
    setNodeRef,
    transform,
    transition,
    isDragging,
  } = useSortable({
    id,
  });

  const dragHandle = (
    <Grabber style={{ width: 10 }} {...attributes} {...listeners} />
  );

  return (
    <div
      ref={setNodeRef}
      style={{
        transform: CSS.Transform.toString(transform),
        transition,
        position: "relative",
        zIndex: isDragging ? 100 : 1,
      }}
    >
      <MetadataTableColumn
        field={field}
        idFields={idFields}
        selectedDatabaseId={table.db_id}
        selectedSchemaId={selectedSchemaId}
        selectedTableId={table.id}
        dragHandle={dragHandle}
      />
    </div>
  );
};

// eslint-disable-next-line import/no-default-export -- deprecated usage
export default connect(null, mapDispatchToProps)(MetadataTableColumnList);<|MERGE_RESOLUTION|>--- conflicted
+++ resolved
@@ -92,11 +92,7 @@
   );
 
   return (
-<<<<<<< HEAD
-    <div id="ColumnsList" className={cx("mt3", { disabled: isHidden })}>
-=======
     <div id="ColumnsList" className={cx(CS.mt3, { disabled: isHidden })}>
->>>>>>> 6a8f24cc
       <div className={cx(CS.textUppercase, CS.textMedium, CS.py1)}>
         <div className={CS.relative}>
           <div
