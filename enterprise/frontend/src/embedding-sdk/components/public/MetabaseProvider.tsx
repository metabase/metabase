import { Global } from "@emotion/react";
import type { Action, Store } from "@reduxjs/toolkit";
import { type JSX, type ReactNode, memo, useEffect, useRef } from "react";
import { Provider } from "react-redux";

import { SdkThemeProvider } from "embedding-sdk/components/private/SdkThemeProvider";
import { EMBEDDING_SDK_ROOT_ELEMENT_ID } from "embedding-sdk/config";
import { useInitData } from "embedding-sdk/hooks";
import type { SdkEventHandlersConfig } from "embedding-sdk/lib/events";
import type { MetabasePluginsConfig } from "embedding-sdk/lib/plugins";
import { getSdkStore } from "embedding-sdk/store";
import {
  setErrorComponent,
  setEventHandlers,
  setLoaderComponent,
  setMetabaseClientUrl,
  setPlugins,
} from "embedding-sdk/store/reducer";
import type {
  SdkErrorComponent,
  SdkStoreState,
} from "embedding-sdk/store/types";
import type { MetabaseAuthConfig } from "embedding-sdk/types";
import type { MetabaseTheme } from "embedding-sdk/types/theme";
import { LocaleProvider } from "metabase/public/LocaleProvider";
import { setOptions } from "metabase/redux/embed";
import { EmotionCacheProvider } from "metabase/styled-components/components/EmotionCacheProvider";
import { Box } from "metabase/ui";

import { SCOPED_CSS_RESET } from "../private/PublicComponentStylesWrapper";
import { SdkContextProvider } from "../private/SdkContext";
import { SdkFontsGlobalStyles } from "../private/SdkGlobalFontsStyles";
import {
  FullPagePortalContainer,
  PortalContainer,
} from "../private/SdkPortalContainer";
import { SdkUsageProblemDisplay } from "../private/SdkUsageProblem";

import "metabase/css/index.module.css";
import "metabase/css/vendor.css";

export interface MetabaseProviderProps {
  children: ReactNode;
<<<<<<< HEAD
  config: SDKConfig;
  pluginsConfig?: MetabasePluginsConfig;
=======
  authConfig: MetabaseAuthConfig;
  pluginsConfig?: SdkPluginsConfig;
>>>>>>> b2112ff8
  eventHandlers?: SdkEventHandlersConfig;
  theme?: MetabaseTheme;
  className?: string;

  /**
   * Defines the display language. Accepts an ISO language code such as `en` or `de`.
   * Defaults to `en`. Does not support country code suffixes (i.e. `en-US`)
   **/
  locale?: string;

  /** A custom loader component to display while the SDK is loading. */
  loaderComponent?: () => JSX.Element;

  /** A custom error component to display when the SDK encounters an error. */
  errorComponent?: SdkErrorComponent;

  /** Whether to allow logging to the DevTools console. Defaults to true. */
  allowConsoleLog?: boolean;
}

interface InternalMetabaseProviderProps extends MetabaseProviderProps {
  store: Store<SdkStoreState, Action>;
}

export const MetabaseProviderInternal = ({
  children,
  authConfig,
  pluginsConfig,
  eventHandlers,
  theme,
  store,
  className,
  locale = "en",
  errorComponent,
  loaderComponent,
  allowConsoleLog,
}: InternalMetabaseProviderProps): JSX.Element => {
  const { fontFamily } = theme ?? {};
  useInitData({ authConfig, allowConsoleLog });

  useEffect(() => {
    if (fontFamily) {
      store.dispatch(setOptions({ font: fontFamily }));
    }
  }, [store, fontFamily]);

  useEffect(() => {
    store.dispatch(setPlugins(pluginsConfig || null));
  }, [store, pluginsConfig]);

  useEffect(() => {
    store.dispatch(setEventHandlers(eventHandlers || null));
  }, [store, eventHandlers]);

  useEffect(() => {
    store.dispatch(setLoaderComponent(loaderComponent ?? null));
  }, [store, loaderComponent]);

  useEffect(() => {
    store.dispatch(setErrorComponent(errorComponent ?? null));
  }, [store, errorComponent]);

  useEffect(() => {
    store.dispatch(setMetabaseClientUrl(authConfig.metabaseInstanceUrl));
  }, [store, authConfig.metabaseInstanceUrl]);

  return (
    <SdkContextProvider>
      <EmotionCacheProvider>
        <Global styles={SCOPED_CSS_RESET} />
        <SdkThemeProvider theme={theme}>
          <SdkFontsGlobalStyles baseUrl={authConfig.metabaseInstanceUrl} />
          <Box className={className} id={EMBEDDING_SDK_ROOT_ELEMENT_ID}>
            <LocaleProvider locale={locale}>{children}</LocaleProvider>
            <SdkUsageProblemDisplay
              authConfig={authConfig}
              allowConsoleLog={allowConsoleLog}
            />
            <PortalContainer />
            <FullPagePortalContainer />
          </Box>
        </SdkThemeProvider>
      </EmotionCacheProvider>
    </SdkContextProvider>
  );
};

export const MetabaseProvider = memo(function MetabaseProvider(
  props: MetabaseProviderProps,
) {
  // This makes the store stable across re-renders, but still not a singleton:
  // we need a different store for each test or each storybook story
  const storeRef = useRef<Store<SdkStoreState, Action> | undefined>(undefined);
  if (!storeRef.current) {
    storeRef.current = getSdkStore();
  }

  return (
    <Provider store={storeRef.current}>
      <MetabaseProviderInternal store={storeRef.current} {...props} />
    </Provider>
  );
});<|MERGE_RESOLUTION|>--- conflicted
+++ resolved
@@ -41,13 +41,8 @@
 
 export interface MetabaseProviderProps {
   children: ReactNode;
-<<<<<<< HEAD
-  config: SDKConfig;
+  authConfig: MetabaseAuthConfig;
   pluginsConfig?: MetabasePluginsConfig;
-=======
-  authConfig: MetabaseAuthConfig;
-  pluginsConfig?: SdkPluginsConfig;
->>>>>>> b2112ff8
   eventHandlers?: SdkEventHandlersConfig;
   theme?: MetabaseTheme;
   className?: string;
