--- conflicted
+++ resolved
@@ -165,17 +165,13 @@
     return (
       <li key={index} className="py2">
         {channelSpec.error && (
-          <div className={cx("pb2", CS.textBold, "text-error")}>
+          <div className={cx(CS.pb2, CS.textBold, "text-error")}>
             {channelSpec.error}
           </div>
         )}
         {channelSpec.recipients && (
           <div>
-<<<<<<< HEAD
-            <div className={cx("h4", CS.textBold, "mb1")}>
-=======
             <div className={cx(CS.h4, CS.textBold, CS.mb1)}>
->>>>>>> bf2bb242
               {this.props.emailRecipientText || t`To:`}
             </div>
             <RecipientPicker
@@ -278,7 +274,7 @@
         {channels.length > 0 && channelSpec.configured ? (
           <ul className="bg-light px3">{channels}</ul>
         ) : channels.length > 0 && !channelSpec.configured ? (
-          <div className={cx("p4", CS.textCentered)}>
+          <div className={cx(CS.p4, CS.textCentered)}>
             <h3 className="mb2">{t`${channelSpec.name} needs to be set up by an administrator.`}</h3>
             <ChannelSetupMessage user={user} channels={[channelSpec.name]} />
           </div>
