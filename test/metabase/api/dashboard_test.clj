--- conflicted
+++ resolved
@@ -259,74 +259,6 @@
                 (is (not (t2/select-one [Dashboard :collection_id :collection_position] :name dashboard-name)))))))))))
 
 ;;; +----------------------------------------------------------------------------------------------------------------+
-<<<<<<< HEAD
-=======
-;;; |                                               GET /api/dashboard/                                              |
-;;; +----------------------------------------------------------------------------------------------------------------+
-
-(deftest get-dashboards-test
-  (mt/with-temp
-    [:model/Dashboard {rasta-dash     :id} {:creator_id    (mt/user->id :rasta)}
-     :model/Dashboard {crowberto-dash :id} {:creator_id    (mt/user->id :crowberto)
-                                            :collection_id (:id (collection/user->personal-collection (mt/user->id :crowberto)))}
-     :model/Dashboard {archived-dash  :id} {:archived      true
-                                            :collection_id (:id (collection/user->personal-collection (mt/user->id :crowberto)))
-                                            :creator_id    (mt/user->id :crowberto)}]
-
-    (testing "should include creator info and last edited info"
-      (revision/push-revision!
-       :entity      :model/Dashboard
-       :id          crowberto-dash
-       :user-id     (mt/user->id :crowberto)
-       :is_creation true
-       :object      {:id crowberto-dash})
-      (is (=? (merge (t2/select-one :model/Dashboard crowberto-dash)
-                     {:creator        {:id          (mt/user->id :crowberto)
-                                       :email       "crowberto@metabase.com"
-                                       :first_name  "Crowberto"
-                                       :last_name   "Corv"
-                                       :common_name "Crowberto Corv"}}
-                     {:last-edit-info {:id         (mt/user->id :crowberto)
-                                       :first_name "Crowberto"
-                                       :last_name  "Corv"
-                                       :email      "crowberto@metabase.com"
-                                       :timestamp  true}})
-              (-> (mt/user-http-request :crowberto :get 200 "dashboard" :f "mine")
-                  first
-                  (update-in [:last-edit-info :timestamp] boolean)))))
-
-    (testing "f=all shouldn't return archived dashboards"
-      (is (set/subset?
-           #{rasta-dash crowberto-dash}
-           (set (map :id (mt/user-http-request :crowberto :get 200 "dashboard" :f "all")))))
-
-      (is (not (set/subset?
-                #{archived-dash}
-                (set (map :id (mt/user-http-request :crowberto :get 200 "dashboard" :f "all"))))))
-
-      (testing "and should respect read perms"
-        (is (set/subset?
-             #{rasta-dash}
-             (set (map :id (mt/user-http-request :rasta :get 200 "dashboard" :f "all")))))
-
-        (is (not (set/subset?
-                  #{crowberto-dash archived-dash}
-                  (set (map :id (mt/user-http-request :rasta :get 200 "dashboard" :f "all"))))))))
-
-    (testing "f=archvied return archived dashboards"
-      (is (= #{archived-dash}
-             (set (map :id (mt/user-http-request :crowberto :get 200 "dashboard" :f "archived")))))
-
-      (testing "and should return read perms"
-        (is (= #{}
-               (set (map :id (mt/user-http-request :rasta :get 200 "dashboard" :f "archived")))))))
-
-    (testing "f=mine return dashboards created by caller but do not include archived"
-      (is (= #{crowberto-dash}
-             (set (map :id (mt/user-http-request :crowberto :get 200 "dashboard" :f "mine"))))))))
-
-;;; +----------------------------------------------------------------------------------------------------------------+
->>>>>>> 7c47e04b
 ;;; |                                             GET /api/dashboard/:id                                             |
 ;;; +----------------------------------------------------------------------------------------------------------------+
 
