--- conflicted
+++ resolved
@@ -53,13 +53,9 @@
    [metabase.setup.api]
    [metabase.sync.api]
    [metabase.timeline.api]
-<<<<<<< HEAD
+   [metabase.user-key-value.api]
    [metabase.util.i18n :refer [deferred-tru]]
    [metabase.xrays.api]))
-=======
-   [metabase.user-key-value.api]
-   [metabase.util.i18n :refer [deferred-tru]]))
->>>>>>> 03dc3fdd
 
 (comment metabase.api.action/keep-me
          metabase.api.activity/keep-me
