--- conflicted
+++ resolved
@@ -333,13 +333,9 @@
       :source {:type  "query"
                :query (lib/native-query (data/metadata-provider) "SELECT 1 as num")}
       :target {:type "table"
-<<<<<<< HEAD
-               :name (str "test_table_" (str/replace (u/generate-nano-id) "-" "_"))}})
-=======
-               :name (str "test_table_" (u/generate-nano-id))
+               :name (str "test_table_" (str/replace (u/generate-nano-id) "-" "_"))
                :database (data/id)}
       :target_db_id (data/id)})
->>>>>>> 4c9fe80d
 
    :model/TransformJob
    (fn [_]
