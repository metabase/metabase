--- conflicted
+++ resolved
@@ -31,15 +31,9 @@
 
     it("should allow changing the table name", () => {
       visitOrdersTableEditor();
-<<<<<<< HEAD
-      setInputValue("Orders", "New orders");
-      cy.wait("@updateTable");
-      cy.findByText("Updated table display_name");
-=======
       setValueAndBlurInput("Orders", "New orders");
       cy.wait("@updateTable");
       cy.findByText("Updated Table display_name");
->>>>>>> 9a1a9a3e
 
       startNewQuestion();
       popover().within(() => {
@@ -48,13 +42,12 @@
         cy.findByText("New orders").should("be.visible");
       });
     });
-<<<<<<< HEAD
 
     it("should allow changing the table description", () => {
       visitOrdersTableEditor();
-      setInputValue(ORDERS_DESCRIPTION, "New description");
-      cy.wait("@updateTable");
-      cy.findByText("Updated table description");
+      setValueAndBlurInput(ORDERS_DESCRIPTION, "New description");
+      cy.wait("@updateTable");
+      cy.findByText("Updated Table description");
 
       cy.visit(`/reference/databases/${SAMPLE_DB_ID}/tables/${ORDERS_ID}`);
       cy.findByText("Orders").should("be.visible");
@@ -63,9 +56,9 @@
 
     it("should allow clearing the table description", () => {
       visitOrdersTableEditor();
-      clearInputValue(ORDERS_DESCRIPTION);
-      cy.wait("@updateTable");
-      cy.findByText("Updated table description");
+      clearAndBlurInput(ORDERS_DESCRIPTION);
+      cy.wait("@updateTable");
+      cy.findByText("Updated Table description");
 
       cy.visit(`/reference/databases/${SAMPLE_DB_ID}/tables/${ORDERS_ID}`);
       cy.findByText("Orders").should("be.visible");
@@ -76,7 +69,7 @@
       visitOrdersTableEditor();
       cy.findByText("Hidden").click();
       cy.wait("@updateTable");
-      cy.findByText("Updated table visibility_type");
+      cy.findByText("Updated Table visibility_type");
       cy.findByText("5 Hidden Tables").should("be.visible");
 
       startNewQuestion();
@@ -101,7 +94,9 @@
 
     it("should allow changing the field name", () => {
       visitOrdersTableEditor();
-      getFieldSection("TAX").within(() => setInputValue("Tax", "New tax"));
+      getFieldSection("TAX").within(() =>
+        setValueAndBlurInput("Tax", "New tax"),
+      );
       cy.wait("@updateField");
       cy.findByText("Updated New tax").should("be.visible");
 
@@ -113,7 +108,7 @@
     it("should allow changing the field description", () => {
       visitOrdersTableEditor();
       getFieldSection("TOTAL").within(() =>
-        setInputValue("The total billed amount.", "New description"),
+        setValueAndBlurInput("The total billed amount.", "New description"),
       );
       cy.wait("@updateField");
       cy.findByText("Updated Total").should("be.visible");
@@ -128,76 +123,7 @@
     it("should allow clearing the field description", () => {
       visitOrdersTableEditor();
       getFieldSection("TOTAL").within(() =>
-        clearInputValue("The total billed amount."),
-=======
-
-    it("should allow changing the table description", () => {
-      visitOrdersTableEditor();
-      setValueAndBlurInput(ORDERS_DESCRIPTION, "New description");
-      cy.wait("@updateTable");
-      cy.findByText("Updated Table description");
-
-      cy.visit(`/reference/databases/${SAMPLE_DB_ID}/tables/${ORDERS_ID}`);
-      cy.findByText("Orders").should("be.visible");
-      cy.findByText("New description").should("be.visible");
-    });
-
-    it("should allow clearing the table description", () => {
-      visitOrdersTableEditor();
-      clearAndBlurInput(ORDERS_DESCRIPTION);
-      cy.wait("@updateTable");
-      cy.findByText("Updated Table description");
-
-      cy.visit(`/reference/databases/${SAMPLE_DB_ID}/tables/${ORDERS_ID}`);
-      cy.findByText("Orders").should("be.visible");
-      cy.findByText("No description yet").should("be.visible");
-    });
-
-    it("should allow changing the table visibility", () => {
-      visitOrdersTableEditor();
-      cy.findByText("Hidden").click();
-      cy.wait("@updateTable");
-      cy.findByText("Updated Table visibility_type");
-      cy.findByText("5 Hidden Tables").should("be.visible");
-
-      startNewQuestion();
-      popover().within(() => {
-        cy.findByText("Sample Database").click();
-        cy.findByText("People").should("be.visible");
-        cy.findByText("Orders").should("not.exist");
-      });
-
-      visitOrdersTableEditor();
-      cy.findByText("Queryable").click();
-      cy.wait("@updateTable");
-      cy.findByText("4 Hidden Tables").should("be.visible");
-
-      startNewQuestion();
-      popover().within(() => {
-        cy.findByText("Sample Database").click();
-        cy.findByText("People").should("be.visible");
-        cy.findByText("Orders").should("be.visible");
-      });
-    });
-
-    it("should allow changing the field name", () => {
-      visitOrdersTableEditor();
-      getFieldSection("TAX").within(() =>
-        setValueAndBlurInput("Tax", "New tax"),
-      );
-      cy.wait("@updateField");
-      cy.findByText("Updated New tax").should("be.visible");
-
-      openOrdersTable();
-      cy.findByText("New tax").should("be.visible");
-      cy.findByText("Tax").should("not.exist");
-    });
-
-    it("should allow changing the field description", () => {
-      visitOrdersTableEditor();
-      getFieldSection("TOTAL").within(() =>
-        setValueAndBlurInput("The total billed amount.", "New description"),
->>>>>>> 9a1a9a3e
+        clearAndBlurInput("The total billed amount."),
       );
       cy.wait("@updateField");
       cy.findByText("Updated Total").should("be.visible");
@@ -206,7 +132,6 @@
         `/reference/databases/${SAMPLE_DB_ID}/tables/${ORDERS_ID}/fields/${ORDERS.TOTAL}`,
       );
       cy.findByText("Total").should("be.visible");
-<<<<<<< HEAD
       cy.findByText("No description yet").should("be.visible");
     });
 
@@ -263,79 +188,6 @@
       popover().findByText("Alphabetical").click();
       cy.wait("@updateTable");
 
-=======
-      cy.findByText("New description").should("be.visible");
-    });
-
-    it("should allow clearing the field description", () => {
-      visitOrdersTableEditor();
-      getFieldSection("TOTAL").within(() =>
-        clearAndBlurInput("The total billed amount."),
-      );
-      cy.wait("@updateField");
-      cy.findByText("Updated Total").should("be.visible");
-
-      cy.visit(
-        `/reference/databases/${SAMPLE_DB_ID}/tables/${ORDERS_ID}/fields/${ORDERS.TOTAL}`,
-      );
-      cy.findByText("Total").should("be.visible");
-      cy.findByText("No description yet").should("be.visible");
-    });
-
-    it("should allow changing the field visibility", () => {
-      visitOrdersTableEditor();
-      getFieldSection("TAX").findByText("Everywhere").click();
-      setSelectValue("Do not include");
-      cy.wait("@updateField");
-      cy.findByText("Updated Tax").should("be.visible");
-
-      openOrdersTable();
-      cy.findByText("Total").should("be.visible");
-      cy.findByText("Tax").should("not.exist");
-    });
-
-    it("should allow changing the field semantic type and currency", () => {
-      visitOrdersTableEditor();
-      getFieldSection("TAX").findByText("No semantic type").click();
-      searchAndSelectValue("Currency");
-      cy.wait("@updateField");
-      cy.findByText("Updated Tax").should("be.visible");
-
-      getFieldSection("TAX").findByText("US Dollar").click();
-      searchAndSelectValue("Canadian Dollar");
-      cy.wait("@updateField");
-
-      openOrdersTable();
-      cy.findByText("Tax (CA$)").should("be.visible");
-    });
-
-    it("should allow changing the field foreign key target", () => {
-      visitOrdersTableEditor();
-      getFieldSection("USER_ID").findByText("People → ID").click();
-      setSelectValue("Products → ID");
-      cy.wait("@updateField");
-      cy.findByText("Updated User ID").should("be.visible");
-
-      startNewQuestion();
-      popover().within(() => {
-        cy.findByText("Sample Database").click();
-        cy.findByText("Orders").click();
-      });
-      cy.icon("join_left_outer").click();
-      popover().within(() => {
-        cy.findByText("Products").click();
-      });
-      cy.findByText("User ID").should("be.visible");
-    });
-
-    it("should allow sorting fields", () => {
-      visitOrdersTableEditor();
-
-      cy.findByLabelText("Sort").click();
-      popover().findByText("Alphabetical").click();
-      cy.wait("@updateTable");
-
->>>>>>> 9a1a9a3e
       moveField(3);
       cy.wait("@updateFieldOrder");
 
@@ -375,15 +227,9 @@
     it("should allow changing the table name with data model permissions only", () => {
       cy.signIn("none");
       visitOrdersTableEditor();
-<<<<<<< HEAD
-      setInputValue("Orders", "New orders");
-      cy.wait("@updateTable");
-      cy.findByText("Updated table display_name");
-=======
       setValueAndBlurInput("Orders", "New orders");
       cy.wait("@updateTable");
       cy.findByText("Updated Table display_name");
->>>>>>> 9a1a9a3e
       cy.signOut();
 
       cy.signInAsNormalUser();
@@ -398,13 +244,9 @@
     it("should allow changing the field name with data model permissions only", () => {
       cy.signIn("none");
       visitOrdersTableEditor();
-<<<<<<< HEAD
-      getFieldSection("TAX").within(() => setInputValue("Tax", "New tax"));
-=======
       getFieldSection("TAX").within(() =>
         setValueAndBlurInput("Tax", "New tax"),
       );
->>>>>>> 9a1a9a3e
       cy.wait("@updateField");
       cy.findByText("Updated New tax").should("be.visible");
 
@@ -420,11 +262,10 @@
       restore("mysql-8");
       cy.signInAsAdmin();
     });
-<<<<<<< HEAD
 
     it("should be able to select and update a table in a database without schemas", () => {
       visitOrdersTableEditor("QA MySQL8");
-      setInputValue("Orders", "New orders");
+      setValueAndBlurInput("Orders", "New orders");
       cy.wait("@updateTable");
     });
 
@@ -446,11 +287,11 @@
   cy.wait("@fetchMetadata");
 };
 
-const setInputValue = (oldValue, newValue) => {
+const setValueAndBlurInput = (oldValue, newValue) => {
   cy.findByDisplayValue(oldValue).clear().type(newValue).blur();
 };
 
-const clearInputValue = oldValue => {
+const clearAndBlurInput = oldValue => {
   cy.findByDisplayValue(oldValue).clear().blur();
 };
 
@@ -460,47 +301,6 @@
   });
 };
 
-=======
-
-    it("should be able to select and update a table in a database without schemas", () => {
-      visitOrdersTableEditor("QA MySQL8");
-      setValueAndBlurInput("Orders", "New orders");
-      cy.wait("@updateTable");
-    });
-
-    it("should be able to select and update a field in a database without schemas", () => {
-      visitOrdersTableEditor("QA MySQL8");
-      getFieldSection("TAX").findByText("Everywhere").click();
-      setSelectValue("Do not include");
-      cy.wait("@updateField");
-    });
-  });
-});
-
-const visitOrdersTableEditor = (database = "Sample Database") => {
-  cy.visit("/admin/datamodel");
-  cy.wait("@fetchTables");
-  cy.findByText(database).should("be.visible");
-
-  cy.findByText("Orders").click();
-  cy.wait("@fetchMetadata");
-};
-
-const setValueAndBlurInput = (oldValue, newValue) => {
-  cy.findByDisplayValue(oldValue).clear().type(newValue).blur();
-};
-
-const clearAndBlurInput = oldValue => {
-  cy.findByDisplayValue(oldValue).clear().blur();
-};
-
-const setSelectValue = newValue => {
-  popover().within(() => {
-    cy.findByText(newValue).click();
-  });
-};
-
->>>>>>> 9a1a9a3e
 const searchAndSelectValue = (newValue, searchText = newValue) => {
   popover().within(() => {
     cy.findByRole("grid").scrollTo("top", { ensureScrollable: false });
