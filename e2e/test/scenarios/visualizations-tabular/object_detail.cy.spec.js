--- conflicted
+++ resolved
@@ -381,7 +381,6 @@
     cy.get("@getActions").should("have.callCount", 0);
   });
 
-<<<<<<< HEAD
   it("reset object detail navigation state on query change (metabase#54317)", () => {
     const initialFilter = {
       name: "Filter Orders ID < 15",
@@ -418,7 +417,9 @@
     // Verify the pagination footer says "Item 1 of 9"
     cy.findByTestId("pagination-footer").within(() => {
       cy.findByText("Item 1 of 9").should("be.visible");
-=======
+    });
+  });
+
   it("should respect 'view_as' column settings (VIZ-199)", () => {
     cy.request("PUT", `/api/field/${REVIEWS.ID}`, {
       settings: {
@@ -472,7 +473,6 @@
         .should("be.visible")
         .should("have.attr", "href")
         .and("eq", "https://metabase.test?rating=4");
->>>>>>> a6da2249
     });
   });
 });
