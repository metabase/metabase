(ns metabase.lib.util
  (:refer-clojure :exclude [format])
  (:require
   #?@(:clj
       ([potemkin :as p]))
   #?@(:cljs
       (["crc-32" :as CRC32]
        [goog.string :as gstring]
        [goog.string.format :as gstring.format]))
   [clojure.set :as set]
   [clojure.string :as str]
   [medley.core :as m]
   [metabase.lib.common :as lib.common]
   [metabase.lib.options :as lib.options]
   [metabase.lib.schema :as lib.schema]
   [metabase.lib.schema.common :as lib.schema.common]
   [metabase.lib.schema.id :as lib.schema.id]
   [metabase.mbql.util :as mbql.u]
   [metabase.shared.util.i18n :as i18n]
   [metabase.util :as u]
   [metabase.util.malli :as mu]))

#?(:clj
   (set! *warn-on-reflection* true))

;; The formatting functionality is only loaded if you depend on goog.string.format.
#?(:cljs (comment gstring.format/keep-me))

;;; For convenience: [[metabase.lib.util/format]] maps to [[clojure.core/format]] in Clj and [[goog.string/format]] in
;;; Cljs. They both work like [[clojure.core/format]], but since that doesn't exist in Cljs, you can use this instead.
#?(:clj
   (p/import-vars [clojure.core format])

   :cljs
   (def format "Exactly like [[clojure.core/format]] but ClojureScript-friendly." gstring/format))

(defn- clause? [clause]
  (and (vector? clause)
       (> (count clause) 1)
       (keyword? (first clause))
       (map? (second clause))
       (contains? (second clause) :lib/uuid)))

(defn clause-uuid
  "Returns the :lib/uuid of `clause`. Returns nil if `clause` is not a clause."
  [clause]
  (when (clause? clause)
    (get-in clause [1 :lib/uuid])))

(defn replace-clause
  "Replace the `target-clause` in `stage` `location` with `new-clause`.
   If a clause has :lib/uuid equal to the `target-clause` it is swapped with `new-clause`.
   If `location` contains no clause with `target-clause` no replacement happens."
  [stage location target-clause new-clause]
  {:pre [(clause? target-clause)]}
  (m/update-existing-in
    stage
    location
    (fn [clause-or-clauses]
      (if (= :expressions (first location))
        new-clause
        (->> (for [clause clause-or-clauses]
               (if (= (clause-uuid clause) (clause-uuid target-clause))
                 new-clause
                 clause))
             vec)))))

(defn remove-clause
  "Remove the `target-clause` in `stage` `location`.
   If a clause has :lib/uuid equal to the `target-clause` it is removed.
   If `location` contains no clause with `target-clause` no removal happens.
   If the the location is empty, dissoc it from stage."
  [stage location target-clause]
  {:pre [(clause? target-clause)]}
  (if-let [target (get-in stage location)]
    (let [target-uuid (clause-uuid target-clause)
          [first-loc last-loc] [(first location) (last location)]
          result (if (= :expressions first-loc)
                   nil
                   (into [] (remove (comp #{target-uuid} clause-uuid)) target))]
      (cond
        (seq result)
        (assoc-in stage location result)
<<<<<<< HEAD

        (= [:joins :conditions] [first-loc last-loc])
        (throw (ex-info (i18n/tru "Cannot remove the final join condition")
                        {:conditions (get-in stage location)}))

        (= [:joins :fields] [first-loc last-loc])
        (update-in stage (pop location) dissoc last-loc)

        :else
        (m/dissoc-in stage location)))
=======
        (if (= 1 (count location))
          (dissoc stage (first location))
          (case [(first location) (last location)]
            [:joins :conditions] (throw (ex-info (i18n/tru "Cannot remove the final join condition")
                                                 {:conditions (get-in stage location)}))
            [:joins :fields] (update-in stage (pop location) dissoc (peek location))))))
>>>>>>> 24320a13
    stage))

;;; TODO -- all of this `->pipeline` stuff should probably be merged into [[metabase.lib.convert]] at some point in
;;; the near future.

(defn- native-query->pipeline
  "Convert a `:type` `:native` QP MBQL query to a pMBQL query. See docstring for [[mbql-query->pipeline]] for an
  explanation of what this means."
  [query]
  (merge {:lib/type :mbql/query
          ;; we're using `merge` here instead of threading stuff so the `:lib/` keys are the first part of the map for
          ;; readability in the REPL.
          :stages   [(merge {:lib/type :mbql.stage/native}
                            (set/rename-keys (:native query) {:query :native}))]}
         (dissoc query :type :native)))

(declare inner-query->stages)

(defn- update-legacy-boolean-expression->list
  "Updates m with a legacy boolean expression at `legacy-key` into a list with an implied and for pMBQL at `pMBQL-key`"
  [m legacy-key pMBQL-key]
  (cond-> m
    (contains? m legacy-key) (update legacy-key #(if (and (vector? %)
                                                       (= (first %) :and))
                                                   (vec (drop 1 %))
                                                   [%]))
    (contains? m legacy-key) (set/rename-keys {legacy-key pMBQL-key})))

(defn- join->pipeline [join]
  (let [source (select-keys join [:source-table :source-query])
        stages (inner-query->stages source)]
    (-> join
        (dissoc :source-table :source-query)
        (update-legacy-boolean-expression->list :condition :conditions)
        (assoc :lib/type :mbql/join
               :stages stages)
        lib.options/ensure-uuid)))

(defn- joins->pipeline [joins]
  (mapv join->pipeline joins))

(defn ->stage-metadata
  "Convert legacy `:source-metadata` to [[metabase.lib.metadata/StageMetadata]]."
  [source-metadata]
  (when source-metadata
    (-> (if (vector? source-metadata)
          {:columns source-metadata}
          source-metadata)
        (update :columns (fn [columns]
                           (mapv (fn [column]
                                   (-> column
                                       (update-keys u/->kebab-case-en)
                                       (assoc :lib/type :metadata/field)))
                                 columns)))
        (assoc :lib/type :metadata/results))))

(defn- inner-query->stages [{:keys [source-query source-metadata], :as inner-query}]
  (let [previous-stages (if source-query
                          (inner-query->stages source-query)
                          [])
        source-metadata (->stage-metadata source-metadata)
        previous-stage  (dec (count previous-stages))
        previous-stages (cond-> previous-stages
                          (and source-metadata
                               (not (neg? previous-stage))) (assoc-in [previous-stage :lib/stage-metadata] source-metadata))
        stage-type      (if (:native inner-query)
                          :mbql.stage/native
                          :mbql.stage/mbql)
        ;; we're using `merge` here instead of threading stuff so the `:lib/` keys are the first part of the map for
        ;; readability in the REPL.
        this-stage      (merge {:lib/type stage-type}
                               (dissoc inner-query :source-query :source-metadata))
        this-stage      (cond-> this-stage
                          (seq (:joins this-stage)) (update :joins joins->pipeline)
                          :always (update-legacy-boolean-expression->list :filter :filters))]
    (conj previous-stages this-stage)))

(defn- mbql-query->pipeline
  "Convert a `:type` `:query` QP MBQL (i.e., MBQL as currently understood by the Query Processor, or the JS MLv1) to a
  pMBQL query. The key difference is that instead of having a `:query` with a `:source-query` with a `:source-query`
  and so forth, you have a vector of `:stages` where each stage serves as the source query for the next stage.
  Initially this was an implementation detail of a few functions, but it's easier to visualize and manipulate, so now
  all of MLv2 deals with pMBQL. See this Slack thread
  https://metaboat.slack.com/archives/C04DN5VRQM6/p1677118410961169?thread_ts=1677112778.742589&cid=C04DN5VRQM6 for
  more information."
  [query]
  (merge {:lib/type :mbql/query
          :stages   (inner-query->stages (:query query))}
         (dissoc query :type :query)))

(def LegacyOrPMBQLQuery
  "Schema for a map that is either a legacy query OR a pMBQL query."
  [:or
   [:map
    {:error/message "legacy query"}
    [:type [:enum :native :query]]]
   [:map
    {:error/message "pMBQL query"}
    [:lib/type [:= :mbql/query]]]])

(mu/defn pipeline
  "Ensure that a `query` is in the general shape of a pMBQL query. This doesn't walk the query and fix everything! The
  goal here is just to make sure we have `:stages` in the correct place and the like. See [[metabase.lib.convert]] for
  functions that actually ensure all parts of the query match the pMBQL schema (they use this function as part of that
  process.)"
  [query :- LegacyOrPMBQLQuery]
  (if (= (:lib/type query) :mbql/query)
    query
    (case (:type query)
      :native (native-query->pipeline query)
      :query  (mbql-query->pipeline query))))

(mu/defn ^:private non-negative-stage-index :- [:int {:min 0}]
  "If `stage-number` index is a negative number e.g. `-1` convert it to a positive index so we can use `nth` on
  `stages`. `-1` = the last stage, `-2` = the penultimate stage, etc."
  [stages       :- [:sequential [:ref ::lib.schema/stage]]
   stage-number :- :int]
  (let [stage-number' (if (neg? stage-number)
                        (+ (count stages) stage-number)
                        stage-number)]
    (when (or (>= stage-number' (count stages))
              (neg? stage-number'))
      (throw (ex-info (i18n/tru "Stage {0} does not exist" stage-number)
                      {:num-stages (count stages)})))
    stage-number'))

(mu/defn previous-stage-number :- [:maybe [:int {:min 0}]]
  "The index of the previous stage, if there is one. `nil` if there is no previous stage."
  [{:keys [stages], :as _query} :- :map
   stage-number                 :- :int]
  (let [stage-number (non-negative-stage-index stages stage-number)]
    (when (pos? stage-number)
      (dec stage-number))))

(defn next-stage-number
  "The index of the next stage, if there is one. `nil` if there is no next stage."
  [{:keys [stages], :as _query} stage-number]
  (let [stage-number (if (neg? stage-number)
                       (+ (count stages) stage-number)
                       stage-number)]
    (when (< (inc stage-number) (count stages))
      (inc stage-number))))

(mu/defn query-stage :- ::lib.schema/stage
  "Fetch a specific `stage` of a query. This handles negative indices as well, e.g. `-1` will return the last stage of
  the query."
  [query        :- LegacyOrPMBQLQuery
   stage-number :- :int]
  (let [{:keys [stages]} (pipeline query)]
    (get (vec stages) (non-negative-stage-index stages stage-number))))

(mu/defn previous-stage :- [:maybe ::lib.schema/stage]
  "Return the previous stage of the query, if there is one; otherwise return `nil`."
  [query stage-number :- :int]
  (when-let [stage-num (previous-stage-number query stage-number)]
    (query-stage query stage-num)))

(mu/defn update-query-stage :- ::lib.schema/query
  "Update a specific `stage-number` of a `query` by doing

    (apply f stage args)

  `stage-number` can be a negative index, e.g. `-1` will update the last stage of the query."
  [query        :- LegacyOrPMBQLQuery
   stage-number :- :int
   f & args]
  (let [{:keys [stages], :as query} (pipeline query)
        stage-number'               (non-negative-stage-index stages stage-number)
        stages'                     (apply update (vec stages) stage-number' f args)]
    (assoc query :stages stages')))

(mu/defn ensure-mbql-final-stage :- ::lib.schema/query
  "Convert query to a pMBQL (pipeline) query, and make sure the final stage is an `:mbql` one."
  [query]
  (let [query (pipeline query)]
    (cond-> query
      (= (:lib/type (query-stage query -1)) :mbql.stage/native)
      (update :stages conj {:lib/type :mbql.stage/mbql}))))

(defn join-strings-with-conjunction
  "This is basically [[clojure.string/join]] but uses commas to join everything but the last two args, which are joined
  by a string `conjunction`. Uses Oxford commas for > 2 args.

  (join-strings-with-conjunction \"and\" [\"X\" \"Y\" \"Z\"])
  ;; => \"X, Y, and Z\""
  [conjunction coll]
  (when (seq coll)
    (if (= (count coll) 1)
      (first coll)
      (let [conjunction (str \space (str/trim conjunction) \space)]
        (if (= (count coll) 2)
          ;; exactly 2 args: X and Y
          (str (first coll) conjunction (second coll))
          ;; > 2 args: X, Y, and Z
          (str
           (str/join ", " (butlast coll))
           ","
           conjunction
           (last coll)))))))

(defn update-stages-ignore-joins
  "Like [[update-stages]], but does not recurse into the stages inside joins.

  `f` has the signature

    (f query stage-number stage)"
  [query f]
  (reduce
   (fn [query stage-number]
     (update-in query [:stages stage-number] (fn [stage]
                                               (f query stage-number stage))))
   query
   (range 0 (count (:stages query)))))

(defn update-stages
  "Apply function `f` to every stage of a query, depth-first. Also applied to all query stages.

  `f` has the signature

    (f query stage-number stage)

  `query` reflects the results of the previous call to `f`.

  As a convenience, if `f` returns nil, the original stage will be used without changes."
  [query f]
  (letfn [(update-join [join]
            (-> query
                (assoc :stages (:stages join))
                (update-stages f)
                :stages))
          (update-joins [joins]
            (mapv update-join joins))]
    (update-stages-ignore-joins
     query
     (fn [query stage-number stage]
       (let [stage (cond-> stage
                     (:joins stage)
                     update-joins)]
         (f query stage-number stage))))))

(mu/defn ^:private string-byte-count :- [:int {:min 0}]
  "Number of bytes in a string using UTF-8 encoding."
  [s :- :string]
  #?(:clj (count (.getBytes (str s) "UTF-8"))
     :cljs (.. (js/TextEncoder.) (encode s) -length)))

#?(:clj
   (mu/defn ^:private string-character-at :- [:string {:min 0, :max 1}]
     [s :- :string
      i :-[:int {:min 0}]]
     (str (.charAt ^String s i))))

(mu/defn ^:private truncate-string-to-byte-count :- :string
  "Truncate string `s` to `max-length-bytes` UTF-8 bytes (as opposed to truncating to some number of
  *characters*)."
  [s                :- :string
   max-length-bytes :- [:int {:min 1}]]
  #?(:clj
     (loop [i 0, cumulative-byte-count 0]
       (cond
         (= cumulative-byte-count max-length-bytes) (subs s 0 i)
         (> cumulative-byte-count max-length-bytes) (subs s 0 (dec i))
         (>= i (count s))                           s
         :else                                      (recur (inc i)
                                                           (long (+
                                                                  cumulative-byte-count
                                                                  (string-byte-count (string-character-at s i)))))))

     :cljs
     (let [buf (js/Uint8Array. max-length-bytes)
           result (.encodeInto (js/TextEncoder.) s buf)] ;; JS obj {read: chars_converted, write: bytes_written}
       (subs s 0 (.-read result)))))

(def ^:private truncate-alias-max-length-bytes
  "Length to truncate column and table identifiers to. See [[metabase.driver.impl/default-alias-max-length-bytes]] for
  reasoning."
  60)

(def ^:private truncated-alias-hash-suffix-length
  "Length of the hash suffixed to truncated strings by [[truncate-alias]]."
  ;; 8 bytes for the CRC32 plus one for the underscore
  9)

(mu/defn ^:private crc32-checksum :- [:string {:min 8, :max 8}]
  "Return a 4-byte CRC-32 checksum of string `s`, encoded as an 8-character hex string."
  [s :- :string]
  (let [s #?(:clj (Long/toHexString (.getValue (doto (java.util.zip.CRC32.)
                                                 (.update (.getBytes ^String s "UTF-8")))))
             :cljs (-> (CRC32/str s 0)
                       (unsigned-bit-shift-right 0) ; see https://github.com/SheetJS/js-crc32#signed-integers
                       (.toString 16)))]
    ;; pad to 8 characters if needed. Might come out as less than 8 if the first byte is `00` or `0x` or something.
    (loop [s s]
      (if (< (count s) 8)
        (recur (str \0 s))
        s))))

(mu/defn truncate-alias :- [:string {:min 1, :max 60}]
  "Truncate string `s` if it is longer than [[truncate-alias-max-length-bytes]] and append a hex-encoded CRC-32
  checksum of the original string. Truncated string is truncated to [[truncate-alias-max-length-bytes]]
  minus [[truncated-alias-hash-suffix-length]] characters so the resulting string is
  exactly [[truncate-alias-max-length-bytes]]. The goal here is that two really long strings that only differ at the
  end will still have different resulting values.

    (truncate-alias \"some_really_long_string\" 15) ;   -> \"some_r_8e0f9bc2\"
    (truncate-alias \"some_really_long_string_2\" 15) ; -> \"some_r_2a3c73eb\""
  ([s]
   (truncate-alias s truncate-alias-max-length-bytes))

  ([s         :- ::lib.schema.common/non-blank-string
    max-bytes :- [:int {:min 0}]]
   (if (<= (string-byte-count s) max-bytes)
     s
     (let [checksum  (crc32-checksum s)
           truncated (truncate-string-to-byte-count s (- max-bytes truncated-alias-hash-suffix-length))]
       (str truncated \_ checksum)))))

(mu/defn string-table-id->card-id :- [:maybe ::lib.schema.id/card]
  "If `table-id` is a `card__<id>`-style string, parse the `<id>` part to an integer Card ID."
  [table-id]
  (when (string? table-id)
    (when-let [[_match card-id-str] (re-find #"^card__(\d+)$" table-id)]
      (parse-long card-id-str))))

(mu/defn source-table :- [:maybe [:or ::lib.schema.id/table ::lib.schema.id/table-card-id-string]]
  "If this query has a `:source-table`, return it."
  [query]
  (-> query :stages first :source-table))

(defn unique-name-generator
  "Create a new function with the signature

    (f str) => str

  That takes any sort of string identifier (e.g. a column alias or table/join alias) and returns a guaranteed-unique
  name truncated to 60 characters (actually 51 characters plus a hash)."
  []
  (comp truncate-alias
        (mbql.u/unique-name-generator
         ;; unique by lower-case name, e.g. `NAME` and `name` => `NAME` and `name_2`
         :name-key-fn     u/lower-case-en
         ;; truncate alias to 60 characters (actually 51 characters plus a hash).
         :unique-alias-fn (fn [original suffix]
                            (truncate-alias (str original \_ suffix))))))

(def ^:private strip-id-regex
  #?(:cljs (js/RegExp. " id$" "i")
     ;; `(?i)` is JVM-specific magic to turn on the `i` case-insensitive flag.
     :clj  #"(?i) id$"))

(mu/defn strip-id :- :string
  "Given a display name string like \"Product ID\", this will drop the trailing \"ID\" and trim whitespace.
  Used to turn a FK field's name into a pseudo table name when implicitly joining."
  [display-name :- :string]
  (-> display-name
      (str/replace strip-id-regex "")
      str/trim))

(mu/defn add-summary-clause :- ::lib.schema/query
  "If the given stage has no summary, it will drop :fields, :order-by, and :join :fields from it,
   as well as any subsequent stages."
  [query :- ::lib.schema/query
   stage-number :- :int
   location :- [:enum :breakout :aggregation]
   a-summary-clause]
  (let [{:keys [stages] :as query} (pipeline query)
        stage-number (or stage-number -1)
        stage (query-stage query stage-number)
        new-summary? (not (or (seq (:aggregation stage)) (seq (:breakout stage))))
        new-query (update-query-stage
                    query stage-number
                    update location
                    (fn [summary-clauses]
                      (conj (vec summary-clauses) (lib.common/->op-arg query stage-number a-summary-clause))))]
    (if new-summary?
      (-> new-query
          (update-query-stage
            stage-number
            (fn [stage]
              (-> stage
                  (dissoc :order-by :fields)
                  (m/update-existing :joins (fn [joins] (mapv #(dissoc % :fields) joins))))))
          ;; subvec holds onto references, so create a new vector
          (update :stages (comp #(into [] %) subvec) 0 (inc (non-negative-stage-index stages stage-number))))
      new-query)))

(defn with-default-effective-type
  "Adds a default :effective-type property if it does not exist and
  :base-type is known.

  This is needed only because we have to convert queries to the Legacy
  form.
  The round trip conversion pMBQL -> legacy MBQL -> pMBQL loses the
  :effective-type property, but it should be present for the frontend
  to work. It defaults to the :base-type property."
  [clause]
  (let [options (lib.options/options clause)
        default-effective-type (when-not (:effective-type options)
                                 (:base-type options))]
    (cond-> clause
      default-effective-type
      (lib.options/update-options assoc :effective-type default-effective-type))))<|MERGE_RESOLUTION|>--- conflicted
+++ resolved
@@ -81,7 +81,6 @@
       (cond
         (seq result)
         (assoc-in stage location result)
-<<<<<<< HEAD
 
         (= [:joins :conditions] [first-loc last-loc])
         (throw (ex-info (i18n/tru "Cannot remove the final join condition")
@@ -92,14 +91,6 @@
 
         :else
         (m/dissoc-in stage location)))
-=======
-        (if (= 1 (count location))
-          (dissoc stage (first location))
-          (case [(first location) (last location)]
-            [:joins :conditions] (throw (ex-info (i18n/tru "Cannot remove the final join condition")
-                                                 {:conditions (get-in stage location)}))
-            [:joins :fields] (update-in stage (pop location) dissoc (peek location))))))
->>>>>>> 24320a13
     stage))
 
 ;;; TODO -- all of this `->pipeline` stuff should probably be merged into [[metabase.lib.convert]] at some point in
