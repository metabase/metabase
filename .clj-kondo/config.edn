--- conflicted
+++ resolved
@@ -666,22 +666,8 @@
  ;; fix those namespaces than it is to make this regex super hairy.
  [{:pattern "(?:.*-test(?:\\..*)?$)|(?:.*test-util$)|(?:^metabase\\.test.*)"
    :name    test-namespaces}
-<<<<<<< HEAD
-  ;; all `metabase` namespaces except for ones starting with `metabase.driver`, `metabase.query-processor`,
-  ;; `metabase.test.data`, `metabase.util.honey-sql-1-extensions`, or `metabase.util.honeysql-extensions` should be
-  ;; nicely forced to use Honey SQL 2.
-  ;;
-  ;; We don't really need to skip `metabase.util.honeysql-extensions`, but you can't write rules for it if you do
-  ;; because of https://github.com/clj-kondo/clj-kondo/issues/1942
-  {:pattern "^metabase(?:-enterprise)?\\.(?!driver)(?!util\\.(?:(?:honey-sql-1)|(?:honeysql))-extensions)(?!query-processor)(?!test\\.data\\.).*$"
-   :name    namespaces-that-should-use-honey-sql-2}
-  ;; Namespaces to match 3rd party libs
-  {:pattern "^honeysql\\..*"
-   :name    honey-sql-1}]
-=======
   {:pattern "metabase\\.cmd.*"
    :name    printable-namespaces}]
->>>>>>> dca5f441
 
  :config-in-ns
  {test-namespaces
@@ -692,62 +678,6 @@
 
     ;; custom linters
     :hooks.metabase.test.data/mbql-query-first-arg {:level :error}}}
-<<<<<<< HEAD
-
-  namespaces-that-should-use-honey-sql-2
-  {:linters
-   {:discouraged-namespace
-    {honey-sql-1 {:message "Use Honey SQL 2"}}
-
-    ;; we can't use `discouraged-namespace` here, because `hx/*honey-sql-version*` is ok, and because of
-    ;; https://github.com/clj-kondo/clj-kondo/issues/1942
-    :discouraged-var
-    {clojure.java.jdbc/with-db-transaction                        {:message "Use t2/with-transaction"}
-     metabase.util.honeysql-extensions/*                          {:message "Use h2x/*"}
-     metabase.util.honeysql-extensions/+                          {:message "Use h2x/+"}
-     metabase.util.honeysql-extensions/-                          {:message "Use h2x/-"}
-     metabase.util.honeysql-extensions/->boolean                  {:message "Use h2x/->boolean"}
-     metabase.util.honeysql-extensions/->date                     {:message "Use h2x/->date"}
-     metabase.util.honeysql-extensions/->datetime                 {:message "Use h2x/->datetime"}
-     metabase.util.honeysql-extensions/->integer                  {:message "Use h2x/->integer"}
-     metabase.util.honeysql-extensions/->time                     {:message "Use h2x/->time"}
-     metabase.util.honeysql-extensions/->timestamp                {:message "Use h2x/->timestamp"}
-     metabase.util.honeysql-extensions/->timestamp-with-time-zone {:message "Use h2x/->timestamp-with-time-zone"}
-     metabase.util.honeysql-extensions//                          {:message "Use h2x//"}
-     metabase.util.honeysql-extensions/IdentifierType             {:message "Use h2x/IdentifierType"}
-     metabase.util.honeysql-extensions/abs                        {:message "Use h2x/abs"}
-     metabase.util.honeysql-extensions/at-time-zone               {:message "Use h2x/at-time-zone"}
-     metabase.util.honeysql-extensions/cast                       {:message "Use h2x/cast"}
-     metabase.util.honeysql-extensions/cast-unless-type-in        {:message "Use h2x/cast-unless-type-in"}
-     metabase.util.honeysql-extensions/ceil                       {:message "Use h2x/ceil"}
-     metabase.util.honeysql-extensions/concat                     {:message "Use h2x/concat"}
-     metabase.util.honeysql-extensions/database-type              {:message "Use h2x/database-type"}
-     metabase.util.honeysql-extensions/day                        {:message "Use h2x/day"}
-     metabase.util.honeysql-extensions/dec                        {:message "Use h2x/dec"}
-     metabase.util.honeysql-extensions/floor                      {:message "Use h2x/floor"}
-     metabase.util.honeysql-extensions/format                     {:message "Use h2x/format"}
-     metabase.util.honeysql-extensions/hour                       {:message "Use h2x/hour"}
-     metabase.util.honeysql-extensions/identifier                 {:message "Use h2x/identifier"}
-     metabase.util.honeysql-extensions/inc                        {:message "Use h2x/inc"}
-     metabase.util.honeysql-extensions/is-of-type?                {:message "Use h2x/is-of-type?"}
-     metabase.util.honeysql-extensions/literal                    {:message "Use h2x/literal"}
-     metabase.util.honeysql-extensions/maybe-cast                 {:message "Use h2x/maybe-cast"}
-     metabase.util.honeysql-extensions/minute                     {:message "Use h2x/minute"}
-     metabase.util.honeysql-extensions/mod                        {:message "Use h2x/mod"}
-     metabase.util.honeysql-extensions/month                      {:message "Use h2x/month"}
-     metabase.util.honeysql-extensions/quarter                    {:message "Use h2x/quarter"}
-     metabase.util.honeysql-extensions/quoted-cast                {:message "Use h2x/quoted-cast"}
-     metabase.util.honeysql-extensions/round                      {:message "Use h2x/round"}
-     metabase.util.honeysql-extensions/second                     {:message "Use h2x/second"}
-     metabase.util.honeysql-extensions/type-info                  {:message "Use h2x/type-info"}
-     metabase.util.honeysql-extensions/type-info->db-type         {:message "Use h2x/type-info->db-type"}
-     metabase.util.honeysql-extensions/unwrap-typed-honeysql-form {:message "Use h2x/unwrap-typed-honeysql-form"}
-     metabase.util.honeysql-extensions/week                       {:message "Use h2x/week"}
-     metabase.util.honeysql-extensions/with-database-type-info    {:message "Use h2x/with-database-type-info"}
-     metabase.util.honeysql-extensions/with-type-info             {:message "Use h2x/with-type-info"}
-     metabase.util.honeysql-extensions/year                       {:message "Use h2x/year"}}}}}}
-=======
   printable-namespaces
   {:linters
-   {:discouraged-var {:level :off}}}}}
->>>>>>> dca5f441
+   {:discouraged-var {:level :off}}}}}