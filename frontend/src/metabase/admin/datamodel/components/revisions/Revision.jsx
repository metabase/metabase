--- conflicted
+++ resolved
@@ -65,13 +65,8 @@
     }
 
     return (
-<<<<<<< HEAD
-      <li className="flex flex-row">
-        <div className="flex flex-column align-center mr2">
-=======
       <li className={cx(CS.flex, CS.flexRow)}>
         <div className={cx(CS.flex, CS.flexColumn, CS.alignCenter, CS.mr2)}>
->>>>>>> 9b941d8a
           <div className={CS.textWhite}>
             <UserAvatar user={revision.user} bg={userColor} />
           </div>
@@ -80,15 +75,9 @@
             style={{ borderWidth: 2 }}
           />
         </div>
-<<<<<<< HEAD
-        <div className="flex-full mt1 mb4">
-          <div className={cx(CS.flex, CS.mb1, CS.textMedium)}>
-            <span className="">
-=======
         <div className={cx(CS.flexFull, CS.mt1, CS.mb4)}>
           <div className={cx(CS.flex, CS.mb1, CS.textMedium)}>
             <span>
->>>>>>> 9b941d8a
               <strong>{this.getName()}</strong> {this.getAction()}
             </span>
             <span className={cx(CS.flexAlignRight, CS.h5)}>
