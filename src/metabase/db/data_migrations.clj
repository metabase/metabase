(ns metabase.db.data-migrations
  "Clojure-land data migration definitions and fns for running them.
  These migrations are all ran once when Metabase is first launched, except when transferring data from an existing
  H2 database.  When data is transferred from an H2 database, migrations will already have been run against that data;
  thus, all of these migrations need to be repeatable, e.g.:

     CREATE TABLE IF NOT EXISTS ... -- Good
     CREATE TABLE ...               -- Bad"
  (:require [cemerick.friend.credentials :as creds]
            [cheshire.core :as json]
            [clojure.tools.logging :as log]
            [clojure.walk :as walk]
            [medley.core :as m]
            [metabase.db.util :as mdb.u]
            [metabase.models.card :refer [Card]]
            [metabase.models.collection :as collection :refer [Collection]]
            [metabase.models.dashboard :refer [Dashboard]]
            [metabase.models.dashboard-card :refer [DashboardCard]]
            [metabase.models.database :refer [Database]]
            [metabase.models.field :refer [Field]]
            [metabase.models.permissions :as perms :refer [Permissions]]
            [metabase.models.permissions-group :as perm-group :refer [PermissionsGroup]]
            [metabase.models.permissions-group-membership :as perm-membership :refer [PermissionsGroupMembership]]
            [metabase.models.pulse :refer [Pulse]]
            [metabase.models.setting :as setting :refer [Setting]]
            [metabase.models.user :refer [User]]
            [metabase.public-settings :as public-settings]
            [metabase.util :as u]
            [metabase.util.i18n :refer [trs]]
            [toucan.db :as db]
            [toucan.models :as models]))

;;; # Migration Helpers

(models/defmodel DataMigrations :data_migrations)

(defn- run-migration-if-needed!
  "Run migration defined by `migration-var` if needed. `ran-migrations` is a set of migrations names that have already
  been run.

     (run-migration-if-needed! #{\"migrate-base-types\"} #'set-card-database-and-table-ids)

  Migrations may provide metadata with `:catch?` to indicate if errors should be caught or propagated."
  [ran-migrations migration-var]
  (let [{migration-name :name catch? :catch?} (meta migration-var)
        migration-name (name migration-name)]
    (when-not (contains? ran-migrations migration-name)
      (log/info (format "Running data migration '%s'..." migration-name))
      (try
        (@migration-var)
        (catch Exception e
          (if catch?
            (log/warn (format "Data migration %s failed: %s" migration-name (.getMessage e)))
            (throw e))))
      (db/insert! DataMigrations
        :id        migration-name
        :timestamp :%now))))

(def ^:private data-migrations (atom []))

(defmacro ^:private defmigration
  "Define a new data migration. This is just a simple wrapper around `defn-` that adds the resulting var to that
  `data-migrations` atom."
  [migration-name & body]
  `(do (defn- ~migration-name [] ~@body)
       (swap! data-migrations conj #'~migration-name)))

(defn run-all!
  "Run all data migrations defined by `defmigration`."
  []
  (log/info "Running all necessary data migrations, this may take a minute.")
  (let [ran-migrations (db/select-ids DataMigrations)]
    (doseq [migration @data-migrations]
      (run-migration-if-needed! ran-migrations migration)))
  (log/info "Finished running data migrations."))


;;; +----------------------------------------------------------------------------------------------------------------+
;;; |                                                 PERMISSIONS v1                                                 |
;;; +----------------------------------------------------------------------------------------------------------------+

;; Add users to default permissions groups. This will cause the groups to be created if needed as well.
(defmigration ^{:author "camsaul", :added "0.20.0"} add-users-to-default-permissions-groups
  (let [{all-users-group-id :id} (perm-group/all-users)
        {admin-group-id :id}     (perm-group/admin)]
    (binding [perm-membership/*allow-changing-all-users-group-members* true]
      (doseq [{user-id :id, superuser? :is_superuser} (db/select [User :id :is_superuser])]
        (u/ignore-exceptions
          (db/insert! PermissionsGroupMembership
            :user_id  user-id
            :group_id all-users-group-id))
        (when superuser?
          (u/ignore-exceptions
            (db/insert! PermissionsGroupMembership
              :user_id  user-id
              :group_id admin-group-id)))))))

;; admin group has a single entry that lets it access to everything
(defmigration ^{:author "camsaul", :added "0.20.0"} add-admin-group-root-entry
  (binding [perms/*allow-admin-permissions-changes* true
            perms/*allow-root-entries* true]
    (u/ignore-exceptions
      (db/insert! Permissions
        :group_id (:id (perm-group/admin))
        :object   "/"))))

;; add existing databases to default permissions groups. default and metabot groups have entries for each individual
;; DB
(defmigration ^{:author "camsaul", :added "0.20.0"} add-databases-to-magic-permissions-groups
  (let [db-ids (db/select-ids Database)]
    (doseq [{group-id :id} [(perm-group/all-users)
                            (perm-group/metabot)]
            database-id    db-ids]
      (u/ignore-exceptions
        (db/insert! Permissions
          :object   (perms/data-perms-path database-id)
          :group_id group-id)))))

;; Copy the value of the old setting `-site-url` to the new `site-url` if applicable.  (`site-url` used to be stored
;; internally as `-site-url`; this was confusing, see #4188 for details) This has the side effect of making sure the
;; `site-url` has no trailing slashes (as part of the magic setter fn; this was fixed as part of #4123)
(defmigration ^{:author "camsaul", :added "0.23.0"} copy-site-url-setting-and-remove-trailing-slashes
  (when-let [site-url (db/select-one-field :value Setting :key "-site-url")]
    (public-settings/site-url site-url)))

<<<<<<< HEAD
;; There's a window on in the 0.23.0 and 0.23.1 releases that the site-url could be persisted without a protocol
;; specified. Other areas of the application expect that site-url will always include http/https. This migration
;; ensures that if we have a site-url stored it has the current defaulting logic applied to it
(defmigration ^{:author "senior", :added "0.25.1"} ensure-protocol-specified-in-site-url
  (when-let [stored-site-url (db/select-one-field :value Setting :key "site-url")]
    (let [defaulted-site-url (public-settings/site-url stored-site-url)]
      (when (and stored-site-url
                 (not= stored-site-url defaulted-site-url))
        (setting/set! "site-url" stored-site-url)))))
=======
;; Prior to version 0.28.0 humanization was configured using the boolean setting `enable-advanced-humanization`.
;; `true` meant "use advanced humanization", while `false` meant "use simple humanization". In 0.28.0, this Setting
;; was replaced by the `humanization-strategy` Setting, which (at the time of this writing) allows for a choice
;; between three options: advanced, simple, or none. Migrate any values of the old Setting, if set, to the new one.
(defmigration ^{:author "camsaul", :added "0.28.0"} migrate-humanization-setting
  (when-let [enable-advanced-humanization-str (db/select-one-field :value Setting, :key "enable-advanced-humanization")]
    (when (seq enable-advanced-humanization-str)
      ;; if an entry exists for the old Setting, it will be a boolean string, either "true" or "false". Try inserting
      ;; a record for the new setting with the appropriate new value. This might fail if for some reason
      ;; humanization-strategy has been set already, or enable-advanced-humanization has somehow been set to an
      ;; invalid value. In that case, fail silently.
      (u/ignore-exceptions
        (humanization/humanization-strategy (if (Boolean/parseBoolean enable-advanced-humanization-str)
                                              "advanced"
                                              "simple"))))
    ;; either way, delete the old value from the DB since we'll never be using it again.
    ;; use `simple-delete!` because `Setting` doesn't have an `:id` column :(
    (db/simple-delete! Setting {:key "enable-advanced-humanization"})))
>>>>>>> 9f8f810c

;; Starting in version 0.29.0 we switched the way we decide which Fields should get FieldValues. Prior to 29, Fields
;; would be marked as special type Category if they should have FieldValues. In 29+, the Category special type no
;; longer has any meaning as far as the backend is concerned. Instead, we use the new `has_field_values` column to
;; keep track of these things. Fields whose value for `has_field_values` is `list` is the equiavalent of the old
;; meaning of the Category special type.
;;
;; Since the meanings of things has changed we'll want to make sure we mark all Category fields as `list` as well so
;; their behavior doesn't suddenly change.

;; Note that since v39 semantic_type became semantic_type. All of these migrations concern data from before this
;; change. Therefore, the migration is set to `:catch? true` and the old name is used. If the column is semantic then
;; the data shouldn't be bad.
(defmigration ^{:author "camsaul", :added "0.29.0", :catch? true} mark-category-fields-as-list
  (db/update-where! Field {:has_field_values nil
                           :semantic_type     (mdb.u/isa :type/Category)
                           :active           true}
    :has_field_values "list"))

;; Before 0.30.0, we were storing the LDAP user's password in the `core_user` table (though it wasn't used).  This
;; migration clears those passwords and replaces them with a UUID. This is similar to a new account setup, or how we
;; disable passwords for Google authenticated users
(defmigration ^{:author "senior", :added "0.30.0"} clear-ldap-user-local-passwords
  (db/transaction
    (doseq [user (db/select [User :id :password_salt] :ldap_auth [:= true])]
      (db/update! User (u/the-id user) :password (creds/hash-bcrypt (str (:password_salt user) (java.util.UUID/randomUUID)))))))


;; In 0.30 dashboards and pulses will be saved in collections rather than on separate list pages. Additionally, there
;; will no longer be any notion of saved questions existing outside of a collection (i.e. in the weird "Everything
;; Else" area where they can currently be saved).
;;
;; Consequently we'll need to move existing dashboards, pulses, and questions-not-in-a-collection to a new location
;; when users upgrade their instance to 0.30 from a previous version.
;;
;; The user feedback we've received points to a UX that would do the following:
;;
;; 1. Set permissions to the Root Collection to readwrite perms access for *all* Groups.
;;
;; 2. Create three new collections within the root collection: "Migrated dashboards," "Migrated pulses," and "Migrated
;;    questions."
;;
;; 3. The permissions settings for these new collections should be set to No Access for all user groups except
;;    Administrators.
;;
;; 4. Existing Dashboards, Pulses, and Questions from the "Everything Else" area should now be present within these
;;    new collections.
;;
(defmigration ^{:author "camsaul", :added "0.30.0"} add-migrated-collections
  (let [non-admin-group-ids (db/select-ids PermissionsGroup :id [:not= (u/the-id (perm-group/admin))])]
    ;; 1. Grant Root Collection readwrite perms to all Groups. Except for admin since they already have root (`/`)
    ;; perms, and we don't want to put extra entries in there that confuse things
    (doseq [group-id non-admin-group-ids]
      (perms/grant-collection-readwrite-permissions! group-id collection/root-collection))
    ;; 2. Create the new collections.
    (doseq [[model new-collection-name] {Dashboard (trs "Migrated Dashboards")
                                         Pulse     (trs "Migrated Pulses")
                                         Card      (trs "Migrated Questions")}
            :when                       (db/exists? model :collection_id nil)
            :let                        [new-collection (db/insert! Collection
                                                          :name  new-collection-name
                                                          :color "#509ee3")]] ; MB brand color
      ;; 3. make sure the non-admin groups don't have any perms for this Collection.
      (doseq [group-id non-admin-group-ids]
        (perms/revoke-collection-permissions! group-id new-collection))
      ;; 4. move everything not in this Collection to a new Collection
      (log/info (trs "Moving instances of {0} that aren''t in a Collection to {1} Collection {2}"
                     (name model) new-collection-name (u/the-id new-collection)))
      (db/update-where! model {:collection_id nil}
        :collection_id (u/the-id new-collection)))))

(defn- fix-click-through
  "Fixes click behavior settings on dashcards, returns nil if no fix available. Format changed from:

  `{... click click_link_template ...}` to `{... click_behavior { type linkType linkTemplate } ...}`

  at the top level and
  {... view_as link_template link_text ...} to `{ ... click_behavior { type linkType linkTemplate linkTextTemplate } ...}`

  at the column_settings level. Scours the card to find all click behavior, reshapes it, and deep merges it into the
  reshapen dashcard.  scour for all links in the card, fixup the dashcard and then merge in any new click_behaviors
  from the card. See extensive tests for different scenarios.

  We are in a migration so this returns nil if there is nothing to do so that it is filtered and we aren't running sql
  statements that are replacing data for no purpose.

  Merging the following click behaviors in order (later merges on top of earlier):
  - fixed card click behavior
  - fixed dash click behavior
  - existing new style dash click behavior"
  [{id :id card :card_visualization dashcard :dashcard_visualization}]
  (let [existing-fixed (fn [settings]
                         (-> settings
                             (m/update-existing "column_settings"
                                                (fn [column_settings]
                                                  (m/map-vals
                                                   #(select-keys % ["click_behavior"])
                                                   column_settings)))
                             ;; select click behavior top level and in column settings
                             (u/select-non-nil-keys ["column_settings" "click_behavior"])))
        fix-top-level  (fn [toplevel]
                         (if (= (get toplevel "click") "link")
                           (assoc toplevel
                                  ;; add new shape top level
                                  "click_behavior"
                                  {"type"         (get toplevel "click")
                                   "linkType"     "url"
                                   "linkTemplate" (get toplevel "click_link_template")})
                           toplevel))
        fix-cols       (fn [column-settings]
                         (reduce-kv
                          (fn [m col field-settings]
                            (assoc m col
                                   ;; add the click stuff under the new click_behavior entry or keep the
                                   ;; field settings as is
                                   (if (and (= (get field-settings "view_as") "link")
                                            (contains? field-settings "link_template"))
                                     ;; remove old shape and add new shape under click_behavior
                                     (assoc field-settings
                                            "click_behavior"
                                            {"type"             (get field-settings "view_as")
                                             "linkType"         "url"
                                             "linkTemplate"     (get field-settings "link_template")
                                             "linkTextTemplate" (get field-settings "link_text")})
                                     field-settings)))
                          {}
                          column-settings))
        fixed-card     (-> (if (contains? dashcard "click")
                             (dissoc card "click_behavior") ;; throw away click behavior if dashcard has click
                             ;; behavior added
                             (fix-top-level card))
                           (update "column_settings" fix-cols) ;; fix columns and then select only the new shape from
                           ;; the settings tree
                           existing-fixed)
        fixed-dashcard (update (fix-top-level dashcard) "column_settings" fix-cols)
        final-settings (->> (m/deep-merge fixed-card fixed-dashcard (existing-fixed dashcard))
                            ;; remove nils and empty maps _AFTER_ deep merging so that the shapes are
                            ;; uniform. otherwise risk not fully clobbering an underlying form if the one going on top
                            ;; doesn't have link text
                            (walk/postwalk (fn [form]
                                             (if (map? form)
                                               (into {} (for [[k v] form
                                                              :when (if (seqable? v)
                                                                      ;; remove keys with empty maps. must be postwalk
                                                                      (seq v)
                                                                      ;; remove nils
                                                                      (some? v))]
                                                          [k v]))
                                               form))))]
    (when (not= final-settings dashcard)
      {:id                     id
       :visualization_settings final-settings})))

(defn- parse-to-json [& ks]
  (fn [x]
    (reduce #(update %1 %2 json/parse-string)
            x
            ks)))

(defmigration ^{:author "dpsutton" :added "0.38.1"} migrate-click-through
  (transduce (comp (map (parse-to-json :card_visualization :dashcard_visualization))
                   (map fix-click-through)
                   (filter :visualization_settings))
             (completing
              (fn [_ {:keys [id visualization_settings]}]
                (db/update! DashboardCard id :visualization_settings visualization_settings)))
             nil
             ;; flamber wrote a manual postgres migration that this faithfully recreates: see
             ;; https://github.com/metabase/metabase/issues/15014
             (db/query {:select [:dashcard.id
                                 [:card.visualization_settings :card_visualization]
                                 [:dashcard.visualization_settings :dashcard_visualization]]
                        :from   [[:report_dashboardcard :dashcard]]
                        :join   [[:report_card :card] [:= :dashcard.card_id :card.id]]
                        :where  [:or
                                 [:like
                                  :card.visualization_settings "%\"link_template\":%"]
                                 [:like
                                  :card.visualization_settings "%\"click_link_template\":%"]
                                 [:like
                                  :dashcard.visualization_settings "%\"link_template\":%"]
                                 [:like
                                  :dashcard.visualization_settings "%\"click_link_template\":%"]]})))

;; !!!!!!!!!!!!!!!!!!!!!!!!!!!!!!!!!!!!!!!!!!!!!!!!!!!!!!!!!!!!!!!!!!!!!!!!!!!!!!!!!!!!!!!!!!!!!!!!!!!!!!!!!!!!!!!!!!!
;; !!                                                                                                               !!
;; !!    Please seriously consider whether any new migrations you write here could be written as Liquibase ones     !!
;; !!    (using preConditions where appropriate). Only add things here if absolutely necessary. If you do add       !!
;; !!    do add new ones here, please add them above this warning message, so people will see it in the future.     !!
;; !!                                                                                                               !!
;; !!!!!!!!!!!!!!!!!!!!!!!!!!!!!!!!!!!!!!!!!!!!!!!!!!!!!!!!!!!!!!!!!!!!!!!!!!!!!!!!!!!!!!!!!!!!!!!!!!!!!!!!!!!!!!!!!!!<|MERGE_RESOLUTION|>--- conflicted
+++ resolved
@@ -122,37 +122,6 @@
 (defmigration ^{:author "camsaul", :added "0.23.0"} copy-site-url-setting-and-remove-trailing-slashes
   (when-let [site-url (db/select-one-field :value Setting :key "-site-url")]
     (public-settings/site-url site-url)))
-
-<<<<<<< HEAD
-;; There's a window on in the 0.23.0 and 0.23.1 releases that the site-url could be persisted without a protocol
-;; specified. Other areas of the application expect that site-url will always include http/https. This migration
-;; ensures that if we have a site-url stored it has the current defaulting logic applied to it
-(defmigration ^{:author "senior", :added "0.25.1"} ensure-protocol-specified-in-site-url
-  (when-let [stored-site-url (db/select-one-field :value Setting :key "site-url")]
-    (let [defaulted-site-url (public-settings/site-url stored-site-url)]
-      (when (and stored-site-url
-                 (not= stored-site-url defaulted-site-url))
-        (setting/set! "site-url" stored-site-url)))))
-=======
-;; Prior to version 0.28.0 humanization was configured using the boolean setting `enable-advanced-humanization`.
-;; `true` meant "use advanced humanization", while `false` meant "use simple humanization". In 0.28.0, this Setting
-;; was replaced by the `humanization-strategy` Setting, which (at the time of this writing) allows for a choice
-;; between three options: advanced, simple, or none. Migrate any values of the old Setting, if set, to the new one.
-(defmigration ^{:author "camsaul", :added "0.28.0"} migrate-humanization-setting
-  (when-let [enable-advanced-humanization-str (db/select-one-field :value Setting, :key "enable-advanced-humanization")]
-    (when (seq enable-advanced-humanization-str)
-      ;; if an entry exists for the old Setting, it will be a boolean string, either "true" or "false". Try inserting
-      ;; a record for the new setting with the appropriate new value. This might fail if for some reason
-      ;; humanization-strategy has been set already, or enable-advanced-humanization has somehow been set to an
-      ;; invalid value. In that case, fail silently.
-      (u/ignore-exceptions
-        (humanization/humanization-strategy (if (Boolean/parseBoolean enable-advanced-humanization-str)
-                                              "advanced"
-                                              "simple"))))
-    ;; either way, delete the old value from the DB since we'll never be using it again.
-    ;; use `simple-delete!` because `Setting` doesn't have an `:id` column :(
-    (db/simple-delete! Setting {:key "enable-advanced-humanization"})))
->>>>>>> 9f8f810c
 
 ;; Starting in version 0.29.0 we switched the way we decide which Fields should get FieldValues. Prior to 29, Fields
 ;; would be marked as special type Category if they should have FieldValues. In 29+, the Category special type no
