import type { ColumnSizingState } from "@tanstack/react-table";
import type React from "react";
import { useCallback, useMemo } from "react";

import {
  type ColumnOptions,
  DataGrid,
  type RowIdColumnOptions,
  useDataGridInstance,
} from "metabase/data-grid";
import { formatValue } from "metabase/lib/formatting/value";
<<<<<<< HEAD
import { EditingBodyCellConditional } from "metabase-enterprise/data_editing/tables/EditingBodyCell";
import { useTableEditing } from "metabase-enterprise/data_editing/tables/use-table-editing";
=======
>>>>>>> c41050dc
import type { Dataset, RowValue, RowValues } from "metabase-types/api";

import { EditingBodyCell } from "./EditingBodyCell";
import type { UpdatedRowCellsHandlerParams } from "./types";
import { useTableEditing } from "./use-table-editing";

type TableDataViewProps = {
  data: Dataset;
  onCellValueUpdate: (params: UpdatedRowCellsHandlerParams) => void;
};

export const TableDataView = ({
  data,
  onCellValueUpdate,
}: TableDataViewProps) => {
  const { cols, rows } = data.data;

  const { editingCellId, onCellClickToEdit, onCellEditCancel } =
    useTableEditing();

  const columnOrder = useMemo(() => cols.map(({ name }) => name), [cols]);

  const columnSizingMap = useMemo(() => {
    return cols.reduce((acc: ColumnSizingState, column) => {
      acc[column.name] = 100;
      return acc;
    }, {});
  }, [cols]);

  const columnsOptions: ColumnOptions<RowValues, RowValue>[] = useMemo(() => {
    return cols.map((column, columnIndex) => {
      const options: ColumnOptions<RowValues, RowValue> = {
        id: column.name,
        name: column.display_name,
        accessorFn: (row: RowValues) => row[columnIndex],
        formatter: value => formatValue(value, { column }),
        wrap: false,
        editingCell: cellContext => (
          <EditingBodyCellConditional
            cellContext={cellContext}
            onCellValueUpdate={onCellValueUpdate}
            onCellEditCancel={onCellEditCancel}
          />
        ),
        getIsCellEditing: (cellId: string) => editingCellId === cellId,
      };

      return options;
    });
  }, [cols, editingCellId, onCellEditCancel, onCellValueUpdate]);

  const rowId: RowIdColumnOptions = useMemo(
    () => ({
      variant: "expandButton",
    }),
    [],
  );

  const tableProps = useDataGridInstance({
    data: rows,
    rowId,
    columnOrder,
    columnSizingMap,
    columnsOptions,
  });

  const handleCellClick = useCallback(
    (
      e: React.MouseEvent<HTMLDivElement>,
      {
        cellId,
      }: {
        cellId: string;
      },
    ) => {
      // Prevents event from bubbling up inside editing cell
      // Otherwise requires special handling in EditingBodyCell
      if (editingCellId !== cellId) {
        onCellClickToEdit(cellId);
      }
    },
    [onCellClickToEdit, editingCellId],
  );

  return <DataGrid {...tableProps} onBodyCellClick={handleCellClick} />;
};<|MERGE_RESOLUTION|>--- conflicted
+++ resolved
@@ -9,14 +9,9 @@
   useDataGridInstance,
 } from "metabase/data-grid";
 import { formatValue } from "metabase/lib/formatting/value";
-<<<<<<< HEAD
-import { EditingBodyCellConditional } from "metabase-enterprise/data_editing/tables/EditingBodyCell";
-import { useTableEditing } from "metabase-enterprise/data_editing/tables/use-table-editing";
-=======
->>>>>>> c41050dc
 import type { Dataset, RowValue, RowValues } from "metabase-types/api";
 
-import { EditingBodyCell } from "./EditingBodyCell";
+import { EditingBodyCellConditional } from "./EditingBodyCell";
 import type { UpdatedRowCellsHandlerParams } from "./types";
 import { useTableEditing } from "./use-table-editing";
 
@@ -54,6 +49,7 @@
         editingCell: cellContext => (
           <EditingBodyCellConditional
             cellContext={cellContext}
+            column={column}
             onCellValueUpdate={onCellValueUpdate}
             onCellEditCancel={onCellEditCancel}
           />
