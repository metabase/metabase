--- conflicted
+++ resolved
@@ -4,13 +4,10 @@
 import { useLocation } from "react-use";
 import { t } from "ttag";
 
-<<<<<<< HEAD
 import { ActionExecuteModal } from "metabase/actions/containers/ActionExecuteModal";
 import Modal from "metabase/components/Modal";
-=======
 import { NoDataError } from "metabase/components/errors/NoDataError";
 import { useDispatch } from "metabase/lib/redux";
->>>>>>> 2ffee291
 import {
   ActionIcon,
   Box,
@@ -171,22 +168,6 @@
 
   return (
     <Stack className={cx(S.container, className)} gap={0}>
-<<<<<<< HEAD
-      <Box pos="relative" className={S.gridWrapper}>
-        <EditTableDataGrid
-          data={data}
-          fieldMetadataMap={tableFieldMetadataMap}
-          onCellValueUpdate={handleCellValueUpdate}
-          onRowExpandClick={handleModalOpenAndExpandedRow}
-          columnsConfig={columnsConfig}
-          getColumnSortDirection={getColumnSortDirection}
-          rowActions={enabledRowActions}
-          onActionRun={handleRowActionRun}
-        />
-      </Box>
-
-=======
->>>>>>> 2ffee291
       <Flex
         p="0.5rem"
         px="1rem"
@@ -259,6 +240,8 @@
               onRowExpandClick={openEditRowModal}
               columnsConfig={columnsConfig}
               getColumnSortDirection={getColumnSortDirection}
+              rowActions={enabledRowActions}
+              onActionRun={handleRowActionRun}
             />
           </Box>
 
