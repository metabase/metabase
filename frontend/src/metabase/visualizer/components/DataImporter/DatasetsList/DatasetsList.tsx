--- conflicted
+++ resolved
@@ -50,28 +50,22 @@
   );
 
   const handleAddDataSource = useCallback(
-    (id: VisualizerDataSourceId) => {
+    (source: VisualizerDataSource) => {
       trackSimpleEvent({
         event: "visualizer_data_changed",
         event_detail: "visualizer_datasource_added",
         triggered_from: "visualizer-modal",
-        event_data: id,
+        event_data: source.id,
       });
 
-      dispatch(addDataSource(id));
-      setDataSourceCollapsed(id, false);
+      dispatch(addDataSource(source.id));
+      setDataSourceCollapsed(source.id, false);
     },
     [dispatch, setDataSourceCollapsed],
   );
 
   const handleRemoveDataSource = useCallback(
-<<<<<<< HEAD
     (source: VisualizerDataSource, forget?: boolean) => {
-      dispatch(removeDataSource({ source, forget }));
-    },
-    [dispatch],
-=======
-    (source: VisualizerDataSource) => {
       trackSimpleEvent({
         event: "visualizer_data_changed",
         event_detail: "visualizer_datasource_removed",
@@ -79,22 +73,10 @@
         event_data: source.id,
       });
 
-      dispatch(removeDataSource(source));
+      dispatch(removeDataSource({ source, forget }));
       setDataSourceCollapsed(source.id, true);
     },
     [dispatch, setDataSourceCollapsed],
-  );
-
-  const handleToggleDataSource = useCallback(
-    (item: VisualizerDataSource) => {
-      if (dataSourceIds.has(item.id)) {
-        handleRemoveDataSource(item);
-      } else {
-        handleAddDataSource(item.id);
-      }
-    },
-    [dataSourceIds, handleAddDataSource, handleRemoveDataSource],
->>>>>>> eb8eefe5
   );
 
   const handleSwapDataSources = useCallback(
@@ -109,7 +91,7 @@
       dataSources.forEach((dataSource) => {
         handleRemoveDataSource(dataSource, true);
       });
-      handleAddDataSource(item.id);
+      handleAddDataSource(item);
     },
     [dataSources, handleAddDataSource, handleRemoveDataSource],
   );
