--- conflicted
+++ resolved
@@ -97,15 +97,9 @@
             stage-columns         (or (:metabase.lib.stage/cached-metadata stage)
                                       (get-in stage [:lib/stage-metadata :columns])
                                       (when (or (:source-card  stage)
-<<<<<<< HEAD
-                                            (:source-table stage)
-                                            (:expressions  stage)
-                                            (:fields       stage))
-=======
                                                 (:source-table stage)
                                                 (:expressions  stage)
                                                 (:fields       stage))
->>>>>>> 5c2714ee
                                         (lib.metadata.calculation/visible-columns query stage-number stage))
                                       (log/warn (i18n/tru "Cannot resolve column {0}: stage has no metadata"
                                                           (pr-str column-name))))]
