--- conflicted
+++ resolved
@@ -12,13 +12,8 @@
            :stages   [{:lib/type     :mbql.stage/mbql
                        :source-table (meta/id :venues)
                        :order-by     [[:asc
-<<<<<<< HEAD
                                        {:lib/uuid uuid?}
-                                       [:field (meta/id :venues :id) {:lib/uuid uuid?}]]]}]}
-=======
-                                       {:lib/uuid string?}
-                                       [:field {:lib/uuid string?} (meta/id :venues :id)]]]}]}
->>>>>>> da422ca4
+                                       [:field {:lib/uuid uuid?} (meta/id :venues :id)]]]}]}
           (-> (lib/query-for-table-name meta/metadata-provider "VENUES")
               (lib/order-by (lib/field "VENUES" "ID"))))))
 
@@ -28,13 +23,8 @@
            :stages   [{:lib/type     :mbql.stage/mbql
                        :source-table (meta/id :venues)
                        :order-by     [[:asc
-<<<<<<< HEAD
                                        {:lib/uuid uuid?}
-                                       [:field (meta/id :venues :id) {:lib/uuid uuid?}]]]}]}
-=======
-                                       {:lib/uuid string?}
-                                       [:field {:lib/uuid string?} (meta/id :venues :id)]]]}]}
->>>>>>> da422ca4
+                                       [:field {:lib/uuid uuid?} (meta/id :venues :id)]]]}]}
           (-> (lib/query-for-table-name meta/metadata-provider "VENUES")
               (lib/order-by (lib/field "VENUES" "ID"))
               (dissoc :lib/metadata)))))
@@ -45,13 +35,8 @@
            :stages   [{:lib/type     :mbql.stage/mbql
                        :source-table (meta/id :venues)
                        :order-by     [[:desc
-<<<<<<< HEAD
                                        {:lib/uuid uuid?}
-                                       [:field (meta/id :venues :id) {:lib/uuid uuid?}]]]}]}
-=======
-                                       {:lib/uuid string?}
-                                       [:field {:lib/uuid string?} (meta/id :venues :id)]]]}]}
->>>>>>> da422ca4
+                                       [:field {:lib/uuid uuid?} (meta/id :venues :id)]]]}]}
           (-> (lib/query-for-table-name meta/metadata-provider "VENUES")
               (lib/order-by (lib/field "VENUES" "ID") :desc)
               (dissoc :lib/metadata)))))
@@ -66,15 +51,10 @@
                       {:lib/type    :mbql.stage/mbql
                        :lib/options {:lib/uuid uuid?}
                        :order-by    [[:asc
-<<<<<<< HEAD
                                       {:lib/uuid uuid?}
                                       [:field
-                                       (meta/id :venues :id)
-                                       {:lib/uuid uuid?}]]]}
-=======
-                                      {:lib/uuid string?}
-                                      [:field {:lib/uuid string?} (meta/id :venues :id)]]]}
->>>>>>> da422ca4
+                                       {:lib/uuid uuid?}
+                                       (meta/id :venues :id)]]]}
                       {:lib/type    :mbql.stage/mbql
                        :lib/options {:lib/uuid uuid?}}]}
           (-> (lib/query meta/metadata-provider {:database (meta/id)
@@ -86,13 +66,8 @@
 (deftest ^:parallel order-by-field-metadata-test
   (testing "Should be able to create an order by using raw Field metadata"
     (is (=? [:asc
-<<<<<<< HEAD
              {:lib/uuid uuid?}
-             [:field (meta/id :venues :id) {:lib/uuid uuid?}]]
-=======
-             {:lib/uuid string?}
-             [:field {:lib/uuid string?} (meta/id :venues :id)]]
->>>>>>> da422ca4
+             [:field {:lib/uuid uuid?} (meta/id :venues :id)]]
             (lib/order-by-clause {} -1 (lib.metadata/field meta/metadata-provider nil "VENUES" "ID"))))))
 
 (deftest ^:parallel append-order-by-field-metadata-test
@@ -103,9 +78,8 @@
                :stages   [{:lib/type     :mbql.stage/mbql
                            :source-table (meta/id :categories)
                            :order-by     [[:asc
-<<<<<<< HEAD
                                            {:lib/uuid uuid?}
-                                           [:field (meta/id :venues :id) {:lib/uuid uuid?}]]]}]}
+                                           [:field {:lib/uuid uuid?} (meta/id :venues :id)]]]}]}
               (-> query
                   (lib/order-by venues-id)
                   (dissoc :lib/metadata)))))))
@@ -113,17 +87,7 @@
 (deftest ^:parallel order-bys-test
   (is (=? [[:asc
             {:lib/uuid uuid?}
-            [:field (meta/id :venues :id) {:lib/uuid uuid?}]]]
-=======
-                                           {:lib/uuid string?}
-                                           [:field {:lib/uuid string?} (meta/id :venues :id)]]]}]}
-              (lib/order-by query venues-id))))))
-
-(deftest ^:parallel order-bys-test
-  (is (=? [[:asc
-            {:lib/uuid string?}
-            [:field {:lib/uuid string?} (meta/id :venues :id)]]]
->>>>>>> da422ca4
+            [:field {:lib/uuid uuid?} (meta/id :venues :id)]]]
           (-> (lib/query-for-table-name meta/metadata-provider "VENUES")
               (lib/order-by (lib/field "VENUES" "ID"))
               lib/order-bys))))