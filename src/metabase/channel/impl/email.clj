--- conflicted
+++ resolved
@@ -185,14 +185,10 @@
         icon-attachment    (apply make-message-attachment (icon-bundle :bell))
         attachments        (concat [icon-attachment]
                                    (email-attachment rendered-card
-<<<<<<< HEAD
                                                      (assoc-attachment-booleans
                                                       [(assoc notification_card :include_csv true :format_rows true)]
                                                       [card_part])))
-=======
-                                                     (assoc-attachment-booleans [alert] [card_part])))
         goal               (ui-logic/find-goal-value payload)
->>>>>>> 7b07187e
         message-context-fn (fn [non-user-email]
                              (assoc notification-payload
                                     :computed {:subject         (case (messages/pulse->alert-condition-kwd notification_card)
@@ -200,15 +196,10 @@
                                                                   :below (trs "Alert: {0} has gone below its goal" (:name card))
                                                                   :rows  (trs "Alert: {0} has results" (:name card)))
                                                :icon_cid        (:content-id icon-attachment)
-<<<<<<< HEAD
                                                :content         (html (:content rendered-card))
                                                ;; UI only allow one subscription per card notification
                                                :alert_schedule  (messages/notification-card-schedule-text (first subscriptions))
-=======
                                                :goal_value      goal
-                                               :alert_content   (html (:content rendered-card))
-                                               :alert_schedule  (messages/alert-schedule-text (:schedule alert))
->>>>>>> 7b07187e
                                                :management_text (if (nil? non-user-email)
                                                                   "Manage your subscriptions"
                                                                   "Unsubscribe")
