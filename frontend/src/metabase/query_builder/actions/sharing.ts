import { createAsyncThunk } from "@reduxjs/toolkit";

<<<<<<< HEAD
import { createCardPublicLink, deleteCardPublicLink } from "metabase/api";
import { createThunkAction } from "metabase/lib/redux";
=======
>>>>>>> fd0987b2
import type { EmbeddingParameters } from "metabase/public/lib/types";
import { CardApi } from "metabase/services";
import type { Card, CardId } from "metabase-types/api";

<<<<<<< HEAD
export const CREATE_PUBLIC_LINK = "metabase/card/CREATE_PUBLIC_LINK";

export const createPublicLink = createThunkAction(
  CREATE_PUBLIC_LINK,
  ({ id }: Card) =>
    async dispatch => {
      const { data } = await (dispatch(
        createCardPublicLink.initiate({ id }),
      ) as Promise<{ data: { uuid: string }; error: unknown }>);
      return { id, uuid: data.uuid };
    },
);

export const DELETE_PUBLIC_LINK = "metabase/card/DELETE_PUBLIC_LINK";

export const deletePublicLink = createThunkAction(
  DELETE_PUBLIC_LINK,
  (card: Card) => async dispatch =>
    await dispatch(deleteCardPublicLink.initiate(card)),
);

=======
>>>>>>> fd0987b2
export const updateEnableEmbedding = createAsyncThunk<
  Pick<Card, "id" | "enable_embedding"> & { uuid: Card["public_uuid"] },
  Pick<Card, "id" | "enable_embedding">
>("metabase/card/UPDATE_ENABLE_EMBEDDING", async ({ id, enable_embedding }) => {
  const response = await CardApi.update({
    id,
    enable_embedding,
  });

  return { id, uuid: response.uuid, enable_embedding };
});

export const updateEmbeddingParams = createAsyncThunk<
  Card,
  { id: CardId; embedding_params: EmbeddingParameters }
>(
  "metabase/card/UPDATE_EMBEDDING_PARAMS",
  async ({ id, embedding_params }) =>
    await CardApi.update({ id, embedding_params }),
);<|MERGE_RESOLUTION|>--- conflicted
+++ resolved
@@ -1,38 +1,9 @@
 import { createAsyncThunk } from "@reduxjs/toolkit";
 
-<<<<<<< HEAD
-import { createCardPublicLink, deleteCardPublicLink } from "metabase/api";
-import { createThunkAction } from "metabase/lib/redux";
-=======
->>>>>>> fd0987b2
 import type { EmbeddingParameters } from "metabase/public/lib/types";
 import { CardApi } from "metabase/services";
 import type { Card, CardId } from "metabase-types/api";
 
-<<<<<<< HEAD
-export const CREATE_PUBLIC_LINK = "metabase/card/CREATE_PUBLIC_LINK";
-
-export const createPublicLink = createThunkAction(
-  CREATE_PUBLIC_LINK,
-  ({ id }: Card) =>
-    async dispatch => {
-      const { data } = await (dispatch(
-        createCardPublicLink.initiate({ id }),
-      ) as Promise<{ data: { uuid: string }; error: unknown }>);
-      return { id, uuid: data.uuid };
-    },
-);
-
-export const DELETE_PUBLIC_LINK = "metabase/card/DELETE_PUBLIC_LINK";
-
-export const deletePublicLink = createThunkAction(
-  DELETE_PUBLIC_LINK,
-  (card: Card) => async dispatch =>
-    await dispatch(deleteCardPublicLink.initiate(card)),
-);
-
-=======
->>>>>>> fd0987b2
 export const updateEnableEmbedding = createAsyncThunk<
   Pick<Card, "id" | "enable_embedding"> & { uuid: Card["public_uuid"] },
   Pick<Card, "id" | "enable_embedding">
