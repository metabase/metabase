(ns metabase.query-processor.middleware.annotate-test
  (:require [clojure.test :refer :all]
            [metabase.driver :as driver]
            [metabase.models :refer [Field]]
            [metabase.query-processor :as qp]
            [metabase.query-processor.middleware.annotate :as annotate]
            [metabase.query-processor.store :as qp.store]
            [metabase.test :as mt]
            [metabase.util :as u]
            [toucan.db :as db]
            [toucan.util.test :as tt]))

(defn- add-column-info [query metadata]
  (mt/with-everything-store
    (driver/with-driver :h2
      (-> (mt/test-qp-middleware annotate/add-column-info query metadata []) :metadata :data))))

;;; +----------------------------------------------------------------------------------------------------------------+
;;; |                                             column-info (:native)                                              |
;;; +----------------------------------------------------------------------------------------------------------------+

(deftest native-column-info-test
  (testing "native column info"
    (testing "should still infer types even if the initial value(s) are `nil` (#4256, #6924)"
      (is (= [:type/Integer]
             (transduce identity (#'annotate/base-type-inferer {:cols [{}]})
                        (concat (repeat 1000 [nil]) [[1] [2]])))))

    (testing "should use default `base_type` of `type/*` if there are no non-nil values in the sample"
      (is (= [:type/*]
             (transduce identity (#'annotate/base-type-inferer {:cols [{}]})
                        [[nil]]))))

    (testing "should attempt to infer better base type if driver returns :type/* (#12150)"
      ;; `merged-column-info` handles merging info returned by driver & inferred by annotate
      (is (= [:type/Integer]
             (transduce identity (#'annotate/base-type-inferer {:cols [{:base_type :type/*}]})
                        [[1] [2] [nil] [3]]))))

    (testing "should disambiguate duplicate names"
      (is (= [{:name "a", :display_name "a", :base_type :type/Integer, :source :native, :field_ref [:field "a" {:base-type :type/Integer}]}
              {:name "a", :display_name "a", :base_type :type/Integer, :source :native, :field_ref [:field "a_2" {:base-type :type/Integer}]}]
             (annotate/column-info
              {:type :native}
              {:cols [{:name "a" :base_type :type/Integer} {:name "a" :base_type :type/Integer}]
               :rows [[1 nil]]}))))))


;;; +----------------------------------------------------------------------------------------------------------------+
;;; |                                       (MBQL) Col info for Field clauses                                        |
;;; +----------------------------------------------------------------------------------------------------------------+

(defn- info-for-field
  ([field-id]
   (into {} (db/select-one (into [Field] (disj (set @#'qp.store/field-columns-to-fetch) :database_type)) :id field-id)))

  ([table-key field-key]
   (info-for-field (mt/id table-key field-key))))

(deftest col-info-field-ids-test
  (testing {:base-type "make sure columns are comming back the way we'd expect for :field clauses"}
    (mt/with-everything-store
      (mt/$ids venues
        (is (= [(merge (info-for-field :venues :price)
                       {:source    :fields
                        :field_ref $price})]
               (doall
                (annotate/column-info
                 {:type :query, :query {:fields [$price]}}
                 {:columns [:price]}))))))))

(deftest col-info-for-fks-and-joins-test
  (mt/with-everything-store
    (mt/$ids venues
      (testing (str "when a `:field` with `:source-field` (implicit join) is used, we should add in `:fk_field_id` "
                    "info about the source Field")
        (is (= [(merge (info-for-field :categories :name)
                       {:fk_field_id %category_id
                        :source      :fields
                        :field_ref   $category_id->categories.name})]
               (doall
                (annotate/column-info
                 {:type :query, :query {:fields [$category_id->categories.name]}}
                 {:columns [:name]})))))

      (testing "joins"
        (testing (str "we should get `:fk_field_id` and information where possible when using joins; "
                      "display_name should include the display name of the FK field (for IMPLICIT JOINS)")
          (is (= [(merge (info-for-field :categories :name)
                         {:display_name "Category → Name"
                          :source       :fields
                          :field_ref    $category_id->categories.name
                          :fk_field_id  %category_id
                          :source_alias "CATEGORIES__via__CATEGORY_ID"})]
                 (doall
                  (annotate/column-info
                   {:type  :query
                    :query {:fields [&CATEGORIES__via__CATEGORY_ID.categories.name]
                            :joins  [{:alias        "CATEGORIES__via__CATEGORY_ID"
                                      :source-table $$venues
                                      :condition    [:= $category_id &CATEGORIES__via__CATEGORY_ID.categories.id]
                                      :strategy     :left-join
                                      :fk-field-id  %category_id}]}}
                   {:columns [:name]})))))

        (testing (str "for EXPLICIT JOINS (which do not include an `:fk-field-id` in the Join info) the returned "
                      "`:field_ref` should be have only `:join-alias`, and no `:source-field`")
          (is (= [(merge (info-for-field :categories :name)
                         {:display_name "Categories → Name"
                          :source       :fields
                          :field_ref    &Categories.categories.name
                          :source_alias "Categories"})]
                 (doall
                  (annotate/column-info
                   {:type  :query
                    :query {:fields [&Categories.categories.name]
                            :joins  [{:alias        "Categories"
                                      :source-table $$venues
                                      :condition    [:= $category_id &Categories.categories.id]
                                      :strategy     :left-join}]}}
                   {:columns [:name]})))))))))

(deftest col-info-for-datetime-field-test
  (mt/with-everything-store
    (mt/$ids venues
      (testing "when a `:datetime-field` form is used, we should add in info about the `:unit`"
        (is (= [(merge (info-for-field :venues :price)
                       {:unit      :month
                        :source    :fields
                        :field_ref !month.price})]
               (doall
                (annotate/column-info
                 {:type :query, :query {:fields (mt/$ids venues [!month.price])}}
                 {:columns [:price]})))))

      (testing "datetime unit should work on field literals too"
        (is (= [{:name         "price"
                 :base_type    :type/Number
                 :display_name "Price"
                 :unit         :month
                 :source       :fields
                 :field_ref    !month.*price/Number}]
               (doall
                (annotate/column-info
                 {:type :query, :query {:fields [[:field "price" {:base-type :type/Number, :temporal-unit :month}]]}}
                 {:columns [:price]}))))))))

(deftest col-info-for-binning-strategy-test
  (testing "when binning strategy is used, include `:binning_info`"
    (is (= [{:name         "price"
             :base_type    :type/Number
             :display_name "Price"
             :unit         :month
             :source       :fields
             :binning_info {:num_bins 10, :bin_width 5, :min_value -100, :max_value 100, :binning_strategy :num-bins}
             :field_ref    [:field "price" {:base-type     :type/Number
                                            :temporal-unit :month
                                            :binning       {:strategy  :num-bins
                                                            :num-bins  10
                                                            :bin-width 5
                                                            :min-value -100
                                                            :max-value 100}}]}]
           (doall
            (annotate/column-info
             {:type  :query
              :query {:fields [[:field "price" {:base-type     :type/Number
                                                :temporal-unit :month
                                                :binning       {:strategy  :num-bins
                                                                :num-bins  10
                                                                :bin-width 5
                                                                :min-value -100
                                                                :max-value 100}}]]}}
             {:columns [:price]}))))))

(deftest col-info-combine-parent-field-names-test
  (testing "For fields with parents we should return them with a combined name including parent's name"
    (tt/with-temp* [Field [parent {:name "parent", :table_id (mt/id :venues)}]
<<<<<<< HEAD
                    Field [child  {:name "child", :table_id (mt/id :venues),
                                   :parent_id (u/get-id parent)}]]
=======
                    Field [child  {:name "child", :table_id (mt/id :venues), :parent_id (u/the-id parent)}]]
>>>>>>> f4232138
      (mt/with-everything-store
        (is (= {:description     nil
                :table_id        (mt/id :venues)
                :semantic_type   nil
                :effective_type  nil
                ;; these two are a gross symptom. there's some tension. sometimes it makes sense to have an effective
                ;; type: the db type is different and we have a way to convert. Othertimes, it doesn't make sense:
                ;; when the info is inferred. the solution to this might be quite extensive renaming
                :coercion_strategy nil
                :name            "parent.child"
                :settings        nil
                :field_ref       [:field (u/the-id child) nil]
                :parent_id       (u/the-id parent)
                :id              (u/the-id child)
                :visibility_type :normal
                :display_name    "Child"
                :fingerprint     nil
                :base_type       :type/Text}
               (into {} (#'annotate/col-info-for-field-clause {} [:field (u/the-id child) nil])))))))

  (testing "nested-nested fields should include grandparent name (etc)"
    (tt/with-temp* [Field [grandparent {:name "grandparent", :table_id (mt/id :venues)}]
                    Field [parent      {:name "parent", :table_id (mt/id :venues), :parent_id (u/the-id grandparent)}]
                    Field [child       {:name "child", :table_id (mt/id :venues), :parent_id (u/the-id parent)}]]
      (mt/with-everything-store
        (is (= {:description     nil
                :table_id        (mt/id :venues)
                :semantic_type   nil
                :effective_type  nil
                :coercion_strategy nil
                :name            "grandparent.parent.child"
                :settings        nil
                :field_ref       [:field (u/the-id child) nil]
                :parent_id       (u/the-id parent)
                :id              (u/the-id child)
                :visibility_type :normal
                :display_name    "Child"
                :fingerprint     nil
                :base_type       :type/Text}
               (into {} (#'annotate/col-info-for-field-clause {} [:field (u/the-id child) nil]))))))))

(deftest col-info-field-literals-test
  (testing "field literals should get the information from the matching `:source-metadata` if it was supplied"
    (mt/with-everything-store
      (is (= {:name          "sum"
              :display_name  "sum of User ID"
              :base_type     :type/Integer
              :field_ref     [:field "sum" {:base-type :type/Integer}]
              :semantic_type :type/FK}
             (#'annotate/col-info-for-field-clause
              {:source-metadata
               [{:name "abc", :display_name "another Field", :base_type :type/Integer, :semantic_type :type/FK}
                {:name "sum", :display_name "sum of User ID", :base_type :type/Integer, :semantic_type :type/FK}]}
              [:field "sum" {:base-type :type/Integer}]))))))

(deftest col-info-expressions-test
  (mt/with-everything-store
    (testing "col info for an `expression` should work as expected"
      (is (= {:base_type       :type/Float
              :semantic_type   :type/Number
              :name            "double-price"
              :display_name    "double-price"
              :expression_name "double-price"
              :field_ref       [:expression "double-price"]}
             (mt/$ids venues
               (#'annotate/col-info-for-field-clause
                {:expressions {"double-price" [:* $price 2]}}
                [:expression "double-price"])))))

    (testing "if there is no matching expression it should give a meaningful error message"
      (is (= {:data    {:expression-name "double-price"
                        :tried           ["double-price" :double-price]
                        :found           #{"one-hundred"}
                        :type            :invalid-query}
              :message "No expression named 'double-price'"}
             (try
               (mt/$ids venues
                 (#'annotate/col-info-for-field-clause {:expressions {"one-hundred" 100}} [:expression "double-price"]))
               (catch Throwable e {:message (.getMessage e), :data (ex-data e)})))))))


;;; +----------------------------------------------------------------------------------------------------------------+
;;; |                                    (MBQL) Col info for Aggregation clauses                                     |
;;; +----------------------------------------------------------------------------------------------------------------+

;; test that added information about aggregations looks the way we'd expect
(defn- aggregation-names
  ([ag-clause]
   (aggregation-names {} ag-clause))

  ([inner-query ag-clause]
   (binding [driver/*driver* :h2]
     (mt/with-everything-store
       {:name         (annotate/aggregation-name ag-clause)
        :display_name (annotate/aggregation-display-name inner-query ag-clause)}))))

(deftest aggregation-names-test
  (testing "basic aggregations"
    (testing ":count"
      (is (= {:name "count", :display_name "Count"}
             (aggregation-names [:count]))))

    (testing ":distinct"
      (is (= {:name "count", :display_name "Distinct values of ID"}
             (aggregation-names [:distinct [:field (mt/id :venues :id) nil]]))))

    (testing ":sum"
      (is (= {:name "sum", :display_name "Sum of ID"}
             (aggregation-names [:sum [:field (mt/id :venues :id) nil]])))))

  (testing "expressions"
    (testing "simple expression"
      (is (= {:name "expression", :display_name "Count + 1"}
             (aggregation-names [:+ [:count] 1]))))

    (testing "expression with nested expressions"
      (is (= {:name "expression", :display_name "Min of ID + (2 * Average of Price)"}
             (aggregation-names
              [:+
               [:min [:field (mt/id :venues :id) nil]]
               [:* 2 [:avg [:field (mt/id :venues :price) nil]]]]))))

    (testing "very complicated expression"
      (is (= {:name "expression", :display_name "Min of ID + (2 * Average of Price * 3 * (Max of Category ID - 4))"}
             (aggregation-names
              [:+
               [:min [:field (mt/id :venues :id) nil]]
               [:*
                2
                [:avg [:field (mt/id :venues :price) nil]]
                3
                [:- [:max [:field (mt/id :venues :category_id) nil]] 4]]])))))

  (testing "`aggregation-options`"
    (testing "`:name` and `:display-name`"
      (is (= {:name "generated_name", :display_name "User-specified Name"}
             (aggregation-names
              [:aggregation-options
               [:+ [:min [:field (mt/id :venues :id) nil]] [:* 2 [:avg [:field (mt/id :venues :price) nil]]]]
               {:name "generated_name", :display-name "User-specified Name"}]))))

    (testing "`:name` only"
      (is (= {:name "generated_name", :display_name "Min of ID + (2 * Average of Price)"}
             (aggregation-names
              [:aggregation-options
               [:+ [:min [:field (mt/id :venues :id) nil]] [:* 2 [:avg [:field (mt/id :venues :price) nil]]]]
               {:name "generated_name"}]))))

    (testing "`:display-name` only"
      (is (= {:name "expression", :display_name "User-specified Name"}
             (aggregation-names
              [:aggregation-options
               [:+ [:min [:field (mt/id :venues :id) nil]] [:* 2 [:avg [:field (mt/id :venues :price) nil]]]]
               {:display-name "User-specified Name"}]))))))

(defn- col-info-for-aggregation-clause
  ([clause]
   (col-info-for-aggregation-clause {} clause))

  ([inner-query clause]
   (binding [driver/*driver* :h2]
     (#'annotate/col-info-for-aggregation-clause inner-query clause))))

(deftest col-info-for-aggregation-clause-test
  (mt/with-everything-store
    (testing "basic aggregation clauses"
      (testing "`:count` (no field)"
        (is (= {:base_type :type/Float, :semantic_type :type/Number, :name "expression", :display_name "Count / 2"}
               (col-info-for-aggregation-clause [:/ [:count] 2]))))

      (testing "`:sum`"
        (is (= {:base_type :type/Float, :semantic_type :type/Number, :name "sum", :display_name "Sum of Price + 1"}
               (mt/$ids venues
                 (col-info-for-aggregation-clause [:sum [:+ $price 1]]))))))

    (testing "`:aggregation-options`"
      (testing "`:name` and `:display-name`"
        (is (= {:base_type     :type/Integer
                :semantic_type :type/Category
                :settings      nil
                :name          "sum_2"
                :display_name  "My custom name"}
               (mt/$ids venues
                 (col-info-for-aggregation-clause
                  [:aggregation-options [:sum $price] {:name "sum_2", :display-name "My custom name"}])))))

      (testing "`:name` only"
        (is (= {:base_type     :type/Integer
                :semantic_type :type/Category
                :settings      nil
                :name          "sum_2"
                :display_name  "Sum of Price"}
               (mt/$ids venues
                 (col-info-for-aggregation-clause [:aggregation-options [:sum $price] {:name "sum_2"}])))))

      (testing "`:display-name` only"
        (is (= {:base_type     :type/Integer
                :semantic_type :type/Category
                :settings      nil
                :name          "sum"
                :display_name  "My Custom Name"}
               (mt/$ids venues
                 (col-info-for-aggregation-clause
                  [:aggregation-options [:sum $price] {:display-name "My Custom Name"}]))))))

    (testing (str "if a driver is kind enough to supply us with some information about the `:cols` that come back, we "
                  "should include that information in the results. Their information should be preferred over ours")
      (is (= {:cols [{:name         "metric"
                      :display_name "Total Events"
                      :base_type    :type/Text
                      :source       :aggregation
                      :field_ref    [:aggregation 0]}]}
             (add-column-info
              (mt/mbql-query venues {:aggregation [[:metric "ga:totalEvents"]]})
              {:cols [{:name "totalEvents", :display_name "Total Events", :base_type :type/Text}]}))))

    (testing "col info for an `expression` aggregation w/ a named expression should work as expected"
      (is (= {:base_type :type/Float, :semantic_type :type/Number, :name "sum", :display_name "Sum of double-price"}
             (mt/$ids venues
               (col-info-for-aggregation-clause {:expressions {"double-price" [:* $price 2]}} [:sum [:expression "double-price"]])))))))


;;; +----------------------------------------------------------------------------------------------------------------+
;;; |                                           Other MBQL col info tests                                            |
;;; +----------------------------------------------------------------------------------------------------------------+

(defn- infered-col-type
  [expr]
  (-> (add-column-info (mt/mbql-query venues {:expressions {"expr" expr}
                                              :fields      [[:expression "expr"]]
                                              :limit       10})
                                      {})
      :cols
      first
      (select-keys [:base_type :semantic_type])))

(deftest test-string-extracts
  (is (= {:base_type     :type/Text
          :semantic_type nil}
         (infered-col-type  [:trim "foo"])))
  (is (= {:base_type     :type/Text
          :semantic_type nil}
         (infered-col-type  [:ltrim "foo"])))
  (is (= {:base_type     :type/Text
          :semantic_type nil}
         (infered-col-type  [:rtrim "foo"])))
  (is (= {:base_type     :type/BigInteger
          :semantic_type :type/Number}
         (infered-col-type  [:length "foo"])))
  (is (= {:base_type     :type/Text
          :semantic_type nil}
         (infered-col-type  [:upper "foo"])))
  (is (= {:base_type     :type/Text
          :semantic_type nil}
         (infered-col-type  [:lower "foo"])))
  (is (= {:base_type     :type/Text
          :semantic_type nil}
         (infered-col-type  [:substring "foo" 2])))
  (is (= {:base_type     :type/Text
          :semantic_type nil}
         (infered-col-type  [:replace "foo" "f" "b"])))
  (is (= {:base_type     :type/Text
          :semantic_type nil}
         (infered-col-type  [:regex-match-first "foo" "f"])))
  (is (= {:base_type     :type/Text
          :semantic_type nil}
         (infered-col-type  [:concat "foo" "bar"])))
  (is (= {:base_type     :type/Text
          :semantic_type nil}
         (infered-col-type  [:coalesce "foo" "bar"])))
  (is (= {:base_type     :type/Text
          :semantic_type :type/Name}
         (infered-col-type  [:coalesce [:field (mt/id :venues :name) nil] "bar"]))))

(deftest test-case
  (is (= {:base_type    :type/Text
          :semantic_type nil}
         (infered-col-type [:case [[[:> [:field (mt/id :venues :price) nil] 2] "big"]]])))
  (is (= {:base_type    :type/Float
          :semantic_type :type/Number}
         (infered-col-type [:case [[[:> [:field (mt/id :venues :price) nil] 2]
                                    [:+ [:field (mt/id :venues :price) nil] 1]]]])))
  (testing "Make sure we skip nils when infering case return type"
    (is (= {:base_type    :type/Float
            :semantic_type :type/Number}
           (infered-col-type [:case [[[:< [:field (mt/id :venues :price) nil] 10] [:value nil {:base_type :type/Number}]]
                                     [[:> [:field (mt/id :venues :price) nil] 2] 10]]]))))
  (is (= {:base_type    :type/Float
          :semantic_type :type/Number}
         (infered-col-type [:case [[[:> [:field (mt/id :venues :price) nil] 2] [:+ [:field (mt/id :venues :price) nil] 1]]]]))))

(deftest unique-name-key-test
  (testing "Make sure `:cols` always come back with a unique `:name` key (#8759)"
    (is (= {:cols
            [{:base_type     :type/Number
              :semantic_type :type/Number
              :name          "count"
              :display_name  "count"
              :source        :aggregation
              :field_ref     [:aggregation 0]}
             {:source       :aggregation
              :name         "sum"
              :display_name "sum"
              :base_type    :type/Number
              :field_ref    [:aggregation 1]}
             {:base_type     :type/Number
              :semantic_type :type/Number
              :name          "count_2"
              :display_name  "count"
              :source        :aggregation
              :field_ref     [:aggregation 2]}
             {:base_type     :type/Number
              :semantic_type :type/Number
              :name          "count_3"
              :display_name  "count_2"
              :source        :aggregation
              :field_ref     [:aggregation 3]}]}
           (add-column-info
            (mt/mbql-query venues
              {:aggregation [[:count]
                             [:sum]
                             [:count]
                             [:aggregation-options [:count] {:display-name "count_2"}]]})
            {:cols [{:name "count", :display_name "count", :base_type :type/Number}
                    {:name "sum", :display_name "sum", :base_type :type/Number}
                    {:name "count", :display_name "count", :base_type :type/Number}
                    {:name "count_2", :display_name "count_2", :base_type :type/Number}]})))))

(deftest expressions-keys-test
  (testing "make sure expressions come back with the right set of keys, including `:expression_name` (#8854)"
    (is (= {:name            "discount_price",
            :display_name    "discount_price",
            :base_type       :type/Float,
            :semantic_type    :type/Number,
            :expression_name "discount_price",
            :source          :fields,
            :field_ref       [:expression "discount_price"]}
           (-> (add-column-info
                (mt/mbql-query venues
                  {:expressions {"discount_price" [:* 0.9 $price]}
                   :fields      [$name [:expression "discount_price"]]
                   :limit       10})
                {})
               :cols
               second)))))

(deftest deduplicate-expression-names-test
  (testing "make sure multiple expressions come back with deduplicated names"
    (testing "expressions in aggregations"
      (is (= [{:base_type :type/Float, :semantic_type :type/Number, :name "expression", :display_name "0.9 * Average of Price", :source :aggregation, :field_ref [:aggregation 0]}
              {:base_type :type/Float, :semantic_type :type/Number, :name "expression_2", :display_name "0.8 * Average of Price", :source :aggregation, :field_ref [:aggregation 1]}]
             (:cols (add-column-info
                     (mt/mbql-query venues
                                      {:aggregation [[:* 0.9 [:avg $price]] [:* 0.8 [:avg $price]]]
                                       :limit       10})
                     {})))))
    (testing "named :expressions"
      (is (= [{:name "prev_month", :display_name "prev_month", :base_type :type/DateTime, :semantic_type nil, :expression_name "prev_month", :source :fields, :field_ref [:expression "prev_month"]}]
             (:cols (add-column-info
                     (mt/mbql-query users
                                      {:expressions {:prev_month [:+ $last_login [:interval -1 :month]]}
                                       :fields      [[:expression "prev_month"]], :limit 10})
                     {})))))))

(deftest mbql-cols-nested-queries-test
  (testing "Should be able to infer MBQL columns with nested queries"
    (let [base-query (qp/query->preprocessed
                      (mt/mbql-query venues
                        {:joins [{:fields       :all
                                  :source-table $$categories
                                  :condition    [:= $category_id &c.categories.id]
                                  :alias        "c"}]}))]
      (doseq [level [0 1 2 3]]
        (testing (format "%d level(s) of nesting" level)
          (let [nested-query (mt/nest-query base-query level)]
            (testing (format "\nQuery = %s" (u/pprint-to-str nested-query))
              (is (= (mt/$ids venues
                       [{:name "ID",          :id %id,              :field_ref $id}
                        {:name "NAME",        :id %name,            :field_ref $name}
                        {:name "CATEGORY_ID", :id %category_id,     :field_ref $category_id}
                        {:name "LATITUDE",    :id %latitude,        :field_ref $latitude}
                        {:name "LONGITUDE",   :id %longitude,       :field_ref $longitude}
                        {:name "PRICE",       :id %price,           :field_ref $price}
                        {:name "ID_2",        :id %categories.id,   :field_ref &c.categories.id}
                        {:name "NAME_2",      :id %categories.name, :field_ref &c.categories.name}])
                     (map #(select-keys % [:name :id :field_ref])
                          (:cols (add-column-info nested-query {}))))))))))))

(deftest inception-test
  (testing "Should return correct metadata for an 'inception-style' nesting of source > source > source with a join (#14745)"
    (mt/dataset sample-dataset
      ;; these tests look at the metadata for just one column so it's easier to spot the differences.
      (letfn [(ean-metadata [result]
                (as-> (:cols result) result
                  (u/key-by :name result)
                  (get result "EAN")
                  (select-keys result [:name :display_name :base_type :semantic_type :id :field_ref])))]
        (testing "Make sure metadata is correct for the 'EAN' column with"
          (let [base-query (qp/query->preprocessed
                            (mt/mbql-query orders
                              {:joins [{:fields       :all
                                        :source-table $$products
                                        :condition    [:= $product_id &Products.products.id]
                                        :alias        "Products"}]
                               :limit 10}))]
            (doseq [level (range 4)]
              (testing (format "%d level(s) of nesting" level)
                (let [nested-query (mt/nest-query base-query level)]
                  (testing (format "\nQuery = %s" (u/pprint-to-str nested-query))
                    (is (= (mt/$ids products
                             {:name         "EAN"
                              :display_name "Products → Ean"
                              :base_type    :type/Text
                              :semantic_type nil
                              :id           %ean
                              :field_ref    &Products.ean})
                           (ean-metadata (add-column-info nested-query {}))))))))))))))<|MERGE_RESOLUTION|>--- conflicted
+++ resolved
@@ -175,13 +175,8 @@
 (deftest col-info-combine-parent-field-names-test
   (testing "For fields with parents we should return them with a combined name including parent's name"
     (tt/with-temp* [Field [parent {:name "parent", :table_id (mt/id :venues)}]
-<<<<<<< HEAD
-                    Field [child  {:name "child", :table_id (mt/id :venues),
-                                   :parent_id (u/get-id parent)}]]
-=======
                     Field [child  {:name "child", :table_id (mt/id :venues), :parent_id (u/the-id parent)}]]
->>>>>>> f4232138
-      (mt/with-everything-store
+    (mt/with-everything-store
         (is (= {:description     nil
                 :table_id        (mt/id :venues)
                 :semantic_type   nil
