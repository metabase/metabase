(ns metabase.search.filter-test
  (:require
   [clojure.math.combinatorics :as math.combo]
   [clojure.test :refer :all]
   [metabase.models.resolution]
   [metabase.search.config :as search.config]
   [metabase.search.filter :as search.filter]
   [metabase.search.in-place.filter :as search.in-place.filter]))

(defn- filter-keys []
  (remove #{:ids} (map :context-key (vals search.config/filters))))

(defn- active-filter-combinations []
  ;; We ignore :archived? as we've moved some of these filters to the `:where` clause as a simplifying optimization.
  ;; We ignore :card-db-id as legacy search implements this filter sneakily inside the models themselves.
  (math.combo/subsets (remove #{:archived? :table-db-id} (filter-keys))))

(defn- with-all-models [search-ctx]
  (assoc search-ctx :models search.config/all-models))

(defn- with-all-models-and-regular-user [search-ctx]
  (with-all-models (assoc search-ctx :is-impersonated-user? false :is-sandboxed-user? false)))

(defn- with-all-models-and-sandboxed-user [search-ctx]
  (with-all-models (assoc search-ctx :is-impersonated-user? false :is-sandboxed-user? true)))

(defn- test-value-for-filter
  "Returns an appropriate test value for each filter type."
  [filter-key]
  (case filter-key
    ;; Boolean filters
    (:archived? :has-temporal-dimensions? :search-native-query :verified) true
    ;; Collection filters (sets/sequences)
    (:created-by :last-edited-by :ids) #{1}
    :display-type #{"table"}
    ;; Date range filters (strings)
    (:created-at :last-edited-at) "2023-01-01"
    ;; Single value filters
    :table-db-id 1
    true))

(defn- create-test-filter-context
  "Creates a test filter context with appropriate values for each filter."
  [active-filters]
  (into {} (map (fn [filter-key]
                  [filter-key (test-value-for-filter filter-key)])
                active-filters)))

(deftest search-context->applicable-models-test
  (testing "All models are relevant if we're not looking in the trash"
    (is (= search.config/all-models
           (search.filter/search-context->applicable-models (with-all-models-and-regular-user {:archived? false})))))

  (testing "We only search for certain models in the trash"
    (is (= #{"dashboard" "dataset" "segment" "collection" "action" "metric" "card"}
           (search.filter/search-context->applicable-models (with-all-models-and-regular-user {:archived? true})))))

  (testing "Indexed entities are not visible for sandboxed users"
    (is (= (disj search.config/all-models "indexed-entity")
           (search.filter/search-context->applicable-models (with-all-models-and-sandboxed-user {:archived? false})))))

  (doseq [active-filters (active-filter-combinations)]
    (testing (str "Consistent models included when filtering on " (vec active-filters))
      (let [search-ctx (with-all-models-and-regular-user (create-test-filter-context active-filters))]
        (is (= (search.in-place.filter/search-context->applicable-models search-ctx)
               (search.filter/search-context->applicable-models search-ctx)))))))

(def kitchen-sink-filter-context
<<<<<<< HEAD
  {:archived?                    true
   :created-at                   "2024-10-01"
   :created-by                   [123]
   :include-dashboard-questions? true
   :table-db-id                  231
   :last-edited-by               [321]
   :last-edited-at               "2024-10-02"
   :search-native-query          true
   :verified                     true
   :ids                          [1 2 3 4]
   :non-temporal-dim-ids         "[1]"
   :has-temporal-dim             true
   :models                       (disj search.config/all-models "dataset")})
=======
  {:archived?                           true
   :created-at                          "2024-10-01"
   :created-by                          [123]
   :include-dashboard-questions?        true
   :table-db-id                         231
   :last-edited-by                      [321]
   :last-edited-at                      "2024-10-02"
   :search-native-query                 true
   :verified                            true
   :ids                                 [1 2 3 4]
   :models                              (disj search.config/all-models "dataset")
   :display-type                        ["line"]
   :has-temporal-dimensions?            true})
>>>>>>> 3f01f616

(deftest with-filters-test
  (testing "The kitchen sink context is complete"
    (is (empty? (remove kitchen-sink-filter-context (filter-keys)))))

  (testing "In the general case, we simply filter by models, and exclude dashboard cards"
    (is (= {:select [:some :stuff]
            :from   :somewhere
            :where  [:and
                     [:= 1 2]
                     [:or [:= nil :search_index.dashboard_id] nil]]}
           (search.filter/with-filters {:models []} {:select [:some :stuff], :from :somewhere})))
    (is (= {:select [:some :stuff]
            :from   :somewhere
            :where  [:and
                     [:in :search_index.model ["a"]]
                     [:or [:= nil :search_index.dashboard_id] nil]]}
           (search.filter/with-filters {:models ["a"]} {:select [:some :stuff], :from :somewhere}))))

  (testing "We can insert appropriate constraints for all the filters"
    (is (= {:select [:some :stuff]
            :from   :somewhere
            ;; This :where clause is a set to avoid flakes, since the clause order will be non-deterministic.
            :where  #{:and
                      [:in :search_index.model #{"dashboard" "table" "segment" "collection" "database" "action" "indexed-entity" "metric" "card"}]
                      [:in :search_index.model_id ["1" "2" "3" "4"]]
                      [:in :search_index.model ["card" "dataset" "metric" "dashboard" "action"]]
                      [:= :search_index.archived true]
                      [:>= [:cast :search_index.model_created_at :date] #t"2024-10-01"]
                      [:< [:cast :search_index.model_created_at :date] #t"2024-10-02"]
                      ;; depends on whether :content-verification is enabled
                      #_[:= :search_index.verified true]
                      [:in :search_index.creator_id [123]]
                      [:or
                       [:= nil :search_index.dashboard_id]
                       [:not= [:inline 0] [:coalesce :search_index.dashboardcard_count [:inline 0]]]]
                      [:= :search_index.database_id 231]
                      [:>= [:cast :search_index.last_edited_at :date] #t"2024-10-02"]
                      [:< [:cast :search_index.last_edited_at :date] #t"2024-10-03"]
                      [:in :search_index.last_editor_id [321]]
<<<<<<< HEAD
                      [:= :search_index.non_temporal_dim_ids "[1]"]
                      [:= :search_index.has_temporal_dim true]}}
=======
                      [:in :search_index.display_type ["line"]]
                      [:= :search_index.has_temporal_dimensions true]}}
>>>>>>> 3f01f616
           (-> (search.filter/with-filters kitchen-sink-filter-context {:select [:some :stuff], :from :somewhere})
               (update :where set))))))<|MERGE_RESOLUTION|>--- conflicted
+++ resolved
@@ -66,7 +66,6 @@
                (search.filter/search-context->applicable-models search-ctx)))))))
 
 (def kitchen-sink-filter-context
-<<<<<<< HEAD
   {:archived?                    true
    :created-at                   "2024-10-01"
    :created-by                   [123]
@@ -79,22 +78,9 @@
    :ids                          [1 2 3 4]
    :non-temporal-dim-ids         "[1]"
    :has-temporal-dim             true
+   :display-type                 ["line"]
+   :has-temporal-dimensions?     true
    :models                       (disj search.config/all-models "dataset")})
-=======
-  {:archived?                           true
-   :created-at                          "2024-10-01"
-   :created-by                          [123]
-   :include-dashboard-questions?        true
-   :table-db-id                         231
-   :last-edited-by                      [321]
-   :last-edited-at                      "2024-10-02"
-   :search-native-query                 true
-   :verified                            true
-   :ids                                 [1 2 3 4]
-   :models                              (disj search.config/all-models "dataset")
-   :display-type                        ["line"]
-   :has-temporal-dimensions?            true})
->>>>>>> 3f01f616
 
 (deftest with-filters-test
   (testing "The kitchen sink context is complete"
@@ -135,12 +121,9 @@
                       [:>= [:cast :search_index.last_edited_at :date] #t"2024-10-02"]
                       [:< [:cast :search_index.last_edited_at :date] #t"2024-10-03"]
                       [:in :search_index.last_editor_id [321]]
-<<<<<<< HEAD
                       [:= :search_index.non_temporal_dim_ids "[1]"]
-                      [:= :search_index.has_temporal_dim true]}}
-=======
+                      [:= :search_index.has_temporal_dim true]
                       [:in :search_index.display_type ["line"]]
                       [:= :search_index.has_temporal_dimensions true]}}
->>>>>>> 3f01f616
            (-> (search.filter/with-filters kitchen-sink-filter-context {:select [:some :stuff], :from :somewhere})
                (update :where set))))))