--- conflicted
+++ resolved
@@ -11,7 +11,6 @@
   An implemention of the multimethod `metabase.driver/database-supports?` for `:schemas` is required only if the
   database doesn't store tables in schemas.
 
-<<<<<<< HEAD
 - Another driver feature has been added: `:uploads`. The `:uploads` feature signals whether the database supports 
   uploading CSV files to tables in the database. To support the uploads feature, implement the following new 
   multimethods: `metabase.driver/create-table!` (creates a table), `metabase.driver/drop-table!` (drops
@@ -21,9 +20,6 @@
   CSVs to, and it should include all schemas that can be synced. Currently it only needs to be implemented
   if the database has schema, and the database supports the `:uploads` feature.
 
-- The multimethod `metabase.driver/supports?` has been deprecated in favor of `metabase.driver/database-supports?`. The
-  existing default implementation of `database-supports?` currently calls `supports?`, but it will be removed in 0.55.0.
-=======
 - The multimethod `metabase.driver/supports?` has been deprecated in favor of `metabase.driver/database-supports?`.
   The existing default implementation of `database-supports?` currently calls `supports?`, but it will be removed in
   0.50.0.
@@ -33,7 +29,6 @@
   Migration to the new method is straightforward. See PR [#22166](https://github.com/metabase/metabase/pull/22166) for
   more information. You should use `metabase.driver.sql-jdbc.execute/do-with-connection-with-options` instead of
   `clojure.java.jdbc/with-db-connection` or `clojure.java.jdbc/get-connection` going forward.
->>>>>>> bd5ac696
 
 ## Metabase 0.46.0
 
