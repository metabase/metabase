--- conflicted
+++ resolved
@@ -1,10 +1,5 @@
-<<<<<<< HEAD
 import cx from "classnames";
-import { useEffect, useState } from "react";
-import { useAsyncFn } from "react-use";
-=======
 import { useState, useMemo } from "react";
->>>>>>> 51a20b15
 import { t } from "ttag";
 
 import { useListApiKeyQuery } from "metabase/api";
