--- conflicted
+++ resolved
@@ -16,28 +16,16 @@
   cy.request("POST", "/api/session", NORMAL_USER_CREDS);
 }
 
-<<<<<<< HEAD
 export function signOut() {
   cy.clearCookie("metabase.SESSION");
 }
 
-export const plainDbHost = Cypress.env("PLAIN_DB_HOST");
-=======
 export function snapshot(name) {
   cy.request("POST", `/api/testing/snapshot/${name}`);
 }
+
 export function restore(name = "default") {
   cy.request("POST", `/api/testing/restore/${name}`);
-}
->>>>>>> 91ad2b61
-
-export function snapshot(name = "snapshot.sql") {
-  console.log("snapshot", name);
-  cy.request("POST", `/api/util/snapshot/${name}`);
-}
-export function restore(name = "snapshot.sql") {
-  console.log("restore", name);
-  cy.request("POST", `/api/util/restore/${name}`);
 }
 
 export function popover(callback) {
