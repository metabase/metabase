--- conflicted
+++ resolved
@@ -392,10 +392,7 @@
 
     cy.icon("join_left_outer").click();
 
-<<<<<<< HEAD
-=======
     popover().findByText("Sample Database").click();
->>>>>>> c2b3ed8c
     popover().findByText("Raw Data").click();
     // eslint-disable-next-line no-unscoped-text-selectors -- deprecated usage
     cy.findByText("Saved Questions").click();
