--- conflicted
+++ resolved
@@ -72,13 +72,8 @@
       {adhocQuestionUrl ? (
         <InteractiveAdHocQuestion
           questionPath={adhocQuestionUrl}
-<<<<<<< HEAD
           title={true}
-          height={questionHeight}
-=======
-          withTitle
           height={drillThroughQuestionHeight}
->>>>>>> 35ec452c
           plugins={plugins}
           onNavigateBack={onNavigateBackToDashboard}
         />
