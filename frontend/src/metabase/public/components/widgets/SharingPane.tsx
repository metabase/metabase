--- conflicted
+++ resolved
@@ -105,41 +105,6 @@
           disabled: !resource.public_uuid,
         })}
         illustration={
-<<<<<<< HEAD
-=======
-          <IconContainer>
-            <Icon name="link" size={32} />
-          </IconContainer>
-        }
-      >
-        <PublicLinkHeader>{t`Public link`}</PublicLinkHeader>
-        <Description className="mb1">{t`Share this ${resourceType} with people who don't have a ${applicationName} account using the URL below:`}</Description>
-        <CopyWidget value={publicLink} />
-        {extensions && extensions.length > 0 && (
-          <div className="mt1">
-            {extensions.map(extension => (
-              <ExtensionOption
-                key={extension}
-                isSelected={extension === extensionState}
-                onClick={() =>
-                  setExtension(extensionState =>
-                    extension === extensionState ? null : extension,
-                  )
-                }
-              >
-                {extension}{" "}
-              </ExtensionOption>
-            ))}
-          </div>
-        )}
-      </SharingOption>
-
-      <SharingOption
-        className={cx("border-bottom", {
-          disabled: !resource.public_uuid,
-        })}
-        illustration={
->>>>>>> e09323b6
           <ResponsiveImage imageUrl="app/assets/img/simple_embed.png" />
         }
       >
