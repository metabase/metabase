(ns metabase-enterprise.transforms.execute
  (:require
   [clojure.core.async :as a]
   [clojure.java.io :as io]
   [clojure.string :as str]
   [metabase-enterprise.transforms.canceling :as canceling]
   [metabase-enterprise.transforms.instrumentation :as transforms.instrumentation]
   [metabase-enterprise.transforms.models.transform-run :as transform-run]
   [metabase-enterprise.transforms.settings :as transforms.settings]
   [metabase-enterprise.transforms.util :as transforms.util]
   [metabase.driver :as driver]
   [metabase.driver.util :as driver.u]
   [metabase.lib.schema.common :as schema.common]
   [metabase.query-processor.pipeline :as qp.pipeline]
   [metabase.util :as u]
   [metabase.util.jvm :as u.jvm]
   [metabase.util.log :as log]
   [metabase.util.malli.registry :as mr]
   [toucan2.core :as t2])
  (:import
   (java.io Closeable File)
   (java.time Duration)))

(set! *warn-on-reflection* true)

(mr/def ::transform-details
  [:map
   [:transform-type [:enum {:decode/normalize schema.common/normalize-keyword} :table]]
   [:conn-spec :any]
   [:query :string]
   [:output-table [:keyword {:decode/normalize schema.common/normalize-keyword}]]])

(mr/def ::transform-opts
  [:map
   [:overwrite? :boolean]])

<<<<<<< HEAD
=======
(defn- sync-target!
  ([transform-id run-id]
   (let [{:keys [source target]} (t2/select-one :model/Transform transform-id)
         db (get-in source [:query :database])
         database (t2/select-one :model/Database db)]
     (sync-target! target database run-id)))
  ([target database _run-id]
   ;; sync the new table (note that even a failed sync status means that the execution succeeded)
   (log/info "Syncing target" (pr-str target) "for transform")
   (transforms.util/activate-table-and-mark-computed! database target)))

(defn run-cancelable-transform!
  "Run a compiled transform"
  [run-id driver {:keys [db conn-spec output-schema]} run-transform!]
  ;; local run is responsible for status, using canceling lifecycle
  (try
    (when (driver.u/supports? driver :schemas db)
      (when-not (driver/schema-exists? driver (:id db) output-schema)
        (driver/create-schema-if-needed! driver conn-spec output-schema)))
    (canceling/chan-start-timeout-vthread! run-id (transforms.settings/transform-timeout))
    (let [cancel-chan (a/promise-chan)
          ret (binding [qp.pipeline/*canceled-chan* cancel-chan]
                (canceling/chan-start-run! run-id cancel-chan)
                (run-transform! cancel-chan))]
      (transform-run/succeed-started-run! run-id)
      ret)
    (catch Throwable t
      (let [{::keys [transform-run-message]} (ex-data t)]
        (transform-run/fail-started-run! run-id {:message (or transform-run-message (.getMessage t))}))
      (throw t))
    (finally
      (canceling/chan-end-run! run-id))))

(defn- try-start-unless-already-running [id run-method]
  (try
    (transform-run/start-run! id {:run_method run-method})
    (catch java.sql.SQLException e
      (if (= (.getSQLState e) "23505")
        (throw (ex-info "Transform is already running"
                        {:error :already-running
                         :transform-id id}
                        e))
        (throw e)))))

>>>>>>> 65231151
(defn run-mbql-transform!
  "Run `transform` and sync its target table.

  This is executing synchronously, but supports being kicked off in the background
  by delivering the `start-promise` just before the start when the beginning of the execution has been booked
  in the database."
  ([transform] (run-mbql-transform! transform nil))
  ([{:keys [id source target] :as transform} {:keys [run-method start-promise]}]
   (try
     (let [db (get-in source [:query :database])
           {driver :engine :as database} (t2/select-one :model/Database db)
           feature (transforms.util/required-database-feature transform)
           transform-details {:db database
                              :transform-type (keyword (:type target))
                              :conn-spec (driver/connection-spec driver database)
                              :query (transforms.util/compile-source source)
                              :output-schema (:schema target)
                              :output-table (transforms.util/qualified-table-name driver target)}
           opts {:overwrite? true}]
       (when (transforms.util/db-routing-enabled? database)
         (throw (ex-info "Transforms are not supported on databases with DB routing enabled."
                         {:driver driver, :database database})))
       (when-not (driver.u/supports? driver feature database)
         (throw (ex-info "The database does not support the requested transform target type."
                         {:driver driver, :database database, :feature feature})))
       ;; mark the execution as started and notify any observers
       (let [{run-id :id} (transforms.util/try-start-unless-already-running id run-method)]
         (when start-promise
           (deliver start-promise [:started run-id]))
         (log/info "Executing transform" id "with target" (pr-str target))
         (transforms.util/run-cancelable-transform! run-id driver transform-details (fn [_cancel-chan] (driver/run-transform! driver transform-details opts)))
         (transforms.instrumentation/with-stage-timing [run-id :sync :table-sync]
           (transforms.util/sync-target! target database run-id))))
     (catch Throwable t
       (log/error t "Error executing transform")
       (when start-promise
         ;; if the start-promise has been delivered, this is a no-op,
         ;; but we assume nobody would catch the exception anyway
         (deliver start-promise t))
<<<<<<< HEAD
       (throw t)))))
=======
       (throw t)))))

(defn- empty-message-log
  "Returns a new message log.

  Python transforms produce output while they run. The message log is a stateful structure that buffers log outputs during the run.
  The goal is to assist in debugging in the case of python runtime or syntax errors, and to provide some immediate feedback for longer running transforms.

  Important Note: in memory buffering is considered acceptable as we expect /logs output to be truncated or small.

  The intended use of this structure is to produce a string suitable for `transform_run.message`, saving it every few seconds."
  []
  (atom {:pre-python  []                                    ; log! outputs previous to the python execution, i.e table read progress
         :python      nil                                   ; events json structured logs from the /logs endpoint
         :post-python []                                    ; log! outputs after the python execution, i.e. output reads, writes to target
         }))

(defn- log!
  "Appends a string to the message log, the string is user facing and should be suitable for presentation as part of the `transform_run.message` field."
  [message-log s]
  (swap! message-log (fn [m] (update m (if (:python m) :post-python :pre-python) conj s)))
  nil)

(defn- replace-python-logs!
  "Called when events output is received from a /logs call to copy those events into the message-log."
  [message-log events]
  (swap! message-log assoc :python events)
  nil)

(defn- message-log->transform-run-message
  "Presents the content of the log as a string suitable for storage in transform_run.message."
  [message-log]
  (let [{:keys [pre-python python post-python]} @message-log]
    (str/join "\n" (concat pre-python
                           (map :message python)
                           post-python))))

(defn- save-log-to-transform-run-message!
  "Saves the content of the log into the transform_run's message field. Lossy, string contains user facing information only."
  [run-id message-log]
  (t2/update! :model/TransformRun
              :id run-id
              {:message (message-log->transform-run-message message-log)}))

(def ^:private ^Duration python-message-loop-poll-sleep-duration
  (Duration/ofMillis 1000))

(defn- python-message-update-loop!
  "Block while relevant log data is replicated from the runner into the message log.
  When new logs are received, the log data will be flushed to the transform_run.message field as a string.

  The loop will exit on error or when interrupted."
  [run-id message-log]
  (try
    (loop []
      (if (.isInterrupted (Thread/currentThread))
        (log/debug "Message update loop interrupted")
        (do (let [sleep-ms (.toMillis python-message-loop-poll-sleep-duration)]
              (when (pos? sleep-ms) (Thread/sleep sleep-ms)))
            (let [{:keys [status body]} (python-runner/get-logs run-id)]
              (cond
                (<= 200 status 299)
                (let [{:keys [execution_id events]} body]
                  (if-not (= run-id execution_id)
                    (do (log/debugf "Run id did not match expected: %s actual: %s" run-id execution_id)
                        (recur))
                    (do
                      (replace-python-logs! message-log events)
                      (save-log-to-transform-run-message! run-id message-log)
                      (recur))))
                (= 404 status)
                (do
                  (log/debugf "No logs yet (or run finished), run-id: %s" run-id)
                  (recur))
                :else
                (do
                  (log/warnf "Unexpected status polling for logs %s %s, run-id: %s" status body run-id)
                  (log/debug "Exiting due to poll error")))))))
    (catch InterruptedException _)
    (catch Throwable e
      (log/errorf e "An exception was caught during msg update loop, run-id: %s" run-id))))

(defn- open-python-message-update-future! ^Closeable [run-id message-log]
  (let [cleanup (fn [fut]
                  (future-cancel fut)
                  (if (= ::timeout (try (deref fut 10000 ::timeout) (catch Throwable _)))
                    (log/fatalf "Log polling task did not respond to interrupt, run-id: %s" run-id)
                    (log/debugf "Log polling task done, run-id: %s" run-id)))
        fut     (u.jvm/in-virtual-thread*
                 (python-message-update-loop! run-id message-log))]
    (reify Closeable
      (close [_] (cleanup fut)))))

(defn- create-table-and-insert-data!
  "Create a table from metadata and insert data from source."
  [driver db-id table-name metadata data-source]
  (let [table-schema {:name (if (keyword? table-name) table-name (keyword table-name))
                      :columns (mapv (fn [{:keys [name base_type database_type]}]
                                       {:name name
                                        :type (some->> base_type (keyword "type"))
                                        :database-type database_type
                                        :nullable? true})
                                     (:fields metadata))}
        data-source (assoc data-source :table-schema table-schema)]
    (transforms.util/create-table-from-schema! driver db-id table-schema)
    (driver/insert-from-source! driver db-id table-schema data-source)))

(defn- transfer-file-to-db [driver db {:keys [target] :as transform} metadata temp-file]
  (let [table-name (transforms.util/qualified-table-name driver target)
        table-exists? (transforms.util/target-table-exists? transform)
        data-source {:type :jsonl-file
                     :file temp-file}]
    (if table-exists?
      ;; Table exists - use temp table + atomic swap pattern
      (let [source-table-name (transforms.util/temp-table-name table-name temp-table-suffix-new)
            temp-table-name (transforms.util/temp-table-name table-name temp-table-suffix-old)]
        (log/info "Existing table detected, Create then swap")
        (try
          (create-table-and-insert-data! driver (:id db) source-table-name metadata data-source)
          ;; Use the new atomic rename-tables! function: target <- source (using temp)
          (transforms.util/rename-tables! driver (:id db) {table-name temp-table-name
                                                           source-table-name table-name})
          ;; Drop the old table (now stored in temp-table-name) separately
          (transforms.util/drop-table! driver (:id db) temp-table-name)
          (catch Exception e
            (log/error e "Failed to transfer data to table")
            (try
              (transforms.util/drop-table! driver (:id db) source-table-name)
              (catch Exception _))
            (throw e))))
      ;; Table doesn't exist - create directly with target name
      (do
        (log/info "New table")
        (create-table-and-insert-data! driver (:id db) table-name metadata data-source)))))

(defn test-python-transform!
  "Execute a transform in test mode (does not write result into a table)."
  [code tables->id run-id cancel-chan]
  (with-open [shared-storage-ref (python-runner/open-s3-shared-storage! tables->id)]
    (let [server-url (transforms.settings/python-execution-server-url)
          _          (python-runner/copy-tables-to-s3! {:run-id         run-id
                                                        :shared-storage @shared-storage-ref
                                                        :table-name->id tables->id
                                                        :cancel-chan    cancel-chan})
          _          (python-runner/open-cancellation-process! server-url run-id cancel-chan) ; inherits lifetime of cancel-chan
          response
          (python-runner/execute-python-code-http-call!
           {:server-url     server-url
            :code           code
            :run-id         run-id
            :table-name->id tables->id
            :shared-storage @shared-storage-ref})
          {:keys [output events]} (python-runner/read-output-objects @shared-storage-ref)]
      {:response response
       :events   events
       :output   output})))

(defn- run-python-transform! [{:keys [source] :as transform} db run-id cancel-chan message-log]
  (with-open [log-future-ref     (open-python-message-update-future! run-id message-log)
              shared-storage-ref (python-runner/open-s3-shared-storage! (:source-tables source))]
    (let [driver     (:engine db)
          server-url (transforms.settings/python-execution-server-url)
          _          (python-runner/copy-tables-to-s3! {:run-id         run-id
                                                        :shared-storage @shared-storage-ref
                                                        :table-name->id (:source-tables source)
                                                        :cancel-chan    cancel-chan})
          _          (python-runner/open-cancellation-process! server-url run-id cancel-chan) ; inherits lifetime of cancel-chan
          {:keys [status body] :as response}
          (python-runner/execute-python-code-http-call!
           {:server-url     server-url
            :code           (:body source)
            :run-id         run-id
            :table-name->id (:source-tables source)
            :shared-storage @shared-storage-ref})
          ;; TODO temporary to keep more code stable while refactoring
          ;; no need to materialize these early (i.e output we can stream directly into a tmp file or db if small)
          {:keys [output output-manifest events]} (python-runner/read-output-objects @shared-storage-ref)]
      (.close log-future-ref)                               ; early close to force any writes to flush
      (when (seq events)
        (replace-python-logs! message-log events))
      (if (not= 200 status)
        (throw (ex-info "Python runner call failed"
                        {:status-code     400
                         :api-status-code status
                         :body            body
                         :events          events
                         ::transform-run-message (message-log->transform-run-message message-log)}))
        (try
          (let [temp-file (File/createTempFile "transform-output-" ".jsonl")]
            (when-not (seq (:fields output-manifest))
              (throw (ex-info "No fields in metadata"
                              {:metadata               output-manifest
                               :raw-body               body
                               :events                 events
                               ::transform-run-message (message-log->transform-run-message message-log)})))
            (try
              (with-open [writer (io/writer temp-file)]
                (.write writer ^String output))
              (let [file-size (.length temp-file)]
                (transforms.instrumentation/with-stage-timing [run-id :data-transfer :file-to-dwh]
                  (transfer-file-to-db driver db transform output-manifest temp-file))
                (transforms.instrumentation/record-data-transfer! run-id :file-to-dwh file-size nil))
              (finally
                (.delete temp-file))))
          response
          (catch Exception e
            (log/error e "Failed to to create resulting table")
            (throw (ex-info "Failed to create the resulting table"
                            {::transform-run-message (message-log->transform-run-message message-log)}
                            e))))))))

(defn execute-python-transform!
  "Execute a Python transform by calling the python runner.

  This is executing synchronously, but supports being kicked off in the background
  by delivering the `start-promise` just before the start when the beginning of the execution has been booked
  in the database."
  [transform {:keys [run-method start-promise]}]
  (when (transforms.util/python-transform? transform)
    (try
      (let [message-log (empty-message-log)
            {:keys [target] transform-id :id} transform
            {driver :engine :as db} (t2/select-one :model/Database (:database target))
            {run-id :id} (try-start-unless-already-running transform-id run-method)]
        (some-> start-promise (deliver [:started run-id]))
        (log! message-log "Executing Python transform")
        (log/info "Executing Python transform" transform-id "with target" (pr-str target))
        (let [start-ms          (u/start-timer)
              transform-details {:db             db
                                 :transform-type (keyword (:type target))
                                 :conn-spec      (driver/connection-spec driver db)
                                 :output-schema  (:schema target)
                                 :output-table   (transforms.util/qualified-table-name driver target)}
              run-fn            (fn [cancel-chan] (run-python-transform! transform db run-id cancel-chan message-log))
              result            (run-cancelable-transform! run-id driver transform-details run-fn)]
          (transforms.instrumentation/with-stage-timing [run-id :sync :table-sync]
            (sync-target! target db run-id))
          (log! message-log (format "Python execution finished successfully in %s" (Duration/ofMillis (u/since-ms start-ms))))
          (save-log-to-transform-run-message! run-id message-log)
          {:run_id run-id
           :result result}))
      (catch Throwable t
        (log/error t "Error executing Python transform")
        (throw t)))))
>>>>>>> 65231151
<|MERGE_RESOLUTION|>--- conflicted
+++ resolved
@@ -1,25 +1,13 @@
 (ns metabase-enterprise.transforms.execute
   (:require
-   [clojure.core.async :as a]
-   [clojure.java.io :as io]
-   [clojure.string :as str]
-   [metabase-enterprise.transforms.canceling :as canceling]
    [metabase-enterprise.transforms.instrumentation :as transforms.instrumentation]
-   [metabase-enterprise.transforms.models.transform-run :as transform-run]
-   [metabase-enterprise.transforms.settings :as transforms.settings]
    [metabase-enterprise.transforms.util :as transforms.util]
    [metabase.driver :as driver]
    [metabase.driver.util :as driver.u]
    [metabase.lib.schema.common :as schema.common]
-   [metabase.query-processor.pipeline :as qp.pipeline]
-   [metabase.util :as u]
-   [metabase.util.jvm :as u.jvm]
    [metabase.util.log :as log]
    [metabase.util.malli.registry :as mr]
-   [toucan2.core :as t2])
-  (:import
-   (java.io Closeable File)
-   (java.time Duration)))
+   [toucan2.core :as t2]))
 
 (set! *warn-on-reflection* true)
 
@@ -34,53 +22,6 @@
   [:map
    [:overwrite? :boolean]])
 
-<<<<<<< HEAD
-=======
-(defn- sync-target!
-  ([transform-id run-id]
-   (let [{:keys [source target]} (t2/select-one :model/Transform transform-id)
-         db (get-in source [:query :database])
-         database (t2/select-one :model/Database db)]
-     (sync-target! target database run-id)))
-  ([target database _run-id]
-   ;; sync the new table (note that even a failed sync status means that the execution succeeded)
-   (log/info "Syncing target" (pr-str target) "for transform")
-   (transforms.util/activate-table-and-mark-computed! database target)))
-
-(defn run-cancelable-transform!
-  "Run a compiled transform"
-  [run-id driver {:keys [db conn-spec output-schema]} run-transform!]
-  ;; local run is responsible for status, using canceling lifecycle
-  (try
-    (when (driver.u/supports? driver :schemas db)
-      (when-not (driver/schema-exists? driver (:id db) output-schema)
-        (driver/create-schema-if-needed! driver conn-spec output-schema)))
-    (canceling/chan-start-timeout-vthread! run-id (transforms.settings/transform-timeout))
-    (let [cancel-chan (a/promise-chan)
-          ret (binding [qp.pipeline/*canceled-chan* cancel-chan]
-                (canceling/chan-start-run! run-id cancel-chan)
-                (run-transform! cancel-chan))]
-      (transform-run/succeed-started-run! run-id)
-      ret)
-    (catch Throwable t
-      (let [{::keys [transform-run-message]} (ex-data t)]
-        (transform-run/fail-started-run! run-id {:message (or transform-run-message (.getMessage t))}))
-      (throw t))
-    (finally
-      (canceling/chan-end-run! run-id))))
-
-(defn- try-start-unless-already-running [id run-method]
-  (try
-    (transform-run/start-run! id {:run_method run-method})
-    (catch java.sql.SQLException e
-      (if (= (.getSQLState e) "23505")
-        (throw (ex-info "Transform is already running"
-                        {:error :already-running
-                         :transform-id id}
-                        e))
-        (throw e)))))
-
->>>>>>> 65231151
 (defn run-mbql-transform!
   "Run `transform` and sync its target table.
 
@@ -120,251 +61,4 @@
          ;; if the start-promise has been delivered, this is a no-op,
          ;; but we assume nobody would catch the exception anyway
          (deliver start-promise t))
-<<<<<<< HEAD
-       (throw t)))))
-=======
-       (throw t)))))
-
-(defn- empty-message-log
-  "Returns a new message log.
-
-  Python transforms produce output while they run. The message log is a stateful structure that buffers log outputs during the run.
-  The goal is to assist in debugging in the case of python runtime or syntax errors, and to provide some immediate feedback for longer running transforms.
-
-  Important Note: in memory buffering is considered acceptable as we expect /logs output to be truncated or small.
-
-  The intended use of this structure is to produce a string suitable for `transform_run.message`, saving it every few seconds."
-  []
-  (atom {:pre-python  []                                    ; log! outputs previous to the python execution, i.e table read progress
-         :python      nil                                   ; events json structured logs from the /logs endpoint
-         :post-python []                                    ; log! outputs after the python execution, i.e. output reads, writes to target
-         }))
-
-(defn- log!
-  "Appends a string to the message log, the string is user facing and should be suitable for presentation as part of the `transform_run.message` field."
-  [message-log s]
-  (swap! message-log (fn [m] (update m (if (:python m) :post-python :pre-python) conj s)))
-  nil)
-
-(defn- replace-python-logs!
-  "Called when events output is received from a /logs call to copy those events into the message-log."
-  [message-log events]
-  (swap! message-log assoc :python events)
-  nil)
-
-(defn- message-log->transform-run-message
-  "Presents the content of the log as a string suitable for storage in transform_run.message."
-  [message-log]
-  (let [{:keys [pre-python python post-python]} @message-log]
-    (str/join "\n" (concat pre-python
-                           (map :message python)
-                           post-python))))
-
-(defn- save-log-to-transform-run-message!
-  "Saves the content of the log into the transform_run's message field. Lossy, string contains user facing information only."
-  [run-id message-log]
-  (t2/update! :model/TransformRun
-              :id run-id
-              {:message (message-log->transform-run-message message-log)}))
-
-(def ^:private ^Duration python-message-loop-poll-sleep-duration
-  (Duration/ofMillis 1000))
-
-(defn- python-message-update-loop!
-  "Block while relevant log data is replicated from the runner into the message log.
-  When new logs are received, the log data will be flushed to the transform_run.message field as a string.
-
-  The loop will exit on error or when interrupted."
-  [run-id message-log]
-  (try
-    (loop []
-      (if (.isInterrupted (Thread/currentThread))
-        (log/debug "Message update loop interrupted")
-        (do (let [sleep-ms (.toMillis python-message-loop-poll-sleep-duration)]
-              (when (pos? sleep-ms) (Thread/sleep sleep-ms)))
-            (let [{:keys [status body]} (python-runner/get-logs run-id)]
-              (cond
-                (<= 200 status 299)
-                (let [{:keys [execution_id events]} body]
-                  (if-not (= run-id execution_id)
-                    (do (log/debugf "Run id did not match expected: %s actual: %s" run-id execution_id)
-                        (recur))
-                    (do
-                      (replace-python-logs! message-log events)
-                      (save-log-to-transform-run-message! run-id message-log)
-                      (recur))))
-                (= 404 status)
-                (do
-                  (log/debugf "No logs yet (or run finished), run-id: %s" run-id)
-                  (recur))
-                :else
-                (do
-                  (log/warnf "Unexpected status polling for logs %s %s, run-id: %s" status body run-id)
-                  (log/debug "Exiting due to poll error")))))))
-    (catch InterruptedException _)
-    (catch Throwable e
-      (log/errorf e "An exception was caught during msg update loop, run-id: %s" run-id))))
-
-(defn- open-python-message-update-future! ^Closeable [run-id message-log]
-  (let [cleanup (fn [fut]
-                  (future-cancel fut)
-                  (if (= ::timeout (try (deref fut 10000 ::timeout) (catch Throwable _)))
-                    (log/fatalf "Log polling task did not respond to interrupt, run-id: %s" run-id)
-                    (log/debugf "Log polling task done, run-id: %s" run-id)))
-        fut     (u.jvm/in-virtual-thread*
-                 (python-message-update-loop! run-id message-log))]
-    (reify Closeable
-      (close [_] (cleanup fut)))))
-
-(defn- create-table-and-insert-data!
-  "Create a table from metadata and insert data from source."
-  [driver db-id table-name metadata data-source]
-  (let [table-schema {:name (if (keyword? table-name) table-name (keyword table-name))
-                      :columns (mapv (fn [{:keys [name base_type database_type]}]
-                                       {:name name
-                                        :type (some->> base_type (keyword "type"))
-                                        :database-type database_type
-                                        :nullable? true})
-                                     (:fields metadata))}
-        data-source (assoc data-source :table-schema table-schema)]
-    (transforms.util/create-table-from-schema! driver db-id table-schema)
-    (driver/insert-from-source! driver db-id table-schema data-source)))
-
-(defn- transfer-file-to-db [driver db {:keys [target] :as transform} metadata temp-file]
-  (let [table-name (transforms.util/qualified-table-name driver target)
-        table-exists? (transforms.util/target-table-exists? transform)
-        data-source {:type :jsonl-file
-                     :file temp-file}]
-    (if table-exists?
-      ;; Table exists - use temp table + atomic swap pattern
-      (let [source-table-name (transforms.util/temp-table-name table-name temp-table-suffix-new)
-            temp-table-name (transforms.util/temp-table-name table-name temp-table-suffix-old)]
-        (log/info "Existing table detected, Create then swap")
-        (try
-          (create-table-and-insert-data! driver (:id db) source-table-name metadata data-source)
-          ;; Use the new atomic rename-tables! function: target <- source (using temp)
-          (transforms.util/rename-tables! driver (:id db) {table-name temp-table-name
-                                                           source-table-name table-name})
-          ;; Drop the old table (now stored in temp-table-name) separately
-          (transforms.util/drop-table! driver (:id db) temp-table-name)
-          (catch Exception e
-            (log/error e "Failed to transfer data to table")
-            (try
-              (transforms.util/drop-table! driver (:id db) source-table-name)
-              (catch Exception _))
-            (throw e))))
-      ;; Table doesn't exist - create directly with target name
-      (do
-        (log/info "New table")
-        (create-table-and-insert-data! driver (:id db) table-name metadata data-source)))))
-
-(defn test-python-transform!
-  "Execute a transform in test mode (does not write result into a table)."
-  [code tables->id run-id cancel-chan]
-  (with-open [shared-storage-ref (python-runner/open-s3-shared-storage! tables->id)]
-    (let [server-url (transforms.settings/python-execution-server-url)
-          _          (python-runner/copy-tables-to-s3! {:run-id         run-id
-                                                        :shared-storage @shared-storage-ref
-                                                        :table-name->id tables->id
-                                                        :cancel-chan    cancel-chan})
-          _          (python-runner/open-cancellation-process! server-url run-id cancel-chan) ; inherits lifetime of cancel-chan
-          response
-          (python-runner/execute-python-code-http-call!
-           {:server-url     server-url
-            :code           code
-            :run-id         run-id
-            :table-name->id tables->id
-            :shared-storage @shared-storage-ref})
-          {:keys [output events]} (python-runner/read-output-objects @shared-storage-ref)]
-      {:response response
-       :events   events
-       :output   output})))
-
-(defn- run-python-transform! [{:keys [source] :as transform} db run-id cancel-chan message-log]
-  (with-open [log-future-ref     (open-python-message-update-future! run-id message-log)
-              shared-storage-ref (python-runner/open-s3-shared-storage! (:source-tables source))]
-    (let [driver     (:engine db)
-          server-url (transforms.settings/python-execution-server-url)
-          _          (python-runner/copy-tables-to-s3! {:run-id         run-id
-                                                        :shared-storage @shared-storage-ref
-                                                        :table-name->id (:source-tables source)
-                                                        :cancel-chan    cancel-chan})
-          _          (python-runner/open-cancellation-process! server-url run-id cancel-chan) ; inherits lifetime of cancel-chan
-          {:keys [status body] :as response}
-          (python-runner/execute-python-code-http-call!
-           {:server-url     server-url
-            :code           (:body source)
-            :run-id         run-id
-            :table-name->id (:source-tables source)
-            :shared-storage @shared-storage-ref})
-          ;; TODO temporary to keep more code stable while refactoring
-          ;; no need to materialize these early (i.e output we can stream directly into a tmp file or db if small)
-          {:keys [output output-manifest events]} (python-runner/read-output-objects @shared-storage-ref)]
-      (.close log-future-ref)                               ; early close to force any writes to flush
-      (when (seq events)
-        (replace-python-logs! message-log events))
-      (if (not= 200 status)
-        (throw (ex-info "Python runner call failed"
-                        {:status-code     400
-                         :api-status-code status
-                         :body            body
-                         :events          events
-                         ::transform-run-message (message-log->transform-run-message message-log)}))
-        (try
-          (let [temp-file (File/createTempFile "transform-output-" ".jsonl")]
-            (when-not (seq (:fields output-manifest))
-              (throw (ex-info "No fields in metadata"
-                              {:metadata               output-manifest
-                               :raw-body               body
-                               :events                 events
-                               ::transform-run-message (message-log->transform-run-message message-log)})))
-            (try
-              (with-open [writer (io/writer temp-file)]
-                (.write writer ^String output))
-              (let [file-size (.length temp-file)]
-                (transforms.instrumentation/with-stage-timing [run-id :data-transfer :file-to-dwh]
-                  (transfer-file-to-db driver db transform output-manifest temp-file))
-                (transforms.instrumentation/record-data-transfer! run-id :file-to-dwh file-size nil))
-              (finally
-                (.delete temp-file))))
-          response
-          (catch Exception e
-            (log/error e "Failed to to create resulting table")
-            (throw (ex-info "Failed to create the resulting table"
-                            {::transform-run-message (message-log->transform-run-message message-log)}
-                            e))))))))
-
-(defn execute-python-transform!
-  "Execute a Python transform by calling the python runner.
-
-  This is executing synchronously, but supports being kicked off in the background
-  by delivering the `start-promise` just before the start when the beginning of the execution has been booked
-  in the database."
-  [transform {:keys [run-method start-promise]}]
-  (when (transforms.util/python-transform? transform)
-    (try
-      (let [message-log (empty-message-log)
-            {:keys [target] transform-id :id} transform
-            {driver :engine :as db} (t2/select-one :model/Database (:database target))
-            {run-id :id} (try-start-unless-already-running transform-id run-method)]
-        (some-> start-promise (deliver [:started run-id]))
-        (log! message-log "Executing Python transform")
-        (log/info "Executing Python transform" transform-id "with target" (pr-str target))
-        (let [start-ms          (u/start-timer)
-              transform-details {:db             db
-                                 :transform-type (keyword (:type target))
-                                 :conn-spec      (driver/connection-spec driver db)
-                                 :output-schema  (:schema target)
-                                 :output-table   (transforms.util/qualified-table-name driver target)}
-              run-fn            (fn [cancel-chan] (run-python-transform! transform db run-id cancel-chan message-log))
-              result            (run-cancelable-transform! run-id driver transform-details run-fn)]
-          (transforms.instrumentation/with-stage-timing [run-id :sync :table-sync]
-            (sync-target! target db run-id))
-          (log! message-log (format "Python execution finished successfully in %s" (Duration/ofMillis (u/since-ms start-ms))))
-          (save-log-to-transform-run-message! run-id message-log)
-          {:run_id run-id
-           :result result}))
-      (catch Throwable t
-        (log/error t "Error executing Python transform")
-        (throw t)))))
->>>>>>> 65231151
+       (throw t)))))