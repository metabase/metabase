name: SDK

on:
<<<<<<< HEAD
  workflow_call:
=======
  push:
    branches:
      - "master"
      - "release-**"
  pull_request:
    types: [opened, synchronize, reopened]
  merge_group:
>>>>>>> 2b5ba094

concurrency:
  group: ${{ github.workflow }}-${{ github.head_ref && github.ref || github.run_id }}
  cancel-in-progress: true

jobs:
  files-changed:
    name: Check which files changed
    runs-on: ubuntu-22.04
    timeout-minutes: 3
    outputs:
      e2e_embedding_sdk: ${{ steps.changes.outputs.e2e_embedding_sdk }}
      frontend_embedding_sdk_sources: ${{ steps.changes.outputs.frontend_embedding_sdk_sources }}
      embedding_documentation: ${{ steps.changes.outputs.embedding_documentation }}
    steps:
      - uses: actions/checkout@v4
      - name: Test which files changed
        uses: dorny/paths-filter@v3.0.0
        id: changes
        with:
          token: ${{ github.token }}
          filters: .github/file-paths.yaml

  build-uberjar:
    needs: [files-changed]
    if: |
      !cancelled() &&
      (needs.files-changed.outputs.e2e_embedding_sdk == 'true' ||
      needs.files-changed.outputs.frontend_embedding_sdk_sources == 'true' ||
      needs.files-changed.outputs.embedding_documentation == 'true')
    runs-on: ubuntu-22.04
    timeout-minutes: 25
    steps:
      - uses: actions/checkout@v4
      - name: Prepare front-end environment
        uses: ./.github/actions/prepare-frontend
      - name: Prepare back-end environment
        uses: ./.github/actions/prepare-backend
        with:
          m2-cache-key: "cljs"
      - name: Build Embedding SDK package
        run: yarn build-embedding-sdk
      - name: Prepare Embedding SDK artifact
        uses: actions/upload-artifact@v4
        with:
          name: embedding-sdk-${{ github.event.pull_request.head.sha || github.sha }}
          path: resources/embedding-sdk

  embedding-sdk-cli-snippets-type-check:
    needs: [files-changed, build]
    if: |
      needs.files-changed.outputs.frontend_embedding_sdk_sources == 'true' &&
      needs.build.result == 'success'
    runs-on: ubuntu-22.04
    timeout-minutes: 20
    steps:
      - uses: actions/checkout@v4
      - name: Prepare front-end environment
        uses: ./.github/actions/prepare-frontend
      - name: Retrieve Embedding SDK dist artifact
        uses: actions/download-artifact@v4
        with:
          name: embedding-sdk-${{ github.event.pull_request.head.sha || github.sha }}
          path: ${{ github.workspace }}/resources/embedding-sdk
      - name: Run frontend embedding SDK snippets type check
        run: yarn run embedding-sdk:cli-snippets:type-check

  embedding-sdk-docs-snippets-type-check:
    needs: [files-changed, build]
    if: |
      needs.files-changed.outputs.embedding_documentation == 'true' &&
      needs.build.result == 'success'
    runs-on: ubuntu-22.04
    timeout-minutes: 20
    steps:
      - uses: actions/checkout@v4
      - name: Prepare front-end environment
        uses: ./.github/actions/prepare-frontend
      - name: Retrieve Embedding SDK dist artifact
        uses: actions/download-artifact@v4
        with:
          name: embedding-sdk-${{ github.event.pull_request.head.sha || github.sha }}
          path: ${{ github.workspace }}/resources/embedding-sdk
      - name: Run frontend embedding SDK snippets type check
        run: yarn run embedding-sdk:docs-snippets:type-check

  embedding-sdk-api-documentation-generation-validation:
    needs: [files-changed, build]
    if: |
      needs.files-changed.outputs.frontend_embedding_sdk_sources == 'true' &&
      needs.build.result == 'success'
    runs-on: ubuntu-22.04
    timeout-minutes: 20
    steps:
      - uses: actions/checkout@v4
        with:
          ref: ${{ github.event.pull_request.head.sha }}
      - name: Prepare front-end environment
        uses: ./.github/actions/prepare-frontend
      - name: Retrieve Embedding SDK dist artifact
        uses: actions/download-artifact@v4
        with:
          name: embedding-sdk-${{ github.event.pull_request.head.sha || github.sha }}
          path: ${{ github.workspace }}/resources/embedding-sdk
      - name: Generate documentation to check for generation errors
        id: docs-generation
        continue-on-error: true
        shell: bash
        run: |
          set -o pipefail
          yarn embedding-sdk:docs:generate:pure --emit none 2>&1 \
          | tee /dev/stdout \
          | tee >( tail -n 10 \
          | sed '1s/^/output<<EOF\n/' \
                   | sed '$aEOF' \
                   >> "$GITHUB_OUTPUT" )
          exit ${PIPESTATUS[0]}
      - name: Comment on PR if 'not included in the documentation' error happens
        uses: ./.github/actions/notify-pull-request
        with:
          remove-previous-comment: true
          add-new-comment: ${{ steps.docs-generation.outcome == 'failure' && contains(steps.docs-generation.outputs.output, 'not included in the documentation') }}
          message: "📝 Some exported types from `@metabase/embedding-sdk-react` reference other types that are not exported, i.e. internal types.<br><br>The internal type reference breaks API documentation generation for the SDK and also may unexpectedly increase the output size of the type declaration file.<br><br>Please check the CI logs to find the name of such type.<br><br>- If a type should be publicly available in the SDK, add a description to it or a TypeDoc annotation and export it from SDK.<br>- If a type is internal and should _not_ be publicly exposed, refactor types to prevent referencing other types that are not exported from SDK.<br><br>You can run `yarn embedding-sdk:docs:generate` locally to  verify that the issue has been resolved."
          include-log: true
      - name: Comment on PR if 'Failed to resolve link' error happens
        uses: ./.github/actions/notify-pull-request
        with:
          remove-previous-comment: true
          add-new-comment: ${{ steps.docs-generation.outcome == 'failure' && contains(steps.docs-generation.outputs.output, 'Failed to resolve link') }}
          message: "📝 A typedoc `{@link <TYPE_NAME>}` annotation is found that can't be resolved.<br><br>Most likely it happens when the referenced type is not exported. Please check the CI logs to find the name of such type.<br><br>- If a referenced in `{@link}` type should be publicly available in the SDK, add a description to it or a TypeDoc annotation and export it from SDK.<br>- If a type is internal and should _not_ be publicly exposed, change types to prevent unexported type reference in `{@link}` annotation.<br><br>You can run `yarn embedding-sdk:docs:generate` locally to verify that the issue has been resolved."
          include-log: true
      - name: Fail Job
        if: ${{ steps.docs-generation.outcome == 'failure' }}
        run: exit 1

  # See `Component e2e tests` in `enterprise/frontend/src/embedding-sdk/dev.md`
  sdk-e2e-tests:
    name: "SDK e2e tests"
    uses: ./.github/workflows/e2e-component-tests-embedding-sdk.yml
    needs: [build]
    secrets: inherit
    with:
      cached-embedding-sdk-dist-artifact-name: embedding-sdk-${{ github.event.pull_request.head.sha || github.sha }}

  e2e-component-tests-embedding-sdk-cross-version:
    name: "[Backport only] SDK e2e cross version tests"
    # run on: every push on release branches, and every pr that targets a release branch
    if: ${{ startsWith(github.ref, 'refs/heads/release-x.') || (github.event_name == 'pull_request' && startsWith(github.base_ref, 'release-x.')) }}
    uses: ./.github/workflows/e2e-component-tests-embedding-sdk-cross-version.yml
    secrets: inherit

  # See `bin/backward-compatibility-test.js` for the documentation of this workflow.
  cross-version-for-breaking-changes:
    name: "[NOT REQUIRED - Experimental - Backport only] detect breaking changes with cross versions tests"
    # run on: every pr that targets a release branch, it does NOT run for pr targeting master
    if: ${{ github.event_name == 'pull_request' && startsWith(github.base_ref, 'release-x.') }}
    uses: ./.github/workflows/e2e-cross-version-for-breaking-changes.yml
    secrets: inherit
    with:
      fe-ref: ${{ github.base_ref }}
      be-ref: ${{ github.head_ref }}

  embedding-sdk-tests-result:
    needs:
      - embedding-sdk-cli-snippets-type-check
      - embedding-sdk-docs-snippets-type-check
      - embedding-sdk-api-documentation-generation-validation
      - sdk-e2e-tests
      - e2e-component-tests-embedding-sdk-cross-version
    if: always() && !cancelled()
    runs-on: ubuntu-latest
    timeout-minutes: 5
    env:
      needs: ${{ toJson(needs) }}
    steps:
      - name: Check embedding SDK job status
        uses: actions/github-script@v7
        env:
          needs: ${{ toJson(needs) }}
        with:
          script: | # js
            const needs = JSON.parse(process.env.needs);
            const jobs = Object.entries(needs).map(
              ([jobName, jobValues]) => ({
                name: jobName,
                result: jobValues.result
              }));

            // are all jobs skipped or successful?
            if (jobs.every(job => (job.result === 'skipped' || job.result === 'success'))) {
              console.log('All jobs are skipped or successful');
              process.exit(0);
            }

            // otherwise, something failed
            console.log('Some embedding SDK jobs failed');
            jobs.forEach((job) => {
              if (job.result !== 'success') {
                console.log(`${job.name} - ${job.result}`);
              }
            });
            process.exit(1);<|MERGE_RESOLUTION|>--- conflicted
+++ resolved
@@ -1,17 +1,8 @@
 name: SDK
 
 on:
-<<<<<<< HEAD
   workflow_call:
-=======
-  push:
-    branches:
-      - "master"
-      - "release-**"
-  pull_request:
-    types: [opened, synchronize, reopened]
-  merge_group:
->>>>>>> 2b5ba094
+
 
 concurrency:
   group: ${{ github.workflow }}-${{ github.head_ref && github.ref || github.run_id }}
