(ns metabase.models.query.permissions
  "Functions used to calculate the permissions needed to run a query based on old-style DATA ACCESS PERMISSIONS. The
  only thing that is subject to these sorts of checks are *ad-hoc* queries, i.e. queries that have not yet been saved
  as a Card. Saved Cards are subject to the permissions of the Collection to which they belong."
  (:require
   [clojure.set :as set]
   [metabase.api.common :as api]
<<<<<<< HEAD
   [metabase.legacy-mbql.normalize :as mbql.normalize]
=======
   [metabase.lib.core :as lib]
>>>>>>> efffd589
   [metabase.lib.metadata :as lib.metadata]
   [metabase.lib.schema.id :as lib.schema.id]
   [metabase.lib.util.match :as lib.util.match]
   [metabase.models.data-permissions :as data-perms]
   [metabase.models.interface :as mi]
   [metabase.models.permissions :as perms]
   [metabase.permissions.util :as perms.u]
   [metabase.query-processor.error-type :as qp.error-type]
   [metabase.query-processor.store :as qp.store]
   [metabase.query-processor.util :as qp.util]
   [metabase.util :as u]
   [metabase.util.i18n :refer [tru]]
   [metabase.util.log :as log]
   [metabase.util.malli :as mu]
   [metabase.util.malli.schema :as ms]
   [toucan2.core :as t2]))

(set! *warn-on-reflection* true)

(defn perms-exception
  "Returns an ExceptionInfo instance containing data relevant for a permissions error."
  ([required-perms]
   (perms-exception (tru "You do not have permissions to run this query.") required-perms))

  ([message required-perms & [additional-ex-data]]
   (ex-info message
            (merge {:type                 qp.error-type/missing-required-permissions
                    :required-permissions required-perms
                    :actual-permissions   (data-perms/permissions-for-user api/*current-user-id*)
                    :permissions-error?   true}
                   additional-ex-data))))


;;; ---------------------------------------------- Permissions Checking ----------------------------------------------

;; Is calculating permissions for queries complicated? Some would say so. Refer to this handy flow chart to see how
;; things get calculated.
;;
;;                         perms-set
;;                             |
;;                             |
;;                             |
;;      native query? <--------+------- > mbql query?
;;            ↓                               ↓
;; {:perms/native-query-editing :yes}     legacy-mbql-required-perms
;;                                            |
;;                     no source card  <------+----> has source card
;;                             |                          ↓
;;                             |                source-card-read-perms
;;                             ↓
;;     {:perms/data-access {table-id :unrestricted}}

(mu/defn query->source-table-ids :- [:set [:or [:= ::native] ::lib.schema.id/table]]
  "Return a sequence of all Table IDs referenced by `query`."
  [query :- :map]
  (set
   (flatten
    (lib.util.match/match query
      ;; if we come across a native query just put a placeholder (`::native`) there so we know we need to
      ;; add native permissions to the complete set below.
      (m :guard (every-pred map? :native))
      [::native]

      (m :guard (every-pred map? #(pos-int? (:source-table %))))
      (cons
       (:source-table m)
       (query->source-table-ids (dissoc m :source-table)))))))

(mu/defn ^:private card-instance :- [:and
                                     (ms/InstanceOf :model/Card)
                                     [:map [:collection_id [:maybe ms/PositiveInt]]]]
  [card-id :- ::lib.schema.id/card]
  (or (if (qp.store/initialized?)
        (when-let [{:keys [collection-id]} (lib.metadata/card (qp.store/metadata-provider) card-id)]
          (t2/instance :model/Card {:collection_id collection-id}))
        (t2/select-one [:model/Card :collection_id] :id card-id))
      (throw (Exception. (tru "Card {0} does not exist." card-id)))))

(mu/defn ^:private source-card-read-perms :- [:set perms.u/PathSchema]
  "Calculate the permissions needed to run an ad-hoc query that uses a Card with `source-card-id` as its source
  query."
  [source-card-id :- ::lib.schema.id/card]
  (mi/perms-objects-set (card-instance source-card-id) :read))

(defn- preprocess-query [query]
  ;; ignore the current user for the purposes of calculating the permissions required to run the query. Don't want the
  ;; preprocessing to fail because current user doesn't have permissions to run it when we're not trying to run it at
  ;; all
  (binding [api/*current-user-id* nil]
    ((requiring-resolve 'metabase.query-processor.preprocess/preprocess) query)))

(defn- legacy-mbql-required-perms
  [query {:keys [throw-exceptions? already-preprocessed?]}]
  (try
    (let [query (mbql.normalize/normalize query)]
      ;; if we are using a Card as our source, our perms are that Card's (i.e. that Card's Collection's) read perms
      (if-let [source-card-id (qp.util/query->source-card-id query)]
        {:paths (source-card-read-perms source-card-id)}
        ;; otherwise if there's no source card then calculate perms based on the Tables referenced in the query
        (let [query               (cond-> query
                                    (not already-preprocessed?) preprocess-query)
              table-ids-or-native (vec (query->source-table-ids query))
              table-ids           (filter integer? table-ids-or-native)
              native?             (.contains ^clojure.lang.PersistentVector table-ids-or-native ::native)]
          (merge
           (when (seq table-ids)
             {:perms/data-access (zipmap table-ids (repeat :unrestricted))})
           (when native?
             {:perms/native-query-editing :yes})))))
    ;; if for some reason we can't expand the Card (i.e. it's an invalid legacy card) just return a set of permissions
    ;; that means no one will ever get to see it
    (catch Throwable e
      (let [e (ex-info "Error calculating permissions for query"
                       {:query (or (u/ignore-exceptions (mbql.normalize/normalize query))
                                   query)}
                       e)]
        (if throw-exceptions? (throw e) (log/error e)))
      {:perms/data-access {0 :unrestricted}}))) ; table 0 will never exist

(defn- pmbql-required-perms
  "For pMBQL queries: for now, just convert it to legacy by running it thru the QP preprocessor, then hand off to the
  legacy implementation(s) of [[required-perms]]."
  [query perms-opts]
  (let [query        (lib/normalize query)
        ;; convert it to legacy by running it thru the QP preprocessor.
        legacy-query (preprocess-query query)]
    (assert (#{:query :native} (:type legacy-query))
            (format "Expected QP preprocessing to return legacy MBQL query, got: %s" (pr-str legacy-query)))
    (legacy-mbql-required-perms legacy-query perms-opts)))

(defn required-perms
  "Returns a map representing the permissions requried to run `query`. The map has the optional keys
  :paths (containing legacy permission paths), :perms/data-access, and :perms/native-query-editing."
  [query & {:as perms-opts}]
  (if (empty? query)
    {}
    (let [query-type (lib/normalized-query-type query)]
      (case query-type
        :native     {:perms/native-query-editing :yes}
        :query      (legacy-mbql-required-perms query perms-opts)
        :mbql/query (pmbql-required-perms query perms-opts)
        (throw (ex-info (tru "Invalid query type: {0}" query-type)
                        {:query query}))))))

(defn check-data-perms
  "Checks whether the current user has sufficient data permissions to run `query`. Returns `true` if the user has data
  perms for the query, and throws an exception otherwise (exceptions cna be disabled by setting `throw-exceptions?` to
  `false`).

  If the [:gtap ::perms] path is present in the query, these perms are implicitly granted to the current user."
  [{{gtap-perms :gtaps} ::perms, db-id :database} required-perms & {:keys [throw-exceptions?]
                                                                    :or   {throw-exceptions? true}}]
  (try
    ;; Check any required v1 paths
    (when-let [paths (:paths required-perms)]
      (let [paths-excluding-gtap-paths (set/difference paths (-> gtap-perms :paths))]
        (or (perms/set-has-full-permissions-for-set? @api/*current-user-permissions-set* paths-excluding-gtap-paths)
            (throw (perms-exception paths)))))
    ;; Check native query access if required
    (when (= (:perms/native-query-editing required-perms) :yes)
      (or (= (:perms/native-query-editing gtap-perms) :yes)
          (data-perms/user-has-permission-for-database? api/*current-user-id* :perms/native-query-editing :yes db-id)
          (throw (perms-exception {db-id {:perms/native-query-editing :yes}}))))
    ;; Check for unrestricted data access to any tables referenced by the query
    (when-let [table-ids (:perms/data-access required-perms)]
      (doseq [[table-id _] table-ids]
        (or
         (= (get-in gtap-perms [:perms/data-access table-id]) :unrestricted)
         (data-perms/user-has-permission-for-table? api/*current-user-id* :perms/data-access :unrestricted db-id table-id)
         (throw (perms-exception {db-id {:perms/data-access {table-id :unrestricted}}})))))
    true
    (catch clojure.lang.ExceptionInfo e
      (if throw-exceptions?
        (throw e)
        false))))

(mu/defn can-run-query?
  "Return `true` if the current-user has sufficient permissions to run `query`, and `false` otherwise."
  [query]
  (let [required-perms (required-perms query)]
    (check-data-perms query required-perms :throw-exceptions? false)))

(defn can-query-table?
  "Does the current user have permissions to run an ad-hoc query against the Table with `table-id`?"
  [database-id table-id]
  (can-run-query? {:database database-id
                   :type     :query
                   :query    {:source-table table-id}}))<|MERGE_RESOLUTION|>--- conflicted
+++ resolved
@@ -5,11 +5,8 @@
   (:require
    [clojure.set :as set]
    [metabase.api.common :as api]
-<<<<<<< HEAD
    [metabase.legacy-mbql.normalize :as mbql.normalize]
-=======
    [metabase.lib.core :as lib]
->>>>>>> efffd589
    [metabase.lib.metadata :as lib.metadata]
    [metabase.lib.schema.id :as lib.schema.id]
    [metabase.lib.util.match :as lib.util.match]
