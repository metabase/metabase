--- conflicted
+++ resolved
@@ -11,11 +11,6 @@
    [metabase.events.last-login]
    [metabase.events.notification]
    [metabase.events.persisted-info]
-<<<<<<< HEAD
-   [metabase.events.recent-views]
-=======
-   [metabase.events.revision]
->>>>>>> 7fc08ff0
    [metabase.events.schema]
    [metabase.events.slack]
    [metabase.events.view-log]))
