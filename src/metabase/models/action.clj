--- conflicted
+++ resolved
@@ -76,24 +76,14 @@
 (def action-columns
   "The columns that are common to all Action types."
   [:type :name :description :model_id :parameters :parameter_mappings :visualization_settings :creator_id
-   :created_at :updated_at :entity_id])
+   :created_at :updated_at :entity_id :public_uuid :made_public_by_id])
 
 (defn insert!
   "Inserts an Action and related type table. Returns the action id."
   [action-data]
   (db/transaction
-<<<<<<< HEAD
     (let [action (db/insert! Action (select-keys action-data action-columns))
           model  (type->model (:type action))]
-=======
-    (let [action-columns [:type :name :description :model_id :parameters :parameter_mappings
-                          :visualization_settings :creator_id :public_uuid :made_public_by_id]
-          action         (db/insert! Action (select-keys action-data action-columns))
-          model          (case (keyword (:type action))
-                           :http HTTPAction
-                           :query QueryAction
-                           :implicit ImplicitAction)]
->>>>>>> a63f2f33
       (db/execute! {:insert-into model
                     :values [(-> (apply dissoc action-data action-columns)
                                  (u/update-if-exists :template json/encode)
