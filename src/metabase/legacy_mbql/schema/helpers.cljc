(ns metabase.legacy-mbql.schema.helpers
  (:refer-clojure :exclude [distinct not-empty #?(:clj for)])
  (:require
   [clojure.string :as str]
   [metabase.lib.schema.common :as lib.schema.common]
   [metabase.lib.util :as lib.util]
   [metabase.types.core]
   [metabase.util.malli.registry :as mr]
   [metabase.util.performance :refer [not-empty #?(:clj for)]]))

(comment metabase.types.core/keep-me)

(defn clause-registry-name
  "The schema name in the Malli registry for an MBQL 4 clause."
  [clause-name]
  (keyword "metabase.legacy-mbql.schema" (name clause-name)))

(defn defclause
  "Impl for [[defclause*]]."
  [clause-name schema]
  (assert (not (vector? clause-name)))
  (let [clause-name   (keyword clause-name)
        registry-name (clause-registry-name clause-name)]
    (mr/def
      registry-name
      (lib.util/format "Schema for a valid MBQL 4 %s clause." clause-name)
      schema)))

(defn mbql-clause?
  "True if `x` is an MBQL clause (a sequence with a keyword as its first arg).

  Deprecated: Use [[metabase.lib.core/clause?]] going forward."
  [x]
  (and (sequential? x)
       (not (map-entry? x))
       ((some-fn simple-keyword? string?) (first x))))

(defn normalize-keyword
  "Like [[lib.schema.common/normalize-keyword]] but also converts the keyword to lower-kebabcase (this is needed in
  legacy MBQL because MBQL 1 used uppercase/snake_case keywords in some cases; Lib does not accept MBQL 1 as an input
  directly (it is normalized to MBQL 4 first)."
  [x]
  (some-> x lib.schema.common/memoized-kebab-key))

(defn is-clause?
  "If `x` is an MBQL clause, and an instance of clauses defined by keyword(s) `k-or-ks`?

    (is-clause? :count [:count 10])        ; -> true
    (is-clause? #{:+ :- :* :/} [:+ 10 20]) ; -> true

  Deprecated: use [[metabase.lib.core/clause-of-type?]] going forward."
  [k-or-ks x]
  (and
   (mbql-clause? x)
   (let [k (normalize-keyword (first x))]
     (if (coll? k-or-ks)
       ((set k-or-ks) k)
       (= k-or-ks k)))))

(defn- wrap-clause-arg-schema [arg-schema]
  [:schema (if (qualified-keyword? arg-schema)
             [:ref arg-schema]
             arg-schema)])

(defn- clause-arg-schema [arg-schema]
  ;; for things like optional schemas
  (if-not (vector? arg-schema)
    (wrap-clause-arg-schema arg-schema)
    (let [[option arg-schema :as vector-arg-schema] arg-schema]
      (case option
        :optional [:? [:maybe (wrap-clause-arg-schema arg-schema)]]
        :rest     [:* (wrap-clause-arg-schema arg-schema)]
        (wrap-clause-arg-schema vector-arg-schema)))))

(defn clause
  "Impl of [[metabase.legacy-mbql.schema.macros/defclause]] macro. Creates a Malli schema."
  [tag & arg-schemas]
  [:and
   {:description (str "schema for a valid MBQL 4 " tag " clause")}
   [:fn
    {:error/message    (str "must be a `" tag "` clause")
     :decode/normalize (fn [x]
                         (when (and (sequential? x)
                                    ((some-fn simple-keyword? string?) (first x)))
                           (update (vec x) 0 normalize-keyword)))}
    (partial is-clause? tag)]
   (into
    [:catn
     ["tag" [:= {:decode/normalize normalize-keyword} tag]]]
    (for [[arg-name arg-schema] (partition 2 arg-schemas)]
      [arg-name (clause-arg-schema arg-schema)]))])

(defn actual-clause-tag
  "Actual tag of the clause, even if it's one of the MBQL 3 tags removed in MBQL 4. In most cases you want to
  use [[effective-clause-tag]] instead."
  [a-clause]
  (when (mbql-clause? a-clause)
    (normalize-keyword (first a-clause))))

(defn effective-clause-tag
  "Corresponding MBQL 4 clause tag -- MBQL 3 clauses removed in MBQL 4 are mapped to the equivalent MBQL 4 clause tags."
  [a-clause]
  (when-let [tag (actual-clause-tag a-clause)]
    ;; MBQL 3 field clauses should all get treated as `:field`, which is the MBQL 4 equivalent of all of them.
    (case tag
      :field-literal    :field
      :datetime-field   :field
      :field-id         :field
      :binning-strategy :field
      :fk->             :field
      :joined-field     :field
      :named            :aggregation-options
      tag)))

(defn one-of*
<<<<<<< HEAD
  "Internal impl of `one-of` macro."
  [& tags+schemas]
=======
  "Interal impl of `one-of` macro."
  [& schemas]
>>>>>>> cccb11b0
  (into
   [:multi {:dispatch      effective-clause-tag
            :error/message (str "valid instance of one of these MBQL clauses: " (str/join ", " (map name schemas)))}]
   (for [schema schemas]
     [(keyword (name schema)) [:ref schema]])))

(defn non-empty
  "Add an addditonal constraint to `schema` (presumably an array) that requires it to be non-empty
   (i.e., it must satisfy `seq`)."
  [schema]
  (if (and (sequential? schema)
           (= (first schema) :sequential))
    (let [[_sequential & args] schema
          [options & args]     (if (map? (first args))
                                 args
                                 (cons nil args))]
      (into [:sequential (assoc options :min 1)] args))
    [:and
     schema
     [:fn
      {:error/message    "non-empty"
       :decode/normalize not-empty}
      seq]]))

(defn empty-or-distinct?
  "True if `coll` is either empty or distinct."
  [coll]
  (if (seq coll)
    (apply distinct? coll)
    true))

(mr/def ::distinct
  [:fn
   {:description      "values must be distinct"
    :error/message    "distinct"
    :decode/normalize (fn [x]
                        (when (sequential? x)
                          (into [] (clojure.core/distinct) x)))}
   empty-or-distinct?])

(defn distinct
  "Add an additional constraint to `schema` (presumably an array) that requires all elements to be distinct."
  [schema]
  [:and
   schema
   [:ref ::distinct]])<|MERGE_RESOLUTION|>--- conflicted
+++ resolved
@@ -113,13 +113,8 @@
       tag)))
 
 (defn one-of*
-<<<<<<< HEAD
-  "Internal impl of `one-of` macro."
-  [& tags+schemas]
-=======
   "Interal impl of `one-of` macro."
   [& schemas]
->>>>>>> cccb11b0
   (into
    [:multi {:dispatch      effective-clause-tag
             :error/message (str "valid instance of one of these MBQL clauses: " (str/join ", " (map name schemas)))}]
