--- conflicted
+++ resolved
@@ -8,82 +8,8 @@
    [metabase.query-processor :as qp]
    [metabase.util :as u]))
 
-<<<<<<< HEAD
-=======
 (set! *warn-on-reflection* true)
 
-;; [[install-pretty-formatters!]] -- tweaks the actual methods HoneySQL uses to generate SQL strings to add indentation
-
-(defonce ^:private ^clojure.lang.MultiFn orig-format-clause hformat/format-clause)
-
-(defn remove-pretty-formatters!
-  "Remove the pretty formatters installed by [[install-pretty-formatters!]]."
-  []
-  (alter-var-root #'hformat/format-clause (constantly orig-format-clause)))
-
-(defmulti ^:private pretty-format
-  "Special version of [[hformat/format-clause]] that indents and pretty-prints the resulting form."
-  {:arglists '([clause sql-map])}
-  (.dispatchFn orig-format-clause))
-
-(defn install-pretty-formatters!
-  "Install code so HoneySQL will pretty-print the SQL it generates."
-  []
-  (alter-var-root #'hformat/format-clause (constantly pretty-format)))
-
-(defn- pretty-formatters-installed?
-  "Whether pretty formatters were installed by [[install-pretty-formatters!]] or not."
-  []
-  (identical? hformat/format-clause pretty-format))
-
-(defn do-with-pretty-formatters
-  "Impl for [[with-pretty-formatters]]."
-  [thunk]
-  (if (pretty-formatters-installed?)
-    (thunk)
-    (try
-      (install-pretty-formatters!)
-      (thunk)
-      (finally
-        (remove-pretty-formatters!)))))
-
-(defmacro with-pretty-formatters
-  "Execute body with the pretty formatters from [[install-pretty-formatters!]] temporarily installed (if they are not
-  already installed)."
-  [& body]
-  `(do-with-pretty-formatters (fn [] ~@body)))
-
-(def ^:private ^:dynamic *indent* 0)
-
-(defn- indent [] (str/join (repeat (* *indent* 2) \space)))
-
-(defn- newline-and-indent []
-  (str \newline (indent)))
-
-(def ^:private ^:dynamic *indent-comma-join* true)
-
-(defn- indent-comma-join [strs]
-  (if *indent-comma-join*
-    (str (newline-and-indent)
-         (str/join (str "," (newline-and-indent))
-                   strs))
-    (str/join ", " strs)))
-
-(defmethod pretty-format :default
-  [clause sql-map]
-  (str
-   (newline-and-indent)
-   (binding [*indent*            (inc *indent*)
-             *indent-comma-join* true]
-     (let [to-sql hformat/to-sql]
-       (with-redefs [hformat/comma-join indent-comma-join
-                     hformat/to-sql     (fn [form]
-                                          (binding [*indent-comma-join* false]
-                                            (to-sql form)))]
-         (orig-format-clause clause sql-map))))))
-
-
->>>>>>> 28d11d01
 ;;;; [[query->sql-map]] and [[sql->sql-map]] -- these parse an actual SQL map into a pseudo-HoneySQL form
 
 (defn pretty-sql
