(ns metabase.models.resolution
  (:require
   [metabase.plugins.classloader :as classloader]
   [methodical.core :as methodical]
   [toucan2.model :as t2.model]))

(def model->namespace
  "A map of known Toucan 2 models to the 'their' namespace -- the one that includes

    (derive <model> :metabase/model)

  and other important code that should be loaded for side effects (such as method implementations).

  Tests will check to make sure new models get included in this map."
  '{:model/Action                            metabase.actions.models
    :model/ApiKey                            metabase.models.api-key
    :model/ApplicationPermissionsRevision    metabase.models.application-permissions-revision
    :model/AuditLog                          metabase.models.audit-log
    :model/BookmarkOrdering                  metabase.bookmarks.models.bookmark
    :model/CacheConfig                       metabase.models.cache-config
    :model/Card                              metabase.models.card
    :model/CardBookmark                      metabase.bookmarks.models.bookmark
    :model/Channel                           metabase.channel.models.channel
    :model/ChannelTemplate                   metabase.channel.models.channel
    :model/CloudMigration                    metabase.models.cloud-migration
    :model/Collection                        metabase.models.collection
    :model/CollectionBookmark                metabase.bookmarks.models.bookmark
    :model/CollectionPermissionGraphRevision metabase.models.collection-permission-graph-revision
    :model/ConnectionImpersonation           metabase-enterprise.advanced-permissions.models.connection-impersonation
    :model/Dashboard                         metabase.models.dashboard
    :model/DashboardBookmark                 metabase.bookmarks.models.bookmark
    :model/DashboardCard                     metabase.models.dashboard-card
    :model/DashboardCardSeries               metabase.models.dashboard-card-series
    :model/DashboardTab                      metabase.models.dashboard-tab
    :model/DataPermissions                   metabase.permissions.models.data-permissions
    :model/Database                          metabase.models.database
    :model/Dimension                         metabase.models.dimension
    :model/Field                             metabase.models.field
    :model/FieldUsage                        metabase.models.field-usage
    :model/FieldValues                       metabase.models.field-values
    :model/GroupTableAccessPolicy            metabase-enterprise.sandbox.models.group-table-access-policy
    :model/HTTPAction                        metabase.actions.models
    :model/ImplicitAction                    metabase.actions.models
    :model/LegacyMetric                      metabase.models.legacy-metric
    :model/LegacyMetricImportantField        metabase.models.legacy-metric-important-field
    :model/LoginHistory                      metabase.models.login-history
    :model/ModelIndex                        metabase.indexed-entities.models.model-index
    :model/ModelIndexValue                   metabase.indexed-entities.models.model-index
    :model/ModerationReview                  metabase.models.moderation-review
    :model/NativeQuerySnippet                metabase.models.native-query-snippet
    :model/Notification                      metabase.models.notification
    :model/NotificationHandler               metabase.models.notification
    :model/NotificationRecipient             metabase.models.notification
    :model/NotificationSubscription          metabase.models.notification
    :model/ParameterCard                     metabase.models.parameter-card
    :model/Permissions                       metabase.permissions.models.permissions
    :model/PermissionsGroup                  metabase.permissions.models.permissions-group
    :model/PermissionsGroupMembership        metabase.permissions.models.permissions-group-membership
    :model/PermissionsRevision               metabase.permissions.models.permissions-revision
<<<<<<< HEAD
    :model/PersistedInfo                     metabase.model-persistence.models.persisted-info
    :model/Pulse                             metabase.models.pulse
    :model/PulseCard                         metabase.models.pulse-card
    :model/PulseChannel                      metabase.models.pulse-channel
    :model/PulseChannelRecipient             metabase.models.pulse-channel-recipient
=======
    :model/PersistedInfo                     metabase.models.persisted-info
    :model/Pulse                             metabase.pulse.models.pulse
    :model/PulseCard                         metabase.pulse.models.pulse-card
    :model/PulseChannel                      metabase.pulse.models.pulse-channel
    :model/PulseChannelRecipient             metabase.pulse.models.pulse-channel-recipient
>>>>>>> 92ad76a0
    :model/Query                             metabase.models.query
    :model/QueryAction                       metabase.actions.models
    :model/QueryAnalysis                     metabase.models.query-analysis
    :model/QueryCache                        metabase.models.query-cache
    :model/QueryExecution                    metabase.models.query-execution
    :model/QueryField                        metabase.models.query-field
    :model/QueryTable                        metabase.models.query-table
    :model/RecentViews                       metabase.activity-feed.models.recent-views
    :model/Revision                          metabase.revisions.models.revision
    :model/SearchIndexMetadata               metabase.search.models.search-index-metadata
    :model/Secret                            metabase.models.secret
    :model/Segment                           metabase.segments.models.segment
    :model/Session                           metabase.models.session
    :model/Setting                           metabase.models.setting
    :model/Table                             metabase.models.table
    :model/TablePrivileges                   metabase.models.table-privileges
    :model/TaskHistory                       metabase.models.task-history
    :model/Timeline                          metabase.timeline.models.timeline
    :model/TimelineEvent                     metabase.timeline.models.timeline-event
    :model/User                              metabase.models.user
    :model/UserKeyValue                      metabase.user-key-value.models.user-key-value
    :model/UserParameterValue                metabase.models.user-parameter-value
    :model/ViewLog                           metabase.models.view-log})

;;; !!!!!!!!!!!!!!!!!!!!!!!!!!!!!!!!!!!!!!!!!!!!!!!!!!!!!!!!!!!!!!!!!!!!!!!!!!!!!!!!!!!!!!!!!!!!!!!!!!!!
;;; !!                                                                                                !!
;;; !!                 DO NOT ADD ANY MORE MODEL NAMESPACES UNDER `metabase.models.*`                 !!
;;; !!                                                                                                !!
;;; !!   Please read https://metaboat.slack.com/archives/CKZEMT1MJ/p1738972144181069 for more info    !!
;;; !!!!!!!!!!!!!!!!!!!!!!!!!!!!!!!!!!!!!!!!!!!!!!!!!!!!!!!!!!!!!!!!!!!!!!!!!!!!!!!!!!!!!!!!!!!!!!!!!!!!

(methodical/defmethod t2.model/resolve-model :before :default
  "Ensure the namespace for given model is loaded. This is a safety mechanism as we are moving to toucan2 and we don't
  need to require the model namespaces in order to use it."
  [x]
  (when (and (keyword? x)
             (= (namespace x) "model")
             ;; Don't try to require if it's already registered as a :metabase/model, since that means it has already
             ;; been required
             (not (isa? x :metabase/model)))
    ;; [[classloader/require]] for thread safety
    (classloader/require (model->namespace x)))
  x)

(methodical/defmethod t2.model/resolve-model :around clojure.lang.Symbol
  "Handle models named by simple symbols e.g. `'User`."
  [symb]
  (or
   (when (simple-symbol? symb)
     (let [metabase-models-keyword (keyword "model" (name symb))]
       (t2.model/resolve-model metabase-models-keyword)))
   (next-method symb)))

(def ^:private ^:dynamic *table-name-resolved* false)

(methodical/defmethod t2.model/table-name :around :default
  "Toucan 2 table-name by default does not do model resolution. Since we do a lot of dynamic model resolution, wrap it
  and resolve keywords if needed."
  [model]
  (if (or (not (keyword? model))
          *table-name-resolved*)
    (next-method model)
    (binding [*table-name-resolved* true]
      ;; loading the model namespace by calling `resolve-model` can add a new implementation to `table-name`, and
      ;; apparently we need to refer back to the var to pick up the updated multimethod.
      (#'t2.model/table-name (t2.model/resolve-model model)))))<|MERGE_RESOLUTION|>--- conflicted
+++ resolved
@@ -57,19 +57,11 @@
     :model/PermissionsGroup                  metabase.permissions.models.permissions-group
     :model/PermissionsGroupMembership        metabase.permissions.models.permissions-group-membership
     :model/PermissionsRevision               metabase.permissions.models.permissions-revision
-<<<<<<< HEAD
     :model/PersistedInfo                     metabase.model-persistence.models.persisted-info
-    :model/Pulse                             metabase.models.pulse
-    :model/PulseCard                         metabase.models.pulse-card
-    :model/PulseChannel                      metabase.models.pulse-channel
-    :model/PulseChannelRecipient             metabase.models.pulse-channel-recipient
-=======
-    :model/PersistedInfo                     metabase.models.persisted-info
     :model/Pulse                             metabase.pulse.models.pulse
     :model/PulseCard                         metabase.pulse.models.pulse-card
     :model/PulseChannel                      metabase.pulse.models.pulse-channel
     :model/PulseChannelRecipient             metabase.pulse.models.pulse-channel-recipient
->>>>>>> 92ad76a0
     :model/Query                             metabase.models.query
     :model/QueryAction                       metabase.actions.models
     :model/QueryAnalysis                     metabase.models.query-analysis
