--- conflicted
+++ resolved
@@ -32,13 +32,8 @@
                 onDisablePublicLink={() => deletePublicLink(card)}
                 onUpdateEnableEmbedding={(enableEmbedding) => updateEnableEmbedding(card, enableEmbedding)}
                 onUpdateEmbeddingParams={(embeddingParams) => updateEmbeddingParams(card, embeddingParams)}
-<<<<<<< HEAD
                 getPublicUrl={({ public_uuid }, extension) => Urls.publicCard(public_uuid, extension)}
-                extensions={["csv", "json"]}
-=======
-                getPublicUrl={({ public_uuid }, extension) => window.location.origin + Urls.publicCard(public_uuid, extension)}
                 extensions={["csv", "xlsx", "json"]}
->>>>>>> ae4f33bf
             />
         );
     }
