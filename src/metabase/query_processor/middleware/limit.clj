(ns metabase.query-processor.middleware.limit
  "Middleware that handles limiting the maximum number of rows returned by a query."
  (:require [metabase.mbql.util :as mbql.u]
            [metabase.models.setting :as setting]
            [metabase.query-processor.interface :as i]
            [metabase.query-processor.middleware.forty-three :as m.43]
            [metabase.query-processor.util :as qputil]))

;;;; Pre-processing

(defn- add-limit [max-rows {query-type :type, :as query}]
  (cond-> query
    (and (= query-type :query)
         (qputil/query-without-aggregations-or-limits? query))
    (assoc-in [:query :limit] max-rows)))

(defn- query-max-rows [query]
  (or (mbql.u/query->max-rows-limit query)
      i/absolute-max-results))

(defn- add-default-limit [query]
  (add-limit (query-max-rows query) query))

(def add-default-limit-middleware
  "Pre-processing middleware. Add default `:limit` to MBQL queries without any aggregations."
  (m.43/wrap-43-pre-processing-middleware add-default-limit))


;;;; Post-processing

(defn- limit-xform [max-rows rf]
  {:pre [(fn? rf)]}
  (let [row-count (volatile! 0)]
    (fn
      ([]
       (rf))

      ([result]
       (rf result))

      ([result row]
       (let [result'       (rf result row)
             new-row-count (vswap! row-count inc)]
         (if (>= new-row-count max-rows)
           (ensure-reduced result')
           result'))))))

<<<<<<< HEAD
(defn- limit-result-rows [query rff]
  (let [max-rows (query-max-rows query)]
    (fn limit-result-rows-rff* [metadata]
      (limit-xform max-rows (rff metadata)))))

(def limit-result-rows-middleware
  "Post-processing middleware. Limit the maximum number of rows that are returned in post-processing."
  (m.43/wrap-43-post-processing-middleware limit-result-rows))
=======
(defn determine-query-max-rows
  "Given a `query`, return the max rows that should be returned.  This is the first non-nil value from (in decreasing
  priority order):

  1. the value of the `metabase.query-processor.middleware.constraints/max-results-bare-rows` setting, which allows
     for database-local override
  2. the output of `metabase.mbql.util/query->max-rows-limit` when called on the given query
  3. `metabase.query-processor.interface/absolute-max-results` (a constant, non-nil backstop value)"
  [query]
  (or (setting/get-value-of-type :integer :max-results-bare-rows)
      (mbql.u/query->max-rows-limit query)
      i/absolute-max-results))

(defn limit
  "Add an implicit `limit` clause to MBQL queries without any aggregations, and limit the maximum number of rows that
  can be returned in post-processing."
  [qp]
  (fn [query rff context]
    (let [max-rows (determine-query-max-rows query)]
      (qp
       (add-limit max-rows query)
       (fn [metadata]
         (limit-xform max-rows (rff metadata)))
       context))))
>>>>>>> 75d23718
<|MERGE_RESOLUTION|>--- conflicted
+++ resolved
@@ -14,12 +14,21 @@
          (qputil/query-without-aggregations-or-limits? query))
     (assoc-in [:query :limit] max-rows)))
 
-(defn- query-max-rows [query]
-  (or (mbql.u/query->max-rows-limit query)
+(defn determine-query-max-rows
+  "Given a `query`, return the max rows that should be returned.  This is the first non-nil value from (in decreasing
+  priority order):
+
+  1. the value of the `metabase.query-processor.middleware.constraints/max-results-bare-rows` setting, which allows
+     for database-local override
+  2. the output of `metabase.mbql.util/query->max-rows-limit` when called on the given query
+  3. `metabase.query-processor.interface/absolute-max-results` (a constant, non-nil backstop value)"
+  [query]
+  (or (setting/get-value-of-type :integer :max-results-bare-rows)
+      (mbql.u/query->max-rows-limit query)
       i/absolute-max-results))
 
 (defn- add-default-limit [query]
-  (add-limit (query-max-rows query) query))
+  (add-limit (determine-query-max-rows query) query))
 
 (def add-default-limit-middleware
   "Pre-processing middleware. Add default `:limit` to MBQL queries without any aggregations."
@@ -45,38 +54,11 @@
            (ensure-reduced result')
            result'))))))
 
-<<<<<<< HEAD
 (defn- limit-result-rows [query rff]
-  (let [max-rows (query-max-rows query)]
+  (let [max-rows (determine-query-max-rows query)]
     (fn limit-result-rows-rff* [metadata]
       (limit-xform max-rows (rff metadata)))))
 
 (def limit-result-rows-middleware
   "Post-processing middleware. Limit the maximum number of rows that are returned in post-processing."
-  (m.43/wrap-43-post-processing-middleware limit-result-rows))
-=======
-(defn determine-query-max-rows
-  "Given a `query`, return the max rows that should be returned.  This is the first non-nil value from (in decreasing
-  priority order):
-
-  1. the value of the `metabase.query-processor.middleware.constraints/max-results-bare-rows` setting, which allows
-     for database-local override
-  2. the output of `metabase.mbql.util/query->max-rows-limit` when called on the given query
-  3. `metabase.query-processor.interface/absolute-max-results` (a constant, non-nil backstop value)"
-  [query]
-  (or (setting/get-value-of-type :integer :max-results-bare-rows)
-      (mbql.u/query->max-rows-limit query)
-      i/absolute-max-results))
-
-(defn limit
-  "Add an implicit `limit` clause to MBQL queries without any aggregations, and limit the maximum number of rows that
-  can be returned in post-processing."
-  [qp]
-  (fn [query rff context]
-    (let [max-rows (determine-query-max-rows query)]
-      (qp
-       (add-limit max-rows query)
-       (fn [metadata]
-         (limit-xform max-rows (rff metadata)))
-       context))))
->>>>>>> 75d23718
+  (m.43/wrap-43-post-processing-middleware limit-result-rows))