(ns metabase.api.embed-test
  "Tests for /api/embed endpoints."
  (:require
   [buddy.sign.jwt :as jwt]
   [buddy.sign.util :as buddy-util]
   [clj-time.core :as time]
   [clojure.data.csv :as csv]
   [clojure.set :as set]
   [clojure.test :refer :all]
   [crypto.random :as crypto-random]
   [dk.ative.docjure.spreadsheet :as spreadsheet]
   [metabase.api.card-test :as api.card-test]
   [metabase.api.dashboard-test :as api.dashboard-test]
   [metabase.api.embed :as api.embed]
   [metabase.api.pivots :as api.pivots]
   [metabase.api.public-test :as public-test]
   [metabase.config :as config]
   [metabase.http-client :as client]
   [metabase.models
    :refer [Card Dashboard DashboardCard DashboardCardSeries]]
   [metabase.models.field-values :as field-values]
   [metabase.models.interface :as mi]
   [metabase.models.params.chain-filter-test :as chain-filer-test]
   [metabase.models.permissions :as perms]
   [metabase.models.permissions-group :as perms-group]
   [metabase.query-processor.middleware.constraints :as qp.constraints]
   [metabase.query-processor.test-util :as qp.test-util]
   [metabase.test :as mt]
   [metabase.util :as u]
   [schema.core :as s]
   [toucan2.core :as t2]
   [toucan2.tools.with-temp :as t2.with-temp])
  (:import
   (java.io ByteArrayInputStream)))

(defn random-embedding-secret-key [] (crypto-random/hex 32))

(def ^:dynamic *secret-key* nil)

(defn sign [claims] (jwt/sign claims *secret-key*))

(defn do-with-new-secret-key [f]
  (binding [*secret-key* (random-embedding-secret-key)]
    (mt/with-temporary-setting-values [embedding-secret-key *secret-key*]
      (f))))

(defmacro with-new-secret-key {:style/indent 0} [& body]
  `(do-with-new-secret-key (fn [] ~@body)))

(defn card-token {:style/indent 1} [card-or-id & [additional-token-params]]
  (sign (merge {:resource {:question (u/the-id card-or-id)}
                :params   {}}
               additional-token-params)))

(defn dash-token {:style/indent 1} [dash-or-id & [additional-token-params]]
  (sign (merge {:resource {:dashboard (u/the-id dash-or-id)}
                :params   {}}
               additional-token-params)))

(defn do-with-temp-card [m f]
  (let [m (merge (when-not (:dataset_query m)
                   {:dataset_query (mt/mbql-query venues {:aggregation [[:count]]})})
                 m)]
    (t2.with-temp/with-temp [Card card m]
      (f card))))

(defmacro with-temp-card {:style/indent 1} [[binding & [card]] & body]
  `(do-with-temp-card
    ~card
    (fn [~binding]
      ~@body)))

(defn do-with-temp-dashcard [{:keys [dash card dashcard card-fn]} f]
  (with-temp-card [card (if (ifn? card-fn) (card-fn card) card)]
    (mt/with-temp [Dashboard     dashboard (merge
                                            (when-not (:parameters dash)
                                              {:parameters [{:id      "_VENUE_ID_"
                                                             :name    "Venue ID"
                                                             :slug    "venue_id"
                                                             :type    "id"
                                                             :target  [:dimension (mt/id :venues :id)]
                                                             :default nil}]})
                                            dash)
                   DashboardCard dashcard  (merge {:dashboard_id       (u/the-id dashboard)
                                                   :card_id            (u/the-id card)
                                                   :parameter_mappings (or (:parameter_mappings dashcard)
                                                                           [{:parameter_id "_VENUE_ID_"
                                                                             :card_id      (u/the-id card)
                                                                             :target       [:dimension [:field (mt/id :venues :id) nil]]}])}
                                                  dashcard)]
      (f dashcard))))

(defmacro with-temp-dashcard
  {:style/indent 1, :arglists '([[dashcard-binding {:keys [dash card dashcard]}] & body])}
  [[dashcard-binding options] & body]
  `(do-with-temp-dashcard
    ~options
    (fn [~dashcard-binding]
      ~@body)))

(defmacro with-embedding-enabled-and-new-secret-key {:style/indent 0} [& body]
  `(mt/with-temporary-setting-values [~'enable-embedding true]
     (with-new-secret-key
       ~@body)))

(defn ^:deprecated test-query-results
  "DEPRECATED -- you should use `schema=` instead"
  ([actual]
   (is (=? {:data       {:cols             [(mt/obj->json->obj (qp.test-util/aggregate-col :count))]
                         :rows             [[100]]
                         :insights         nil
                         :results_timezone "UTC"}
            :json_query {}
            :status     "completed"}
           actual)))

  ([results-format actual]
   (case results-format
     ""
     (test-query-results actual)

     "/json"
     (is (= [{:Count 100}]
            actual))

     "/csv"
     (is (= "Count\n100\n"
            actual))

     "/xlsx"
     (let [actual (->> (ByteArrayInputStream. actual)
                       spreadsheet/load-workbook
                       (spreadsheet/select-sheet "Query result")
                       (spreadsheet/select-columns {:A :col}))]
       (is (= [{:col "Count"} {:col 100.0}]
              actual))))))

(defn dissoc-id-and-name [obj]
  (cond-> obj
    (map? obj) (dissoc :id :name)))

(def successful-card-info
  "Data that should be returned if `GET /api/embed/card/:token` completes successfully (minus `:id` and `:name`).
   This should only be the bare minimum amount of info needed to display the Card, leaving out other data we wouldn't
   want the public to have access to."
  {:description            nil
   :display                "table"
   :visualization_settings {}
   :dataset_query          {:type "query"}
   :parameters             []
   :param_values           nil
   :param_fields           nil})

(def successful-dashboard-info
  {:auto_apply_filters true, :description nil, :parameters [], :ordered_cards [], :ordered_tabs [],
   :param_values nil, :param_fields nil})

(def ^:private yesterday (time/minus (time/now) (time/days 1)))

;;; ------------------------------------------- GET /api/embed/card/:token -------------------------------------------

(defn- card-url [card & [additional-token-params]] (str "embed/card/" (card-token card additional-token-params)))

(deftest it-should-be-possible-to-use-this-endpoint-successfully-if-all-the-conditions-are-met
  (with-embedding-enabled-and-new-secret-key
    (with-temp-card [card {:enable_embedding true}]
      (is (= successful-card-info
             (dissoc-id-and-name
               (client/client :get 200 (card-url card))))))))

(deftest we-should-fail-when-attempting-to-use-an-expired-token
  (with-embedding-enabled-and-new-secret-key
    (with-temp-card [card {:enable_embedding true}]
      (is (re= #"Token is expired.*"
               (client/client :get 400 (card-url card {:exp (buddy-util/to-timestamp yesterday)})))))))

(deftest check-that-the-endpoint-doesn-t-work-if-embedding-isn-t-enabled
  (mt/with-temporary-setting-values [enable-embedding false]
    (with-new-secret-key
      (with-temp-card [card]
        (is (= "Embedding is not enabled."
               (client/client :get 400 (card-url card))))))))

(deftest check-that-if-embedding-is-enabled-globally-but-not-for-the-card-the-request-fails
  (with-embedding-enabled-and-new-secret-key
    (with-temp-card [card]
      (is (= "Embedding is not enabled for this object."
             (client/client :get 400 (card-url card)))))))

(deftest global-embedding-requests-fail-with-wrong-key
  (testing (str "check that if embedding is enabled globally and for the object that requests fail if they are signed "
                "with the wrong key")
    (with-embedding-enabled-and-new-secret-key
      (with-temp-card [card {:enable_embedding true}]
        (is (= "Message seems corrupt or manipulated"
               (client/client :get 400 (with-new-secret-key (card-url card)))))))))

(deftest check-that-only-enabled-params-that-are-not-present-in-the-jwt-come-back
  (testing "check that only ENABLED params that ARE NOT PRESENT IN THE JWT come back"
    (with-embedding-enabled-and-new-secret-key
      (with-temp-card [card {:enable_embedding true
                             :dataset_query    {:database (mt/id)
                                                :type     :native
                                                :native   {:template-tags {:a {:type "date", :name "a", :display_name "a" :id "a"}
                                                                           :b {:type "date", :name "b", :display_name "b" :id "b"}
                                                                           :c {:type "date", :name "c", :display_name "c" :id "c"}
                                                                           :d {:type "date", :name "d", :display_name "d" :id "d"}}}}
                             :embedding_params {:a "locked", :b "disabled", :c "enabled", :d "enabled"}}]
        (is (=? {:parameters [{:id      "d"
                               :type    "date/single"
                               :target  ["variable" ["template-tag" "d"]]
                               :name    "d"
                               :slug    "d"
                               :default nil}]}
                (client/client :get 200 (card-url card {:params {:c 100}}))))
        (testing "even if the value of the parameter is nil"
          (is (=? {:parameters [{:id      "d"
                                 :type    "date/single"
                                 :target  ["variable" ["template-tag" "d"]]
                                 :name    "d"
                                 :slug    "d"
                                 :default nil}]}
                  (client/client :get 200 (card-url card {:params {:c nil}})))))))))

(deftest parameters-should-include-template-tags
  (testing "parameters should get from both template-tags and card.parameters"
    ;; in 44 we added card.parameters but we didn't migrate template-tags to parameters
    ;; because doing such migration is costly.
    ;; so there are cards where some parameters in template-tags does not exist in card.parameters
    ;; that why we need to keep concat both of them then dedupe by id
    (with-embedding-enabled-and-new-secret-key
      (with-temp-card [card {:enable_embedding true
                             :dataset_query    {:database (mt/id)
                                                :type     :native
                                                :native   {:template-tags {:a {:type "date", :name "a", :display_name "a" :id "a" :default "A TAG"}
                                                                           :b {:type "date", :name "b", :display_name "b" :id "b" :default "B TAG"}
                                                                           :c {:type "date", :name "c", :display_name "c" :id "c" :default "C TAG"}
                                                                           :d {:type "date", :name "d", :display_name "d" :id "d" :default "D TAG"}}}}
                             :parameters       [{:type "date", :name "a", :display_name "a" :id "a" :default "A param"}
                                                {:type "date", :name "b", :display_name "b" :id "b" :default "B param"}
                                                {:type "date", :name "c", :display_name "c" :id "c" :default "C param"
                                                 :values_source_type "static-list"  :values_source_config {:values ["BBQ" "Bakery" "Bar"]}}]
                             :embedding_params {:a "locked", :b "disabled", :c "enabled", :d "enabled"}}]
        (let [parameters (:parameters (client/client :get 200 (card-url card)))]
          (is (= [;; the parmeter with id = "c" exists in both card.parameters and tempalte-tags should have info
                  ;; merge of both places
                  {:id "c",
                   :type "date/single",
                   :display_name "c",
                   :target ["variable" ["template-tag" "c"]],
                   :name "c",
                   :slug "c",
                   ;; order importance: the default from template-tag is in the final result
                   :default "C TAG"
                   :values_source_type    "static-list"
                   :values_source_config {:values ["BBQ" "Bakery" "Bar"]}}
                  ;; the parameter id = "d" is in template-tags, but not card.parameters,
                  ;; when fetching card we should get it returned
                  {:id "d",
                   :type "date/single",
                   :target ["variable" ["template-tag" "d"]],
                   :name "d",
                   :slug "d",
                   :default "D TAG"}]
                 parameters)))))))

;;; ------------------------- GET /api/embed/card/:token/query (and JSON/CSV/XLSX variants) --------------------------

(defn card-query-url
  "Generate a query URL for an embedded card"
  [card response-format-route-suffix & [additional-token-params]]
  {:pre [(#{"" "/json" "/csv" "/xlsx"} response-format-route-suffix)]}
  (str "embed/card/"
       (card-token card additional-token-params)
       "/query"
       response-format-route-suffix))

(def ^:private response-format->request-options
  {""      nil
   "/json" nil
   "/csv"  nil
   "/xlsx" {:as :byte-array}})

(def ^:private response-format->status-code
  {""      202
   "/json" 200
   "/csv"  200
   "/xlsx" 200})

(defmacro ^:private do-response-formats {:style/indent 1} [[response-format-binding request-options-binding] & body]
  `(doseq [[response-format# ~request-options-binding] response-format->request-options
           :let                                        [~response-format-binding response-format#]]
     (testing (format "response-format = %s\n" (pr-str response-format#))
       ~@body)))

(deftest card-query-test
  (testing "GET /api/embed/card/:token/query and GET /api/embed/card/:token/query/:export-format"
    (do-response-formats [response-format request-options]
      (testing "check that the endpoint doesn't work if embedding isn't enabled"
        (mt/with-temporary-setting-values [enable-embedding false]
          (with-new-secret-key
            (with-temp-card [card]
              (is (= "Embedding is not enabled."
                     (client/real-client :get 400 (card-query-url card response-format))))))))

      (with-embedding-enabled-and-new-secret-key
        (let [expected-status (response-format->status-code response-format)]
          (testing "it should be possible to run a Card successfully if you jump through the right hoops..."
            (with-temp-card [card {:enable_embedding true}]
              #_{:clj-kondo/ignore [:deprecated-var]}
              (test-query-results
               response-format
               (client/real-client :get expected-status (card-query-url card response-format)
                              {:request-options request-options}))))

          (testing (str "...but if the card has an invalid query we should just get a generic \"query failed\" "
                        "exception (rather than leaking query info)")
            (with-temp-card [card {:enable_embedding true, :dataset_query {:database (mt/id)
                                                                           :type     :native
                                                                           :native   {:query "SELECT * FROM XYZ"}}}]
              (is (= {:status     "failed"
                      :error      "An error occurred while running the query."
                      :error_type "invalid-query"}
                     (client/real-client :get expected-status (card-query-url card response-format)))))))

        (testing "check that if embedding *is* enabled globally but not for the Card the request fails"
          (with-temp-card [card]
            (is (= "Embedding is not enabled for this object."
                   (client/real-client :get 400 (card-query-url card response-format))))))

        (testing (str "check that if embedding is enabled globally and for the object that requests fail if they are "
                      "signed with the wrong key")
          (with-temp-card [card {:enable_embedding true}]
<<<<<<< HEAD
            (is (= "Message seems corrupt or manipulated."
                   (client/real-client :get 400 (with-new-secret-key (card-query-url card response-format)))))))))))
=======
            (is (= "Message seems corrupt or manipulated"
                   (client/client :get 400 (with-new-secret-key (card-query-url card response-format)))))))))))
>>>>>>> f0479dab

(deftest download-formatted-without-constraints-test
  (testing (str "Downloading CSV/JSON/XLSX results shouldn't be subject to the default query constraints -- even if "
                "the query comes in with `add-default-userland-constraints` (as will be the case if the query gets "
                "saved from one that had it -- see #9831 and #10399)")
    (with-redefs [qp.constraints/default-query-constraints (constantly {:max-results 10, :max-results-bare-rows 10})]
      (with-embedding-enabled-and-new-secret-key
        (with-temp-card [card {:enable_embedding true
                               :dataset_query    (assoc (mt/mbql-query venues)
                                                        :middleware
                                                        {:add-default-userland-constraints? true
                                                         :userland-query?                   true})}]
          (let [results (client/client :get 200 (card-query-url card "/csv"))]
            (is (= 101
                   (count (csv/read-csv results))))))))))

(deftest card-locked-params-test
  (with-embedding-enabled-and-new-secret-key
    (with-temp-card [card {:enable_embedding true, :embedding_params {:venue_id "locked"}}]
      (do-response-formats [response-format request-options]
        (testing (str "check that if embedding is enabled globally and for the object requests fail if the token is "
                      "missing a `:locked` parameter")
          (is (= "You must specify a value for :venue_id in the JWT."
                 (client/client :get 400 (card-query-url card response-format)))))

        (testing "if `:locked` param is present, request should succeed"
          #_{:clj-kondo/ignore [:deprecated-var]}
          (test-query-results
           response-format
           (client/real-client :get (response-format->status-code response-format)
                               (card-query-url card response-format {:params {:venue_id 100}})
                               {:request-options request-options})))

        (testing "If `:locked` parameter is present in URL params, request should fail"
          (is (= "You can only specify a value for :venue_id in the JWT."
                 (client/client :get 400 (str (card-query-url card response-format {:params {:venue_id 100}}) "?venue_id=100")))))))))

(deftest card-disabled-params-test
  (with-embedding-enabled-and-new-secret-key
    (with-temp-card [card {:enable_embedding true, :embedding_params {:venue_id "disabled"}}]
      (do-response-formats [response-format _request-options]
        (testing (str "check that if embedding is enabled globally and for the object requests fail if they pass a "
                      "`:disabled` parameter")
          (is (= "You're not allowed to specify a value for :venue_id."
                 (client/client :get 400 (card-query-url card response-format {:params {:venue_id 100}})))))

        (testing "If a `:disabled` param is passed in the URL the request should fail"
          (is (= "You're not allowed to specify a value for :venue_id."
                 (client/client :get 400 (str (card-query-url card response-format) "?venue_id=200")))))))))

(deftest card-enabled-params-test
  (with-embedding-enabled-and-new-secret-key
    (with-temp-card [card {:enable_embedding true, :embedding_params {:venue_id "enabled"}}]
      (do-response-formats [response-format request-options]
        (testing "If `:enabled` param is present in both JWT and the URL, the request should fail"
          (is (= "You can't specify a value for :venue_id if it's already set in the JWT."
                 (client/real-client :get 400 (str (card-query-url card response-format {:params {:venue_id 100}}) "?venue_id=200")))))

        (testing "If an `:enabled` param is present in the JWT, that's ok"
          #_{:clj-kondo/ignore [:deprecated-var]}
          (test-query-results
           response-format
           (client/real-client :get (response-format->status-code response-format)
                               (card-query-url card response-format {:params {:venue_id "enabled"}})
                               {:request-options request-options})))

        (testing "If an `:enabled` param is present in URL params but *not* the JWT, that's ok"
          #_{:clj-kondo/ignore [:deprecated-var]}
          (test-query-results
           response-format
           (client/real-client :get (response-format->status-code response-format)
                               (str (card-query-url card response-format) "?venue_id=200")
                               {:request-options request-options})))))))

(defn card-with-date-field-filter-default
  []
  {:enable_embedding true
   :dataset_query
   {:database (mt/id)
    :type     :native
    :native   {:query         "SELECT COUNT(*) AS \"count\" FROM CHECKINS WHERE {{date}}"
               :template-tags {:date {:name         "date"
                                      :display-name "Date"
                                      :type         "dimension"
                                      :default      "Q1-2014"
                                      :dimension    [:field (mt/id :checkins :date) nil]
                                      :widget-type  "date/quarter-year"}}}}})

(deftest default-value-card-query-test
  (testing "GET /api/embed/card/:token/query with default values for params"
    (with-embedding-enabled-and-new-secret-key
      (testing "if the param is enabled"
        (t2.with-temp/with-temp
          [Card card (assoc (card-with-date-field-filter-default) :embedding_params {:date :enabled})]
          (testing "the default should apply if no param value is provided"
            (is (= [[107]]
                   (mt/rows (client/client :get 202 (card-query-url card "")))))
            (testing "check this is the same result as when a default value is provided"
              (is (= [[107]]
                     (mt/rows (client/client :get 202 (str (card-query-url card "") "?date=Q1-2014")))))))
          (testing "an empty value should apply if provided as an empty string in the query params"
            (is (= [[1000]]
                   (mt/rows (client/client :get 202 (str (card-query-url card "") "?date="))))))
          (testing "an empty value should apply if provided as nil in the JWT params"
            (is (= [[1000]]
                   (mt/rows (client/client :get 202 (card-query-url card "" {:params {:date nil}}))))))))
      (testing "if the param is disabled"
        (t2.with-temp/with-temp
          [Card card (assoc (card-with-date-field-filter-default) :embedding_params {:date :disabled})]
          (testing "the default should apply if no param is provided"
            (is (= [[107]]
                   (mt/rows (client/client :get 202 (card-query-url card ""))))))
          (testing "you can't apply an empty param value if the parameter is disabled"
            (is (= "You're not allowed to specify a value for :date."
                   (client/client :get 400 (str (card-query-url card "") "?date=")))))))
      (testing "if the param is locked"
        (t2.with-temp/with-temp
          [Card card (assoc (card-with-date-field-filter-default) :embedding_params {:date :locked})]
          (testing "an empty value should apply if provided as nil in the JWT params"
            (is (= [[1000]]
                   (mt/rows (client/client :get 202 (card-query-url card "" {:params {:date nil}})))))
            (testing "check this is different to when a non-nil value is provided"
              (is (= [[138]]
                     (mt/rows (client/client :get 202 (card-query-url card "" {:params {:date "Q2-2014"}})))))))
          (testing "an empty string value is invalid and should result in an error"
            (is (= "You must specify a value for :date in the JWT."
                   (client/client :get 400 (card-query-url card "" {:params {:date ""}}))))))))))

(defn- card-with-date-field-filter []
  {:dataset_query    {:database (mt/id)
                      :type     :native
                      :native   {:query         "SELECT COUNT(*) AS \"count\" FROM CHECKINS WHERE {{date}}"
                                 :template-tags {:date {:name         "date"
                                                        :display-name "Date"
                                                        :type         "dimension"
                                                        :dimension    [:field (mt/id :checkins :date) nil]
                                                        :widget-type  "date/quarter-year"}}}}
   :enable_embedding true
   :embedding_params {:date :enabled}})

(deftest csv-reports-count
  (testing "make sure CSV (etc.) downloads take editable params into account (#6407)"
    (with-embedding-enabled-and-new-secret-key
      (t2.with-temp/with-temp [Card card (card-with-date-field-filter)]
        (is (= "count\n107\n"
               (client/client :get 200 (str (card-query-url card "/csv") "?date=Q1-2014"))))))))

(deftest csv-forward-url-test
  (with-embedding-enabled-and-new-secret-key
    (t2.with-temp/with-temp [Card card (card-with-date-field-filter)]
      ;; make sure the URL doesn't include /api/ at the beginning like it normally would
      (binding [client/*url-prefix* ""]
        (mt/with-temporary-setting-values [site-url (str "http://localhost:" (config/config-str :mb-jetty-port) client/*url-prefix*)]
          (is (= "count\n107\n"
                 (client/real-client :get 200 (str "embed/question/" (card-token card) ".csv?date=Q1-2014")))))))))


;;; ---------------------------------------- GET /api/embed/dashboard/:token -----------------------------------------

(defn- dashboard-url [dashboard & [additional-token-params]]
  (str "embed/dashboard/" (dash-token dashboard additional-token-params)))

(deftest it-should-be-possible-to-call-this-endpoint-successfully
  (with-embedding-enabled-and-new-secret-key
    (t2.with-temp/with-temp [Dashboard dash {:enable_embedding true}]
      (is (= successful-dashboard-info
             (dissoc-id-and-name
              (client/client :get 200 (dashboard-url dash))))))))

(deftest we-should-fail-when-attempting-to-use-an-expired-token-2
  (with-embedding-enabled-and-new-secret-key
    (t2.with-temp/with-temp [Dashboard dash {:enable_embedding true}]
      (is (re= #"^Token is expired.*"
               (client/client :get 400 (dashboard-url dash {:exp (buddy-util/to-timestamp yesterday)})))))))

(deftest check-that-the-dashboard-endpoint-doesn-t-work-if-embedding-isn-t-enabled
  (mt/with-temporary-setting-values [enable-embedding false]
    (with-new-secret-key
      (t2.with-temp/with-temp [Dashboard dash]
        (is (= "Embedding is not enabled."
               (client/client :get 400 (dashboard-url dash))))))))

(deftest check-that-if-embedding--is--enabled-globally-but-not-for-the-dashboard-the-request-fails
  (with-embedding-enabled-and-new-secret-key
    (t2.with-temp/with-temp [Dashboard dash]
      (is (= "Embedding is not enabled for this object."
             (client/client :get 400 (dashboard-url dash)))))))

(deftest global-embedding-check-key
  (testing (str "check that if embedding is enabled globally and for the object that requests fail if they are signed "
                "with the wrong key")
    (with-embedding-enabled-and-new-secret-key
      (t2.with-temp/with-temp [Dashboard dash {:enable_embedding true}]
        (is (= "Message seems corrupt or manipulated"
               (client/client :get 400 (with-new-secret-key (dashboard-url dash)))))))))

(deftest only-enabled-params-that-are-not-present-in-the-jwt-come-back
  (testing "check that only ENABLED params that ARE NOT PRESENT IN THE JWT come back"
    (with-embedding-enabled-and-new-secret-key
      (t2.with-temp/with-temp [Dashboard dash {:enable_embedding true
                                               :embedding_params {:a "locked", :b "disabled", :c "enabled", :d "enabled"}
                                               :parameters       [{:id "_a", :slug "a", :name "a", :type "date"}
                                                                  {:id "_b", :slug "b", :name "b", :type "date"}
                                                                  {:id "_c", :slug "c", :name "c", :type "date"}
                                                                  {:id "_d", :slug "d", :name "d", :type "date"}]}]
        (is (=? [{:id "_d", :slug "d", :name "d", :type "date"}]
                (:parameters (client/client :get 200 (dashboard-url dash {:params {:c 100}})))))))))

(deftest locked-params-are-substituted-into-text-cards
  (testing "check that locked params are substituted into text cards with mapped variables on the backend"
    (with-embedding-enabled-and-new-secret-key
      (mt/with-temp [Dashboard     dash {:enable_embedding true
                                         :parameters       [{:id "_a" :slug "a" :name "a" :type :string/=}]}
                     DashboardCard _ {:dashboard_id           (:id dash)
                                      :parameter_mappings     [{:parameter_id "_a"
                                                                :target       [:text-tag "foo"]}]
                                      :visualization_settings {:virtual_card {:display "text"}
                                                               :text         "Text card with variable: {{foo}}"}}]
        (is (= "Text card with variable: bar"
               (-> (client/client :get 200 (dashboard-url dash {:params {:a "bar"}}))
                   :ordered_cards
                   first
                   :visualization_settings
                   :text)))))))


;;; ---------------------- GET /api/embed/dashboard/:token/dashcard/:dashcard-id/card/:card-id -----------------------

(defn- dashcard-url [dashcard & [additional-token-params]]
  (str "embed/dashboard/" (dash-token (:dashboard_id dashcard) additional-token-params)
       "/dashcard/" (u/the-id dashcard)
       "/card/" (:card_id dashcard)))

(deftest it-should-be-possible-to-run-a-card-successfully-if-you-jump-through-the-right-hoops---
  (testing "it should be possible to run a Card successfully if you jump through the right hoops..."
    (with-embedding-enabled-and-new-secret-key
      (with-temp-dashcard [dashcard {:dash {:enable_embedding true}}]
        #_{:clj-kondo/ignore [:deprecated-var]}
        (test-query-results (client/client :get 202 (dashcard-url dashcard)))))))

(deftest downloading-csv-json-xlsx-results-from-the-dashcard-endpoint-shouldn-t-be-subject-to-the-default-query-constraints
  (testing (str "Downloading CSV/JSON/XLSX results from the dashcard endpoint shouldn't be subject to the default "
                "query constraints (#10399)")
    (with-redefs [qp.constraints/default-query-constraints (constantly {:max-results 10, :max-results-bare-rows 10})]
      (with-embedding-enabled-and-new-secret-key
        (with-temp-dashcard [dashcard {:dash {:enable_embedding true}
                                       :card {:dataset_query (assoc (mt/mbql-query venues)
                                                                    :middleware
                                                                    {:add-default-userland-constraints? true
                                                                     :userland-query?                   true})}}]
          (let [results (client/client :get 200 (str (dashcard-url dashcard) "/csv"))]
            (is (= 101
                   (count (csv/read-csv results))))))))))

(deftest generic-query-failed-exception-test
  (testing (str "...but if the card has an invalid query we should just get a generic \"query failed\" exception "
                "(rather than leaking query info)")
    (with-embedding-enabled-and-new-secret-key
      (with-temp-dashcard [dashcard {:dash {:enable_embedding true}
                                     :card {:dataset_query (mt/native-query {:query "SELECT * FROM XYZ"})}}]
        (is (= {:status     "failed"
                :error      "An error occurred while running the query."
                :error_type "invalid-query"}
               (client/client :get 202 (dashcard-url dashcard))))))))

(deftest check-that-the-dashcard-endpoint-doesn-t-work-if-embedding-isn-t-enabled
  (mt/with-temporary-setting-values [enable-embedding false]
    (with-new-secret-key
      (with-temp-dashcard [dashcard]
        (is (= "Embedding is not enabled."
               (client/client :get 400 (dashcard-url dashcard))))))))

(deftest dashcard-check-that-if-embedding--is--enabled-globally-but-not-for-the-dashboard-the-request-fails
  (with-embedding-enabled-and-new-secret-key
    (with-temp-dashcard [dashcard]
      (is (= "Embedding is not enabled for this object."
             (client/client :get 400 (dashcard-url dashcard)))))))

(deftest dashcard-global-embedding-check-key
  (testing (str "check that if embedding is enabled globally and for the object that requests fail if they are signed "
                "with the wrong key")
    (with-embedding-enabled-and-new-secret-key
      (with-temp-dashcard [dashcard {:dash {:enable_embedding true}}]
        (is (= "Message seems corrupt or manipulated"
               (client/client :get 400 (with-new-secret-key (dashcard-url dashcard)))))))))

(deftest dashboard-locked-params-test
  (with-embedding-enabled-and-new-secret-key
    (with-temp-dashcard [dashcard {:dash {:enable_embedding true, :embedding_params {:venue_id "locked"}}}]
      (testing (str "check that if embedding is enabled globally and for the object requests fail if the token is "
                    "missing a `:locked` parameter")
        (is (= "You must specify a value for :venue_id in the JWT."
               (client/client :get 400 (dashcard-url dashcard)))))

      (testing "if `:locked` param is supplied, request should succeed"
        (is (schema= {:status   (s/eq "completed")
                      :data     {:rows     (s/eq [[1]])
                                 s/Keyword s/Any}
                      s/Keyword s/Any}
                     (client/client :get 202 (dashcard-url dashcard {:params {:venue_id 100}})))))

      (testing "if `:locked` parameter is present in URL params, request should fail"
        (is (= "You must specify a value for :venue_id in the JWT."
               (client/client :get 400 (str (dashcard-url dashcard) "?venue_id=100"))))))))

(deftest dashboard-disabled-params-test
  (with-embedding-enabled-and-new-secret-key
    (with-temp-dashcard [dashcard {:dash {:enable_embedding true, :embedding_params {:venue_id "disabled"}}}]
      (testing (str "check that if embedding is enabled globally and for the object requests fail if they pass a "
                    "`:disabled` parameter")
        (is (= "You're not allowed to specify a value for :venue_id."
               (client/client :get 400 (dashcard-url dashcard {:params {:venue_id 100}})))))

      (testing "If a `:disabled` param is passed in the URL the request should fail"
        (is (= "You're not allowed to specify a value for :venue_id."
               (client/client :get 400 (str (dashcard-url dashcard) "?venue_id=200"))))))))

(deftest dashboard-enabled-params-test
  (with-embedding-enabled-and-new-secret-key
    (with-temp-dashcard [dashcard {:dash {:enable_embedding true, :embedding_params {:venue_id "enabled"}}}]
      (testing "If `:enabled` param is present in both JWT and the URL, the request should fail"
        (is (= "You can't specify a value for :venue_id if it's already set in the JWT."
               (client/client :get 400 (str (dashcard-url dashcard {:params {:venue_id 100}}) "?venue_id=200")))))

      (testing "If an `:enabled` param is present in the JWT, that's ok"
        (is (schema= {:status   (s/eq "completed")
                      :data     {:rows     (s/eq [[1]])
                                 s/Keyword s/Any}
                      s/Keyword s/Any}
                     (client/client :get 202 (dashcard-url dashcard {:params {:venue_id 50}})))))

      (testing "If an `:enabled` param is present in URL params but *not* the JWT, that's ok"
        (is (schema= {:status   (s/eq "completed")
                      :data     {:rows     (s/eq [[1]])
                                 s/Keyword s/Any}
                      s/Keyword s/Any}
                     (client/client :get 202 (str (dashcard-url dashcard) "?venue_id=1"))))))))

(deftest dashboard-native-query-params-with-default-test
  (testing "GET api/embed/dashboard/:token/dashcard/:dashcard-id/card/:card-id with default values for params"
   (with-embedding-enabled-and-new-secret-key
     (t2.with-temp/with-temp
       [Card      card      (card-with-date-field-filter-default)
        Dashboard dashboard {:enable_embedding true
                             :embedding_params {:date "enabled"}
                             :parameters       [{:name "Date"
                                                 :slug "date"
                                                 :id "_DATE_ID_"
                                                 :type :date/quarter-year
                                                 :sectionId "date"}]}
        DashboardCard dashcard {:dashboard_id       (u/the-id dashboard)
                                :card_id            (u/the-id card)
                                :parameter_mappings [{:parameter_id "_DATE_ID_"
                                                      :card_id (u/the-id card)
                                                      :target [:dimension [:template-tag "date"]]}]}]
       (testing "the default should apply if no param value is provided"
         (is (= [[107]]
                (mt/rows (client/client :get 202 (dashcard-url dashcard)))))
         (testing "check this is the same result as when a default value is provided"
           (is (= [[107]]
                  (mt/rows (client/client :get 202 (str (dashcard-url dashcard) "?date=Q1-2014")))))))
       (testing "an empty value should apply if provided as an empty string in the query params"
         (is (= [[1000]]
                (mt/rows (client/client :get 202 (str (dashcard-url dashcard) "?date="))))))
       (testing "an empty value should apply if provided as nil in the JWT params"
         (is (= [[1000]]
                (mt/rows (client/client :get 202 (dashcard-url dashcard {:params {:date nil}}))))))
       (testing "if the param is disabled"
         (mt/with-temp-vals-in-db Dashboard (u/the-id dashboard) {:embedding_params {:date "disabled"}}
           (testing "the default should apply if no param is provided"
             (is (= [[107]]
                    (mt/rows (client/client :get 202 (dashcard-url dashcard))))))
           (testing "you can't apply an empty param value if the parameter is disabled"
             (is (= "You're not allowed to specify a value for :date."
                    (client/client :get 400 (str (dashcard-url dashcard) "?date=")))))))
       (testing "if the param is locked"
         (mt/with-temp-vals-in-db Dashboard (u/the-id dashboard) {:embedding_params {:date "locked"}}
           (testing "an empty value should apply if provided as nil in the JWT params"
             (is (= [[1000]]
                    (mt/rows (client/client :get 202 (dashcard-url dashcard {:params {:date nil}})))))
             (testing "check this is different to when a non-nil value is provided"
               (is (= [[138]]
                      (mt/rows (client/client :get 202 (dashcard-url dashcard {:params {:date "Q2-2014"}})))))))
           (testing "an empty string value is invalid and should result in an error"
             (is (= "You must specify a value for :date in the JWT."
                    (client/client :get 400 (dashcard-url dashcard {:params {:date ""}})))))))))))


;;; -------------------------------------------------- Other Tests ---------------------------------------------------

(deftest remove-embedding-params
  (testing (str "parameters that are not in the `embedding-params` map at all should get removed by "
                "`remove-locked-and-disabled-params`")
    (is (= {:parameters []}
           (#'api.embed/remove-locked-and-disabled-params {:parameters {:slug "foo"}} {})))))


(deftest make-sure-that-multiline-series-word-as-expected---4768-
  (testing "make sure that multiline series word as expected (#4768)"
    (with-embedding-enabled-and-new-secret-key
      (t2.with-temp/with-temp [Card series-card {:dataset_query {:database (mt/id)
                                                                 :type     :query
                                                                 :query    {:source-table (mt/id :venues)}}}]
        (with-temp-dashcard [dashcard {:dash {:enable_embedding true}}]
          (t2.with-temp/with-temp [DashboardCardSeries _ {:dashboardcard_id (u/the-id dashcard)
                                                          :card_id          (u/the-id series-card)
                                                          :position         0}]
            (is (= "completed"
                   (:status (client/client :get 202 (str (dashcard-url (assoc dashcard :card_id (u/the-id series-card))))))))))))))

;;; ------------------------------- GET /api/embed/card/:token/field/:field/values nil --------------------------------

(defn- field-values-url [card-or-dashboard field-or-id]
  (str
   "embed/"
   (condp mi/instance-of? card-or-dashboard
     Card      (str "card/"      (card-token card-or-dashboard))
     Dashboard (str "dashboard/" (dash-token card-or-dashboard)))
   "/field/"
   (u/the-id field-or-id)
   "/values"))

(defn- do-with-embedding-enabled-and-temp-card-referencing {:style/indent 2} [table-kw field-kw f]
  (with-embedding-enabled-and-new-secret-key
    (t2.with-temp/with-temp [Card card (assoc (public-test/mbql-card-referencing table-kw field-kw)
                                        :enable_embedding true)]
      (f card))))

(defmacro ^:private with-embedding-enabled-and-temp-card-referencing
  {:style/indent 3}
  [table-kw field-kw [card-binding] & body]
  `(do-with-embedding-enabled-and-temp-card-referencing ~table-kw ~field-kw
     (fn [~(or card-binding '_)]
       ~@body)))

;; should be able to fetch values for a Field referenced by a public Card
(deftest should-be-able-to-fetch-values-for-a-field-referenced-by-a-public-card
  (field-values/clear-field-values-for-field! (mt/id :venues :name))
  (is (= {:values          [["20th Century Cafe"]
                            ["25°"]
                            ["33 Taps"]
                            ["800 Degrees Neapolitan Pizzeria"]
                            ["BCD Tofu House"]]
          :field_id        (mt/id :venues :name)
          :has_more_values false}
         (with-embedding-enabled-and-temp-card-referencing :venues :name [card]
           (-> (client/client :get 200 (field-values-url card (mt/id :venues :name)))
               (update :values (partial take 5)))))))

;; but for Fields that are not referenced we should get an Exception
(deftest but-for-fields-that-are-not-referenced-we-should-get-an-exception
  (is (= "Not found."
         (with-embedding-enabled-and-temp-card-referencing :venues :name [card]
           (client/client :get 400 (field-values-url card (mt/id :venues :price)))))))

;; Endpoint should fail if embedding is disabled
(deftest endpoint-should-fail-if-embedding-is-disabled
  (is (= "Embedding is not enabled."
         (with-embedding-enabled-and-temp-card-referencing :venues :name [card]
           (mt/with-temporary-setting-values [enable-embedding false]
             (client/client :get 400 (field-values-url card (mt/id :venues :name))))))))

(deftest embedding-not-enabled-message
  (is (= "Embedding is not enabled for this object."
         (with-embedding-enabled-and-temp-card-referencing :venues :name [card]
           (t2/update! Card (u/the-id card) {:enable_embedding false})
           (client/client :get 400 (field-values-url card (mt/id :venues :name)))))))

(deftest card-param-values
  (letfn [(search [card param-key prefix]
            (client/client :get 200 (format "embed/card/%s/params/%s/search/%s"
                                            (card-token card) param-key prefix)))
          (dropdown [card param-key]
            (client/client :get 200 (format "embed/card/%s/params/%s/values"
                                            (card-token card) param-key)))]
    (mt/with-temporary-setting-values [enable-embedding true]
      (with-new-secret-key
        (api.card-test/with-card-param-values-fixtures [{:keys [card field-filter-card param-keys]}]
          (t2/update! Card (:id field-filter-card)
                      {:enable_embedding true
                       :embedding_params (zipmap (map :slug (:parameters field-filter-card))
                                                 (repeat "enabled"))})
          (t2/update! Card (:id card)
                      {:enable_embedding true
                       :embedding_params (zipmap (map :slug (:parameters card))
                                                 (repeat "enabled"))})
          (testing "field filter based param"
            (let [response (dropdown field-filter-card (:field-values param-keys))]
              (is (false? (:has_more_values response)))
              (is (set/subset? #{["20th Century Cafe"] ["33 Taps"]}
                               (-> response :values set))))
            (let [response (search field-filter-card (:field-values param-keys) "bar")]
              (is (set/subset? #{["Barney's Beanery"] ["bigmista's barbecue"]}
                               (-> response :values set)))
              (is (not ((into #{} (mapcat identity) (:values response)) "The Virgil")))))
          (testing "static based param"
            (let [response (dropdown card (:static-list param-keys))]
              (is (= {:has_more_values false,
                      :values          [["African"] ["American"] ["Asian"]]}
                     response)))
            (let [response (search card (:static-list param-keys) "af")]
              (is (= {:has_more_values false,
                      :values          [["African"]]}
                     response))))
          (testing "card based param"
            (let [response (dropdown card (:card param-keys))]
              (is (= {:values          [["Brite Spot Family Restaurant"] ["Red Medicine"]
                                        ["Stout Burgers & Beers"] ["The Apple Pan"] ["Wurstküche"]]
                      :has_more_values false}
                     response)))
            (let [response (search card (:card param-keys) "red")]
              (is (= {:has_more_values false,
                      :values          [["Red Medicine"]]}
                     response)))))))))

;;; ----------------------------- GET /api/embed/dashboard/:token/field/:field/values nil -----------------------------

(defn- do-with-embedding-enabled-and-temp-dashcard-referencing {:style/indent 2} [table-kw field-kw f]
  (with-embedding-enabled-and-new-secret-key
    (mt/with-temp [Dashboard     dashboard {:enable_embedding true}
                   Card          card      (public-test/mbql-card-referencing table-kw field-kw)
                   DashboardCard dashcard  {:dashboard_id       (u/the-id dashboard)
                                            :card_id            (u/the-id card)
                                            :parameter_mappings [{:card_id (u/the-id card)
                                                                  :target  [:dimension
                                                                            [:field
                                                                             (mt/id table-kw field-kw) nil]]}]}]
      (f dashboard card dashcard))))


(defmacro ^:private with-embedding-enabled-and-temp-dashcard-referencing
  {:style/indent 3}
  [table-kw field-kw [dash-binding card-binding dashcard-binding] & body]
  `(do-with-embedding-enabled-and-temp-dashcard-referencing ~table-kw ~field-kw
     (fn [~(or dash-binding '_) ~(or card-binding '_) ~(or dashcard-binding '_)]
       ~@body)))

;; should be able to use it when everything is g2g
(deftest should-be-able-to-use-it-when-everything-is-g2g
  (is (= {:values          [["20th Century Cafe"]
                            ["25°"]
                            ["33 Taps"]
                            ["800 Degrees Neapolitan Pizzeria"]
                            ["BCD Tofu House"]]
          :field_id        (mt/id :venues :name)
          :has_more_values false}
         (with-embedding-enabled-and-temp-dashcard-referencing :venues :name [dashboard]
           (-> (client/client :get 200 (field-values-url dashboard (mt/id :venues :name)))
               (update :values (partial take 5)))))))

;; shound NOT be able to use the endpoint with a Field not referenced by the Dashboard
(deftest shound-not-be-able-to-use-the-endpoint-with-a-field-not-referenced-by-the-dashboard
  (is (= "Not found."
         (with-embedding-enabled-and-temp-dashcard-referencing :venues :name [dashboard]
           (client/client :get 400 (field-values-url dashboard (mt/id :venues :price)))))))

;; Endpoint should fail if embedding is disabled
(deftest field-values-endpoint-should-fail-if-embedding-is-disabled
  (is (= "Embedding is not enabled."
         (with-embedding-enabled-and-temp-dashcard-referencing :venues :name [dashboard]
           (mt/with-temporary-setting-values [enable-embedding false]
             (client/client :get 400 (field-values-url dashboard (mt/id :venues :name))))))))


;; Endpoint should fail if embedding is disabled for the Dashboard
(deftest endpoint-should-fail-if-embedding-is-disabled-for-the-dashboard
  (is (= "Embedding is not enabled for this object."
         (with-embedding-enabled-and-temp-dashcard-referencing :venues :name [dashboard]
           (t2/update! Dashboard (u/the-id dashboard) {:enable_embedding false})
           (client/client :get 400 (field-values-url dashboard (mt/id :venues :name)))))))


;;; --------------------------------------------- Field search endpoints ---------------------------------------------

(defn- field-search-url [card-or-dashboard field-or-id search-field-or-id]
  (str "embed/"
       (condp mi/instance-of? card-or-dashboard
         Card      (str "card/"      (card-token card-or-dashboard))
         Dashboard (str "dashboard/" (dash-token card-or-dashboard)))
       "/field/" (u/the-id field-or-id)
       "/search/" (u/the-id search-field-or-id)))

(deftest field-search-test
  (testing
    (letfn [(tests [model object]
              (is (= [[93 "33 Taps"]]
                     (client/client :get 200 (field-search-url object (mt/id :venues :id) (mt/id :venues :name))
                                    :value "33 T")))

              (testing "if search field isn't allowed to be used with the other Field endpoint should return exception"
                (is (= "Invalid Request."
                       (client/client :get 400 (field-search-url object (mt/id :venues :id) (mt/id :venues :price))
                                      :value "33 T"))))

              (testing "Endpoint should fail if embedding is disabled"
                (mt/with-temporary-setting-values [enable-embedding false]
                  (is (= "Embedding is not enabled."
                         (client/client :get 400 (field-search-url object (mt/id :venues :id) (mt/id :venues :name))
                                        :value "33 T")))))

              (testing "Endpoint should fail if embedding is disabled for the object"
                (t2/update! model (u/the-id object) {:enable_embedding false})
                (is (= "Embedding is not enabled for this object."
                       (client/client :get 400 (field-search-url object (mt/id :venues :id) (mt/id :venues :name))
                                      :value "33 T")))))]
      (testing "GET /api/embed/card/:token/field/:field/search/:search-field-id nil"
        (testing "Search for Field values for a Card"
          (with-embedding-enabled-and-temp-card-referencing :venues :id [card]
            (tests Card card))))
      (testing "GET /api/embed/dashboard/:token/field/:field/search/:search-field-id nil"
        (testing "Search for Field values for a Dashboard"
          (with-embedding-enabled-and-temp-dashcard-referencing :venues :id [dashboard]
            (tests Dashboard dashboard)))))))


;;; ----------------------- GET /api/embed/card/:token/field/:field/remapping/:remapped-id nil ------------------------

(defn- field-remapping-url [card-or-dashboard field-or-id remapped-field-or-id]
  (str "embed/"
       (condp mi/instance-of? card-or-dashboard
         Card      (str "card/"      (card-token card-or-dashboard))
         Dashboard (str "dashboard/" (dash-token card-or-dashboard)))
       "/field/" (u/the-id field-or-id)
       "/remapping/" (u/the-id remapped-field-or-id)))

(deftest field-remapping-test
  (letfn [(tests [model object]
            (testing (str "we should be able to use the API endpoint and get the same results we get by calling the "
                          "function above directly")
              (is (= [10 "Fred 62"]
                     (client/client :get 200 (field-remapping-url object (mt/id :venues :id) (mt/id :venues :name))
                                    :value "10"))))
            (testing " ...or if the remapping Field isn't allowed to be used with the other Field"
              (is (= "Invalid Request."
                     (client/client :get 400 (field-remapping-url object (mt/id :venues :id) (mt/id :venues :price))
                                    :value "10"))))

            (testing " ...or if embedding is disabled"
              (mt/with-temporary-setting-values [enable-embedding false]
                (is (= "Embedding is not enabled."
                       (client/client :get 400 (field-remapping-url object (mt/id :venues :id) (mt/id :venues :name))
                                      :value "10")))))

            (testing " ...or if embedding is disabled for the Card/Dashboard"
              (t2/update! model (u/the-id object) {:enable_embedding false})
              (is (= "Embedding is not enabled for this object."
                     (client/client :get 400 (field-remapping-url object (mt/id :venues :id) (mt/id :venues :name))
                                    :value "10")))))]

    (testing "GET /api/embed/card/:token/field/:field/remapping/:remapped-id nil"
      (testing "Get remapped Field values for a Card"
        (with-embedding-enabled-and-temp-card-referencing :venues :id [card]
          (tests Card card)))
      (testing "Shouldn't work if Card doesn't reference the Field in question"
        (with-embedding-enabled-and-temp-card-referencing :venues :price [card]
          (is (= "Not found."
                 (client/client :get 400 (field-remapping-url card (mt/id :venues :id) (mt/id :venues :name))
                                :value "10"))))))

    (testing "GET /api/embed/dashboard/:token/field/:field/remapping/:remapped-id nil"
      (testing "Get remapped Field values for a Dashboard"
        (with-embedding-enabled-and-temp-dashcard-referencing :venues :id [dashboard]
          (tests Dashboard dashboard)))
      (testing "Shouldn't work if Dashboard doesn't reference the Field in question"
        (with-embedding-enabled-and-temp-dashcard-referencing :venues :price [dashboard]
          (is (= "Not found."
                 (client/client :get 400 (field-remapping-url dashboard (mt/id :venues :id) (mt/id :venues :name))
                                :value "10"))))))))

;;; ------------------------------------------------ Chain filtering -------------------------------------------------

(defn- do-with-chain-filter-fixtures [f]
  (with-embedding-enabled-and-new-secret-key
    (api.dashboard-test/with-chain-filter-fixtures [{:keys [dashboard], :as m}]
      (t2/update! Dashboard (u/the-id dashboard) {:enable_embedding true})
      (letfn [(token [params]
                (dash-token dashboard (when params {:params params})))
              (values-url [& [params param-key]]
                (format "embed/dashboard/%s/params/%s/values"
                        (token params) (or param-key "_CATEGORY_ID_")))
              (search-url [& [params param-key query]]
                (format "embed/dashboard/%s/params/%s/search/%s"
                        (token params) (or param-key "_CATEGORY_NAME_") (or query "food")))]
        (f (assoc m
                  :token token
                  :values-url values-url
                  :search-url search-url))))))

(defmacro ^:private with-chain-filter-fixtures [[binding] & body]
  `(do-with-chain-filter-fixtures (fn [~binding] ~@body)))

(deftest chain-filter-embedding-disabled-test
  (with-chain-filter-fixtures [{:keys [dashboard values-url search-url]}]
    (testing "without embedding enabled for dashboard"
      (t2/update! Dashboard (u/the-id dashboard) {:enable_embedding false})
      (testing "GET /api/embed/dashboard/:token/params/:param-key/values"
        (is (= "Embedding is not enabled for this object."
               (client/client :get 400 (values-url)))))
      (testing "GET /api/embed/dashboard/:token/params/:param-key/search/:query"
        (is (= "Embedding is not enabled for this object."
               (client/client :get 400 (search-url))))))))

(deftest chain-filter-random-params-test
  (with-chain-filter-fixtures [{:keys [values-url search-url]}]
    (testing "Requests should fail if parameter is not explicitly enabled"
      (testing "\nGET /api/embed/dashboard/:token/params/:param-key/values"
        (is (= "Cannot search for values: \"category_id\" is not an enabled parameter."
               (client/client :get 400 (values-url)))))
      (testing "\nGET /api/embed/dashboard/:token/params/:param-key/search/:query"
        (is (= "Cannot search for values: \"category_name\" is not an enabled parameter."
               (client/client :get 400 (search-url))))))))

(deftest params-with-static-list-test
  (testing "embedding with parameter that has source is a static list"
    (with-chain-filter-fixtures [{:keys [dashboard values-url search-url]}]
      (t2/update! Dashboard (:id dashboard)
        {:embedding_params {"static_category" "enabled", "static_category_label" "enabled"}})
      (testing "Should work if the param we're fetching values for is enabled"
        (testing "\nGET /api/embed/dashboard/:token/params/:param-key/values"
          (is (= {:values          [["African"] ["American"] ["Asian"]]
                  :has_more_values false}
                 (client/client :get 200 (values-url {} "_STATIC_CATEGORY_")))))
        (testing "\nGET /api/embed/dashboard/:token/params/:param-key/search/:query"
          (is (= {:values          [["African" "Af"]]
                  :has_more_values false}
                 (client/client :get 200 (search-url {} "_STATIC_CATEGORY_LABEL_" "AF")))))))))

(deftest chain-filter-enabled-params-test
  (with-chain-filter-fixtures [{:keys [dashboard values-url search-url]}]
    (t2/update! Dashboard (:id dashboard)
      {:embedding_params {"category_id" "enabled", "category_name" "enabled", "price" "enabled"}})
    (testing "Should work if the param we're fetching values for is enabled"
      (testing "\nGET /api/embed/dashboard/:token/params/:param-key/values"
        (is (= {:values          [[2] [3] [4] [5] [6]]
                :has_more_values false}
               (chain-filer-test/take-n-values 5 (client/client :get 200 (values-url))))))
      (testing "\nGET /api/embed/dashboard/:token/params/:param-key/search/:query"
        (is (= {:values          [["Fast Food"] ["Food Truck"] ["Seafood"]]
                :has_more_values false}
               (chain-filer-test/take-n-values 3 (client/client :get 200 (search-url)))))))

    (testing "If an ENABLED constraint param is present in the JWT, that's ok"
      (testing "\nGET /api/embed/dashboard/:token/params/:param-key/values"
        (is (= {:values          [[40] [67]]
                :has_more_values false}
               (client/client :get 200 (values-url {"price" 4})))))
      (testing "\nGET /api/embed/dashboard/:token/params/:param-key/search/:query"
        (is (= {:values          []
                :has_more_values false}
               (client/client :get 200 (search-url {"price" 4}))))))

    (testing "If an ENABLED param is present in query params but *not* the JWT, that's ok"
      (testing "\nGET /api/embed/dashboard/:token/params/:param-key/values"
        (is (= {:values          [[40] [67]]
                :has_more_values false}
               (client/client :get 200 (str (values-url) "?_PRICE_=4")))))
      (testing "\nGET /api/embed/dashboard/:token/params/:param-key/search/:query"
        (is (= {:values          []
                :has_more_values false}
               (client/client :get 200 (str (search-url) "?_PRICE_=4"))))))

    (testing "If ENABLED param is present in both JWT and the URL, the request should fail"
      (doseq [url-fn [values-url search-url]
              :let   [url (str (url-fn {"price" 4}) "?_PRICE_=4")]]
        (testing (str "\n" url)
          (is (= "You can't specify a value for :price if it's already set in the JWT."
                 (client/client :get 400 url))))))))

(deftest chain-filter-ignore-current-user-permissions-test
  (testing "Should not fail if request is authenticated but current user does not have data permissions"
    (mt/with-temp-copy-of-db
      (perms/revoke-data-perms! (perms-group/all-users) (mt/db))
      (with-chain-filter-fixtures [{:keys [dashboard values-url search-url]}]
        (t2/update! Dashboard (:id dashboard)
          {:embedding_params {"category_id" "enabled", "category_name" "enabled", "price" "enabled"}})
        (testing "Should work if the param we're fetching values for is enabled"
          (testing "\nGET /api/embed/dashboard/:token/params/:param-key/values"
            (is (= {:values          [[2] [3] [4] [5] [6]]
                    :has_more_values false}
                   (chain-filer-test/take-n-values 5 (mt/user-http-request :rasta :get 200 (values-url))))))
          (testing "\nGET /api/embed/dashboard/:token/params/:param-key/search/:query"
            (is (= {:values          [["Fast Food"] ["Food Truck"] ["Seafood"]]
                    :has_more_values false}
                   (chain-filer-test/take-n-values 3 (mt/user-http-request :rasta :get 200 (search-url)))))))))))

(deftest chain-filter-locked-params-test
  (with-chain-filter-fixtures [{:keys [dashboard values-url search-url]}]
    (testing "Requests should fail if searched param is locked"
      (t2/update! Dashboard (:id dashboard)
        {:embedding_params {"category_id" "locked", "category_name" "locked"}})
      (doseq [url [(values-url) (search-url)]]
        (testing (str "\n" url)
          (is (re= #"Cannot search for values: \"category_(?:(?:name)|(?:id))\" is not an enabled parameter."
                   (client/client :get 400 url))))))

    (testing "Search param enabled\n"
      (t2/update! Dashboard (:id dashboard)
        {:embedding_params {"category_id" "enabled", "category_name" "enabled", "price" "locked"}})

      (testing "Requests should fail if the token is missing a locked parameter"
        (doseq [url [(values-url) (search-url)]]
          (testing (str "\n" url)
            (is (= "You must specify a value for :price in the JWT."
                   (client/client :get 400 url))))))

      (testing "if `:locked` param is supplied, request should succeed"
        (testing "\nGET /api/embed/dashboard/:token/params/:param-key/values"
          (is (= {:values          [[40] [67]]
                  :has_more_values false}
                 (client/client :get 200 (values-url {"price" 4})))))
        (testing "\nGET /api/embed/dashboard/:token/params/:param-key/search/:query"
          (is (= {:values          []
                  :has_more_values false}
                 (client/client :get 200 (search-url {"price" 4}))))))

      (testing "if `:locked` parameter is present in URL params, request should fail"
        (doseq [url-fn [values-url search-url]
                :let   [url (url-fn {"price" 4})]]
          (testing (str "\n" url)
            (is (= "You can only specify a value for :price in the JWT."
                   (client/client :get 400 (str url "?_PRICE_=4"))))))))))

(deftest chain-filter-disabled-params-test
  (with-chain-filter-fixtures [{:keys [dashboard values-url search-url]}]
    (testing "Requests should fail if searched param is disabled"
      (t2/update! Dashboard (:id dashboard)
        {:embedding_params {"category_id" "disabled", "category_name" "disabled"}})
      (doseq [url [(values-url) (search-url)]]
        (testing (str "\n" url)
          (is (re= #"Cannot search for values: \"category_(?:(?:name)|(?:id))\" is not an enabled parameter\."
                   (client/client :get 400 url))))))

    (testing "Search param enabled\n"
      (t2/update! Dashboard (:id dashboard)
        {:embedding_params {"category_id" "enabled", "category_name" "enabled", "price" "disabled"}})

      (testing "Requests should fail if the token has a disabled parameter"
        (doseq [url-fn [values-url search-url]
                :let   [url (url-fn {"price" 4})]]
          (testing (str "\n" url)
            (is (= "You're not allowed to specify a value for :price."
                   (client/client :get 400 url))))))

      (testing "Requests should fail if the URL has a disabled parameter"
        (doseq [url-fn [values-url search-url]
                :let   [url (str (url-fn) "?_PRICE_=4")]]
          (testing (str "\n" url)
            (is (= "You're not allowed to specify a value for :price."
                   (client/client :get 400 url)))))))))

;; Pivot tables

(defn- pivot-card-query-url [card response-format & [additional-token-params]]
  (str "/embed/pivot/card/"
       (card-token card additional-token-params)
       "/query"
       response-format))

(deftest pivot-embed-query-test
  (mt/test-drivers (api.pivots/applicable-drivers)
    (mt/dataset sample-dataset
      (testing "GET /api/embed/pivot/card/:token/query"
        (testing "check that the endpoint doesn't work if embedding isn't enabled"
          (mt/with-temporary-setting-values [enable-embedding false]
            (with-new-secret-key
              (with-temp-card [card (api.pivots/pivot-card)]
                (is (= "Embedding is not enabled."
                       (client/client :get 400 (pivot-card-query-url card ""))))))))

        (with-embedding-enabled-and-new-secret-key
          (let [expected-status 202]
            (testing "it should be possible to run a Card successfully if you jump through the right hoops..."
              (with-temp-card [card (merge {:enable_embedding true} (api.pivots/pivot-card))]
                (let [result (client/client :get expected-status (pivot-card-query-url card "") {:request-options nil})
                      rows   (mt/rows result)]
                  (is (nil? (:row_count result))) ;; row_count isn't included in public endpoints
                  (is (= "completed" (:status result)))
                  (is (= 6 (count (get-in result [:data :cols]))))
                  (is (= 1144 (count rows)))))))

          (testing "check that if embedding *is* enabled globally but not for the Card the request fails"
            (with-temp-card [card (api.pivots/pivot-card)]
              (is (= "Embedding is not enabled for this object."
                     (client/client :get 400 (pivot-card-query-url card ""))))))

          (testing (str "check that if embedding is enabled globally and for the object that requests fail if they are "
                        "signed with the wrong key")
            (with-temp-card [card (merge {:enable_embedding true} (api.pivots/pivot-card))]
              (is (= "Message seems corrupt or manipulated"
                     (client/client :get 400 (with-new-secret-key (pivot-card-query-url card ""))))))))))))

(defn- pivot-dashcard-url [dashcard & [additional-token-params]]
  (str "embed/pivot/dashboard/" (dash-token (:dashboard_id dashcard) additional-token-params)
       "/dashcard/" (u/the-id dashcard)
       "/card/" (:card_id dashcard)))

(deftest pivot-dashcard-success-test
  (mt/test-drivers (api.pivots/applicable-drivers)
    (mt/dataset sample-dataset
      (with-embedding-enabled-and-new-secret-key
        (with-temp-dashcard [dashcard {:dash     {:enable_embedding true, :parameters []}
                                       :card     (api.pivots/pivot-card)
                                       :dashcard {:parameter_mappings []}}]
          (let [result (client/client :get 202 (pivot-dashcard-url dashcard))
                rows   (mt/rows result)]
            (is (nil? (:row_count result))) ;; row_count isn't included in public endpoints
            (is (= "completed" (:status result)))
            (is (= 6 (count (get-in result [:data :cols]))))
            (is (= 1144 (count rows)))))))))

(deftest pivot-dashcard-embedding-disabled-test
  (mt/dataset sample-dataset
    (mt/with-temporary-setting-values [enable-embedding false]
      (with-new-secret-key
        (with-temp-dashcard [dashcard {:dash     {:parameters []}
                                       :card     (api.pivots/pivot-card)
                                       :dashcard {:parameter_mappings []}}]
          (is (= "Embedding is not enabled."
                 (client/client :get 400 (pivot-dashcard-url dashcard)))))))))

(deftest pivot-dashcard-embedding-disabled-for-card-test
  (mt/dataset sample-dataset
    (with-embedding-enabled-and-new-secret-key
      (with-temp-dashcard [dashcard {:dash     {:parameters []}
                                     :card     (api.pivots/pivot-card)
                                     :dashcard {:parameter_mappings []}}]
        (is (= "Embedding is not enabled for this object."
               (client/client :get 400 (pivot-dashcard-url dashcard))))))))

(deftest pivot-dashcard-signing-check-test
  (mt/dataset sample-dataset
    (testing (str "check that if embedding is enabled globally and for the object that requests fail if they are signed "
                  "with the wrong key")
      (with-embedding-enabled-and-new-secret-key
        (with-temp-dashcard [dashcard {:dash     {:enable_embedding true, :parameters []}
                                       :card     (api.pivots/pivot-card)
                                       :dashcard {:parameter_mappings []}}]
          (is (= "Message seems corrupt or manipulated"
                 (client/client :get 400 (with-new-secret-key (pivot-dashcard-url dashcard))))))))))

(deftest pivot-dashcard-locked-params-test
  (mt/dataset sample-dataset
    (with-embedding-enabled-and-new-secret-key
      (with-temp-dashcard [dashcard {:dash     {:enable_embedding true
                                                :embedding_params {:abc "locked"}
                                                :parameters       [{:id     "_ORDER_ID_"
                                                                    :name   "Order ID"
                                                                    :slug   "abc"
                                                                    :type   "id"
                                                                    :target [:dimension (mt/id :orders :id)]}]}
                                     :card     (api.pivots/pivot-card)
                                     :dashcard {:parameter_mappings []}}]
        (testing (str "check that if embedding is enabled globally and for the object requests fail if the token is "
                      "missing a `:locked` parameter")
          (is (= "You must specify a value for :abc in the JWT."
                 (client/client :get 400 (pivot-dashcard-url dashcard)))))

        (testing "if `:locked` param is supplied, request should succeed"
          (let [result (client/client :get 202 (pivot-dashcard-url dashcard {:params {:abc 100}}))
                rows   (mt/rows result)]
            (is (nil? (:row_count result))) ;; row_count isn't included in public endpoints
            (is (= "completed" (:status result)))
            (is (= 6 (count (get-in result [:data :cols]))))
            (is (= 1144 (count rows)))))

        (testing "if `:locked` parameter is present in URL params, request should fail"
          (is (= "You must specify a value for :abc in the JWT."
                 (client/client :get 400 (str (pivot-dashcard-url dashcard) "?abc=100")))))))))

(deftest pivot-dashcard-disabled-params-test
  (mt/dataset sample-dataset
    (with-embedding-enabled-and-new-secret-key
      (with-temp-dashcard [dashcard {:dash     {:enable_embedding true
                                                :embedding_params {:abc "disabled"}
                                                :parameters       []}
                                     :card     (api.pivots/pivot-card)
                                     :dashcard {:parameter_mappings []}}]
        (testing (str "check that if embedding is enabled globally and for the object requests fail if they pass a "
                      "`:disabled` parameter")
          (is (= "You're not allowed to specify a value for :abc."
                 (client/client :get 400 (pivot-dashcard-url dashcard {:params {:abc 100}})))))

        (testing "If a `:disabled` param is passed in the URL the request should fail"
          (is (= "You're not allowed to specify a value for :abc."
                 (client/client :get 400 (str (pivot-dashcard-url dashcard) "?abc=200")))))))))

(deftest pivot-dashcard-enabled-params-test
  (mt/dataset sample-dataset
    (with-embedding-enabled-and-new-secret-key
      (with-temp-dashcard [dashcard {:dash     {:enable_embedding true
                                                :embedding_params {:abc "enabled"}
                                                :parameters       [{:id      "_ORDER_ID_"
                                                                    :name    "Order ID"
                                                                    :slug    "abc"
                                                                    :type    "id"
                                                                    :target  [:dimension (mt/id :orders :id)]}]}
                                     :card     (api.pivots/pivot-card)
                                     :dashcard {:parameter_mappings []}}]
        (testing "If `:enabled` param is present in both JWT and the URL, the request should fail"
          (is (= "You can't specify a value for :abc if it's already set in the JWT."
                 (client/client :get 400 (str (pivot-dashcard-url dashcard {:params {:abc 100}}) "?abc=200")))))

        (testing "If an `:enabled` param is present in the JWT, that's ok"
          (let [result (client/client :get 202 (pivot-dashcard-url dashcard {:params {:abc 100}}))
                rows   (mt/rows result)]
            (is (nil? (:row_count result))) ;; row_count isn't included in public endpoints
            (is (= "completed" (:status result)))
            (is (= 6 (count (get-in result [:data :cols]))))
            (is (= 1144 (count rows)))))

        (testing "If an `:enabled` param is present in URL params but *not* the JWT, that's ok"
          (let [result (client/client :get 202 (str (pivot-dashcard-url dashcard) "?abc=200"))
                rows   (mt/rows result)]
            (is (nil? (:row_count result))) ;; row_count isn't included in public endpoints
            (is (= "completed" (:status result)))
            (is (= 6 (count (get-in result [:data :cols]))))
            (is (= 1144 (count rows)))))))))

(deftest apply-slug->value-test
  (testing "For operator filter types treat a lone value as a one-value sequence (#20438)"
    (is (= (#'api.embed/apply-slug->value [{:type    :string/=
                                            :target  [:dimension [:template-tag "NAME"]]
                                            :name    "Name"
                                            :slug    "NAME"
                                            :default nil}]
                                          {:NAME ["Aaron Hand"]})
           (#'api.embed/apply-slug->value [{:type    :string/=
                                            :target  [:dimension [:template-tag "NAME"]]
                                            :name    "Name"
                                            :slug    "NAME"
                                            :default nil}]
                                          {:NAME "Aaron Hand"})))))

(deftest handle-single-params-for-operator-filters-test
  (testing "Query endpoints should work with a single URL parameter for an operator filter (#20438)"
    (mt/dataset sample-dataset
      (with-embedding-enabled-and-new-secret-key
        (t2.with-temp/with-temp [Card {card-id :id, :as card} {:dataset_query    (mt/native-query
                                                                                  {:query         "SELECT count(*) AS count FROM PUBLIC.PEOPLE WHERE true [[AND {{NAME}}]]"
                                                                                   :template-tags {"NAME"
                                                                                                   {:id           "9ddca4ca-3906-83fd-bc6b-8480ae9ab05e"
                                                                                                    :name         "NAME"
                                                                                                    :display-name "Name"
                                                                                                    :type         :dimension
                                                                                                    :dimension    [:field (mt/id :people :name) nil]
                                                                                                    :widget-type  :string/=
                                                                                                    :default      nil}}})
                                                               :enable_embedding true
                                                               :embedding_params {:NAME "enabled"}}]
          (testing "Card"
            (is (= [[1]]
                   (mt/rows (client/client :get 202 (card-query-url card "") :NAME "Hudson Borer"))
                   (mt/rows (client/client :get 202 (card-query-url card "") :NAME "Hudson Borer" :NAME "x")))))
          (testing "Dashcard"
            (mt/with-temp [Dashboard {dashboard-id :id} {:enable_embedding true
                                                         :embedding_params {:name "enabled"}
                                                         :parameters       [{:name      "Name"
                                                                             :slug      "name"
                                                                             :id        "_name_"
                                                                             :type      "string/="
                                                                             :sectionId "string"}]}

                           DashboardCard dashcard {:card_id            card-id
                                                   :dashboard_id       dashboard-id
                                                   :parameter_mappings [{:parameter_id "_name_"
                                                                         :card_id      card-id
                                                                         :target       [:dimension [:template-tag "NAME"]]}]}]
              (is (= [[1]]
                     (mt/rows (client/client :get 202 (dashcard-url dashcard) :name "Hudson Borer"))
                     (mt/rows (client/client :get 202 (dashcard-url dashcard) :name "Hudson Borer" :name "x")))))))))))

(deftest pass-numeric-param-as-number-test
  (testing "Embedded numeric params should work with numeric (as opposed to string) values in the JWT (#20845)"
    (mt/dataset sample-dataset
      (with-embedding-enabled-and-new-secret-key
        (t2.with-temp/with-temp [Card card {:dataset_query    (mt/native-query
                                                               {:query         "SELECT count(*) FROM orders WHERE quantity = {{qty_locked}}"
                                                                :template-tags {"qty_locked" {:name         "qty_locked"
                                                                                              :display-name "Quantity (Locked)"
                                                                                              :type         :number}}})
                                            :enable_embedding true
                                            :embedding_params {:qty_locked "locked"}}]
          (is (= [3443]
                 (mt/first-row (client/client :get 202 (card-query-url card "" {:params {:qty_locked 1}}))))))))))<|MERGE_RESOLUTION|>--- conflicted
+++ resolved
@@ -331,13 +331,8 @@
         (testing (str "check that if embedding is enabled globally and for the object that requests fail if they are "
                       "signed with the wrong key")
           (with-temp-card [card {:enable_embedding true}]
-<<<<<<< HEAD
-            (is (= "Message seems corrupt or manipulated."
+            (is (= "Message seems corrupt or manipulated"
                    (client/real-client :get 400 (with-new-secret-key (card-query-url card response-format)))))))))))
-=======
-            (is (= "Message seems corrupt or manipulated"
-                   (client/client :get 400 (with-new-secret-key (card-query-url card response-format)))))))))))
->>>>>>> f0479dab
 
 (deftest download-formatted-without-constraints-test
   (testing (str "Downloading CSV/JSON/XLSX results shouldn't be subject to the default query constraints -- even if "
