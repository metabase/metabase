--- conflicted
+++ resolved
@@ -60,11 +60,6 @@
   { name: "Orders in a dashboard" },
 ).id;
 
-<<<<<<< HEAD
-export const NORMAL_PERSONAL_USER_ID = _.findWhere(SAMPLE_INSTANCE_DATA.users, {
-  first_name: "Robert",
-  last_name: "Tableton",
-=======
 export const ORDERS_DASHBOARD_DASHCARD_ID = _.findWhere(
   SAMPLE_INSTANCE_DATA.dashboards,
   { name: "Orders in a dashboard" },
@@ -80,5 +75,9 @@
 
 export const NODATA_USER_ID = _.findWhere(SAMPLE_INSTANCE_DATA.users, {
   email: "nodata@metabase.test",
->>>>>>> 2b77f67d
+}).id;
+
+export const NORMAL_PERSONAL_USER_ID = _.findWhere(SAMPLE_INSTANCE_DATA.users, {
+  first_name: "Robert",
+  last_name: "Tableton",
 }).id;