--- conflicted
+++ resolved
@@ -140,11 +140,7 @@
              (log/info "Unzipping done.")
              (log/info (str "Loading Analytics Content from: " "plugins/instance_analytics"))
              ;; The EE token might not have :serialization enabled, but audit features should still be able to use it.
-<<<<<<< HEAD
-             (let [report (log/with-no-logs (serialization.cmd/v2-load-internal (.toURL (.toURI (io/file "plugins/instance_analytics")))
-=======
              (let [report (log/with-no-logs (serialization.cmd/v2-load-internal (.getPath (.toURI (io/file "plugins/instance_analytics")))
->>>>>>> c2b3ed8c
                                                                                 {}
                                                                                 :token-check? false))]
                (if (not-empty (:errors report))
