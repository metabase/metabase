(ns metabase.lib.filter
  (:refer-clojure :exclude [filter and or not = < <= > >= not-empty case every? some mapv #?(:clj doseq) #?(:clj for)])
  (:require
   [inflections.core :as inflections]
   [medley.core :as m]
   [metabase.lib.common :as lib.common]
   [metabase.lib.dispatch :as lib.dispatch]
   [metabase.lib.equality :as lib.equality]
   [metabase.lib.filter.operator :as lib.filter.operator]
   [metabase.lib.hierarchy :as lib.hierarchy]
   [metabase.lib.metadata.calculation :as lib.metadata.calculation]
   [metabase.lib.options :as lib.options]
   [metabase.lib.ref :as lib.ref]
   [metabase.lib.schema :as lib.schema]
   [metabase.lib.schema.common :as lib.schema.common]
   [metabase.lib.schema.expression :as lib.schema.expression]
   [metabase.lib.schema.filter :as lib.schema.filter]
   [metabase.lib.schema.metadata :as lib.schema.metadata]
   [metabase.lib.schema.temporal-bucketing :as lib.schema.temporal-bucketing]
   [metabase.lib.temporal-bucket :as lib.temporal-bucket]
   [metabase.lib.types.isa :as lib.types.isa]
   [metabase.lib.util :as lib.util]
   [metabase.lib.util.match :as lib.util.match]
   [metabase.util :as u]
   [metabase.util.i18n :as i18n]
   [metabase.util.malli :as mu]
   [metabase.util.number :as u.number]
<<<<<<< HEAD
   [metabase.util.performance :refer [every? mapv some]]
=======
   [metabase.util.performance :refer [every? some mapv #?(:clj doseq) #?(:clj for)]]
>>>>>>> 78bf0474
   [metabase.util.time :as u.time]))

(doseq [tag [:and :or]]
  (lib.hierarchy/derive tag ::compound))

(doseq [tag [:= :!= :in :not-in :starts-with :ends-with :contains :does-not-contain]]
  (lib.hierarchy/derive tag ::varargs))

(doseq [tag [:< :<= :> :>=]]
  (lib.hierarchy/derive tag ::binary))

(doseq [tag [:is-null :not-null :is-empty :not-empty :not]]
  (lib.hierarchy/derive tag ::unary))

(defmethod lib.metadata.calculation/describe-top-level-key-method :filters
  [query stage-number _key]
  (when-let [filters (clojure.core/not-empty (:filters (lib.util/query-stage query stage-number)))]
    (i18n/tru "Filtered by {0}"
              (lib.util/join-strings-with-conjunction
               (i18n/tru "and")
               (for [filter filters]
                 (lib.metadata.calculation/display-name query stage-number filter :long))))))

;;; Display names for filter clauses are only really used in generating descriptions for `:case` aggregations or for
;;; generating the suggested name for a query.

(defmethod lib.metadata.calculation/display-name-method ::compound
  [query stage-number [tag _opts & subclauses] style]
  (lib.util/join-strings-with-conjunction
   (clojure.core/case tag
     :and (i18n/tru "and")
     :or  (i18n/tru "or"))
   (for [clause subclauses]
     (lib.metadata.calculation/display-name query stage-number clause style))))

(defmethod lib.metadata.calculation/display-name-method ::varargs
  [query stage-number expr style]
  (let [->display-name #(lib.metadata.calculation/display-name query stage-number % style)
        ->temporal-name lib.temporal-bucket/describe-temporal-pair
        numeric? #(clojure.core/and (lib.util/original-isa? % :type/Number)
                                    (lib.util/clause? %)
                                    (-> (lib.metadata.calculation/metadata query stage-number %)
                                        lib.types.isa/id?
                                        clojure.core/not))
        temporal? #(lib.util/original-isa? % :type/Temporal)
        unit= (fn [a unit-or-units]
                (let [units (set (u/one-or-many unit-or-units))]
                  (clojure.core/and
                   (temporal? a)
                   (lib.util/clause? a)
                   (clojure.core/contains? units (:temporal-unit (second a))))))
        ->unbucketed-display-name #(-> %
                                       (update 1 dissoc :temporal-unit)
                                       ->display-name)
        ->bucket-name #(-> %
                           second
                           :temporal-unit
                           lib.temporal-bucket/describe-temporal-unit
                           u/lower-case-en)
        ->unit {:get-hour :hour-of-day
                :get-month :month-of-year
                :get-quarter :quarter-of-year
                :get-year :year-of-era}]
    (lib.util.match/match-lite expr
      [(op :guard #{:= :in :!= :not-in}) _ [:get-hour _ (a :guard temporal?)] (b :guard int?)]
      (i18n/tru "{0} {1} {2}" (->unbucketed-display-name a) (if (#{:= :in} op) "is at" "excludes the hour of")
                (u.time/format-unit b :hour-of-day))

      [(op :guard #{:= :in :!= :not-in}) _ [:get-day-of-week _ (a :guard temporal?) :iso] & (args :guard (every? int? args))]
      (let [cnt (count args)
            in? (#{:= :in} op)]
        (cond (clojure.core/> cnt 1)
              (i18n/tru "{0} {1} {2} {3} selections" (->display-name a) (if in? "is one of" "excludes") cnt
                        (-> :day-of-week lib.temporal-bucket/describe-temporal-unit u/lower-case-en))

              in? (i18n/tru "{0} is on {1}" (->display-name a) (u.time/format-unit (first args) :day-of-week-iso))

              :else (i18n/tru "{0} excludes {1}" (->unbucketed-display-name a)
                              (inflections/plural (u.time/format-unit (first args) :day-of-week-iso)))))

      [(_ :guard #{:= :in}) _ [(f :guard #{:get-month :get-quarter :get-year}) _ (a :guard temporal?)] (b :guard int?)]
      (i18n/tru "{0} is in {1}" (->unbucketed-display-name a) (u.time/format-unit b (->unit f)))

      [(_ :guard #{:!= :not-in}) _ [:get-month _ (a :guard temporal?)] (b :guard int?)]
      (i18n/tru "{0} excludes each {1}" (->unbucketed-display-name a) (u.time/format-unit b :month-of-year))

      [(_ :guard #{:!= :not-in}) _ [:get-quarter _ (a :guard temporal?)] (b :guard int?)]
      (i18n/tru "{0} excludes {1} each year" (->unbucketed-display-name a) (u.time/format-unit b :quarter-of-year))

      [(_ :guard #{:!= :not-in}) _ [:get-year _ (a :guard temporal?)] (b :guard int?)]
      (i18n/tru "{0} excludes {1}" (->unbucketed-display-name a) (u.time/format-unit b :year))

      [(op :guard #{:= :in :!= :not-in}) _ [(f :guard #{:get-hour :get-month :get-quarter :get-year}) _ (a :guard temporal?)] & (args :guard (every? int? args))]
      (i18n/tru "{0} {1} {2} {3} selections"
                (->unbucketed-display-name a)
                (if (#{:= :in} op) "is one of" "excludes")
                (count args)
                (-> f ->unit lib.temporal-bucket/describe-temporal-unit u/lower-case-en))

      [(_ :guard #{:= :in}) _ (a :guard numeric?) b]
      (i18n/tru "{0} is equal to {1}" (->display-name a) (->display-name b))

      [(_ :guard #{:= :in}) _ (a :guard (unit= a lib.schema.temporal-bucketing/datetime-truncation-units)) (b :guard string?)]
      (i18n/tru "{0} is {1}" (->unbucketed-display-name a) (u.time/format-relative-date-range b 0 (:temporal-unit (second a)) nil nil {:include-current true}))

      [(_ :guard #{:= :in}) _ (a :guard (unit= a :day-of-week)) (b :guard (clojure.core/or (int? b) (string? b)))]
      (i18n/tru "{0} is {1}" (->display-name a) (->temporal-name a b))

      [(_ :guard #{:= :in}) _ (a :guard temporal?) (b :guard (clojure.core/or (int? b) (string? b)))]
      (i18n/tru "{0} is on {1}" (->display-name a) (->temporal-name a b))

      [(_ :guard #{:!= :not-in}) _ (a :guard numeric?) b]
      (i18n/tru "{0} is not equal to {1}" (->display-name a) (->display-name b))

      [(_ :guard #{:!= :not-in}) _ (a :guard temporal?) (b :guard (clojure.core/or (int? b) (string? b)))]
      (let [tname (->temporal-name a b)]
        (cond (unit= a :day-of-week)
              (i18n/tru "{0} excludes {1}" (->unbucketed-display-name a) (inflections/plural tname))
              (unit= a :month-of-year)
              (i18n/tru "{0} excludes each {1}" (->unbucketed-display-name a) tname)
              (unit= a :quarter-of-year)
              (i18n/tru "{0} excludes {1} each year" (->unbucketed-display-name a) tname)
              (unit= a :hour-of-day)
              (i18n/tru "{0} excludes the hour of {1}" (->unbucketed-display-name a) tname)
              (temporal? a)
              (i18n/tru "{0} excludes {1}" (->display-name a) (->temporal-name a b))))

      [(_ :guard #{:!= :not-in}) _ (a :guard temporal?) & args]
      (i18n/tru "{0} excludes {1} {2} selections" (->unbucketed-display-name a) (count args) (->bucket-name a))

      [(op :guard #{:= :in :!= :not-in}) _ (a :guard numeric?) & args]
      (i18n/tru "{0} is {1} to {2} selections" (->display-name a) (if (#{:= :in} op) "equal" "not equal") (count args))

      [(op :guard #{:= :in :!= :not-in}) _ a b]
      (i18n/tru "{0} {1} {2}" (->display-name a) (if (#{:= :in} op) "is" "is not") (if (string? b) b (->display-name b)))

      [(op :guard #{:= :in :!= :not-in}) _ a & args]
      (i18n/tru "{0} {1} {2} selections" (->display-name a) (if (#{:= :in} op) "is" "is not") (count args))

      [:starts-with _ x & args]
      (if (clojure.core/= (count args) 1)
        (let [y (first args)]
          (i18n/tru "{0} starts with {1}" (->display-name x) (if (string? y) y (->display-name y))))
        (i18n/tru "{0} starts with {1} selections" (->display-name x) (count args)))

      [:ends-with _ x & args]
      (if (clojure.core/= (count args) 1)
        (let [y (first args)]
          (i18n/tru "{0} ends with {1}" (->display-name x) (if (string? y) y (->display-name y))))
        (i18n/tru "{0} ends with {1} selections" (->display-name x) (count args)))

      [:contains _ x & args]
      (if (clojure.core/= (count args) 1)
        (let [y (first args)]
          (i18n/tru "{0} contains {1}" (->display-name x) (if (string? y) y (->display-name y))))
        (i18n/tru "{0} contains {1} selections" (->display-name x) (count args)))

      [:does-not-contain _ x & args]
      (if (clojure.core/= (count args) 1)
        (let [y (first args)]
          (i18n/tru "{0} does not contain {1}" (->display-name x) (if (string? y) y (->display-name y))))
        (i18n/tru "{0} does not contain {1} selections" (->display-name x) (count args))))))

(defmethod lib.metadata.calculation/display-name-method ::binary
  [query stage-number expr style]
  (let [->display-name #(lib.metadata.calculation/display-name query stage-number % style)
        ->temporal-name #(u.time/format-unit % nil)
        temporal? #(lib.util/original-isa? % :type/Temporal)]
    (lib.util.match/match-lite expr
      [:< _ (x :guard temporal?) (y :guard string?)]
      (i18n/tru "{0} is before {1}"                   (->display-name x) (->temporal-name y))

      [:< _ x y]
      (i18n/tru "{0} is less than {1}"                (->display-name x) (->display-name y))

      [:<= _ x y]
      (i18n/tru "{0} is less than or equal to {1}"    (->display-name x) (->display-name y))

      [:> _ (x :guard temporal?) (y :guard string?)]
      (i18n/tru "{0} is after {1}"                    (->display-name x) (->temporal-name y))

      [:> _ x y]
      (i18n/tru "{0} is greater than {1}"             (->display-name x) (->display-name y))

      [:>= _ x y]
      (i18n/tru "{0} is greater than or equal to {1}" (->display-name x) (->display-name y)))))

(defmethod lib.metadata.calculation/display-name-method :between
  [query stage-number expr style]
  (let [->display-name #(lib.metadata.calculation/display-name query stage-number % style)
        ->unbucketed-display-name #(-> %
                                       (update 1 dissoc :temporal-unit)
                                       ->display-name)]
    (lib.util.match/match-lite expr
      [:between _ x (y :guard string?) (z :guard string?)]
      (i18n/tru "{0} is {1}"
                (->unbucketed-display-name x)
                (u.time/format-diff y z))

      [:between _
       [:+ _ x [:interval _ n unit]]
       [:relative-datetime _ n2 unit2]
       [:relative-datetime _ 0 _]]
      (i18n/tru "{0} is in the {1}, {2}"
                (->display-name x)
                (u/lower-case-en (lib.temporal-bucket/describe-temporal-interval n2 unit2))
                (lib.temporal-bucket/describe-relative-datetime (- n) unit))

      [:between _
       [:+ _ x [:interval _ n unit]]
       [:relative-datetime _ 0 _]
       [:relative-datetime _ n2 unit2]]
      (i18n/tru "{0} is in the {1}, {2}"
                (->display-name x)
                (u/lower-case-en (lib.temporal-bucket/describe-temporal-interval n2 unit2))
                (lib.temporal-bucket/describe-relative-datetime (- n) unit))

      [:between _ x y z]
      (i18n/tru "{0} is between {1} and {2}"
                (->display-name x)
                (->display-name y)
                (->display-name z)))))

(defmethod lib.metadata.calculation/display-name-method :during
  [query stage-number [_tag _opts expr value unit] style]
  (let [->display-name #(lib.metadata.calculation/display-name query stage-number % style)]
    (i18n/tru "{0} is {1}"
              (->display-name expr)
              (u.time/format-relative-date-range value 1 unit -1 unit {}))))

(defmethod lib.metadata.calculation/display-name-method :inside
  [query stage-number [_tag opts lat-expr lon-expr lat-max lon-min lat-min lon-max] style]
  (lib.metadata.calculation/display-name query stage-number
                                         [:and opts
                                          [:between opts lat-expr lat-min lat-max]
                                          [:between opts lon-expr lon-min lon-max]]
                                         style))

(defmethod lib.metadata.calculation/display-name-method ::unary
  [query stage-number [tag _opts expr] style]
  (let [expr (lib.metadata.calculation/display-name query stage-number expr style)]
    ;; for whatever reason the descriptions of for `:is-null` and `:not-null` is "is empty" and "is not empty".
    (clojure.core/case tag
      :is-null   (i18n/tru "{0} is empty"     expr)
      :not-null  (i18n/tru "{0} is not empty" expr)
      :is-empty  (i18n/tru "{0} is empty"     expr)
      :not-empty (i18n/tru "{0} is not empty" expr)
      ;; TODO -- This description is sorta wack, we should use [[metabase.legacy-mbql.util/negate-filter-clause]] to
      ;; negate `expr` and then generate a description. That would require porting that stuff to pMBQL tho.
      :not       (i18n/tru "not {0}" expr))))

(defmethod lib.metadata.calculation/display-name-method :value
  [query stage-number [_value {:keys [base-type]} expr] style]
  (lib.metadata.calculation/display-name query
                                         stage-number
                                         (cond-> expr
                                           (clojure.core/and (string? expr) (isa? base-type :type/BigInteger))
                                           u.number/parse-bigint)
                                         style))

(defmethod lib.metadata.calculation/display-name-method :time-interval
  [query stage-number [_tag opts expr n unit] style]
  (if (clojure.core/or
       (clojure.core/= n :current)
       (clojure.core/= n 0)
       (clojure.core/and
        (clojure.core/= (abs n) 1)
        (clojure.core/= unit :day)))
    (i18n/tru "{0} is {1}"
              (lib.metadata.calculation/display-name query stage-number expr style)
              (u/lower-case-en (lib.temporal-bucket/describe-temporal-interval n unit opts)))
    (i18n/tru "{0} is in the {1}"
              (lib.metadata.calculation/display-name query stage-number expr style)
              (u/lower-case-en (lib.temporal-bucket/describe-temporal-interval n unit opts)))))

(defmethod lib.metadata.calculation/display-name-method :relative-time-interval
  [query stage-number [_tag _opts column value bucket offset-value offset-bucket] style]
  (if (neg? offset-value)
    (i18n/tru "{0} is in the {1}, {2}"
              (lib.metadata.calculation/display-name query stage-number column style)
              (u/lower-case-en (lib.temporal-bucket/describe-temporal-interval value bucket))
              (lib.temporal-bucket/describe-relative-datetime offset-value offset-bucket))
    (i18n/tru "{0} is in the {1}, {2}"
              (lib.metadata.calculation/display-name query stage-number column style)
              (u/lower-case-en (lib.temporal-bucket/describe-temporal-interval value bucket))
              (lib.temporal-bucket/describe-relative-datetime offset-value offset-bucket))))

(defmethod lib.metadata.calculation/display-name-method :relative-datetime
  [_query _stage-number [_tag _opts n unit] _style]
  (lib.temporal-bucket/describe-temporal-interval n unit))

(defmethod lib.metadata.calculation/display-name-method :interval
  [_query _stage-number [_tag opts n unit] _style]
  (lib.temporal-bucket/describe-temporal-interval n unit opts))

(lib.common/defop and [x y & more])
(lib.common/defop or [x y & more])
(lib.common/defop not [x])
(lib.common/defop = [x y & more])
(lib.common/defop != [x y & more])
(lib.common/defop in [x y & more])
(lib.common/defop not-in [x y & more])
(lib.common/defop < [x y])
(lib.common/defop <= [x y])
(lib.common/defop > [x y])
(lib.common/defop >= [x y])
(lib.common/defop between [x lower upper])
(lib.common/defop inside [lat lon lat-max lon-min lat-min lon-max])
(lib.common/defop is-null [x])
(lib.common/defop not-null [x])
(lib.common/defop is-empty [x])
(lib.common/defop not-empty [x])
(lib.common/defop starts-with [whole & parts])
(lib.common/defop ends-with [whole & parts])
(lib.common/defop contains [whole & parts])
(lib.common/defop does-not-contain [whole & parts])
(lib.common/defop relative-time-interval [x value bucket offset-value offset-bucket])
(lib.common/defop time-interval [x amount unit])
(lib.common/defop during [t v unit])
(lib.common/defop segment [segment-id])

(mu/defn add-filter-to-stage
  "Add a new filter clause to a `stage`, ignoring it if it is a duplicate clause (ignoring :lib/uuid)."
  [stage      :- ::lib.schema/stage
   new-filter :- [:maybe ::lib.schema.expression/boolean]]
  (if-not new-filter
    stage
    (let [existing-filter? (some (fn [existing-filter]
                                   (lib.equality/= existing-filter new-filter))
                                 (:filters stage))]
      (if existing-filter?
        stage
        (update stage :filters #(conj (vec %) new-filter))))))

(mu/defn add-filters-to-stage :- ::lib.schema/stage
  "Add additional filter clauses to a `stage`. Ignores any duplicate clauses (ignoring :lib/uuid)."
  [stage       :- ::lib.schema/stage
   new-filters :- [:maybe [:sequential ::lib.schema.expression/boolean]]]
  (reduce add-filter-to-stage stage new-filters))

(mu/defn remove-duplicate-filters-in-stage :- ::lib.schema/stage
  "Remove any duplicate filters from a query `stage` (ignoring :lib/uuid)."
  [stage :- ::lib.schema/stage]
  (add-filters-to-stage (dissoc stage :filters) (:filters stage)))

(mu/defn flatten-compound-filters-in-stage :- ::lib.schema/stage
  "Flatten any `:and` filters in a `stage`. Does multiple passes until all `:and` filters are flattened."
  [stage :- ::lib.schema/stage]
  (letfn [(flatten-filters [filter-clauses]
            ;; if we did ANY flattening, recurse so we can see if we can do MORE. I'm using a volatile to track this
            ;; so we can avoid equality comparisons which are more expensive and also potentially dangerous (don't
            ;; want to accidentally end up with infinite recursion here)
            (let [did-some-flattening? (volatile! false)
                  filter-clauses'      (into []
                                             (mapcat (fn [[tag _opts & args :as filter-clause]]
                                                       (if (clojure.core/= tag :and)
                                                         (do
                                                           (vreset! did-some-flattening? true)
                                                           args)
                                                         [filter-clause])))
                                             filter-clauses)]
              (if @did-some-flattening?
                (recur filter-clauses')
                filter-clauses')))]
    (cond-> stage
      (seq (:filters stage)) (update :filters flatten-filters))))

(mu/defn filter :- :metabase.lib.schema/query
  "Sets `boolean-expression` as a filter on `query`. Ignores duplicate filters (ignoring :lib/uuid)."
  ([query :- :metabase.lib.schema/query
    boolean-expression]
   (metabase.lib.filter/filter query nil boolean-expression))

  ([query :- :metabase.lib.schema/query
    stage-number :- [:maybe :int]
    boolean-expression]
   ;; if this is a Segment metadata, convert it to `:segment` MBQL clause before adding
   (if (clojure.core/= (lib.dispatch/dispatch-value boolean-expression) :metadata/segment)
     (recur query stage-number (lib.ref/ref boolean-expression))
     (let [stage-number (clojure.core/or stage-number -1)
           new-filter (lib.common/->op-arg boolean-expression)]
       (lib.util/update-query-stage query stage-number add-filter-to-stage new-filter)))))

(mu/defn filters :- [:maybe [:ref ::lib.schema/filters]]
  "Returns the current filters in stage with `stage-number` of `query`.
  If `stage-number` is omitted, the last stage is used. Logicaly, the
  filter attached to the query is the conjunction of the expressions
  in the returned list. If the returned list is empty, then there is no
  filter attached to the query.
  See also [[metabase.lib.util/query-stage]]."
  ([query :- :metabase.lib.schema/query] (filters query nil))
  ([query :- :metabase.lib.schema/query
    stage-number :- [:maybe :int]]
   (clojure.core/not-empty (:filters (lib.util/query-stage query (clojure.core/or stage-number -1))))))

(def ColumnWithOperators
  "Malli schema for ColumnMetadata extended with the list of applicable operators."
  [:merge
   [:ref ::lib.schema.metadata/column]
   [:map
    [:operators {:optional true} [:sequential [:ref ::lib.schema.filter/operator]]]]])

(mu/defn filterable-column-operators :- [:maybe [:sequential ::lib.schema.filter/operator]]
  "Returns the operators for which `filterable-column` is applicable."
  [filterable-column :- ColumnWithOperators]
  (:operators filterable-column))

(mu/defn add-column-operators :- ColumnWithOperators
  "Extend the column metadata with the available operators if any."
  [column :- ::lib.schema.metadata/column]
  (let [operators (lib.filter.operator/filter-operators column)]
    (m/assoc-some column :operators (clojure.core/not-empty operators))))

(defn- leading-ref
  "Returns the first argument of `a-filter` if it is a reference clause, nil otherwise."
  [a-filter]
  (when-let [leading-arg (clojure.core/and (lib.util/clause? a-filter)
                                           (get a-filter 2))]
    (when (lib.util/ref-clause? leading-arg)
      leading-arg)))

(mu/defn filterable-columns :- [:maybe [:sequential ColumnWithOperators]]
  "Get column metadata for all the columns that can be filtered in
  the stage number `stage-number` of the query `query`
  If `stage-number` is omitted, the last stage is used.
  The rules for determining which columns can be broken out by are as follows:

  1. custom `:expressions` in this stage of the query

  2. Fields 'exported' by the previous stage of the query, if there is one;
     otherwise Fields from the current `:source-table`

  3. Fields exported by explicit joins

  4. Fields in Tables that are implicitly joinable."

  ([query :- ::lib.schema/query]
   (filterable-columns query -1))

  ([query        :- ::lib.schema/query
    stage-number :- :int]
   (let [columns (sequence
                  (comp (map add-column-operators)
                        (clojure.core/filter :operators))
                  (lib.metadata.calculation/visible-columns query stage-number))
         existing-filters (filters query stage-number)]
     (cond
       (empty? columns)
       nil

       (empty? existing-filters)
       (vec columns)

       :else
       (let [matching (group-by
                       (fn [filter-pos]
                         (when-let [a-ref (leading-ref (get existing-filters filter-pos))]
                           (lib.equality/find-matching-column query stage-number a-ref columns)))
                       (range (count existing-filters)))]
         (mapv #(let [positions (matching %)]
                  (cond-> %
                    positions (assoc :filter-positions positions)))
               columns))))))

(mu/defn filter-clause :- ::lib.schema.expression/boolean
  "Returns a standalone filter clause for a `filter-operator`,
  a `column`, and arguments."
  [filter-operator :- [:or ::lib.schema.filter/operator :keyword :string]
   column          :- ::lib.schema.metadata/column
   & args]
  (let [tag (if (map? filter-operator)
              (:short filter-operator)
              (keyword filter-operator))]
    (lib.options/ensure-uuid (into [tag {} (lib.common/->op-arg column)]
                                   (map lib.common/->op-arg args)))))

(mu/defn filter-operator :- ::lib.schema.filter/operator
  "Return the filter operator of the boolean expression `filter-clause`
  at `stage-number` in `query`.
  If `stage-number` is omitted, the last stage is used."
  ([query a-filter-clause]
   (filter-operator query -1 a-filter-clause))

  ([query :- ::lib.schema/query
    stage-number :- :int
    a-filter-clause :- ::lib.schema.expression/boolean]
   (let [[op _ first-arg] a-filter-clause
         columns (lib.metadata.calculation/visible-columns query stage-number)
         col     (lib.equality/find-matching-column query stage-number first-arg columns)]
     (clojure.core/or (m/find-first #(clojure.core/= (:short %) op)
                                    (lib.filter.operator/filter-operators col))
                      (lib.filter.operator/operator-def op)))))

(def ^:private FilterParts
  [:map
   [:lib/type [:= :mbql/filter-parts]]
   [:operator ::lib.schema.filter/operator]
   [:options ::lib.schema.common/options]
   [:column [:maybe ColumnWithOperators]]
   [:args [:sequential :any]]])

(mu/defn filter-parts :- FilterParts
  "Return the parts of the filter clause `a-filter-clause` in query `query` at stage `stage-number`.
  Might obsolate [[filter-operator]]."
  ([query a-filter-clause]
   (filter-parts query -1 a-filter-clause))

  ([query :- ::lib.schema/query
    stage-number :- :int
    a-filter-clause :- ::lib.schema.expression/boolean]
   (let [[op options first-arg & rest-args] a-filter-clause
         columns (lib.metadata.calculation/visible-columns query stage-number)
         col     (lib.equality/find-matching-column query stage-number first-arg columns)]
     {:lib/type :mbql/filter-parts
      :operator (clojure.core/or (m/find-first #(clojure.core/= (:short %) op)
                                               (lib.filter.operator/filter-operators col))
                                 (lib.filter.operator/operator-def op))
      :options  options
      :column   (some-> col add-column-operators)
      :args     (vec rest-args)})))<|MERGE_RESOLUTION|>--- conflicted
+++ resolved
@@ -25,11 +25,7 @@
    [metabase.util.i18n :as i18n]
    [metabase.util.malli :as mu]
    [metabase.util.number :as u.number]
-<<<<<<< HEAD
-   [metabase.util.performance :refer [every? mapv some]]
-=======
    [metabase.util.performance :refer [every? some mapv #?(:clj doseq) #?(:clj for)]]
->>>>>>> 78bf0474
    [metabase.util.time :as u.time]))
 
 (doseq [tag [:and :or]]
