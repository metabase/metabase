/* eslint-disable react/prop-types */
import cx from "classnames";
import { Component } from "react";
import { t } from "ttag";

import CS from "metabase/css/core/index.css";
import Snippets from "metabase/entities/snippets";
import { Icon } from "metabase/ui";

import { SnippetButton, SnippetContent } from "./SnippetRow.styled";

class SnippetRowInner extends Component {
  constructor(props) {
    super(props);
    this.state = { isOpen: false };
  }

  render() {
    const { snippet, insertSnippet, setModalSnippet, canWrite } = this.props;

    const { description, content } = snippet;
    const { isOpen } = this.state;
    return (
      <div
        className={cx(
          { "border-transparent": !isOpen },
          CS.borderBottom,
          CS.borderTop,
        )}
      >
        <div
          className={cx(
            CS.cursorPointer,
            CS.bgLightHover,
            CS.textBold,
            CS.flex,
            CS.alignCenter,
            CS.justifyBetween,
            CS.py2,
            CS.px3,
            CS.hoverParent,
            CS.hoverDisplay,
          )}
          onClick={() => this.setState({ isOpen: !isOpen })}
        >
          <SnippetContent
            onClick={
              snippet.archived
                ? () => this.setState({ isOpen: true })
                : e => {
                    e.stopPropagation();
                    insertSnippet(snippet);
                  }
            }
          >
            <Icon
              name="snippet"
<<<<<<< HEAD
              className={cx("hover-child--hidden", CS.textLight)}
=======
              className={cx(CS.hoverChildHidden, "text-light")}
>>>>>>> 3fbfeddf
            />
            <Icon
              name={insertSnippet ? "arrow_left_to_line" : "snippet"}
              className={CS.hoverChild}
            />
            <span className={cx(CS.flexFull, CS.ml1)}>{snippet.name}</span>
          </SnippetContent>
          <Icon
            name={isOpen ? "chevronup" : "chevrondown"}
            className={cx({ [CS.hoverChild]: !isOpen })}
          />
        </div>
        {isOpen && (
          <div className="px3 pb2 pt1">
            {description && (
              <p className={cx(CS.textMedium, CS.mt0)}>{description}</p>
            )}
            <pre
              className={cx(
                CS.bgLight,
                CS.bordered,
                CS.rounded,
                CS.p1,
                CS.textMonospace,
                CS.textSmall,
<<<<<<< HEAD
                "text-pre-wrap",
=======
                CS.textPreWrap,
>>>>>>> 3fbfeddf
                CS.overflowAuto,
              )}
              style={{ maxHeight: 320 }}
            >
              {content}
            </pre>
            {canWrite && (
              <SnippetButton
                onClick={
                  snippet.archived
                    ? () => snippet.update({ archived: false })
                    : () => setModalSnippet(snippet)
                }
                borderless
                medium
                icon={snippet.archived ? "unarchive" : "pencil"}
              >
                {snippet.archived ? t`Unarchive` : t`Edit`}
              </SnippetButton>
            )}
          </div>
        )}
      </div>
    );
  }
}

export const SnippetRow = Snippets.load({
  id: (state, props) => props.item.id,
  wrapped: true,
})(SnippetRowInner);<|MERGE_RESOLUTION|>--- conflicted
+++ resolved
@@ -55,11 +55,7 @@
           >
             <Icon
               name="snippet"
-<<<<<<< HEAD
-              className={cx("hover-child--hidden", CS.textLight)}
-=======
-              className={cx(CS.hoverChildHidden, "text-light")}
->>>>>>> 3fbfeddf
+              className={cx(CS.hoverChildHidden,  CS.textLight)}
             />
             <Icon
               name={insertSnippet ? "arrow_left_to_line" : "snippet"}
@@ -85,11 +81,7 @@
                 CS.p1,
                 CS.textMonospace,
                 CS.textSmall,
-<<<<<<< HEAD
-                "text-pre-wrap",
-=======
                 CS.textPreWrap,
->>>>>>> 3fbfeddf
                 CS.overflowAuto,
               )}
               style={{ maxHeight: 320 }}
