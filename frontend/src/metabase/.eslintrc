{
  "rules": {
    // Note: adding this rule to a eslint config file in a subfolder will remove
    // *not* carry over the restricted imports from parent folders, you will
    // need to copy them over
    "no-restricted-imports": [
      "error",
      {
        "patterns": [
          "metabase-enterprise",
          "metabase-enterprise/*",
          "cljs/metabase.lib*",
          "/embedding-sdk",
        ],
        "paths": [
          {
            "name": "react-redux",
            "importNames": ["useSelector", "useDispatch", "connect"],
            "message": "Please import from `metabase/lib/redux` instead.",
          },
          {
            "name": "@mantine/core",
            "message": "Please import from `metabase/ui` instead.",
          },
          {
            "name": "moment",
            "message": "Moment is deprecated, please use dayjs",
          },
          {
            "name": "moment-timezone",
            "message": "Moment is deprecated, please use dayjs",
          },
          {
<<<<<<< HEAD
            "name": "@emotion/styled",
            "message": "Please style components using css modules.",
          },
          {
            "name": "@emotion/react",
            "message": "Please use components from `metabase/ui` instead and style them using css modules.",
=======
            "name": "@storybook/test",
            "message": "Please use `testing-library/react` or `@testing-library/user-event`",
>>>>>>> 8f1578ec
          },
        ],
      },
    ],
  },
  "overrides": [
    {
      "files": ["**/*.stories.tsx"],
      "rules": {
        "import/no-default-export": 0,
        "no-restricted-imports": 0,
      },
    },
    {
      "files": ["lib/redux/hooks.ts"],
      "rules": {
        "no-restricted-imports": 0,
      },
    },
    {
      "files": ["ui/**/*.{js,jsx,ts,tsx}"],
      "rules": {
        "no-restricted-imports": [
          "error",
          {
            "patterns": [
              "metabase-enterprise",
              "metabase-enterprise/*",
              "cljs/metabase.lib*",
            ],
            "paths": [
              {
                "name": "moment",
                "message": "Moment is deprecated, please use dayjs",
              },
              {
                "name": "moment-timezone",
                "message": "Moment is deprecated, please use dayjs",
              },
<<<<<<< HEAD
              {
                "name": "@emotion/styled",
                "message": "Please use components from `metabase/ui` instead and style them using css modules.",
              },
              {
                "name": "@emotion/react",
                "message": "Please use components from `metabase/ui` instead and style them using css modules.",
              },
=======
>>>>>>> 8f1578ec
            ],
          },
        ],
      },
    },
  ],
}<|MERGE_RESOLUTION|>--- conflicted
+++ resolved
@@ -31,17 +31,16 @@
             "message": "Moment is deprecated, please use dayjs",
           },
           {
-<<<<<<< HEAD
             "name": "@emotion/styled",
             "message": "Please style components using css modules.",
           },
           {
             "name": "@emotion/react",
             "message": "Please use components from `metabase/ui` instead and style them using css modules.",
-=======
+          },
+          {
             "name": "@storybook/test",
             "message": "Please use `testing-library/react` or `@testing-library/user-event`",
->>>>>>> 8f1578ec
           },
         ],
       },
@@ -81,17 +80,14 @@
                 "name": "moment-timezone",
                 "message": "Moment is deprecated, please use dayjs",
               },
-<<<<<<< HEAD
               {
                 "name": "@emotion/styled",
-                "message": "Please use components from `metabase/ui` instead and style them using css modules.",
+                "message": "Please style components using css modules.",
               },
               {
                 "name": "@emotion/react",
                 "message": "Please use components from `metabase/ui` instead and style them using css modules.",
               },
-=======
->>>>>>> 8f1578ec
             ],
           },
         ],
