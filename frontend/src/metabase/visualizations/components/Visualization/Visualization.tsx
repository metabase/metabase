--- conflicted
+++ resolved
@@ -1,3 +1,4 @@
+/* eslint-disable complexity */
 import cx from "classnames";
 import {
   type CSSProperties,
@@ -398,13 +399,8 @@
     }
   }
 
-<<<<<<< HEAD
-  getClickActions(clickedObject: ClickObject | null) {
+  getClickActions(clickedObject?: ClickObject | null) {
     if (!clickedObject) {
-=======
-  getClickActions(clicked?: ClickObject | null) {
-    if (!clicked) {
->>>>>>> 95afcd14
       return [];
     }
 
@@ -416,7 +412,6 @@
       getExtraDataForClick = () => ({}),
     } = this.props;
 
-<<<<<<< HEAD
     const clicked = isVisualizerDashboardCard(dashcard)
       ? formatVisualizerClickObject(
           clickedObject,
@@ -426,11 +421,6 @@
       : clickedObject;
 
     const card = this.findCardById(clicked.cardId);
-=======
-    const card =
-      rawSeries.find((series) => series.card.id === clicked.cardId)?.card ??
-      rawSeries[0].card;
->>>>>>> 95afcd14
 
     const question = this._getQuestionForCardCached(metadata, card);
     const mode = this.getMode(this.props.mode, question);
@@ -454,7 +444,7 @@
     const isVisualizerViz = isVisualizerDashboardCard(dashcard);
     const lookupSeries = isVisualizerViz ? visualizerRawSeries : rawSeries;
     return (
-      lookupSeries.find(series => series.card.id === cardId)?.card ??
+      lookupSeries.find((series) => series.card.id === cardId)?.card ??
       lookupSeries[0].card
     );
   };
@@ -512,22 +502,8 @@
     nextCard,
     objectId,
   }: Pick<OnChangeCardAndRunOpts, "nextCard" | "objectId">) => {
-<<<<<<< HEAD
     this.props.onChangeCardAndRun?.({
       previousCard: this.findCardById(nextCard?.id),
-=======
-    if (!this.props.onChangeCardAndRun) {
-      return;
-    }
-
-    const { rawSeries = [] } = this.props;
-
-    const previousCard =
-      rawSeries.find((series) => series.card.id === nextCard?.id)?.card ??
-      rawSeries[0].card;
-
-    this.props.onChangeCardAndRun({
->>>>>>> 95afcd14
       nextCard,
       objectId,
     });
