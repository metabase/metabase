--- conflicted
+++ resolved
@@ -12446,8 +12446,6 @@
             constraintName: fk_metabot_prompt_card_id
             onDelete: CASCADE
 
-<<<<<<< HEAD
-=======
 
   - changeSet:
       id: v55.2025-06-16T17:36:06
@@ -12498,7 +12496,6 @@
                            'v54.2025-02-14T08:05:00'
                   );
 
->>>>>>> 1b75ad7c
   # >>>>>>>>>> DO NOT ADD NEW MIGRATIONS BELOW THIS LINE! ADD THEM ABOVE <<<<<<<<<<
 
 ########################################################################################################################
