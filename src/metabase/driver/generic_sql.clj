--- conflicted
+++ resolved
@@ -130,34 +130,10 @@
           (re-find pattern column-type) base-type
           (seq more)                    (recur more))))))
 
-<<<<<<< HEAD
-(defn- table-pks [driver table]
-  (with-metadata [md driver @(:db table)]
-    (->> (.getPrimaryKeys md nil nil (:name table))
-         jdbc/result-set-seq
-         (map :column_name)
-         set)))
-
-(defn- field-values-lazy-seq [driver {:keys [qualified-name-components table], :as field}]
-  (assert (and (map? field)
-               (delay? qualified-name-components)
-               (delay? table))
-    (format "Field is missing required information:\n%s" (u/pprint-to-str 'red field)))
-  (let [table           @table
-        name-components (rest @qualified-name-components)
-=======
-(def ^:private ^:const field-values-lazy-seq-chunk-size
-  "How many Field values should we fetch at a time for `field-values-lazy-seq`?"
-  ;; Hopefully this is a good balance between
-  ;; 1. Not doing too many DB calls
-  ;; 2. Not running out of mem
-  ;; 3. Not fetching too many results for things like mark-json-field! which will fail after the first result that isn't valid JSON
-  500)
 
 (defn- field-values-lazy-seq [driver field]
   (let [table           (field/table field)
         name-components (field/qualified-name-components field)
->>>>>>> 66705f24
         transform-fn    (if (contains? #{:TextField :CharField} (:base_type field))
                           u/jdbc-clob->str
                           identity)
@@ -166,17 +142,8 @@
         select*         (-> (k/select* (korma-entity table))
                             (k/fields (escape-field-name field-k)))
         fetch-one-page  (fn [page-num]
-<<<<<<< HEAD
-                          (let [query (as-> (k/select* (korma-entity table)) <>
-                                        (k/fields <> (:name field))
-                                        (apply-page driver <> {:page {:items driver/field-values-lazy-seq-chunk-size, :page page-num}}))]
-                            (->> (k/exec query)
-                                 (map (keyword (:name field)))
-                                 (map transform-fn))))
-=======
-                          (for [row (k/exec (apply-page driver select* {:page {:items field-values-lazy-seq-chunk-size, :page page-num}}))]
+                          (for [row (k/exec (apply-page driver select* {:page {:items driver/field-values-lazy-seq-chunk-size, :page page-num}}))]
                             (transform-fn (row field-k))))
->>>>>>> 66705f24
 
         ;; This function returns a chunked lazy seq that will fetch some range of results, e.g. 0 - 500, then concat that chunk of results
         ;; with a recursive call to (lazily) fetch the next chunk of results, until we run out of results or hit the limit.
