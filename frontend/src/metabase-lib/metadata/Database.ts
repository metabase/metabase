--- conflicted
+++ resolved
@@ -1,15 +1,7 @@
 import _ from "underscore";
 import {
-<<<<<<< HEAD
-  Database as IDatabase,
-  DatabaseFeature,
-  DatabaseSchedules,
-  DatabaseSettings,
-  NativePermissions,
-=======
   NativeQuery,
   NormalizedDatabase,
->>>>>>> f7e12d57
   StructuredQuery,
 } from "metabase-types/api";
 import { generateSchemaId } from "metabase-lib/metadata/utils/schema";
@@ -18,46 +10,6 @@
 import Schema from "./Schema";
 import Metadata from "./Metadata";
 
-<<<<<<< HEAD
-/**
- * @typedef { import("./Metadata").SchemaName } SchemaName
- */
-
-/**
- * Wrapper class for database metadata objects. Contains {@link Schema}s, {@link Table}s, {@link Metric}s, {@link Segment}s.
- *
- * Backed by types/Database data structure which matches the backend API contract
- */
-
-class DatabaseInner extends Base {
-  id: number;
-  name: string;
-  engine: string;
-  description: string;
-  creator_id?: number;
-  is_sample: boolean;
-  is_saved_questions: boolean;
-  tables: Table[];
-  schemas: Schema[];
-  metadata: Metadata;
-  features: DatabaseFeature[];
-  details: Record<string, unknown>;
-  settings?: DatabaseSettings;
-  native_permissions: NativePermissions;
-  details: Record<string, unknown>;
-  schedules: DatabaseSchedules;
-  auto_run_queries: boolean | null;
-  refingerprint: boolean | null;
-  cache_ttl: number | null;
-  is_sample: boolean;
-  is_full_sync: boolean;
-  is_on_demand: boolean;
-
-  // Only appears in  GET /api/database/:id
-  "can-manage"?: boolean;
-
-  getPlainObject(): IDatabase {
-=======
 interface Database extends Omit<NormalizedDatabase, "tables" | "schemas"> {
   tables?: Table[];
   schemas?: Schema[];
@@ -74,7 +26,6 @@
   }
 
   getPlainObject(): NormalizedDatabase {
->>>>>>> f7e12d57
     return this._plainObject;
   }
 
