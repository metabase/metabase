(ns metabase.lib.breakout-test
  (:require
   #?@(:cljs ([metabase.test-runner.assert-exprs.approximately-equal]))
   [clojure.test :refer [deftest is testing]]
   [metabase.lib.core :as lib]
   [metabase.lib.test-metadata :as meta]
   [metabase.lib.util :as lib.util]))

#?(:cljs (comment metabase.test-runner.assert-exprs.approximately-equal/keep-me))

(deftest ^:parallel query-name-with-breakouts-test
  (let [query (-> (lib/query-for-table-name meta/metadata-provider "CHECKINS")
                  (lib/aggregate (lib/count))
                  (lib/breakout (lib/with-temporal-bucket (lib/field (meta/id :checkins :date)) :year)))]
    (is (=? {:lib/type :mbql/query
             :database (meta/id)
             :stages   [{:lib/type     :mbql.stage/mbql
                         :source-table (meta/id :checkins)
                         :aggregation  [[:count {}]]
                         :breakout     [[:field
                                         {:base-type :type/Date, :temporal-unit :year}
                                         (meta/id :checkins :date)]]}]}
            query))
    (is (= "Checkins, Count, Grouped by Date (year)"
           (lib/display-name query query)
           (lib/describe-query query)
           (lib/suggested-name query)))))

(deftest ^:parallel breakouts-test
  (let [query (-> (lib/query-for-table-name meta/metadata-provider "CHECKINS")
                  (lib/breakout (lib/field (meta/id :checkins :date))))]
    (is (=? [[:field {} (meta/id :checkins :date)]]
<<<<<<< HEAD
            (lib/current-breakouts query)))))

(deftest ^:parallel breakout-should-drop-invalid-parts
  (let [query (-> (lib/query-for-table-name meta/metadata-provider "VENUES")
                  (lib/with-fields [(lib/field "VENUES" "PRICE")])
                  (lib/order-by (lib/field "VENUES" "PRICE"))
                  (lib/join (-> (lib/join-clause (meta/table-metadata :categories)
                                                 [(lib/=
                                                    (lib/field "VENUES" "CATEGORY_ID")
                                                    (lib/with-join-alias (lib/field "CATEGORIES" "ID") "Cat"))])
                                (lib/with-join-fields [(lib/field "CATEGORIES" "ID")])))
                  (lib/append-stage)
                  (lib/with-fields [(lib/field "VENUES" "PRICE")])
                  (lib/breakout 0 (lib/field "VENUES" "CATEGORY_ID")))
        first-stage (lib.util/query-stage query 0)
        first-join (first (lib/joins query 0))]
    (is (= 1 (count (:stages query))))
    (is (not (contains? first-stage :fields)))
    (is (not (contains? first-stage :order-by)))
    (is (= 1 (count (lib/joins query 0))))
    (is (not (contains? first-join :fields))))
  (testing "Already summarized query should be left alone"
    (let [query (-> (lib/query-for-table-name meta/metadata-provider "VENUES")
                    (lib/breakout (lib/field "VENUES" "CATEGORY_ID"))
                    (lib/order-by (lib/field "VENUES" "CATEGORY_ID"))
                    (lib/append-stage)
                    (lib/breakout 0 (lib/field "VENUES" "PRICE")))
          first-stage (lib.util/query-stage query 0)]
      (is (= 2 (count (:stages query))))
      (is (contains? first-stage :order-by)))))
=======
            (lib/breakouts query)))))
>>>>>>> 944bbaaf
<|MERGE_RESOLUTION|>--- conflicted
+++ resolved
@@ -30,8 +30,7 @@
   (let [query (-> (lib/query-for-table-name meta/metadata-provider "CHECKINS")
                   (lib/breakout (lib/field (meta/id :checkins :date))))]
     (is (=? [[:field {} (meta/id :checkins :date)]]
-<<<<<<< HEAD
-            (lib/current-breakouts query)))))
+            (lib/breakouts query)))))
 
 (deftest ^:parallel breakout-should-drop-invalid-parts
   (let [query (-> (lib/query-for-table-name meta/metadata-provider "VENUES")
@@ -60,7 +59,4 @@
                     (lib/breakout 0 (lib/field "VENUES" "PRICE")))
           first-stage (lib.util/query-stage query 0)]
       (is (= 2 (count (:stages query))))
-      (is (contains? first-stage :order-by)))))
-=======
-            (lib/breakouts query)))))
->>>>>>> 944bbaaf
+      (is (contains? first-stage :order-by)))))