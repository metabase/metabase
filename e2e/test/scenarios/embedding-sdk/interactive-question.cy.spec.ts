--- conflicted
+++ resolved
@@ -102,7 +102,6 @@
     cy.icon("warning").should("not.exist");
   });
 
-<<<<<<< HEAD
   it("should be able to hide columns from a table", () => {
     cy.wait("@cardQuery").then(({ response }) => {
       expect(response?.statusCode).to.equal(202);
@@ -117,7 +116,8 @@
       .click();
 
     tableInteractive().findByText("Max of Quantity").should("not.exist");
-=======
+  });
+
   it("can save a question", () => {
     cy.intercept("POST", "/api/card").as("createCard");
 
@@ -141,6 +141,5 @@
       expect(response?.statusCode).to.equal(200);
       expect(response?.body.name).to.equal("Foo Bar Orders");
     });
->>>>>>> ea8328f2
   });
 });