--- conflicted
+++ resolved
@@ -10,11 +10,7 @@
 import type { StructuredQuestionDetails } from "e2e/support/helpers";
 import type { CardId, FieldReference } from "metabase-types/api";
 
-<<<<<<< HEAD
-const { ORDERS, ORDERS_ID, PRODUCTS, PRODUCTS_ID, PEOPLE, PEOPLE_ID } =
-=======
 const { ORDERS, ORDERS_ID, PRODUCTS, PRODUCTS_ID, REVIEWS, REVIEWS_ID } =
->>>>>>> cf575553
   SAMPLE_DATABASE;
 
 describe("issue 29943", () => {
