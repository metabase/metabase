--- conflicted
+++ resolved
@@ -94,11 +94,7 @@
         .findByText("Enter a default value…")
         .click();
 
-<<<<<<< HEAD
-      popover().within(() => {
-=======
       H.popover().within(() => {
->>>>>>> cfe32222
         cy.findByText("Gadget").click();
         cy.button("Update filter").click();
       });
@@ -857,11 +853,7 @@
       .findByText("Enter a default value…")
       .click();
 
-<<<<<<< HEAD
-    popover().within(() => {
-=======
     H.popover().within(() => {
->>>>>>> cfe32222
       cy.findByText("Twenty").click();
       cy.button("Add filter").click();
     });
