--- conflicted
+++ resolved
@@ -41,15 +41,9 @@
     name: tag["display-name"],
     slug: tag.name,
     default: tag.default,
-<<<<<<< HEAD
-    values_query_type: tag.values_query_type,
-    values_source_type: tag.values_source_type,
-    values_source_config: tag.values_source_config,
-=======
     values_query_type: config?.values_query_type,
     values_source_type: config?.values_source_type,
     values_source_config: config?.values_source_config,
->>>>>>> b123b403
   };
 }
 
