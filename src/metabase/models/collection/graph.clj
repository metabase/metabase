--- conflicted
+++ resolved
@@ -92,11 +92,7 @@
       graph
       (assoc-in graph [:groups admin-group-id audit-collection-id] :read))))
 
-<<<<<<< HEAD
-(s/defn graph :- PermissionsGraph
-=======
 (mu/defn graph :- PermissionsGraph
->>>>>>> 0a750670
   "Fetch a graph representing the current permissions status for every group and all permissioned collections. This
   works just like the function of the same name in `metabase.models.permissions`; see also the documentation for that
   function.
@@ -150,11 +146,7 @@
   version."
   metabase-enterprise.audit-app.permissions [_ _] ::noop)
 
-<<<<<<< HEAD
-(s/defn update-graph!
-=======
 (mu/defn update-graph!
->>>>>>> 0a750670
   "Update the Collections permissions graph for Collections of `collection-namespace` (default `nil`, the 'default'
   namespace). This works just like [[metabase.models.permission/update-data-perms-graph!]], but for Collections;
   refer to that function's extensive documentation to get a sense for how this works."
