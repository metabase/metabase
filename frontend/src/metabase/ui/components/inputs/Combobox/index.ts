<<<<<<< HEAD
export { Combobox, useCombobox } from "@mantine/core";
export type { ComboboxGroupProps, ComboboxProps } from "@mantine/core";
=======
export { Combobox } from "@mantine/core";
export type {
  ComboboxGroupProps,
  ComboboxProps,
  ComboboxItem,
} from "@mantine/core";
>>>>>>> b7a74d02
export { comboboxOverrides } from "./Combobox.config";<|MERGE_RESOLUTION|>--- conflicted
+++ resolved
@@ -1,12 +1,7 @@
-<<<<<<< HEAD
-export { Combobox, useCombobox } from "@mantine/core";
-export type { ComboboxGroupProps, ComboboxProps } from "@mantine/core";
-=======
 export { Combobox } from "@mantine/core";
 export type {
   ComboboxGroupProps,
   ComboboxProps,
   ComboboxItem,
 } from "@mantine/core";
->>>>>>> b7a74d02
 export { comboboxOverrides } from "./Combobox.config";