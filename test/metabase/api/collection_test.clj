(ns metabase.api.collection-test
  "Tests for /api/collection endpoints."
  (:require
   [clojure.set :as set]
   [clojure.string :as str]
   [clojure.test :refer :all]
   [metabase.api.card-test :as api.card-test]
   [metabase.api.collection :as api.collection]
   [metabase.models
    :refer [Card Collection Dashboard DashboardCard ModerationReview
            NativeQuerySnippet PermissionsGroup PermissionsGroupMembership Pulse
            PulseCard PulseChannel PulseChannelRecipient Revision Timeline TimelineEvent User]]
   [metabase.models.collection :as collection]
   [metabase.models.collection-test :as collection-test]
   [metabase.models.collection.graph :as graph]
   [metabase.models.collection.graph-test :as graph.test]
   [metabase.models.permissions :as perms]
   [metabase.models.permissions-group :as perms-group]
   [metabase.models.revision :as revision]
   [metabase.test :as mt]
   [metabase.test.data.users :as test.users]
   [metabase.test.fixtures :as fixtures]
   [metabase.util :as u]
   [toucan2.core :as t2]
   [toucan2.tools.with-temp :as t2.with-temp])
  (:import
   (java.time ZoneId ZonedDateTime)))

(set! *warn-on-reflection* true)

(use-fixtures :once (fixtures/initialize :test-users-personal-collections))

(defmacro ^:private with-collection-hierarchy
  "Totally-rad macro that creates a Collection hierarchy and grants the All Users group perms for all the Collections
  you've bound. See docs for [[metabase.models.collection-test/with-collection-hierarchy]] for more details."
  {:style/indent 1}
  [collection-bindings & body]
  {:pre [(vector? collection-bindings)
         (every? symbol? collection-bindings)]}
  `(collection-test/with-collection-hierarchy [{:keys ~collection-bindings}]
     ~@(for [collection-symb collection-bindings]
         `(perms/grant-collection-read-permissions! (perms-group/all-users) ~collection-symb))
     ~@body))

(defn- do-with-french-user-and-personal-collection [f]
  (binding [collection/*allow-deleting-personal-collections* true]
    (mt/with-mock-i18n-bundles {"fr" {:messages {"{0} {1}''s Personal Collection" "Collection personnelle de {0} {1}"}}}
      (t2.with-temp/with-temp [User       user       {:locale     "fr"
                                                      :first_name "Taco"
                                                      :last_name  "Bell"}
                               Collection collection {:personal_owner_id (:id user)}]
        (f user collection)))))

(defmacro ^:private with-french-user-and-personal-collection
  "Create a user with locale's fr and a collection associated with it"
  {:style/indent 2}
  [user collection & body]
  `(do-with-french-user-and-personal-collection
    (fn [~user ~collection]
      ~@body)))

;;; +----------------------------------------------------------------------------------------------------------------+
;;; |                                                GET /collection                                                 |
;;; +----------------------------------------------------------------------------------------------------------------+

(deftest list-collections-test
  (testing "GET /api/collection"
    (testing "check that we can get a basic list of collections"
      ;; (for test purposes remove the personal collections)
      (t2.with-temp/with-temp [Collection collection]
        (is (= [{:parent_id           nil
                 :effective_location  nil
                 :effective_ancestors []
                 :can_write           true
                 :name                "Our analytics"
                 :authority_level     nil
                 :is_personal         false
                 :id                  "root"}
                (assoc (into {:is_personal false} collection) :can_write true)]
               (filter #(#{(:id collection) "root"} (:id %))
                       (mt/user-http-request :crowberto :get 200 "collection"))))))))

(deftest list-collections-only-personal-collections-should-be-visible-test
  (testing "GET /api/collection"
    (testing "We should only see our own Personal Collections!"
      (is (= ["Lucky Pigeon's Personal Collection"]
             (->> (mt/user-http-request :lucky :get 200 "collection")
                  (filter :personal_owner_id)
                  (map :name))))
      (testing "...unless we are *admins*"
        (is (= ["Crowberto Corv's Personal Collection"
                "Lucky Pigeon's Personal Collection"
                "Rasta Toucan's Personal Collection"
                "Trash Bird's Personal Collection"]
               (->> (mt/user-http-request :crowberto :get 200 "collection")
                    (filter #((set (map mt/user->id [:crowberto :lucky :rasta :trashbird])) (:personal_owner_id %)))
                    (map :name)
                    sort))))
      (testing "...or we are *admins* but exclude other user's collections"
        (is (= ["Crowberto Corv's Personal Collection"]
               (->> (mt/user-http-request :crowberto :get 200 "collection" :exclude-other-user-collections true)
                    (filter #((set (map mt/user->id [:crowberto :lucky :rasta :trashbird])) (:personal_owner_id %)))
                    (map :name)
                    sort)))))))

(deftest list-collections-personal-collection-locale-test
  (testing "GET /api/collection"
    (testing "Personal Collection's name and slug should be returned in user's locale"
      (with-french-user-and-personal-collection user _collection
        (is (= [{:name "Collection personnelle de Taco Bell"
                 :slug "collection_personnelle_de_taco_bell"}]
               (->> (mt/user-http-request user :get 200 "collection")
                    (filter :personal_owner_id)
                    (map #(select-keys % [:name :slug])))))))))

(deftest list-collections-permissions-test
  (testing "GET /api/collection"
    (testing "check that we don't see collections if we don't have permissions for them"
      (mt/with-non-admin-groups-no-root-collection-perms
        (t2.with-temp/with-temp [Collection collection-1 {:name "Collection 1"}
                                 Collection _            {:name "Collection 2"}]
          (perms/grant-collection-read-permissions! (perms-group/all-users) collection-1)
          (is (= ["Collection 1"
                  "Rasta Toucan's Personal Collection"]
                 (->> (mt/user-http-request :rasta :get 200 "collection")
                      (filter (fn [{collection-name :name}]
                                (or (#{"Our analytics" "Collection 1" "Collection 2"} collection-name)
                                    (str/includes? collection-name "Personal Collection"))))
                      (map :name)))))))))

(deftest list-collections-personal-only-test
  (testing "GET /api/collection?personal-only=true check that we don't see collections that you don't have access to or aren't personal."
    (mt/with-non-admin-groups-no-root-collection-perms
      (t2.with-temp/with-temp [Collection collection-1 {:name "Collection 1"}]
        (perms/grant-collection-read-permissions! (perms-group/all-users) collection-1)
        (is (= ["Rasta Toucan's Personal Collection"]
               (->> (mt/user-http-request :rasta :get 200 "collection" :personal-only true)
                    (filter (fn [{collection-name :name}]
                              (or (#{"Our analytics" "Collection 1" "Collection 2"} collection-name)
                                  (str/includes? collection-name "Personal Collection"))))
                    (map :name))))))))

(deftest list-collections-personal-only-admin-test
  (testing "GET /api/collection?personal-only=true check that we see all personal collections if you are an admin."
    (t2.with-temp/with-temp [Collection collection-1 {:name "Collection 1"}]
      (perms/grant-collection-read-permissions! (perms-group/all-users) collection-1)
      (is (= (->> (t2/select :model/Collection {:where [:!= :personal_owner_id nil]})
                  (map :name)
                  (into #{}))
             (->> (mt/user-http-request :crowberto :get 200 "collection" :personal-only true)
                  (filter (fn [{collection-name :name}]
                            (or (#{"Our analytics" "Collection 1" "Collection 2"} collection-name)
                                (str/includes? collection-name "Personal Collection"))))
                  (map :name)
                  (into #{})))))))

(deftest list-collections-archived-test
  (testing "GET /api/collection"
    (t2.with-temp/with-temp [Collection _ {:name "Archived Collection", :archived true}
                             Collection _ {:name "Regular Collection"}]
      (letfn [(remove-other-collections [collections]
                (filter (fn [{collection-name :name}]
                          (or (#{"Our analytics" "Archived Collection" "Regular Collection"} collection-name)
                              (str/includes? collection-name "Personal Collection")))
                        collections))]
        (testing "check that we don't see collections if they're archived"
          (is (= ["Our analytics"
                  "Rasta Toucan's Personal Collection"
                  "Regular Collection"]
                 (->> (mt/user-http-request :rasta :get 200 "collection")
                      remove-other-collections
                      (map :name)))))

        (testing "Check that if we pass `?archived=true` we instead see archived Collections"
          (is (= ["Archived Collection"]
                 (->> (mt/user-http-request :rasta :get 200 "collection" :archived :true)
                      remove-other-collections
                      (map :name)))))))))

(deftest list-collections-namespace-parameter-test
  (testing "GET /api/collection"
    (testing "?namespace= parameter"
      (t2.with-temp/with-temp [Collection {normal-id :id} {:name "Normal Collection"}
                               Collection {coins-id :id}  {:name "Coin Collection", :namespace "currency"}]
        (letfn [(collection-names [collections]
                  (->> collections
                       (filter #(#{normal-id coins-id} (:id %)))
                       (map :name)))]
          (testing "shouldn't show Collections of a different `:namespace` by default"
            (is (= ["Normal Collection"]
                   (collection-names (mt/user-http-request :rasta :get 200 "collection")))))

          (perms/grant-collection-read-permissions! (perms-group/all-users) coins-id)
          (testing "By passing `:namespace` we should be able to see Collections of that `:namespace`"
            (testing "?namespace=currency"
              (is (= ["Coin Collection"]
                     (collection-names (mt/user-http-request :rasta :get 200 "collection?namespace=currency")))))

            (testing "?namespace=stamps"
              (is (= []
                     (collection-names (mt/user-http-request :rasta :get 200 "collection?namespace=stamps")))))))))))

;;; +----------------------------------------------------------------------------------------------------------------+
;;; |                                              GET /collection/tree                                              |
;;; +----------------------------------------------------------------------------------------------------------------+

(defn- collection-tree-transform [xform collections]
  (vec (for [collection collections
             :let       [collection (xform collection)]
             :when      collection]
         (cond-> collection
           (:children collection) (update :children (partial collection-tree-transform xform))))))

(defn- collection-tree-view
  "Keep just the fields specified by `fields-to-keep` of Collections in `collection-ids-to-keep` in the response
  returned by the Collection tree endpoint. If `fields-to-keep` is not specified, only the names are kept."
  ([collection-ids-to-keep collections]
   (collection-tree-view collection-ids-to-keep [:name] collections))
  ([collection-ids-to-keep fields-to-keep collections]
   (let [selection (conj fields-to-keep :children)
         ids-to-keep (set collection-ids-to-keep)]
     (collection-tree-transform (fn [collection]
                                  (when (contains? ids-to-keep (:id collection))
                                    (select-keys collection selection)))
                                collections))))

(deftest collection-tree-test
  (testing "GET /api/collection/tree"
    (let [personal-collection (collection/user->personal-collection (mt/user->id :rasta))]
      (testing "sanity check"
        (is (some? personal-collection)))
      (with-collection-hierarchy [a b c d e f g]
        (let [ids      (set (map :id (cons personal-collection [a b c d e f g])))
              response (mt/user-http-request :rasta :get 200 "collection/tree")]
          (testing "Make sure overall tree shape of the response is as is expected"
            (is (= [{:name     "A"
                     :children [{:name "B", :children []}
                                {:name     "C"
                                 :children [{:name     "D"
                                             :children [{:name "E", :children []}]}
                                            {:name     "F"
                                             :children [{:name     "G"
                                                         :children []}]}]}]}
                    {:name "Rasta Toucan's Personal Collection", :children []}]
                   (collection-tree-view ids response))))
          (testing "Make sure each Collection comes back with the expected keys"
            (is (partial= {:description       nil
                           :archived          false
                           :entity_id         (:entity_id personal-collection)
                           :slug              "rasta_toucan_s_personal_collection"
                           :name              "Rasta Toucan's Personal Collection"
                           :personal_owner_id (mt/user->id :rasta)
                           :id                (u/the-id personal-collection)
                           :location          "/"
                           :namespace         nil
                           :children          []
                           :authority_level   nil}
                          (some #(when (= (:id %) (u/the-id personal-collection)) %)
                                response)))))))))

(deftest collections-tree-exclude-other-user-collections-test
  (let [personal-collection (collection/user->personal-collection (mt/user->id :lucky))]
    (with-collection-hierarchy [a b c d e f g]
      (collection/move-collection! a (collection/children-location personal-collection))
      (let [ids                 (set (map :id (cons personal-collection [a b c d e f g])))
            response-rasta      (mt/user-http-request :rasta :get 200 "collection/tree" :exclude-other-user-collections true)
            response-lucky      (mt/user-http-request :lucky :get 200 "collection/tree" :exclude-other-user-collections true)
            expected-lucky-tree [{:name "Lucky Pigeon's Personal Collection",
                                  :children
                                  [{:name "A"
                                    :children
                                    [{:name "B" :children []}
                                     {:name "C"
                                      :children [{:name "D" :children [{:name "E" :children []}]} {:name "F" :children [{:name "G" :children []}]}]}]}]}]]
        (testing "Make sure that user is not able to see other users personal collections"
          (is (= []
                 (collection-tree-view ids response-rasta))))
        (testing "Make sure that user is able to see his own collections"
          (is (= expected-lucky-tree
                 (collection-tree-view ids response-lucky))))
        (testing "Mocking having one user still returns a correct result"
          (with-redefs [t2/select-fn-set (constantly nil)]
            (let [response (mt/user-http-request :lucky :get 200 "collection/tree" :exclude-other-user-collections true)]
              (is (= expected-lucky-tree
                     (collection-tree-view ids response))))))))))

(deftest collection-tree-shallow-test
  (testing "GET /api/collection/tree?shallow=true"
    (with-collection-hierarchy [a b c d e f g]
      (let [personal-collection (collection/user->personal-collection (mt/user->id :rasta))
            ids                 (set (map :id (cons personal-collection [a b c d e f g])))]
        (let [response (mt/user-http-request :rasta :get 200 "collection/tree?shallow=true")]
          (testing "Make sure overall tree shape of the response is as is expected"
            (is (= [{:name     "A"
                     :children true}
                    {:name "Rasta Toucan's Personal Collection"
                     :children false}]
                   (->> response
                        (filter (fn [coll] (contains? ids (:id coll))))
                        (map #(select-keys % [:name :children])))))
            (testing "Make sure each Collection comes back with the expected keys"
              (is (partial= {:description       nil
                             :archived          false
                             :entity_id         (:entity_id personal-collection)
                             :slug              "rasta_toucan_s_personal_collection"
                             :name              "Rasta Toucan's Personal Collection"
                             :personal_owner_id (mt/user->id :rasta)
                             :id                (u/the-id personal-collection)
                             :location          "/"
                             :namespace         nil
                             :children          false
                             :authority_level   nil}
                            (some #(when (= (:id %) (u/the-id personal-collection)) %)
                                  response))))))
        (let [response (mt/user-http-request :rasta :get 200 (str "collection/tree?shallow=true&collection-id=" (:id a)))]
          (testing "Make sure collection-id param works as expected"
            (is (= [{:name     "B"
                     :children false}
                    {:name     "C"
                     :children true}]
                   (->> response
                        (filter (fn [coll] (contains? ids (:id coll))))
                        (map #(select-keys % [:name :children])))))))))))

(deftest select-collections-shallow-test
  (testing "Selecting collections based off collection-id equaling nil works."
    (with-collection-hierarchy [a b c d e f g]
      (let [personal-collection (collection/user->personal-collection (mt/user->id :crowberto))
            ids      (set (map :id (cons personal-collection [a b c d e f g])))]
        (mt/with-test-user :crowberto
          (testing "Make sure we get the expected collections when collection-id is nil"
            (let [collections (#'api.collection/select-collections {:archived                       false
                                                                    :exclude-other-user-collections false
                                                                    :shallow                        true
                                                                    :permissions-set                #{"/"}})]
              (is (= #{{:name "A"}
                       {:name "B"}
                       {:name "C"}
                       {:name "Crowberto Corv's Personal Collection"}}
                     (->> collections
                          (filter (fn [coll] (contains? ids (:id coll))))
                          (map #(select-keys % [:name]))
                          (into #{}))))))
          (testing "Make sure we get the expected collections when collection-id is an integer"
            (let [collections (#'api.collection/select-collections {:archived                       false
                                                                    :exclude-other-user-collections false
                                                                    :shallow                        true
                                                                    :collection-id                  (:id a)
                                                                    :permissions-set                #{"/"}})]
              ;; E & G are too deep to show up
              (is (= #{{:name "C"}
                       {:name "B"}
                       {:name "D"}
                       {:name "F"}}
                     (->> collections
                          (filter (fn [coll] (contains? ids (:id coll))))
                          (map #(select-keys % [:name]))
                          (into #{})))))
            (let [collections (#'api.collection/select-collections {:archived                       false
                                                                    :exclude-other-user-collections false
                                                                    :shallow                        true
                                                                    :collection-id                  (:id b)
                                                                    :permissions-set                #{"/"}})]
              (is (= #{}
                     (->> collections
                          (filter (fn [coll] (contains? ids (:id coll))))
                          (map #(select-keys % [:name]))
                          (into #{})))))))))))

(deftest collection-tree-exclude-archived-collections-test
  (testing "GET /api/collection/tree"
    (testing "Excludes archived collections (#19603)"
      (t2.with-temp/with-temp [Collection a {:name "A"}
                               Collection b {:name     "B archived"
                                             :location (collection/location-path a)
                                             :archived true}
                               Collection c {:name     "C archived"
                                             :archived true}]
        (let [ids      (set (map :id [a b c]))
              response (mt/user-http-request :rasta :get 200
                                             "collection/tree?exclude-archived=true")]
          (is (= [{:name "A" :children []}]
                 (collection-tree-view ids response))))))))

(deftest collection-tree-exclude-other-users-personal-collections-test
  (testing "GET /api/collection/tree"
    (testing "Excludes other user collections"
      (let [admin-collection (collection/user->personal-collection (mt/user->id :crowberto))
            lucky-collection (collection/user->personal-collection (mt/user->id :lucky))]
        (t2.with-temp/with-temp [Collection ac {:name "Admin Child" :location (collection/location-path admin-collection)}
                                 Collection lc {:name "Lucky Child" :location (collection/location-path lucky-collection)}
                                 Collection a  {:name "A"}
                                 Collection b  {:name     "B"
                                                :location (collection/location-path a)}
                                 Collection c  {:name "C"}]
          (let [ids                   (set (map :id [admin-collection lucky-collection ac lc a b c]))
                admin-response        (mt/user-http-request :crowberto :get 200
                                                            "collection/tree")
                admin-response-ex     (mt/user-http-request :crowberto :get 200
                                                            "collection/tree?exclude-other-user-collections=true")
                non-admin-response    (mt/user-http-request :lucky :get 200
                                                            "collection/tree")
                non-admin-response-ex (mt/user-http-request :lucky :get 200
                                                            "collection/tree?exclude-other-user-collections=true")]
            (testing "By default, our admin can see everything"
              (is (= [{:name "A", :children [{:name "B", :children []}]}
                      {:name "C", :children []}
                      {:name "Crowberto Corv's Personal Collection", :children [{:name "Admin Child", :children []}]}
                      {:name "Lucky Pigeon's Personal Collection", :children [{:name "Lucky Child", :children []}]}]
                     (collection-tree-view ids admin-response))))
            (testing "When excluding other user collections, the admin only sees their own collections and shared collections"
              (is (= [{:name "A", :children [{:name "B", :children []}]}
                      {:name "C", :children []}
                      {:name "Crowberto Corv's Personal Collection", :children [{:name "Admin Child", :children []}]}]
                     (collection-tree-view ids admin-response-ex))))
            (testing "A non admin only sees their own collections without the flag..."
              (is (= [{:name "A", :children [{:name "B", :children []}]}
                      {:name "C", :children []}
                      {:name "Lucky Pigeon's Personal Collection", :children [{:name "Lucky Child", :children []}]}]
                     (collection-tree-view ids non-admin-response)))
              (testing "...as well as with the flag"
                (is (= [{:name "A", :children [{:name "B", :children []}]}
                        {:name "C", :children []}
                        {:name "Lucky Pigeon's Personal Collection", :children [{:name "Lucky Child", :children []}]}]
                       (collection-tree-view ids non-admin-response-ex)))))))))))

(deftest collection-tree-user-locale-test
  (testing "GET /api/collection/tree"
    (testing "for personal collections, it should return name and slug in user's locale"
      (with-french-user-and-personal-collection user collection
        (is (partial= {:description       nil
                       :archived          false
                       :entity_id         (:entity_id collection)
                       :slug              "collection_personnelle_de_taco_bell"
                       :name              "Collection personnelle de Taco Bell"
                       :personal_owner_id (:id user)
                       :id                (:id collection)
                       :location          "/"
                       :namespace         nil
                       :children          []
                       :authority_level   nil}
                      (some #(when (= (:id %) (:id collection)) %)
                            (mt/user-http-request user :get 200 "collection/tree"))))))))

(deftest collection-tree-child-permissions-test
  (testing "GET /api/collection/tree"
    (testing "Tree endpoint should still return Collections if we don't have perms for the parent Collection (#14114)"
      ;; Create a hierarchy like:
      ;;
      ;; + Our analytics (Revoke permissions to All Users)
      ;; +--+ Parent collection (Revoke permissions to All Users)
      ;;    +--+ Child collection (Give All Users group Curate access)
      (mt/with-non-admin-groups-no-root-collection-perms
        (t2.with-temp/with-temp [Collection parent-collection {:name "Parent"}
                                 Collection child-collection  {:name "Child", :location (format "/%d/" (:id parent-collection))}]
          (perms/revoke-collection-permissions! (perms-group/all-users) parent-collection)
          (perms/grant-collection-readwrite-permissions! (perms-group/all-users) child-collection)
          (is (= [{:name "Child", :children []}]
                 (collection-tree-view (map :id [parent-collection child-collection])
                                       (mt/user-http-request :rasta :get 200 "collection/tree"))))
          (is (= [{:name "Child", :children []}]
                 (collection-tree-view (map :id [parent-collection child-collection])
                                       (mt/user-http-request :rasta :get 200 "collection/tree"
                                                             :exclude-other-user-collections true)))))))))

(deftest collection-tree-namespace-parameter-test
  (testing "GET /api/collection/tree"
    (testing "Namespace parameter"
      (t2.with-temp/with-temp [Collection {normal-id :id} {:name "Normal Collection"}
                               Collection {coins-id :id}  {:name "Coin Collection", :namespace "currency"}]
        (let [ids [normal-id coins-id]]
          (testing "shouldn't show Collections of a different `:namespace` by default"
            (is (= [{:name "Normal Collection", :children []}]
                   (collection-tree-view ids (mt/user-http-request :rasta :get 200 "collection/tree")))))

          (perms/grant-collection-read-permissions! (perms-group/all-users) coins-id)
          (testing "By passing `:namespace` we should be able to see Collections of that `:namespace`"
            (testing "?namespace=currency"
              (is (= [{:name "Coin Collection", :children []}]
                     (collection-tree-view ids (mt/user-http-request :rasta :get 200 "collection/tree?namespace=currency")))))

            (testing "?namespace=stamps"
              (is (= []
                     (collection-tree-view ids (mt/user-http-request :rasta :get 200 "collection/tree?namespace=stamps")))))))))))

(deftest collection-tree-elide-collections-with-no-permissions-test
  (testing "GET /api/collection/tree"
    (testing "Tree should elide Collections for which we have no permissions (#14280)"
      ;; Create hierarchy like
      ;;
      ;;     +-> B*
      ;;     |
      ;; A* -+-> C -+-> D -> E*
      ;;            |
      ;;            +-> F* -> G*
      ;;
      ;; Grant perms for collections with a `*`. Should see
      ;;
      ;;     +-> B*
      ;;     |
      ;; A* -+-> E*
      ;;     |
      ;;     +-> F* -> G*
      (collection-test/with-collection-hierarchy [{:keys [a b e f g], :as collections}]
        (doseq [collection [a b e f g]]
          (perms/grant-collection-read-permissions! (perms-group/all-users) collection))
        (is (= [{:name     "A"
                 :children [{:name "B", :children []}
                            {:name "E", :children []}
                            {:name     "F"
                             :children [{:name "G", :children []}]}]}]
               (collection-tree-transform
                (let [ids-to-keep (set (map u/the-id (vals collections)))]
                  (fn [{collection-id :id, :as collection}]
                    (when (or (not collection-id)
                              (ids-to-keep collection-id))
                      (select-keys collection [:name :children]))))
                (mt/user-http-request :rasta :get 200 "collection/tree"))))))))

;;; +----------------------------------------------------------------------------------------------------------------+
;;; |                                              GET /collection/:id                                               |
;;; +----------------------------------------------------------------------------------------------------------------+

(deftest fetch-collection-test
  (testing "GET /api/collection/:id"
    (testing "check that we can see collection details"
      (t2.with-temp/with-temp [Collection collection {:name "Coin Collection"}]
        (is (=? {:name "Coin Collection"}
                (mt/user-http-request :rasta :get 200 (str "collection/" (u/the-id collection)))))))

    (testing "check that collections detail properly checks permissions"
      (mt/with-non-admin-groups-no-root-collection-perms
        (t2.with-temp/with-temp [Collection collection]
          (is (= "You don't have permissions to do that."
                 (mt/user-http-request :rasta :get 403 (str "collection/" (u/the-id collection))))))))

    (testing "for personal collections, it should return name and slug in user's locale"
      (with-french-user-and-personal-collection user collection
        (is (=? {:name "Collection personnelle de Taco Bell"
                 :slug "collection_personnelle_de_taco_bell"}
                (mt/user-http-request (:id user) :get 200 (str "collection/" (:id collection)))))))))

;;; ------------------------------------------------ Collection Items ------------------------------------------------

(defn- do-with-some-children-of-collection [collection-or-id-or-nil f]
  (mt/with-non-admin-groups-no-root-collection-perms
    (let [collection-id-or-nil (when collection-or-id-or-nil
                                 (u/the-id collection-or-id-or-nil))]
      (t2.with-temp/with-temp [Card          {card-id :id}                     {:name               "Birthday Card"
                                                                                :collection_preview false
                                                                                :collection_id      collection-id-or-nil}
                               Dashboard     {dashboard-id :id}                {:name          "Dine & Dashboard"
                                                                                :collection_id collection-id-or-nil}
                               Pulse         {pulse-id :id, :as _pulse}        {:name          "Electro-Magnetic Pulse"
                                                                                :collection_id collection-id-or-nil}
                               ;; this is a dashboard subscription
                               DashboardCard {dashboard-card-id :id}           {:dashboard_id dashboard-id
                                                                                :card_id      card-id}
                               Pulse         {dashboard-sub-pulse-id :id}      {:name          "Acme Products"
                                                                                :collection_id collection-id-or-nil}
                               PulseCard     {dashboard-sub-pulse-card-id :id} {:card_id           card-id
                                                                                :dashboard_card_id dashboard-card-id
                                                                                :pulse_id          dashboard-sub-pulse-id}]
        (f {:card-id                         card-id
            :dashboard-id                    dashboard-id
            :pulse-id                        pulse-id
            :dashboard-subscription-pulse-id dashboard-sub-pulse-id
            :dashboard-sub-pulse-card-id     dashboard-sub-pulse-card-id})))))

(defmacro ^:private with-some-children-of-collection {:style/indent 1} [collection-or-id-or-nil & body]
  `(do-with-some-children-of-collection
    ~collection-or-id-or-nil
    (fn [~'&ids]
      ~@body)))

(defn- remove-non-test-items
  "Remove Cards, Dashboards, and Pulses that aren't the 'Birthday Card'/'Dine & Dashboard'/'Electro-Magnetic Pulse'
  created by `with-some-children-of-collection`."
  [items {:keys [card-id dashboard-id pulse-id]}]
  (filter (fn [{:keys [id model]}]
            (case model
              ("card" "dataset") (= id card-id)
              "dashboard"        (= id dashboard-id)
              "pulse"            (= id pulse-id)
              true))
          items))

(defn- remove-non-personal-collections
  [items]
  (remove (fn [{:keys [model name]}]
            (when (= model "collection")
              (not (str/includes? name "Personal Collection"))))
          items))

(defn- default-item [{:keys [model] :as item-map}]
  (merge {:id true, :collection_position nil, :entity_id true}
         (when (= model "collection")
           {:authority_level nil})
         (when (= model "card")
           {:moderated_status nil})
         item-map))

(defn- collection-item [collection-name & {:as extra-keypairs}]
  (let [personal-collection (str/ends-with? collection-name "Personal Collection")]
    (merge (cond->
             {:id              true
              :description     nil
              :can_write       personal-collection
              :model           "collection"
              :authority_level nil
              :entity_id       true
              :name            collection-name}
             personal-collection (assoc :personal_owner_id personal-collection))
           extra-keypairs)))

(deftest collection-items-return-cards-test
  (testing "GET /api/collection/:id/items"
    (testing "check that cards are returned with the collection/items endpoint"
      (t2.with-temp/with-temp [Collection       collection             {}
                               User             {user-id :id}          {:first_name "x" :last_name "x" :email "zzzz@example.com"}
                               Card             {card-id :id :as card} {:collection_id (u/the-id collection)}
                               ModerationReview _                      {:moderated_item_type "card"
                                                                        :moderated_item_id   card-id
                                                                        :status              "verified"
                                                                        :moderator_id        user-id
                                                                        :most_recent         true}]
        (is (= (mt/obj->json->obj
                [{:id                  card-id
                  :name                (:name card)
                  :collection_position nil
                  :collection_preview  true
                  :database_id         nil
                  :display             "table"
                  :description         nil
                  :entity_id           (:entity_id card)
                  :moderated_status    "verified"
                  :model               "card"
                  :fully_parameterized  true}])
               (mt/obj->json->obj
                (:data (mt/user-http-request :crowberto :get 200
                                             (str "collection/" (u/the-id collection) "/items"))))))))))

(deftest collection-items-based-on-upload-test
  (testing "GET /api/collection/:id/items"
    (testing "check that based_on_upload is returned for cards correctly"
      (api.card-test/run-based-on-upload-test
       (fn [card]
         (->> (mt/user-http-request :crowberto :get 200 (str "collection/" (:collection_id card) "/items?models=card&models=dataset"))
              :data
              (filter (fn [item]
                        (= (:id item) (:id card))))
              first))))))

(deftest collection-items-return-database-id-for-datasets-test
  (testing "GET /api/collection/:id/items"
    (testing "Database id is returned for items in which dataset is true"
      (t2.with-temp/with-temp [Collection collection      {}
                               User       _               {:first_name "x" :last_name "x" :email "zzzz@example.com"}
                               Card       {card-id-1 :id} {:dataset       true
                                                           :collection_id (u/the-id collection)}
                               Card       {card-id-2 :id} {:collection_id (u/the-id collection)}]
        (is (= #{{:id card-id-1 :database_id (mt/id)}
                 {:id card-id-2 :database_id nil}}
               (->> (:data (mt/user-http-request :crowberto :get 200
                                                 (str "collection/" (u/the-id collection) "/items")))
                    (map #(select-keys % [:id :database_id]))
                    set)))))))

(deftest collection-items-limit-offset-test
  (testing "GET /api/collection/:id/items"
    (testing "check that limit and offset work and total comes back"
      (t2.with-temp/with-temp [Collection collection {}
                               Card       _ {:collection_id (u/the-id collection)}
                               Card       _ {:collection_id (u/the-id collection)}
                               Card       _ {:collection_id (u/the-id collection)}]
        (is (= 2 (count (:data (mt/user-http-request :crowberto :get 200 (str "collection/" (u/the-id collection) "/items") :limit "2" :offset "1")))))
        (is (= 1 (count (:data (mt/user-http-request :crowberto :get 200 (str "collection/" (u/the-id collection) "/items") :limit "2" :offset "2")))))
        (is (= 3 (:total (mt/user-http-request :crowberto :get 200 (str "collection/" (u/the-id collection) "/items") :limit "2" :offset "1"))))))))

(deftest collection-items-pinning-filtering-test
  (testing "GET /api/collection/:id/items"
    (testing "check that pinning filtering exists"
      (t2.with-temp/with-temp [Collection collection {}
                               Card       _ {:collection_id       (u/the-id collection)
                                             :collection_position 1
                                             :name                "pinned-1"}
                               Card       _ {:collection_id       (u/the-id collection)
                                             :collection_position 1
                                             :name                "pinned-2"}
                               Card       _ {:collection_id (u/the-id collection)
                                             :name          "unpinned-card"}
                               Timeline   _ {:collection_id (u/the-id collection)
                                             :name          "timeline"}]
        (letfn [(fetch [pin-state]
                  (:data (mt/user-http-request :crowberto :get 200
                                               (str "collection/" (u/the-id collection) "/items")
                                               :pinned_state pin-state)))]
          (is (= #{"pinned-1" "pinned-2"}
                 (->> (fetch "is_pinned")
                      (map :name)
                      set)))
          (is (= #{"timeline" "unpinned-card"}
                 (->> (fetch "is_not_pinned")
                      (map :name)
                      set))))))))

(deftest collection-items-children-test
  (testing "GET /api/collection/:id/items"
    (testing "check that you get to see the children as appropriate"
      (t2.with-temp/with-temp [Collection collection {:name "Debt Collection"}]
        (perms/grant-collection-read-permissions! (perms-group/all-users) collection)
        (with-some-children-of-collection collection
          (is (partial= (-> (mapv default-item [{:name "Acme Products", :model "pulse", :entity_id true}
                                                {:name               "Birthday Card", :description nil,     :model     "card",
                                                 :collection_preview false,           :display     "table", :entity_id true}
                                                {:name "Dine & Dashboard", :description nil, :model "dashboard", :entity_id true}
                                                {:name "Electro-Magnetic Pulse", :model "pulse", :entity_id true}])
                            (assoc-in [1 :fully_parameterized] true))
                        (mt/boolean-ids-and-timestamps
                         (:data (mt/user-http-request :rasta :get 200 (str "collection/" (u/the-id collection) "/items"))))))))

      (testing "...and that you can also filter so that you only see the children you want to see"
        (t2.with-temp/with-temp [Collection collection {:name "Art Collection"}]
          (perms/grant-collection-read-permissions! (perms-group/all-users) collection)
          (with-some-children-of-collection collection
            (is (partial= ()
                          (mt/boolean-ids-and-timestamps
                           (:data (mt/user-http-request :rasta :get 200 (str "collection/" (u/the-id collection) "/items") :models "no_models")))))
            (is (partial= [(default-item {:name "Dine & Dashboard", :description nil, :model "dashboard", :entity_id true})]
                          (mt/boolean-ids-and-timestamps
                           (:data (mt/user-http-request :rasta :get 200 (str "collection/" (u/the-id collection) "/items") :models "dashboard")))))
            (is (partial= [(-> {:name               "Birthday Card", :description nil,     :model     "card",
                                :collection_preview false,           :display     "table", :entity_id true}
                               default-item
                               (assoc :fully_parameterized true))
                           (default-item {:name "Dine & Dashboard", :description nil, :model "dashboard", :entity_id true})]
                          (mt/boolean-ids-and-timestamps
                           (:data (mt/user-http-request :rasta :get 200 (str "collection/" (u/the-id collection) "/items")
                                                        :models "dashboard" :models "card")))))))))))

(deftest collection-items-archived-parameter-test
  (testing "GET /api/collection/:id/items"
    (testing "Let's make sure the `archived` option works."
      (t2.with-temp/with-temp [Collection collection {:name "Art Collection"}]
        (perms/grant-collection-read-permissions! (perms-group/all-users) collection)
        (with-some-children-of-collection collection
          (t2/update! Dashboard {:collection_id (u/the-id collection)} {:archived true})
          (is (partial= [(default-item {:name "Dine & Dashboard", :description nil, :model "dashboard", :entity_id true})]
                        (mt/boolean-ids-and-timestamps
                         (:data (mt/user-http-request :rasta :get 200 (str "collection/" (u/the-id collection) "/items?archived=true")))))))))))

(deftest collection-items-revision-history-and-ordering-test
  (testing "GET /api/collection/:id/items"
    (mt/test-helpers-set-global-values!
      (mt/with-temp
        [Collection {collection-id :id}      {:name "Collection with Items"}
         User       {user1-id :id}           {:first_name "Test" :last_name "AAAA" :email "aaaa@example.com"}
         User       {user2-id :id}           {:first_name "Test" :last_name "ZZZZ" :email "zzzz@example.com"}
         Card       {card1-id :id :as card1} {:name "Card with history 1" :collection_id collection-id}
         Card       {card2-id :id :as card2} {:name "Card with history 2" :collection_id collection-id}
         Card       _                        {:name "ZZ" :collection_id collection-id}
         Card       _                        {:name "AA" :collection_id collection-id}
         Revision   revision1                {:model    "Card"
                                              :model_id card1-id
                                              :user_id  user2-id
                                              :object   (revision/serialize-instance card1 card1-id card1)}
         Revision   _revision2               {:model    "Card"
                                              :model_id card2-id
                                              :user_id  user1-id
                                              :object   (revision/serialize-instance card2 card2-id card2)}]
        ;; need different timestamps and Revision has a pre-update to throw as they aren't editable
        (is (= 1
               (t2/query-one {:update :revision
                              ;; in the past
                              :set    {:timestamp (.minusHours (ZonedDateTime/now (ZoneId/of "UTC")) 24)}
                              :where  [:= :id (:id revision1)]})))
        (testing "Results include last edited information from the `Revision` table"
          (is (= [{:name "AA"}
                  {:name "Card with history 1",
                   :last-edit-info
                   {:id         true,
                    :email      "zzzz@example.com",
                    :first_name "Test",
                    :last_name  "ZZZZ",
                    :timestamp  true}}
                  {:name "Card with history 2",
                   :last-edit-info
                   {:id         true,
                    :email      "aaaa@example.com",
                    :first_name "Test",
                    :last_name  "AAAA",
                    ;; timestamp collapsed to true, ordinarily a OffsetDateTime
                    :timestamp  true}}
                  {:name "ZZ"}]
                 (->> (:data (mt/user-http-request :rasta :get 200 (str "collection/" collection-id "/items")))
                      mt/boolean-ids-and-timestamps
                      (map #(select-keys % [:name :last-edit-info]))))))
        (testing "Results can be ordered by last-edited-at"
          (testing "ascending"
            (is (= ["Card with history 1" "Card with history 2" "AA" "ZZ"]
                   (->> (mt/user-http-request :rasta :get 200 (str "collection/" collection-id "/items?sort_column=last_edited_at&sort_direction=asc"))
                        :data
                        (map :name)))))
          (testing "descending"
            (is (= ["Card with history 2" "Card with history 1" "AA" "ZZ"]
                   (->> (mt/user-http-request :rasta :get 200 (str "collection/" collection-id "/items?sort_column=last_edited_at&sort_direction=desc"))
                        :data
                        (map :name))))))
       (testing "Results can be ordered by last-edited-by"
         (testing "ascending"
           ;; card with history 2 has user Test AAAA, history 1 user Test ZZZZ
           (is (= ["Card with history 2" "Card with history 1" "AA" "ZZ"]
                  (->> (mt/user-http-request :rasta :get 200 (str "collection/" collection-id "/items?sort_column=last_edited_by&sort_direction=asc"))
                       :data
                       (map :name)))))
         (testing "descending"
           (is (= ["Card with history 1" "Card with history 2" "AA" "ZZ"]
                  (->> (mt/user-http-request :rasta :get 200 (str "collection/" collection-id "/items?sort_column=last_edited_by&sort_direction=desc"))
                       :data
                       (map :name))))))))))

(deftest collection-items-order-by-model-test
  (testing "GET /api/collection/:id/items"
    (testing "Results can be ordered by model"
      (t2.with-temp/with-temp [Collection {collection-id :id} {:name "Collection with Items"}
                               Card       _ {:name "ZZ" :collection_id collection-id}
                               Card       _ {:name "AA" :collection_id collection-id}
                               Dashboard  _ {:name "ZZ" :collection_id collection-id}
                               Dashboard  _ {:name "AA" :collection_id collection-id}
                               Pulse      _ {:name "ZZ" :collection_id collection-id}
                               Pulse      _ {:name "AA" :collection_id collection-id}]
        (testing "sort direction asc"
          (is (= [["dashboard" "AA"] ["dashboard" "ZZ"] ["pulse" "AA"] ["pulse" "ZZ"] ["card" "AA"] ["card" "ZZ"]]
                 (->> (mt/user-http-request :rasta :get 200 (str "collection/" collection-id "/items?sort_column=model&sort_direction=asc"))
                      :data
                      (map (juxt :model :name))))))
        (testing "sort direction desc"
          (is (= [["card" "AA"] ["card" "ZZ"] ["pulse" "AA"] ["pulse" "ZZ"] ["dashboard" "AA"] ["dashboard" "ZZ"]]
                 (->> (mt/user-http-request :rasta :get 200 (str "collection/" collection-id "/items?sort_column=model&sort_direction=desc"))
                      :data
                      (map (juxt :model :name))))))))))

(deftest collection-items-include-latest-revision-test
  (testing "GET /api/collection/:id/items"
    (testing "Results have the lastest revision timestamp"
      (t2.with-temp/with-temp [Collection {collection-id :id}              {:name "Collection with Items"}
                               User       {failuser-id :id}                {:first_name "failure" :last_name "failure" :email "failure@example.com"}
                               User       {passuser-id :id}                {:first_name "pass" :last_name "pass" :email "pass@example.com"}
                               Card       {card-id :id :as card}           {:name "card" :collection_id collection-id}
                               Dashboard  {dashboard-id :id :as dashboard} {:name "dashboard" :collection_id collection-id}
                               Revision   card-revision1 {:model    "Card"
                                                          :model_id card-id
                                                          :user_id  failuser-id
                                                          :object   (revision/serialize-instance card card-id card)}
                               Revision   card-revision2 {:model    "Card"
                                                          :model_id card-id
                                                          :user_id  failuser-id
                                                          :object   (revision/serialize-instance card card-id card)}
                               Revision   dash-revision1 {:model    "Dashboard"
                                                          :model_id dashboard-id
                                                          :user_id  failuser-id
                                                          :object   (revision/serialize-instance dashboard dashboard-id dashboard)}
                               Revision   dash-revision2 {:model    "Dashboard"
                                                          :model_id dashboard-id
                                                          :user_id  failuser-id
                                                          :object   (revision/serialize-instance dashboard dashboard-id dashboard)}]
        (letfn [(at-year [year] (ZonedDateTime/of year 1 1 0 0 0 0 (ZoneId/of "UTC")))]
          (t2/query-one {:update :revision
                         ;; in the past
                         :set    {:timestamp (at-year 2015)}
                         :where  [:in :id (map :id [card-revision1 dash-revision1])]})
          ;; mark the later revisions with the user with name "pass". Note important that its the later revision by
          ;; id. Query assumes increasing timestamps with ids
          (t2/query-one {:update :revision
                         :set    {:timestamp (at-year 2021)
                                  :user_id   passuser-id}
                         :where  [:in :id (map :id [card-revision2 dash-revision2])]}))
        (is (= ["pass" "pass"]
               (->> (mt/user-http-request :rasta :get 200 (str "collection/" collection-id "/items") :models ["dashboard" "card"])
                    :data
                    (map (comp :last_name :last-edit-info)))))))))

(deftest collection-items-include-authority-level-test
  (testing "GET /api/collection/:id/items"
    (testing "Results include authority_level"
      (t2.with-temp/with-temp [Collection {collection-id :id} {:name "Collection with Items"}
                               Collection _                   {:name "subcollection"
                                                               :location (format "/%d/" collection-id)
                                                               :authority_level "official"}
                               Card       _                   {:name "card" :collection_id collection-id}
                               Dashboard  _                   {:name "dash" :collection_id collection-id}]
        (let [items (->> (mt/user-http-request :rasta :get 200 (str "collection/" collection-id "/items")
                                               :models ["dashboard" "card" "collection"])
                         :data)]
          (is (= #{{:name "card"}
                   {:name "dash"}
                   {:name "subcollection" :authority_level "official"}}
                 (into #{} (map #(select-keys % [:name :authority_level]))
                       items))))))))

(deftest collection-items-include-datasets-test
  (testing "GET /api/collection/:id/items"
    (testing "Includes datasets"
      (t2.with-temp/with-temp [Collection {collection-id :id} {:name "Collection with Items"}
                               Collection _                   {:name "subcollection"
                                                               :location (format "/%d/" collection-id)
                                                               :authority_level "official"}
                               Card       _                   {:name "card" :collection_id collection-id}
                               Card       _                   {:name "dataset" :dataset true :collection_id collection-id}
                               Dashboard  _                   {:name "dash" :collection_id collection-id}]
        (let [items (:data (mt/user-http-request :rasta :get 200 (format "collection/%d/items" collection-id)
                                                 :models ["dashboard" "card" "collection"]))]
          (is (= #{"card" "dash" "subcollection"}
                 (into #{} (map :name) items))))
        (let [items  (:data (mt/user-http-request :rasta :get 200 (format "collection/%d/items" collection-id)
                                                  :models ["dashboard" "card" "collection" "dataset"]))]
          (is (= #{"card" "dash" "subcollection" "dataset"}
                 (into #{} (map :name) items))))
        (let [items (:data (mt/user-http-request :rasta :get 200 (str "collection/" collection-id "/items")))]
          (is (= #{"card" "dash" "subcollection" "dataset"}
                 (into #{} (map :name) items))))))))

(deftest children-sort-clause-test
  ;; we always place "special" collection types (i.e. "Metabase Analytics") last
  (testing "Default sort"
    (doseq [app-db [:mysql :h2 :postgres]]
<<<<<<< HEAD
      (is (= [[[[:case [:= :collection_type nil] 0 :else 1]] :asc]
              [:%lower.name :asc]]
             (api.collection/children-sort-clause nil app-db)))))
  (testing "Sorting by last-edited-at"
    (is (= [[[[:case [:= :collection_type nil] 0 :else 1]] :asc]
=======
      (is (= [[[[:case [:= :authority_level "official"] 0 :else 1]] :asc]
              [[[:case [:= :collection_type nil] 0 :else 1]] :asc]
              [:%lower.name :asc]]
             (api.collection/children-sort-clause nil app-db)))))
  (testing "Sorting by last-edited-at"
    (is (= [[[[:case [:= :authority_level "official"] 0 :else 1]] :asc]
            [[[:case [:= :collection_type nil] 0 :else 1]] :asc]
>>>>>>> 015355da
            [:%isnull.last_edit_timestamp]
            [:last_edit_timestamp :asc]
            [:%lower.name :asc]]
           (api.collection/children-sort-clause [:last-edited-at :asc] :mysql)))
<<<<<<< HEAD
    (is (= [[[[:case [:= :collection_type nil] 0 :else 1]] :asc]
=======
    (is (= [[[[:case [:= :authority_level "official"] 0 :else 1]] :asc]
            [[[:case [:= :collection_type nil] 0 :else 1]] :asc]
>>>>>>> 015355da
            [:last_edit_timestamp :nulls-last]
            [:last_edit_timestamp :asc]
            [:%lower.name :asc]]
           (api.collection/children-sort-clause [:last-edited-at :asc] :postgres))))
  (testing "Sorting by last-edited-by"
<<<<<<< HEAD
    (is (= [[[[:case [:= :collection_type nil] 0 :else 1]] :asc]
=======
    (is (= [[[[:case [:= :authority_level "official"] 0 :else 1]] :asc]
            [[[:case [:= :collection_type nil] 0 :else 1]] :asc]
>>>>>>> 015355da
            [:last_edit_last_name :nulls-last]
            [:last_edit_last_name :asc]
            [:last_edit_first_name :nulls-last]
            [:last_edit_first_name :asc]
            [:%lower.name :asc]]
           (api.collection/children-sort-clause [:last-edited-by :asc] :postgres)))
<<<<<<< HEAD
    (is (= [[[[:case [:= :collection_type nil] 0 :else 1]] :asc]
=======
    (is (= [[[[:case [:= :authority_level "official"] 0 :else 1]] :asc]
            [[[:case [:= :collection_type nil] 0 :else 1]] :asc]
>>>>>>> 015355da
            [:%isnull.last_edit_last_name]
            [:last_edit_last_name :asc]
            [:%isnull.last_edit_first_name]
            [:last_edit_first_name :asc]
            [:%lower.name :asc]]
           (api.collection/children-sort-clause [:last-edited-by :asc] :mysql))))
<<<<<<< HEAD
  (testing "Sortinb by model"
    (is (= [[[[:case [:= :collection_type nil] 0 :else 1]] :asc]
            [:model_ranking :asc]
            [:%lower.name :asc]]
           (api.collection/children-sort-clause [:model :asc] :postgres)))
    (is (= [[[[:case [:= :collection_type nil] 0 :else 1]] :asc]
=======
  (testing "Sorting by model"
    (is (= [[[[:case [:= :authority_level "official"] 0 :else 1]] :asc]
            [[[:case [:= :collection_type nil] 0 :else 1]] :asc]
            [:model_ranking :asc]
            [:%lower.name :asc]]
           (api.collection/children-sort-clause [:model :asc] :postgres)))
    (is (= [[[[:case [:= :authority_level "official"] 0 :else 1]] :asc]
            [[[:case [:= :collection_type nil] 0 :else 1]] :asc]
>>>>>>> 015355da
            [:model_ranking :desc]
            [:%lower.name :asc]]
           (api.collection/children-sort-clause [:model :desc] :mysql)))))

(deftest snippet-collection-items-test
  (testing "GET /api/collection/:id/items"
    (testing "Native query snippets should come back when fetching the items in a Collection in the `:snippets` namespace"
      (t2.with-temp/with-temp [Collection         collection {:namespace "snippets", :name "My Snippet Collection"}
                               NativeQuerySnippet snippet    {:collection_id (:id collection), :name "My Snippet"}
                               NativeQuerySnippet archived   {:collection_id (:id collection) , :name "Archived Snippet", :archived true}]
        (is (partial= [{:id        (:id snippet)
                        :name      "My Snippet"
                        :entity_id (:entity_id snippet)
                        :model     "snippet"}]
                      (:data (mt/user-http-request :rasta :get 200 (format "collection/%d/items" (:id collection))))))

        (testing "\nShould be able to fetch archived Snippets"
          (is (partial= [{:id        (:id archived)
                          :name      "Archived Snippet"
                          :entity_id (:entity_id archived)
                          :model     "snippet"}]
                        (:data (mt/user-http-request :rasta :get 200 (format "collection/%d/items?archived=true" (:id collection)))))))

        (testing "\nShould be able to pass ?model=snippet, even though it makes no difference in this case"
          (is (partial= [{:id        (:id snippet)
                          :name      "My Snippet"
                          :entity_id (:entity_id snippet)
                          :model     "snippet"}]
                        (:data (mt/user-http-request :rasta :get 200 (format "collection/%d/items?model=snippet" (:id collection)))))))

        (testing "Snippets in nested collections should be returned as a flat list on OSS"
          (mt/with-premium-features #{}
            (t2.with-temp/with-temp [:model/Collection  sub-collection {:namespace "snippets"
                                                                        :name      "Nested Snippet Collection"
                                                                        :location  (collection/location-path collection)}
                                     :model/NativeQuerySnippet sub-snippet {:collection_id (:id sub-collection)
                                                                            :name          "Nested Snippet"}]
              (is (=?
                   [{:id (:id snippet), :name "My Snippet"}
                    {:id (:id sub-snippet), :name "Nested Snippet"}]
                   (:data (mt/user-http-request :rasta :get 200 (format "collection/%d/items" (:id collection)))))))))))))

;;; --------------------------------- Fetching Personal Collections (Ours & Others') ---------------------------------

(defn- lucky-personal-collection []
  (merge
   (mt/object-defaults Collection)
   {:slug                "lucky_pigeon_s_personal_collection"
    :can_write           true
    :name                "Lucky Pigeon's Personal Collection"
    :personal_owner_id   (mt/user->id :lucky)
    :effective_ancestors [{:metabase.models.collection.root/is-root? true
                           :name                                     "Our analytics"
                           :id                                       "root"
                           :authority_level                          nil
                           :can_write                                true
                           :is_personal                              false}]
    :effective_location  "/"
    :parent_id           nil
    :location            "/"
    :is_personal         true}
   (select-keys (collection/user->personal-collection (mt/user->id :lucky))
                [:id :entity_id :created_at])))

(defn- lucky-personal-collection-id
  []
  (u/the-id (collection/user->personal-collection (mt/user->id :lucky))))

(defn- api-get-lucky-personal-collection [user-kw & {:keys [expected-status-code], :or {expected-status-code 200}}]
  (mt/user-http-request user-kw :get expected-status-code (str "collection/" (lucky-personal-collection-id))))

(defn- api-get-lucky-personal-collection-items [user-kw & {:keys [expected-status-code], :or {expected-status-code 200}}]
  (:data (mt/user-http-request user-kw :get expected-status-code (str "collection/" (lucky-personal-collection-id) "/items"))))

(deftest fetch-personal-collection-test
  (testing "GET /api/collection/:id"
    (testing "Can we use this endpoint to fetch our own Personal Collection?"
      (is (= (lucky-personal-collection)
             (api-get-lucky-personal-collection :lucky))))

    (testing "Can and admin use this endpoint to fetch someone else's Personal Collection?"
      (is (= (lucky-personal-collection)
             (api-get-lucky-personal-collection :crowberto))))

    (testing "Other, non-admin Users should not be allowed to fetch others' Personal Collections!"
      (is (= "You don't have permissions to do that."
             (api-get-lucky-personal-collection :rasta, :expected-status-code 403))))))

(def ^:private lucky-personal-subcollection-item
  [(collection-item "Lucky's Personal Sub-Collection" :can_write true)])

(defn- api-get-lucky-personal-collection-with-subcollection [user-kw]
  (t2.with-temp/with-temp [Collection _ {:name     "Lucky's Personal Sub-Collection"
                                         :location (collection/children-location
                                                    (collection/user->personal-collection (mt/user->id :lucky)))}]
    (mt/boolean-ids-and-timestamps (api-get-lucky-personal-collection-items user-kw))))

(deftest fetch-personal-collection-items-test
  (testing "GET /api/collection/:id/items"
    (testing "If we have a sub-Collection of our Personal Collection, that should show up"
      (is (partial= lucky-personal-subcollection-item
                    (api-get-lucky-personal-collection-with-subcollection :lucky))))

    (testing "sub-Collections of other's Personal Collections should show up for admins as well"
      (is (partial= lucky-personal-subcollection-item
                    (api-get-lucky-personal-collection-with-subcollection :crowberto))))))


;;; ------------------------------------ Effective Ancestors & Effective Children ------------------------------------

(defn- format-ancestors
  "Nicely format the `:effective_` results from an API call."
  [results]
  (-> results
      (select-keys [:effective_ancestors :effective_location])
      (update :effective_ancestors (partial map #(update % :id integer?)))
      (update :effective_location collection-test/location-path-ids->names)))

(defn- api-get-collection-ancestors
  "Call the API with Rasta to fetch `collection-or-id` and put the `:effective_` results in a nice format for the tests
  below."
  [collection-or-id & additional-query-params]
  (format-ancestors (apply mt/user-http-request :rasta :get 200
                           (str "collection/" (u/the-id collection-or-id))
                           additional-query-params)))

(defn- api-get-collection-children
  [collection-or-id & additional-get-params]
  (mt/boolean-ids-and-timestamps (:data (apply mt/user-http-request :rasta
                                               :get 200 (str "collection/" (u/the-id collection-or-id) "/items")
                                               additional-get-params))))

;;; for the tests below, create hierarchy like
;;;
;;;     +-> B*
;;;     |
;;; A* -+-> C* +-> D* -> E
;;;            |
;;;            +-> F --> G*
;;;
;;; Grant perms for collections with a `*`. Should see
;;;
;;;     +-> B*
;;;     |
;;; A* -+-> C* +-> D*
;;;            |
;;;            +-> G*

(deftest effective-ancestors-and-children-test
  (testing "does a top-level Collection like A have the correct Children?"
    (with-collection-hierarchy [a b c d g]
      (testing "ancestors"
        (is (= {:effective_ancestors []
                :effective_location  "/"}
               (api-get-collection-ancestors a))))
      (testing "children"
        (is (partial= (map collection-item ["B" "C"])
                      (api-get-collection-children a)))))))

(deftest effective-ancestors-and-children-second-level-collection-test
  (testing "does a second-level Collection have its parent and its children?"
    (with-collection-hierarchy [a b c d g]
      (testing "ancestors"
        (is (= {:effective_ancestors [{:name "A", :id true, :can_write false, :personal_owner_id nil}]
                :effective_location  "/A/"}
               (api-get-collection-ancestors c))))
      (testing "children"
        (is (partial= (map collection-item ["D" "G"])
                      (api-get-collection-children c)))))))

(deftest effective-ancestors-and-children-third-level-collection-test
  (testing "Does a third-level Collection? have its parent and its children?"
    (with-collection-hierarchy [a b c d g]
      (testing "ancestors"
        (is (= {:effective_ancestors [{:name "A", :id true, :can_write false, :personal_owner_id nil}
                                      {:name "C", :id true, :can_write false, :personal_owner_id nil}]
                :effective_location  "/A/C/"}
               (api-get-collection-ancestors d))))
      (testing "children"
        (is (= []
               (api-get-collection-children d)))))))

(deftest effective-ancestors-and-children-of-d-test
  (testing (str "for D: if we remove perms for C we should only have A as an ancestor; effective_location should lie "
                "and say we are a child of A")
    (with-collection-hierarchy [a b d g]
      (testing "ancestors"
        (is (= {:effective_ancestors [{:name "A", :id true, :can_write false, :personal_owner_id nil}]
                :effective_location  "/A/"}
               (api-get-collection-ancestors d))))
      (testing "children"
        (is (= []
               (api-get-collection-children d))))))
  (testing "for D: If, on the other hand, we remove A, we should see C as the only ancestor and as a root-level Collection."
    (with-collection-hierarchy [b c d g]
      (testing "ancestors"
        (is (= {:effective_ancestors [{:name "C", :id true, :can_write false, :personal_owner_id nil}]
                :effective_location  "/C/"}
               (api-get-collection-ancestors d))))
      (testing "children"
        (is (= []
               (api-get-collection-children d)))))))

(deftest effective-ancestors-and-children-of-c-test
  (testing "for C: if we remove D we should get E and F as effective children"
    (with-collection-hierarchy [a b c e f g]
      (testing "ancestors"
        (is (= {:effective_ancestors [{:name "A", :id true, :can_write false, :personal_owner_id nil}]
                :effective_location  "/A/"}
               (api-get-collection-ancestors c))))
      (testing "children"
        (is (partial= (map collection-item ["E" "F"])
                      (api-get-collection-children c)))))))

(deftest effective-ancestors-and-children-collapse-multiple-generations-test
  (testing "Make sure we can collapse multiple generations. For A: removing C and D should move up E and F"
    (with-collection-hierarchy [a b e f g]
      (testing "ancestors"
        (is (= {:effective_ancestors []
                :effective_location  "/"}
               (api-get-collection-ancestors a))))
      (testing "children"
        (is (partial= (map collection-item ["B" "E" "F"])
                      (api-get-collection-children a)))))))

(deftest effective-ancestors-and-children-archived-test
  (testing "Let's make sure the 'archived` option works on Collections, nested or not"
    (with-collection-hierarchy [a b c]
      (t2/update! Collection (u/the-id b) {:archived true})
      (testing "ancestors"
        (is (= {:effective_ancestors []
                :effective_location  "/"}
               (api-get-collection-ancestors a :archived true))))
      (testing "children"
        (is (partial= [(collection-item "B")]
                      (api-get-collection-children a :archived true)))))))

(deftest personal-collection-ancestors-test
  (testing "Effective ancestors of a personal collection will contain a :personal_owner_id"
    (let [root-owner-id   (u/the-id (test.users/fetch-user :rasta))
          root-collection (t2/select-one Collection :personal_owner_id root-owner-id)]
      (t2.with-temp/with-temp [Collection collection {:name     "Som Test Child Collection"
                                                      :location (collection/location-path root-collection)}]
        (is (= [{:metabase.models.collection.root/is-root? true,
                 :authority_level                          nil,
                 :name                                     "Our analytics",
                 :id                                       false,
                 :can_write                                true
                 :is_personal                              false}
                {:name              "Rasta Toucan's Personal Collection",
                 :id                true,
                 :personal_owner_id root-owner-id,
                 :can_write         true}]
               (:effective_ancestors (api-get-collection-ancestors collection))))))))

;;; +----------------------------------------------------------------------------------------------------------------+
;;; |                                              GET /collection/root                                              |
;;; +----------------------------------------------------------------------------------------------------------------+

(deftest fetch-root-collection-test
  (testing "GET /api/collection/root"
    (testing "Check that we can see stuff that isn't in any Collection -- meaning they're in the so-called \"Root\" Collection"
      (is (= {:name                "Our analytics"
              :id                  "root"
              :can_write           true
              :effective_location  nil
              :effective_ancestors []
              :authority_level     nil
              :parent_id           nil
              :is_personal         false}
             (with-some-children-of-collection nil
               (mt/user-http-request :crowberto :get 200 "collection/root")))))))

(defn results-matching [collection-items parameters]
  (-> collection-items
      (set/index (keys parameters))
      (get parameters)
      vec))

(deftest fetch-root-items-collection-test
  (testing "GET /api/collection/root/items"
    (testing "Make sure you can see everything for Users that can see everything"
      (is (partial= [(-> {:name               "Birthday Card", :description nil, :model "card",
                          :collection_preview false, :display "table"}
                         default-item
                         (assoc :fully_parameterized true))
                     (default-item {:name "Dine & Dashboard", :description nil, :model "dashboard"})
                     (default-item {:name "Electro-Magnetic Pulse", :model "pulse"})]
                    (with-some-children-of-collection nil
                      (-> (:data (mt/user-http-request :crowberto :get 200 "collection/root/items"))
                          (remove-non-test-items &ids)
                          remove-non-personal-collections
                          mt/boolean-ids-and-timestamps)))))))

(deftest fetch-root-items-limit-and-offset-test
  (testing "GET /api/collection/root/items"
    (with-some-children-of-collection nil
      (letfn [(items [limit offset]
                (:data (mt/user-http-request :crowberto :get 200 "collection/root/items"
                                             :limit (str limit), :offset (str offset))))]
        (let [[_a-1 b-1 :as items-1] (items 2 0)]
          (is (= 2
                 (count items-1)))
          (let [[a-2 _b-2 :as items-2] (items 2 1)]
            (is (= 2
                   (count items-2)))
            (is (= b-1 a-2))
            (is (not= items-1 items-2))))))))

(deftest fetch-root-items-total-test
  (testing "GET /api/collection/root/items"
    (testing "Include :total, even with limit and offset"
      (with-some-children-of-collection nil
        ;; `:total` should be at least 4 items based on `with-some-children-of-collection`. Might be a bit more if
        ;; other stuff was created
        (is (<= 4 (:total (mt/user-http-request :crowberto :get 200 "collection/root/items" :limit "2" :offset "1"))))))))

(deftest fetch-root-items-permissions-test
  (testing "GET /api/collection/root/items"
    (testing "we don't let you see stuff you wouldn't otherwise be allowed to see"
      (is (= []
             ;; if a User doesn't have perms for the Root Collection then they don't get to see things with no collection_id
             (with-some-children-of-collection nil
               (-> (:data (mt/user-http-request :rasta :get 200 "collection/root/items"))
                   remove-non-personal-collections
                   mt/boolean-ids-and-timestamps))))
      (testing "...but if they have read perms for the Root Collection they should get to see them"
        (with-some-children-of-collection nil
          (t2.with-temp/with-temp [PermissionsGroup           group {}
                                   PermissionsGroupMembership _     {:user_id (mt/user->id :rasta), :group_id (u/the-id group)}]
            (perms/grant-permissions! group (perms/collection-read-path {:metabase.models.collection.root/is-root? true}))
            (is (partial= [(-> {:name               "Birthday Card", :description nil, :model "card",
                                :collection_preview false,           :display     "table"}
                               default-item
                               (assoc :fully_parameterized true))
                           (default-item {:name "Dine & Dashboard", :description nil, :model "dashboard"})
                           (default-item {:name "Electro-Magnetic Pulse", :model "pulse"})]
                          (-> (:data (mt/user-http-request :rasta :get 200 "collection/root/items"))
                              (remove-non-test-items &ids)
                              remove-non-personal-collections
                              mt/boolean-ids-and-timestamps)))))))))

(deftest fetch-root-items-do-not-include-personal-collections-test
  (testing "GET /api/collection/root/items"
    (testing "Personal collections do not show up as collection items"
      (is (= []
             (->> (:data (mt/user-http-request :rasta :get 200 "collection/root/items"))
                  (filter #(str/includes? (:name %) "Personal Collection"))))))
    (testing "Even admins don't see their personal collection here"
      (is (= []
             (->> (:data (mt/user-http-request :crowberto :get 200 "collection/root/items"))
                  (filter #(str/includes? (:name %) "Personal Collection")))))
      (testing "That includes sub-collections of Personal Collections! I shouldn't see them!"
        (t2.with-temp/with-temp [Collection _ {:name     "Lucky's Sub-Collection"
                                               :location (collection/children-location
                                                          (collection/user->personal-collection (mt/user->id :lucky)))}]
          (is (= []
                 (->> (:data (mt/user-http-request :crowberto :get 200 "collection/root/items"))
                      (filter #(str/includes? (:name %) "Personal Collection"))))))))))

(deftest fetch-root-items-archived-test
  (testing "GET /api/collection/root/items"
    (testing "Can we look for `archived` stuff with this endpoint?"
      (t2.with-temp/with-temp [Card card {:name "Business Card", :archived true}]
        (is (partial=
             [{:name                "Business Card"
               :description         nil
               :collection_position nil
               :collection_preview  true
               :display             "table"
               :moderated_status    nil
               :entity_id           (:entity_id card)
               :model               "card"
               :fully_parameterized  true}]
             (-> (mt/user-http-request :crowberto :get 200
                                       "collection/root/items?archived=true")
                 :data
                 (results-matching {:name "Business Card", :model "card"}))))))))

(deftest fetch-root-items-fully-parameterized-test
  (testing "GET /api/collection/root/items"
    (testing "fully_parameterized of a card"
      (testing "can be false"
        (t2.with-temp/with-temp [Card card {:name          "Business Card"
                                            :dataset_query {:native {:template-tags {:param0 {:default 0}
                                                                                     :param1 {:required false}
                                                                                     :param2 {:required false}}
                                                                     :query         "select {{param0}}, {{param1}} [[ , {{param2}} ]]"}}}]
          (is (partial= [{:name               "Business Card"
                          :entity_id          (:entity_id card)
                          :model              "card"
                          :fully_parameterized false}]
                        (-> (mt/user-http-request :crowberto :get 200 "collection/root/items")
                            :data
                            (results-matching {:name "Business Card", :model "card"}))))))

      (testing "is false even if a required field-filter parameter has no default"
        (t2.with-temp/with-temp [Card card {:name          "Business Card"
                                            :dataset_query {:native {:template-tags {:param0 {:default 0}
                                                                                     :param1 {:type "dimension", :required true}}
                                                                     :query         "select {{param0}}, {{param1}}"}}}]
          (is (partial= [{:name               "Business Card"
                          :entity_id          (:entity_id card)
                          :model              "card"
                          :fully_parameterized false}]
                        (-> (mt/user-http-request :crowberto :get 200 "collection/root/items")
                            :data
                            (results-matching {:name "Business Card", :model "card"}))))))

      (testing "is false even if an optional required parameter has no default"
        (t2.with-temp/with-temp [Card card {:name          "Business Card"
                                            :dataset_query {:native {:template-tags {:param0 {:default 0}
                                                                                     :param1 {:required true}}
                                                                     :query         "select {{param0}}, [[ , {{param1}} ]]"}}}]
          (is (partial= [{:name               "Business Card"
                          :entity_id          (:entity_id card)
                          :model              "card"
                          :fully_parameterized false}]
                        (-> (mt/user-http-request :crowberto :get 200 "collection/root/items")
                            :data
                            (results-matching {:name "Business Card", :model "card"}))))))

      (testing "is true if invalid parameter syntax causes a parsing exception to be thrown"
        (t2.with-temp/with-temp [Card card {:name          "Business Card"
                                            :dataset_query {:native {:query "select [[]]"}}}]
          (is (partial= [{:name               "Business Card"
                          :entity_id          (:entity_id card)
                          :model              "card"
                          :fully_parameterized true}]
                        (-> (mt/user-http-request :crowberto :get 200 "collection/root/items")
                            :data
                            (results-matching {:name "Business Card", :model "card"}))))))

      (testing "is true if all obligatory parameters have defaults"
        (t2.with-temp/with-temp [Card card {:name          "Business Card"
                                            :dataset_query {:native {:template-tags {:param0 {:required false, :default 0}
                                                                                     :param1 {:required true, :default 1}
                                                                                     :param2 {}
                                                                                     :param3 {:type "dimension"}}
                                                                     :query "select {{param0}}, {{param1}} [[ , {{param2}} ]] from t {{param3}}"}}}]
          (is (partial= [{:name               "Business Card"
                          :entity_id          (:entity_id card)
                          :model              "card"
                          :fully_parameterized true}]
                        (-> (mt/user-http-request :crowberto :get 200 "collection/root/items")
                            :data
                            (results-matching {:name "Business Card", :model "card"}))))))

      (testing "using a snippet without parameters is true"
        (t2.with-temp/with-temp [NativeQuerySnippet snippet {:content    "table"
                                                             :creator_id (mt/user->id :crowberto)
                                                             :name       "snippet"}
                                 Card card {:name          "Business Card"
                                            :dataset_query {:native {:template-tags {:param0  {:required false
                                                                                               :default  0}
                                                                                     :snippet {:name         "snippet"
                                                                                               :type         :snippet
                                                                                               :snippet-name "snippet"
                                                                                               :snippet-id   (:id snippet)}}
                                                                     :query "select {{param0}} from {{snippet}}"}}}]
          (is (partial= [{:name               "Business Card"
                          :entity_id          (:entity_id card)
                          :model              "card"
                          :fully_parameterized true}]
                        (-> (mt/user-http-request :crowberto :get 200 "collection/root/items")
                            :data
                            (results-matching {:name "Business Card", :model "card"})))))))

    (testing "a card with only a reference to another card is considered fully parameterized (#25022)"
      (t2.with-temp/with-temp [Card card-1 {:dataset_query (mt/mbql-query venues)}]
        (let [card-tag (format "#%d" (u/the-id card-1))]
          (t2.with-temp/with-temp [Card card-2 {:name "Business Card"
                                                :dataset_query
                                                (mt/native-query {:template-tags
                                                                  {card-tag
                                                                   {:id (str (random-uuid))
                                                                    :name card-tag
                                                                    :display-name card-tag
                                                                    :type :card
                                                                    :card-id (u/the-id card-1)}}
                                                                  :query (format "SELECT * FROM {{#%d}}" (u/the-id card-1))})}]
            (is (partial= [{:name               "Business Card"
                            :entity_id          (:entity_id card-2)
                            :model              "card"
                            :fully_parameterized true}]
                          (-> (mt/user-http-request :crowberto :get 200 "collection/root/items")
                              :data
                              (results-matching {:name "Business Card", :model "card"}))))))))))


;;; ----------------------------------- Effective Children, Ancestors, & Location ------------------------------------

(defn- api-get-root-collection-children
  [& additional-get-params]
  (mt/boolean-ids-and-timestamps (:data (apply mt/user-http-request :rasta :get 200 "collection/root/items" additional-get-params))))

(defn- remove-non-test-collections [items]
  (filter (fn [{collection-name :name}]
            (or (str/includes? collection-name "Personal Collection")
                (#{"A" "B" "C" "D" "E" "F" "G"} collection-name)))
          items))

(deftest fetch-root-collection-items-test
  (testing "sanity check"
    (is (collection/user->personal-collection (mt/user->id :rasta))))
  (testing "GET /api/collection/root/items"
    (testing "Do top-level collections show up as children of the Root Collection?"
      (with-collection-hierarchy [a b c d e f g]
        (testing "children"
          (is (partial= (map collection-item ["A"])
                        (remove-non-test-collections (api-get-root-collection-children)))))))

    (testing "...and collapsing children should work for the Root Collection as well"
      (with-collection-hierarchy [b d e f g]
        (testing "children"
          (is (partial= (map collection-item ["B" "D" "F"])
                        (remove-non-test-collections (api-get-root-collection-children)))))))

    (testing "does `archived` work on Collections as well?"
      (with-collection-hierarchy [a b d e f g]
        (t2/update! Collection (u/the-id a) {:archived true})
        (testing "children"
          (is (partial= [(collection-item "A")]
                        (remove-non-test-collections (api-get-root-collection-children :archived true)))))))

    (testing "\n?namespace= parameter"
      (t2.with-temp/with-temp [Collection {normal-id :id} {:name "Normal Collection"}
                               Collection {coins-id :id}  {:name "Coin Collection", :namespace "currency"}]
        (perms/grant-collection-read-permissions! (perms-group/all-users) coins-id)
        (letfn [(collection-names [items]
                  (->> (:data items)
                       (filter #(and (= (:model %) "collection")
                                     (#{normal-id coins-id} (:id %))))
                       (map :name)))]
          (testing "should only show Collections in the 'default' namespace by default"
            (is (= ["Normal Collection"]
                   (collection-names (mt/user-http-request :rasta :get 200 "collection/root/items")))))

          (testing "By passing `:namespace` we should be able to see Collections in that `:namespace`"
            (testing "?namespace=currency"
              (is (= ["Coin Collection"]
                     (collection-names (mt/user-http-request :rasta :get 200 "collection/root/items?namespace=currency")))))
            (testing "?namespace=stamps"
              (is (= []
                     (collection-names (mt/user-http-request :rasta :get 200 "collection/root/items?namespace=stamps")))))))))))

(deftest root-collection-snippets-test
  (testing "GET /api/collection/root/items?namespace=snippets"
    (testing "\nNative query snippets should come back when fetching the items in the root Collection of the `:snippets` namespace"
      (t2.with-temp/with-temp [NativeQuerySnippet snippet   {:name "My Snippet", :entity_id nil}
                               NativeQuerySnippet snippet-2 {:name "My Snippet 2", :entity_id nil}
                               NativeQuerySnippet archived  {:name "Archived Snippet", :archived true, :entity_id nil}
                               Dashboard          dashboard {:name "My Dashboard", :entity_id nil}]
        (letfn [(only-test-items [results]
                  (if (sequential? results)
                    (filter #(#{["snippet" (:id snippet)]
                                ["snippet" (:id snippet-2)]
                                ["snippet" (:id archived)]
                                ["dashboard" (:id dashboard)]} ((juxt :model :id) %))
                            results)
                    results))
                (only-test-item-names [results]
                  (let [items (only-test-items results)]
                    (if (sequential? items)
                      (map :name items)
                      items)))]
          (is (partial= [{:id        (:id snippet)
                          :name      "My Snippet"
                          :entity_id (:entity_id snippet)
                          :model     "snippet"}
                         {:id        (:id snippet-2)
                          :name      "My Snippet 2"
                          :entity_id (:entity_id snippet-2)
                          :model     "snippet"}]
                        (only-test-items (:data (mt/user-http-request :rasta :get 200 "collection/root/items?namespace=snippets")))))

          (testing "\nSnippets should not come back for the default namespace"
            (is (= ["My Dashboard"]
                   (only-test-item-names (:data (mt/user-http-request :rasta :get 200 "collection/root/items"))))))

          (testing "\nSnippets shouldn't be paginated, because FE is not ready for it yet and default pagination behavior is bad"
            (is (= ["My Snippet", "My Snippet 2"]
                   (only-test-item-names (:data (mt/user-http-request :rasta :get 200 "collection/root/items?namespace=snippets&limit=1&offset=0"))))))

          (testing "\nShould be able to fetch archived Snippets"
            (is (= ["Archived Snippet"]
                   (only-test-item-names (:data (mt/user-http-request :rasta :get 200
                                                                      "collection/root/items?namespace=snippets&archived=true"))))))

          (testing "\nShould be able to pass ?model=snippet, even though it makes no difference in this case"
            (is (= ["My Snippet", "My Snippet 2"]
                   (only-test-item-names (:data (mt/user-http-request :rasta :get 200
                                                                      "collection/root/items?namespace=snippets&model=snippet")))))))))))

;;; +----------------------------------------------------------------------------------------------------------------+
;;; |                                              POST /api/collection                                              |
;;; +----------------------------------------------------------------------------------------------------------------+

(deftest create-collection-test
  (testing "POST /api/collection"
    (testing "\ntest that we can create a new collection"
      (mt/with-model-cleanup [Collection]
        (is (partial= (merge
                       (mt/object-defaults Collection)
                       {:name              "Stamp Collection"
                        :slug              "stamp_collection"
                        :archived          false
                        :location          "/"
                        :personal_owner_id nil})
                      (-> (mt/user-http-request :crowberto :post 200 "collection"
                                                {:name "Stamp Collection"})
                          (dissoc :id :entity_id))))))))

(deftest non-admin-create-collection-in-root-perms-test
  (testing "POST /api/collection"
    (testing "\ntest that non-admins aren't allowed to create a collection in the root collection"
      (mt/with-non-admin-groups-no-root-collection-perms
        (is (= "You don't have permissions to do that."
               (mt/user-http-request :rasta :post 403 "collection"
                                     {:name "Stamp Collection"})))))
    (testing "\nCan a non-admin user with Root Collection perms add a new collection to the Root Collection? (#8949)"
      (mt/with-model-cleanup [Collection]
        (mt/with-non-admin-groups-no-root-collection-perms
          (t2.with-temp/with-temp [PermissionsGroup           group {}
                                   PermissionsGroupMembership _     {:user_id (mt/user->id :rasta), :group_id (u/the-id group)}]
            (perms/grant-collection-readwrite-permissions! group collection/root-collection)
            (is (partial= (merge
                           (mt/object-defaults Collection)
                           {:name     "Stamp Collection"
                            :location "/"
                            :slug     "stamp_collection"})
                          (dissoc (mt/user-http-request :rasta :post 200 "collection"
                                                        {:name "Stamp Collection"})
                                  :id :entity_id)))))))))

(deftest create-child-collection-test
  (testing "POST /api/collection"
    (testing "\nCan I create a Collection as a child of an existing collection?"
      (mt/with-model-cleanup [Collection]
        (with-collection-hierarchy [a c d]
          (is (partial= (merge
                         (mt/object-defaults Collection)
                         {:id          true
                          :entity_id   true
                          :name        "Trading Card Collection"
                          :slug        "trading_card_collection"
                          :description "Collection of basketball cards including limited-edition holographic Draymond Green"
                          :location    "/A/C/D/"})
                        (-> (mt/user-http-request :crowberto :post 200 "collection"
                                                  {:name        "Trading Card Collection"
                                                   :description "Collection of basketball cards including limited-edition holographic Draymond Green"
                                                   :parent_id   (u/the-id d)})
                            (update :location collection-test/location-path-ids->names)
                            (update :id integer?)
                            (update :entity_id string?)))))))))

(deftest create-collection-different-namespace-test
  (testing "POST /api/collection"
    (testing "\nShould be able to create a Collection in a different namespace"
      (let [collection-name (mt/random-name)]
        (try
          (is (=? {:name      collection-name
                   :namespace "snippets"}
                  (mt/user-http-request :crowberto :post 200 "collection"
                                        {:name       collection-name
                                         :descrption "My SQL Snippets"
                                         :namespace  "snippets"})))
          (finally
            (t2/delete! Collection :name collection-name)))))))

;;; +----------------------------------------------------------------------------------------------------------------+
;;; |                                            PUT /api/collection/:id                                             |
;;; +----------------------------------------------------------------------------------------------------------------+

(deftest update-collection-test
  (testing "PUT /api/collection/:id"
    (testing "test that we can update a collection"
      (t2.with-temp/with-temp [Collection collection]
        (is (partial= (merge
                       (mt/object-defaults Collection)
                       {:id              (u/the-id collection)
                        :name            "My Beautiful Collection"
                        :slug            "my_beautiful_collection"
                        :entity_id       (:entity_id collection)
                        :location        "/"
                        :effective_ancestors [{:metabase.models.collection.root/is-root? true
                                               :name                                     "Our analytics"
                                               :id                                       "root"
                                               :authority_level                          nil
                                               :can_write                                true}]
                        :effective_location  "/"

                        :parent_id       nil})
                      (mt/user-http-request :crowberto :put 200 (str "collection/" (u/the-id collection))
                                            {:name "My Beautiful Collection"})))))
    (testing "check that users without write perms aren't allowed to update a Collection"
      (mt/with-non-admin-groups-no-root-collection-perms
        (t2.with-temp/with-temp [Collection collection]
          (is (= "You don't have permissions to do that."
                 (mt/user-http-request :rasta :put 403 (str "collection/" (u/the-id collection))
                                       {:name "My Beautiful Collection"}))))))))

(deftest archive-collection-test
  (testing "PUT /api/collection/:id"
    (testing "Archiving a collection should delete any alerts associated with questions in the collection"
      (t2.with-temp/with-temp [Collection            {collection-id :id} {}
                               Card                  {card-id :id}       {:collection_id collection-id}
                               Pulse                 {pulse-id :id}      {:alert_condition  "rows"
                                                                          :alert_first_only false
                                                                          :creator_id       (mt/user->id :rasta)
                                                                          :name             "Original Alert Name"}
                               PulseCard             _                   {:pulse_id pulse-id
                                                                          :card_id  card-id
                                                                          :position 0}
                               PulseChannel          {pc-id :id}         {:pulse_id pulse-id}
                               PulseChannelRecipient _                   {:user_id          (mt/user->id :crowberto)
                                                                          :pulse_channel_id pc-id}
                               PulseChannelRecipient _                   {:user_id          (mt/user->id :rasta)
                                                                          :pulse_channel_id pc-id}]
        (mt/with-fake-inbox
          (mt/with-expected-messages 2
            (mt/user-http-request :crowberto :put 200 (str "collection/" collection-id)
                                  {:name "My Beautiful Collection", :archived true}))
          (testing "emails"
            (is (= (merge (mt/email-to :crowberto {:subject "One of your alerts has stopped working",
                                                   :body    {"the question was archived by Crowberto Corv" true}})
                          (mt/email-to :rasta {:subject "One of your alerts has stopped working",
                                               :body    {"the question was archived by Crowberto Corv" true}}))
                   (mt/regex-email-bodies #"the question was archived by Crowberto Corv"))))
          (testing "Pulse"
            (is (nil? (t2/select-one Pulse :id pulse-id)))))))))

(deftest archive-collection-perms-test
  (testing "PUT /api/collection/:id"
    (testing "I shouldn't be allowed to archive a Collection without proper perms"
      (mt/with-non-admin-groups-no-root-collection-perms
        (t2.with-temp/with-temp [Collection collection]
          (is (= "You don't have permissions to do that."
                 (mt/user-http-request :rasta :put 403 (str "collection/" (u/the-id collection))
                                       {:archived true})))))

      (testing "Perms checking should be recursive as well..."
        ;; Create Collections A > B, and grant permissions for A. You should not be allowed to archive A because you
        ;; would also need perms for B
        (mt/with-non-admin-groups-no-root-collection-perms
          (t2.with-temp/with-temp [Collection collection-a  {}
                                   Collection _collection-b {:location (collection/children-location collection-a)}]
            (perms/grant-collection-readwrite-permissions! (perms-group/all-users) collection-a)
            (is (= "You don't have permissions to do that."
                   (mt/user-http-request :rasta :put 403 (str "collection/" (u/the-id collection-a))
                                         {:archived true})))))))))

(deftest move-collection-test
  (testing "PUT /api/collection/:id"
    (testing "Can I *change* the `location` of a Collection? (i.e. move it into a different parent Collection)"
      (with-collection-hierarchy [a b e]
        (is (partial= (merge
                       (mt/object-defaults Collection)
                       {:id        true
                        :entity_id true
                        :name      "E"
                        :slug      "e"
                        :location  "/A/B/"
                        :parent_id (u/the-id b)})
                      (-> (mt/user-http-request :crowberto :put 200 (str "collection/" (u/the-id e))
                                                {:parent_id (u/the-id b)})
                          (update :location collection-test/location-path-ids->names)
                          (update :id integer?)
                          (update :entity_id string?))))))

    (testing "I shouldn't be allowed to move the Collection without proper perms."
      (testing "If I want to move A into B, I should need permissions for both A and B"
        (mt/with-non-admin-groups-no-root-collection-perms
          (t2.with-temp/with-temp [Collection collection-a {}
                                   Collection collection-b {}]
            (perms/grant-collection-readwrite-permissions! (perms-group/all-users) collection-a)
            (is (= "You don't have permissions to do that."
                   (mt/user-http-request :rasta :put 403 (str "collection/" (u/the-id collection-a))
                                         {:parent_id (u/the-id collection-b)}))))))

      (testing "Perms checking should be recursive as well..."
        (testing "Create A, B, and C; B is a child of A."
          (testing "Grant perms for A and B. Moving A into C should fail because we need perms for C"
            ;; (collections with readwrite perms marked below with a `*`)
            ;; A* -> B* ==> C -> A -> B
            (mt/with-non-admin-groups-no-root-collection-perms
              (t2.with-temp/with-temp [Collection collection-a {}
                                       Collection collection-b {:location (collection/children-location collection-a)}
                                       Collection collection-c {}]
                (doseq [collection [collection-a collection-b]]
                  (perms/grant-collection-readwrite-permissions! (perms-group/all-users) collection))
                (is (= "You don't have permissions to do that."
                       (mt/user-http-request :rasta :put 403 (str "collection/" (u/the-id collection-a))
                                             {:parent_id (u/the-id collection-c)}))))))

          (testing "Grant perms for A and C. Moving A into C should fail because we need perms for B."
            ;; A* -> B  ==>  C -> A -> B
            ;; C*
            (mt/with-non-admin-groups-no-root-collection-perms
              (t2.with-temp/with-temp [Collection collection-a  {}
                                       Collection _collection-b {:location (collection/children-location collection-a)}
                                       Collection collection-c  {}]
                (doseq [collection [collection-a collection-c]]
                  (perms/grant-collection-readwrite-permissions! (perms-group/all-users) collection))
                (is (= "You don't have permissions to do that."
                       (mt/user-http-request :rasta :put 403 (str "collection/" (u/the-id collection-a))
                                             {:parent_id (u/the-id collection-c)}))))))

          (testing "Grant perms for B and C. Moving A into C should fail because we need perms for A"
            ;; A -> B*  ==>  C -> A -> B
            ;; C*
            (mt/with-non-admin-groups-no-root-collection-perms
              (t2.with-temp/with-temp [Collection collection-a {}
                                       Collection collection-b {:location (collection/children-location collection-a)}
                                       Collection collection-c {}]
                (doseq [collection [collection-b collection-c]]
                  (perms/grant-collection-readwrite-permissions! (perms-group/all-users) collection))
                (is (= "You don't have permissions to do that."
                       (mt/user-http-request :rasta :put 403 (str "collection/" (u/the-id collection-a))
                                             {:parent_id (u/the-id collection-c)})))))))))))

;;; +----------------------------------------------------------------------------------------------------------------+
;;; |                          GET /api/collection/root|:id/timelines                                                |
;;; +----------------------------------------------------------------------------------------------------------------+

(defn- timelines-request
  [collection include-events?]
  (if include-events?
    (mt/user-http-request :rasta :get 200 (str "collection/" (u/the-id collection) "/timelines") :include "events")
    (mt/user-http-request :rasta :get 200 (str "collection/" (u/the-id collection) "/timelines"))))

(defn- timeline-names [timelines]
  (->> timelines (map :name) set))

(defn- event-names [timelines]
  (->> timelines (mapcat :events) (map :name) set))

(deftest timelines-test
  (testing "GET /api/collection/root|id/timelines"
    (t2.with-temp/with-temp [Collection coll-a {:name "Collection A"}
                             Collection coll-b {:name "Collection B"}
                             Collection coll-c {:name "Collection C"}
                             Timeline tl-a      {:name          "Timeline A"
                                                 :collection_id (u/the-id coll-a)}
                             Timeline tl-b      {:name          "Timeline B"
                                                 :collection_id (u/the-id coll-b)}
                             Timeline _tl-b-old {:name          "Timeline B-old"
                                                 :collection_id (u/the-id coll-b)
                                                 :archived      true}
                             Timeline _tl-c     {:name          "Timeline C"
                                                 :collection_id (u/the-id coll-c)}
                             TimelineEvent _event-aa {:name        "event-aa"
                                                      :timeline_id (u/the-id tl-a)}
                             TimelineEvent _event-ab {:name        "event-ab"
                                                      :timeline_id (u/the-id tl-a)}
                             TimelineEvent _event-ba {:name        "event-ba"
                                                      :timeline_id (u/the-id tl-b)}
                             TimelineEvent _event-bb {:name        "event-bb"
                                                      :timeline_id (u/the-id tl-b)
                                                      :archived    true}]
      (testing "Timelines in the collection of the card are returned"
        (is (= #{"Timeline A"}
               (timeline-names (timelines-request coll-a false)))))
      (testing "Timelines in the collection have a hydrated `:collection` key"
        (is (= #{(u/the-id coll-a)}
               (->> (timelines-request coll-a false)
                    (map #(get-in % [:collection :id]))
                    set))))
      (testing "check that `:can_write` key is hydrated"
        (is (every?
             #(contains? % :can_write)
             (map :collection (timelines-request coll-a false)))))
      (testing "Only un-archived timelines in the collection of the card are returned"
        (is (= #{"Timeline B"}
               (timeline-names (timelines-request coll-b false)))))
      (testing "Timelines have events when `include=events` is passed"
        (is (= #{"event-aa" "event-ab"}
               (event-names (timelines-request coll-a true)))))
      (testing "Timelines have only un-archived events when `include=events` is passed"
        (is (= #{"event-ba"}
               (event-names (timelines-request coll-b true)))))
      (testing "Timelines with no events have an empty list on `:events` when `include=events` is passed"
        (is (= '()
               (->> (timelines-request coll-c true) first :events)))))))

;;; +----------------------------------------------------------------------------------------------------------------+
;;; |                            GET /api/collection/graph and PUT /api/collection/graph                             |
;;; +----------------------------------------------------------------------------------------------------------------+

(deftest graph-test
  (t2.with-temp/with-temp [Collection       {default-a :id}   {:location "/"}
                           Collection       {default-ab :id}  {:location (format "/%d/" default-a)}
                           Collection       {currency-a :id}  {:namespace "currency", :location "/"}
                           Collection       {currency-ab :id} {:namespace "currency", :location (format "/%d/" currency-a)}
                           PermissionsGroup {group-id :id}    {}]
    (letfn [(nice-graph [graph]
              (let [id->alias {default-a   "Default A"
                               default-ab  "Default A -> B"
                               currency-a  "Currency A"
                               currency-ab "Currency A -> B"}]
                (transduce
                 identity
                 (fn
                   ([graph]
                    (-> (get-in graph [:groups group-id])
                        (select-keys (vals id->alias))))
                   ([graph [collection-id k]]
                    (graph.test/replace-collection-ids collection-id graph k)))
                 graph
                 id->alias)))]
      (doseq [collection [default-a default-ab currency-a currency-ab]]
        (perms/grant-collection-read-permissions! group-id collection))
      (testing "GET /api/collection/graph\n"
        (testing "Should be able to fetch the permissions graph for the default namespace"
          (is (= {"Default A" "read", "Default A -> B" "read"}
                 (nice-graph (mt/user-http-request :crowberto :get 200 "collection/graph")))))

        (testing "Should be able to fetch the permissions graph for a non-default namespace"
          (is (= {"Currency A" "read", "Currency A -> B" "read"}
                 (nice-graph (mt/user-http-request :crowberto :get 200 "collection/graph?namespace=currency")))))

        (testing "have to be a superuser"
          (is (= "You don't have permissions to do that."
                 (mt/user-http-request :rasta :get 403 "collection/graph")))))

      (testing "PUT /api/collection/graph\n"
        (testing "Should be able to update the graph for the default namespace.\n"
          (testing "Should ignore updates to Collections outside of the namespace"
            (let [response (mt/user-http-request :crowberto :put 200 "collection/graph"
                                                 (assoc (graph/graph) :groups {group-id {default-ab :write, currency-ab :write}}))]
              (is (= {"Default A" "read", "Default A -> B" "write"}
                     (nice-graph response))))))

        (testing "Should be able to update the graph for a non-default namespace.\n"
          (testing "Should ignore updates to Collections outside of the namespace"
            (let [response (mt/user-http-request :crowberto :put 200 "collection/graph"
                                                 (assoc (graph/graph)
                                                        :groups {group-id {default-a :write, currency-a :write}}
                                                        :namespace :currency))]
              (is (= {"Currency A" "write", "Currency A -> B" "read"}
                     (nice-graph response))))))

        (testing "have to be a superuser"
          (is (= "You don't have permissions to do that."
                 (mt/user-http-request :rasta :put 403 "collection/graph"
                                       (assoc (graph/graph)
                                              :groups {group-id {default-a :write, currency-a :write}}
                                              :namespace :currency)))))))))<|MERGE_RESOLUTION|>--- conflicted
+++ resolved
@@ -924,13 +924,6 @@
   ;; we always place "special" collection types (i.e. "Metabase Analytics") last
   (testing "Default sort"
     (doseq [app-db [:mysql :h2 :postgres]]
-<<<<<<< HEAD
-      (is (= [[[[:case [:= :collection_type nil] 0 :else 1]] :asc]
-              [:%lower.name :asc]]
-             (api.collection/children-sort-clause nil app-db)))))
-  (testing "Sorting by last-edited-at"
-    (is (= [[[[:case [:= :collection_type nil] 0 :else 1]] :asc]
-=======
       (is (= [[[[:case [:= :authority_level "official"] 0 :else 1]] :asc]
               [[[:case [:= :collection_type nil] 0 :else 1]] :asc]
               [:%lower.name :asc]]
@@ -938,54 +931,33 @@
   (testing "Sorting by last-edited-at"
     (is (= [[[[:case [:= :authority_level "official"] 0 :else 1]] :asc]
             [[[:case [:= :collection_type nil] 0 :else 1]] :asc]
->>>>>>> 015355da
             [:%isnull.last_edit_timestamp]
             [:last_edit_timestamp :asc]
             [:%lower.name :asc]]
            (api.collection/children-sort-clause [:last-edited-at :asc] :mysql)))
-<<<<<<< HEAD
-    (is (= [[[[:case [:= :collection_type nil] 0 :else 1]] :asc]
-=======
     (is (= [[[[:case [:= :authority_level "official"] 0 :else 1]] :asc]
             [[[:case [:= :collection_type nil] 0 :else 1]] :asc]
->>>>>>> 015355da
             [:last_edit_timestamp :nulls-last]
             [:last_edit_timestamp :asc]
             [:%lower.name :asc]]
            (api.collection/children-sort-clause [:last-edited-at :asc] :postgres))))
   (testing "Sorting by last-edited-by"
-<<<<<<< HEAD
-    (is (= [[[[:case [:= :collection_type nil] 0 :else 1]] :asc]
-=======
     (is (= [[[[:case [:= :authority_level "official"] 0 :else 1]] :asc]
             [[[:case [:= :collection_type nil] 0 :else 1]] :asc]
->>>>>>> 015355da
             [:last_edit_last_name :nulls-last]
             [:last_edit_last_name :asc]
             [:last_edit_first_name :nulls-last]
             [:last_edit_first_name :asc]
             [:%lower.name :asc]]
            (api.collection/children-sort-clause [:last-edited-by :asc] :postgres)))
-<<<<<<< HEAD
-    (is (= [[[[:case [:= :collection_type nil] 0 :else 1]] :asc]
-=======
     (is (= [[[[:case [:= :authority_level "official"] 0 :else 1]] :asc]
             [[[:case [:= :collection_type nil] 0 :else 1]] :asc]
->>>>>>> 015355da
             [:%isnull.last_edit_last_name]
             [:last_edit_last_name :asc]
             [:%isnull.last_edit_first_name]
             [:last_edit_first_name :asc]
             [:%lower.name :asc]]
            (api.collection/children-sort-clause [:last-edited-by :asc] :mysql))))
-<<<<<<< HEAD
-  (testing "Sortinb by model"
-    (is (= [[[[:case [:= :collection_type nil] 0 :else 1]] :asc]
-            [:model_ranking :asc]
-            [:%lower.name :asc]]
-           (api.collection/children-sort-clause [:model :asc] :postgres)))
-    (is (= [[[[:case [:= :collection_type nil] 0 :else 1]] :asc]
-=======
   (testing "Sorting by model"
     (is (= [[[[:case [:= :authority_level "official"] 0 :else 1]] :asc]
             [[[:case [:= :collection_type nil] 0 :else 1]] :asc]
@@ -994,7 +966,6 @@
            (api.collection/children-sort-clause [:model :asc] :postgres)))
     (is (= [[[[:case [:= :authority_level "official"] 0 :else 1]] :asc]
             [[[:case [:= :collection_type nil] 0 :else 1]] :asc]
->>>>>>> 015355da
             [:model_ranking :desc]
             [:%lower.name :asc]]
            (api.collection/children-sort-clause [:model :desc] :mysql)))))
