import { t } from "ttag";

import { useDispatch, useSelector } from "metabase/lib/redux";
import { ActionIcon, Button, Flex, Icon, Tooltip } from "metabase/ui";
import { useVisualizerHistory } from "metabase/visualizer/hooks/use-visualizer-history";
import {
  getCurrentVisualizerState,
  getIsDirty,
} from "metabase/visualizer/selectors";
import { toggleFullscreenMode } from "metabase/visualizer/visualizer.slice";
import type { VisualizerHistoryItem } from "metabase-types/store/visualizer";

interface HeaderProps {
  onSave?: (visualization: VisualizerHistoryItem) => void;
  saveLabel?: string;
}

export function Header({ onSave, saveLabel }: HeaderProps) {
  const { canUndo, canRedo, undo, redo } = useVisualizerHistory();

  const visualization = useSelector(getCurrentVisualizerState);
  const isDirty = useSelector(getIsDirty);

  const dispatch = useDispatch();

  const handleSave = () => {
    onSave?.(visualization);
  };

  return (
    <Flex p="md" pb="sm" justify="space-between">
      <Flex align="center">
        <Tooltip label={t`Back`}>
          <ActionIcon disabled={!canUndo} onClick={undo}>
            <Icon name="chevronleft" />
          </ActionIcon>
        </Tooltip>
        <Tooltip label={t`Forward`}>
          <ActionIcon disabled={!canRedo} onClick={redo}>
            <Icon name="chevronright" />
          </ActionIcon>
        </Tooltip>
      </Flex>

      <Flex align="center" gap="sm">
<<<<<<< HEAD
        <Tooltip label={t`Settings`}>
          <ActionIcon onClick={() => dispatch(toggleVizSettingsSidebar())}>
            <Icon name="gear" />
          </ActionIcon>
        </Tooltip>
=======
>>>>>>> 23850319
        <Tooltip label={t`Fullscreen`}>
          <ActionIcon
            disabled={!isDirty}
            onClick={() => dispatch(toggleFullscreenMode())}
          >
            <Icon name="expand" />
          </ActionIcon>
        </Tooltip>
        <Button variant="filled" disabled={!isDirty} onClick={handleSave}>
          {saveLabel ?? t`Add to dashboard`}
        </Button>
      </Flex>
    </Flex>
  );
}<|MERGE_RESOLUTION|>--- conflicted
+++ resolved
@@ -43,14 +43,6 @@
       </Flex>
 
       <Flex align="center" gap="sm">
-<<<<<<< HEAD
-        <Tooltip label={t`Settings`}>
-          <ActionIcon onClick={() => dispatch(toggleVizSettingsSidebar())}>
-            <Icon name="gear" />
-          </ActionIcon>
-        </Tooltip>
-=======
->>>>>>> 23850319
         <Tooltip label={t`Fullscreen`}>
           <ActionIcon
             disabled={!isDirty}
