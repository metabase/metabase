import { SAMPLE_DATABASE } from "e2e/support/cypress_sample_database";
import {
  appBar,
  changeSynchronousBatchUpdateSetting,
  clearFilterWidget,
  createNativeQuestion,
  createQuestion,
  dashboardHeader,
  dashboardParameterSidebar,
  dashboardParametersDoneButton,
  editDashboard,
  filterWidget,
  getDashboardCard,
  modal,
  popover,
  queryBuilderHeader,
  resetFilterWidgetToDefault,
  restore,
  saveDashboard,
  selectDashboardFilter,
  setFilter,
  sidebar,
  tableInteractive,
  undoToast,
  undoToastList,
  updateDashboardCards,
  updateSetting,
  visitDashboard,
  visitEmbeddedPage,
} from "e2e/support/helpers";

const { ORDERS, ORDERS_ID, PRODUCTS } = SAMPLE_DATABASE;

const dashboardDetails = {
  name: "Test Dashboard",
};

const singleBreakoutQuestionDetails = {
  name: "Single breakout",
  display: "table",
  query: {
    "source-table": ORDERS_ID,
    aggregation: [["count"]],
    breakout: [["field", ORDERS.CREATED_AT, { "temporal-unit": "month" }]],
  },
};

const multiBreakoutQuestionDetails = {
  name: "Multiple breakouts",
  display: "table",
  query: {
    "source-table": ORDERS_ID,
    aggregation: [["count"]],
    breakout: [
      ["field", ORDERS.CREATED_AT, { "temporal-unit": "month" }],
      [
        "field",
        PRODUCTS.CREATED_AT,
        { "temporal-unit": "year", "source-field": ORDERS.PRODUCT_ID },
      ],
    ],
  },
};

const noBreakoutQuestionDetails = {
  name: "No breakouts",
  display: "table",
  query: {
    "source-table": ORDERS_ID,
    aggregation: [["count"]],
    limit: 1,
  },
};

const multiStageQuestionDetails = {
  name: "Multiple stages",
  display: "table",
  query: {
    "source-query": {
      "source-table": ORDERS_ID,
      aggregation: [["count"]],
      breakout: [
        [
          "field",
          ORDERS.CREATED_AT,
          {
            "base-type": "type/DateTime",
            "temporal-unit": "month",
          },
        ],
      ],
    },
    filter: [">", ["field", "count", { "base-type": "type/Integer" }], 2],
    aggregation: [["avg", ["field", "count", { "base-type": "type/Integer" }]]],
    breakout: [
      [
        "field",
        "CREATED_AT",
        { "base-type": "type/DateTime", "temporal-unit": "year" },
      ],
    ],
  },
};

const expressionBreakoutQuestionDetails = {
  name: "Breakout by expression",
  display: "table",
  query: {
    "source-table": ORDERS_ID,
    aggregation: [["count"]],
    expressions: {
      Date: [
        "datetime-add",
        ["field", ORDERS.CREATED_AT, { "base-type": "type/DateTime" }],
        1,
        "day",
      ],
    },
    breakout: [
      [
        "expression",
        "Date",
        { "base-type": "type/DateTime", "temporal-unit": "day" },
      ],
    ],
  },
};

const binningBreakoutQuestionDetails = {
  name: "Breakout by a column with a binning strategy",
  display: "table",
  query: {
    "source-table": ORDERS_ID,
    aggregation: [["count"]],
    breakout: [
      [
        "field",
        ORDERS.TOTAL,
        { binning: { strategy: "num-bins", "num-bins": 100 } },
      ],
    ],
  },
};

const nativeQuestionDetails = {
  name: "SQL query",
  display: "table",
  native: {
    query: "SELECT * FROM ORDERS",
  },
};

const nativeQuestionWithTextParameterDetails = {
  name: "SQL query with a text parameter",
  display: "table",
  native: {
    query: "SELECT * FROM PRODUCTS WHERE CATEGORY = {{category}}",
    "template-tags": {
      category: {
        id: "6b8b10ef-0104-1047-1e1b-2492d5954555",
        name: "category",
        "display-name": "Category",
        type: "text",
      },
    },
  },
};

const nativeQuestionWithDateParameterDetails = {
  name: "SQL query with a date parameter",
  display: "table",
  native: {
    query: "SELECT * FROM ORDERS WHERE {{date}}",
    "template-tags": {
      date: {
        id: "6b8b10ef-0104-1047-1e1b-2492d5954555",
        name: "date",
        "display-name": "Date",
        type: "dimension",
        dimension: ["field", ORDERS.CREATED_AT, null],
        "widget-type": "date/all-options",
      },
    },
  },
};

const nativeUnitQuestionDetails = {
  name: "SQL units",
  display: "table",
  native: {
    query:
      "SELECT 'month' AS UNIT " +
      "UNION ALL SELECT 'year' AS UNIT " +
      "UNION ALL SELECT 'invalid' AS UNIT",
  },
};

const nativeTimeQuestionDetails = {
  name: "SQL time",
  display: "table",
  native: {
    query: "SELECT CAST('10:00' AS TIME) AS TIME",
  },
};

const getNativeTimeQuestionBasedQuestionDetails = card => ({
  query: {
    "source-table": `card__${card.id}`,
    aggregation: [["count"]],
    breakout: [["field", "TIME", { "base-type": "type/Time" }]],
  },
});

const parameterDetails = {
  id: "1",
  name: "Time grouping",
  slug: "unit_of_time",
  type: "temporal-unit",
  sectionId: "temporal-unit",
};

const getParameterMapping = card => ({
  card_id: card.id,
  parameter_id: parameterDetails.id,
  target: [
    "dimension",
    [
      "field",
      ORDERS.CREATED_AT,
      {
        "base-type": "type/DateTime",
        "temporal-unit": "month",
      },
    ],
  ],
});

describe("scenarios > dashboard > temporal unit parameters", () => {
  beforeEach(() => {
    restore();
    cy.signInAsAdmin();
    changeSynchronousBatchUpdateSetting(true);
    cy.signInAsNormalUser();
  });

  afterEach(() => {
    cy.signInAsAdmin();
    changeSynchronousBatchUpdateSetting(false);
  });

  describe("mapping targets", () => {
    it("should connect a parameter to a question and drill thru", () => {
      createQuestion(noBreakoutQuestionDetails);
      createQuestion(singleBreakoutQuestionDetails);
      createQuestion(multiBreakoutQuestionDetails);
      createQuestion(multiStageQuestionDetails);
      createQuestion(expressionBreakoutQuestionDetails);
      createQuestion(binningBreakoutQuestionDetails);
      createNativeQuestion(nativeQuestionWithDateParameterDetails);
      cy.createDashboard(dashboardDetails).then(({ body: dashboard }) =>
        visitDashboard(dashboard.id),
      );
      editDashboard();
      addTemporalUnitParameter();

      cy.log("single breakout");
      addQuestion(singleBreakoutQuestionDetails.name);
      editParameter(parameterDetails.name);
      getDashboardCard().findByText("Select…").click();
      popover().findByText("Created At").click();
      saveDashboard();
      filterWidget().click();
      popover().findByText("Year").click();
      getDashboardCard().within(() => {
        cy.findByText("Created At: Year").should("be.visible");
        cy.findByText(singleBreakoutQuestionDetails.name).click();
      });
      tableInteractive().findByText("Created At: Year").should("be.visible");
      backToDashboard();
      editDashboard();
      removeQuestion();

      cy.log("multiple breakouts");
      addQuestion(multiBreakoutQuestionDetails.name);
      editParameter(parameterDetails.name);
      getDashboardCard().findByText("Select…").click();
      popover()
        .findAllByText("Created At")
        .should("have.length", 2)
        .eq(0)
        .click();
      saveDashboard();
      filterWidget().click();
      popover().findByText("Quarter").click();
      getDashboardCard().within(() => {
        cy.findByText("Q2 2022").should("be.visible");
        cy.findByText(multiBreakoutQuestionDetails.name).click();
      });
      tableInteractive().findByText("Created At: Quarter").should("be.visible");
      backToDashboard();
      editDashboard();
      removeQuestion();

      cy.log("multiple stages");
      addQuestion(multiStageQuestionDetails.name);
      editParameter(parameterDetails.name);
      getDashboardCard().findByText("Select…").click();
      popover().findByText("Created At: Month").click();
      saveDashboard();
      filterWidget().click();
      popover().findByText("Quarter").click();
      getDashboardCard().within(() => {
        cy.findByText("Created At: Month: Quarter").should("be.visible");
        cy.findByText(multiStageQuestionDetails.name).click();
      });
<<<<<<< HEAD
      tableInteractive().findByText("Created At: Quarter").should("be.visible");
=======
      queryBuilderMain()
        .findByText("Created At: Month: Quarter")
        .should("be.visible");
>>>>>>> 5203a15c
      backToDashboard();
      editDashboard();
      removeQuestion();

      cy.log("no breakout");
      addQuestion(noBreakoutQuestionDetails.name);
      editParameter(parameterDetails.name);
      getDashboardCard().findByText("No valid fields").should("be.visible");
      dashboardParametersDoneButton().click();
      removeQuestion();

      cy.log("breakout by expression");
      addQuestion(expressionBreakoutQuestionDetails.name);
      editParameter(parameterDetails.name);
      getDashboardCard().findByText("Select…").click();
      popover().findByText("Date").click();
      saveDashboard();
      filterWidget().click();
      popover().findByText("Quarter").click();
      getDashboardCard().within(() => {
        cy.findByText("Date: Quarter").should("be.visible");
        cy.findByText(expressionBreakoutQuestionDetails.name).click();
      });
      tableInteractive().findByText("Date: Quarter").should("be.visible");
      backToDashboard();
      editDashboard();
      removeQuestion();

      cy.log("breakout by a column with a binning strategy");
      addQuestion(binningBreakoutQuestionDetails.name);
      editParameter(parameterDetails.name);
      getDashboardCard().findByText("No valid fields").should("be.visible");
      dashboardParametersDoneButton().click();
      removeQuestion();

      cy.log("native query");
      addQuestion(nativeQuestionWithDateParameterDetails.name);
      editParameter(parameterDetails.name);
      getDashboardCard()
        .findByText(/Add a variable to this question/)
        .should("be.visible");
    });

    it("should connect a parameter to a model", () => {
      createQuestion({ ...singleBreakoutQuestionDetails, type: "model" });
      createNativeQuestion({ ...nativeQuestionDetails, type: "model" });
      cy.createDashboard(dashboardDetails).then(({ body: dashboard }) =>
        visitDashboard(dashboard.id),
      );
      editDashboard();
      addTemporalUnitParameter();

      cy.log("MBQL model");
      addQuestion(singleBreakoutQuestionDetails.name);
      editParameter(parameterDetails.name);
      getDashboardCard().findByText("No valid fields").should("be.visible");
      dashboardParametersDoneButton().click();
      removeQuestion();
    });

    it("should connect a parameter to a metric", () => {
      createQuestion({ ...singleBreakoutQuestionDetails, type: "metric" });
      cy.createDashboard(dashboardDetails).then(({ body: dashboard }) =>
        visitDashboard(dashboard.id),
      );
      editDashboard();
      addTemporalUnitParameter();

      addQuestion(singleBreakoutQuestionDetails.name);
      editParameter(parameterDetails.name);
      getDashboardCard().findByText("Select…").click();
      popover().findByText("Created At").click();
      saveDashboard();
      filterWidget().click();
      popover().findByText("Year").click();
      getDashboardCard().within(() => {
        cy.findByText("Created At: Year").should("be.visible");
        cy.findByText(singleBreakoutQuestionDetails.name).click();
      });
      queryBuilderHeader()
        .findByText(`${singleBreakoutQuestionDetails.name} by Created At: Year`)
        .should("be.visible");
    });

    it("should connect multiple parameters to a card with multiple breakouts and drill thru", () => {
      createQuestion(multiBreakoutQuestionDetails);
      cy.createDashboard(dashboardDetails).then(({ body: dashboard }) =>
        visitDashboard(dashboard.id),
      );

      editDashboard();
      addQuestion(multiBreakoutQuestionDetails.name);
      addTemporalUnitParameter();
      getDashboardCard().findByText("Select…").click();
      popover().findAllByText("Created At").eq(0).click();
      addTemporalUnitParameter();
      getDashboardCard().findByText("Select…").click();
      popover().findAllByText("Created At").eq(1).click();
      saveDashboard();

      filterWidget().eq(0).click();
      popover().findByText("Year").click();
      filterWidget().eq(1).click();
      popover().findByText("Week").click();
      getDashboardCard().within(() => {
        cy.findByText("Created At: Year").should("be.visible");
        cy.findByText("April 24, 2022").should("be.visible");
        cy.findByText("May 1, 2022").should("be.visible");
        cy.findByText(multiBreakoutQuestionDetails.name).click();
      });
      appBar()
        .should("contain.text", "Started from")
        .should("contain.text", multiBreakoutQuestionDetails.name);
      tableInteractive().within(() => {
        cy.findByText("Created At: Year").should("be.visible");
        cy.findByText("Product → Created At: Week").should("be.visible");
      });
    });

    it("should connect multiple parameters to the same column in a card and drill thru, with the last parameter taking priority", () => {
      createQuestion(singleBreakoutQuestionDetails);
      cy.createDashboard(dashboardDetails).then(({ body: dashboard }) =>
        visitDashboard(dashboard.id),
      );

      editDashboard();
      addQuestion(singleBreakoutQuestionDetails.name);
      addTemporalUnitParameter();
      selectDashboardFilter(getDashboardCard(), "Created At");
      addTemporalUnitParameter();
      selectDashboardFilter(getDashboardCard(), "Created At");
      saveDashboard();

      filterWidget().eq(0).click();
      popover().findByText("Quarter").click();
      filterWidget().eq(1).click();
      popover().findByText("Year").click();
      getDashboardCard().within(() => {
        // metabase#44684
        // should be "Created At: Year" and "2022" because the last parameter is "Year"
        cy.findByText("Created At: Quarter").should("be.visible");
        cy.findByText("Q2 2022").should("be.visible");
        cy.findByText(singleBreakoutQuestionDetails.name).click();
      });
      appBar()
        .should("contain.text", "Started from")
        .should("contain.text", singleBreakoutQuestionDetails.name);
      tableInteractive().within(() => {
        cy.findByText("Created At: Year").should("be.visible");
        cy.findByText("2022").should("be.visible");
      });
    });

    it("should connect a parameter to multiple questions within a dashcard and drill thru", () => {
      createDashboardWithMultiSeriesCard().then(dashboard =>
        visitDashboard(dashboard.id),
      );

      editDashboard();
      addTemporalUnitParameter();
      getDashboardCard()
        .findAllByText("Select…")
        .should("have.length", 2)
        .eq(0)
        .click();
      popover().findByText("Created At").click();
      getDashboardCard().findByText("Select…").click();
      popover().findByText("Created At").click();
      saveDashboard();

      filterWidget().click();
      popover().findByText("Quarter").click();
      getDashboardCard().within(() => {
        cy.findByText("Q1 2023").should("be.visible");
        cy.findByText("Question 1").click();
      });
      appBar()
        .should("contain.text", "Started from")
        .should("contain.text", "Question 1");
      queryBuilderHeader()
        .findByText("Count by Created At: Quarter")
        .should("be.visible");
      backToDashboard();

      getDashboardCard().within(() => {
        cy.findByText("Q1 2023").should("be.visible");
        cy.findByText("Question 2").click();
      });
      appBar()
        .should("contain.text", "Started from")
        .should("contain.text", "Question 2");
      queryBuilderHeader()
        .findByText("Count by Created At: Quarter")
        .should("be.visible");
    });
  });

  describe("click behaviors", () => {
    it("should pass a temporal unit with 'update dashboard filter' click behavior", () => {
      createDashboardWithMappedQuestion({
        extraQuestions: [nativeUnitQuestionDetails],
      }).then(dashboard => {
        cy.wrap(dashboard.id).as("dashboardId");
        visitDashboard(dashboard.id);
      });

      cy.log("unsupported column types are ignored");
      editDashboard();
      getDashboardCard(0)
        .findByLabelText("Click behavior")
        .click({ force: true });
      sidebar().within(() => {
        cy.log("datetime columns cannot be mapped");
        cy.findByText("Created At: Month").click();
        cy.findByText("Update a dashboard filter").click();
        cy.findByText("No available targets").should("be.visible");
        cy.icon("chevronleft").click();

        cy.log("number columns cannot be mapped");
        cy.findByText("Count").click();
        cy.findByText("Update a dashboard filter").click();
        cy.findByText("No available targets").should("be.visible");
        cy.button("Cancel").click();
      });

      cy.log("setup a valid click behavior with a text column");
      getDashboardCard(1)
        .findByLabelText("Click behavior")
        .click({ force: true });
      sidebar().within(() => {
        cy.findByText("UNIT").click();
        cy.findByText("Update a dashboard filter").click();
        cy.findByText(parameterDetails.name).click();
      });
      popover().findByText("UNIT").click();
      saveDashboard();

      cy.log("verify click behavior with a valid temporal unit");

      // this is done to bypass race condition problem, the root cause for it is
      // described in `updateDashboardAndCards` from frontend/src/metabase/dashboard/actions/save.js
      visitDashboard("@dashboardId");

      getDashboardCard(1).findByText("year").click();

      getDashboardCard(0)
        .findByText("Created At: Year", { timeout: 10000 })
        .should("be.visible");

      filterWidget().findByText("Year").should("be.visible");

      cy.log("verify that invalid temporal units are ignored");
      getDashboardCard(1).findByText("invalid").click();
      filterWidget()
        .findByText(/invalid/i)
        .should("not.exist");
      getDashboardCard(0).findByText("Created At: Month").should("be.visible");

      cy.log("verify that recovering from an invalid temporal unit works");
      getDashboardCard(1).findByText("year").click();
      filterWidget().findByText("Year").should("be.visible");
      getDashboardCard(0).findByText("Created At: Year").should("be.visible");
    });

    it("should pass a temporal unit 'custom destination -> dashboard' click behavior", () => {
      createDashboardWithMappedQuestion({
        dashboardDetails: {
          name: "Target dashboard",
        },
      });
      cy.createDashboardWithQuestions({
        dashboardDetails: {
          name: "Source dashboard",
        },
        questions: [nativeUnitQuestionDetails],
      }).then(({ dashboard }) => cy.wrap(dashboard.id).as("sourceDashboardId"));
      visitDashboard("@sourceDashboardId");

      cy.log("setup click behavior");
      editDashboard();
      getDashboardCard()
        .findByLabelText("Click behavior")
        .click({ force: true });
      sidebar().within(() => {
        cy.findByText("UNIT").click();
        cy.findByText("Go to a custom destination").click();
        cy.findByText("Dashboard").click();
      });
      modal().findByText("Target dashboard").click();
      sidebar().findByText(parameterDetails.name).click();
      popover().findByText("UNIT").click();
      saveDashboard();

      cy.log("verify that invalid temporal units are ignored");
      getDashboardCard().findByText("invalid").click();
      dashboardHeader().findByText("Target dashboard").should("be.visible");
      filterWidget()
        .findByText(/invalid/i)
        .should("not.exist");
      getDashboardCard().findByText("Created At: Month").should("be.visible");

      cy.log("verify click behavior with a valid temporal unit");
      visitDashboard("@sourceDashboardId");
      getDashboardCard().findByText("year").click();
      dashboardHeader().findByText("Target dashboard").should("be.visible");
      filterWidget().findByText("Year").should("be.visible");
      getDashboardCard().findByText("Created At: Year").should("be.visible");
    });

    it("should pass a temporal unit with 'custom destination -> url' click behavior", () => {
      createDashboardWithMappedQuestion({
        dashboardDetails: {
          name: "Target dashboard",
        },
      }).then(dashboard => cy.wrap(dashboard.id).as("targetDashboardId"));
      cy.createDashboardWithQuestions({
        dashboardDetails: {
          name: "Source dashboard",
        },
        questions: [nativeUnitQuestionDetails],
      }).then(({ dashboard }) => cy.wrap(dashboard.id).as("sourceDashboardId"));
      visitDashboard("@sourceDashboardId");

      cy.log("setup click behavior");
      editDashboard();
      getDashboardCard()
        .findByLabelText("Click behavior")
        .click({ force: true });
      sidebar().within(() => {
        cy.findByText("UNIT").click();
        cy.findByText("Go to a custom destination").click();
        cy.findByText("URL").click();
      });
      modal().findByText("Values you can reference").click();
      popover().within(() => {
        cy.findByText("UNIT").should("be.visible");
        cy.findByText(parameterDetails.name).should("not.exist");
      });
      cy.get("@targetDashboardId").then(targetDashboardId => {
        modal().within(() => {
          cy.findByPlaceholderText("e.g. http://acme.com/id/{{user_id}}").type(
            `http://localhost:4000/dashboard/${targetDashboardId}?${parameterDetails.slug}={{UNIT}}`,
            { parseSpecialCharSequences: false },
          );
          cy.button("Done").click();
        });
      });
      saveDashboard();

      cy.log("verify click behavior with a temporal valid unit");
      getDashboardCard().findByText("year").click();
      dashboardHeader().findByText("Target dashboard").should("be.visible");
      filterWidget().findByText("Year").should("be.visible");
      getDashboardCard().findByText("Created At: Year").should("be.visible");

      cy.log("verify that invalid temporal units are ignored");
      visitDashboard("@sourceDashboardId");
      getDashboardCard().findByText("invalid").click();
      dashboardHeader().findByText("Target dashboard").should("be.visible");
      filterWidget()
        .findByText(/invalid/i)
        .should("not.exist");
      getDashboardCard().findByText("Created At: Month").should("be.visible");
    });

    it("should not allow to use temporal unit parameter values with SQL queries", () => {
      createNativeQuestion(nativeQuestionWithTextParameterDetails);
      createDashboardWithMappedQuestion().then(dashboard =>
        visitDashboard(dashboard.id),
      );

      cy.log("setup click behavior only with a temporal unit parameter");
      editDashboard();
      getDashboardCard()
        .findByLabelText("Click behavior")
        .click({ force: true });
      sidebar().within(() => {
        cy.findByText("Count").click();
        cy.findByText("Go to a custom destination").click();
        cy.findByText("Saved question").click();
      });
      modal().findByText(nativeQuestionWithTextParameterDetails.name).click();
      sidebar().findByText("No available targets").should("be.visible");

      cy.log("setup click behavior with a text parameter");
      setFilter("Text or Category");
      dashboardParametersDoneButton().click();
      getDashboardCard()
        .findByLabelText("Click behavior")
        .click({ force: true });
      sidebar().within(() => {
        cy.findByText(/Count goes to/).click();
        cy.findByText("Go to a custom destination").click();
        cy.findByText("Category").click();
      });
      popover().within(() => {
        cy.findByText("Text").should("be.visible");
        cy.findByText(parameterDetails.name).should("not.exist");
      });
    });
  });

  describe("auto-wiring", () => {
    it("should not auto-wire to cards without breakout columns", () => {
      cy.createDashboardWithQuestions({
        dashboardDetails,
        questions: [noBreakoutQuestionDetails, singleBreakoutQuestionDetails],
      }).then(({ dashboard }) => visitDashboard(dashboard.id));
      editDashboard();
      addTemporalUnitParameter();

      cy.log("new mapping");
      selectDashboardFilter(getDashboardCard(1), "Created At");
      undoToast().should("not.exist");

      cy.log("new card");
      addQuestion(noBreakoutQuestionDetails.name);
      undoToast().should("not.exist");
    });

    it("should auto-wire to cards with breakouts on column selection", () => {
      cy.createDashboardWithQuestions({
        dashboardDetails,
        questions: [
          noBreakoutQuestionDetails,
          singleBreakoutQuestionDetails,
          multiBreakoutQuestionDetails,
        ],
      }).then(({ dashboard }) => visitDashboard(dashboard.id));
      editDashboard();
      addTemporalUnitParameter();

      selectDashboardFilter(getDashboardCard(1), "Created At");
      undoToast().button("Auto-connect").click();
      saveDashboard();

      filterWidget().click();
      popover().findByText("Year").click();
      getDashboardCard(1).findByText("Created At: Year").should("exist");
      getDashboardCard(2).findByText("Created At: Year").should("exist");
    });

    it("should auto-wire to cards with breakouts after a new card is added", () => {
      createQuestion(multiBreakoutQuestionDetails);
      cy.createDashboardWithQuestions({
        dashboardDetails,
        questions: [noBreakoutQuestionDetails, singleBreakoutQuestionDetails],
      }).then(({ dashboard }) => visitDashboard(dashboard.id));
      editDashboard();
      addTemporalUnitParameter();

      selectDashboardFilter(getDashboardCard(1), "Created At");
      undoToast().should("not.exist");
      addQuestion(multiBreakoutQuestionDetails.name);
      undoToast().button("Auto-connect").click();
      saveDashboard();

      filterWidget().click();
      popover().findByText("Year").click();
      getDashboardCard(1).findByText("Created At: Year").should("exist");
      getDashboardCard(2).findByText("Created At: Year").should("exist");
    });

    it("should not overwrite parameter mappings for a card when doing auto-wiring", () => {
      cy.createDashboardWithQuestions({
        dashboardDetails,
        questions: [
          noBreakoutQuestionDetails,
          singleBreakoutQuestionDetails,
          multiBreakoutQuestionDetails,
        ],
      }).then(({ dashboard }) => visitDashboard(dashboard.id));
      getDashboardCard(1).within(() => {
        cy.findByText("199").should("not.exist");
      });
      editDashboard();

      cy.log("add a regular parameter");
      setFilter("Text or Category", "Is");
      selectDashboardFilter(getDashboardCard(0), "Category");
      undoToast().button("Auto-connect").click();

      cy.log("add a temporal unit parameter");
      addTemporalUnitParameter();
      selectDashboardFilter(getDashboardCard(1), "Created At");
      undoToastList().last().button("Auto-connect").click();
      saveDashboard();

      cy.log("verify data with 2 parameters");
      filterWidget().eq(0).click();
      popover().within(() => {
        cy.findByText("Gadget").click();
        cy.button("Add filter").click();
      });
      filterWidget().eq(1).click();
      popover().findByText("Year").click();
      getDashboardCard(1).within(() => {
        cy.findByText("199").should("exist"); // sample filtered data
        cy.findByText("Created At: Year").should("be.visible");
      });

      cy.log("verify data without the first parameter");
      filterWidget().eq(0).icon("close").click();
      getDashboardCard(1).within(() => {
        cy.findByText("199").should("not.exist"); // sample filtered data
        cy.findByText("Created At: Year").should("be.visible");
      });
    });
  });

  describe("parameter settings", () => {
    it("should be able to set available temporal units", () => {
      createDashboardWithMappedQuestion().then(dashboard =>
        visitDashboard(dashboard.id),
      );

      editDashboard();
      editParameter(parameterDetails.name);
      dashboardParameterSidebar().findByText("All").click();
      popover().within(() => {
        cy.findByLabelText("Select none").click();
        cy.findByLabelText("Month").click();
        cy.findByLabelText("Year").click();
        cy.findByLabelText("Minute").click();
      });
      dashboardParametersDoneButton().click();
      saveDashboard();

      filterWidget().click();
      popover().within(() => {
        cy.findByText("Minute").should("not.exist");
        cy.findByText("Day").should("not.exist");
        cy.findByText("Month").should("be.visible");
        cy.findByText("Year").should("be.visible").click();
      });
      getDashboardCard().findByText("Created At: Year").should("be.visible");
    });

    it("should clear the default value if it is no longer within the allowed unit list", () => {
      createDashboardWithMappedQuestion().then(dashboard =>
        visitDashboard(dashboard.id),
      );

      cy.log("set the default value");
      editDashboard();
      editParameter(parameterDetails.name);
      dashboardParameterSidebar().findByText("No default").click();
      popover().findByText("Year").click();

      cy.log("exclude an unrelated temporal unit");
      dashboardParameterSidebar().findByText("All").click();
      popover().findByLabelText("Month").click();
      dashboardParameterSidebar().findByText("No default").should("not.exist");

      cy.log("exclude the temporal unit used for the default value");
      popover().findByLabelText("Year").click();
      dashboardParameterSidebar().findByText("No default").should("be.visible");
    });

    it("should be able to set the default value and make it required", () => {
      createDashboardWithMappedQuestion().then(dashboard =>
        cy.wrap(dashboard.id).as("dashboardId"),
      );
      visitDashboard("@dashboardId");

      cy.log("set the default value");
      editDashboard();
      editParameter(parameterDetails.name);
      dashboardParameterSidebar().findByText("No default").click();
      popover().findByText("Year").click();
      saveDashboard();
      filterWidget().findByText("Year").should("be.visible");
      getDashboardCard().findByText("Created At: Year").should("be.visible");

      cy.log("clear the default value");
      clearFilterWidget();
      getDashboardCard().findByText("Created At: Month").should("be.visible");

      cy.log("reload the dashboard and check the default value is applied");
      visitDashboard("@dashboardId");
      filterWidget().findByText("Year").should("be.visible");
      getDashboardCard().findByText("Created At: Year").should("be.visible");

      cy.log("make the parameter required");
      editDashboard();
      editParameter(parameterDetails.name);
      dashboardParameterSidebar().findByText("Always require a value").click();
      saveDashboard();

      cy.log("change the parameter value and reset it to the default value");
      filterWidget().click();
      popover().findByText("Quarter").click();
      getDashboardCard().findByText("Created At: Quarter").should("be.visible");
      resetFilterWidgetToDefault();
      getDashboardCard().findByText("Created At: Year").should("be.visible");
    });

    it("should show an error message when an incompatible temporal unit is used", () => {
      cy.log("setup dashboard with a time column");
      createNativeQuestion(nativeTimeQuestionDetails).then(({ body: card }) => {
        cy.createDashboardWithQuestions({
          questions: [getNativeTimeQuestionBasedQuestionDetails(card)],
        }).then(({ dashboard }) => {
          visitDashboard(dashboard.id);
        });
      });
      editDashboard();
      addTemporalUnitParameter();
      selectDashboardFilter(getDashboardCard(), "TIME");
      saveDashboard();

      cy.log("use an invalid temporal unit");
      filterWidget().click();
      popover().findByText("Year").click();
      getDashboardCard().should(
        "contain.text",
        "This chart can not be broken out by the selected unit of time: year.",
      );

      cy.log("use an valid temporal unit");
      filterWidget().click();
      popover().findByText("Minute").click();
      getDashboardCard().findByText("TIME: Minute").should("be.visible");
    });
  });

  describe("query string parameters", () => {
    it("should be able to parse the parameter value from the url", () => {
      createDashboardWithMappedQuestion().then(dashboard => {
        visitDashboard(dashboard.id, { params: { unit_of_time: "year" } });
      });
      getDashboardCard().findByText("Created At: Year").should("be.visible");
    });

    it("should ignore invalid temporal unit values from the url", () => {
      createDashboardWithMappedQuestion().then(dashboard => {
        visitDashboard(dashboard.id, { params: { unit_of_time: "invalid" } });
      });
      filterWidget().within(() => {
        cy.findByText(parameterDetails.name).should("be.visible");
        cy.findByText(/invalid/i).should("not.exist");
      });
      getDashboardCard().findByText("Created At: Month").should("be.visible");
    });

    it("should accept temporal units outside of the allowlist if they are otherwise valid values from the url", () => {
      createDashboardWithMappedQuestion({
        dashboardDetails: {
          parameters: [
            {
              ...parameterDetails,
              temporal_units: ["month", "quarter"],
            },
          ],
        },
      }).then(dashboard => {
        visitDashboard(dashboard.id, { params: { unit_of_time: "year" } });
      });
      filterWidget().findByText("Year").should("be.visible");
      getDashboardCard().findByText("Created At: Year").should("be.visible");
    });
  });

  describe("permissions", () => {
    it("should add a temporal unit parameter and connect it to a card and drill thru", () => {
      createDashboardWithMappedQuestion().then(dashboard => {
        cy.signIn("nodata");
        visitDashboard(dashboard.id);
      });
      filterWidget().click();
      popover().findByText("Year").click();
      getDashboardCard().within(() => {
        cy.findByText("Created At: Year").should("be.visible");
        cy.findByText(singleBreakoutQuestionDetails.name).click();
      });
      cy.findByTestId("TableInteractive-root")
        .findByText("Created At: Year")
        .should("be.visible");
    });
  });

  describe("embedding", () => {
    beforeEach(() => {
      cy.signInAsAdmin();
      updateSetting("enable-public-sharing", true);
    });

    it("should be able to use temporal unit parameters in a public dashboard", () => {
      createDashboardWithMappedQuestion().then(dashboard => {
        cy.request("POST", `/api/dashboard/${dashboard.id}/public_link`).then(
          ({ body: { uuid } }) => {
            cy.signOut();
            cy.visit(`/public/dashboard/${uuid}`);
          },
        );
      });

      filterWidget().click();
      popover().findByText("Year").click();
      getDashboardCard().findByText("Created At: Year").should("be.visible");
    });

    it("should be able to use temporal unit parameters in a embedded dashboard", () => {
      createDashboardWithMappedQuestion({
        dashboardDetails: {
          enable_embedding: true,
          embedding_params: {
            [parameterDetails.slug]: "enabled",
          },
        },
      }).then(dashboard => {
        visitEmbeddedPage({
          resource: { dashboard: dashboard.id },
          params: {},
        });
      });

      filterWidget().click();
      popover().findByText("Year").click();
      getDashboardCard().findByText("Created At: Year").should("be.visible");
    });
  });
});

function backToDashboard() {
  cy.findByLabelText(`Back to ${dashboardDetails.name}`).click();
}

function addTemporalUnitParameter() {
  setFilter("Time grouping");
}

function addQuestion(name) {
  cy.findByTestId("dashboard-header").icon("add").click();
  cy.findByTestId("add-card-sidebar").findByText(name).click();
}

function removeQuestion() {
  getDashboardCard().icon("close").click({ force: true });
}

function editParameter(name) {
  cy.findByTestId("edit-dashboard-parameters-widget-container")
    .findByText(name)
    .click();
}

function createDashboardWithMappedQuestion({
  dashboardDetails = {},
  extraQuestions = [],
} = {}) {
  return cy
    .createDashboardWithQuestions({
      dashboardDetails: {
        parameters: [parameterDetails],
        ...dashboardDetails,
      },
      questions: [singleBreakoutQuestionDetails, ...extraQuestions],
    })
    .then(({ dashboard, questions: [card, ...extraCards] }) => {
      return updateDashboardCards({
        dashboard_id: dashboard.id,
        cards: [
          {
            card_id: card.id,
            parameter_mappings: [getParameterMapping(card)],
          },
          ...extraCards.map(({ id }) => ({ card_id: id })),
        ],
      }).then(() => dashboard);
    });
}

function createDashboardWithMultiSeriesCard() {
  return cy.createDashboard(dashboardDetails).then(({ body: dashboard }) => {
    return createQuestion({
      ...singleBreakoutQuestionDetails,
      name: "Question 1",
      display: "line",
    }).then(({ body: card1 }) => {
      return createQuestion({
        ...singleBreakoutQuestionDetails,
        name: "Question 2",
        display: "line",
      }).then(({ body: card2 }) => {
        updateDashboardCards({
          dashboard_id: dashboard.id,
          cards: [
            {
              card_id: card1.id,
              series: [
                {
                  id: card2.id,
                },
              ],
            },
          ],
        }).then(() => dashboard);
      });
    });
  });
}<|MERGE_RESOLUTION|>--- conflicted
+++ resolved
@@ -313,13 +313,7 @@
         cy.findByText("Created At: Month: Quarter").should("be.visible");
         cy.findByText(multiStageQuestionDetails.name).click();
       });
-<<<<<<< HEAD
       tableInteractive().findByText("Created At: Quarter").should("be.visible");
-=======
-      queryBuilderMain()
-        .findByText("Created At: Month: Quarter")
-        .should("be.visible");
->>>>>>> 5203a15c
       backToDashboard();
       editDashboard();
       removeQuestion();
