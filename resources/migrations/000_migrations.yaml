--- conflicted
+++ resolved
@@ -12825,7 +12825,6 @@
               CHANGE updated_at
               updated_at timestamp(6) NOT NULL DEFAULT current_timestamp(6);
 
-<<<<<<< HEAD
   - changeSet:
       id: v45.00-036
       author: snoe
@@ -12890,7 +12889,7 @@
                   name: visualization_settings
                   type: ${text.type}
                   remarks: Settings for rendering the action
-=======
+
   # The next 4 values add default values for Database `created_at` and `updated_at`; previously this was handled by
   # Toucan but it's more convenient to do this at the application database level instead -- it facilitates stuff like
   # schema migration tests that don't use Toucan, or other manual scripting
@@ -12984,8 +12983,6 @@
             columnDataType: ${text.type}
             tableName: metabase_database
             columnName: details
-
->>>>>>> 467d7e0a
 
 # >>>>>>>>>> DO NOT ADD NEW MIGRATIONS BELOW THIS LINE! ADD THEM ABOVE <<<<<<<<<<
 
