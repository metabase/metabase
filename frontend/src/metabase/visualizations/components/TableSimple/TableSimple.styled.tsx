// eslint-disable-next-line no-restricted-imports
import { css } from "@emotion/react";
// eslint-disable-next-line no-restricted-imports
import styled from "@emotion/styled";
import { forwardRef } from "react";

import { alpha, color } from "metabase/lib/colors";
import type { IconProps } from "metabase/ui";
import { Icon } from "metabase/ui";
import { TableRoot } from "metabase/visualizations/components/TableRoot";

export const Root = styled(TableRoot)`
  display: flex;
  flex-direction: column;
  position: relative;
`;

export const ContentContainer = styled.div`
  position: relative;
  flex: 1 0 auto;
`;

export const TableContainer = styled.div`
  position: absolute;
  top: 0;
  bottom: 0;
  right: 0;
  left: 0;
  overflow-x: auto;
  overflow-y: hidden;
`;

const standardTableStyleReset = css`
  border-collapse: collapse;
  border-spacing: 0;
  width: 100%;
  font-size: 12px;
  line-height: 12px;
  text-align: left;
`;

export const Table = styled.table`
  ${standardTableStyleReset}

  tr {
    border-bottom: 1px solid ${() => alpha(color("border"), 0.3)};
  }

  th,
  td {
    height: 2.1875rem;
    padding: 0 0.75rem;
    border-bottom: 1px solid ${() => alpha(color("border"), 0.3)};
  }

  th:first-of-type,
  td:first-of-type {
    padding-left: 1.44em;
  }
`;

<<<<<<< HEAD
export const SortIcon = styled((props: IconProps) => (
  <Icon {...props} size={props.size ?? 8} />
))`
=======
export const SortIcon = styled(
  forwardRef<SVGSVGElement, IconProps>(function SortIcon(props, ref) {
    return <Icon {...props} size={props.size ?? 8} ref={ref} />;
  }),
)`
>>>>>>> 087adec8
  margin: 4px;
`;

export const TableHeaderCellContent = styled.button<{
  isSorted: boolean;
  isRightAligned: boolean;
}>`
  display: flex;
  align-items: center;
  justify-content: flex-start;
  width: 100%;
  flex-direction: ${props => (props.isRightAligned ? "row-reverse" : "row")};
  color: ${props =>
    props.isSorted
      ? "var(--mb-color-brand)"
      : "var(--mb-color-text-secondary)"};
  font-weight: 700;
  cursor: pointer;

  ${SortIcon} {
    opacity: ${props => (props.isSorted ? 1 : 0.5)};
  }

  &:hover {
    color: var(--mb-color-brand);
  }
`;

export const TableFooterRoot = styled.div`
  display: flex;
  flex-shrink: 0;
  padding: 0.5rem;
  margin-left: auto;
`;

export const PaginationMessage = styled.span`
  font-weight: bold;
`;

export const PaginationButton = styled.button<{
  direction: "next" | "previous";
}>`
  padding-left: ${props =>
    props.direction === "previous" ? "0.5rem" : "unset"};
  padding-right: 0.5rem;
  cursor: pointer;

  &:hover {
    color: var(--mb-color-brand);
  }

  ${props =>
    props.disabled &&
    css`
      pointer-events: none;
      opacity: 0.4;
    `}
`;<|MERGE_RESOLUTION|>--- conflicted
+++ resolved
@@ -59,17 +59,11 @@
   }
 `;
 
-<<<<<<< HEAD
-export const SortIcon = styled((props: IconProps) => (
-  <Icon {...props} size={props.size ?? 8} />
-))`
-=======
 export const SortIcon = styled(
   forwardRef<SVGSVGElement, IconProps>(function SortIcon(props, ref) {
     return <Icon {...props} size={props.size ?? 8} ref={ref} />;
   }),
 )`
->>>>>>> 087adec8
   margin: 4px;
 `;
 
