--- conflicted
+++ resolved
@@ -33,9 +33,7 @@
   - not exported in serialization; or
   - exported as a child of something else (eg. timeline_event under timeline)
   so they don't need a generated entity_id."
-<<<<<<< HEAD
   #{:metabase.db.data-migrations/DataMigrations
-    :metabase.models.action/Action
     :metabase.models.action/HTTPAction
     :metabase.models.action/ImplicitAction
     :metabase.models.action/QueryAction
@@ -73,48 +71,8 @@
     :metabase.models.user/User
     :metabase.models.view-log/ViewLog
     :metabase-enterprise.sandbox.models.group-table-access-policy/GroupTableAccessPolicy})
-=======
-  #{metabase.db.data_migrations.DataMigrationsInstance
-    metabase.models.action.HTTPActionInstance
-    metabase.models.action.ImplicitActionInstance
-    metabase.models.action.QueryActionInstance
-    metabase.models.activity.ActivityInstance
-    metabase.models.application_permissions_revision.ApplicationPermissionsRevisionInstance
-    metabase.models.bookmark.BookmarkOrderingInstance
-    metabase.models.bookmark.CardBookmarkInstance
-    metabase.models.bookmark.CollectionBookmarkInstance
-    metabase.models.bookmark.DashboardBookmarkInstance
-    metabase.models.collection.root.RootCollection
-    metabase.models.collection_permission_graph_revision.CollectionPermissionGraphRevisionInstance
-    metabase.models.dashboard_card_series.DashboardCardSeriesInstance
-    metabase.models.field_values.FieldValuesInstance
-    metabase.models.login_history.LoginHistoryInstance
-    metabase.models.metric_important_field.MetricImportantFieldInstance
-    metabase.models.moderation_review.ModerationReviewInstance
-    metabase.models.parameter_card.ParameterCardInstance
-    metabase.models.permissions.PermissionsInstance
-    metabase.models.permissions_group.PermissionsGroupInstance
-    metabase.models.permissions_group_membership.PermissionsGroupMembershipInstance
-    metabase.models.permissions_revision.PermissionsRevisionInstance
-    metabase.models.persisted_info.PersistedInfoInstance
-    metabase.models.pulse_card.PulseCardInstance
-    metabase.models.pulse_channel.PulseChannelInstance
-    metabase.models.pulse_channel_recipient.PulseChannelRecipientInstance
-    metabase.models.query.QueryInstance
-    metabase.models.query_cache.QueryCacheInstance
-    metabase.models.query_execution.QueryExecutionInstance
-    metabase.models.revision.RevisionInstance
-    metabase.models.revision_test.FakedCardInstance
-    metabase.models.secret.SecretInstance
-    metabase.models.session.SessionInstance
-    metabase.models.task_history.TaskHistoryInstance
-    metabase.models.timeline_event.TimelineEventInstance
-    metabase.models.user.UserInstance
-    metabase.models.view_log.ViewLogInstance
-    metabase_enterprise.sandbox.models.group_table_access_policy.GroupTableAccessPolicyInstance})
->>>>>>> f95817bf
 
-(deftest comprehensive-entity-id-test
+(deftest ^:parallel comprehensive-entity-id-test
   (doseq [model (->> (descendants :toucan1/model)
                      (remove entities-not-exported)
                      (remove entities-external-name))]
@@ -124,7 +82,7 @@
       (is (contains? (set (keys (models/properties model)))
                      ::mi/entity-id)))))
 
-(deftest comprehensive-identity-hash-test
+(deftest ^:parallel comprehensive-identity-hash-test
   (doseq [model (->> (descendants :toucan1/model)
                      (remove entities-not-exported))]
     (testing (format "Model %s should implement identity-hash-fields" model)
