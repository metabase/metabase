(ns metabase.query-processor.middleware.add-implicit-clauses-test
  (:require
   [clojure.test :refer :all]
   [metabase.lib.metadata :as lib.metadata]
   [metabase.lib.test-metadata :as meta]
   [metabase.lib.test-util :as lib.tu]
   [metabase.lib.test-util.macros :as lib.tu.macros]
   [metabase.lib.types.isa :as lib.types.isa]
   [metabase.mbql.util :as mbql.u]
   [metabase.query-processor.middleware.add-implicit-clauses
    :as qp.add-implicit-clauses]
   [metabase.query-processor.middleware.add-source-metadata
    :as add-source-metadata]
   [metabase.query-processor.preprocess :as qp.preprocess]
   [metabase.query-processor.store :as qp.store]
   [metabase.query-processor.test-util :as qp.test-util]
   [metabase.test :as mt]))

(deftest ^:parallel ordering-test
  (testing "check we fetch Fields in the right order"
    (qp.store/with-metadata-provider (lib.tu/merged-mock-metadata-provider
                                      meta/metadata-provider
                                      {:fields [{:id       (meta/id :venues :price)
                                                 :position -1}]})
      (let [ids (map second
                     (#'qp.add-implicit-clauses/sorted-implicit-fields-for-table (meta/id :venues)))]
        (is (=? [ ;; sorted first because it has lowest positon
                 {:position -1, :name "PRICE", :semantic-type :type/Category}
                 ;; PK
                 {:position 0, :name "ID", :semantic-type :type/PK}
                 ;; Name
                 {:position 1, :name "NAME", :semantic-type :type/Name}
                 ;; The rest are sorted by name
                 {:position 2, :name "CATEGORY_ID", :semantic-type :type/FK}
                 {:position 3, :name "LATITUDE", :semantic-type :type/Latitude}
                 {:position 4, :name "LONGITUDE", :semantic-type :type/Longitude}]
                (for [id ids]
                  (lib.metadata/field (qp.store/metadata-provider) id))))))))

(deftest ^:parallel add-order-bys-for-breakouts-test
  (testing "we should add order-bys for breakout clauses"
    (is (= {:source-table 1
            :breakout     [[:field 1 nil]]
            :order-by     [[:asc [:field 1 nil]]]}
           (#'qp.add-implicit-clauses/add-implicit-breakout-order-by
            {:source-table 1
             :breakout     [[:field 1 nil]]})))
    (testing "Add Field to existing order-by"
      (is (= {:source-table 1
              :breakout     [[:field 2 nil]]
              :order-by     [[:asc [:field 1 nil]]
                             [:asc [:field 2 nil]]]}
             (#'qp.add-implicit-clauses/add-implicit-breakout-order-by
              {:source-table 1
               :breakout     [[:field 2 nil]]
               :order-by     [[:asc [:field 1 nil]]]}))))

    (testing "...but not if the Field is already in an order-by"
      (is (= {:source-table 1
              :breakout     [[:field 1 nil]]
              :order-by     [[:asc [:field 1 nil]]]}
             (#'qp.add-implicit-clauses/add-implicit-breakout-order-by
              {:source-table 1
               :breakout     [[:field 1 nil]]
               :order-by     [[:asc [:field 1 nil]]]})))
      (is (= {:source-table 1
              :breakout     [[:field 1 nil]]
              :order-by     [[:desc [:field 1 nil]]]}
             (#'qp.add-implicit-clauses/add-implicit-breakout-order-by
              {:source-table 1
               :breakout     [[:field 1 nil]]
               :order-by     [[:desc [:field 1 nil]]]})))
      (testing "With a datetime-field"
        (is (= {:source-table 1
                :breakout     [[:field 1 {:temporal-unit :day}]]
                :order-by     [[:asc [:field 1 nil]]]}
               (#'qp.add-implicit-clauses/add-implicit-breakout-order-by
                {:source-table 1
                 :breakout     [[:field 1 {:temporal-unit :day}]]
                 :order-by     [[:asc [:field 1 nil]]]})))))))

(defn- add-implicit-fields [inner-query]
  (if (qp.store/initialized?)
    (#'qp.add-implicit-clauses/add-implicit-fields inner-query)
    (qp.store/with-metadata-provider meta/metadata-provider
      (#'qp.add-implicit-clauses/add-implicit-fields inner-query))))

(deftest ^:parallel add-order-bys-for-no-aggregations-test
  (testing "We should add sorted implicit Fields for a query with no aggregations"
    (is (= (:query
            (lib.tu.macros/mbql-query venues
              {:fields [ ;; :type/PK Fields should get sorted first
                        $id
                        ;; followed by :type/Name Fields
                        $name
                        ;; followed by other Fields sorted by name
                        $category-id $latitude $longitude $price]}))
           (add-implicit-fields (:query (lib.tu.macros/mbql-query venues)))))))

(deftest ^:parallel sort-by-field-position-test
  (testing "when adding sorted implicit Fields, Field positions should be taken into account"
    (qp.store/with-metadata-provider (lib.tu/mock-metadata-provider
                                      meta/metadata-provider
                                      {:fields [{:id        1
                                                 :table-id  (meta/id :venues)
                                                 :position  100
                                                 :name      "bbbbb"
                                                 :base-type :type/Text}
                                                {:id        2
                                                 :table-id  (meta/id :venues)
                                                 :position  101
                                                 :name      "aaaaa"
                                                 :base-type :type/Text}]})
      (is (= (:query
              (lib.tu.macros/mbql-query venues
                {:fields [ ;; all fields with lower positions should get sorted first according to rules above
                          $id $name $category-id $latitude $longitude $price
                          ;; followed by position = 100, then position = 101
                          [:field 1 nil]
                          [:field 2 nil]]}))
             (add-implicit-fields (:query (lib.tu.macros/mbql-query venues))))))))

(deftest ^:parallel default-bucketing-test
  (testing "datetime Fields should get default bucketing of :day"
    (qp.store/with-metadata-provider (lib.tu/mock-metadata-provider
                                      meta/metadata-provider
                                      {:fields [{:id        1
                                                 :table-id  (meta/id :venues)
                                                 :position  2
                                                 :name      "aaaaa"
                                                 :base-type :type/DateTime}]})
      (is (lib.types.isa/temporal? (lib.metadata/field (qp.store/metadata-provider) 1)))
      (is (query= (:query
                   (lib.tu.macros/mbql-query venues
                     {:fields [$id $name
                               [:field 1 {:temporal-unit :default}]
                               $category-id $latitude $longitude $price]}))
                  (add-implicit-fields (:query (lib.tu.macros/mbql-query venues))))))))

(deftest ^:parallel add-implicit-fields-for-source-queries-test
  (testing "We should add implicit Fields for source queries that have source-metadata as appropriate"
    (let [{{source-query :query} :dataset_query
           source-metadata       :result_metadata}
          (qp.test-util/card-with-source-metadata-for-query
           (mt/mbql-query checkins
             {:aggregation [[:count]]
              :breakout    [!month.$date]}))]
      (is (=? {:fields [[:field (mt/id :checkins :date) nil]
                        [:field "count" {:base-type :type/BigInteger}]]}
              (add-implicit-fields
               (:query (lib.tu.macros/mbql-query checkins
                         {:source-query    source-query
                          :source-metadata source-metadata}))))))))

(deftest ^:parallel expression-with-only-field-in-source-query-test
  (testing "Field coming from expression in source query should have string id"
    (let [{{source-query :query} :dataset_query
           source-metadata       :result_metadata}
          (qp.test-util/card-with-source-metadata-for-query
           (mt/mbql-query venues {:expressions {"ccprice" $price}}))]
      (is (some #(when (= % [:field "ccprice" {:base-type :type/Integer}]) %)
                (-> (lib.tu.macros/mbql-query nil
                                              {:source-query    source-query
                                               :source-metadata source-metadata})
                    :query add-implicit-fields :fields))))))

(deftest ^:parallel joined-field-test
  (testing "When adding implicit `:fields` clauses, should include `join-alias` clauses for joined fields (#14745)"
    (doseq [field-ref (lib.tu.macros/$ids
                        [[:field %categories.name {:join-alias "c"}]
                         [:field %categories.name {:join-alias "c", :temporal-unit :default}]])]
      (testing (format "field ref = %s" (pr-str field-ref))
        (let [query (lib.tu.macros/mbql-query venues
                      {:source-query    {:source-table $$venues
                                         :fields       [$id &c.categories.name $category-id->categories.name]
                                         :joins        [{:fields       [&c.categories.name]
                                                         :source-table $$categories
                                                         :strategy     :left-join
                                                         :condition    [:= $category-id &c.categories.id]
                                                         :alias        "c"}]}
                       :source-metadata [{:table_id      $$venues
                                          :semantic_type :type/PK
                                          :name          "ID"
                                          :field_ref     $id
                                          :id            %id
                                          :display_name  "ID"
                                          :base_type     :type/BigInteger}
                                         {:table_id      $$categories
                                          :semantic_type :type/Name
                                          :name          "NAME"
                                          :field_ref     field-ref
                                          :id            %categories.name
                                          :display_name  "c → Name"
                                          :base_type     :type/Text
                                          :source_alias  "c"}
                                         {:table_id     $$categories
                                          :name         "NAME"
                                          :field_ref    $category-id->categories.name
                                          :id           %categories.name
                                          :display_name "Category → Name"
                                          :base_type    :type/Text
                                          :source_alias "CATEGORIES__via__CATEGORY_ID"}]})]
          (is (=? (lib.tu.macros/$ids [$venues.id
                                       (mbql.u/update-field-options field-ref dissoc :temporal-unit)
                                       $venues.category-id->categories.name])
                  (get-in (qp.add-implicit-clauses/add-implicit-clauses query)
                          [:query :fields]))))))))

(deftest ^:parallel add-correct-implicit-fields-for-deeply-nested-source-queries-test
  (testing "Make sure we add correct `:fields` from deeply-nested source queries (#14872)"
    (qp.store/with-metadata-provider meta/metadata-provider
      (let [expected-cols (fn [query]
<<<<<<< HEAD
                            (qp.preprocess/query->expected-cols
                             {:database (meta/id)
                              :type     :query
                              :query    query}))
=======
                            (qp/query->expected-cols
                              {:database (meta/id)
                               :type     :query
                               :query    query}))
>>>>>>> f47caa0e
            q1            (lib.tu.macros/$ids orders
                            {:source-table $$orders
                             :filter       [:= $id 1]
                             :aggregation  [[:sum $total]]
                             :breakout     [!day.created-at
                                            $product-id->products.title
                                            $product-id->products.category]})
            q2            (lib.tu.macros/$ids orders
                            {:source-query    q1
                             :filter          [:> *sum/Float 100]
                             :aggregation     [[:sum *sum/Float]]
                             :breakout        [$product-id->products.title]
                             :source-metadata (expected-cols q1)})
            q3            (lib.tu.macros/$ids orders
                            {:source-query    q2
                             :filter          [:> *sum/Float 100]
                             :source-metadata (expected-cols q2)})
            query         {:database (meta/id)
                           :type     :query
                           :query    q3}]
        (is (=? (lib.tu.macros/$ids orders
                  [$product-id->products.title
                   *sum/Float])
                (-> (qp.add-implicit-clauses/add-implicit-clauses query)
                    :query
                    :fields)))))))

(defn- add-implicit-clauses [query]
  (qp.store/with-metadata-provider meta/metadata-provider
    (qp.add-implicit-clauses/add-implicit-clauses query)))

(deftest ^:parallel add-implicit-fields-for-source-query-inside-join-test
  (testing "Should add implicit `:fields` for `:source-query` inside a join"
    (is (query= (lib.tu.macros/mbql-query venues
                  {:joins    [{:source-query {:source-table $$categories
                                              :fields       [$categories.id
                                                             $categories.name]}
                               :alias        "cat"
                               :condition    [:= $venues.category-id &cat.*ID/BigInteger]}]
                   :fields   [$venues.id
                              $venues.name
                              $venues.category-id
                              $venues.latitude
                              $venues.longitude
                              $venues.price]
                   :order-by [[:asc $venues.name]]
                   :limit    3})
                (add-implicit-clauses
                 (lib.tu.macros/mbql-query venues
                   {:joins    [{:alias        "cat"
                                :source-query {:source-table $$categories}
                                :condition    [:= $category-id &cat.*categories.id]}]
                    :order-by [[:asc $name]]
                    :limit    3}))))))

(deftest ^:parallel add-implicit-fields-skip-join-test
  (testing "Don't add implicit `:fields` clause to a JOIN even if we have source metadata"
    (qp.store/with-metadata-provider meta/metadata-provider
      (is (query= (add-source-metadata/add-source-metadata-for-source-queries
                   (lib.tu.macros/mbql-query venues
                     {:joins    [{:source-query {:source-table $$categories
                                                 :fields       [$categories.id
                                                                $categories.name]}
                                  :alias        "cat"
                                  :condition    [:= $venues.category-id &cat.*ID/BigInteger]}]
                      :fields   [$venues.id
                                 $venues.name
                                 $venues.category-id
                                 $venues.latitude
                                 $venues.longitude
                                 $venues.price]
                      :order-by [[:asc $venues.name]]
                      :limit    3}))
                  (qp.add-implicit-clauses/add-implicit-mbql-clauses
                   (add-source-metadata/add-source-metadata-for-source-queries
                    (lib.tu.macros/mbql-query venues
                      {:source-table $$venues
                       :joins        [{:alias        "cat"
                                       :source-query {:source-table $$categories}
                                       :condition    [:= $category-id &cat.*categories.id]}]
                       :order-by     [[:asc $name]]
                       :limit        3}))))))))<|MERGE_RESOLUTION|>--- conflicted
+++ resolved
@@ -210,17 +210,10 @@
   (testing "Make sure we add correct `:fields` from deeply-nested source queries (#14872)"
     (qp.store/with-metadata-provider meta/metadata-provider
       (let [expected-cols (fn [query]
-<<<<<<< HEAD
                             (qp.preprocess/query->expected-cols
-                             {:database (meta/id)
-                              :type     :query
-                              :query    query}))
-=======
-                            (qp/query->expected-cols
                               {:database (meta/id)
                                :type     :query
                                :query    query}))
->>>>>>> f47caa0e
             q1            (lib.tu.macros/$ids orders
                             {:source-table $$orders
                              :filter       [:= $id 1]
