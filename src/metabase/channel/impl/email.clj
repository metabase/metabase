--- conflicted
+++ resolved
@@ -47,15 +47,6 @@
 ;;                                        Render Utils                                             ;;
 ;; ------------------------------------------------------------------------------------------------;;
 
-<<<<<<< HEAD
-(defn- pulse-unsubscribe-url-for-non-user
-  [pulse-id non-user-email]
-  (str (urls/unsubscribe-url)
-       "?"
-       (codec/form-encode {:hash     (messages/generate-pulse-unsubscribe-hash pulse-id non-user-email)
-                           :email    non-user-email
-                           :pulse-id pulse-id})))
-
 (defn- notification-unsubscribe-url-for-non-user
   [notification-handler-id non-user-email]
   (str (urls/unsubscribe-url)
@@ -63,17 +54,8 @@
        (codec/form-encode {:hash                    (messages/generate-notification-unsubscribe-hash notification-handler-id non-user-email)
                            :email                   non-user-email
                            :notification-handler-id notification-handler-id})))
-=======
-(defn generate-dashboard-sub-unsubscribe-hash
-  "Generates hash to allow for non-users to unsubscribe from pulses/subscriptions."
-  [pulse-id email]
-  (codecs/bytes->hex
-   (encryption/validate-and-hash-secret-key
-    (json/encode {:salt     (public-settings/site-uuid-for-unsubscribing-url)
-                  :email    email
-                  :pulse-id pulse-id}))))
-
-(defn- unsubscribe-url-for-non-user
+
+(defn- pulse-unsubscribe-url-for-non-user
   "Given a `dashboard-subscription-id` and a `non-user-email`, returns a URL that can be used to unsubscribe from a
   pulse for a non-logged in user. If `dashboard-subscription-id` is `nil`, returns `nil`, since
   there is nothing to unsubscribe from."
@@ -81,11 +63,9 @@
   (when dashboard-subscription-id
     (str (urls/unsubscribe-url)
          "?"
-         (codec/form-encode {:hash     (generate-dashboard-sub-unsubscribe-hash dashboard-subscription-id non-user-email)
+         (codec/form-encode {:hash     (messages/generate-pulse-unsubscribe-hash dashboard-subscription-id non-user-email)
                              :email    non-user-email
                              :pulse-id dashboard-subscription-id}))))
->>>>>>> ecb1d831
-
 (defn- render-part
   [timezone part options]
   (case (:type part)
