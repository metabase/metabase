import { assoc, dissoc, assocIn, updateIn, chain, merge } from "icepick";
import reduceReducers from "reduce-reducers";
import _ from "underscore";

import { handleActions, combineReducers } from "metabase/lib/redux";
import Dashboards from "metabase/entities/dashboards";
import Questions from "metabase/entities/questions";

import { NAVIGATE_BACK_TO_DASHBOARD } from "metabase/query_builder/actions";

import {
  INITIALIZE,
  FETCH_DASHBOARD,
  SET_EDITING_DASHBOARD,
  SET_DASHBOARD_ATTRIBUTES,
  ADD_CARD_TO_DASH,
  CREATE_PUBLIC_LINK,
  DELETE_PUBLIC_LINK,
  UPDATE_EMBEDDING_PARAMS,
  UPDATE_ENABLE_EMBEDDING,
  SET_DASHCARD_ATTRIBUTES,
  SET_MULTIPLE_DASHCARD_ATTRIBUTES,
  UPDATE_DASHCARD_VISUALIZATION_SETTINGS,
  UPDATE_DASHCARD_VISUALIZATION_SETTINGS_FOR_COLUMN,
  REPLACE_ALL_DASHCARD_VISUALIZATION_SETTINGS,
  REMOVE_CARD_FROM_DASH,
  MARK_NEW_CARD_SEEN,
  REMOVE_PARAMETER,
  FETCH_CARD_DATA,
  CLEAR_CARD_DATA,
  MARK_CARD_AS_SLOW,
  SET_PARAMETER_VALUE,
  FETCH_DASHBOARD_CARD_DATA,
  CANCEL_FETCH_CARD_DATA,
  SHOW_ADD_PARAMETER_POPOVER,
  HIDE_ADD_PARAMETER_POPOVER,
  SET_SIDEBAR,
  CLOSE_SIDEBAR,
  SET_DOCUMENT_TITLE,
  SET_SHOW_LOADING_COMPLETE_FAVICON,
  RESET,
  SET_PARAMETER_VALUES,
  UNDO_REMOVE_CARD_FROM_DASH,
  SHOW_AUTO_APPLY_FILTERS_TOAST,
  tabsReducer,
} from "./actions";
import { isVirtualDashCard, syncParametersAndEmbeddingParams } from "./utils";
import { INITIAL_DASHBOARD_STATE } from "./constants";

const dashboardId = handleActions(
  {
    [INITIALIZE]: { next: state => null },
    [FETCH_DASHBOARD]: {
      next: (state, { payload: { dashboardId } }) => dashboardId,
    },
    [RESET]: { next: state => null },
  },
  INITIAL_DASHBOARD_STATE.dashboardId,
);

const isEditing = handleActions(
  {
    [INITIALIZE]: { next: state => null },
    [SET_EDITING_DASHBOARD]: {
      next: (state, { payload }) => (payload ? payload : null),
    },
    [RESET]: { next: state => null },
  },
  INITIAL_DASHBOARD_STATE.isEditing,
);

const loadingControls = handleActions(
  {
    [SET_DOCUMENT_TITLE]: (state, { payload }) => ({
      ...state,
      documentTitle: payload,
    }),
    [SET_SHOW_LOADING_COMPLETE_FAVICON]: (state, { payload }) => ({
      ...state,
      showLoadCompleteFavicon: payload,
    }),
    [RESET]: { next: state => ({}) },
  },
  INITIAL_DASHBOARD_STATE.loadingControls,
);

function newDashboard(before, after, isDirty) {
  return {
    ...before,
    ...after,
    embedding_params: syncParametersAndEmbeddingParams(before, after),
    isDirty: isDirty ?? true,
  };
}

const dashboards = handleActions(
  {
    [FETCH_DASHBOARD]: {
      next: (state, { payload }) => ({
        ...state,
        ...payload.entities.dashboard,
      }),
    },
    [SET_DASHBOARD_ATTRIBUTES]: {
      next: (state, { payload: { id, attributes, isDirty } }) => {
        return {
          ...state,
          [id]: newDashboard(state[id], attributes, isDirty),
        };
      },
    },
    [ADD_CARD_TO_DASH]: (state, { payload: dashcard }) => ({
      ...state,
      [dashcard.dashboard_id]: {
        ...state[dashcard.dashboard_id],
        ordered_cards: [
          ...state[dashcard.dashboard_id].ordered_cards,
          dashcard.id,
        ],
      },
    }),
    [CREATE_PUBLIC_LINK]: {
      next: (state, { payload }) =>
        assocIn(state, [payload.id, "public_uuid"], payload.uuid),
    },
    [DELETE_PUBLIC_LINK]: {
      next: (state, { payload }) =>
        assocIn(state, [payload.id, "public_uuid"], null),
    },
    [UPDATE_EMBEDDING_PARAMS]: {
      next: (state, { payload }) =>
        assocIn(
          state,
          [payload.id, "embedding_params"],
          payload.embedding_params,
        ),
    },
    [UPDATE_ENABLE_EMBEDDING]: {
      next: (state, { payload }) =>
        assocIn(
          state,
          [payload.id, "enable_embedding"],
          payload.enable_embedding,
        ),
    },
    [Dashboards.actionTypes.UPDATE]: {
      next: (state, { payload }) =>
        assocIn(
          state,
          [payload.dashboard.id, "collection_id"],
          payload.dashboard.collection_id,
        ),
    },
  },
  INITIAL_DASHBOARD_STATE.dashboards,
);

const dashcards = handleActions(
  {
    [FETCH_DASHBOARD]: {
      next: (state, { payload }) => ({
        ...state,
        ...payload.entities.dashcard,
      }),
    },
    [SET_DASHCARD_ATTRIBUTES]: {
      next: (state, { payload: { id, attributes } }) => ({
        ...state,
        [id]: { ...state[id], ...attributes, isDirty: true },
      }),
    },
    [SET_MULTIPLE_DASHCARD_ATTRIBUTES]: {
      next: (state, { payload: { dashcards } }) => {
        const nextState = { ...state };
        dashcards.forEach(({ id, attributes }) => {
          nextState[id] = {
            ...state[id],
            ...attributes,
            isDirty: true,
          };
        });
        return nextState;
      },
    },
    [UPDATE_DASHCARD_VISUALIZATION_SETTINGS]: {
      next: (state, { payload: { id, settings } }) =>
        chain(state)
          .updateIn([id, "visualization_settings"], (value = {}) => ({
            ...value,
            ...settings,
          }))
          .assocIn([id, "isDirty"], true)
          .value(),
    },
    [UPDATE_DASHCARD_VISUALIZATION_SETTINGS_FOR_COLUMN]: {
      next: (state, { payload: { column, id, settings } }) =>
        chain(state)
          .updateIn([id, "visualization_settings"], (value = {}) =>
            updateIn(
              merge({ column_settings: {} }, value),
              ["column_settings", column],
              columnSettings => ({
                ...columnSettings,
                ...settings,
              }),
            ),
          )
          .assocIn([id, "isDirty"], true)
          .value(),
    },
    [REPLACE_ALL_DASHCARD_VISUALIZATION_SETTINGS]: {
      next: (state, { payload: { id, settings } }) =>
        chain(state)
          .assocIn([id, "visualization_settings"], settings)
          .assocIn([id, "isDirty"], true)
          .value(),
    },
    [ADD_CARD_TO_DASH]: (state, { payload: dashcard }) => ({
      ...state,
      [dashcard.id]: { ...dashcard, isAdded: true, justAdded: true },
    }),
    [REMOVE_CARD_FROM_DASH]: (state, { payload: { dashcardId } }) => ({
      ...state,
      [dashcardId]: { ...state[dashcardId], isRemoved: true },
    }),
    [UNDO_REMOVE_CARD_FROM_DASH]: (state, { payload: { dashcardId } }) => ({
      ...state,
      [dashcardId]: { ...state[dashcardId], isRemoved: false },
    }),
    [MARK_NEW_CARD_SEEN]: (state, { payload: dashcardId }) => ({
      ...state,
      [dashcardId]: { ...state[dashcardId], justAdded: false },
    }),
<<<<<<< HEAD
    [Questions.actionTypes.UPDATE]: (state, { payload: { object } }) =>
      _.mapObject(state, dashcard =>
        dashcard.card?.id === object?.id
          ? assocIn(dashcard, ["card"], object)
=======
    [Questions.actionTypes.UPDATE]: (state, { payload: { object: card } }) =>
      _.mapObject(state, dashcard =>
        dashcard.card?.id === card?.id
          ? assocIn(dashcard, ["card"], card)
>>>>>>> c9b1147a
          : dashcard,
      ),
  },
  INITIAL_DASHBOARD_STATE.dashcards,
);

const isAddParameterPopoverOpen = handleActions(
  {
    [SHOW_ADD_PARAMETER_POPOVER]: () => true,
    [HIDE_ADD_PARAMETER_POPOVER]: () => false,
    [INITIALIZE]: () => false,
    [RESET]: () => false,
  },
  INITIAL_DASHBOARD_STATE.isAddParameterPopoverOpen,
);

const isNavigatingBackToDashboard = handleActions(
  {
    [NAVIGATE_BACK_TO_DASHBOARD]: () => true,
    [RESET]: () => false,
  },
  INITIAL_DASHBOARD_STATE.isNavigatingBackToDashboard,
);

const dashcardData = handleActions(
  {
    // clear existing dashboard data when loading a dashboard
    [INITIALIZE]: {
      next: (state, { payload: { clearCache = true } = {} }) =>
        clearCache ? {} : state,
    },
    [FETCH_CARD_DATA]: {
      next: (state, { payload: { dashcard_id, card_id, result } }) =>
        assocIn(state, [dashcard_id, card_id], result),
    },
    [CLEAR_CARD_DATA]: {
      next: (state, { payload: { cardId, dashcardId } }) =>
        assocIn(state, [dashcardId, cardId]),
    },
<<<<<<< HEAD
    [Questions.actionTypes.UPDATE]: (state, { payload: { object } }) =>
      _.mapObject(state, data => dissoc(data, object.id)),
=======
    [Questions.actionTypes.UPDATE]: (state, { payload: { object: card } }) =>
      _.mapObject(state, dashboardData => dissoc(dashboardData, card.id)),
>>>>>>> c9b1147a
  },
  INITIAL_DASHBOARD_STATE.dashcardData,
);

const slowCards = handleActions(
  {
    [MARK_CARD_AS_SLOW]: {
      next: (state, { payload: { id, result } }) => ({
        ...state,
        [id]: result,
      }),
    },
  },
  INITIAL_DASHBOARD_STATE.slowCards,
);

const parameterValues = handleActions(
  {
    [INITIALIZE]: { next: () => ({}) }, // reset values
    [FETCH_DASHBOARD]: {
      next: (state, { payload: { parameterValues } }) => parameterValues,
    },
    [SET_PARAMETER_VALUE]: {
      next: (state, { payload: { id, value, isDraft } }) => {
        if (!isDraft) {
          return assoc(state, id, value);
        }

        return state;
      },
    },
    [SET_PARAMETER_VALUES]: {
      next: (state, { payload }) => payload,
    },
    [REMOVE_PARAMETER]: {
      next: (state, { payload: { id } }) => dissoc(state, id),
    },
    [RESET]: { next: state => ({}) },
  },
  INITIAL_DASHBOARD_STATE.parameterValues,
);

const draftParameterValues = handleActions(
  {
    [INITIALIZE]: { next: () => ({}) },
    [FETCH_DASHBOARD]: {
      next: (
        state,
        { payload: { dashboard, parameterValues, preserveParameters } },
      ) =>
        preserveParameters && !dashboard.auto_apply_filters
          ? state
          : parameterValues,
    },
    [SET_PARAMETER_VALUE]: {
      next: (state, { payload: { id, value } }) =>
        assoc(state ?? {}, id, value),
    },
    [SET_PARAMETER_VALUES]: {
      next: (state, { payload }) => payload,
    },
    [REMOVE_PARAMETER]: {
      next: (state, { payload: { id } }) => dissoc(state, id),
    },
    [RESET]: { next: () => ({}) },
  },
  {},
);

const loadingDashCards = handleActions(
  {
    [INITIALIZE]: {
      next: state => ({
        ...state,
        loadingStatus: "idle",
      }),
    },
    [FETCH_DASHBOARD]: {
      next: (state, { payload }) => {
        const cardIds = Object.values(payload.entities.dashcard || {})
          .filter(dc => !isVirtualDashCard(dc))
          .map(dc => dc.id);
        return {
          ...state,
          dashcardIds: cardIds,
          loadingIds: cardIds,
          loadingStatus: "idle",
        };
      },
    },
    [FETCH_DASHBOARD_CARD_DATA]: {
      next: (state, { payload: { currentTime } }) => ({
        ...state,
        loadingStatus: state.loadingIds.length > 0 ? "running" : "idle",
        startTime: state.loadingIds.length > 0 ? currentTime : null,
      }),
    },
    [FETCH_CARD_DATA]: {
      next: (state, { payload: { dashcard_id, currentTime } }) => {
        const loadingIds = state.loadingIds.filter(id => id !== dashcard_id);
        return {
          ...state,
          loadingIds,
          ...(loadingIds.length === 0
            ? { endTime: currentTime, loadingStatus: "complete" }
            : {}),
        };
      },
    },
    [CANCEL_FETCH_CARD_DATA]: {
      next: (state, { payload: { dashcard_id } }) => {
        const loadingIds = state.loadingIds.filter(id => id !== dashcard_id);
        return {
          ...state,
          loadingIds,
          ...(loadingIds.length === 0 ? { startTime: null } : {}),
        };
      },
    },
    [RESET]: {
      next: state => ({
        ...state,
        loadingStatus: "idle",
      }),
    },
  },
  INITIAL_DASHBOARD_STATE.loadingDashCards,
);

const DEFAULT_SIDEBAR = { props: {} };
const sidebar = handleActions(
  {
    [INITIALIZE]: {
      next: () => DEFAULT_SIDEBAR,
    },
    [SET_SIDEBAR]: {
      next: (state, { payload: { name, props } }) => ({
        name,
        props: props || {},
      }),
    },
    [CLOSE_SIDEBAR]: {
      next: () => DEFAULT_SIDEBAR,
    },
    [SET_EDITING_DASHBOARD]: {
      next: () => DEFAULT_SIDEBAR,
    },
    [REMOVE_PARAMETER]: {
      next: () => DEFAULT_SIDEBAR,
    },
    [RESET]: {
      next: () => DEFAULT_SIDEBAR,
    },
  },
  INITIAL_DASHBOARD_STATE.sidebar,
);

const missingActionParameters = handleActions(
  {
    [INITIALIZE]: {
      next: (state, payload) => null,
    },
    [RESET]: {
      next: (state, payload) => null,
    },
  },
  INITIAL_DASHBOARD_STATE.missingActionParameters,
);

export const autoApplyFilters = handleActions(
  {
    [SHOW_AUTO_APPLY_FILTERS_TOAST]: {
      next: (state, { payload: { toastId, dashboardId } }) => ({
        ...state,
        toastId,
        toastDashboardId: dashboardId,
      }),
    },
  },
  INITIAL_DASHBOARD_STATE.autoApplyFilters,
);

export default reduceReducers(
  INITIAL_DASHBOARD_STATE,
  combineReducers({
    dashboardId,
    isEditing,
    loadingControls,
    dashboards,
    dashcards,
    dashcardData,
    slowCards,
    parameterValues,
    draftParameterValues,
    loadingDashCards,
    isAddParameterPopoverOpen,
    isNavigatingBackToDashboard,
    sidebar,
    missingActionParameters,
    autoApplyFilters,
    // Combined reducer needs to init state for every slice
    selectedTabId: (state = INITIAL_DASHBOARD_STATE.selectedTabId) => state,
    tabDeletions: (state = INITIAL_DASHBOARD_STATE.tabDeletions) => state,
  }),
  tabsReducer,
);<|MERGE_RESOLUTION|>--- conflicted
+++ resolved
@@ -231,17 +231,10 @@
       ...state,
       [dashcardId]: { ...state[dashcardId], justAdded: false },
     }),
-<<<<<<< HEAD
-    [Questions.actionTypes.UPDATE]: (state, { payload: { object } }) =>
-      _.mapObject(state, dashcard =>
-        dashcard.card?.id === object?.id
-          ? assocIn(dashcard, ["card"], object)
-=======
     [Questions.actionTypes.UPDATE]: (state, { payload: { object: card } }) =>
       _.mapObject(state, dashcard =>
         dashcard.card?.id === card?.id
           ? assocIn(dashcard, ["card"], card)
->>>>>>> c9b1147a
           : dashcard,
       ),
   },
@@ -281,13 +274,8 @@
       next: (state, { payload: { cardId, dashcardId } }) =>
         assocIn(state, [dashcardId, cardId]),
     },
-<<<<<<< HEAD
-    [Questions.actionTypes.UPDATE]: (state, { payload: { object } }) =>
-      _.mapObject(state, data => dissoc(data, object.id)),
-=======
     [Questions.actionTypes.UPDATE]: (state, { payload: { object: card } }) =>
       _.mapObject(state, dashboardData => dissoc(dashboardData, card.id)),
->>>>>>> c9b1147a
   },
   INITIAL_DASHBOARD_STATE.dashcardData,
 );
