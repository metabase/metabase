--- conflicted
+++ resolved
@@ -62,12 +62,7 @@
    (str/join
     (for [[k vs] {:default-src  ["'none'"]
                   :script-src   (concat
-<<<<<<< HEAD
                                   ["'self'"
-=======
-                                 ["'self'"
-                                  "'unsafe-eval'" ; TODO - we keep working towards removing this entirely
->>>>>>> 7820266e
                                    "https://maps.google.com"
                                   "https://accounts.google.com"
                                   (when (public-settings/anon-tracking-enabled)
