--- conflicted
+++ resolved
@@ -7,12 +7,8 @@
   useEffect,
 } from "react";
 import _ from "underscore";
-<<<<<<< HEAD
+import Ellipsified from "metabase/components/Ellipsified";
 import { Timeline, TimelineEvent } from "metabase-types/api";
-=======
-import Ellipsified from "metabase/components/Ellipsified";
-import { Collection, Timeline, TimelineEvent } from "metabase-types/api";
->>>>>>> ef256e31
 import EventCard from "../EventCard";
 import {
   CardHeader,
