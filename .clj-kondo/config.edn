;; -*- comment-column: 100; -*-
{:config-paths ["macros" "src"]
 :linters
 {
  ;;
  ;; enabled optional linters (these are disabled by default)
  ;;

  :aliased-namespace-symbol     {:level :warning}
  :case-symbol-test             {:level :warning}
  :condition-always-true        {:level :warning}
  :def-fn                       {:level :warning}
  :dynamic-var-not-earmuffed    {:level :warning}
  :equals-expected-position     {:level :warning, :only-in-test-assertion true}
  :keyword-binding              {:level :warning}
  :main-without-gen-class       {:level :warning}
  :minus-one                    {:level :warning}
  :misplaced-docstring          {:level :warning}
  :missing-body-in-when         {:level :warning}
  :missing-docstring            {:level :warning}
  :missing-else-branch          {:level :warning}
  :namespace-name-mismatch      {:level :warning}
  :non-arg-vec-return-type-hint {:level :warning}
  :plus-one                     {:level :warning}
  :reduce-without-init          {:level :warning}
  :redundant-call               {:level :warning}
  :redundant-fn-wrapper         {:level :warning}
  :self-requiring-namespace     {:level :warning}
  :single-key-in                {:level :warning}
  :unsorted-imports             {:level :warning}
  :unsorted-required-namespaces {:level :warning}
  :unused-alias                 {:level :warning}
  :use                          {:level :warning}
  :warn-on-reflection           {:level :warning}

  ;;
  ;; other disabled-by-default linters it would be nice to enable soon
  ;;

  ;; TODO (cam): most of these either have a ton of things that need to be fixed or cause issues
  ;; with [[metabase.lib.util.match/match]] and friends -- we need to write a custom hook for those macros so Kondo
  ;; can understand them.

  #_:docstring-leading-trailing-whitespace
  #_:equals-false
  #_:equals-true
  #_:used-underscored-binding

  ;;
  ;; disabled linters
  ;;

  :redundant-ignore {:level :off} ; lots of false positives, see https://github.com/clj-kondo/clj-kondo/issues/2414
  :unexpected-recur {:level :off} ; TODO (cam): I think we just need to tell it how to handle MBQL match and we can enable this?

  ;;
  ;; globally-enabled custom linters
  ;;
  :metabase/check-defmulti-arglists                    {:level :warning}
  :metabase/check-me-humanize                          {:level :warning}
  :metabase/defsetting-must-specify-export             {:level :warning}
  :metabase/mbql-query-first-arg                       {:level :warning}
  :metabase/missing-test-expr-requires-in-cljs         {:level :warning}
  :metabase/require-shape-checker                      {:level :warning}
  :metabase/test-helpers-use-non-thread-safe-functions {:level :warning}
  :metabase/validate-logging                           {:level :warning}
  :metabase/validate-mb-driver-tests                   {:level :warning}
  :metabase/validate-mb-once                           {:level :warning}

  :metabase/validate-deftest
  {:level :warning

   ;; calling these functions will result in an error in tests marked `^:parallel`
   ;;
   ;; TODO -- these should all be made thread safe if possible or renamed so they end in `!`. Then we can remove them
   ;; from this list because by default anything ending in `!` is considered to be thread-unsafe
   :parallel/unsafe
   #{clojure.core/alter-var-root
     clojure.core/with-redefs
     clojure.core/with-redefs-fn
     metabase.actions.test-util/with-actions
     metabase.actions.test-util/with-actions-disabled
     metabase.actions.test-util/with-actions-enabled
     metabase.actions.test-util/with-actions-test-data
     metabase.actions.test-util/with-actions-test-data-and-actions-enabled
     metabase.actions.test-util/with-actions-test-data-tables
     metabase.analytics.snowplow-test/with-fake-snowplow-collector
     metabase.channel.email-test/with-expected-messages
     metabase.channel.email-test/with-fake-inbox
     metabase.test.data.users/with-group
     metabase.test.data.users/with-group-for-user
     metabase.test.data/with-empty-h2-app-db
     metabase.test.util.log/with-log-level
     metabase.test.util.misc/with-single-admin-user
     metabase.test.util/with-all-users-permission
     metabase.test.util/with-discarded-collections-perms-changes
     metabase.test.util/with-env-keys-renamed-by
     metabase.test.util/with-locale
     metabase.test.util/with-model-cleanup
     metabase.test.util/with-non-admin-groups-no-root-collection-for-namespace-perms
     metabase.test.util/with-non-admin-groups-no-root-collection-perms
     metabase.test.util/with-temp-env-var-value
     metabase.test.util/with-temp-vals-in-db
     metabase.test.util/with-temporary-raw-setting-values
     metabase.test.util/with-temporary-setting-values
     metabase.test.util/with-user-in-groups
     metabase.test/with-actions
     metabase.test/with-actions-disabled
     metabase.test/with-actions-enabled
     metabase.test/with-actions-test-data
     metabase.test/with-actions-test-data-and-actions-enabled
     metabase.test/with-actions-test-data-tables
     metabase.test/with-all-users-permission
     metabase.test/with-discarded-collections-perms-changes
     metabase.test/with-empty-h2-app-db
     metabase.test/with-env-keys-renamed-by
     metabase.test/with-expected-messages
     metabase.test/with-fake-inbox
     metabase.test/with-group
     metabase.test/with-group-for-user
     metabase.test/with-locale
     metabase.test/with-log-level
     metabase.test/with-model-cleanup
     metabase.test/with-non-admin-groups-no-root-collection-for-namespace-perms
     metabase.test/with-non-admin-groups-no-root-collection-perms
     metabase.test/with-single-admin-user
     metabase.test/with-temp-env-var-value
     metabase.test/with-temp-vals-in-db
     metabase.test/with-temporary-raw-setting-values
     metabase.test/with-temporary-setting-values
     metabase.test/with-user-in-groups}

   ;; these functions are allowed in `^:parallel` tests even tho they end in `!`
   :parallel/safe
   #{clojure.core/assoc!
     clojure.core/compare-and-set!
     clojure.core/conj!
     clojure.core/disj!
     clojure.core/dissoc!
     clojure.core/persistent!
     clojure.core/pop!
     clojure.core/reset!
     clojure.core/reset-vals!
     clojure.core/run!
     clojure.core/swap!
     clojure.core/swap-vals!
     clojure.core/volatile!
     clojure.core/vreset!
     clojure.core/vswap!
     clojure.core.async/<!
     clojure.core.async/<!!
     clojure.core.async/>!
     clojure.core.async/>!!
     clojure.core.async/alt!
     clojure.core.async/alt!!
     clojure.core.async/alts!
     clojure.core.async/alts!!
     clojure.core.async/close!
     clojure.core.async/ioc-alts!
     clojure.core.async/offer!
     clojure.core.async/onto-chan!
     clojure.core.async/onto-chan!!
     clojure.core.async/poll!
     clojure.core.async/put!
     clojure.core.async/take!
     clojure.core.async/to-chan!
     clojure.core.async/to-chan!!
     metabase.channel.core/send!
     metabase.driver.sql-jdbc.execute/execute-prepared-statement!
     metabase.models.notification/create-notification!
     metabase.pulse.send/send-pulse!
     metabase.query-processor.store/store-database!
     ;; Safe in tests, where we typically use a private, temporary index per thread.
     metabase.search.core/reindex!
     metabase.util/run-count!
     next.jdbc/execute!}}

  :metabase/i-like-making-cams-eyes-bleed-with-horrifically-long-tests
  {:level      :warning
   :max-length 150}

  ;; this is not enabled here, it is enabled below only for specific namespaces.
  :metabase/disallow-hardcoded-driver-names-in-tests
  ;; don't include `:h2` since that will probably lead to a mountain of tests where we are specifically testing
  ;; middleware or compilation behavior with just H2 since it's the default.
  {:drivers #{ ;; core drivers
              #_:h2
              :postgres
              :mysql
              ;; module drivers
              :athena
              :bigquery-cloud-sdk
              :databricks
              :druid
              :druid-jdbc
              :googleanalytics
              :hive-like
              :mongo
              :oracle
              :presto-jdbc
              :redshift
              :snowflake
              :sparksql
              :sqlite
              :sqlserver
              :vertica}}

  ;;
  ;; misc config for built-in linters
  ;;

  :invalid-arity       {:skip-args [metabase.lib.util.match/match]} ; TODO (cam): can we fix these?
  :refer-all           {:level :warning, :exclude [clojure.test]}
  :unused-referred-var {:exclude {compojure.core [GET DELETE POST PUT]}}

  ;; TODO -- all of these entries are HACKS and we should fix them by writing real custom Kondo HOOKS for these
  ;; macros. Please don't add anything new to this list! Talk to your best bud Cam if you don't know how to write a
  ;; Kondo hook and he will pair with you on it. Thanks! -- Cam
  :unresolved-symbol
  {:exclude
   [(build.uberjar/with-duration-ms)
    (cljs.test/is [=? malli=])
    (clojure.core.logic/fresh)
    (clojure.core.logic/matcha)
    (clojure.core.logic/run)
    (clojure.test/is [query= =? malli= qv=])
    (clojure.tools.macro/macrolet)
    instaparse.core/transform
    (metabase.server.streaming-response/streaming-response)
    (metabase.driver.druid.query-processor-test/druid-query-returning-rows)
    (metabase.lib.util.match/match)
    (metabase.lib.util.match/match-one)
    (metabase.lib.util.match/replace)
    (metabase.lib.util.match/replace-in)
    (metabase.query-processor.middleware.cache-backend.interface/with-cached-results)
    (metabase.util.regex/rx [opt])
    (metabase.util/prog1 [<>])
    (taoensso.nippy/extend-freeze)
    (taoensso.nippy/extend-thaw)]}

  :deprecated-var
  {:exclude
   {metabase.cmd/dump                                                            {:namespaces ["metabase\\.cmd-test" "metabase-enterprise\\.serialization\\.cmd-test"]}
    metabase.cmd/load                                                            {:namespaces ["metabase\\.cmd-test" "metabase-enterprise\\.serialization\\.cmd-test"]}
    metabase.db.data-migrations/data-migrations                                  {:namespaces ["metabase\\.db\\.data-migrations"]}
    metabase.db.data-migrations/defmigration                                     {:namespaces ["metabase\\.db\\.data-migrations"]}
    metabase.db.data-migrations/run-migration-if-needed!                         {:namespaces ["metabase\\.db\\.data-migrations"]}
    metabase.driver.sql-jdbc.execute.old-impl/set-timezone-sql                   {:namespaces ["metabase\\.driver.*"]}
    metabase.driver.sql-jdbc.execute/set-time-zone-if-supported!                 {:namespaces ["metabase\\.driver.*"]}
    metabase.driver/current-db-time                                              {:namespaces ["metabase.*"]}
    metabase.driver/supports?                                                    {:namespaces ["metabase.*"]}
    metabase.premium-features.premium-features/enable-enhancements?              {:namespaces ["metabase\\.models.*"]}
    metabase.query-processor.middleware.resolve-joins/maybe-resolve-source-table {:namespaces ["metabase.*"]}
    metabase.query-processor.util/normalize-token                                {:namespaces ["metabase.*"]}
    schema.core/both                                                             {:namespaces ["metabase.*"]}
    schema.core/either                                                           {:namespaces ["metabase.*"]}}}

  :discouraged-var
  {clojure.core/print                                 {:message "Use metabase.util.log instead of clojure.core/print"}
   clojure.core/println                               {:message "Use metabase.util.log instead of clojure.core/println"}
   clojure.core/printf                                {:message "Use metabase.util.log instead of clojure.core/printf"}
   clojure.core/prn                                   {:message "Use metabase.util.log instead of clojure.core/prn"}
   clojure.core/pr                                    {:message "Use metabase.util.log instead of clojure.core/pr"}
   clojure.core/tap>                                  {:message "Don't use tap> is source code"}
   clojure.core/time                                  {:message "Don't use time in source code"}
   clojure.test.check/quick-check                     {:message "You probably meant to use clojure.test.check.clojure-test/defspec instead -- quick check will run the tests when it is evaluated rather than when we run the test suite."}
   clojure.java.jdbc/get-connection                   {:message "Use sql-jdbc.execute/do-with-connection-with-options (for drivers) or t2/with-connection (for the app DB) instead of jdbc/get-connection"}
   clojure.java.jdbc/with-db-connection               {:message "Use sql-jdbc.execute/do-with-connection-with-options (for drivers) or t2/with-connection (for the app DB) instead of jdbc/with-db-connection"}
   clojure.java.jdbc/with-db-metadata                 {:message "Use sql-jdbc.execute/do-with-connection-with-options + .getMetaData instead of jdbc/with-db-metadata"}
   clojure.pprint/pprint                              {:message "Use metabase.util.log instead of clojure.pprint/pprint"}
   clojure.string/lower-case                          {:message "Use metabase.util/lower-case-en instead of clojure.string/lower-case"}
   clojure.string/upper-case                          {:message "Use metabase.util/upper-case-en instead of clojure.string/upper-case"}
   compojure.core/context                             {:message "Use metabase.api.util.handlers/route-map-handler instead of compojure.core/context, it is much faster and supports OpenAPI spec generation"}
   compojure.core/defroutes                           {:message "Use metabase.api.util.handlers/defroutes instead of compojure.core/routes, it supports OpenAPI spec generation."}
   compojure.core/routes                              {:message "Use metabase.api.util.handlers/routes instead of compojure.core/routes, it supports OpenAPI spec generation."}
   fipp.edn/pprint                                    {:message "Use metabase.util.log instead of fipp.edn/pprint"}
   honeysql.core/call                                 {:message "Use hx/call instead because it is Honey SQL 2 friendly"}
   honeysql.core/raw                                  {:message "Use hx/raw instead because it is Honey SQL 2 friendly"}
   java-time/with-clock                               {:message "Use mt/with-clock"}
   java.util.UUID/randomUUID                          {:message "Use clojure.core/random-uuid instead of java.util.UUID/randomUUID"}
   malli.core/explain                                 {:message "Use metabase.util.malli.registry/explain instead of malli.core/explain because it has built-in caching"}
   malli.core/explainer                               {:message "Use metabase.util.malli.registry/explainer instead of malli.core/explainer because it has built-in caching"}
   malli.core/validate                                {:message "Use metabase.util.malli.registry/validate instead of malli.core/validate because it has built-in caching"}
   malli.core/validator                               {:message "Use metabase.util.malli.registry/validator instead of malli.core/validator because it has built-in caching"}
   me.flowthing.pp/pprint                             {:message "Use metabase.util.log instead of me.flowthing.pp/pprint"}
   medley.core/random-uuid                            {:message "Use clojure.core/random-uuid instead of medley.core/random-uuid"}
   metabase.driver/database-supports?                 {:message "Use metabase.driver.util/supports? instead of metabase.driver/database-supports?"}
   metabase.lib.equality/find-column-indexes-for-refs {:message "Use lib.equality/closest-matches-in-metadata or lib.equality/find-closest-matches-for-refs instead of lib.equality/find-column-indexes-for-refs"}
   metabase.test/with-temp*                           {:message "Use mt/with-temp instead of mt/with-temp*"}
   toucan2.tools.with-temp/with-temp                  {:message "Use mt/with-temp instead of toucan2.tools.with-temp/with-temp"}}

  :discouraged-namespace
  {camel-snake-kebab.core {:message "CSK is not Turkish-safe, use the versions in metabase.util instead."}
   cheshire.core          {:message "Use metabase.util.json instead of cheshire.core directly."}
   clojure.tools.logging  {:message "Use metabase.util.log instead of clojure.tools.logging directly"}
   grouper.core           {:message "Use metabase.util.grouper instead of grouper.core"}
   honeysql.core          {:message "Use Honey SQL 2. Honey SQL 1 is removed as a dependency in Metabase 49+."}
   honeysql.format        {:message "Use Honey SQL 2. Honey SQL 1 is removed as a dependency in Metabase 49+."}
   honeysql.helpers       {:message "Use Honey SQL 2. Honey SQL 1 is removed as a dependency in Metabase 49+."}
   honeysql.types         {:message "Use Honey SQL 2. Honey SQL 1 is removed as a dependency in Metabase 49+."}
   honeysql.util          {:message "Use Honey SQL 2. Honey SQL 1 is removed as a dependency in Metabase 49+."}}

  :unresolved-var
  {:exclude
   [colorize.core]}

  ;; A "module" is any `metabase.<module>.core` namespace in `src`.
  :metabase/ns-module-checker
  {:level :warning

   ;; Map of module name => the "core" external public-facing API namespace(s). You have three options here:
   ;;
   ;; 1. Special sentinel value `:any` means means this module does not (yet) have external public-facing API
   ;;    namespace(s). This is mostly a temporary placeholder until we go in and create module namespaces, which means
   ;;    you should go create one.
   ;;
   ;; 2. A set of namespace symbols. All namespaces in other modules will only be allowed to use namespaces from
   ;;    this set. Ideally this set should only have one namespace, but restricting it to a set of several is still
   ;;    better than `:any`.
   ;;
   ;; 3. `nil` or not listed here -- we default to assuming there is one API namespace called `<module>.core`
   ;;
   ;; `nil` or an empty set  Otherwise this should be a set of namespace symbols.
   ;;
   ;; PRO TIP: Check out the `dev.deps-graph` namespace for helpful tools to see where a module is used externally.
   :api-namespaces
   {metabase.actions               #{metabase.actions.core}
    metabase.activity-feed         #{metabase.activity-feed.api
                                     metabase.activity-feed.init}
    metabase.analytics             #{metabase.analytics.prometheus
                                     metabase.analytics.snowplow
                                     metabase.analytics.stats
                                     metabase.analytics.sdk}                                        ; TODO -- consolidate these into a real API namespace.
    metabase.analyze               #{metabase.analyze.core}
    metabase.api                   #{metabase.api.common
                                     ;; I don't really like making all these namespaces external but they have to be
                                     ;; for now until we can shrink this mega-module down a little bit (by moving API
                                     ;; namespaces out into different modules)... eventually `api` will just be a
                                     ;; general low-level API utils/macros module and at that point it can probably
                                     ;; get a single API namespace. Please try to avoid adding more stuff here if you
                                     ;; can tho. -- Cam
                                     metabase.api.common.validation
                                     metabase.api.dataset
                                     metabase.api.macros
                                     metabase.api.open-api
                                     metabase.api.query-metadata
                                     metabase.api.routes
                                     metabase.api.util.handlers}                                    ; TODO -- consolidate these into a real API namespace. I think the `*current-user*` type stuff might need to be moved into a separate module.
    metabase.audit                 #{metabase.audit}
    metabase.auth-provider         #{metabase.auth-provider}
    metabase.bookmarks             #{metabase.bookmarks.api}
    metabase.cmd                   #{}                                                              ; there are no namespaces here since you shouldn't be using this in any other module.
    ;; TODO -- this has too many API namespaces, ideally it would only expose `metabase.channel.core`,
    ;; `metabase.channel.init`, and `metabase.channel.api`.
    metabase.channel               #{metabase.channel.api
                                     metabase.channel.core
                                     metabase.channel.email
                                     metabase.channel.email.messages
                                     metabase.channel.init
                                     metabase.channel.render.core
                                     metabase.channel.template.core}
    metabase.config                #{metabase.config}
    ;; this is not even a real module, it's an external library but its starts with a `metabase.` namespace.
    metabase.connection-pool       #{metabase.connection-pool}
    metabase.core                  #{metabase.core.initialization-status}                           ; TODO -- only namespace used outside of EE, this probably belongs in `metabase.server` anyway since that's the only place it's used.
    metabase.db                    #{metabase.db
                                     metabase.db.metadata-queries                                   ; TODO this should probably be separate from metabase.db
                                     metabase.db.query                                              ; TODO this is mostly util stuff like `metabase.db.query/query` that we don't even need anymore.
                                     metabase.db.setup}                                             ; TODO these are only calling `metabase.db.setup/setup-db!` and there's a slightly different version in `metabase.db`
    metabase.driver                :any                                                             ; TODO -- 19 namespaces!!!! CRY
    metabase.eid-translation       #{metabase.eid-translation}
    metabase.embed                 #{metabase.embed.settings}
    metabase.events                #{metabase.events metabase.events.init}
    metabase.formatter             #{metabase.formatter}
    metabase.integrations          #{metabase.integrations.common
                                     metabase.integrations.google
                                     metabase.integrations.ldap
                                     metabase.integrations.slack}                                   ; TODO -- consolidate these into a real API namespace.
    metabase.legacy-mbql           #{metabase.legacy-mbql.normalize
                                     metabase.legacy-mbql.predicates
                                     metabase.legacy-mbql.schema
                                     metabase.legacy-mbql.schema.helpers
                                     metabase.legacy-mbql.util}                                     ; TODO -- consolidate these into a real API namespace.
    metabase.lib                   :any                                                             ; TODO -- :cry: 34 externally referenced namespaces, but maybe half of them are schema namespaces which technically don't need to be required.
    metabase.logger                #{metabase.logger metabase.logger.init}
    metabase.models                :any                                                             ; TODO -- scream, 62 namespaces used elsewhere, but to be fair a lot of these don't *need* to be required.
    metabase.moderation            #{metabase.moderation}
    metabase.notification          #{metabase.notification.core
                                     metabase.notification.init
                                     metabase.notification.payload.core}
    metabase.permissions           #{metabase.permissions.api
                                     metabase.permissions.core}
    metabase.plugins               #{metabase.plugins
                                     metabase.plugins.classloader}                                  ; TODO -- not 100% sure the classloader belongs here
    metabase.premium-features      #{metabase.premium-features.core}
    metabase.public-settings       #{metabase.public-settings}
    metabase.pulse                 #{metabase.pulse.core}
    metabase.query-processor       :any                                                             ; TODO omg scream, 29 namespaces used outside of the module. WHAT THE HECC
    metabase.query-analysis        #{metabase.query-analysis.core
                                     metabase.query-analysis.init}
    metabase.request               #{metabase.request.core}
    metabase.sample-data           #{metabase.sample-data}
    metabase.search                #{metabase.search.core
                                     metabase.search.init
                                     metabase.search.api
                                     ;; Need to expose this submodule, to break circular dependencies with models.
                                     metabase.search.spec}
    metabase.server                #{metabase.server.core
                                     ;;
                                     ;; TODO FIXME -- this is loaded for side effects since it contains the JSON
                                     ;; encoder logic for stuff like `java.time` classes. As a
                                     ;; result, [[metabase.models.setting]] (and thus the `metabase.models` module)
                                     ;; has to depend on the `metabase.server` module...we should create either a new
                                     ;; `metabase.json` or `metabase.encoders` module for stuff like this to live. Or
                                     ;; maybe it just belongs in a generic `metabase.config` module.
                                     metabase.server.middleware.json
                                     ;;
                                     ;; TODO -- we can't make this part of [[metabase.server.core]] YET because it
                                     ;; causes circular dependencies. Maybe in the future once we tease apart more of
                                     ;; the modules tangle we can.
                                     metabase.server.protocols
                                     ;;
                                     ;; TODO -- I really don't like having YET ANOTHER allowed external namespace for
                                     ;; this module but some things need to import it so
                                     ;; `metabase.server.streaming_response.StreamingReponse` comes into existence...
                                     metabase.server.streaming-response}
    metabase.setup                 #{metabase.setup.api
                                     metabase.setup.core}
    metabase.sync                  #{metabase.sync.api
                                     metabase.sync.core
                                     metabase.sync.init
                                     ;; TODO -- see if we can expose the important parts in `metabase.sync.core`
                                     metabase.sync.schedules
                                     metabase.sync.util}
    metabase.task                  #{metabase.task
                                     metabase.task.bootstrap
                                     metabase.task.index-values
                                     metabase.task.init
                                     metabase.task.persist-refresh} ; TODO -- move this stuff into appropriate modules
    metabase.timeline              #{metabase.timeline.api
                                     metabase.timeline.core}
    metabase.types                 #{metabase.types}
    metabase.upload                #{metabase.upload}
    metabase.user-key-value        #{metabase.user-key-value.api
                                     metabase.user-key-value.init}
    metabase.util                  :any                                                             ; I think util being `:any` is actually something I am ok with. But this has 32 namespaces.
    metabase.xrays                 #{metabase.xrays.api
                                     metabase.xrays.core}}

   ;; Map of module => other modules you're allowed to use there. You have two options here:
   ;;
   ;; 1. `:any` means namespaces in this module are allowed to use any other module -- allowed modules are not
   ;;    enforced for this module. Module API namespaces for modules that have them defined are still enforced. For
   ;;    ones that are `nil`, please go in and add a list of allowed modules. `:any` is mostly meant a temporary
   ;;    placeholder until we can fill these all out, so feel free to fix these.
   ;;
   ;; 2. A set of module symbols. This is the list of modules that are allowed to be referenced. An empty set means no
   ;;    other modules are allowed to be referenced; this is the default for any modules that aren't listed here.
   :allowed-modules
   {metabase.actions               :any
    metabase.activity-feed         #{metabase.api
                                     metabase.config
                                     metabase.db
                                     metabase.events
                                     metabase.models
                                     metabase.util}
    metabase.analytics             :any
    metabase.analyze               :any
    metabase.api                   :any
    metabase.audit                 :any
    metabase.auth-provider         #{metabase.util
                                     metabase.premium-features}
    metabase.bookmarks             #{metabase.api
                                     metabase.db
                                     metabase.models
                                     metabase.util}
    metabase.cmd                   :any
    metabase.channel               :any
    metabase.config                #{metabase.plugins}
    metabase.core                  :any
    metabase.db                    :any
    metabase.driver                :any
    metabase.embed                 :any
    metabase.events                :any
    metabase.formatter             :any
    metabase.integrations          :any
    metabase.legacy-mbql           :any
    metabase.lib                   :any
    metabase.logger                #{metabase.config
                                     metabase.plugins}
    metabase.models                :any
    metabase.moderation            :any
    metabase.notification          :any
    metabase.permissions           #{metabase.api
                                     metabase.audit
                                     metabase.config
                                     metabase.db
                                     metabase.models
                                     metabase.plugins
                                     metabase.premium-features
                                     metabase.request
                                     metabase.util}
    metabase.plugins               :any
    metabase.premium-features      :any
    metabase.public-settings       :any
    metabase.pulse                 :any
    metabase.query-analysis        #{metabase.config
                                     metabase.driver
                                     metabase.legacy-mbql
                                     metabase.lib
                                     metabase.models
                                     metabase.public-settings
                                     metabase.query-processor
                                     metabase.task
                                     metabase.util}
    metabase.query-processor       :any
    metabase.request               #{metabase.config
                                     metabase.models
                                     metabase.permissions
                                     metabase.public-settings
                                     metabase.util}
    metabase.sample-data           :any
    metabase.search                :any
    metabase.server                :any
    metabase.setup                 :any
    metabase.sync                  :any
    metabase.task                  :any
    metabase.timeline              :any
    metabase.types                 #{metabase.util}
    metabase.upload                :any
    metabase.user-key-value        #{metabase.api
                                     metabase.config
                                     metabase.lib    ; WHY
                                     metabase.util}
    metabase.util                  :any ; TODO -- this should probably be #{}
    metabase.xrays                 :any}

   ;; namespaces matching these patterns (with `re-find`) are excluded from the module linter. Since regex literals
   ;; aren't allowed in EDN just used the `(str <regex>)` version i.e. two slashes instead of one.
   ;;
   ;; this is mostly intended for excluding test namespaces or those rare 'glue' namespaces that glue multiple modules
   ;; together, e.g. `metabase.lib.metadata.jvm`.
   :ignored-namespace-patterns
   #{"-test$"                     ; anything ending in `-test`
     "test[-.]util"               ; anything that contains `test.util` or `test-util`
     "test\\.impl"                ; anything that contains `test.impl`
     "test-setup"                 ; anything that contains `test-setup`
     "^metabase\\.test"           ; anything starting with `metabase.test`
     "^metabase\\.http-client$"}} ; `metabase.http-client` which is a test-only namespace despite its name.

  :consistent-alias
  {:aliases
   {buddy.core.hash                                               buddy-hash
    cheshire.generate                                             json.generate
    clojure.tools.logging                                         log
    clj-http.client                                               http
    clj-ldap.client                                               ldap
    clj-time.coerce                                               time.coerce
    clj-time.format                                               time.format
    clojure.core.async                                            a
    clojure.core.match                                            clojure.core.match ; Prefer :refer [match]
    clojure.data                                                  data
    clojure.math.combinatorics                                    math.combo
    clojure.pprint                                                pprint
    clojure.spec.alpha                                            s
    clojure.string                                                str
    clojure.test                                                  t
    clojure.tools.build.api                                       b
    clojure.tools.namespace.dependency                            ns.deps
    clojure.tools.namespace.find                                  ns.find
    clojure.tools.namespace.parse                                 ns.parse
    colorize.core                                                 colorize
    environ.core                                                  env
    hiccup.core                                                   hiccup
    hiccup.util                                                   hiccup.util
    honey.sql                                                     sql
    honey.sql.helpers                                             sql.helpers
    java-time.api                                                 t
    macaw.core                                                    macaw
    malli.core                                                    mc
    malli.error                                                   me
    malli.experimental                                            mx
    malli.generator                                               mg
    malli.provider                                                mp
    malli.transform                                               mtx
    malli.util                                                    mut
    medley.core                                                   m
    metabase-enterprise.audit-app.pages.common                    common
    metabase-enterprise.sandbox.api.table                         table
    metabase-enterprise.test                                      met
    metabase.analytics.sdk                                        sdk
    metabase.analytics.stats                                      stats
    metabase.analysis.native-query-analyzer                       nqa
    metabase.analysis.native-query-analyzer.parameter-substitution nqa.sub
    metabase.analyze.query-results                                qr
    metabase.analyze.classifiers.category                         classifiers.category
    metabase.analyze.classifiers.core                             classifiers
    metabase.analyze.classifiers.name                             classifiers.name
    metabase.analyze.classifiers.no-preview-display               classifiers.no-preview-display
    metabase.analyze.classifiers.text-fingerprint                 classifiers.text-fingerprint
    metabase.analyze.fingerprint.fingerprinters                   fingerprinters
    metabase.analyze.fingerprint.insights                         insights
    metabase.analyze.fingerprint.schema                           fingerprint.schema
    metabase.api.alert                                            api.alert
<<<<<<< HEAD
    metabase.api.bookmark                                         api.bookmark
=======
    metabase.api.automagic-dashboards                             api.magic
>>>>>>> 7fc08ff0
    metabase.api.card                                             api.card
    metabase.api.card-test                                        api.card-test
    metabase.api.collection                                       api.collection
    metabase.api.common                                           api
    metabase.api.dashboard                                        api.dashboard
    metabase.api.dashboard-test                                   api.dashboard-test
    metabase.api.database                                         api.database
    metabase.api.dataset                                          api.dataset
    metabase.api.email                                            api.email
    metabase.api.embed                                            api.embed
    metabase.api.field                                            api.field
    metabase.api.geojson                                          api.geojson
    metabase.api.ldap                                             api.ldap
    metabase.api.logic-history                                    api.login-history
    metabase.api.macros                                           api.macros
    metabase.api.metric                                           api.metric
    metabase.api.native-query-snippet                             api.native-query-snippet
    metabase.api.pivots                                           api.pivots
    metabase.api.premium-features                                 api.premium-features
    metabase.api.preview-embed                                    api.preview-embed
    metabase.api.public                                           api.public
    metabase.api.pulse                                            api.pulse
    metabase.api.revision                                         api.revision
    metabase.api.segment                                          api.segment
    metabase.api.session                                          api.session
    metabase.api.setting                                          api.setting
    metabase.api.setup                                            api.setup
    metabase.api.slack                                            api.slack
    metabase.api.table                                            api.table
    metabase.api.task                                             api.task
    metabase.api.tiles                                            api.tiles
    metabase.api.user                                             api.user
    metabase.api.util                                             api.util
    metabase.channel.core                                         channel
    metabase.channel.render.core                                  channel.render
    metabase.cmd.copy.h2                                          copy.h2
    metabase.config                                               config
    metabase.config.file                                          config.file
    metabase.connection-pool                                      connection-pool
    metabase.db.connection                                        mdb.connection
    metabase.db.jdbc-protocols                                    mdb.jdbc-protocols
    metabase.db.metadata-queries                                  metadata-queries
    metabase.db.spec                                              mdb.spec
    metabase.db.query                                             mdb.query
    metabase.driver.common.parameters                             params
    metabase.driver.common.parameters.dates                       params.dates
    metabase.driver.common.parameters.operators                   params.ops
    metabase.driver.common.parameters.parse                       params.parse
    metabase.driver.common.parameters.values                      params.values
    metabase.driver.druid.client                                  druid.client
    metabase.driver.druid.execute                                 druid.execute
    metabase.driver.druid.js                                      druid.js
    metabase.driver.druid.query-processor                         druid.qp
    metabase.driver.druid.sync                                    druid.sync
    metabase.driver.impl                                          driver.impl
    metabase.driver.mongo.execute                                 mongo.execute
    metabase.driver.mongo.parameters                              mongo.params
    metabase.driver.mongo.query-processor                         mongo.qp
    metabase.driver.mongo.util                                    mongo.util
    metabase.driver.sql                                           driver.sql
    metabase.driver.sql-jdbc.common                               sql-jdbc.common
    metabase.driver.sql-jdbc.connection                           sql-jdbc.conn
    metabase.driver.sql-jdbc.execute                              sql-jdbc.execute
    metabase.driver.sql-jdbc.execute.diagnostic                   sql-jdbc.execute.diagnostic
    metabase.driver.sql-jdbc.execute.legacy-impl                  sql-jdbc.legacy
    metabase.driver.sql-jdbc.execute.old-impl                     sql-jdbc.execute.old
    metabase.driver.sql-jdbc.sync                                 sql-jdbc.sync
    metabase.driver.sql-jdbc.sync.common                          sql-jdbc.sync.common
    metabase.driver.sql-jdbc.sync.describe-database               sql-jdbc.describe-database
    metabase.driver.sql-jdbc.sync.describe-table                  sql-jdbc.describe-table
    metabase.driver.sql-jdbc.sync.interface                       sql-jdbc.sync.interface
    metabase.driver.sql-jdbc.test-util                            sql-jdbc.tu
    metabase.driver.sql.parameters.substitute                     sql.params.substitute
    metabase.driver.sql.parameters.substitution                   sql.params.substitution
    metabase.eid-translation                                      eid-translation
    metabase.formatter                                            formatter
    metabase.http-client                                          client
    metabase.legacy-mbql.normalize                                mbql.normalize
    metabase.legacy-mbql.schema                                   mbql.s
    metabase.legacy-mbql.util                                     mbql.u
    metabase.lib.util                                             lib.util
    metabase.lib.util.match                                       lib.util.match
    metabase.models.activity                                      activity
    metabase.models.application-permissions-revision              a-perm-revision
    metabase.models.collection                                    collection
    metabase.models.collection.graph                              graph
    metabase.models.collection-permission-graph-revision          c-perm-revision
    metabase.models.dashboard-card                                dashboard-card
    metabase.models.database                                      database
    metabase.models.dependency                                    dependency
    metabase.models.field-values                                  field-values
    metabase.models.interface                                     mi
    metabase.models.moderation-review                             moderation-review
    metabase.models.native-query-snippet                          native-query-snippet
    metabase.models.notification                                  models.notification
    metabase.models.params                                        params
    metabase.models.pulse                                         models.pulse
    metabase.models.pulse-channel                                 pulse-channel
    metabase.models.pulse-channel-recipient                       pulse-channel-recipient
    metabase.models.query.permissions                             query-perms
    metabase.models.setting.cache                                 setting.cache
    metabase.notification.core                                    notification
    metabase.notification.test-util                               notification.tu
    metabase.permissions.core                                     perms
    metabase.plugins.initialize                                   plugins.init
    metabase.public-settings                                      public-settings
    metabase.premium-features.core                                premium-features
    metabase.pulse.core                                           pulse
    metabase.pulse.render                                         render
    metabase.pulse.render.body                                    body
    metabase.pulse.render.style                                   style
    metabase.pulse.test-util                                      pulse.test-util
    metabase.pulse.parameters                                     pulse-params
    metabase.query-processor-test                                 qp.test
    metabase.query-processor.context                              qp.context
    metabase.query-processor.error-type                           qp.error-type
    metabase.query-processor.interface                            qp.i
    metabase.query-processor.middleware.add-dimension-projections qp.add-dimension-projections
    metabase.query-processor.middleware.add-implicit-clauses      qp.add-implicit-clauses
    metabase.query-processor.middleware.add-implicit-joins        qp.add-implicit-joins
    metabase.query-processor.middleware.auto-bucket-datetimes     qp.auto-bucket-datetimes
    metabase.query-processor.middleware.constraints               qp.constraints
    metabase.query-processor.middleware.cumulative-aggregations   qp.cumulative-aggregations
    metabase.query-processor.middleware.parameters.mbql           qp.mbql
    metabase.query-processor.middleware.parameters.native         qp.native
    metabase.query-processor.middleware.permissions               qp.perms
    metabase.query-processor.middleware.pre-alias-aggregations    qp.pre-alias-aggregations
    metabase.query-processor.middleware.resolve-fields            qp.resolve-fields
    metabase.query-processor.middleware.resolve-referenced        qp.resolve-referenced
    metabase.query-processor.middleware.resolve-source-table      qp.resolve-source-table
    metabase.query-processor.middleware.wrap-value-literals       qp.wrap-value-literals
    metabase.query-processor.pivot                                qp.pivot
    metabase.query-processor.streaming                            qp.streaming
    metabase.query-processor.streaming.interface                  qp.si
    metabase.query-processor.streaming.xlsx                       qp.xlsx
    metabase.query-processor.timezone                             qp.timezone
    metabase.query-processor.util                                 qp.util
    metabase.request.core                                         request
    metabase.search.config                                        search.config
    metabase.search.filter                                        search.filter
    metabase.search.in-place.filter                               search.in-place.filter
    metabase.search.in-place.util                                 search.util
    metabase.search.in-place.scoring                              scoring
    metabase.server.core                                          server
    metabase.server.protocols                                     server.protocols
    metabase.sync.analyze.fingerprint                             sync.fingerprint
    metabase.sync.field-values                                    sync.field-values
    metabase.sync.interface                                       i
    metabase.sync.schedules                                       sync.schedules
    metabase.sync.sync-metadata.fields.our-metadata               fields.our-metadata
    metabase.sync.util                                            sync-util
    metabase.sync.util-test                                       sync.util-test
    metabase.test                                                 mt
    metabase.test.data.dataset-definitions                        defs
    metabase.test.data.env.impl                                   tx.env.impl
    metabase.test.data.impl                                       data.impl
    metabase.test.data.users                                      test.users
    metabase.test.domain-entities                                 test.de
    metabase.test.mock.util                                       mock.util
    metabase.test.sync                                            test.sync
    metabase.test.redefs                                          test.redefs
    metabase.test.util.js                                         test.js
    metabase.test.util.timezone                                   test.tz
    metabase.timeline.core                                        timeline
    metabase.timeseries-query-processor-test.util                 tqpt
    metabase.util.cron                                            u.cron
    metabase.util.currency                                        currency
    metabase.util.date-2                                          u.date
    metabase.util.date-2.common                                   u.date.common
    metabase.util.date-2.parse                                    u.date.parse
    metabase.util.embed                                           embed
    metabase.util.encryption                                      encryption
    metabase.util.encryption-test                                 encryption-test
    metabase.util.files                                           u.files
    metabase.util.grouper                                         grouper
    metabase.util.honey-sql-2                                     h2x
    metabase.util.i18n                                            i18n
    metabase.util.i18n.impl                                       i18n.impl
    metabase.util.jvm                                             u.jvm
    metabase.util.log                                             log
    metabase.util.macros                                          u.macros
    metabase.util.malli                                           mu
    metabase.util.malli.schema                                    ms
    metabase.util.markdown                                        markdown
    metabase.util.password                                        u.password
    metabase.util.schema                                          su
    metabase.util.ui-logic                                        ui-logic
    metabase.util.urls                                            urls
    metabase.xrays.core                                           xrays
    metabuild-common.core                                         u
    metabuild-common.output                                       out
    metabuild-common.shell                                        shell
    monger.collection                                             mcoll
    ring.mock.request                                             ring.mock
    ring.util.codec                                               codec
    ring.util.response                                            response
    ring.adapter.jetty9.servlet                                   servlet
    saml20-clj.core                                               saml
    toucan.db                                                     db
    toucan.models                                                 models}}}

 :lint-as
 {cljs.cache/defcache                                                                   clojure.core/deftype
  clojure.core.cache/defcache                                                           clojure.core/deftype
  clojure.core.logic/defne                                                              clj-kondo.lint-as/def-catch-all
  clojure.test.check.clojure-test/defspec                                               clojure.test/deftest
  clojure.test.check.properties/for-all                                                 clojure.core/let
  clojurewerkz.quartzite.jobs/defjob                                                    clojure.core/defn
  metabase-enterprise.serialization.test-util/with-dbs                                  clojure.core/fn
  metabase-enterprise.serialization.test-util/with-random-dump-dir                      clojure.core/let
  metabase.actions.test-util/with-actions                                               clojure.core/let
  metabase.api.common/defroutes                                                         clojure.core/def
  metabase.api.common/let-404                                                           clojure.core/let
  metabase.search.api-test/do-test-users                                                clojure.core/let
  metabase.dashboard-subscription-test/with-dashboard-sub-for-card                      clojure.core/let
  metabase.channel.impl.http-test/with-captured-http-requests                           clojure.core/fn
  metabase.channel.impl.http-test/with-server                                           clojure.core/let
  metabase.db.custom-migrations/define-migration                                        clj-kondo.lint-as/def-catch-all
  metabase.db.custom-migrations/define-reversible-migration                             clj-kondo.lint-as/def-catch-all
  metabase.db.data-migrations/defmigration                                              clojure.core/def
  metabase.db.liquibase/with-liquibase                                                  clojure.core/let
  metabase.db.schema-migrations-test.impl/with-temp-empty-app-db                        clojure.core/let
  metabase.driver.mongo.connection/with-mongo-client                                    clojure.core/let
  metabase.driver.mongo.connection/with-mongo-database                                  clojure.core/let
  metabase.driver.mongo.query-processor/mongo-let                                       clojure.core/let
  metabase.driver.sql-jdbc.actions/with-jdbc-transaction                                clojure.core/let
  metabase.driver.sql-jdbc.connection/with-connection-spec-for-testing-connection       clojure.core/let
  metabase.driver.sql-jdbc.execute.diagnostic/capturing-diagnostic-info                 clojure.core/fn
  metabase.integrations.ldap/with-ldap-connection                                       clojure.core/fn
  metabase.models.collection-test/with-collection-in-location                           clojure.core/let
  metabase.models.json-migration/def-json-migration                                     clj-kondo.lint-as/def-catch-all
  metabase.models.setting.multi-setting/define-multi-setting                            clojure.core/def
  metabase.models.setting/defsetting                                                    clj-kondo.lint-as/def-catch-all
  metabase.premium-features.core/defenterprise-schema                                   clj-kondo.lint-as/def-catch-all
  metabase.premium-features.defenterprise/defenterprise-schema                          clj-kondo.lint-as/def-catch-all
  metabase.premium-features.core/define-premium-feature                                 clojure.core/def
  metabase.pulse.send-test/with-pulse-for-card                                          clojure.core/let
  metabase.query-processor-test.pipeline-queries-test/pmbql-query                       clojure.core/->
  metabase.query-processor-test.pipeline-queries-test/run-pmbql-query                   clojure.core/->
  metabase.query-processor.error-type/deferror                                          clojure.core/def
  metabase.query-processor.middleware.cache.impl/with-reducible-deserialized-results    clojure.core/let
  metabase.query-processor.middleware.process-userland-query-test/with-query-execution! clojure.core/let
  metabase.query-processor.setup/with-qp-setup                                          clojure.core/let
  metabase.sync.util/sum-for                                                            clojure.core/for
  metabase.sync.util/with-emoji-progress-bar                                            clojure.core/let
  metabase.test.data.interface/defdataset                                               clojure.core/def
  metabase.test.data.interface/defdataset-edn                                           clojure.core/def
  metabase.test/defdataset                                                              clojure.core/def
  metabase.test/let-url                                                                 clojure.core/let
  metabase.test/with-actions                                                            clojure.core/let
  metabase.test/with-grouper-batches!                                                   clojure.core/fn
  metabase.test/with-open-channels                                                      clojure.core/let
  metabase.test/with-single-admin-user                                                  clojure.core/fn
  metabase.test/with-temp-dir                                                           clojure.core/let
  metabase.test/with-temp-empty-app-db                                                  clojure.core/let
  metabase.test/with-temp-file                                                          clojure.core/let
  metabase.test/with-user-in-groups                                                     clojure.core/let
  metabase.upload-test/with-upload-table!                                               clojure.core/let
  metabase.util.files/with-open-path-to-resource                                        clojure.core/let
  metabase.util.malli.defn/defn                                                         schema.core/defn
  metabase.util.malli.defn/defn-                                                        schema.core/defn
  metabase.util.malli.fn/fn                                                             schema.core/fn
  metabase.util.malli/defmethod                                                         schema.core/defmethod
  metabase.util.malli/defn                                                              schema.core/defn
  metabase.util.malli/defn-                                                             schema.core/defn
  metabase.util.malli/fn                                                                schema.core/fn
  metabase.util.namespaces/import-fns                                                   potemkin/import-vars
  metabase.util.ssh/with-ssh-tunnel                                                     clojure.core/let
  metabase.xrays.domain-entities.malli/defn                                             schema.core/defn
  metabuild-common.core/with-open-jar-file-system                                       clojure.core/let
  metabuild-common.files/with-open-jar-file-system                                      clojure.core/let
  monger.operators/defoperator                                                          clojure.core/def
  potemkin.types/defprotocol+                                                           clojure.core/defprotocol
  potemkin.types/defrecord+                                                             clojure.core/defrecord
  potemkin.types/deftype+                                                               clojure.core/deftype
  potemkin/defprotocol+                                                                 clojure.core/defprotocol
  potemkin/defrecord+                                                                   clojure.core/defrecord
  potemkin/deftype+                                                                     clojure.core/deftype
  toucan.db/with-call-counting                                                          clojure.core/fn
  toucan2.core/with-call-count                                                          clojure.core/fn}

 :hooks
 {:analyze-call
  {cljs.test/deftest                                                                                                         hooks.clojure.test/deftest
   cljs.test/is                                                                                                              hooks.clojure.test/is
   cljs.test/use-fixtures                                                                                                    hooks.clojure.test/use-fixtures
   clojure.core/defmulti                                                                                                     hooks.clojure.core/lint-defmulti
   clojure.core/ns                                                                                                           hooks.clojure.core/lint-ns
   clojure.test/deftest                                                                                                      hooks.clojure.test/deftest
   clojure.test/is                                                                                                           hooks.clojure.test/is
   clojure.test/use-fixtures                                                                                                 hooks.clojure.test/use-fixtures
   malli.error/humanize                                                                                                      hooks.malli.error/humanize
   metabase-enterprise.advanced-permissions.models.permissions.application-permissions-test/with-new-group-and-current-graph hooks.common/with-two-top-level-bindings
   metabase-enterprise.audit-app.pages-test/with-temp-objects                                                                hooks.common/with-one-binding
   metabase-enterprise.cache.config-test/with-temp-persist-models                                                            hooks.common/with-seven-bindings
   metabase-enterprise.serialization.test-util/with-temp-dpc                                                                 hooks.toucan2.tools.with-temp/with-temp
   metabase.api.alert-test/with-alert-in-collection!                                                                         hooks.common/with-four-bindings
   metabase.api.card-test/with-card-param-values-fixtures                                                                    hooks.common/let-one-with-optional-value
   metabase.api.card-test/with-persistence-setup!                                                                            hooks.common/with-one-top-level-binding
   metabase.api.card-test/with-temp-native-card!                                                                             hooks.common/with-two-bindings
   metabase.api.card-test/with-temp-native-card-with-params!                                                                 hooks.common/with-two-bindings
   metabase.api.collection-test/with-french-user-and-personal-collection!                                                    hooks.common/with-two-top-level-bindings
   metabase.api.common.internal-test/with-jetty-server                                                                       hooks.common/with-one-binding
   metabase.api.dashboard-test/with-chain-filter-fixtures                                                                    hooks.common/let-one-with-optional-value
   metabase.api.dashboard-test/with-simple-dashboard-with-tabs                                                               hooks.common/with-one-binding
   metabase.api.embed-test/do-response-formats                                                                               hooks.common/with-two-bindings
   metabase.api.embed-test/with-chain-filter-fixtures!                                                                       hooks.common/let-one-with-optional-value
   metabase.api.embed-test/with-temp-card                                                                                    hooks.common/let-one-with-optional-value
   metabase.api.embed-test/with-temp-dashcard                                                                                hooks.common/let-one-with-optional-value
   metabase.api.macros/defendpoint                                                                                           hooks.metabase.api.macros/defendpoint
   metabase.api.persist-test/with-setup!                                                                                     hooks.common/with-one-top-level-binding
   metabase.api.public-test/with-required-param-card!                                                                        hooks.common/with-one-binding
   metabase.api.public-test/with-temp-public-card                                                                            hooks.common/let-one-with-optional-value
   metabase.api.public-test/with-temp-public-dashboard                                                                       hooks.common/let-one-with-optional-value
   metabase.api.public-test/with-temp-public-dashboard-and-card                                                              hooks.common/with-three-bindings
   metabase.api.user-test/with-temp-user-email!                                                                              hooks.common/with-one-binding
   metabase.channel.template.handlebars-test/with-temp-template!                                                             hooks.common/with-vec-first-binding
   metabase.channel.template.handlebars-helper/defhelper                                                                     hooks.metabase.channel.template.handlebars-helper/defhelper
   metabase.dashboard-subscription-test/with-link-card-fixture-for-dashboard                                                 hooks.common/let-second
   metabase.db.schema-migrations-test.impl/test-migrations                                                                   hooks.metabase.db.schema-migrations-test.impl/test-migrations
   metabase.driver.bigquery-cloud-sdk-test/calculate-bird-scarcity                                                           hooks.metabase.query-processor-test.expressions-test/calculate-bird-scarcity
   metabase.driver.oracle-test/with-temp-user                                                                                hooks.common/let-one-with-optional-value
   metabase.driver/register!                                                                                                 hooks.metabase.driver/register!
   metabase.legacy-mbql.schema.macros/defclause                                                                              hooks.metabase.legacy-mbql.schemas.macros/defclause
   metabase.lib.schema.mbql-clause/define-catn-mbql-clause                                                                   hooks.metabase.lib.schema.mbql-clause/define-mbql-clause
   metabase.lib.schema.mbql-clause/define-mbql-clause                                                                        hooks.metabase.lib.schema.mbql-clause/define-mbql-clause
   metabase.lib.schema.mbql-clause/define-tuple-mbql-clause                                                                  hooks.metabase.lib.schema.mbql-clause/define-mbql-clause
   metabase.lib.test-util.macros/$ids                                                                                        hooks.metabase.test.data/$ids
   metabase.lib.test-util.macros/mbql-query                                                                                  hooks.metabase.test.data/mbql-query
   metabase.lib.test-util.macros/with-testing-against-standard-queries                                                       hooks.metabase.lib.test-util.macros/with-testing-against-standard-queries
   metabase.models.collection-test/with-collection-hierarchy!                                                                hooks.common/let-one-with-optional-value
   metabase.models.collection-test/with-personal-and-impersonal-collections                                                  hooks.common/with-two-bindings
   metabase.models.dashboard-tab-test/with-dashtab-in-personal-collection                                                    hooks.common/with-one-top-level-binding
   metabase.models.dashboard-test/with-dash-in-collection!                                                                   hooks.common/with-three-bindings
   metabase.models.interface/define-batched-hydration-method                                                                 hooks.metabase.models.interface/define-hydration-method
   metabase.models.interface/define-simple-hydration-method                                                                  hooks.metabase.models.interface/define-hydration-method
   metabase.models.pulse-test/with-dashboard-subscription-in-collection!                                                     hooks.common/with-four-bindings
   metabase.models.pulse-test/with-pulse-in-collection!                                                                      hooks.common/with-four-bindings
   metabase.models.setting.multi-setting/define-multi-setting                                                                hooks.metabase.models.setting/define-multi-setting
   metabase.models.setting/defsetting                                                                                        hooks.metabase.models.setting/defsetting
   metabase.permissions.core/allow-changing-all-users-group-members                                                          hooks.common/do*
   metabase.permissions.core/disable-perms-cache                                                                             hooks.common/do*
   metabase.premium-features.core/defenterprise                                                                              hooks.metabase.premium-features.defenterprise/defenterprise
   metabase.premium-features.defenterprise/defenterprise                                                                     hooks.metabase.premium-features.defenterprise/defenterprise
   metabase.pulse.test-util/checkins-query-card                                                                              hooks.metabase.test.data/$ids
   metabase.query-processor-test.expressions-test/calculate-bird-scarcity                                                    hooks.metabase.query-processor-test.expressions-test/calculate-bird-scarcity
   metabase.query-processor-test.filter-test/count-with-filter-clause                                                        hooks.metabase.test.data/$ids
   metabase.query-processor.middleware.cache-test/with-mock-cache!                                                           hooks.common/with-two-bindings
   metabase.request.core/with-current-request                                                                                hooks.common/with-used-first-arg
   metabase.request.core/with-current-user                                                                                   hooks.common/with-used-first-arg
   metabase.request.core/with-limit-and-offset                                                                               hooks.common/with-used-first-two-args
   metabase.sample-data-test/with-temp-sample-database-db                                                                    hooks.common/with-one-binding
   metabase.search.api-test/with-search-items-in-collection                                                                  hooks.metabase.search.api-test/with-search-items-in-collection
   metabase.search.api-test/with-search-items-in-root-collection                                                             hooks.common/do*
   metabase.server.streaming-response-test/with-start-execution-chan                                                         hooks.common/with-one-binding
   metabase.stale-test/with-stale-items                                                                                      hooks.toucan2.tools.with-temp/with-temp
   metabase.test.data.datasets/test-driver                                                                                   hooks.metabase.test.data.datasets/test-driver
   metabase.test.data.datasets/test-drivers                                                                                  hooks.metabase.test.data.datasets/test-drivers
   metabase.test.data.users/with-group                                                                                       hooks.common/let-one-with-optional-value
   metabase.test.data/$ids                                                                                                   hooks.metabase.test.data/$ids
   metabase.test.data/dataset                                                                                                hooks.metabase.test.data/dataset
   metabase.test.data/mbql-query                                                                                             hooks.metabase.test.data/mbql-query
   metabase.test.data/run-mbql-query                                                                                         hooks.metabase.test.data/mbql-query
   metabase.test.util.async/with-open-channels                                                                               hooks.common/let-with-optional-value-for-last-binding
   metabase.test.util.log/with-log-level                                                                                     hooks.common/with-ignored-first-arg
   metabase.test.util/discard-setting-changes                                                                                hooks.common/with-ignored-first-arg
   metabase.test.util/with-column-remappings                                                                                 hooks.common/with-ignored-first-arg
   metabase.test.util/with-non-admin-groups-no-root-collection-perms                                                         hooks.common/do*
   metabase.test.util/with-prometheus-system!                                                                                hooks.common/with-two-bindings
   metabase.test.util/with-temp-file                                                                                         hooks.metabase.test.util/with-temp-file
   metabase.test.util/with-temporary-setting-values                                                                          hooks.metabase.test.util/with-temporary-setting-values
   metabase.test/$ids                                                                                                        hooks.metabase.test.data/$ids
   metabase.test/dataset                                                                                                     hooks.metabase.test.data/dataset
   metabase.test/discard-setting-changes                                                                                     hooks.common/with-ignored-first-arg
   metabase.test/mbql-query                                                                                                  hooks.metabase.test.data/mbql-query
   metabase.test/query                                                                                                       hooks.metabase.test.data/mbql-query
   metabase.test/run-mbql-query                                                                                              hooks.metabase.test.data/mbql-query
   metabase.test/test-driver                                                                                                 hooks.metabase.test.data.datasets/test-driver
   metabase.test/test-drivers                                                                                                hooks.metabase.test.data.datasets/test-drivers
   metabase.test/with-column-remappings                                                                                      hooks.common/with-ignored-first-arg
   metabase.test/with-group                                                                                                  hooks.common/let-one-with-optional-value
   metabase.test/with-log-level                                                                                              hooks.common/with-ignored-first-arg
   metabase.test/with-log-messages-for-level                                                                                 hooks.metabase.util.log.capture/with-log-messages-for-level
   metabase.test/with-non-admin-groups-no-root-collection-perms                                                              hooks.common/do*
   metabase.test/with-temp                                                                                                   hooks.toucan2.tools.with-temp/with-temp
   metabase.test/with-temp-file                                                                                              hooks.metabase.test.util/with-temp-file
   metabase.test/with-prometheus-system!                                                                                     hooks.common/with-two-bindings
   metabase.test/with-temporary-setting-values                                                                               hooks.metabase.test.util/with-temporary-setting-values
   metabase.util.log.capture/with-log-messages-for-level                                                                     hooks.metabase.util.log.capture/with-log-messages-for-level
   metabase.util.log/debug                                                                                                   hooks.metabase.util.log/info
   metabase.util.log/debugf                                                                                                  hooks.metabase.util.log/infof
   metabase.util.log/error                                                                                                   hooks.metabase.util.log/info
   metabase.util.log/errorf                                                                                                  hooks.metabase.util.log/infof
   metabase.util.log/fatal                                                                                                   hooks.metabase.util.log/info
   metabase.util.log/fatalf                                                                                                  hooks.metabase.util.log/infof
   metabase.util.log/info                                                                                                    hooks.metabase.util.log/info
   metabase.util.log/infof                                                                                                   hooks.metabase.util.log/infof
   metabase.util.log/trace                                                                                                   hooks.metabase.util.log/info
   metabase.util.log/tracef                                                                                                  hooks.metabase.util.log/infof
   metabase.util.log/warn                                                                                                    hooks.metabase.util.log/info
   metabase.util.log/warnf                                                                                                   hooks.metabase.util.log/infof
   metabase.util.malli.registry/def                                                                                          hooks.metabase.util.malli.registry/def
   metabase.util/case-enum                                                                                                   hooks.metabase.util/case-enum
   metabase.util/format-color                                                                                                hooks.metabase.util/format-color
   metabase.xrays.api.automagic-dashboards-test/with-indexed-model!                                                          hooks.metabase.xrays.api.automagic-dashboards-test/with-indexed-model!}

  :macroexpand
  {clojurewerkz.quartzite.jobs/build                                             macros.quartz/build-job
   clojurewerkz.quartzite.schedule.cron/schedule                                 macros.quartz/schedule
   clojurewerkz.quartzite.schedule.simple/schedule                               macros.quartz/simple-schedule
   clojurewerkz.quartzite.triggers/build                                         macros.quartz/build-trigger
   metabase-enterprise.advanced-permissions.api.util-test/with-impersonations!   macros.metabase-enterprise.advanced-permissions.api.util-test/with-impersonations!
   metabase-enterprise.query-reference-validation.api-test/with-test-setup!      macros.metabase-enterprise.query-reference-validation.api-test/with-test-setup!
   metabase-enterprise.sandbox.test-util/with-gtaps!                             macros.metabase-enterprise.sandbox.test-util/with-gtaps!
   metabase-enterprise.sandbox.test-util/with-gtaps-for-user!                    macros.metabase-enterprise.sandbox.test-util/with-gtaps!
   metabase-enterprise.serialization.test-util/with-world                        macros.metabase-enterprise.serialization.test-util/with-world
   metabase-enterprise.test/with-gtaps!                                          macros.metabase-enterprise.sandbox.test-util/with-gtaps!
   metabase-enterprise.test/with-gtaps-for-user!                                 macros.metabase-enterprise.sandbox.test-util/with-gtaps!
   metabase.api.card-test/with-ordered-items                                     macros.metabase.api.card-test/with-ordered-items
   metabase.api.collection-test/with-collection-hierarchy!                       macros.metabase.api.collection-test/with-collection-hierarchy!
   metabase.api.collection-test/with-some-children-of-collection!                macros.metabase.api.collection-test/with-some-children-of-collection!
   metabase.api.embed-test/with-embedding-enabled-and-temp-card-referencing!     macros.metabase.api.embed-test/with-embedding-enabled-and-temp-card-referencing!
   metabase.api.embed-test/with-embedding-enabled-and-temp-dashcard-referencing! macros.metabase.api.embed-test/with-embedding-enabled-and-temp-dashcard-referencing!
   metabase.api.public-test/with-sharing-enabled-and-temp-card-referencing!      macros.metabase.api.public-test/with-sharing-enabled-and-temp-card-referencing!
   metabase.api.public-test/with-sharing-enabled-and-temp-dashcard-referencing!  macros.metabase.api.public-test/with-sharing-enabled-and-temp-dashcard-referencing!
   metabase.lib.common/defop                                                     macros.metabase.lib.common/defop
   metabase.lib.filter/deffilter                                                 macros.metabase.lib.filter/deffilter
   metabase.models.params.chain-filter-test/chain-filter                         macros.metabase.models.params.chain-filter-test/chain-filter
   metabase.models.params.chain-filter-test/chain-filter-search                  macros.metabase.models.params.chain-filter-test/chain-filter
   metabase.models.query-analysis-test/with-test-setup                           macros.metabase.models.query-analysis-test/with-test-setup
   metabase.models.user-test/with-groups                                         macros.metabase.models.user-test/with-groups
   metabase.query-analysis.task.test-setup/with-test-setup!                      macros.metabase.query-analysis.task.test-setup/with-test-setup!
   metabase.query-processor.streaming/streaming-response                         macros.metabase.query-processor.streaming/streaming-response
   metabase.test.data.users/with-group-for-user                                  macros.metabase.test.data.users/with-group-for-user
   metabase.test.util/with-temp-env-var-value!                                   macros.metabase.test.util/with-temp-env-var-value!
   metabase.test.util/with-temporary-raw-setting-values                          macros.metabase.test.util/with-temporary-raw-setting-values
   metabase.test/with-group-for-user                                             macros.metabase.test.data.users/with-group-for-user
   metabase.test/with-persistence-enabled!                                       macros.metabase.test.persistence/with-persistence-enabled!
   metabase.test/with-temp-env-var-value!                                        macros.metabase.test.util/with-temp-env-var-value!
   metabase.test/with-temporary-raw-setting-values                               macros.metabase.test.util/with-temporary-raw-setting-values
   metabase.util.namespaces/import-fn                                            macros.metabase.util.namespaces/import-fn
   metabase.xrays.domain-entities.malli/define-getters-and-setters               macros.metabase.xrays.domain-entities.malli/define-getters-and-setters
   metabase.xrays.related-test/with-world                                        macros.metabase.xrays.related-test/with-world}}

 :config-in-comment
 {:linters {:unresolved-symbol {:level :off}}}

 ;;
 ;; TEST CONFIG
 ;;
 :ns-groups
 ;; the following patterns are considered to be test namespaces:
 ;;
 ;; - Any namespace ending in `-test` or `-test.whatever`
 ;; - Any namespace containing in `test-util`
 ;; - Any namespace that starts with `metabase.test`
 ;;
 ;; this list isn't exhaustive because it misses some stuff like the test runner and HTTP client but it's easier to go
 ;; fix those namespaces than it is to make this regex super hairy.
 [{:pattern "(?:.*-test(?:\\..*)?$)|(?:.*test-util)|(?:^metabase\\.test.*)"
   :name    test-namespaces}
  {:pattern "^(?!.*-test(?:\\..*)?$)(?!.*test-util)(?!^metabase\\.test.*).*$"
   :name    source-namespaces}
  {:pattern "(?:(?:^metabase\\.cmd.*)|(?:^build.*)|(?:^metabuild-common.*)|(?:^release.*)|(?:^i18n.*)|(?:^lint-migrations-file$))"
   :name    printable-namespaces}
  {:pattern "^metabase\\.(?:(?:lib)|(?:legacy-mbql))\\.*"
   :name    metabase-lib}
  ;;
  ;; QP source namespaces: `metabase.query-processor.*`, `metabase-enterprise.sandbox.query-processor.*`, and
  ;; `metabase.driver.*`, excluding `-test` namespaces.
  ;;
  {:pattern "metabase(?:(?:(?:-enterprise\\.sandbox)?\\.query-processor\\.)|(?:\\.driver\\.)).*(?<!-test)$"
   :name    qp-and-driver-source-namespaces}
  ;;
  ;; driver namespaces
  ;;
  {:pattern "metabase\\.driver.*$"
   :name    driver-namespaces}
  ;;
  ;; general QP tests are ones that run across multiple drivers. Anything `metabase.query-processor*-test`,
  ;; `metabase.driver.sql*-test` (excluding SQLServer and SQLite), or
  ;; `metabase-enterprise.sandbox.query-processor*-test`
  ;;
  {:pattern "^metabase(?:((?:-enterprise\\.sandbox)?\\.query-processor)|(?:\\.driver\\.sql(?!server)(?!ite))).*-test$"
   :name    general-qp-and-driver-test-namespaces}]

 :config-in-ns
 {test-namespaces
  {:linters
   {:inline-def                              {:level :off}
    :missing-docstring                       {:level :off}
    :private-call                            {:level :off}
    :metabase/defsetting-must-specify-export {:level :off}
    :discouraged-var                         {metabase.driver/database-supports? {:level :off}}}

   :hooks
   {:analyze-call
    {clojure.core/defmacro hooks.clojure.core/non-thread-safe-form-should-end-with-exclamation
     clojure.core/defn     hooks.clojure.core/non-thread-safe-form-should-end-with-exclamation
     clojure.core/defn-    hooks.clojure.core/non-thread-safe-form-should-end-with-exclamation}}}

  source-namespaces
  {:linters
   {:discouraged-var
    {clojure.core/with-redefs {:message "Don't use with-redefs outside of tests"}
     clojure.core/eval        {:message "Don't use eval outside of tests"}}}}

  printable-namespaces
  {:linters
   {:main-without-gen-class {:level :off}
    :discouraged-var        {clojure.pprint/pprint     {:level :off}
                             clojure.core/print        {:level :off}
                             clojure.core/printf       {:level :off}
                             clojure.core/println      {:level :off}
                             clojure.string/lower-case {:level :off}
                             clojure.string/upper-case {:level :off}}}}

  ;; enable all the extra linters we haven't enabled in the core app yet in MLv2. It's all new code so we can adhere
  ;; to the new stricter rules from day 1
  metabase-lib
  {:linters
   {:docstring-leading-trailing-whitespace                {:level :warning}
    :used-underscored-binding                             {:level :warning}
    :keyword-binding                                      {:level :warning}
    :shadowed-var                                         {:level :warning}
    :metabase/deftest-not-marked-parallel-or-synchronized {:level :warning}

    ;; eventually we should do this for the whole codebase, but the args are in the opposite order so switching them
    ;; all at once isn't trivial, at least we can stop using it in new code.
    :discouraged-var
    {medley.core/map-keys    {:message "Use clojure.core/update-keys"}
     medley.core/map-vals    {:message "Use clojure.core/update-vals"}
     metabase.test/with-temp {:message "Don't use application database inside MLv2 code"}}

    :discouraged-namespace
    {metabase.driver            {:message "MLv2 code should be independent of driver code/methods"}
     metabase.test              {:message "MLv2 tests should only use MLv2 test helpers"}
     metabase.test.data         {:message "MLv2 tests should only use MLv2 test helpers"}
     metabase.util.malli.schema {:message "Prefer metabase.lib.schema schemas in MLv2 code"}
     toucan.db                  {:message "Don't use application database inside MLv2 code"}
     toucan.models              {:message "Don't use application database inside MLv2 code"}
     toucan.util.test           {:message "Don't use application database inside MLv2 code"}
     toucan2.core               {:message "Don't use application database inside MLv2 code"}}}}

  driver-namespaces
  {:linters
   {:discouraged-var
    {metabase.driver/database-supports? {:level :off}}}}

  qp-and-driver-source-namespaces
  {:linters
   {:discouraged-namespace
    {metabase.util.malli.schema {:message "Prefer metabase.lib.schema or metabase.legacy-mbql.schema schemas in QP/driver code"}
     toucan.db                  {:message "Don't use application database directly in QP code; use QP Store/metadata provider"}
     toucan.models              {:message "Don't use application database directly in QP code; use QP Store/metadata provider"}
     toucan.util.test           {:message "Don't use application database directly in QP code; use QP Store/metadata provider"}
     toucan2.core               {:message "Don't use application database directly in QP code; use QP Store/metadata provider"}}

    :discouraged-var
    {medley.core/map-keys              {:message "Use clojure.core/update-keys"}
     medley.core/map-vals              {:message "Use clojure.core/update-vals"}
     metabase.db.query/query           {:message "Don't use application database directly in QP code; use QP Store/metadata provider"}
     metabase.db.query/reducible-query {:message "Don't use application database directly in QP code; use QP Store/metadata provider"}}}}

  general-qp-and-driver-test-namespaces
  {:linters
   {:metabase/disallow-hardcoded-driver-names-in-tests {:level :warning}}}}}<|MERGE_RESOLUTION|>--- conflicted
+++ resolved
@@ -601,45 +601,6 @@
     metabase.analyze.fingerprint.fingerprinters                   fingerprinters
     metabase.analyze.fingerprint.insights                         insights
     metabase.analyze.fingerprint.schema                           fingerprint.schema
-    metabase.api.alert                                            api.alert
-<<<<<<< HEAD
-    metabase.api.bookmark                                         api.bookmark
-=======
-    metabase.api.automagic-dashboards                             api.magic
->>>>>>> 7fc08ff0
-    metabase.api.card                                             api.card
-    metabase.api.card-test                                        api.card-test
-    metabase.api.collection                                       api.collection
-    metabase.api.common                                           api
-    metabase.api.dashboard                                        api.dashboard
-    metabase.api.dashboard-test                                   api.dashboard-test
-    metabase.api.database                                         api.database
-    metabase.api.dataset                                          api.dataset
-    metabase.api.email                                            api.email
-    metabase.api.embed                                            api.embed
-    metabase.api.field                                            api.field
-    metabase.api.geojson                                          api.geojson
-    metabase.api.ldap                                             api.ldap
-    metabase.api.logic-history                                    api.login-history
-    metabase.api.macros                                           api.macros
-    metabase.api.metric                                           api.metric
-    metabase.api.native-query-snippet                             api.native-query-snippet
-    metabase.api.pivots                                           api.pivots
-    metabase.api.premium-features                                 api.premium-features
-    metabase.api.preview-embed                                    api.preview-embed
-    metabase.api.public                                           api.public
-    metabase.api.pulse                                            api.pulse
-    metabase.api.revision                                         api.revision
-    metabase.api.segment                                          api.segment
-    metabase.api.session                                          api.session
-    metabase.api.setting                                          api.setting
-    metabase.api.setup                                            api.setup
-    metabase.api.slack                                            api.slack
-    metabase.api.table                                            api.table
-    metabase.api.task                                             api.task
-    metabase.api.tiles                                            api.tiles
-    metabase.api.user                                             api.user
-    metabase.api.util                                             api.util
     metabase.channel.core                                         channel
     metabase.channel.render.core                                  channel.render
     metabase.cmd.copy.h2                                          copy.h2
@@ -689,25 +650,8 @@
     metabase.legacy-mbql.util                                     mbql.u
     metabase.lib.util                                             lib.util
     metabase.lib.util.match                                       lib.util.match
-    metabase.models.activity                                      activity
-    metabase.models.application-permissions-revision              a-perm-revision
-    metabase.models.collection                                    collection
-    metabase.models.collection.graph                              graph
-    metabase.models.collection-permission-graph-revision          c-perm-revision
-    metabase.models.dashboard-card                                dashboard-card
-    metabase.models.database                                      database
     metabase.models.dependency                                    dependency
-    metabase.models.field-values                                  field-values
     metabase.models.interface                                     mi
-    metabase.models.moderation-review                             moderation-review
-    metabase.models.native-query-snippet                          native-query-snippet
-    metabase.models.notification                                  models.notification
-    metabase.models.params                                        params
-    metabase.models.pulse                                         models.pulse
-    metabase.models.pulse-channel                                 pulse-channel
-    metabase.models.pulse-channel-recipient                       pulse-channel-recipient
-    metabase.models.query.permissions                             query-perms
-    metabase.models.setting.cache                                 setting.cache
     metabase.notification.core                                    notification
     metabase.notification.test-util                               notification.tu
     metabase.permissions.core                                     perms
