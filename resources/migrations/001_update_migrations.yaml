databaseChangeLog:
  - property:
      name: timestamp_type
      value: timestamp with time zone
      dbms: postgresql,h2
  - property:
      name: timestamp_type
      value: timestamp(6)
      dbms: mysql,mariadb
  - property:
      name: blob.type
      value: blob
      dbms: mysql,h2,mariadb
  - property:
      name: blob.type
      value: bytea
      dbms: postgresql
  # In MySQL, use LONGTEXT instead of TEXT (#7006)
  - property:
      name: text.type
      value: text
      dbms: postgresql,h2
  - property:
      name: text.type
      value: longtext
      dbms: mysql,mariadb
  # databasechangelog is uppercase in MySQL and H2 but lower-case in Postgres for reasons
  - property:
      name: databasechangelog.name
      value: DATABASECHANGELOG
      dbms: h2,mysql,mariadb
  - property:
      name: databasechangelog.name
      value: databasechangelog
      dbms: postgresql
  # in MySQL, use bit(1) for booleans instead of tinyint
  - property:
      name: boolean.type
      value: boolean
      dbms: postgresql,h2
  - property:
      name: boolean.type
      value: bit(1)
      dbms: mysql,mariadb

  - objectQuotingStrategy: QUOTE_ALL_OBJECTS

  - changeSet:
      id: v00.00-000
      validCheckSum: 8:a59595109e74e7a2678a1b0dfd25f74a
      author: qnkhuat
      comment: Initialze metabase
      preConditions:
        - onFail: MARK_RAN
        - not:
          - tableExists:
              tableName: core_user
      changes:
        - sqlFile:
            dbms: postgresql
            path: initialization/metabase_postgres.sql
            relativeToChangelogFile: true
        - sqlFile:
            dbms: mysql,mariadb
            path: initialization/metabase_mysql.sql
            relativeToChangelogFile: true
        - sqlFile:
            dbms: h2
            path: initialization/metabase_h2.sql
            relativeToChangelogFile: true

# Note on rollback: migrations for v45 onwards should always include a rollback key unless they are supported
# by Liquibase Auto Rollback. Most common changes are supported. See docs here:
#
#  https://docs.liquibase.com/workflows/liquibase-community/liquibase-auto-rollback.html

  - changeSet:
      id: v45.00-001
      validCheckSum: 8:da99b71a4ac7eb662f6a95e69585935e
      author: snoe
      comment: Added 0.44.0 - writeback
      # This migration was previously numbered v44.00-012 but ultimately was not shipped with 44.
      preConditions:
        - onFail: MARK_RAN
        - or:
            # For some insane reason databasechangelog is upper-case in MySQL and MariaDB.
            - and:
                - dbms:
                    type: postgresql,h2
                - sqlCheck:
                    expectedResult: 0
                    sql: SELECT count(*) FROM databasechangelog WHERE id = 'v44.00-012';
            - and:
                - dbms:
                    type: mysql,mariadb
                - sqlCheck:
                    expectedResult: 0
                    sql: SELECT count(*) FROM `DATABASECHANGELOG` WHERE id = 'v44.00-012';
      changes:
        - createTable:
            tableName: action
            remarks: An action is something you can do, such as run a readwrite query
            columns:
              - column:
                  name: id
                  type: int
                  autoIncrement: true
                  constraints:
                    primaryKey: true
                    nullable: false
              - column:
                  remarks: The timestamp of when the action was created
                  name: created_at
                  type: ${timestamp_type}
                  defaultValueComputed: current_timestamp
                  constraints:
                    nullable: false
              - column:
                  remarks: The timestamp of when the action was updated
                  name: updated_at
                  type: ${timestamp_type}
                  defaultValueComputed: current_timestamp
                  constraints:
                    nullable: false
              - column:
                  remarks: Type of action
                  name: type
                  type: ${text.type}
                  constraints:
                    nullable: false

  - changeSet:
      id: v45.00-002
      validCheckSum: 8:6da7a6285edb138c404de0eeba209570
      author: snoe
      comment: Added 0.44.0 - writeback
      # This migration was previously numbered v44.00-013 but ultimately was not shipped with 44.
      preConditions:
        - onFail: MARK_RAN
        - or:
            # For some insane reason databasechangelog is upper-case in MySQL and MariaDB.
            - and:
                - dbms:
                    type: postgresql,h2
                - sqlCheck:
                    expectedResult: 0
                    sql: SELECT count(*) FROM databasechangelog WHERE id = 'v44.00-013';
            - and:
                - dbms:
                    type: mysql,mariadb
                - sqlCheck:
                    expectedResult: 0
                    sql: SELECT count(*) FROM `DATABASECHANGELOG` WHERE id = 'v44.00-013';
      changes:
        - createTable:
            tableName: query_action
            remarks: A readwrite query type of action
            columns:
              - column:
                  name: action_id
                  type: int
                  remarks: The related action
                  constraints:
                    nullable: false
                    referencedTableName: action
                    referencedColumnNames: id
                    foreignKeyName: fk_query_action_ref_action_id
                    deleteCascade: true
              - column:
                  name: card_id
                  type: int
                  remarks: The related card
                  constraints:
                    nullable: false
                    referencedTableName: report_card
                    referencedColumnNames: id
                    foreignKeyName: fk_query_action_ref_card_id
                    deleteCascade: true

  - changeSet:
      id: v45.00-003
      validCheckSum: 8:512337d6d4af38016aa79585abbe03a1
      author: snoe
      comment: Added 0.44.0 - writeback
      # This migration was previously numbered v44.00-014 but ultimately was not shipped with 44.
      preConditions:
        - onFail: MARK_RAN
        - or:
            # For some insane reason databasechangelog is upper-case in MySQL and MariaDB.
            - and:
                - dbms:
                    type: postgresql,h2
                - sqlCheck:
                    expectedResult: 0
                    sql: SELECT count(*) FROM databasechangelog WHERE id = 'v44.00-014';
            - and:
                - dbms:
                    type: mysql,mariadb
                - sqlCheck:
                    expectedResult: 0
                    sql: SELECT count(*) FROM `DATABASECHANGELOG` WHERE id = 'v44.00-014';
      changes:
        - addPrimaryKey:
            tableName: query_action
            columnNames: action_id, card_id
            constraintName: pk_query_action
      rollback: # will be deleted when table is deleted

  # note: some migrations which only added and deleted tables within v45 were removed, hence an ID gap here

  - changeSet:
      id: v45.00-011
      validCheckSum: 8:dcf1cda9f20dca4b6ff8101b13b98c4a
      author: snoe
      comment: Added 0.44.0 - writeback
      # This migration was previously numbered v44.00-022 but ultimately was not shipped with 44.
      preConditions:
        - onFail: MARK_RAN
        - or:
            # For some insane reason databasechangelog is upper-case in MySQL and MariaDB.
            - and:
                - dbms:
                    type: postgresql,h2
                - sqlCheck:
                    expectedResult: 0
                    sql: SELECT count(*) FROM databasechangelog WHERE id = 'v44.00-022';
            - and:
                - dbms:
                    type: mysql,mariadb
                - sqlCheck:
                    expectedResult: 0
                    sql: SELECT count(*) FROM `DATABASECHANGELOG` WHERE id = 'v44.00-022';
      changes:
        - addColumn:
            columns:
              - column:
                  name: is_write
                  type: boolean
                  defaultValueBoolean: false
                  remarks: Indicates that this query will perform writes to a db
                  constraints:
                    nullable: false
            tableName: report_card

  - changeSet:
      id: v45.00-012
      validCheckSum: 8:aadf28229f585cff7c4b4c1918e558b2
      author: snoe
      comment: Added 0.44.0 - writeback
      # This migration was previously numbered v44.00-031 but ultimately was not shipped with 44.
      preConditions:
        - onFail: MARK_RAN
        - or:
            # For some insane reason databasechangelog is upper-case in MySQL and MariaDB.
            - and:
                - dbms:
                    type: postgresql,h2
                - sqlCheck:
                    expectedResult: 0
                    sql: SELECT count(*) FROM databasechangelog WHERE id = 'v44.00-031';
            - and:
                - dbms:
                    type: mysql,mariadb
                - sqlCheck:
                    expectedResult: 0
                    sql: SELECT count(*) FROM `DATABASECHANGELOG` WHERE id = 'v44.00-031';
      changes:
        - createTable:
            tableName: http_action
            remarks: An http api call type of action
            columns:
              - column:
                  name: action_id
                  type: int
                  remarks: The related action
                  constraints:
                    nullable: false
                    referencedTableName: action
                    referencedColumnNames: id
                    foreignKeyName: fk_http_action_ref_action_id
                    deleteCascade: true
              - column:
                  name: name
                  type: varchar(254)
                  remarks: The name of this action
                  constraints:
                    nullable: false
              - column:
                  name: description
                  type: ${text.type}
                  remarks: An optional description for this action
              - column:
                  name: template
                  type: ${text.type}
                  remarks: A template that defines method,url,body,headers required to make an api call
                  constraints:
                    nullable: false
              - column:
                  name: response_handle
                  type: ${text.type}
                  remarks: A program to take an api response and transform to an appropriate response for emitters
              - column:
                  name: error_handle
                  type: ${text.type}
                  remarks: A program to take an api response to determine if an error occurred

  - changeSet:
      id: v45.00-013
      validCheckSum: 8:26dba276b14255d4346507a1a25d117b
      author: snoe
      comment: Added 0.44.0 - writeback
      # This migration was previously numbered v44.00-032 but ultimately was not shipped with 44.
      preConditions:
        - onFail: MARK_RAN
        - or:
            # For some insane reason databasechangelog is upper-case in MySQL and MariaDB.
            - and:
                - dbms:
                    type: postgresql,h2
                - sqlCheck:
                    expectedResult: 0
                    sql: SELECT count(*) FROM databasechangelog WHERE id = 'v44.00-032';
            - and:
                - dbms:
                    type: mysql,mariadb
                - sqlCheck:
                    expectedResult: 0
                    sql: SELECT count(*) FROM `DATABASECHANGELOG` WHERE id = 'v44.00-032';
      changes:
        - addPrimaryKey:
            tableName: http_action
            columnNames: action_id
            constraintName: pk_http_action
      rollback: # no rollback needed, will be deleted with table


  # note: some migrations which only added and deleted tables within v45 were removed, hence an ID gap here

  - changeSet:
      id: v45.00-022
      validCheckSum: 8:d46fa24e4d75a11b2e92aecbf39c6ee1
      author: snoe
      comment: Added 0.45.0 - add app container
      changes:
        - createTable:
            tableName: app
            remarks: Defines top level concerns for App
            columns:
              - column:
                  name: id
                  type: int
                  autoIncrement: true
                  constraints:
                    primaryKey: true
                    nullable: false
              - column:
                  name: entity_id
                  type: char(21)
                  remarks: Random NanoID tag for unique identity.
                  constraints:
                    nullable: false
                    unique: true
              - column:
                  name: collection_id
                  type: int
                  remarks: The associated collection
                  constraints:
                    nullable: false
                    referencedTableName: collection
                    referencedColumnNames: id
                    foreignKeyName: fk_app_ref_collection_id
                    deleteCascade: true
                    unique: true
              - column:
                  name: dashboard_id
                  type: int
                  remarks: The homepage of the app
              - column:
                  remarks: JSON for the navigation items of the app
                  name: nav_items
                  type: ${text.type}
              - column:
                  remarks: JSON for frontend related additions, such as styling
                  name: options
                  type: ${text.type}
              - column:
                  remarks: The timestamp of when the app was created
                  name: created_at
                  type: ${timestamp_type}
                  defaultValueComputed: current_timestamp
                  constraints:
                    nullable: false
              - column:
                  remarks: The timestamp of when the app was updated
                  name: updated_at
                  type: ${timestamp_type}
                  defaultValueComputed: current_timestamp
                  constraints:
                    nullable: false

  - changeSet:
      id: v45.00-023
      validCheckSum: 8:c6c1ff9ca3b62d4cda3a2d782dd86f2f
      author: snoe
      comment: Added 0.45.0 - add app container
      changes:
        - addForeignKeyConstraint:
            baseTableName: app
            baseColumnNames: dashboard_id
            referencedTableName: report_dashboard
            referencedColumnNames: id
            constraintName: fk_app_ref_dashboard_id
            onDelete: SET NULL

  - changeSet:
      id: v45.00-025
      validCheckSum: 8:50a43cea3123ecdb602123825f5a7dbf
      author: metamben
      comment: Added 0.45.0 - mark app pages
      changes:
        - addColumn:
            columns:
              - column:
                  name: is_app_page
                  type: boolean
                  defaultValueBoolean: false
                  remarks: Indicates that this dashboard serves as a page of an app
                  constraints:
                    nullable: false
            tableName: report_dashboard

  - changeSet:
      id: v45.00-026
      validCheckSum: 8:ae77d4086998911877e3207fcf90c9c7
      author: snoe
      comment: Added 0.45.0 - apps add action_id to report_dashboardcard
      changes:
        - addColumn:
            columns:
              - column:
                  name: action_id
                  type: int
                  remarks: The related action
            tableName: report_dashboardcard

  # FK constraint is added separately because deleteCascade doesn't work in addColumn -- see #14321
  - changeSet:
      id: v45.00-027
      validCheckSum: 8:40c3c8391c1416a3bce09ca3c7237173
      author: snoe
      comment: Added 0.45.0 - apps add fk for action_id to report_dashboardcard
      changes:
        - addForeignKeyConstraint:
            baseTableName: report_dashboardcard
            baseColumnNames: action_id
            referencedTableName: action
            referencedColumnNames: id
            constraintName: fk_report_dashboardcard_ref_action_id
            onDelete: CASCADE

  - changeSet:
      id: v45.00-028
      validCheckSum: 8:f8f68f80627aeb2ef7f28f2af2b5a31b
      author: camsaul
      comment: Added 0.45.0 -- rename DashboardCard sizeX to size_x. See https://github.com/metabase/metabase/issues/16344
      changes:
        - renameColumn:
            tableName: report_dashboardcard
            columnDataType: int
            oldColumnName: sizeX
            newColumnName: size_x

  - changeSet:
      id: v45.00-029
      validCheckSum: 8:579957652133eab3ee023dd911162a1e
      author: camsaul
      comment: Added 0.45.0 -- rename DashboardCard size_y to size_y. See https://github.com/metabase/metabase/issues/16344
      changes:
        - renameColumn:
            tableName: report_dashboardcard
            columnDataType: int
            oldColumnName: sizeY
            newColumnName: size_y

  - changeSet:
      id: v45.00-030
      validCheckSum: 8:41eda097feb034c4d01b2dbda74753c8
      author: camsaul
      comment: Added 0.45.0 -- add default value to DashboardCard size_x -- this was previously done by Toucan
      changes:
        - addDefaultValue:
            tableName: report_dashboardcard
            columnName: size_x
            defaultValue: 2

  - changeSet:
      id: v45.00-031
      validCheckSum: 8:6416e373e335dc1c12c7571af674dede
      author: camsaul
      comment: Added 0.45.0 -- add default value to DashboardCard size_y -- this was previously done by Toucan
      changes:
        - addDefaultValue:
            tableName: report_dashboardcard
            columnName: size_y
            defaultValue: 2

  - changeSet:
      id: v45.00-032
      validCheckSum: 8:d97444fe24a2dca618a2804741335f6d
      author: camsaul
      comment: Added 0.45.0 -- add default value for DashboardCard created_at (Postgres/H2)
      dbms: postgresql,h2
      preConditions:
        - onFail: MARK_RAN
        - dbms:
            type: postgresql,h2
      changes:
        - addDefaultValue:
            tableName: report_dashboardcard
            columnName: created_at
            columnDataType: ${timestamp_type}
            defaultValueComputed: current_timestamp

    # addDefaultValue with defaultValueComputed doesn't work for MySQL/MariaDB so we have to do this the hard way.
  - changeSet:
      id: v45.00-033
      validCheckSum: 8:34df79fc79e086ab05bb2fd79bb4e322
      author: camsaul
      comment: Added 0.45.0 -- add default value for DashboardCard created_at (MySQL/MariaDB)
      preConditions:
        - onFail: MARK_RAN
        - dbms:
            type: mysql,mariadb
      changes:
        - sql:
            sql: >-
              ALTER TABLE report_dashboardcard
              CHANGE created_at
              created_at timestamp(6) NOT NULL DEFAULT current_timestamp(6);
      rollback: # nothing to do, but required for sql

  - changeSet:
      id: v45.00-034
      validCheckSum: 8:ba0505a87ef876026759cdcb4e704f41
      author: camsaul
      comment: Added 0.45.0 -- add default value for DashboardCard updated_at (Postgres/H2)
      dbms: postgresql,h2
      preConditions:
        - onFail: MARK_RAN
        - dbms:
            type: postgresql,h2
      changes:
        - addDefaultValue:
            tableName: report_dashboardcard
            columnName: updated_at
            columnDataType: ${timestamp_type}
            defaultValueComputed: current_timestamp

  - changeSet:
      id: v45.00-035
      validCheckSum: 8:dcee49781d80d9c4be5ad9dd51975a07
      author: camsaul
      comment: Added 0.45.0 -- add default value for DashboardCard updated_at (MySQL/MariaDB)
      preConditions:
        - onFail: MARK_RAN
        - dbms:
            type: mysql,mariadb
      changes:
        - sql:
            sql: >-
              ALTER TABLE report_dashboardcard
              CHANGE updated_at
              updated_at timestamp(6) NOT NULL DEFAULT current_timestamp(6);
      rollback: # nothing to do

  - changeSet:
      id: v45.00-036
      validCheckSum: 8:cd4009254bd2c56aaf281082038c1f0b
      author: snoe
      comment: Added 0.45.0 - add model action table
      changes:
        - createTable:
            tableName: model_action
            remarks: Ties actions to models
            columns:
              - column:
                  name: id
                  type: int
                  autoIncrement: true
                  constraints:
                    primaryKey: true
                    nullable: false
              - column:
                  name: entity_id
                  type: char(21)
                  remarks: Random NanoID tag for unique identity.
                  constraints:
                    nullable: false
                    unique: true
              - column:
                  name: slug
                  type: varchar(254)
                  remarks: The referenceable name for this action
                  constraints:
                    nullable: false
              - column:
                  name: card_id
                  type: int
                  remarks: The associated model
                  constraints:
                    nullable: false
                    referencedTableName: report_card
                    referencedColumnNames: id
                    foreignKeyName: fk_model_action_ref_card_id
                    deleteCascade: true
              - column:
                  name: action_id
                  type: int
                  remarks: The associated action
                  constraints:
                    nullable: true
                    referencedTableName: action
                    referencedColumnNames: id
                    foreignKeyName: fk_model_action_ref_action_id
                    deleteCascade: true
              - column:
                  name: requires_pk
                  remarks: Indicates that the primary key(s) need to be passed in as parameters
                  type: boolean
                  defaultValueBoolean: false
                  constraints:
                    nullable: false
              - column:
                  name: parameter_mappings
                  type: ${text.type}
                  remarks: Mappings for primary keys to action parameters
              - column:
                  name: visualization_settings
                  type: ${text.type}
                  remarks: Settings for rendering the action

  - changeSet:
      id: v45.00-037
      validCheckSum: 8:56f548cc84a53cc6d18302761ee71554
      author: snoe
      comment: Added 0.45.0 - model action
      changes:
        - addUniqueConstraint:
            tableName: model_action
            columnNames: card_id, slug
            constraintName: unique_model_action_card_id_slug
      rollback: # will be deleted with table

  # The next 4 values add default values for Database `created_at` and `updated_at`; previously this was handled by
  # Toucan but it's more convenient to do this at the application database level instead -- it facilitates stuff like
  # schema migration tests that don't use Toucan, or other manual scripting
  - changeSet:
      id: v45.00-038
      validCheckSum: 8:c38ddc295206e807c7254581ed9566c3
      author: camsaul
      comment: Added 0.45.0 -- add default value for Database created_at (Postgres/H2)
      dbms: postgresql,h2
      preConditions:
        - onFail: MARK_RAN
        - dbms:
            type: postgresql,h2
      changes:
        - addDefaultValue:
            tableName: metabase_database
            columnName: created_at
            columnDataType: ${timestamp_type}
            defaultValueComputed: current_timestamp

    # addDefaultValue with defaultValueComputed doesn't work for MySQL/MariaDB so we have to do this the hard way.
  - changeSet:
      id: v45.00-039
      validCheckSum: 8:2c539d76d3aead7f7366b15333132b30
      author: camsaul
      comment: Added 0.45.0 -- add default value for Database created_at (MySQL/MariaDB)
      preConditions:
        - onFail: MARK_RAN
        - dbms:
            type: mysql,mariadb
      changes:
        - sql:
            sql: >-
              ALTER TABLE metabase_database
              CHANGE created_at
              created_at timestamp(6) NOT NULL DEFAULT current_timestamp(6);
      rollback: # nothing to do

  - changeSet:
      id: v45.00-040
      validCheckSum: 8:00ac7c24cfd3e7ea3a21f21f4e45dbcf
      author: camsaul
      comment: Added 0.45.0 -- add default value for Database updated_at (Postgres/H2)
      dbms: postgresql,h2
      preConditions:
        - onFail: MARK_RAN
        - dbms:
            type: postgresql,h2
      changes:
        - addDefaultValue:
            tableName: metabase_database
            columnName: updated_at
            columnDataType: ${timestamp_type}
            defaultValueComputed: current_timestamp

  - changeSet:
      id: v45.00-041
      validCheckSum: 8:82dc368fa3e0163a06929da6e9556fe2
      author: camsaul
      comment: Added 0.45.0 -- add default value for Database updated_at (MySQL/MariaDB)
      preConditions:
        - onFail: MARK_RAN
        - dbms:
            type: mysql,mariadb
      changes:
        - sql:
            sql: >-
              ALTER TABLE metabase_database
              CHANGE updated_at
              updated_at timestamp(6) NOT NULL DEFAULT current_timestamp(6);
      rollback: # nothing to do

  # It was probably an oversight, but while we validated Database `details` in the API layer it was not a required/NOT
  # NULL column in the application Database itself. No problem; let's add it now that we've noticed it.
  #
  # MySQL (at least 5.7) won't let us have nice things:
  #
  # https://dev.mysql.com/doc/refman/5.7/en/data-type-defaults.html
  #
  # The BLOB, TEXT, GEOMETRY, and JSON data types cannot be assigned a default value.
  #
  # Because of this restriction we will just have to update existing NULL values in SQL and then add a NOT NULL
  # restriction separately; we can use Toucan `pre-insert` to set defaults values when saving things.
  - changeSet:
      id: v45.00-042
      validCheckSum: 8:d04207471480e335f14094e9a7a5d293
      author: camsaul
      comment: Added 0.45.0 -- add default value for Database with NULL details
      changes:
        - sql:
            sql: >-
              UPDATE metabase_database SET details = '{}' WHERE details IS NULL;
      rollback: # nothing to do, since a '{}' is okay for v44

  - changeSet:
      id: v45.00-043
      validCheckSum: 8:1d07a5435e51abd0663458d907865a6b
      author: camsaul
      comment: Added 0.45.0 -- make Database details NOT NULL
      changes:
        - addNotNullConstraint:
            columnDataType: ${text.type}
            tableName: metabase_database
            columnName: details

  - changeSet:
      id: v45.00-044
      validCheckSum: 8:0b23976c5d2248d511ac31b244efef22
      author: metamben
      comment: Added 0.45.0 -- create app permission graph revision table
      changes:
        - createTable:
            tableName: app_permission_graph_revision
            remarks: 'Used to keep track of changes made to app permissions.'
            columns:
              - column:
                  name: id
                  type: int
                  autoIncrement: true
                  constraints:
                    primaryKey: true
                    nullable: false
              - column:
                  name: before
                  type: ${text.type}
                  remarks: 'Serialized JSON of the apps graph before the changes.'
                  constraints:
                    nullable: false
              - column:
                  name: after
                  type: ${text.type}
                  remarks: 'Serialized JSON of the apps graph after the changes.'
                  constraints:
                    nullable: false
              - column:
                  name: user_id
                  type: int
                  remarks: 'The ID of the admin who made this set of changes.'
                  constraints:
                    nullable: false
                    referencedTableName: core_user
                    referencedColumnNames: id
                    foreignKeyName: fk_app_permission_graph_revision_user_id
              - column:
                  name: created_at
                  type: ${timestamp_type}
                  remarks: 'The timestamp of when these changes were made.'
                  defaultValueComputed: current_timestamp
                  constraints:
                    nullable: false
              - column:
                  name: remark
                  type: ${text.type}
                  remarks: 'Optional remarks explaining why these changes were made.'

  # note: some migrations which only added and deleted tables within v45 were removed, hence an ID gap here

  # Add created_at to Collection
  - changeSet:
      id: v45.00-048
      validCheckSum: 8:0aca8f157f163e62805b7202f8aa202f
      author: camsaul
      comment: Added 0.45.0 -- add created_at to Collection
      changes:
        - addColumn:
            tableName: collection
            columns:
              - column:
                  name: created_at
                  type: ${timestamp_type}
                  remarks: Timestamp of when this Collection was created.
                  constraints:
                    nullable: false
                  defaultValueComputed: current_timestamp

  # Seed Collection created_at for Personal Collections with the date_joined of the User that owns them.
  - changeSet:
      id: v45.00-049
      author: camsaul
      comment: Added 0.45.0 -- set Collection.created_at to User.date_joined for Personal Collections
      validCheckSum: 8:df2097d176fad99c142c5dd75ce8a3db
      changes:
        - sql:
            dbms: postgresql
            sql: >-
              UPDATE collection c
              SET created_at = u.date_joined
              FROM core_user u
              WHERE c.personal_owner_id = u.id;
        - sql:
            dbms: mysql,mariadb
            sql: >-
              UPDATE collection c
              INNER JOIN core_user u
              ON c.personal_owner_id = u.id
              SET c.created_at = u.date_joined;
        - sql:
            dbms: h2
            sql: >-
              UPDATE collection c
              SET created_at = (
                SELECT u.date_joined
                FROM core_user u
                WHERE c.personal_owner_id = u.id
              )
              WHERE c.personal_owner_id IS NOT NULL;
      rollback: # nothing to roll back, but required for sql change types

  # seed Collection created_at based on the max created at of child objects
  #
  # At the time of this writing, the following Models can appear in a Collection:
  #
  # - App
  # - Card
  # - Dashboard
  # - Pulse
  # - Timeline
  # - NativeQuerySnippet
  - changeSet:
      id: v45.00-050
      author: camsaul
      validCheckSum: ANY
      comment: Added 0.45.0 -- seed Collection.created_at with value of oldest item for non-Personal Collections
      changes:
        - sql:
            dbms: postgresql
            sql: >-
              UPDATE collection c
              SET created_at = created_ats.created_at
              FROM (
                SELECT min(created_at) AS created_at, collection_id
                FROM (
                  SELECT created_at, collection_id FROM app                  UNION ALL
                  SELECT created_at, collection_id FROM report_card          UNION ALL
                  SELECT created_at, collection_id FROM report_dashboard     UNION ALL
                  SELECT created_at, collection_id FROM pulse                UNION ALL
                  SELECT created_at, collection_id FROM timeline             UNION ALL
                  SELECT created_at, collection_id FROM native_query_snippet
                ) created_ats
                GROUP BY collection_id
              ) created_ats
              WHERE c.id = created_ats.collection_id
                AND c.personal_owner_id IS NULL;
        - sql:
            dbms: mysql,mariadb
            sql: >-
              UPDATE collection c
              LEFT JOIN (
                SELECT min(created_at) AS created_at, collection_id
                FROM (
                  SELECT created_at, collection_id FROM app                  UNION ALL
                  SELECT created_at, collection_id FROM report_card          UNION ALL
                  SELECT created_at, collection_id FROM report_dashboard     UNION ALL
                  SELECT created_at, collection_id FROM pulse                UNION ALL
                  SELECT created_at, collection_id FROM timeline             UNION ALL
                  SELECT created_at, collection_id FROM native_query_snippet
                ) created_ats
                GROUP BY collection_id
              ) created_ats
              ON c.id = created_ats.collection_id
              SET c.created_at = created_ats.created_at
              WHERE c.personal_owner_id IS NULL
                AND created_ats.created_at IS NOT NULL;
        - sql:
            dbms: h2
            # I would have preferred using MERGE ... USING instead of WHERE EXISTS ... but it's broken in 1.4.197
            # because of https://github.com/h2database/h2database/issues/1034, which is fixed in 1.4.198. So this will
            # have to do for now, even if it's a little ugly.
            sql: >-
              WITH created_ats AS (
                SELECT min(created_at) AS created_at, collection_id
                FROM (
                  SELECT created_at, collection_id FROM app                  UNION ALL
                  SELECT created_at, collection_id FROM report_card          UNION ALL
                  SELECT created_at, collection_id FROM report_dashboard     UNION ALL
                  SELECT created_at, collection_id FROM pulse                UNION ALL
                  SELECT created_at, collection_id FROM timeline             UNION ALL
                  SELECT created_at, collection_id FROM native_query_snippet
                ) created_ats
                GROUP BY collection_id
              )
              UPDATE collection c
              SET created_at = (
                SELECT created_ats.created_at
                FROM created_ats
                WHERE created_ats.collection_id = c.id
              )
              WHERE EXISTS (
                SELECT created_ats.collection_id
                FROM created_ats
                WHERE c.id = created_ats.collection_id
                  AND c.personal_owner_id IS NULL
              );
      rollback: # rollback is a no-op for most seed migrations, but required for sql change type

  - changeSet:
      id: v45.00-051
      validCheckSum: 8:2378c7031da6871dcf1c737bf323d211
      author: qnkhuat
      comment: >-
        Added 0.45.0 - modify type of collection_permission_graph_revision.after from text to ${text.type}
        on mysql,mariadb
      changes:
        - modifyDataType:
            tableName: collection_permission_graph_revision
            columnName: after
            newDataType: ${text.type}
      rollback:
        - modifyDataType:
            tableName: collection_permission_graph_revision
            columnName: after
            newDataType: text
      preConditions:
        - onFail: MARK_RAN
        - dbms:
            type: mysql,mariadb

  - changeSet:
      id: v45.00-052
      validCheckSum: 8:b7343eb9556c3e636b6f8dd70708c0b3
      author: qnkhuat
      comment: >-
        Added 0.45.0 - modify type of collection_permission_graph_revision.before from text to ${text.type}
        on mysql,mariadb
      changes:
        - modifyDataType:
            tableName: collection_permission_graph_revision
            columnName: before
            newDataType: ${text.type}
      rollback:
        - modifyDataType:
            tableName: collection_permission_graph_revision
            columnName: before
            newDataType: text
      preConditions:
        - onFail: MARK_RAN
        - dbms:
            type: mysql,mariadb

  - changeSet:
      id: v45.00-053
      validCheckSum: 8:fa552605d5a587c4fa74e0c6bd358097
      author: qnkhuat
      comment: >-
        Added 0.45.0 - modify type of collection_permission_graph_revision.remark from text to ${text.type}
        on mysql,mariadb
      changes:
        - modifyDataType:
            tableName: collection_permission_graph_revision
            columnName: remark
            newDataType: ${text.type}
      rollback:
        - modifyDataType:
            tableName: collection_permission_graph_revision
            columnName: remark
            newDataType: text
      preConditions:
        - onFail: MARK_RAN
        - dbms:
            type: mysql,mariadb

  - changeSet:
      id: v45.00-054
      validCheckSum: 8:60862c4ecf505727e839ac5e94f95528
      author: qnkhuat
      comment: >-
        Added 0.45.0 - modify type of permissions_revision.after from text to ${text.type}
        on mysql,mariadb
      changes:
        - modifyDataType:
            tableName: permissions_revision
            columnName: after
            newDataType: ${text.type}
      rollback:
        - modifyDataType:
            tableName: permissions_revision
            columnName: after
            newDataType: text
      preConditions:
        - onFail: MARK_RAN
        - dbms:
            type: mysql,mariadb

  - changeSet:
      id: v45.00-055
      validCheckSum: 8:717f0c266da5768098a2ead6168f3b18
      author: qnkhuat
      comment: >-
        Added 0.45.0 - modify type of permissions_revision.before from text to ${text.type}
        on mysql,mariadb
      changes:
        - modifyDataType:
            tableName: permissions_revision
            columnName: before
            newDataType: ${text.type}
      rollback:
        - modifyDataType:
            tableName: permissions_revision
            columnName: before
            newDataType: text
      preConditions:
        - onFail: MARK_RAN
        - dbms:
            type: mysql,mariadb

  - changeSet:
      id: v45.00-056
      validCheckSum: 8:a1f364d45a922c90b4fac741a22e66b3
      author: qnkhuat
      comment: >-
        Added 0.45.0 - modify type of permissions_revision.remark from text to ${text.type}
        on mysql,mariadb
      changes:
        - modifyDataType:
            tableName: permissions_revision
            columnName: remark
            newDataType: ${text.type}
      rollback:
        - modifyDataType:
            tableName: permissions_revision
            columnName: remark
            newDataType: text
      preConditions:
        - onFail: MARK_RAN
        - dbms:
            type: mysql,mariadb

  - changeSet:
      id: v45.00-057
      validCheckSum: 8:650a5b435f8195765a2ab1e3e4bc7b14
      author: qnkhuat
      comment: >-
        Added 0.45.0 - modify type of secret.value from blob to longblob
        on mysql,mariadb
      changes:
        - modifyDataType:
            tableName: secret
            columnName: value
            newDataType: longblob
      rollback:
        - modifyDataType:
            tableName: secret
            columnName: value
            newDataType: ${blob.type}
      preConditions:
        - onFail: MARK_RAN
        - dbms:
            type: mysql,mariadb

  - changeSet:
      id: v46.00-000
      validCheckSum: 8:97251413292221e51490e990b6f683f2
      author: snoe
      comment: Added 0.46.0 - Unify action representation
      changes:
        - createTable:
            tableName: implicit_action
            remarks: An action with dynamic parameters based on the underlying model
            columns:
              - column:
                  name: action_id
                  type: int
                  remarks: The associated action
                  constraints:
                    nullable: false
                    referencedTableName: action
                    referencedColumnNames: id
                    foreignKeyName: fk_implicit_action_action_id
                    deleteCascade: true
              - column:
                  name: kind
                  type: ${text.type}
                  remarks: The kind of implicit action create/update/delete
                  constraints:
                    nullable: false

  - changeSet:
      id: v46.00-001
      validCheckSum: 8:4a90c7523749aa7e4e4d2ea9dd6db777
      author: snoe
      comment: Added 0.46.0 - Unify action representation
      changes:
        - addColumn:
            tableName: action
            columns:
              - column:
                  name: model_id
                  remarks: The associated model
                  type: int

  - changeSet:
      id: v46.00-002
      validCheckSum: 8:b2b112f0df413692631b75822f658de1
      author: snoe
      comment: Added 0.46.0 - Unify action representation
      changes:
        - addColumn:
            tableName: action
            columns:
              - column:
                  name: name
                  remarks: The name of the action
                  type: varchar(254)

  - changeSet:
      id: v46.00-003
      validCheckSum: 8:45b8358f31811335aaa93032726a042b
      author: snoe
      comment: Added 0.46.0 - Unify action representation
      changes:
        - addColumn:
            tableName: action
            columns:
              - column:
                  name: description
                  remarks: The description of the action
                  type: ${text.type}

  - changeSet:
      id: v46.00-004
      validCheckSum: 8:0ce8ff05beffc5c72e2348bcec581eee
      author: snoe
      comment: Added 0.46.0 - Unify action representation
      changes:
        - addColumn:
            tableName: action
            columns:
              - column:
                  name: parameters
                  remarks: The saved parameters for this action
                  type: ${text.type}

  - changeSet:
      id: v46.00-005
      validCheckSum: 8:84cf1fbf435c7c3f794c973de4d62fad
      author: snoe
      comment: Added 0.46.0 - Unify action representation
      changes:
        - addColumn:
            tableName: action
            columns:
              - column:
                  name: parameter_mappings
                  remarks: The saved parameter mappings for this action
                  type: ${text.type}

  - changeSet:
      id: v46.00-006
      validCheckSum: 8:df43ef08b76c33c5626dbf9b226717b5
      author: snoe
      comment: Added 0.46.0 - Unify action representation
      changes:
        - addColumn:
            tableName: action
            columns:
              - column:
                  name: visualization_settings
                  remarks: The UI visualization_settings for this action
                  type: ${text.type}

  - changeSet:
      id: v46.00-007
      validCheckSum: 8:6830901cccc14ad22cdfd86bd3a2afe7
      author: snoe
      comment: Added 0.46.0 - Unify action representation
      changes:
        - addForeignKeyConstraint:
            baseTableName: action
            baseColumnNames: model_id
            referencedTableName: report_card
            referencedColumnNames: id
            constraintName: fk_action_model_id

  - changeSet:
      id: v46.00-008
      validCheckSum: 8:6e73a8683d1b757c5f9034513ec8a581
      author: snoe
      comment: Added 0.46.0 - Unify action representation
      changes:
        - addColumn:
            tableName: query_action
            columns:
              - column:
                  name: database_id
                  remarks: The associated database
                  type: int

  - changeSet:
      id: v46.00-009
      validCheckSum: 8:2b4fd7cee77d5ed8de22fcc2fba158bc
      author: snoe
      comment: Added 0.46.0 - Unify action representation
      changes:
        - addColumn:
            tableName: query_action
            columns:
              - column:
                  name: dataset_query
                  remarks: The MBQL writeback query
                  type: ${text.type}

  - changeSet:
      id: v46.00-010
      validCheckSum: 8:77ca03e5a0dbe370461295da1c77cf0f
      author: snoe
      comment: Added 0.46.0 - Unify action representation
      changes:
        - addForeignKeyConstraint:
            baseTableName: query_action
            baseColumnNames: database_id
            referencedTableName: metabase_database
            referencedColumnNames: id
            constraintName: fk_query_action_database_id
            onDelete: CASCADE

  - changeSet:
      id: v46.00-011
      author: snoe
      validCheckSum: ANY
      comment: Added 0.46.0 - Unify action representation
      changes:
        - sql:
            dbms: mysql,mariadb
            sql: >-
              ALTER TABLE query_action DROP PRIMARY KEY, ADD PRIMARY KEY pk_query_action (action_id);
        - sql:
            dbms: h2
            sql: >-
              ALTER TABLE query_action DROP PRIMARY KEY;
              ALTER TABLE query_action ADD CONSTRAINT pk_query_action PRIMARY KEY (action_id);
        - sql:
            dbms: postgresql
            sql: >-
              ALTER TABLE query_action DROP CONSTRAINT pk_query_action;
              ALTER TABLE query_action ADD CONSTRAINT pk_query_action PRIMARY KEY (action_id);
      rollback:
        - sql:
            dbms: mysql,mariadb
            sql: >-
              ALTER TABLE query_action DROP PRIMARY KEY, ADD PRIMARY KEY pk_query_action (action_id, card_id);
        - sql:
            dbms: h2
            sql: >-
              ALTER TABLE query_action DROP CONSTRAINT fk_query_action_ref_action_id;
              ALTER TABLE query_action DROP PRIMARY KEY;
              ALTER TABLE query_action ADD CONSTRAINT fk_query_action_ref_action_id FOREIGN KEY (action_id) REFERENCES action(id) ON DELETE CASCADE;
              ALTER TABLE query_action ADD CONSTRAINT pk_query_action PRIMARY KEY (action_id, card_id);
        - sql:
            dbms: postgresql
            sql: >-
              ALTER TABLE query_action DROP CONSTRAINT pk_query_action;
              ALTER TABLE query_action ADD CONSTRAINT pk_query_action PRIMARY KEY (action_id, card_id);

  - changeSet:
      id: v46.00-012
      validCheckSum: 8:7e4dffe8bbbb740207001ead696a8557
      author: snoe
      comment: Added 0.46.0 - Unify action representation
      changes:
        - dropNotNullConstraint:
            tableName: query_action
            columnDataType: int
            columnName: card_id

  # migration for developers and internal use of actions created in 45 during a short period.
  - changeSet:
      id: v46.00-013
      author: snoe
      comment: Added 0.46.0 - Unify action representation
      validCheckSum: ANY
      changes:
        - sql:
            sql: >-
              INSERT INTO action (type, model_id, name)
              SELECT 'implicit', card_id, slug
              FROM model_action
              WHERE action_id is null AND slug in ('insert','update','delete');

              INSERT INTO implicit_action (action_id, kind)
              SELECT
                id,
                case name
                  when 'insert' then 'row/create'
                  when 'update' then 'row/update'
                  when 'delete' then 'row/delete'
                end
              FROM action
              WHERE type = 'implicit';

              UPDATE action
              SET model_id = (SELECT card_id
                              FROM model_action
                              WHERE model_action.action_id = action.id)
              WHERE model_id is null;

              DELETE FROM action WHERE model_id is null;

              UPDATE report_dashboardcard
              SET action_id = (SELECT action.id
                               FROM action
                               LEFT JOIN implicit_action ON implicit_action.action_id = action.id
                               WHERE action.model_id = report_dashboardcard.card_id
                               AND coalesce((
                                  CASE implicit_action.kind
                                     WHEN 'row/create' THEN 'insert'
                                     WHEN 'row/delete' THEN 'delete'
                                     WHEN 'row/update' THEN 'update'
                                  END), ('action_' || action.id)) =
                                  substring(report_dashboardcard.visualization_settings,
                                    position('"action_slug":"' in report_dashboardcard.visualization_settings)+15,
                                    position('"' in
                                      substring(report_dashboardcard.visualization_settings,
                                        position('"action_slug":"' in visualization_settings)+15)) - 1))
              WHERE report_dashboardcard.visualization_settings like '%action_slug%';

              UPDATE query_action SET
                dataset_query = (select dataset_query from report_card where report_card.id = query_action.card_id),
                database_id = (select database_id from report_card where report_card.id = query_action.card_id);

              UPDATE action SET
                name = (
                  select name
                  from query_action
                  inner join report_card on report_card.id = query_action.card_id
                  where query_action.action_id = action.id),
                description = (
                  select description
                  from query_action
                  inner join report_card on report_card.id = query_action.card_id
                  where query_action.action_id = action.id),
                parameters = (
                  select parameters
                  from query_action
                  inner join report_card on report_card.id = query_action.card_id
                  where query_action.action_id = action.id),
                parameter_mappings = (
                  select parameter_mappings
                  from query_action
                  inner join report_card on report_card.id = query_action.card_id
                  where query_action.action_id = action.id),
                visualization_settings = (
                  select visualization_settings
                  from query_action
                  inner join report_card on report_card.id = query_action.card_id
                  where query_action.action_id = action.id)
              WHERE type = 'query';
      rollback: # no-op, we do not care to preserve actions from 46->45

  - changeSet:
      id: v46.00-014
      validCheckSum: 8:585958ee7e90e23a9cc22ebf7e4228cb
      author: snoe
      comment: Added 0.46.0 - Unify action representation
      changes:
        - dropForeignKeyConstraint:
            baseTableName: query_action
            constraintName: fk_query_action_ref_card_id
      rollback:

  - changeSet:
      id: v46.00-015
      validCheckSum: 8:9b57260e146618caff3f468116031008
      author: snoe
      comment: Added 0.46.0 - Unify action representation
      changes:
        - dropColumn:
            tableName: query_action
            columnName: card_id

      rollback:
        - addColumn:
            tableName: query_action
            columns:
              - column:
                  name: card_id
                  type: int
                  remarks: The related card
                  constraints:
                    nullable: false
                    referencedTableName: report_card
                    referencedColumnNames: id
                    foreignKeyName: fk_query_action_ref_card_id
                    deleteCascade: true

  - changeSet:
      id: v46.00-016
      validCheckSum: 8:cb79eef9f483e73b3d9b571f916b8598
      author: snoe
      comment: Added 0.46.0 - Unify action representation
      changes:
        - sql:
            sql: >-
              DELETE FROM report_card
              WHERE is_write = true;

              DELETE FROM model_action;
      rollback: # we do not care to preserve actions from 46->45
        - sql:
            sql: >-
              DELETE FROM report_dashboardcard WHERE action_id is not null;
              DELETE FROM action;

  - changeSet:
      id: v46.00-017
      validCheckSum: 8:90525ade34e7bb883bf75cdf8a2b3340
      author: snoe
      comment: Added 0.46.0 - Unify action representation
      changes:
        - dropColumn:
            tableName: http_action
            columnName: name
      rollback:
        - addColumn:
            tableName: http_action
            columns:
              - column:
                  name: name
                  type: varchar(254)
                  remarks: The name of this action
                  constraints:
                    nullable: false

  - changeSet:
      id: v46.00-018
      validCheckSum: 8:cf3c31a975dc86f1def6ee5d11f5f9dc
      author: snoe
      comment: Added 0.46.0 - Unify action representation
      changes:
        - dropColumn:
            tableName: http_action
            columnName: description
      rollback:
        - addColumn:
            tableName: http_action
            columns:
              - column:
                  name: description
                  type: ${text.type}
                  remarks: An optional description for this action

  - changeSet:
      id: v46.00-019
      validCheckSum: 8:a9f70163707cc7f798bdd0527a55854b
      author: snoe
      comment: Added 0.46.0 - Unify action representation
      changes:
        - dropColumn:
            tableName: report_card
            columnName: is_write
      rollback:
        - addColumn:
            columns:
              - column:
                  name: is_write
                  type: boolean
                  defaultValueBoolean: false
                  remarks: Indicates that this query will perform writes to a db
                  constraints:
                    nullable: false
            tableName: report_card

  - changeSet:
      id: v46.00-020
      validCheckSum: 8:2def45c139267d7424e1187764122669
      author: snoe
      comment: Added 0.46.0 - Unify action representation
      changes:
        - addNotNullConstraint:
            tableName: query_action
            columnName: database_id
            columnDataType: int

  - changeSet:
      id: v46.00-021
      validCheckSum: 8:52c8107f4bcc6e9889b270e0a4954921
      author: snoe
      comment: Added 0.46.0 - Unify action representation
      changes:
        - addNotNullConstraint:
            tableName: query_action
            columnName: dataset_query
            columnDataType: ${text.type}

  - changeSet:
      id: v46.00-022
      validCheckSum: 8:52c8107f4bcc6e9889b270e0a4954921
      author: snoe
      comment: Added 0.46.0 - Unify action representation
      changes:
        - addNotNullConstraint:
            tableName: query_action
            columnName: dataset_query
            columnDataType: ${text.type}

  - changeSet:
      id: v46.00-023
      validCheckSum: 8:33c91db1b039855af8bf1dc8315bd5d2
      author: snoe
      comment: Added 0.46.0 - Unify action representation
      changes:
        - addNotNullConstraint:
            tableName: action
            columnName: model_id
            columnDataType: int

  - changeSet:
      id: v46.00-024
      validCheckSum: 8:080ff435bae61f324535393d9e78de38
      author: snoe
      comment: Added 0.46.0 - Unify action representation
      changes:
        - addNotNullConstraint:
            tableName: action
            columnName: name
            columnDataType: varchar(254)

  - changeSet:
      id: v46.00-025
      validCheckSum: 8:60016f3de98c7382602485f13bc4e04f
      author: snoe
      comment: Added 0.46.0 - Unify action representation
      changes:
        - dropTable:
            tableName: model_action
      rollback:
        - createTable:
            tableName: model_action
            remarks: Ties actions to models
            columns:
              - column:
                  name: id
                  type: int
                  autoIncrement: true
                  constraints:
                    primaryKey: true
                    nullable: false
              - column:
                  name: entity_id
                  type: char(21)
                  remarks: Random NanoID tag for unique identity.
                  constraints:
                    nullable: false
                    unique: true
              - column:
                  name: slug
                  type: varchar(254)
                  remarks: The referenceable name for this action
                  constraints:
                    nullable: false
              - column:
                  name: card_id
                  type: int
                  remarks: The associated model
                  constraints:
                    nullable: false
                    referencedTableName: report_card
                    referencedColumnNames: id
                    foreignKeyName: fk_model_action_ref_card_id
                    deleteCascade: true
              - column:
                  name: action_id
                  type: int
                  remarks: The associated action
                  constraints:
                    nullable: true
                    referencedTableName: action
                    referencedColumnNames: id
                    foreignKeyName: fk_model_action_ref_action_id
                    deleteCascade: true
              - column:
                  name: requires_pk
                  remarks: Indicates that the primary key(s) need to be passed in as parameters
                  type: boolean
                  defaultValueBoolean: false
                  constraints:
                    nullable: false
              - column:
                  name: parameter_mappings
                  type: ${text.type}
                  remarks: Mappings for primary keys to action parameters
              - column:
                  name: visualization_settings
                  type: ${text.type}
                  remarks: Settings for rendering the action

  - changeSet:
      id: v46.00-026
      validCheckSum: 8:948b9653bfbadeb29c847ef41d053dba
      author: metamben
      comment: Added 0.46.0 -- add field for tracking DBMS versions
      changes:
        - addColumn:
            tableName: metabase_database
            columns:
              - column:
                  name: dbms_version
                  type: ${text.type}
                  remarks: 'A JSON object describing the flavor and version of the DBMS.'

  - changeSet:
      id: v46.00-027
      validCheckSum: 8:5f7773b797a3c85a99cd35cb60cfd0b3
      author: snoe
      comment: Added 0.46.0 -- add last_used_at to FieldValues
      changes:
        - addColumn:
            tableName: metabase_fieldvalues
            columns:
              - column:
                  name: last_used_at
                  type: ${timestamp_type}
                  remarks: Timestamp of when these FieldValues were last used.
                  constraints:
                    nullable: false
                  defaultValueComputed: current_timestamp

  - changeSet:
      id: v46.00-028
      validCheckSum: 8:33cc1a038e926acb7dfd7cf29b4fa545
      author: tsmacdonald
      comment: Added 0.46.0 -- Join table connecting cards to dashboards/cards's parameters that need custom filter values from the card
      changes:
        - createTable:
            tableName: parameter_card
            remarks: "Join table connecting cards to entities (dashboards, other cards, etc.) that use the values generated by the card for filter values"
            columns:
              - column:
                  name: id
                  type: int
                  autoIncrement: true
                  constraints:
                    primaryKey: true
                    nullable: false
              - column:
                  name: updated_at
                  type: ${timestamp_type}
                  defaultValueComputed: current_timestamp
                  remarks: "most recent modification time"
                  constraints:
                    nullable: false
              - column:
                  name: created_at
                  type: ${timestamp_type}
                  defaultValueComputed: current_timestamp
                  remarks: "creation time"
                  constraints:
                    nullable: false
              - column:
                  name: card_id
                  type: int
                  remarks: "ID of the card generating the values"
                  constraints:
                    nullable: false
              - column:
                  name: parameterized_object_type
                  type: varchar(32)
                  remarks: "Type of the entity consuming the values (dashboard, card, etc.)"
                  constraints:
                    nullable: false
              - column:
                  name: parameterized_object_id
                  type: int
                  remarks: "ID of the entity consuming the values"
                  constraints:
                    nullable: false
              - column:
                  name: parameter_id
                  type: varchar(32)
                  remarks: "The parameter ID"
                  constraints:
                    nullable: false

  # Make Dimension <=> Field a 1t1 relationship. Replace unique field_id + name with unique field_id.
  # See issue #27054.
  - changeSet:
      id: v46.00-029
      validCheckSum: 8:96336855a4180eaf51d7be4a97f3b1a4
      author: camsaul
      comment: Make Dimension <=> Field a 1t1 relationship. Drop unique constraint on field_id + name. (1/3)
      changes:
        - dropUniqueConstraint:
            tableName: dimension
            constraintName: unique_dimension_field_id_name
      rollback:
        - addUniqueConstraint:
            tableName: dimension
            constraintName: unique_dimension_field_id_name
            columnNames: field_id, name

  - changeSet:
      id: v46.00-030
      validCheckSum: 8:e1f67579cb8dc1102445df299636cb7b
      author: camsaul
      comment: Make Dimension <=> Field a 1t1 relationship. Delete duplicate entries. (2/3)
      changes:
        - sql:
            # Which rows to keep is not 100% clear. I decided to keep newer entries, by ID. I considered keeping new
            # entries by `updated_at` but the SQL for doing that across the three databases was such a hairball and
            # having duplicates in the first place was such an edge case I decided this approach is fine for now. The
            # `row_number()` window function would have made this easier to do but we haven't merged H2 v2 yet.
            #
            # Writing the query with these unnecessary subselects is stupid, but MySQL 5.7 doesn't work without them.
            # See https://metaboat.slack.com/archives/CKZEMT1MJ/p1670624514320419 for more info
            sql: >-
              DELETE FROM dimension
              WHERE field_id IN (
                SELECT field_id
                FROM (
                  SELECT field_id
                  FROM dimension
                  GROUP BY field_id
                  HAVING COUNT(*) > 1
                ) duplicates
              )
              AND id NOT IN (
                SELECT id FROM (
                  SELECT max(id) AS id
                  FROM dimension
                  GROUP BY field_id
                ) most_recents
              );
      rollback: # don't need to roll back anything, deleting duplicate entries doesn't need to be reversed.

  - changeSet:
      id: v46.00-031
      validCheckSum: 8:a9b4c86de880b2bc01e208d8d4d8cf64
      author: camsaul
      comment: Make Dimension <=> Field a 1t1 relationship. Add unique constraint on field_id. (3/3)
      changes:
        - addUniqueConstraint:
            tableName: dimension
            columnNames: field_id
            constraintName: unique_dimension_field_id
        # this change can roll back automatically.

  - changeSet:
      id: v46.00-032
      validCheckSum: 8:2a7de9726282af199737a334395f1068
      author: tsmacdonald
      comment: Added 0.46.0 -- Unique parameter_card
      changes:
        - addUniqueConstraint:
            tableName: parameter_card
            columnNames: parameterized_object_id, parameterized_object_type, parameter_id
            constraintName: unique_parameterized_object_card_parameter

  - changeSet:
      id: v46.00-033
      validCheckSum: 8:25bc5b1a806d4b352d43f5b16e7e6e20
      author: tsmacdonald
      comment: Added 0.46.0 -- parameter_card index on connected object
      changes:
        - createIndex:
            tableName: parameter_card
            columns:
              - column:
                  name: parameterized_object_id
            indexName: idx_parameter_card_parameterized_object_id

  - changeSet:
      id: v46.00-034
      validCheckSum: 8:5a6b5a2cf7160baec4f81f6675de898c
      author: tsmacdonald
      comment: Added 0.46.0 -- parameter_card index on connected card
      changes:
        - createIndex:
            tableName: parameter_card
            columns:
              - column:
                  name: card_id
            indexName: idx_parameter_card_card_id

  - changeSet:
      id: v46.00-035
      validCheckSum: 8:0639e4c0939848b4377792290311f239
      author: tsmacdonald
      comment: Added 0.46.0 - parameter_card.card_id foreign key
      changes:
        - addForeignKeyConstraint:
            baseTableName: parameter_card
            baseColumnNames: card_id
            referencedTableName: report_card
            referencedColumnNames: id
            constraintName: fk_parameter_card_ref_card_id
            onDelete: CASCADE

  - changeSet:
      id: v46.00-036
      validCheckSum: 8:39d440f29a481e9f0915532106079a1a
      author: metamben
      comment: App containers are removed in 0.46.0
      changes:
        - dropTable:
            tableName: app_permission_graph_revision
      rollback:
        - createTable:
            tableName: app_permission_graph_revision
            remarks: 'Used to keep track of changes made to app permissions.'
            columns:
              - column:
                  name: id
                  type: int
                  autoIncrement: true
                  constraints:
                    primaryKey: true
                    nullable: false
              - column:
                  name: before
                  type: ${text.type}
                  remarks: 'Serialized JSON of the apps graph before the changes.'
                  constraints:
                    nullable: false
              - column:
                  name: after
                  type: ${text.type}
                  remarks: 'Serialized JSON of the apps graph after the changes.'
                  constraints:
                    nullable: false
              - column:
                  name: user_id
                  type: int
                  remarks: 'The ID of the admin who made this set of changes.'
                  constraints:
                    nullable: false
                    referencedTableName: core_user
                    referencedColumnNames: id
                    foreignKeyName: fk_app_permission_graph_revision_user_id
              - column:
                  name: created_at
                  type: ${timestamp_type}
                  remarks: 'The timestamp of when these changes were made.'
                  defaultValueComputed: current_timestamp
                  constraints:
                    nullable: false
              - column:
                  name: remark
                  type: ${text.type}
                  remarks: 'Optional remarks explaining why these changes were made.'

  - changeSet:
      id: v46.00-037
      validCheckSum: 8:dbbe898501c554e3ee74c6b9ef9c1575
      author: metamben
      comment: App pages are removed in 0.46.0
      changes:
        - dropColumn:
            tableName: report_dashboard
            columnName: is_app_page
      rollback:
        - addColumn:
            columns:
              - column:
                  name: is_app_page
                  type: boolean
                  defaultValueBoolean: false
                  remarks: Indicates that this dashboard serves as a page of an app
                  constraints:
                    nullable: false
            tableName: report_dashboard

  - changeSet:
      id: v46.00-038
      validCheckSum: 8:220a27bae93423a2c9a76f611f10b87b
      author: metamben
      comment: App containers are removed in 0.46.0
      changes:
        - dropTable:
            tableName: app
      rollback:
        - createTable:
            tableName: app
            remarks: Defines top level concerns for App
            columns:
              - column:
                  name: id
                  type: int
                  autoIncrement: true
                  constraints:
                    primaryKey: true
                    nullable: false
              - column:
                  name: entity_id
                  type: char(21)
                  remarks: Random NanoID tag for unique identity.
                  constraints:
                    nullable: false
                    unique: true
              - column:
                  name: collection_id
                  type: int
                  remarks: The associated collection
                  constraints:
                    nullable: false
                    referencedTableName: collection
                    referencedColumnNames: id
                    foreignKeyName: fk_app_ref_collection_id
                    deleteCascade: true
                    unique: true
              - column:
                  name: dashboard_id
                  type: int
                  remarks: The homepage of the app
              - column:
                  remarks: JSON for the navigation items of the app
                  name: nav_items
                  type: ${text.type}
              - column:
                  remarks: JSON for frontend related additions, such as styling
                  name: options
                  type: ${text.type}
              - column:
                  remarks: The timestamp of when the app was created
                  name: created_at
                  type: ${timestamp_type}
                  defaultValueComputed: current_timestamp
                  constraints:
                    nullable: false
              - column:
                  remarks: The timestamp of when the app was updated
                  name: updated_at
                  type: ${timestamp_type}
                  defaultValueComputed: current_timestamp
                  constraints:
                    nullable: false
        - addForeignKeyConstraint:
            baseTableName: app
            baseColumnNames: dashboard_id
            referencedTableName: report_dashboard
            referencedColumnNames: id
            constraintName: fk_app_ref_dashboard_id
            onDelete: SET NULL

  - changeSet:
      id: v46.00-039
      validCheckSum: 8:7ed32de11fbe8565148d8491f908ad05
      author: qnkhuat
      comment: Added 0.46.0 - add entity_id to parameter_card
      changes:
        - addColumn:
            columns:
            - column:
                remarks: Random NanoID tag for unique identity.
                name: entity_id
                type: char(21)
                constraints:
                  nullable: true
                  unique: true
            tableName: parameter_card

  - changeSet:
      id: v46.00-040
      validCheckSum: 8:7fec881cac598cce34b62c98fcf37563
      author: tsmacdonald
      comment: Added 0.46.0 -- Bump default dashcard size to 4x4
      changes:
        - addDefaultValue:
            tableName: report_dashboardcard
            columnName: size_x
            defaultValue: 4

  - changeSet:
      id: v46.00-041
      validCheckSum: 8:0214a8d0b94a9eb48aad75b1d50dd279
      author: tsmacdonald
      comment: Added 0.46.0 -- Bump default dashcard size to 4x4
      changes:
        - addDefaultValue:
            tableName: report_dashboardcard
            columnName: size_y
            defaultValue: 4

  - changeSet:
      id: v46.00-042
      validCheckSum: 8:7b91ad83569565517c43e9f7b9bfa29a
      author: tsmacdonald
      comment: Added 0.46.0 -- index query_execution.executor_id
      changes:
        - createIndex:
            tableName: query_execution
            columns:
              - column:
                  name: executor_id
            indexName: idx_query_execution_executor_id

  - changeSet:
      id: v46.00-043
      validCheckSum: 8:d9cab29076035068cfc49fb9570832af
      author: tsmacdonald
      comment: Added 0.46.0 -- index query_execution.context
      changes:
        - createIndex:
            tableName: query_execution
            columns:
              - column:
                  name: context
            indexName: idx_query_execution_context

  - changeSet:
      id: v46.00-045
      validCheckSum: 8:7a9cabf1c693de8b0c9555f7deb072a4
      author: calherries
      comment: Added 0.46.0 -- add public_uuid to action.
      changes:
        - addColumn:
            tableName: action
            columns:
              - column:
                  name: public_uuid
                  type: char(36)
                  remarks: 'Unique UUID used to in publically-accessible links to this Action.'
                  constraints:
                    unique: true

  - changeSet:
      id: v46.00-051
      validCheckSum: 8:74e83fc2ee7c1a06a94f07830f361773
      author: calherries
      comment: Added 0.46.0 -- drop defaults for dashcard's position and size
      changes:
        - dropDefaultValue:
            tableName: report_dashboardcard
            columnName: row
      rollback:
        - addDefaultValue:
            tableName: report_dashboardcard
            columnName: row
            defaultValueNumeric: 4

  - changeSet:
      id: v46.00-052
      validCheckSum: 8:948c978fcb2d938d272a05b3e56808d1
      author: calherries
      comment: Added 0.46.0 -- drop defaults for dashcard's position and size
      changes:
        - dropDefaultValue:
            tableName: report_dashboardcard
            columnName: col
      rollback:
        - addDefaultValue:
            tableName: report_dashboardcard
            columnName: col
            defaultValueNumeric: 4

  - changeSet:
      id: v46.00-053
      validCheckSum: 8:04e092dbffdfda13f28b1e3ea38299a7
      author: calherries
      comment: Added 0.46.0 -- drop defaults for dashcard's position and size
      changes:
        - dropDefaultValue:
            tableName: report_dashboardcard
            columnName: size_x
      rollback:
        - addDefaultValue:
            tableName: report_dashboardcard
            columnName: size_x
            defaultValueNumeric: 4

  - changeSet:
      id: v46.00-054
      validCheckSum: 8:bc3abf9ab94199aeaebb2be28dea77aa
      author: calherries
      comment: Added 0.46.0 -- drop defaults for dashcard's position and size
      changes:
        - dropDefaultValue:
            tableName: report_dashboardcard
            columnName: size_y
      rollback:
        - addDefaultValue:
            tableName: report_dashboardcard
            columnName: size_y
            defaultValueNumeric: 4

  - changeSet:
      id: v46.00-055
      validCheckSum: 8:48a516459b84a21e9edbdbfe1bffd671
      author: calherries
      comment: Added 0.46.0 -- add made_public_by_id
      changes:
        - addColumn:
            tableName: action
            columns:
              - column:
                  name: made_public_by_id
                  type: int
                  remarks: 'The ID of the User who first publically shared this Action.'

  - changeSet:
      id: v46.00-056
      validCheckSum: 8:af93ab591b44b5d81d8d8a496600c1bc
      author: calherries
      comment: Added 0.46.0 -- add public_uuid and made_public_by_id to action. public_uuid is indexed
      changes:
        - createIndex:
            tableName: action
            indexName: idx_action_public_uuid
            columns:
              column:
                name: public_uuid

  - changeSet:
      id: v46.00-057
      validCheckSum: 8:aff3b0e15dcfc36a4fd97faade0751c0
      author: dpsutton
      comment: Added 0.46.0 -- parameter_card.parameter_id long enough to hold a uuid
      changes:
        - modifyDataType:
            tableName: parameter_card
            columnName: parameter_id
            newDataType: varchar(36)
      rollback: #nothing to do, char(32) or char(36) are equivalent

  - changeSet:
      id: v46.00-058
      validCheckSum: 8:11440c629413c7231e7f156347353761
      author: calherries
      comment: Added 0.46.0 -- add FK constraint for action.made_public_by_id with core_user.id
      changes:
        - addForeignKeyConstraint:
            baseTableName: action
            baseColumnNames: made_public_by_id
            referencedTableName: core_user
            referencedColumnNames: id
            constraintName: fk_action_made_public_by_id
            onDelete: CASCADE

  - changeSet:
      id: v46.00-059
      validCheckSum: 8:6ddec7d622e9200e36bd5e2e2e0a48c2
      author: tsmacdonald
      comment: Added 0.46.0 -- add actions.creator_id
      changes:
        - addColumn:
            tableName: action
            columns:
              - column:
                  name: creator_id
                  type: int
                  remarks: 'The user who created the action'
      rollback:
        - dropColumn:
            tableName: action
            columnName: creator_id

  - changeSet:
      id: v46.00-060
      validCheckSum: 8:fc1762a930726afb11131acf3a56312b
      author: tsmacdonald
      comment: Added 0.46.0 -- action.creator_id index
      changes:
        - createIndex:
            tableName: action
            columns:
              - column:
                  name: creator_id
            indexName: idx_action_creator_id
      rollback:
        - dropIndex:
            tableName: action
            indexName: idx_action_creator_id

  - changeSet:
      id: v46.00-061
      validCheckSum: 8:d57393ae0e96a9b1a0bd7a66597cb485
      author: tsmacdonald
      comment: Added 0.46.0 -- action.creator_id index
      changes:
        - addForeignKeyConstraint:
            baseTableName: action
            baseColumnNames: creator_id
            referencedTableName: core_user
            referencedColumnNames: id
            constraintName: fk_action_creator_id
            nullable: false

  - changeSet:
      id: v46.00-062
      validCheckSum: 8:20efdbd79df3c76cbf77318d871a9836
      author: tsmacdonald
      comment: Added 0.46.0 -- add actions.archived
      changes:
        - addColumn:
            tableName: action
            columns:
              - column:
                  name: archived
                  type: boolean
                  defaultValueBoolean: false
                  remarks: 'Whether or not the action has been archived'
                  constraints:
                    nullable: false
      rollback:
        - dropColumn:
            tableName: action
            columnName: archived

  - changeSet:
      id: v46.00-064
      validCheckSum: 8:0ac10ca0d82f1bbe39737eb0a8fdcd7d
      author: noahmoss
      comment: Added 0.46.0 -- rename `group_table_access_policy` to `sandboxes`
      changes:
        - renameTable:
            newTableName: sandboxes
            oldTableName: group_table_access_policy

  - changeSet:
      id: v46.00-065
      validCheckSum: 8:5cbb335952dd1ab7a137d80d6c1ab82e
      author: noahmoss
      comment: Added 0.46.0 -- add `permission_id` to `sandboxes`
      changes:
      - addColumn:
          tableName: sandboxes
          columns:
          - column:
              name: permission_id
              type: int
              remarks: The ID of the corresponding permissions path for this sandbox

  - changeSet:
      id: v46.00-070
      validCheckSum: 8:d440a8d0aef0bbfdae24a9c70bd37605
      author: calherries
      comment: Added 0.46.0 - add entity_id column to action
      changes:
        - addColumn:
            columns:
            - column:
                remarks: Random NanoID tag for unique identity.
                name: entity_id
                type: char(21)
                constraints:
                  nullable: true
                  unique: true
            tableName: action

  - changeSet:
      id: v46.00-074
      validCheckSum: 8:c1273a3003d82638a0a5413bf2aa6777
      author: metamben
      comment: Added 0.46.0 -- increase precision of updated_at of report_card
      changes:
        - modifyDataType:
            tableName: report_card
            columnName: updated_at
            newDataType: ${timestamp_type}
      rollback:
        - modifyDataType:
            tableName: report_card
            columnName: updated_at
            newDataType: DATETIME

  - changeSet:
      id: v46.00-079
      validCheckSum: 8:de167f33d3f7670246623466487d2e67
      author: john-metabase
      comment: Added 0.46.0 -- migrates Databases using deprecated and removed presto driver to presto-jdbc
      changes:
        - sql: UPDATE metabase_database SET engine = 'presto-jdbc' WHERE engine = 'presto'
      rollback: # nothing to do, since we don't know which drivers used to be presto

  - changeSet:
      id: v46.00-080
      validCheckSum: 8:022a846feb10103f2e9fe4b58cb792d6
      author: noahmoss
      comment: Migrate data permission paths from v1 to v2 (splitting them into separate data and query permissions)
      changes:
        - customChange:
            class: "metabase.db.custom_migrations.SplitDataPermissions"

  - changeSet:
      id: v46.00-084
      validCheckSum: 8:b4f465ca3be584028e077b907656b804
      author: qnkhuat
      comment: Added 0.46.0 - CASCADE delete for action.model_id
      changes:
        - dropForeignKeyConstraint:
            baseTableName: action
            constraintName: fk_action_model_id
      rollback:
        - addForeignKeyConstraint:
            baseTableName: action
            baseColumnNames: model_id
            referencedTableName: report_card
            referencedColumnNames: id
            constraintName: fk_action_model_id
            onDelete: CASCADE

  - changeSet:
      id: v46.00-085
      validCheckSum: 8:17fe48c56aa457a6a09775099d44d7a5
      author: qnkhuat
      comment: Added 0.46.0 - CASCADE delete for action.model_id
      changes:
        - addForeignKeyConstraint:
            baseTableName: action
            baseColumnNames: model_id
            referencedTableName: report_card
            referencedColumnNames: id
            constraintName: fk_action_model_id
            onDelete: CASCADE

  - changeSet:
      id: v46.00-086
      validCheckSum: 8:677e076d8741275d31a02e97531fd930
      author: calherries
      comment: Added 0.46.0 - Delete the abandonment email task
      changes:
        - customChange:
            class: "metabase.db.custom_migrations.DeleteAbandonmentEmailTask"

  - changeSet:
      id: v46.00-088
      validCheckSum: 8:ff9defc19920960db55ef71e4d32b4ea
      author: noahmoss
      comment: Added 0.46.5 -- backfill `permission_id` values in `sandboxes`. This is a fixed verison of v46.00-066
               which has been removed, since it had a bug that blocked a customer from upgrading.
      changes:
        - sql: >-
            UPDATE sandboxes s
            SET permission_id = (
              SELECT p.id
              FROM permissions p
              WHERE
                p.object = CONCAT('/db/',
                                  (SELECT t.db_id FROM metabase_table t WHERE t.id = s.table_id),
                                  '/schema/',
                                  (SELECT t.schema FROM metabase_table t WHERE t.id = s.table_id),
                                  '/table/',
                                  s.table_id,
                                  '/query/segmented/')
                AND p.group_id = s.group_id
              LIMIT 1
            )
            WHERE permission_id IS NULL;
      rollback:
        # not required, new values added here do not need to be dropped

  - changeSet:
      id: v46.00-089
      validCheckSum: 8:e0fbd2514cc960cc74106204ac65a3ea
      author: noahmoss
      comment: Added 0.46.5 -- remove orphaned entries in `sandboxes`
      changes:
        - sql: >-
            DELETE FROM sandboxes
            WHERE permission_id IS NULL;
      rollback: # not required, orphaned sandboxes should not be re-added to the DB

  - changeSet:
      id: v46.00-090
      validCheckSum: 8:963c0cd3a7bd2858e4dbfd4d4aad95cb
      author: noahmoss
      comment: Add foreign key constraint on sandboxes.permission_id
      preConditions:
        - onFail: MARK_RAN
        - not:
            - foreignKeyConstraintExists:
                - foreignKeyName: fk_sandboxes_ref_permissions
      changes:
        - addForeignKeyConstraint:
            baseTableName: sandboxes
            baseColumnNames: permission_id
            referencedTableName: permissions
            referencedColumnNames: id
            constraintName: fk_sandboxes_ref_permissions
            onDelete: CASCADE

  - changeSet:
      id: v47.00-001
      validCheckSum: 8:14bf2732687c04256e9c036ba142aa93
      author: calherries
      comment: Added 0.47.0 -- set base-type to type/JSON for JSON database-types for postgres and mysql
      changes:
        - sql:
            sql: >-
              UPDATE metabase_field f
              SET base_type = 'type/JSON'
              WHERE EXISTS (
                SELECT *
                FROM metabase_database d
                JOIN metabase_table t ON t.db_id = d.id
                WHERE f.table_id = t.id
                  AND lower(f.database_type) in ('json', 'jsonb')
                  AND d.engine in ('postgres', 'mysql')
              )
      rollback:
        - sql:
            dbms: postgresql
            sql: >-
              UPDATE metabase_field f
              SET base_type = case when d.engine = 'postgres' then 'type/Structured' else 'type/SerializedJSON' end
              FROM metabase_database d
              JOIN metabase_table t ON t.db_id = d.id
              WHERE f.table_id = t.id
                AND lower(f.database_type) in ('json', 'jsonb')
                AND d.engine in ('postgres', 'mysql')
        - sql:
            dbms: mysql,mariadb
            sql: >-
              UPDATE metabase_field f
              JOIN metabase_table t ON f.table_id = t.id
              JOIN metabase_database d ON t.db_id = d.id
              SET base_type = case when d.engine = 'postgres' then 'type/Structured' else 'type/SerializedJSON' end
              WHERE lower(f.database_type) in ('json', 'jsonb')
                AND d.engine in ('postgres', 'mysql')
        - sql:
            dbms: h2
            sql: >-
              MERGE INTO metabase_field f
              USING (
                SELECT f.id, case when d.engine = 'postgres' then 'type/Structured' else 'type/SerializedJSON' end as base_type
                FROM metabase_field f
                JOIN metabase_table t ON f.table_id = t.id
                JOIN metabase_database d ON t.db_id = d.id
                WHERE lower(f.database_type) in ('json', 'jsonb')
                  AND d.engine in ('postgres', 'mysql')
              ) as updates
              ON f.id = updates.id
              WHEN MATCHED THEN
                UPDATE SET f.base_type = updates.base_type;

  - changeSet:
      id: v47.00-002
      validCheckSum: 8:963690f41f487b122464277c627823f6
      author: calherries
      comment: Added 0.47.0 - Add json_unfolding column to metabase_field
      changes:
        - addColumn:
            columns:
            - column:
                remarks: 'Enable/disable JSON unfolding for a field'
                name: json_unfolding
                type: boolean
                defaultValueBoolean: false
                constraints:
                  nullable: false
            tableName: metabase_field

  - changeSet:
      id: v47.00-003
      validCheckSum: 8:97bccdf5e9bcdfacd1c315fa1342c167
      author: calherries
      comment: Added 0.47.0 - Populate metabase_field.json_unfolding based on base_type
      changes:
        - sql:
            sql: >-
              UPDATE metabase_field
              SET json_unfolding = true
              WHERE base_type = 'type/JSON';
      rollback: # nothing to do, since json_unfolding is new in 47

  - changeSet:
      id: v47.00-004
      validCheckSum: 8:58ad79be7de00e413da51fab3c8beea0
      author: qnkhuat
      comment: Added 0.47.0 - Add auto_incremented to metabase_field
      changes:
        - addColumn:
            tableName: metabase_field
            columns:
              - column:
                  name: database_is_auto_increment
                  type: boolean
                  remarks: Indicates this field is auto incremented
                  defaultValueBoolean: false
                  constraints:
                    nullable: false

  - changeSet:
      id: v47.00-005
      validCheckSum: 8:ccf53f27a551fd0799d0103bd65cca99
      author: winlost
      comment: Added 0.47.0 - Add auto_apply_filters to dashboard
      changes:
        - addColumn:
            tableName: report_dashboard
            columns:
              - column:
                  name: auto_apply_filters
                  type: boolean
                  remarks: Whether or not to auto-apply filters on a dashboard
                  defaultValueBoolean: true
                  constraints:
                    nullable: false

  - changeSet:
      id: v47.00-006
      validCheckSum: 8:b63ff10d3d121bed42eece1ae3dbb177
      author: qnkhuat
      comment: Added 0.47.0 - Add dashboard_tab table
      changes:
        - createTable:
            tableName: dashboard_tab
            remarks: "Join table connecting dashboard to dashboardcards"
            columns:
              - column:
                  name: id
                  type: int
                  autoIncrement: true
                  constraints:
                    primaryKey: true
                    nullable: false
              - column:
                  name: dashboard_id
                  type: int
                  remarks: The dashboard that a tab is on
                  constraints:
                    nullable: false
                    referencedTableName: report_dashboard
                    referencedColumnNames: id
                    foreignKeyName: fk_dashboard_tab_ref_dashboard_id
                    deleteCascade: true
              - column:
                  name: name
                  remarks: Displayed name of the tab
                  type: ${text.type}
                  constraints:
                    nullable: false
              - column:
                  name: position
                  remarks: Position of the tab with respect to others tabs in dashboard
                  type: int
                  constraints:
                    nullable: false
              - column:
                  name: entity_id
                  type: char(21)
                  remarks: Random NanoID tag for unique identity.
                  constraints:
                    nullable: false
                    unique: true
              - column:
                  name: created_at
                  remarks: The timestamp at which the tab was created
                  type: ${timestamp_type}
                  defaultValueComputed: current_timestamp
                  constraints:
                    nullable: false
              - column:
                  name: updated_at
                  remarks: The timestamp at which the tab was last updated
                  type: ${timestamp_type}
                  defaultValueComputed: current_timestamp
                  constraints:
                    nullable: false

  - changeSet:
      id: v47.00-007
      validCheckSum: 8:e9f7d6b18d65be6fde07c0b5471b8760
      author: qnkhuat
      comment: Added 0.47.0 -- add report_dashboardcard.dashboard_tab_id
      changes:
        - addColumn:
            tableName: report_dashboardcard
            columns:
              - column:
                  name: dashboard_tab_id
                  type: int
                  remarks: The referenced tab id that dashcard is on, it's nullable for dashboard with no tab
                  constraints:
                    nullable: true

  - changeSet:
      id: v47.00-008
      validCheckSum: 8:e37c88d202007bd3e6a72b6404d1b0e9
      author: qnkhuat
      comment: Added 0.47.0 -- add report_dashboardcard.dashboard_tab_id fk constraint
      changes:
        - addForeignKeyConstraint:
            baseTableName: report_dashboardcard
            baseColumnNames: dashboard_tab_id
            referencedTableName: dashboard_tab
            referencedColumnNames: id
            constraintName: fk_report_dashboardcard_ref_dashboard_tab_id
            deleteCascade: true

  - changeSet:
      id: v47.00-009
      validCheckSum: 8:398124b0dd4dd6e117cdc1378152469b
      author: qwef
      comment: Added 0.47.0 - Replace user google_auth and ldap_auth columns with sso_source values
      changes:
        - sql:
            sql: UPDATE core_user SET sso_source = 'google' WHERE google_auth = true;
      rollback:
        - sql:
            sql: UPDATE core_user SET google_auth = true, sso_source = NULL WHERE sso_source = 'google';

  - changeSet:
      id: v47.00-010
      validCheckSum: 8:3c4f9fc116fbced18c50952def65b3e0
      author: tsmacdonald
      comment: Added 0.47.0 - Make metabase_table.name long enough for H2 names
      changes:
        - modifyDataType:
            tableName: metabase_table
            columnName: name
            newDataType: varchar(256)
      rollback: # no rollback needed, varchar(256) is backwards compatible

  - changeSet:
      id: v47.00-011
      validCheckSum: 8:148b982debddfa511cb45b87179b8c46
      author: tsmacdonald
      comment: Added 0.47.0 - Make metabase_table.display_name long enough for H2 names
      changes:
        - modifyDataType:
            tableName: metabase_table
            columnName: display_name
            newDataType: varchar(256)
      rollback: # no rollback needed, varchar(256) is backwards compatible

  - changeSet:
      id: v47.00-012
      validCheckSum: 8:bf19ef077bc6bc517c515dd78ca46e3b
      author: qwef
      comment: Added 0.47.0 - Replace user google_auth and ldap_auth columns with sso_source values
      changes:
        - dropColumn:
            tableName: core_user
            columnName: google_auth
      rollback:
        - addColumn:
            tableName: core_user
            columns:
              - column:
                  name: google_auth
                  type: boolean
                  defaultValueBoolean: false
                  constraints:
                    nullable: false

  - changeSet:
      id: v47.00-013
      validCheckSum: 8:044aec6d07049e3c5a45830797189ab0
      author: qwef
      comment: Added 0.47.0 - Replace user google_auth and ldap_auth columns with sso_source values
      changes:
        - sql:
            sql: UPDATE core_user SET sso_source = 'ldap' WHERE ldap_auth = true;
      rollback:
        - sql:
            sql: UPDATE core_user SET ldap_auth = true, sso_source = NULL WHERE sso_source = 'ldap';

  - changeSet:
      id: v47.00-014
      validCheckSum: 8:6a973f3198ad4596ecade95e61b35991
      author: qwef
      comment: Added 0.47.0 - Replace user google_auth and ldap_auth columns with sso_source values
      changes:
        - dropColumn:
            tableName: core_user
            columnName: ldap_auth
      rollback:
        - addColumn:
            tableName: core_user
            columns:
              - column:
                  name: ldap_auth
                  type: boolean
                  defaultValueBoolean: false
                  constraints:
                    nullable: false

  - changeSet:
      id: v47.00-015
      validCheckSum: 8:d2d5eea99db75e656709006b3a7749f0
      author: escherize
      comment: added 0.47.0 - Add is_audit to metabase_database
      changes:
        - addColumn:
            tableName: metabase_database
            columns:
              - column:
                  name: is_audit
                  type: boolean
                  defaultValueBoolean: false
                  remarks: 'Only the app db, visible to admins via auditing should have this set true.'
                  constraints:
                    nullable: false

  - changeSet:
      id: v47.00-016
      validCheckSum: 8:62290f0389eb2a17170a9c0351ac8a85
      author: calherres
      comment: Added 0.47.0 - Migrate the report_card.visualization_settings.column_settings field refs from legacy format
      changes:
        - customChange:
            class: "metabase.db.custom_migrations.MigrateLegacyColumnSettingsFieldRefs"

  - changeSet:
      id: v47.00-018
      validCheckSum: 8:7bacd2f60393eebd3bebcfdb0e952ecd
      author: dpsutton
      comment: Indexed Entities information table
      changes:
        - createTable:
            tableName: model_index
            remarks: 'Used to keep track of which models have indexed columns.'
            columns:
              - column:
                  name: id
                  type: int
                  autoIncrement: true
                  constraints:
                    primaryKey: true
                    nullable: false
              - column:
                  name: model_id
                  type: int
                  remarks: 'The ID of the indexed model.'
              - column:
                  name: pk_ref
                  type: ${text.type}
                  remarks: 'Serialized JSON of the primary key field ref.'
                  constraints:
                    nullable: false
              - column:
                  name: value_ref
                  type: ${text.type}
                  remarks: 'Serialized JSON of the label field ref.'
                  constraints:
                    nullable: false
              - column:
                  name: schedule
                  type: ${text.type}
                  remarks: 'The cron schedule for when value syncing should happen.'
                  constraints:
                    nullable: false
              - column:
                  name: state
                  type: ${text.type}
                  remarks: 'The status of the index: initializing, indexed, error, overflow.'
                  constraints:
                    nullable: false
              - column:
                  name: indexed_at
                  type: ${timestamp_type}
                  remarks: 'When the status changed'
                  constraints:
                    nullable: true
              - column:
                  name: error
                  type: ${text.type}
                  remarks: 'The error message if the status is error.'
                  constraints:
                    nullable: true
              - column:
                  name: created_at
                  type: ${timestamp_type}
                  remarks: 'The timestamp of when these changes were made.'
                  defaultValueComputed: current_timestamp
                  constraints:
                    nullable: false
              - column:
                  remarks: 'ID of the user who created the event'
                  name: creator_id
                  type: int
                  constraints:
                    nullable: false
                    references: core_user(id)
                    foreignKeyName: fk_model_index_creator_id
                    deleteCascade: true
      rollback:
        - dropTable:
            tableName: model_index

  - changeSet:
      id: v47.00-019
      validCheckSum: 8:7a5589d70c80b3ffc99a85722f440a91
      author: dpsutton
      comment: Indexed Entities values table
      changes:
        - createTable:
            tableName: model_index_value
            remarks: 'Used to keep track of the values indexed in a model'
            columns:
              - column:
                  name: model_index_id
                  type: int
                  remarks: 'The ID of the indexed model.'
              - column:
                  name: model_pk
                  type: int
                  remarks: 'The primary key of the indexed value'
                  constraints:
                    nullable: false
              - column:
                  name: name
                  type: ${text.type}
                  remarks: 'The label to display identifying the indexed value.'
                  constraints:
                    nullable: false
      rollback:
        - dropTable:
            tableName: model_index_value

  - changeSet:
      id: v47.00-020
      validCheckSum: 8:d32a4cf7b37f012a7db74628cdde48df
      author: dpsutton
      comment: Add unique constraint on index_id and pk
      changes:
        - addUniqueConstraint:
            tableName: model_index_value
            constraintName: unique_model_index_value_model_index_id_model_pk
            columnNames: model_index_id, model_pk
      rollback:
        - dropUniqueConstraint:
            tableName: model_index_value
            constraintName: unique_model_index_value_model_index_id_model_pk

  - changeSet:
      id: v47.00-023
      validCheckSum: 8:5d9e81c3e950afad66cb5e9e823b1f03
      author: dpsutton
      comment: Added 0.47.0 -- model_index index
      changes:
        - createIndex:
            tableName: model_index
            columns:
              - column:
                  name: model_id
            indexName: idx_model_index_model_id

  - changeSet:
      id: v47.00-024
      validCheckSum: 8:3079db8d91e54ff2b41050f7dab27936
      author: dpsutton
      comment: Added 0.47.0 -- model_index foriegn key to report_card
      changes:
        - addForeignKeyConstraint:
            baseTableName: model_index
            baseColumnNames: model_id
            referencedTableName: report_card
            referencedColumnNames: id
            constraintName: fk_model_index_model_id
            nullable: false
            deleteCascade: true

  - changeSet:
      id: v47.00-025
      validCheckSum: 8:6889e314a2016c9bc017a358b81ed24e
      author: dpsutton
      comment: Added 0.47.0 -- model_index_value foriegn key to model_index
      changes:
        - addForeignKeyConstraint:
            baseTableName: model_index_value
            baseColumnNames: model_index_id
            referencedTableName: model_index
            referencedColumnNames: id
            constraintName: fk_model_index_value_model_id
            nullable: false
            deleteCascade: true

  - changeSet:
      id: v47.00-026
      validCheckSum: 8:acf279edf538ee29a4ea9103d809b3da
      author: noahmoss
      comment: Added 0.47.0 - New table for connection impersonation policies
      changes:
        - createTable:
            tableName: connection_impersonations
            remarks: Table for holding connection impersonation policies
            columns:
              - column:
                  name: id
                  type: int
                  autoIncrement: true
                  constraints:
                    primaryKey: true
                    nullable: false
              - column:
                  name: db_id
                  type: int
                  remarks: 'ID of the database this connection impersonation policy affects'
                  constraints:
                    nullable: false
                    referencedTableName: metabase_database
                    referencedColumnNames: id
                    foreignKeyName: fk_conn_impersonation_db_id
                    deleteCascade: true
              - column:
                  name: group_id
                  type: int
                  remarks: 'ID of the permissions group this connection impersonation policy affects'
                  constraints:
                    nullable: false
                    referencedTableName: permissions_group
                    referencedColumnNames: id
                    foreignKeyName: fk_conn_impersonation_group_id
                    deleteCascade: true
              - column:
                  name: attribute
                  type: ${text.type}
                  remarks: 'User attribute associated with the database role to use for this connection impersonation policy'

  - changeSet:
      id: v47.00-027
      validCheckSum: 8:c720f3de8feed35e592c0ca9b9975a18
      author: calherries
      comment: Added 0.47.0 - Migrate field_ref in report_card.result_metadata from legacy format
      changes:
        - customChange:
            class: "metabase.db.custom_migrations.MigrateLegacyResultMetadataFieldRefs"

  - changeSet:
      id: v47.00-028
      validCheckSum: 8:f38598170766acaaa8fd3b20ef683372
      author: calherries
      comment: Added 0.47.0 - Add join-alias to the report_card.visualization_settings.column_settings field refs
      changes:
        - customChange:
            class: "metabase.db.custom_migrations.AddJoinAliasToVisualizationSettingsFieldRefs"

  - changeSet:
      id: v47.00-029
      validCheckSum: 8:c7625e5018087e915e547f9318b2b8f5
      author: qnkhuat
      comment: Added 0.47.0 - Stack cards vertically for dashboard with tabs on downgrade
      changes:
        - customChange:
            class: "metabase.db.custom_migrations.DowngradeDashboardTab"

  - changeSet:
      id: v47.00-030
      validCheckSum: 8:7919d959008457419a09fd3275d3ed00
      author: escherize
      comment: Added 0.47.0 - Type column for collections for instance-analytics
      changes:
        - addColumn:
            tableName: collection
            columns:
              - column:
                  name: type
                  type: varchar(256)
                  defaultValue: null
                  remarks: 'This is used to differentiate instance-analytics collections from all other collections.'

  - changeSet:
      id: v47.00-031
      author: qnkhuat
      comment: Added 0.47.0 - migrate dashboard grid size from 18 to 24
      validCheckSum: 8:ad9bdb62df65cf26a5a9892a82779ea7
      changes:
          # new_size_x = size_x + ((col + size_x + 1) // 3) - ((col + 1) // 3)
          # new_col    = col + ((col + 1) // 3)
          - sql:
              dbms: postgresql
              sql: >-
                  update report_dashboardcard set size_x = size_x + floor(cast(size_x + col + 1  as decimal) / 3) - floor(cast(col + 1 as decimal) / 3);
                  update report_dashboardcard set col    = col + floor(cast(col + 1 as decimal) / 3);
          - sql:
              dbms: mysql,mariadb,h2
              sql: >-
                  update report_dashboardcard set size_x = size_x + floor(cast(size_x + col + 1  as decimal) / 3) - floor(cast(col + 1 as decimal) / 3);
                  update report_dashboardcard set col    = col + floor(cast(col + 1 as decimal) / 3);

      rollback:
          # new_size_x = size_x - ((size_x + col + 1) // 4 - (col + 1) // 4) for size_x > 1
          # new_col    = col - (col + 1) // 4
          # for size_x, we keep it as it is, because it can't be smaller right?
          - sql:
              dbms: postgresql
              sql: >-
                  update report_dashboardcard set size_x = size_x - (floor(cast(size_x + col + 1 as decimal) / 4) - floor(cast(col + 1 as decimal) / 4)) where size_x <> 1;
                  update report_dashboardcard set col    = col - floor(cast(col + 1 as decimal) / 4);

          - sql:
              dbms: mysql,mariadb,h2
              sql: >-
                  update report_dashboardcard set size_x = size_x - (floor(cast(size_x + col + 1 as decimal) / 4) - floor(cast(col + 1 as decimal) / 4)) where size_x <> 1;
                  update report_dashboardcard set col    = col - floor(cast(col + 1 as decimal) / 4);

  - changeSet:
      id: v47.00-032
      author: qnkhuat
      comment: Added 0.47.0 - migrate dashboard grid size from 18 to 24 for revisions
      validCheckSum: ANY
      changes:
        - customChange:
            class: "metabase.db.custom_migrations.RevisionDashboardMigrateGridFrom18To24"

  - changeSet:
      id: v47.00-033
      validCheckSum: 8:c4a38673bf2a702e807a2074c0d0b719
      author: calherries
      comment: Added 0.47.0 - Migrate field refs in visualization_settings.column_settings keys from legacy format
      changes:
        - customChange:
            class: "metabase.db.custom_migrations.RevisionMigrateLegacyColumnSettingsFieldRefs"

  - changeSet:
      id: v47.00-034
      validCheckSum: 8:bb77d686c5c204e480a1da5fcfb518e2
      author: calherries
      comment: Added 0.47.0 - Add join-alias to the visualization_settings.column_settings field refs in card revisions
      changes:
        - customChange:
            class: "metabase.db.custom_migrations.RevisionAddJoinAliasToColumnSettingsFieldRefs"

  - changeSet:
      id: v47.00-035
      validCheckSum: 8:aeafa7ff310f799eb3fb2e14640a9e06
      author: calherries
      comment: Added 0.47.0 - Drop foreign key constraint on implicit_action.action_id
      changes:
        - dropForeignKeyConstraint:
            baseTableName: implicit_action
            constraintName: fk_implicit_action_action_id
      rollback:
        - addForeignKeyConstraint:
            baseTableName: implicit_action
            baseColumnNames: action_id
            referencedTableName: action
            referencedColumnNames: id
            constraintName: fk_implicit_action_action_id
            onDelete: CASCADE

  - changeSet:
      id: v47.00-036
      validCheckSum: 8:e815729b6ebfd4799743b249409558aa
      author: calherries
      comment: Added 0.47.0 - Set primary key to action_id for implicit_action table
      changes:
        - addPrimaryKey:
            tableName: implicit_action
            columnNames: action_id
            constraintName: pk_implicit_action

  - changeSet:
      id: v47.00-037
      validCheckSum: 8:58c705a18bb3441e3ed5d1167ec64fcb
      author: calherries
      comment: Added 0.47.0 - Add foreign key constraint on implicit_action.action_id
      changes:
        - addForeignKeyConstraint:
            baseTableName: implicit_action
            baseColumnNames: action_id
            referencedTableName: action
            referencedColumnNames: id
            constraintName: fk_implicit_action_action_id
            onDelete: CASCADE

  - changeSet:
      id: v47.00-043
      validCheckSum: 8:5e030b73be03e7cd8b19a5a46f9b2a4c
      author: calherres
      comment: Added 0.47.0 - Migrate report_dashboardcard.visualization_settings.column_settings field refs from legacy format
      changes:
        - customChange:
            class: "metabase.db.custom_migrations.MigrateLegacyDashboardCardColumnSettingsFieldRefs"

  - changeSet:
      id: v47.00-044
      validCheckSum: 8:1828d1bd8e2da6eec14ca61e6c01a56f
      author: calherries
      comment: Added 0.47.0 - Add join-alias to the report_dashboardcard.visualization_settings.column_settings field refs
      changes:
        - customChange:
            class: "metabase.db.custom_migrations.AddJoinAliasToDashboardCardColumnSettingsFieldRefs"

  - changeSet:
      id: v47.00-045
      validCheckSum: 8:d7f479a389877010f5af9dc7ec859b51
      author: calherres
      comment: Added 0.47.0 - Migrate dashboard revision dashboard cards' visualization_settings.column_settings field refs from legacy format
      changes:
        - customChange:
            class: "metabase.db.custom_migrations.RevisionMigrateLegacyDashboardCardColumnSettingsFieldRefs"

  - changeSet:
      id: v47.00-046
      validCheckSum: 8:1e43c8712a5b36809a3c3fa9933a523c
      author: calherries
      comment: Added 0.47.0 - Add join-alias to dashboard revision dashboard cards' visualization_settings.column_settings field refs
      changes:
        - customChange:
            class: "metabase.db.custom_migrations.RevisionAddJoinAliasToDashboardCardColumnSettingsFieldRefs"

  - changeSet:
      id: v47.00-050
      validCheckSum: 8:a5d516f2b5ea92f401387646b49a9950
      author: tsmacdonald
      comment: Added 0.47.0 - table.is_upload
      changes:
        - addColumn:
            tableName: metabase_table
            columns:
              - column:
                  name: is_upload
                  type: boolean
                  defaultValueBoolean: false
                  remarks: 'Was the table created from user-uploaded (i.e., from a CSV) data?'
                  constraints:
                    nullable: false

  - changeSet:
      id: v47.00-051
      validCheckSum: 8:83a8b7ad58b2deb0732e671db51fa608
      author: noahmoss
      comment: Added 0.47.0 - Drop foreign key constraint on connection_impersonations.db_id
      changes:
        - dropForeignKeyConstraint:
            baseTableName: connection_impersonations
            constraintName: fk_conn_impersonation_db_id
      rollback:
        - addForeignKeyConstraint:
            baseTableName: connection_impersonations
            baseColumnNames: db_id
            referencedTableName: metabase_database
            referencedColumnNames: id
            constraintName: fk_conn_impersonation_db_id
            onDelete: CASCADE

  - changeSet:
      id: v47.00-052
      validCheckSum: 8:d170bef8f707027360cf08fb55e91452
      author: noahmoss
      comment: Added 0.47.0 - Drop foreign key constraint on connection_impersonations.group_id
      changes:
        - dropForeignKeyConstraint:
            baseTableName: connection_impersonations
            constraintName: fk_conn_impersonation_group_id
      rollback:
        - addForeignKeyConstraint:
            baseTableName: connection_impersonations
            baseColumnNames: group_id
            referencedTableName: permissions_group
            referencedColumnNames: id
            constraintName: fk_conn_impersonation_group_id
            onDelete: CASCADE

  - changeSet:
      id: v47.00-053
      validCheckSum: 8:3b52631c2c82b88043b840391c7d9ef0
      author: noahmoss
      comment: Added 0.47.0 -- connection_impersonations index for db_id column
      changes:
        - createIndex:
            tableName: connection_impersonations
            columns:
              - column:
                  name: db_id
            indexName: idx_conn_impersonations_db_id

  - changeSet:
      id: v47.00-054
      validCheckSum: 8:5404d7e3781f0dfcc984676ea434c842
      author: noahmoss
      comment: Added 0.47.0 -- connection_impersonations index for group_id column
      changes:
        - createIndex:
            tableName: connection_impersonations
            columns:
              - column:
                  name: group_id
            indexName: idx_conn_impersonations_group_id

  - changeSet:
      id: v47.00-055
      validCheckSum: 8:295c4477995058b93eba2857090eb6f6
      author: noahmoss
      comment: Added 0.47.0 - unique constraint for connection impersonations
      changes:
        - addUniqueConstraint:
            tableName: connection_impersonations
            columnNames: group_id, db_id
            constraintName: conn_impersonation_unique_group_id_db_id
      rollback:
        - dropUniqueConstraint:
            tableName: connection_impersonations
            constraintName: conn_impersonation_unique_group_id_db_id

  - changeSet:
      id: v47.00-056
      validCheckSum: 8:bd965141f770a65982ecebab51a565e9
      author: noahmoss
      comment: Added 0.47.0 - re-add foreign key constraint on connection_impersonations.db_id
      changes:
        - addForeignKeyConstraint:
            baseTableName: connection_impersonations
            baseColumnNames: db_id
            referencedTableName: metabase_database
            referencedColumnNames: id
            constraintName: fk_conn_impersonation_db_id
            onDelete: CASCADE

  - changeSet:
      id: v47.00-057
      validCheckSum: 8:fe79acdba9db58709b6fffbb7aac2844
      author: noahmoss
      comment: Added 0.47.0 - re-add foreign key constraint on connection_impersonations.group_id
      changes:
        - addForeignKeyConstraint:
            baseTableName: connection_impersonations
            baseColumnNames: group_id
            referencedTableName: permissions_group
            referencedColumnNames: id
            constraintName: fk_conn_impersonation_group_id
            onDelete: CASCADE

  - changeSet:
      id: v47.00-058
      validCheckSum: 8:05731b3e62deb09c64b60bc10031d206
      author: qnkhuat
      comment: 'Drop parameter_card.entity_id'
      preConditions:
        - onFail: MARK_RAN
        - columnExists:
            tableName: parameter_card
            columnName: entity_id
      changes:
        - dropColumn:
            tableName: parameter_card
            columnName: entity_id
      rollback:
        - addColumn:
            tableName: parameter_card
            columns:
              - column:
                  remarks: Random NanoID tag for unique identity.
                  name: entity_id
                  type: char(21)
                  constraints:
                    nullable: true
                    unique: true

  - changeSet:
      id: v47.00-059
      validCheckSum: 8:123cf42eed168444f88418f071d2730f
      author: piranha
      comment: 'Drops not null from dashboard_tab.entity_id since it breaks drop-entity-ids command'
      changes:
        - dropNotNullConstraint:
            tableName: dashboard_tab
            columnName: entity_id
            columnDataType: char(21)
      rollback: # noop, and 'drop not null' is a noop if it's dropped already

  - changeSet:
      id: v48.00-001
      validCheckSum: 8:c38ceb502af7907aed614f17da6c3f80
      author: qnkhuat
      comment: Added 0.47.0 - Migrate database.options to database.settings
      changes:
        - customChange:
            class: "metabase.db.custom_migrations.MigrateDatabaseOptionsToSettings"

  - changeSet:
      id: v48.00-002
      validCheckSum: 8:deceb81591f51f2d7253976f247e36cc
      author: qnkhuat
      comment: Added 0.47.0 - drop metabase_database.options
      changes:
        - dropColumn:
            tableName: metabase_database
            columnName: options
      rollback:
        - addColumn:
            tableName: metabase_database
            columns:
              - column:
                  name: options
                  type: ${text.type}
                  remarks: "Serialized JSON containing various options like QB behavior."

  - changeSet:
      id: v48.00-003
      validCheckSum: 8:da33cde0f1f93eed56c0f6d9ac2007df
      author: qnkhuat
      comment: Added 0.48.0 - drop computation_job_result table
      preConditions:
        - onFail: MARK_RAN
        - tableExists:
            tableName: computation_job_result
      changes:
          - dropTable:
              tableName: computation_job_result
      rollback: # no rollback needed since this table has been unused since 2018

  - changeSet:
      id: v48.00-004
      validCheckSum: 8:d0b1d7cc179c332b7e31f065325b7275
      author: qnkhuat
      comment: Added 0.48.0 - drop computation_job table
      preConditions:
        - onFail: MARK_RAN
        - tableExists:
            tableName: computation_job
      changes:
          - dropTable:
              tableName: computation_job
      rollback: # no rollback needed since this table has been unused since 2018

  - changeSet:
      id: v48.00-005
      validCheckSum: 8:a570f2e1d90a302bc207c00e3776eaaf
      author: qnkhuat
      comment: Added 0.48.0 - Add query_execution.action_id
      changes:
        - addColumn:
            tableName: query_execution
            columns:
              - column:
                  name: action_id
                  type: integer
                  remarks: 'The ID of the action associated with this query execution, if any.'

  - changeSet:
      id: v48.00-006
      validCheckSum: 8:cf1413241565a186bf98eece35d519bf
      author: qnkhuat
      comment: Added 0.48.0 - Index query_execution.action_id
      changes:
        - createIndex:
            tableName: query_execution
            indexName: idx_query_execution_action_id
            columns:
              column:
                name: action_id

  - changeSet:
      id: v48.00-007
      validCheckSum: 8:15d05ceba05e5b7d25d351fb6ec5b100
      author: qnkhuat
      comment: Added 0.48.0 - Add revision.most_recent
      changes:
        - addColumn:
            tableName: revision
            columns:
              - column:
                  name: most_recent
                  type: boolean
                  defaultValueBoolean: false
                  remarks: 'Whether a revision is the most recent one'
                  constraints:
                    nullable: false

  - changeSet:
      id: v48.00-008
      validCheckSum: 8:c0a512701d6dfd5cc1c4a689919be074
      author: qnkhuat
      comment: Set revision.most_recent = true for latest revisions
      changes:
        - sql:
            dbms: postgresql,h2
            sql: >-
              UPDATE revision r
              SET most_recent = true
              WHERE (model, model_id, timestamp) IN (
                                 SELECT model, model_id, MAX(timestamp)
                                 FROM revision
                                 GROUP BY model, model_id);
          # mysql and mariadb does not allow update on a table that is in the select part
          # so it we join for them
        - sql:
            dbms: mysql,mariadb
            sql: >-
              UPDATE revision r
              JOIN (
                  SELECT model, model_id, MAX(timestamp) AS max_timestamp
                  FROM revision
                  GROUP BY model, model_id
              ) AS subquery
              ON r.model = subquery.model AND r.model_id = subquery.model_id AND r.timestamp = subquery.max_timestamp
              SET r.most_recent = true;
      rollback: # nothing to do since the most_recent will be dropped anyway

  - changeSet:
      id: v48.00-009
      validCheckSum: 8:dfd90256380263274ea7f5cc0c5ed413
      author: calherries
      comment: Added 0.48.0 - Create table_privileges table
      changes:
        - createTable:
            tableName: table_privileges
            remarks: Table for user and role privileges by table
            columns:
              - column:
                  name: table_id
                  type: int
                  remarks: 'Table ID'
                  constraints:
                    foreignKeyName: fk_table_privileges_table_id
                    nullable: false
                    referencedTableName: metabase_table
                    referencedColumnNames: id
                    deleteCascade: true
              - column:
                  name: role
                  type: varchar(255)
                  remarks: 'Role name. NULL indicates the privileges are the current user''s'
              - column:
                  name: select
                  type: boolean
                  remarks: 'Privilege to select from the table'
                  constraints:
                    nullable: false
                  defaultValue: false
              - column:
                  name: update
                  type: boolean
                  remarks: 'Privilege to update records in the table'
                  constraints:
                    nullable: false
                  defaultValue: false
              - column:
                  name: insert
                  type: boolean
                  remarks: 'Privilege to insert records into the table'
                  constraints:
                    nullable: false
                  defaultValue: false
              - column:
                  name: delete
                  type: boolean
                  remarks: 'Privilege to delete records from the table'
                  constraints:
                    nullable: false
                  defaultValue: false
            uniqueConstraints:
              - unique:
                  columnNames: table_id, role
                  name: uq_table_privileges_table_id_role


  - changeSet:
      id: v48.00-010
      validCheckSum: 8:da6117039b6e0249b710cc3160af982d
      author: qnkhuat
      comment: Remove ON UPDATE for revision.timestamp on mysql, mariadb
      preConditions:
          # If preconditions fail (i.e., dbms is not mysql or mariadb) then mark this migration as 'ran'
          - onFail: MARK_RAN
          - dbms:
              type: mysql,mariadb
      changes:
          - sql:
                sql: ALTER TABLE `revision` CHANGE `timestamp` `timestamp` timestamp(6) NOT NULL DEFAULT current_timestamp(6);
      rollback: # no need

  - changeSet:
      id: v48.00-011
      validCheckSum: 8:65ef87949a7e9555fabaf69069806ee0
      author: qnkhuat
      comment: Index revision.most_recent
      changes:
        - createIndex:
            tableName: revision
            indexName: idx_revision_most_recent
            columns:
              column:
                name: most_recent

  - changeSet:
      id: v48.00-013
      validCheckSum: 8:145eb766e2d49e95f31d8a08df8ff776
      author: qnkhuat
      comment: Index unindexed FKs for postgres
      preConditions:
        - onFail: MARK_RAN
        - dbms:
            type: postgresql
      changes:
          - sql:
              sql: >-
                  CREATE INDEX IF NOT EXISTS idx_action_made_public_by_id ON action (made_public_by_id);
                  CREATE INDEX IF NOT EXISTS idx_action_model_id ON action (model_id);
                  CREATE INDEX IF NOT EXISTS idx_application_permissions_revision_user_id ON application_permissions_revision (user_id);
                  CREATE INDEX IF NOT EXISTS idx_collection_permission_graph_revision_user_id ON collection_permission_graph_revision (user_id);
                  CREATE INDEX IF NOT EXISTS idx_core_session_user_id ON core_session (user_id);
                  CREATE INDEX IF NOT EXISTS idx_dashboard_tab_dashboard_id ON dashboard_tab (dashboard_id);
                  CREATE INDEX IF NOT EXISTS idx_dimension_human_readable_field_id ON dimension (human_readable_field_id);
                  CREATE INDEX IF NOT EXISTS idx_metabase_database_creator_id ON metabase_database (creator_id);
                  CREATE INDEX IF NOT EXISTS idx_model_index_creator_id ON model_index (creator_id);
                  CREATE INDEX IF NOT EXISTS idx_native_query_snippet_creator_id ON native_query_snippet (creator_id);
                  CREATE INDEX IF NOT EXISTS idx_permissions_revision_user_id ON permissions_revision (user_id);
                  CREATE INDEX IF NOT EXISTS idx_persisted_info_creator_id ON persisted_info (creator_id);
                  CREATE INDEX IF NOT EXISTS idx_persisted_info_database_id ON persisted_info (database_id);
                  CREATE INDEX IF NOT EXISTS idx_pulse_dashboard_id ON pulse (dashboard_id);
                  CREATE INDEX IF NOT EXISTS idx_pulse_card_dashboard_card_id ON pulse_card (dashboard_card_id);
                  CREATE INDEX IF NOT EXISTS idx_pulse_channel_recipient_pulse_channel_id ON pulse_channel_recipient (pulse_channel_id);
                  CREATE INDEX IF NOT EXISTS idx_pulse_channel_recipient_user_id ON pulse_channel_recipient (user_id);
                  CREATE INDEX IF NOT EXISTS idx_query_action_database_id ON query_action (database_id);
                  CREATE INDEX IF NOT EXISTS idx_report_card_database_id ON report_card (database_id);
                  CREATE INDEX IF NOT EXISTS idx_report_card_made_public_by_id ON report_card (made_public_by_id);
                  CREATE INDEX IF NOT EXISTS idx_report_card_table_id ON report_card (table_id);
                  CREATE INDEX IF NOT EXISTS idx_report_dashboard_made_public_by_id ON report_dashboard (made_public_by_id);
                  CREATE INDEX IF NOT EXISTS idx_report_dashboardcard_action_id ON report_dashboardcard (action_id);
                  CREATE INDEX IF NOT EXISTS idx_report_dashboardcard_dashboard_tab_id ON report_dashboardcard (dashboard_tab_id);
                  CREATE INDEX IF NOT EXISTS idx_revision_user_id ON revision (user_id);
                  CREATE INDEX IF NOT EXISTS idx_sandboxes_card_id ON sandboxes (card_id);
                  CREATE INDEX IF NOT EXISTS idx_sandboxes_permission_id ON sandboxes (permission_id);
                  CREATE INDEX IF NOT EXISTS idx_secret_creator_id ON secret (creator_id);
                  CREATE INDEX IF NOT EXISTS idx_timeline_creator_id ON timeline (creator_id);
                  CREATE INDEX IF NOT EXISTS idx_timeline_event_creator_id ON timeline_event (creator_id);
      rollback: # no need

  - changeSet:
      id: v48.00-014
      validCheckSum: 8:b2c1361f1dc14c2390a1dc25a4a86311
      author: calherries
      comment: Added 0.48.0 - Create table_privileges.table_id index
      preConditions:
        - onFail: MARK_RAN
        - dbms:
            type: postgresql
      changes:
        - createIndex:
            indexName: idx_table_privileges_table_id
            tableName: table_privileges
            columns:
              - column:
                  name: table_id
      rollback: # not needed, it will be removed with the table

  - changeSet:
      id: v48.00-015
      validCheckSum: 8:6f58cf60c8048bb39bbf6128058ff85e
      author: calherries
      comment: Added 0.48.0 - Create table_privileges.role index
      changes:
        - createIndex:
            indexName: idx_table_privileges_role
            tableName: table_privileges
            columns:
              - column:
                  name: role
      rollback: # not needed, it will be removed with the table

  - changeSet:
      id: v48.00-016
      validCheckSum: 8:ea2cb901edad5cf3a1250bdd2a9b0866
      author: calherries
      comment: Added 0.48.0 - Change the type of collection.slug to varchar(510)
      changes:
        - modifyDataType:
            tableName: collection
            columnName: slug
            newDataType: varchar(510)
      rollback:
        - modifyDataType:
            tableName: collection
            columnName: slug
            newDataType: varchar(254)

  - changeSet:
      id: v48.00-018
      validCheckSum: 8:efae52e7403f39c1458f53e885b4393d
      author: noahmoss
      comment: Add new recent_views table
      changes:
        - createTable:
            tableName: recent_views
            remarks: Used to store recently viewed objects for each user
            columns:
              - column:
                  name: id
                  type: int
                  autoIncrement: true
                  constraints:
                    primaryKey: true
                    nullable: false
              - column:
                  name: user_id
                  type: int
                  remarks: The user associated with this view
                  constraints:
                    nullable: false
                    referencedTableName: core_user
                    referencedColumnNames: id
                    foreignKeyName: fk_recent_views_ref_user_id
              - column:
                  name: model
                  type: varchar(16)
                  remarks: The name of the model that was viewed
                  constraints:
                    nullable: false
              - column:
                  name: model_id
                  type: int
                  remarks: The ID of the model that was viewed
                  constraints:
                    nullable: false
              - column:
                  name: timestamp
                  type: DATETIME
                  remarks: The time a view was recorded
                  constraints:
                    nullable: false

  - changeSet:
      id: v48.00-019
      validCheckSum: 8:c3866a4b7cfbb49d4b626dc2fd750935
      author: nemanjaglumac
      comment: 'Collection color is removed in 0.48.0'
      changes:
        - dropColumn:
            tableName: collection
            columnName: color
      rollback:
        - addColumn:
            tableName: collection
            columns:
              - column:
                  name: color
                  type: char(7)
                  remarks: 'Seven-character hex color for this Collection, including the preceding hash sign.'
                  constraints:
                    nullable: false
                  defaultValue: '#31698A'

  - changeSet:
      id: v48.00-020
      validCheckSum: 8:2c410019e1834304131ff57278003d35
      author: noahmoss
      comment: Added 0.48.0 - Create recent_views.user_id index
      changes:
        - createIndex:
            indexName: idx_recent_views_user_id
            tableName: recent_views
            columns:
              - column:
                  name: user_id
      rollback: # not needed, it will be removed with the table

  - changeSet:
      id: v48.00-021
      validCheckSum: 8:a1543239e39c70dc9bab3bbc303242b1
      author: piranha
      comment: 'Cards store Metabase version used to create them'
      changes:
        - addColumn:
            tableName: report_card
            columns:
              - column:
                  name: metabase_version
                  type: varchar(100)
                  remarks: 'Metabase version used to create the card.'

  - changeSet:
      id: v48.00-022
      validCheckSum: 8:0f034d06b1ad5336c3c81b0d22cde259
      author: johnswanson
      comment: Migrate migrate-click-through to a custom migration
      preConditions:
        - onFail: MARK_RAN
        - sqlCheck:
            expectedResult: 0
            sql: SELECT count(*) FROM data_migrations WHERE id = 'migrate-click-through';
      changes:
        - customChange:
            class: "metabase.db.custom_migrations.MigrateClickThrough"

  - changeSet:
      id: v48.00-023
      validCheckSum: 8:f18e5e053b508aab0bdd8c4bf1d7de4b
      author: piranha
      comment: Data migration migrate-remove-admin-from-group-mapping-if-needed
      preConditions:
        - onFail: MARK_RAN
        - sqlCheck:
            expectedResult: 0
            sql: SELECT count(*) FROM data_migrations WHERE id = 'migrate-remove-admin-from-group-mapping-if-needed';
      changes:
        - customChange:
            class: "metabase.db.custom_migrations.MigrateRemoveAdminFromGroupMappingIfNeeded"

  - changeSet:
      id: v48.00-024
      validCheckSum: 8:fab2a51d73c66cea059d55a6fea8bb2f
      author: piranha
      comment: All data migrations were transferred to custom_migrations!
      changes:
        - dropTable:
            tableName: data_migrations
      rollback:
        - sql:
            sql: >-
              CREATE TABLE data_migrations (
                id varchar(254) primary key,
                timestamp ${timestamp_type} not null
              );
              INSERT INTO data_migrations VALUES
                  ('set-card-database-and-table-ids', current_timestamp),
                  ('set-mongodb-databases-ssl-false', current_timestamp),
                  ('set-default-schemas', current_timestamp),
                  ('set-admin-email', current_timestamp),
                  ('remove-database-sync-activity-entries', current_timestamp),
                  ('remove-duplicate-fk-entries', current_timestamp),
                  ('update-dashboards-to-new-grid', current_timestamp),
                  ('migrate-field-visibility-type', current_timestamp),
                  ('fix-dashboard-cards-without-positions', current_timestamp),
                  ('migrate-fk-metadata', current_timestamp),
                  ('create-raw-tables', current_timestamp),
                  ('migrate-base-types', current_timestamp),
                  ('migrate-field-types', current_timestamp),
                  ('fix-invalid-field-types', current_timestamp),
                  ('add-users-to-default-permissions-groups', current_timestamp),
                  ('add-admin-group-root-entry', current_timestamp),
                  ('add-databases-to-magic-permissions-groups', current_timestamp),
                  ('fix-legacy-magic-group-names', current_timestamp),
                  ('remove-trailing-slashes-from-site-url-setting', current_timestamp),
                  ('copy-site-url-setting-and-remove-trailing-slashes', current_timestamp),
                  ('migrate-query-executions', current_timestamp),
                  ('drop-old-query-execution-table', current_timestamp),
                  ('ensure-protocol-specified-in-site-url', current_timestamp),
                  ('populate-card-database-id', current_timestamp),
                  ('migrate-humanization-setting', current_timestamp),
                  ('populate-card-read-permissions', current_timestamp),
                  ('mark-category-fields-as-list', current_timestamp),
                  ('repopulate-card-read-permissions', current_timestamp),
                  ('add-legacy-sql-directive-to-bigquery-sql-cards', current_timestamp),
                  ('clear-ldap-user-local-passwords', current_timestamp),
                  ('add-migrated-collections', current_timestamp),
                  ('migrate-map-regions', current_timestamp),
                  ('migrate-click-through', current_timestamp),
                  ('migrate-remove-admin-from-group-mapping-if-needed', current_timestamp);

  - changeSet:
      id: v48.00-025
      validCheckSum: 8:a2fa9ab0913b9e4b97dff91f973344d6
      author: piranha
      comment: 'Revisions store Metabase version used to create them'
      changes:
        - addColumn:
            tableName: revision
            columns:
              - column:
                  name: metabase_version
                  type: varchar(100)
                  remarks: 'Metabase version used to create the revision.'

  - changeSet:
      id: v48.00-026
      validCheckSum: 8:7c8330e861c16997780a9b0881144b26
      author: lbrdnk
      comment: Set semantic_type with value type/Number to null (#18754)
      changes:
        - update:
            tableName: metabase_field
            columns:
              - column:
                  name: semantic_type
                  value: NULL
            where: semantic_type = 'type/Number'
      rollback:

  # this is a no op, it was previously used to Drop parameter_card.entity_id,
  # now it's moved to v47.00-058
  # this is still here because we want the change set id to be consistent
  # see #35239 for details
  - changeSet:
      id: v48.00-027
      author: qnkhuat
      validCheckSum: ANY
      comment: 'No op migration'
      changes:
        - sql:
          sql: SELECT 1;
      rollback:

  - changeSet:
      id: v48.00-028
      validCheckSum: 8:818119252c2e7877bbf46aec40fab160
      author: noahmoss
      comment: Add new audit_log table
      changes:
        - createTable:
            tableName: audit_log
            remarks: Used to store application events for auditing use cases
            columns:
              - column:
                  name: id
                  type: int
                  autoIncrement: true
                  constraints:
                    primaryKey: true
                    nullable: false
              - column:
                  name: topic
                  type: varchar(32)
                  remarks: The topic of a given audit event
                  constraints:
                    nullable: false
              - column:
                  name: timestamp
                  type: ${timestamp_type}
                  remarks: The time an event was recorded
                  constraints:
                    nullable: false
              - column:
                  name: end_timestamp
                  type: ${timestamp_type}
                  remarks: The time an event ended, if applicable
                  constraints:
                    nullable: true
              - column:
                  name: user_id
                  type: int
                  remarks: The user who performed an action or triggered an event
                  constraints:
                    nullable: true
              - column:
                  name: model
                  type: varchar(32)
                  remarks: The name of the model this event applies to (e.g. Card, Dashboard), if applicable
                  constraints:
                    nullable: true
              - column:
                  name: model_id
                  type: int
                  remarks: The ID of the model this event applies to, if applicable
                  constraints:
                    nullable: true
              - column:
                  name: details
                  type: ${text.type}
                  remarks: A JSON map with metadata about the event
                  constraints:
                    nullable: false

  - changeSet:
      id: v48.00-029
      validCheckSum: 8:1994760ab0950e7f591c40e887295e1a
      author: noahmoss
      comment: Added 0.48.0 - new view v_audit_log
      changes:
        - sqlFile:
            dbms: postgresql
            path: instance_analytics_views/audit_log/v1/postgres-audit_log.sql
            relativeToChangelogFile: true
        - sqlFile:
            dbms: mysql,mariadb
            path: instance_analytics_views/audit_log/v1/mysql-audit_log.sql
            relativeToChangelogFile: true
        - sqlFile:
            dbms: h2
            path: instance_analytics_views/audit_log/v1/h2-audit_log.sql
            relativeToChangelogFile: true
      rollback:
        - sql:
            sql: drop view if exists v_audit_log;

  - changeSet:
      id: v48.00-030
      validCheckSum: 8:965d6479698fe55f2f6799be552b5edb
      author: noahmoss
      comment: Added 0.48.0 - new view v_content
      changes:
        - sqlFile:
            dbms: postgresql
            path: instance_analytics_views/content/v1/postgres-content.sql
            relativeToChangelogFile: true
        - sqlFile:
            dbms: mysql,mariadb
            path: instance_analytics_views/content/v1/mysql-content.sql
            relativeToChangelogFile: true
        - sqlFile:
            dbms: h2
            path: instance_analytics_views/content/v1/h2-content.sql
            relativeToChangelogFile: true
      rollback:
        - sql:
            sql: drop view if exists v_content;

  - changeSet:
      id: v48.00-031
      validCheckSum: 8:721bedb0dd362793a1a216cf3e552f3b
      author: noahmoss
      comment: Added 0.48.0 - new view v_dashboardcard
      changes:
        - sqlFile:
            path: instance_analytics_views/dashboardcard/v1/dashboardcard.sql
            relativeToChangelogFile: true
      rollback:
        - sql:
            sql: drop view if exists v_dashboardcard;

  - changeSet:
      id: v48.00-032
      validCheckSum: 8:64d52462def7bb6981a3b6a40d42e67e
      author: noahmoss
      comment: Added 0.48.0 - new view v_group_members
      changes:
        - sqlFile:
            path: instance_analytics_views/group_members/v1/group_members.sql
            relativeToChangelogFile: true
      rollback:
        - sql:
            sql: drop view if exists v_group_members;

  - changeSet:
      id: v48.00-033
      validCheckSum: 8:7ac57373a0fba4bd9613c242702c863d
      author: noahmoss
      comment: Added 0.48.0 - new view v_subscriptions for postgres
      changes:
        - sqlFile:
            dbms: postgresql
            path: instance_analytics_views/subscriptions/v1/postgres-subscriptions.sql
            relativeToChangelogFile: true
        - sqlFile:
            dbms: mysql,mariadb
            path: instance_analytics_views/subscriptions/v1/mysql-subscriptions.sql
            relativeToChangelogFile: true
        - sqlFile:
            dbms: h2
            path: instance_analytics_views/subscriptions/v1/h2-subscriptions.sql
            relativeToChangelogFile: true
      rollback:
        - sql:
            sql: drop view if exists v_subscriptions;

  - changeSet:
      id: v48.00-034
      validCheckSum: 8:1c268d93ce69eaee11e3ecdf9951449a
      author: noahmoss
      comment: Added 0.48.0 - new view v_users
      changes:
        - sqlFile:
            dbms: postgresql
            path: instance_analytics_views/users/v1/postgres-users.sql
            relativeToChangelogFile: true
        - sqlFile:
            dbms: mysql,mariadb
            path: instance_analytics_views/users/v1/mysql-users.sql
            relativeToChangelogFile: true
        - sqlFile:
            dbms: h2
            path: instance_analytics_views/users/v1/h2-users.sql
            relativeToChangelogFile: true
      rollback:
        - sql:
            sql: drop view if exists v_users;

  - changeSet:
      id: v48.00-035
      validCheckSum: 8:c0276764af3e1b4b5b0c4e5fdc979e60
      author: noahmoss
      comment: Added 0.48.0 - new view v_alerts
      changes:
        - sqlFile:
            dbms: postgresql
            path: instance_analytics_views/alerts/v1/postgres-alerts.sql
            relativeToChangelogFile: true
        - sqlFile:
            dbms: mysql,mariadb
            path: instance_analytics_views/alerts/v1/mysql-alerts.sql
            relativeToChangelogFile: true
        - sqlFile:
            dbms: h2
            path: instance_analytics_views/alerts/v1/h2-alerts.sql
            relativeToChangelogFile: true
      rollback:
        - sql:
            sql: drop view if exists v_alerts;

  - changeSet:
      id: v48.00-036
      validCheckSum: 8:8a35e1bdf0738ccac5da8062d6671dd0
      author: noahmoss
      comment: Added 0.48.0 - new view v_databases
      changes:
        - sqlFile:
            path: instance_analytics_views/databases/v1/databases.sql
            relativeToChangelogFile: true
      rollback:
        - sql:
            sql: drop view if exists v_databases;

  - changeSet:
      id: v48.00-037
      validCheckSum: 8:a4b6ebd594b4663a6a888211f36ce6c3
      author: noahmoss
      comment: Added 0.48.0 - new view v_fields
      changes:
        - sqlFile:
            dbms: postgresql
            path: instance_analytics_views/fields/v1/postgres-fields.sql
            relativeToChangelogFile: true
        - sqlFile:
            dbms: mysql,mariadb
            path: instance_analytics_views/fields/v1/mysql-fields.sql
            relativeToChangelogFile: true
        - sqlFile:
            dbms: h2
            path: instance_analytics_views/fields/v1/h2-fields.sql
            relativeToChangelogFile: true
      rollback:
        - sql:
            sql: drop view if exists v_fields;

  - changeSet:
      id: v48.00-038
      validCheckSum: 8:a24f4bcd3336e79d1c8ef33ab81c0db3
      author: noahmoss
      comment: Added 0.48.0 - new view v_query_log
      changes:
        - sqlFile:
            dbms: postgresql
            path: instance_analytics_views/query_log/v1/postgres-query_log.sql
            relativeToChangelogFile: true
        - sqlFile:
            dbms: mysql,mariadb
            path: instance_analytics_views/query_log/v1/mysql-query_log.sql
            relativeToChangelogFile: true
        - sqlFile:
            dbms: h2
            path: instance_analytics_views/query_log/v1/h2-query_log.sql
            relativeToChangelogFile: true
      rollback:
        - sql:
            sql: drop view if exists v_query_log;

  - changeSet:
      id: v48.00-039
      validCheckSum: 8:b43481a01df86830c4cb1adb8189d400
      author: noahmoss
      comment: Added 0.48.0 - new view v_tables
      changes:
        - sqlFile:
            dbms: postgresql
            path: instance_analytics_views/tables/v1/postgres-tables.sql
            relativeToChangelogFile: true
        - sqlFile:
            dbms: mysql,mariadb
            path: instance_analytics_views/tables/v1/mysql-tables.sql
            relativeToChangelogFile: true
        - sqlFile:
            dbms: h2
            path: instance_analytics_views/tables/v1/h2-tables.sql
            relativeToChangelogFile: true
      rollback:
        - sql:
            sql: drop view if exists v_tables;

  - changeSet:
      id: v48.00-040
      validCheckSum: 8:b8842eac1c7cba6e997d4d288306e36c
      author: noahmoss
      comment: Added 0.48.0 - new view v_view_log
      changes:
        - sqlFile:
            dbms: postgresql
            path: instance_analytics_views/view_log/v1/postgres-view_log.sql
            relativeToChangelogFile: true
        - sqlFile:
            dbms: mysql,mariadb
            path: instance_analytics_views/view_log/v1/mysql-view_log.sql
            relativeToChangelogFile: true
        - sqlFile:
            dbms: h2
            path: instance_analytics_views/view_log/v1/h2-view_log.sql
            relativeToChangelogFile: true
      rollback:
        - sql:
            sql: drop view if exists v_view_log;

  - changeSet:
      id: v48.00-045
      validCheckSum: 8:874f14ae26d742448d8dd2b47dc8aa3d
      author: qwef
      comment: Added 0.48.0 - add is_sandboxed to query_execution
      changes:
        - addColumn:
            tableName: query_execution
            columns:
              - column:
                  name: is_sandboxed
                  type: boolean
                  remarks: "Is query from a sandboxed user"
                  constraints:
                    nullable: true

  - changeSet:
      id: v48.00-046
      validCheckSum: 8:4bb11295621890202e066cd15de93a52
      author: noahmoss
      comment: Added 0.48.0 - new indexes to optimize audit v2 queries
      changes:
        - sqlFile:
            dbms: postgresql
            path: instance_analytics_views/indexes/v1/postgres-indexes.sql
            relativeToChangelogFile: true
        - sqlFile:
            dbms: mysql
            path: instance_analytics_views/indexes/v1/mysql-indexes.sql
            relativeToChangelogFile: true
        - sqlFile:
            dbms: mariadb
            path: instance_analytics_views/indexes/v1/mariadb-indexes.sql
            relativeToChangelogFile: true
        - sqlFile:
            dbms: h2
            path: instance_analytics_views/indexes/v1/h2-indexes.sql
            relativeToChangelogFile: true
      rollback:
        # Only MySQL needes a rollback because all the other DBs support "CREATE INDEX IF NOT EXISTS"
        - sqlFile:
            dbms: mysql
            path: instance_analytics_views/indexes/v1/mysql-rollback.sql
            relativeToChangelogFile: true

  - changeSet:
      id: v48.00-047
      validCheckSum: 8:2b18bed0e1ae18dd7b26a0770dac54c0
      author: noahmoss
      comment: Drop foreign key on recent_views so that it can be recreated with onDelete policy
      changes:
        - dropForeignKeyConstraint:
            baseTableName: recent_views
            constraintName: fk_recent_views_ref_user_id
      rollback:
        - addForeignKeyConstraint:
            baseTableName: recent_views
            constraintName: fk_recent_views_ref_user_id
            referencedTableName: core_user
            baseColumnNames: user_id
            referencedColumnNames: id
            onDelete: CASCADE

  - changeSet:
      id: v48.00-048
      validCheckSum: 8:872e632a8ffa42eb2969f77823e8bfc8
      author: noahmoss
      comment: Add foreign key on recent_views with onDelete CASCADE
      changes:
        - addForeignKeyConstraint:
            baseTableName: recent_views
            constraintName: fk_recent_views_ref_user_id
            referencedTableName: core_user
            baseColumnNames: user_id
            referencedColumnNames: id
            onDelete: CASCADE
      rollback:
        - dropForeignKeyConstraint:
            baseTableName: recent_views
            constraintName: fk_recent_views_ref_user_id

  - changeSet:
      id: v48.00-049
      validCheckSum: 8:853f2a24c53470bf2d9e85b1246bab7b
      author: noahmoss
      comment: Migrate data from activity to audit_log
      changes:
        - sql:
            dbms: postgresql
            sql: >-
              INSERT INTO audit_log (topic, timestamp, user_id, model, model_id, details)
              SELECT
                topic,
                timestamp,
                user_id,
                model,
                model_id,
                details::jsonb || json_strip_nulls(json_build_object('database_id', database_id, 'table_id', table_id))::jsonb
              FROM activity;
        - sql:
            dbms: mysql,mariadb
            sql: >-
              INSERT INTO audit_log (topic, timestamp, user_id, model, model_id, details)
              SELECT
                  topic,
                  timestamp,
                  user_id,
                  model,
                  model_id,
                  JSON_MERGE(
                      details,
                      JSON_OBJECT('database_id', database_id, 'table_id', table_id)
                  )
              FROM activity;
        - sql:
            dbms: h2
            sql: >-
              INSERT INTO audit_log (topic, timestamp, user_id, model, model_id, details)
              SELECT
                  topic,
                  timestamp,
                  user_id,
                  model,
                  model_id,
                  JSON_OBJECT(
                    'database_id': database_id,
                    'table_id': table_id
                    ABSENT ON NULL
                  )
              FROM activity;
      rollback: # not necessary

  - changeSet:
      id: v48.00-050
      validCheckSum: 8:d41d8cd98f00b204e9800998ecf8427e
      author: noahmoss
      comment: Added 0.48.0 - no-op migration to remove audit DB and collection on downgrade
      changes:
        - comment: "No operation performed for this changeset on execution."
      rollback:
        - sql: DELETE FROM metabase_database WHERE is_audit = TRUE;
        - sql: DELETE FROM collection WHERE type = 'instance_analytics';

  - changeSet:
      id: v48.00-051
      validCheckSum: 8:5f5d1fd5b6153a6613511fd8f765737d
      author: calherries
      comment: Migrate metabase_field when the fk target field is inactive
      changes:
        - sql:
            dbms: mariadb,mysql
            sql: >-
              UPDATE metabase_field AS a
              JOIN metabase_field AS b ON b.id = a.fk_target_field_id
              SET a.fk_target_field_id = NULL,
                  a.semantic_type = NULL
              WHERE b.active = FALSE;
        - sql:
            dbms: postgresql,h2
            sql: >-
              UPDATE metabase_field
              SET fk_target_field_id = NULL,
                  semantic_type = NULL
              WHERE fk_target_field_id IN (
                  SELECT id
                  FROM metabase_field
                  WHERE active = FALSE
              );
      rollback: # no change

  - changeSet:
      id: v48.00-053
      validCheckSum: 8:8b41162170f6d712871b2ee9221adc1a
      author: johnswanson
      comment: Increase length of `activity.model` to fit longer model names
      changes:
        - modifyDataType:
            tableName: activity
            columnName: model
            newDataType: VARCHAR(32)
      rollback: # not necessary

  - changeSet:
      id: v48.00-054
      validCheckSum: 8:d41d8cd98f00b204e9800998ecf8427e
      author: escherize
      comment: Added 0.48.0 - no-op migration to remove Internal Metabase User on downgrade
      changes:
        - comment: "No operation performed for this changeset on execution."
      rollback:
        - sql: DELETE FROM core_user WHERE id = 13371338;

  - changeSet:
      id: v48.00-055
      validCheckSum: 8:fd36092d50982fbf31ce16757c16e47e
      author: noahmoss
      comment: Added 0.48.0 - new view v_tasks
      changes:
        - sqlFile:
            dbms: postgresql
            path: instance_analytics_views/tasks/v1/postgres-tasks.sql
            relativeToChangelogFile: true
        - sqlFile:
            dbms: mysql,mariadb
            path: instance_analytics_views/tasks/v1/mysql-tasks.sql
            relativeToChangelogFile: true
        - sqlFile:
            dbms: h2
            path: instance_analytics_views/tasks/v1/h2-tasks.sql
            relativeToChangelogFile: true
      rollback:
        - sql:
            sql: drop view if exists v_tasks;

  - changeSet:
      id: v48.00-056
      validCheckSum: 8:229e8058cc8309053b344bbfdb042405
      author: noahmoss
      comment: 'Adjust view_log schema for Audit Log v2'
      changes:
        - addColumn:
            tableName: view_log
            columns:
              - column:
                  name: has_access
                  type: boolean
                  constraints:
                    nullable: true
                  remarks: 'Whether the user who initiated the view had read access to the item being viewed.'

  - changeSet:
      id: v48.00-057
      validCheckSum: 8:8e32153df1031ea12005d58ce1674873
      author: noahmoss
      comment: 'Adjust view_log schema for Audit Log v2'
      changes:
        - addColumn:
            tableName: view_log
            columns:
              - column:
                  name: context
                  type: varchar(32)
                  constraints:
                    nullable: true
                  remarks: 'The context of the view, can be collection, question, or dashboard. Only for cards.'

  - changeSet:
      id: v48.00-059
      validCheckSum: 8:fd8b5031dbbf69c4588ce2699eb20f33
      author: qwef
      comment: 'Update the namespace of any audit collections that are already loaded'
      changes:
        - sql:
            sql: UPDATE collection SET namespace = 'analytics' WHERE entity_id = 'okNLSZKdSxaoG58JSQY54' OR entity_id = 'vG58R8k-QddHWA7_47umn'
      rollback: # not necessary

  - changeSet:
      id: v48.00-060
      validCheckSum: 8:a59027f5494811033ce77cd0ba05d6bd
      author: noahmoss
      comment: Added 0.48.0 - task_history.started_at
      changes:
        - createIndex:
            indexName: idx_task_history_started_at
            tableName: task_history
            columns:
              - column:
                  name: started_at

  - changeSet:
      id: v48.00-061
      validCheckSum: 8:9b9939aad6ca12f7cf4dfa85dae6eb1c
      author: piranha
      comment: 'Adds query_execution.cache_hash -> query_cache.query_hash'
      changes:
        - addColumn:
            tableName: query_execution
            columns:
              - column:
                  name: cache_hash
                  type: ${blob.type}
                  constraints:
                    nullable: true
                  remarks: 'Hash of normalized query, calculated in middleware.cache'

  # this index was added in migration 95, but during our split migration work in #34400 we didn't include this index
  # in the sql initialization, so we need to recreate one here for new instances running 48+
  - changeSet:
      id: v48.00-067
      validCheckSum: 8:e7cd8168533c58c865dacf320e819218
      author: qnkhuat
      comment: 'Add unique constraint idx_databasechangelog_id_author_filename'
      preConditions:
        - onFail: MARK_RAN
        # If we're dumping the migration as a SQL file or trying to force-migrate we can't check the preconditions
        # so just go ahead and skip the entire thing. This is a non-critical migration
        - onUpdateSQL: IGNORE
        - and:
          - sqlCheck:
              expectedResult: 0
              sql: SELECT count(*) FROM (SELECT count(*) FROM DATABASECHANGELOG GROUP BY ID, AUTHOR, FILENAME HAVING count(*) > 1) t1
          - or:
            - and:
              - dbms:
                  type: postgresql
              - sqlCheck:
                  expectedResult: 0
                  sql: >-
                    SELECT COUNT(*)
                    FROM pg_indexes
                    WHERE tablename = 'databasechangelog' AND
                          indexname = 'idx_databasechangelog_id_author_filename';
            - and:
              - dbms:
                  type: h2
              - sqlCheck:
                  expectedResult: 0
                  sql: >-
                    SELECT COUNT(*)
                    FROM INFORMATION_SCHEMA.INDEXES
                    WHERE TABLE_NAME = 'DATABASECHANGELOG' AND
                          INDEX_NAME = 'IDX_DATABASECHANGELOG_ID_AUTHOR_FILENAME_INDEX_1';
            - and:
              - dbms:
                  type: mysql,mariadb
              - not:
                - indexExists:
                    tableName: ${databasechangelog.name}
                    indexName: idx_databasechangelog_id_author_filename
      changes:
        - addUniqueConstraint:
            constraintName: idx_databasechangelog_id_author_filename
            tableName: ${databasechangelog.name}
            columnNames: id, author, filename
      rollback:
        - dropUniqueConstraint:
            tableName: ${databasechangelog.name}
            constraintName: idx_databasechangelog_id_author_filename

  - changeSet:
      id: v49.00-000
      author: qnkhuat
      comment: Remove leagcy pulses
      changes:
        - sql: DELETE FROM pulse where dashboard_id is null and alert_condition is null;
      # pulse has been deprecated in v38(~2.5 years ago), even the UI to view it is broken
      # so we don't need to worry about recovering it on rollback
      rollback:

  - changeSet:
      id: v49.00-003
      author: johnswanson
      comment: Add a `type` to users
      changes:
        - addColumn:
            columns:
              - column:
                  name: type
                  type: varchar(64)
                  constraints:
                    nullable: false
                  defaultValue: 'personal'
                  remarks: The type of user
            tableName: core_user

  - changeSet:
      id: v49.00-004
      author: johnswanson
      comment: Add a table for API keys
      changes:
        - createTable:
            tableName: api_key
            remarks: An API Key
            columns:
              - column:
                  remarks: The ID of the API Key itself
                  name: id
                  type: int
                  autoIncrement: true
                  constraints:
                    primaryKey: true
                    nullable: false
              - column:
                  name: user_id
                  type: int
                  remarks: The ID of the user who this API Key acts as
                  constraints:
                    nullable: false
                    referencedTableName: core_user
                    referencedColumnNames: id
                    foreignKeyName: fk_api_key_user_id
              - column:
                  remarks: The hashed API key
                  name: key
                  type: varchar(254)
                  constraints:
                    nullable: false
              - column:
                  remarks: The first 7 characters of the unhashed key
                  name: key_prefix
                  type: varchar(7)
                  constraints:
                    nullable: false
                    unique: true
              - column:
                  remarks: The ID of the user that created this API key
                  name: created_by
                  type: integer
                  constraints:
                    nullable: false
                    referencedTableName: core_user
                    referencedColumnNames: id
                    foreignKeyName: fk_api_key_created_by_user_id
              - column:
                  remarks: The timestamp when the key was created
                  name: created_at
                  type: ${timestamp_type}
                  defaultValueComputed: current_timestamp
                  constraints:
                    nullable: false
              - column:
                  remarks: The timestamp when the key was last updated
                  name: updated_at
                  type: ${timestamp_type}
                  defaultValueComputed: current_timestamp
                  constraints:
                    nullable: false

  - changeSet:
      id: v49.00-005
      author: johnswanson
      comment: Add an index on `api_key.created_by`
      rollback: # not necessary, will be removed with the table
      changes:
        - createIndex:
            tableName: api_key
            indexName: idx_api_key_created_by
            columns:
              column:
                name: created_by

  - changeSet:
      id: v49.00-006
      author: johnswanson
      comment: Add an index on `api_key.user_id`
      rollback: # not necessary, will be removed with the table
      changes:
        - createIndex:
            tableName: api_key
            indexName: idx_api_key_user_id
            columns:
              column:
                name: user_id

  - changeSet:
      id: v49.00-007
      author: johnswanson
      comment: Set the `type` of the internal user
      changes:
        - sql:
            sql: UPDATE core_user SET type='internal' WHERE id=13371338;
      rollback: # not necessary

  - changeSet:
      id: v49.00-008
      author: qnkhuat
      comment: Add metabase_field.database_indexed
      changes:
        - addColumn:
            tableName: metabase_field
            columns:
              - column:
                  name: database_indexed
                  type: boolean
                  constraints:
                    nullable: true
                  remarks: 'If the database supports indexing, this column indicate whether or not a field is indexed, or is the 1st column in a composite index'

  - changeSet:
      id: v49.00-009
      author: adam-james
      comment: Migrate pulse_card.include_csv to 'true' when the joined card.display is 'table'
      changes:
        - sql:
            dbms: mariadb,mysql
            sql: >-
              UPDATE pulse_card AS pc
              JOIN report_card AS rc ON rc.id = pc.card_id
              SET pc.include_csv = TRUE
              WHERE rc.display = 'table';
        - sql:
            dbms: postgresql,h2
            sql: >-
              UPDATE pulse_card pc
              SET include_csv = TRUE
              WHERE pc.card_id IN (
                  SELECT rc.id
                  FROM report_card rc
                  WHERE rc.display = 'table'
                  AND rc.id = pc.card_id
              );
      rollback: # no change

  - changeSet:
      id: v49.00-010
      author: johnswanson
      comment: Add a name to API Keys
      changes:
        - addColumn:
            tableName: api_key
            columns:
              - column:
                  name: name
                  type: varchar(254)
                  constraints:
                    nullable: false
                    unique: true
                  remarks: 'The user-defined name of the API key.'

  - changeSet:
      id: v49.00-011
      author: qnkhuat
      comment: Add metabase_table.database_require_filter
      changes:
        - addColumn:
            tableName: metabase_table
            columns:
              - column:
                  name: database_require_filter
                  type: boolean
                  constraints:
                    nullable: true
                  remarks: 'If true, the table requires a filter to be able to query it'

  - changeSet:
      id: v49.00-012
      author: qnkhuat
      comment: Add metabase_field.database_partitioned
      changes:
        - addColumn:
            tableName: metabase_field
            columns:
              - column:
                  name: database_partitioned
                  type: boolean
                  constraints:
                    nullable: true
                  remarks: 'Whether the table is partitioned by this field'

  - changeSet:
      id: v49.00-013
      author: johnswanson
      comment: Add `api_key.updated_by_id`
      rollback: # will be removed with the table
      changes:
        - addColumn:
            tableName: api_key
            columns:
              - column:
                  remarks: The ID of the user that last updated this API key
                  name: updated_by_id
                  type: integer
                  constraints:
                    # no default and nullable: false for a new column? yikes! But this should probably be ok, because
                    # we don't yet have any UI for creating a new API key.
                    nullable: false
                    referencedTableName: core_user
                    referencedColumnNames: id
                    foreignKeyName: fk_api_key_updated_by_id_user_id

  - changeSet:
      id: v49.00-014
      author: johnswanson
      comment: Add an index on `api_key.updated_by_id`
      rollback: # not necessary, will be removed with the table
      changes:
        - createIndex:
            tableName: api_key
            indexName: idx_api_key_updated_by_id
            columns:
              column:
                name: updated_by_id

  - changeSet:
      id: v49.00-015
      author: johnswanson
      comment: Rename `created_by` to `creator_id`
      rollback: # not necessary, will be removed with the table
      changes:
        - renameColumn:
            tableName: api_key
            columnDataType: integer
            oldColumnName: created_by
            newColumnName: creator_id

  - changeSet:
      id: v49.00-016
      author: noahmoss
      comment: >-
        Added 0.49.0 - modify type of action.archived from boolean to
        ${boolean.type} on mysql,mariadb
      dbms: mysql,mariadb
      changes:
        - modifyDataType:
            tableName: action
            columnName: archived
            newDataType: ${boolean.type}
      rollback:
        - modifyDataType:
            tableName: action
            columnName: archived
            newDataType: boolean
      preConditions:
        - onFail: MARK_RAN
        - dbms:
            type: mysql,mariadb

  - changeSet:
      id: v49.00-017
      author: noahmoss
      comment: Add NOT NULL constraint to action.archived
      changes:
        - addNotNullConstraint:
            columnDataType: ${boolean.type}
            tableName: action
            columnName: archived
            defaultNullValue: false
      preConditions:
        - onFail: MARK_RAN
        - dbms:
            type: mysql,mariadb

  - changeSet:
      id: v49.00-018
      author: noahmoss
      comment: Add default value to action.archived
      changes:
        - addDefaultValue:
            defaultValueBoolean: false
            tableName: action
            columnName: archived
      preConditions:
        - onFail: MARK_RAN
        - dbms:
            type: mysql,mariadb

  - changeSet:
      id: v49.00-019
      author: noahmoss
      comment: >-
        Added 0.49.0 - modify type of metabase_field.json_unfolding from
        boolean to ${boolean.type} on mysql,mariadb
      dbms: mysql,mariadb
      changes:
        - modifyDataType:
            tableName: metabase_field
            columnName: json_unfolding
            newDataType: ${boolean.type}
      rollback:
        - modifyDataType:
            tableName: metabase_field
            columnName: json_unfolding
            newDataType: boolean
      preConditions:
        - onFail: MARK_RAN
        - dbms:
            type: mysql,mariadb

  - changeSet:
      id: v49.00-020
      author: noahmoss
      comment: Add NOT NULL constraint to metabase_field.json_unfolding
      changes:
        - addNotNullConstraint:
            columnDataType: ${boolean.type}
            tableName: metabase_field
            columnName: json_unfolding
            defaultNullValue: false
      preConditions:
        - onFail: MARK_RAN
        - dbms:
            type: mysql,mariadb

  - changeSet:
      id: v49.00-021
      author: noahmoss
      comment: Add default value to metabase_field.json_unfolding
      changes:
        - addDefaultValue:
            defaultValueBoolean: false
            tableName: metabase_field
            columnName: json_unfolding
      preConditions:
        - onFail: MARK_RAN
        - dbms:
            type: mysql,mariadb

  - changeSet:
      id: v49.00-022
      author: noahmoss
      comment: >-
        Added 0.49.0 - modify type of metabase_field.database_is_auto_increment
        from boolean to ${boolean.type} on mysql,mariadb
      dbms: mysql,mariadb
      changes:
        - modifyDataType:
            tableName: metabase_field
            columnName: database_is_auto_increment
            newDataType: ${boolean.type}
      rollback:
        - modifyDataType:
            tableName: metabase_field
            columnName: database_is_auto_increment
            newDataType: boolean
      preConditions:
        - onFail: MARK_RAN
        - dbms:
            type: mysql,mariadb

  - changeSet:
      id: v49.00-023
      author: noahmoss
      comment: Add NOT NULL constraint to metabase_field.database_is_auto_increment
      changes:
        - addNotNullConstraint:
            columnDataType: ${boolean.type}
            tableName: metabase_field
            columnName: database_is_auto_increment
            defaultNullValue: false
      preConditions:
        - onFail: MARK_RAN
        - dbms:
            type: mysql,mariadb

  - changeSet:
      id: v49.00-024
      author: noahmoss
      comment: Add default value to metabase_field.database_is_auto_increment
      changes:
        - addDefaultValue:
            defaultValueBoolean: false
            tableName: metabase_field
            columnName: database_is_auto_increment
      preConditions:
        - onFail: MARK_RAN
        - dbms:
            type: mysql,mariadb

  - changeSet:
      id: v49.00-025
      author: noahmoss
      comment: >-
        Added 0.49.0 - modify type of report_dashboard.auto_apply_filters
        from boolean to ${boolean.type} on mysql,mariadb
      dbms: mysql,mariadb
      changes:
        - modifyDataType:
            tableName: report_dashboard
            columnName: auto_apply_filters
            newDataType: ${boolean.type}
      rollback:
        - modifyDataType:
            tableName: report_dashboard
            columnName: auto_apply_filters
            newDataType: boolean
      preConditions:
        - onFail: MARK_RAN
        - dbms:
            type: mysql,mariadb

  - changeSet:
      id: v49.00-026
      author: noahmoss
      comment: Add NOT NULL constraint to report_dashboard.auto_apply_filters
      changes:
        - addNotNullConstraint:
            columnDataType: ${boolean.type}
            tableName: report_dashboard
            columnName: auto_apply_filters
            defaultNullValue: true
      preConditions:
        - onFail: MARK_RAN
        - dbms:
            type: mysql,mariadb

  - changeSet:
      id: v49.00-027
      author: noahmoss
      comment: Add default value to report_dashboard.auto_apply_filters
      changes:
        - addDefaultValue:
            defaultValueBoolean: true
            tableName: report_dashboard
            columnName: auto_apply_filters
      preConditions:
        - onFail: MARK_RAN
        - dbms:
            type: mysql,mariadb

  - changeSet:
      id: v49.00-028
      author: noahmoss
      comment: >-
        Added 0.49.0 - modify type of metabase_database.is_audit
        from boolean to ${boolean.type} on mysql,mariadb
      dbms: mysql,mariadb
      changes:
        - modifyDataType:
            tableName: metabase_database
            columnName: is_audit
            newDataType: ${boolean.type}
      rollback:
        - modifyDataType:
            tableName: metabase_database
            columnName: is_audit
            newDataType: boolean
      preConditions:
        - onFail: MARK_RAN
        - dbms:
            type: mysql,mariadb

  - changeSet:
      id: v49.00-029
      author: noahmoss
      comment: Add NOT NULL constraint to metabase_database.is_audit
      changes:
        - addNotNullConstraint:
            columnDataType: ${boolean.type}
            tableName: metabase_database
            columnName: is_audit
            defaultNullValue: false
      preConditions:
        - onFail: MARK_RAN
        - dbms:
            type: mysql,mariadb

  - changeSet:
      id: v49.00-030
      author: noahmoss
      comment: Add default value to metabase_database.is_audit
      changes:
        - addDefaultValue:
            defaultValueBoolean: false
            tableName: metabase_database
            columnName: is_audit
      preConditions:
        - onFail: MARK_RAN
        - dbms:
            type: mysql,mariadb

  - changeSet:
      id: v49.00-031
      author: noahmoss
      comment: >-
        Added 0.49.0 - modify type of metabase_table.is_upload
        from boolean to ${boolean.type} on mysql,mariadb
      dbms: mysql,mariadb
      changes:
        - modifyDataType:
            tableName: metabase_table
            columnName: is_upload
            newDataType: ${boolean.type}
      rollback:
        - modifyDataType:
            tableName: metabase_table
            columnName: is_upload
            newDataType: boolean
      preConditions:
        - onFail: MARK_RAN
        - dbms:
            type: mysql,mariadb

  - changeSet:
      id: v49.00-032
      author: noahmoss
      comment: Add NOT NULL constraint to metabase_table.is_upload
      changes:
        - addNotNullConstraint:
            columnDataType: ${boolean.type}
            tableName: metabase_table
            columnName: is_upload
            defaultNullValue: false
      preConditions:
        - onFail: MARK_RAN
        - dbms:
            type: mysql,mariadb

  - changeSet:
      id: v49.00-033
      author: noahmoss
      comment: Add default value to metabase_table.is_upload
      changes:
        - addDefaultValue:
            defaultValueBoolean: false
            tableName: metabase_table
            columnName: is_upload
      preConditions:
        - onFail: MARK_RAN
        - dbms:
            type: mysql,mariadb

  - changeSet:
      id: v49.00-034
      author: noahmoss
      comment: >-
        Added 0.49.0 - modify type of revision.most_recent
        from boolean to ${boolean.type} on mysql,mariadb
      dbms: mysql,mariadb
      changes:
        - modifyDataType:
            tableName: revision
            columnName: most_recent
            newDataType: ${boolean.type}
      rollback:
        - modifyDataType:
            tableName: revision
            columnName: most_recent
            newDataType: boolean
      preConditions:
        - onFail: MARK_RAN
        - dbms:
            type: mysql,mariadb

  - changeSet:
      id: v49.00-035
      author: noahmoss
      comment: >-
        Added 0.49.0 - modify type of revision.most_recent
        from boolean to ${boolean.type} on mysql,mariadb
      dbms: mysql,mariadb
      changes:
        - modifyDataType:
            tableName: revision
            columnName: most_recent
            newDataType: ${boolean.type}
      rollback:
        - modifyDataType:
            tableName: revision
            columnName: most_recent
            newDataType: boolean
      preConditions:
        - onFail: MARK_RAN
        - dbms:
            type: mysql,mariadb

  - changeSet:
      id: v49.00-036
      author: noahmoss
      comment: Add NOT NULL constraint to revision.most_recent
      changes:
        - addNotNullConstraint:
            columnDataType: ${boolean.type}
            tableName: revision
            columnName: most_recent
            defaultNullValue: false
      preConditions:
        - onFail: MARK_RAN
        - dbms:
            type: mysql,mariadb

  - changeSet:
      id: v49.00-037
      author: noahmoss
      comment: Add default value to revision.most_recent
      changes:
        - addDefaultValue:
            defaultValueBoolean: false
            tableName: revision
            columnName: most_recent
      preConditions:
        - onFail: MARK_RAN
        - dbms:
            type: mysql,mariadb

  - changeSet:
      id: v49.00-038
      author: noahmoss
      comment: >-
        Added 0.49.0 - modify type of table_privileges.select
        from boolean to ${boolean.type} on mysql,mariadb
      dbms: mysql,mariadb
      changes:
        - modifyDataType:
            tableName: table_privileges
            columnName: select
            newDataType: ${boolean.type}
      rollback:
        - modifyDataType:
            tableName: table_privileges
            columnName: select
            newDataType: boolean
      preConditions:
        - onFail: MARK_RAN
        - dbms:
            type: mysql,mariadb

  - changeSet:
      id: v49.00-039
      author: noahmoss
      comment: Add NOT NULL constraint to table_privileges.select
      changes:
        - addNotNullConstraint:
            columnDataType: ${boolean.type}
            tableName: table_privileges
            columnName: select
            defaultNullValue: false
      preConditions:
        - onFail: MARK_RAN
        - dbms:
            type: mysql,mariadb

  - changeSet:
      id: v49.00-040
      author: noahmoss
      comment: Add default value to table_privileges.select
      changes:
        - addDefaultValue:
            defaultValueBoolean: false
            tableName: table_privileges
            columnName: select
      preConditions:
        - onFail: MARK_RAN
        - dbms:
            type: mysql,mariadb

  - changeSet:
      id: v49.00-041
      author: noahmoss
      comment: >-
        Added 0.49.0 - modify type of table_privileges.update
        from boolean to ${boolean.type} on mysql,mariadb
      dbms: mysql,mariadb
      changes:
        - modifyDataType:
            tableName: table_privileges
            columnName: update
            newDataType: ${boolean.type}
      rollback:
        - modifyDataType:
            tableName: table_privileges
            columnName: update
            newDataType: boolean
      preConditions:
        - onFail: MARK_RAN
        - dbms:
            type: mysql,mariadb

  - changeSet:
      id: v49.00-042
      author: noahmoss
      comment: Add NOT NULL constraint to table_privileges.update
      changes:
        - addNotNullConstraint:
            columnDataType: ${boolean.type}
            tableName: table_privileges
            columnName: update
            defaultNullValue: false
      preConditions:
        - onFail: MARK_RAN
        - dbms:
            type: mysql,mariadb

  - changeSet:
      id: v49.00-043
      author: noahmoss
      comment: Add default value to table_privileges.update
      changes:
        - addDefaultValue:
            defaultValueBoolean: false
            tableName: table_privileges
            columnName: update
      preConditions:
        - onFail: MARK_RAN
        - dbms:
            type: mysql,mariadb

  - changeSet:
      id: v49.00-044
      author: noahmoss
      comment: >-
        Added 0.49.0 - modify type of table_privileges.insert
        from boolean to ${boolean.type} on mysql,mariadb
      dbms: mysql,mariadb
      changes:
        - modifyDataType:
            tableName: table_privileges
            columnName: insert
            newDataType: ${boolean.type}
      rollback:
        - modifyDataType:
            tableName: table_privileges
            columnName: insert
            newDataType: boolean
      preConditions:
        - onFail: MARK_RAN
        - dbms:
            type: mysql,mariadb

  - changeSet:
      id: v49.00-045
      author: noahmoss
      comment: Add NOT NULL constraint to table_privileges.insert
      changes:
        - addNotNullConstraint:
            columnDataType: ${boolean.type}
            tableName: table_privileges
            columnName: insert
            defaultNullValue: false
      preConditions:
        - onFail: MARK_RAN
        - dbms:
            type: mysql,mariadb

  - changeSet:
      id: v49.00-046
      author: noahmoss
      comment: Add default value to table_privileges.insert
      changes:
        - addDefaultValue:
            defaultValueBoolean: false
            tableName: table_privileges
            columnName: insert
      preConditions:
        - onFail: MARK_RAN
        - dbms:
            type: mysql,mariadb

  - changeSet:
      id: v49.00-047
      author: noahmoss
      comment: >-
        Added 0.49.0 - modify type of table_privileges.delete
        from boolean to ${boolean.type} on mysql,mariadb
      dbms: mysql,mariadb
      changes:
        - modifyDataType:
            tableName: table_privileges
            columnName: delete
            newDataType: ${boolean.type}
      rollback:
        - modifyDataType:
            tableName: table_privileges
            columnName: delete
            newDataType: boolean
      preConditions:
        - onFail: MARK_RAN
        - dbms:
            type: mysql,mariadb

  - changeSet:
      id: v49.00-048
      author: noahmoss
      comment: Add NOT NULL constraint to table_privileges.delete
      changes:
        - addNotNullConstraint:
            columnDataType: ${boolean.type}
            tableName: table_privileges
            columnName: delete
            defaultNullValue: false
      preConditions:
        - onFail: MARK_RAN
        - dbms:
            type: mysql,mariadb

  - changeSet:
      id: v49.00-049
      author: noahmoss
      comment: Add default value to table_privileges.delete
      changes:
        - addDefaultValue:
            defaultValueBoolean: false
            tableName: table_privileges
            columnName: delete
      preConditions:
        - onFail: MARK_RAN
        - dbms:
            type: mysql,mariadb

  - changeSet:
      id: v49.00-050
      author: noahmoss
      comment: >-
        Added 0.49.0 - modify type of query_execution.is_sandboxed
        from boolean to ${boolean.type} on mysql,mariadb
      dbms: mysql,mariadb
      changes:
        - modifyDataType:
            tableName: query_execution
            columnName: is_sandboxed
            newDataType: ${boolean.type}
      rollback:
        - modifyDataType:
            tableName: query_execution
            columnName: is_sandboxed
            newDataType: boolean
      preConditions:
        - onFail: MARK_RAN
        - dbms:
            type: mysql,mariadb

  - changeSet:
      id: v49.00-051
      author: noahmoss
      comment: >-
        Added 0.49.0 - modify type of view_log.has_access
        from boolean to ${boolean.type} on mysql,mariadb
      dbms: mysql,mariadb
      changes:
        - modifyDataType:
            tableName: view_log
            columnName: has_access
            newDataType: ${boolean.type}
      rollback:
        - modifyDataType:
            tableName: view_log
            columnName: has_access
            newDataType: boolean
      preConditions:
        - onFail: MARK_RAN
        - dbms:
            type: mysql,mariadb

  - changeSet:
      id: v49.00-052
      author: noahmoss
      comment: >-
        Added 0.49.0 - modify type of metabase_field.database_indexed
        from boolean to ${boolean.type} on mysql,mariadb
      dbms: mysql,mariadb
      changes:
        - modifyDataType:
            tableName: metabase_field
            columnName: database_indexed
            newDataType: ${boolean.type}
      rollback:
        - modifyDataType:
            tableName: metabase_field
            columnName: database_indexed
            newDataType: boolean
      preConditions:
        - onFail: MARK_RAN
        - dbms:
            type: mysql,mariadb

  - changeSet:
      id: v49.00-053
      author: noahmoss
      comment: >-
        Added 0.49.0 - modify type of metabase_table.database_require_filter
        from boolean to ${boolean.type} on mysql,mariadb
      dbms: mysql,mariadb
      changes:
        - modifyDataType:
            tableName: metabase_table
            columnName: database_require_filter
            newDataType: ${boolean.type}
      rollback:
        - modifyDataType:
            tableName: metabase_table
            columnName: database_require_filter
            newDataType: boolean
      preConditions:
        - onFail: MARK_RAN
        - dbms:
            type: mysql,mariadb

  - changeSet:
      id: v49.00-059
      author: qnkhuat
      comment: Added 0.49.0 - unify type of time columns
      changes:
        - customChange:
            class: "metabase.db.custom_migrations.UnifyTimeColumnsType"

  - changeSet:
      id: v49.00-060
      author: qnkhuat
      comment: >-
        Added 0.49.0 - modify type of metabase_field.database_partitioned
        from boolean to ${boolean.type} on mysql,mariadb
      dbms: mysql,mariadb
      changes:
        - modifyDataType:
            tableName: metabase_field
            columnName: database_partitioned
            newDataType: ${boolean.type}
      rollback:
        - modifyDataType:
            tableName: metabase_field
            columnName: database_partitioned
            newDataType: boolean
      preConditions:
        - onFail: MARK_RAN
        - dbms:
            type: mysql,mariadb

  - changeSet:
      id: v49.2023-01-24T12:00:00
      author: piranha
      comment: >-
        This significantly speeds up api.database/autocomplete-fields query
        and is an improvement for issue 30588.
        H2 does not support this: https://github.com/h2database/h2database/issues/3535
        Mariadb does not support this.
        Mysql says it does, but reports an error during migration.
      dbms: postgresql
      changes:
        - createIndex:
            tableName: metabase_field
            indexName: idx_field_name_lower
            columns:
              - column:
                  name: lower(name)
                  computed: true
      rollback:
        - dropIndex:
            tableName: metabase_field
            indexName: idx_field_name_lower

  - changeSet:
      id: v49.2024-01-22T11:50:00
      author: qnkhuat
      comment: Add `report_card.type`
      changes:
        - addColumn:
            tableName: report_card
            columns:
              - column:
                  remarks: The type of card, could be 'question', 'model', 'metric'
                  name: type
                  type: varchar(16)
                  defaultValue: "question"
                  constraints:
                    nullable: false

  - changeSet:
      id: v49.2024-01-22T11:51:00
      author: qnkhuat
      comment: Backfill `report_card.type`
      changes:
        - sql:
            sql: >-
              UPDATE report_card
              SET type = 'model'
              WHERE dataset is true
      rollback: # no need, the column will be dropped

  - changeSet:
      id: v49.2024-01-22T11:52:00
      author: qnkhuat
      comment: Backfill `report_card.type`
      changes:
        - customChange:
            class: "metabase.db.custom_migrations.CardRevisionAddType"

  - changeSet:
      id: v49.2024-01-29T19:26:40
      author: adam-james
      comment: Add width setting to Dashboards
      changes:
        - addColumn:
            tableName: report_dashboard
            columns:
              - column:
                  name: width
                  type: varchar(16)
                  defaultValue: "fixed"
                  remarks: "The value of the dashboard's width setting can be fixed or full. New dashboards will be set to fixed"

  - changeSet:
      id: v49.2024-01-29T19:30:00
      author: adam-james
      comment: Update existing report_dashboard width values to full
      changes:
        - update:
            tableName: report_dashboard
            columns:
              - column:
                  name: width
                  value: "full"
      rollback: []

  - changeSet:
      id: v49.2024-01-29T19:56:40
      author: adam-james
      comment: Dashboard width setting must have a value
      changes:
        - addNotNullConstraint:
            tableName: report_dashboard
            columnName: width
            columnDatatype: varchar(16)
            defaultNullvalue: "full"
            remarks: "If for some reason an existing dashboard has null width value it is set to full"

  - changeSet:
      id: v49.2024-01-29T19:59:12
      author: adam-james
      comment: Add default value to report_dashboard.width for mysql and mariadb
      changes:
        - addDefaultValue:
            defaultValue: "fixed"
            tableName: report_dashboard
            columnName: width
      preConditions:
        - onFail: MARK_RAN
        - dbms:
            type: mysql,mariadb

  - changeSet:
      id: v49.2024-02-02T11:27:49
      author: oisincoveney
      comment: >-
        Add report_card.initially_published_at
      changes:
        - addColumn:
            tableName: report_card
            columns:
              - column:
                  name: initially_published_at
                  type: ${timestamp_type}
                  constraints:
                    nullable: true
                  remarks: The timestamp when the card was first published in a static embed

  - changeSet:
        id: v49.2024-02-02T11:28:36
        author: oisincoveney
        comment: >-
          Add report_dashboard.initially_published_at
        changes:
          - addColumn:
              tableName: report_dashboard
              columns:
                - column:
                    name: initially_published_at
                    type: ${timestamp_type}
                    constraints:
                      nullable: true
                    remarks: The timestamp when the dashboard was first published in a static embed

  - changeSet:
      id: v49.2024-02-07T21:52:01
      author: noahmoss
      comment: Added 0.49.0 - updated view v_view_log
      changes:
        - sqlFile:
            dbms: postgresql
            path: instance_analytics_views/view_log/v2/postgres-view_log.sql
            relativeToChangelogFile: true
        - sqlFile:
            dbms: mysql,mariadb
            path: instance_analytics_views/view_log/v2/mysql-view_log.sql
            relativeToChangelogFile: true
        - sqlFile:
            dbms: h2
            path: instance_analytics_views/view_log/v2/h2-view_log.sql
            relativeToChangelogFile: true
      rollback:
        - sqlFile:
            dbms: postgresql
            path: instance_analytics_views/view_log/v1/postgres-view_log.sql
            relativeToChangelogFile: true
        - sqlFile:
            dbms: mysql,mariadb
            path: instance_analytics_views/view_log/v1/mysql-view_log.sql
            relativeToChangelogFile: true
        - sqlFile:
            dbms: h2
            path: instance_analytics_views/view_log/v1/h2-view_log.sql
            relativeToChangelogFile: true

  - changeSet:
      id: v49.2024-02-07T21:52:02
      author: noahmoss
      comment: Added 0.49.0 - updated view v_audit_log
      changes:
        - sqlFile:
            dbms: postgresql
            path: instance_analytics_views/audit_log/v2/postgres-audit_log.sql
            relativeToChangelogFile: true
        - sqlFile:
            dbms: mysql,mariadb
            path: instance_analytics_views/audit_log/v2/mysql-audit_log.sql
            relativeToChangelogFile: true
        - sqlFile:
            dbms: h2
            path: instance_analytics_views/audit_log/v2/h2-audit_log.sql
            relativeToChangelogFile: true
      rollback:
        - sqlFile:
            dbms: postgresql
            path: instance_analytics_views/audit_log/v1/postgres-audit_log.sql
            relativeToChangelogFile: true
        - sqlFile:
            dbms: mysql,mariadb
            path: instance_analytics_views/audit_log/v1/mysql-audit_log.sql
            relativeToChangelogFile: true
        - sqlFile:
            dbms: h2
            path: instance_analytics_views/audit_log/v1/h2-audit_log.sql
            relativeToChangelogFile: true

  - changeSet:
      id: v49.2024-02-07T21:52:03
      author: noahmoss
      comment: Added 0.49.0 - updated view v_group_members
      changes:
        - sqlFile:
            path: instance_analytics_views/group_members/v2/group_members.sql
            relativeToChangelogFile: true
      rollback:
        - sqlFile:
            dbms: postgresql
            path: instance_analytics_views/group_members/v1/group_members.sql
            relativeToChangelogFile: true

  - changeSet:
      id: v49.2024-02-07T21:52:04
      author: noahmoss
      comment: Added 0.49.0 - updated view v_query_log
      changes:
        - sqlFile:
            dbms: postgresql
            path: instance_analytics_views/query_log/v2/postgres-query_log.sql
            relativeToChangelogFile: true
        - sqlFile:
            dbms: mysql,mariadb
            path: instance_analytics_views/query_log/v2/mysql-query_log.sql
            relativeToChangelogFile: true
        - sqlFile:
            dbms: h2
            path: instance_analytics_views/query_log/v2/h2-query_log.sql
            relativeToChangelogFile: true
      rollback:
        - sqlFile:
            dbms: postgresql
            path: instance_analytics_views/query_log/v1/postgres-query_log.sql
            relativeToChangelogFile: true
        - sqlFile:
            dbms: mysql,mariadb
            path: instance_analytics_views/query_log/v1/mysql-query_log.sql
            relativeToChangelogFile: true
        - sqlFile:
            dbms: h2
            path: instance_analytics_views/query_log/v1/h2-query_log.sql
            relativeToChangelogFile: true

  - changeSet:
      id: v49.2024-02-07T21:52:05
      author: noahmoss
      comment: Added 0.49.0 - updated view v_users
      changes:
        - sqlFile:
            dbms: postgresql
            path: instance_analytics_views/users/v2/postgres-users.sql
            relativeToChangelogFile: true
        - sqlFile:
            dbms: mysql,mariadb
            path: instance_analytics_views/users/v2/mysql-users.sql
            relativeToChangelogFile: true
        - sqlFile:
            dbms: h2
            path: instance_analytics_views/users/v2/h2-users.sql
            relativeToChangelogFile: true
      rollback:
        - sqlFile:
            dbms: postgresql
            path: instance_analytics_views/users/v1/postgres-users.sql
            relativeToChangelogFile: true
        - sqlFile:
            dbms: mysql,mariadb
            path: instance_analytics_views/users/v1/mysql-users.sql
            relativeToChangelogFile: true
        - sqlFile:
            dbms: h2
            path: instance_analytics_views/users/v1/h2-users.sql
            relativeToChangelogFile: true

  - changeSet:
      id: v49.2024-02-09T13:55:26
      author: noahmoss
      comment: Set default value for enable-public-sharing to `false` for existing instances with users, if not already set
      preConditions:
        - onFail: MARK_RAN
        - and:
            - or:
                - and:
                    - dbms:
                        type: postgresql
                    - sqlCheck:
                        expectedResult: 0
                        sql: SELECT count(*) FROM setting WHERE key = 'enable-public-sharing';
                - and:
                    - dbms:
                        type: h2
                    - sqlCheck:
                        expectedResult: 0
                        sql: SELECT count(*) FROM setting WHERE "KEY" = 'enable-public-sharing';
                - and:
                    - dbms:
                        type: mysql,mariadb
                    - sqlCheck:
                        expectedResult: 0
                        sql: SELECT count(*) FROM setting WHERE `key` = 'enable-public-sharing';
            - sqlCheck:
                expectedResult: 1
                sql: >
                  SELECT CASE WHEN COUNT(*) > 0 THEN 1 ELSE 0 END FROM core_user;
      changes:
        - sql:
            dbms: postgresql
            sql: INSERT INTO setting (key, value) VALUES ('enable-public-sharing', 'false');
        - sql:
            dbms: mysql,mariadb
            sql: INSERT INTO setting (`key`, value) VALUES ('enable-public-sharing', 'false');
        - sql:
            dbms: h2
            sql: INSERT INTO setting ("KEY", "VALUE") VALUES ('enable-public-sharing', 'false');
      rollback: # not needed

  - changeSet:
      id: v49.2024-03-26T10:23:12
      author: adam-james
      comment: Add pulse_card.format_rows
      changes:
        - addColumn:
            tableName: pulse_card
            columns:
              - column:
                  name: format_rows
                  type: ${boolean.type}
                  defaultValue: true
                  remarks: Whether or not to apply formatting to the rows of the export

  - changeSet:
      id: v49.2024-04-09T10:00:00
      author: qnkhuat
      comment: Drop not null constraint on metabase_database.cache_field_values_schedule
      changes:
        - dropNotNullConstraint:
            tableName: metabase_database
            columnName: cache_field_values_schedule
            columnDataType: varchar(254)
      # nothing because it should always be like this
      rollback:

  - changeSet:
      id: v49.2024-04-09T10:00:01
      author: qnkhuat
      comment: Drop default value on metabase_database.cache_field_values_schedule
      changes:
        - dropDefaultValue:
            tableName: metabase_database
            columnName: cache_field_values_schedule
      # nothing because it should always be like this
      rollback:

  - changeSet:
      id: v49.2024-04-09T10:00:02
      author: qnkhuat
      comment: Add null as default value for metabase_database.cache_field_values_schedule
      changes:
        - addDefaultValue:
            defaultValue: "null"
            tableName: metabase_database
            columnName: cache_field_values_schedule
      # nothing because it should always be like this
      rollback:

  - changeSet:
      id: v49.2024-04-09T10:00:03
      author: qnkhuat
      comment: This clears the schedule for caching field values for databases with period scanning disabled.
      changes:
        - customChange:
            class: "metabase.db.custom_migrations.DeleteScanFieldValuesTriggerForDBThatTurnItOff"

  - changeSet:
      id: v49.2024-05-07T10:00:00
      author: qnkhuat
      comment: Set revision.most_recent = true to latest revision and false to others. A redo of v48.00-008 for mysql
      preConditions:
        - onFail: MARK_RAN
        - dbms:
            type: mysql,mariadb
      changes:
        - sql:
            dbms: mysql,mariadb
            sql: >-
              UPDATE revision AS r
              JOIN (
                  SELECT inner_revision.id,
                        ROW_NUMBER() OVER (PARTITION BY inner_revision.model, inner_revision.model_id ORDER BY inner_revision.timestamp DESC, inner_revision.id DESC) AS row_num
                    FROM revision AS inner_revision
                    JOIN (
                          SELECT model, model_id
                          FROM revision
                          WHERE most_recent = true
                          GROUP BY model, model_id
                          HAVING count(*) > 1
                        ) AS infected_revision ON inner_revision.model = infected_revision.model AND inner_revision.model_id = infected_revision.model_id
              ) AS n ON r.id = n.id
              SET r.most_recent = (n.row_num = 1);
      rollback: # nothing

  - changeSet:
      id: v49.2024-05-20T19:10:34
      author: johnswanson
      comment: >-
        Modify type of report_card.collection_preview to ${boolean.type} on mysql,mariadb
      dbms: mysql,mariadb
      changes:
        - modifyDataType:
            tableName: report_card
            columnName: collection_preview
            newDataType: ${boolean.type}
      rollback:
        - modifyDataType:
            tableName: report_card
            columnName: collection_preview
            newDataType: boolean
            defaultValueBoolean: true
      preConditions:
        - onFail: MARK_RAN
        - dbms:
            type: mysql,mariadb

  - changeSet:
      id: v49.2024-05-20T20:37:55
      author: johnswanson
      comment: Add NOT NULL constraint to report_card.collection_preview
      changes:
        - addNotNullConstraint:
            columnDataType: ${boolean.type}
            tableName: report_card
            columnName: collection_preview
            defaultNullValue: true
      preConditions:
        - onFail: MARK_RAN
        - dbms:
            type: mysql,mariadb
  - changeSet:
      id: v49.2024-05-20T20:38:34
      author: johnswanson
      comment: Add default value to report_card.collection_preview
      changes:
        - addDefaultValue:
            defaultValueBoolean: true
            tableName: report_card
            columnName: collection_preview
      preConditions:
        - onFail: MARK_RAN
        - dbms:
            type: mysql,mariadb

  - changeSet:
      id: v49.2024-05-29T09:26:20
      author: johnswanson
      comment: >-
        Modify type of report_card.dataset to ${boolean.type} on mysql,mariadb
      dbms: mysql,mariadb
      changes:
        - modifyDataType:
            tableName: report_card
            columnName: dataset
            newDataType: ${boolean.type}
      rollback:
        - modifyDataType:
            tableName: report_card
            columnName: dataset
            newDataType: boolean
            defaultValueBoolean: false
      preConditions:
        - onFail: MARK_RAN
        - dbms:
            type: mysql,mariadb

  - changeSet:
      id: v49.2024-05-29T09:27:15
      author: johnswanson
      dbms: mysql,mariadb
      comment: Add NOT NULL constraint to report_card.dataset
      changes:
        - addNotNullConstraint:
            columnDataType: ${boolean.type}
            tableName: report_card
            columnName: dataset
            defaultNullValue: false
      preConditions:
        - onFail: MARK_RAN
        - dbms:
            type: mysql,mariadb

  - changeSet:
      id: v49.2024-05-29T09:28:25
      author: johnswanson
      dbms: mysql,mariadb
      comment: Add default value to report_card.dataset
      changes:
        - addDefaultValue:
            defaultValueBoolean: false
            tableName: report_card
            columnName: dataset
      preConditions:
        - onFail: MARK_RAN
        - dbms:
            type: mysql,mariadb

  - changeSet:
      id: v49.2024-06-05T09:01:01
      author: johnswanson
      comment: >-
        Modify type of core_user.is_datasetnewb to ${boolean.type} on mysql,mariadb
      dbms: mysql,mariadb
      changes:
        - modifyDataType:
            tableName: core_user
            columnName: is_datasetnewb
            newDataType: ${boolean.type}
      rollback:
        - modifyDataType:
            tableName: core_user
            columnName: is_datasetnewb
            newDataType: boolean
            defaultValueBoolean: true
      preConditions:
        - onFail: MARK_RAN
        - dbms:
            type: mysql,mariadb

  - changeSet:
      id: v49.2024-06-05T09:01:02
      author: johnswanson
      comment: >-
        Add NOT NULL constraint to core_user.is_datasetnewb on mysql,mariadb
      dbms: mysql,mariadb
      changes:
        - addNotNullConstraint:
            tableName: core_user
            columnName: is_datasetnewb
            columnDataType: ${boolean.type}
            defaultNullValue: true
      rollback:
        - dropNotNullConstraint:
            tableName: core_user
            columnName: is_datasetnewb
            columnDataType: boolean
      preConditions:
        - onFail: MARK_RAN
        - dbms:
            type: mysql,mariadb

  - changeSet:
      id: v49.2024-06-05T09:01:03
      author: johnswanson
      comment: >-
        Add default value to core_user.is_datasetnewb on mysql,mariadb
      changes:
        - addDefaultValue:
            tableName: core_user
            columnName: is_datasetnewb
            defaultValueBoolean: true
      dbms: mysql,mariadb
      preConditions:
        - onFail: MARK_RAN
        - dbms:
            type: mysql,mariadb

  - changeSet:
      id: v49.2024-06-05T09:02:01
      author: johnswanson
      comment: >-
        Modify type of metabase_field.database_required to ${boolean.type} on mysql,mariadb
      dbms: mysql,mariadb
      changes:
        - modifyDataType:
            tableName: metabase_field
            columnName: database_required
            newDataType: ${boolean.type}
      rollback:
        - modifyDataType:
            tableName: metabase_field
            columnName: database_required
            newDataType: boolean
            defaultValueBoolean: false
      preConditions:
        - onFail: MARK_RAN
        - dbms:
            type: mysql,mariadb

  - changeSet:
      id: v49.2024-06-05T09:02:02
      author: johnswanson
      comment: >-
        Add NOT NULL constraint to metabase_field.database_required on mysql,mariadb
      dbms: mysql,mariadb
      changes:
        - addNotNullConstraint:
            tableName: metabase_field
            columnName: database_required
            columnDataType: ${boolean.type}
            defaultNullValue: false
      rollback:
        - dropNotNullConstraint:
            tableName: metabase_field
            columnName: database_required
            columnDataType: boolean
      preConditions:
        - onFail: MARK_RAN
        - dbms:
            type: mysql,mariadb

  - changeSet:
      id: v49.2024-06-05T09:02:03
      author: johnswanson
      comment: >-
        Add default value to metabase_field.database_required on mysql,mariadb
      changes:
        - addDefaultValue:
            tableName: metabase_field
            columnName: database_required
            defaultValueBoolean: false
      dbms: mysql,mariadb
      preConditions:
        - onFail: MARK_RAN
        - dbms:
            type: mysql,mariadb

  - changeSet:
      id: v49.2024-06-05T09:03:01
      author: johnswanson
      comment: >-
        Modify type of metabase_fieldvalues.has_more_values to ${boolean.type} on mysql,mariadb
      dbms: mysql,mariadb
      changes:
        - modifyDataType:
            tableName: metabase_fieldvalues
            columnName: has_more_values
            newDataType: ${boolean.type}
      rollback:
        - modifyDataType:
            tableName: metabase_fieldvalues
            columnName: has_more_values
            newDataType: boolean
            defaultValueBoolean: false
      preConditions:
        - onFail: MARK_RAN
        - dbms:
            type: mysql,mariadb

  - changeSet:
      id: v49.2024-06-05T09:03:03
      author: johnswanson
      comment: >-
        Add default value to metabase_fieldvalues.has_more_values on mysql,mariadb
      changes:
        - addDefaultValue:
            tableName: metabase_fieldvalues
            columnName: has_more_values
            defaultValueBoolean: false
      dbms: mysql,mariadb
      preConditions:
        - onFail: MARK_RAN
        - dbms:
            type: mysql,mariadb

  - changeSet:
      id: v49.2024-06-05T09:04:01
      author: johnswanson
      comment: >-
        Modify type of permissions_group_membership.is_group_manager to ${boolean.type} on mysql,mariadb
      dbms: mysql,mariadb
      changes:
        - modifyDataType:
            tableName: permissions_group_membership
            columnName: is_group_manager
            newDataType: ${boolean.type}
      rollback:
        - modifyDataType:
            tableName: permissions_group_membership
            columnName: is_group_manager
            newDataType: boolean
            defaultValueBoolean: false
      preConditions:
        - onFail: MARK_RAN
        - dbms:
            type: mysql,mariadb

  - changeSet:
      id: v49.2024-06-05T09:04:02
      author: johnswanson
      comment: >-
        Add NOT NULL constraint to permissions_group_membership.is_group_manager on mysql,mariadb
      dbms: mysql,mariadb
      changes:
        - addNotNullConstraint:
            tableName: permissions_group_membership
            columnName: is_group_manager
            columnDataType: ${boolean.type}
            defaultNullValue: false
      rollback:
        - dropNotNullConstraint:
            tableName: permissions_group_membership
            columnName: is_group_manager
            columnDataType: boolean
      preConditions:
        - onFail: MARK_RAN
        - dbms:
            type: mysql,mariadb

  - changeSet:
      id: v49.2024-06-05T09:04:03
      author: johnswanson
      comment: >-
        Add default value to permissions_group_membership.is_group_manager on mysql,mariadb
      changes:
        - addDefaultValue:
            tableName: permissions_group_membership
            columnName: is_group_manager
            defaultValueBoolean: false
      dbms: mysql,mariadb
      preConditions:
        - onFail: MARK_RAN
        - dbms:
            type: mysql,mariadb

  - changeSet:
      id: v49.2024-06-05T09:05:01
      author: johnswanson
      comment: >-
        Modify type of persisted_info.active to ${boolean.type} on mysql,mariadb
      dbms: mysql,mariadb
      changes:
        - modifyDataType:
            tableName: persisted_info
            columnName: active
            newDataType: ${boolean.type}
      rollback:
        - modifyDataType:
            tableName: persisted_info
            columnName: active
            newDataType: boolean
            defaultValueBoolean: false
      preConditions:
        - onFail: MARK_RAN
        - dbms:
            type: mysql,mariadb

  - changeSet:
      id: v49.2024-06-05T09:05:02
      author: johnswanson
      comment: >-
        Add NOT NULL constraint to persisted_info.active on mysql,mariadb
      dbms: mysql,mariadb
      changes:
        - addNotNullConstraint:
            tableName: persisted_info
            columnName: active
            columnDataType: ${boolean.type}
            defaultNullValue: false
      rollback:
        - dropNotNullConstraint:
            tableName: persisted_info
            columnName: active
            columnDataType: boolean
      preConditions:
        - onFail: MARK_RAN
        - dbms:
            type: mysql,mariadb

  - changeSet:
      id: v49.2024-06-05T09:05:03
      author: johnswanson
      comment: >-
        Add default value to persisted_info.active on mysql,mariadb
      changes:
        - addDefaultValue:
            tableName: persisted_info
            columnName: active
            defaultValueBoolean: false
      dbms: mysql,mariadb
      preConditions:
        - onFail: MARK_RAN
        - dbms:
            type: mysql,mariadb

  - changeSet:
      id: v49.2024-06-05T09:06:01
      author: johnswanson
      comment: >-
        Modify type of report_card.dataset to ${boolean.type} on mysql,mariadb
      dbms: mysql,mariadb
      changes:
        - modifyDataType:
            tableName: report_card
            columnName: dataset
            newDataType: ${boolean.type}
      rollback:
        - modifyDataType:
            tableName: report_card
            columnName: dataset
            newDataType: boolean
            defaultValueBoolean: false
      preConditions:
        - onFail: MARK_RAN
        - dbms:
            type: mysql,mariadb

  - changeSet:
      id: v49.2024-06-05T09:06:02
      author: johnswanson
      comment: >-
        Add NOT NULL constraint to report_card.dataset on mysql,mariadb
      dbms: mysql,mariadb
      changes:
        - addNotNullConstraint:
            tableName: report_card
            columnName: dataset
            columnDataType: ${boolean.type}
            defaultNullValue: false
      rollback:
        - dropNotNullConstraint:
            tableName: report_card
            columnName: dataset
            columnDataType: boolean
      preConditions:
        - onFail: MARK_RAN
        - dbms:
            type: mysql,mariadb

  - changeSet:
      id: v49.2024-06-05T09:06:03
      author: johnswanson
      comment: >-
        Add default value to report_card.dataset on mysql,mariadb
      changes:
        - addDefaultValue:
            tableName: report_card
            columnName: dataset
            defaultValueBoolean: false
      dbms: mysql,mariadb
      preConditions:
        - onFail: MARK_RAN
        - dbms:
            type: mysql,mariadb

  - changeSet:
      id: v49.2024-06-05T09:07:01
      author: johnswanson
      comment: >-
        Modify type of timeline.archived to ${boolean.type} on mysql,mariadb
      dbms: mysql,mariadb
      changes:
        - modifyDataType:
            tableName: timeline
            columnName: archived
            newDataType: ${boolean.type}
      rollback:
        - modifyDataType:
            tableName: timeline
            columnName: archived
            newDataType: boolean
            defaultValueBoolean: false
      preConditions:
        - onFail: MARK_RAN
        - dbms:
            type: mysql,mariadb

  - changeSet:
      id: v49.2024-06-05T09:07:02
      author: johnswanson
      comment: >-
        Add NOT NULL constraint to timeline.archived on mysql,mariadb
      dbms: mysql,mariadb
      changes:
        - addNotNullConstraint:
            tableName: timeline
            columnName: archived
            columnDataType: ${boolean.type}
            defaultNullValue: false
      rollback:
        - dropNotNullConstraint:
            tableName: timeline
            columnName: archived
            columnDataType: boolean
      preConditions:
        - onFail: MARK_RAN
        - dbms:
            type: mysql,mariadb

  - changeSet:
      id: v49.2024-06-05T09:07:03
      author: johnswanson
      comment: >-
        Add default value to timeline.archived on mysql,mariadb
      changes:
        - addDefaultValue:
            tableName: timeline
            columnName: archived
            defaultValueBoolean: false
      dbms: mysql,mariadb
      preConditions:
        - onFail: MARK_RAN
        - dbms:
            type: mysql,mariadb

  - changeSet:
      id: v49.2024-06-05T09:08:01
      author: johnswanson
      comment: >-
        Modify type of timeline.default to ${boolean.type} on mysql,mariadb
      dbms: mysql,mariadb
      changes:
        - modifyDataType:
            tableName: timeline
            columnName: default
            newDataType: ${boolean.type}
      rollback:
        - modifyDataType:
            tableName: timeline
            columnName: default
            newDataType: boolean
            defaultValueBoolean: false
      preConditions:
        - onFail: MARK_RAN
        - dbms:
            type: mysql,mariadb

  - changeSet:
      id: v49.2024-06-05T09:08:02
      author: johnswanson
      comment: >-
        Add NOT NULL constraint to timeline.default on mysql,mariadb
      dbms: mysql,mariadb
      changes:
        - addNotNullConstraint:
            tableName: timeline
            columnName: default
            columnDataType: ${boolean.type}
            defaultNullValue: false
      rollback:
        - dropNotNullConstraint:
            tableName: timeline
            columnName: default
            columnDataType: boolean
      preConditions:
        - onFail: MARK_RAN
        - dbms:
            type: mysql,mariadb

  - changeSet:
      id: v49.2024-06-05T09:08:03
      author: johnswanson
      comment: >-
        Add default value to timeline.default on mysql,mariadb
      changes:
        - addDefaultValue:
            tableName: timeline
            columnName: default
            defaultValueBoolean: false
      dbms: mysql,mariadb
      preConditions:
        - onFail: MARK_RAN
        - dbms:
            type: mysql,mariadb

  - changeSet:
      id: v49.2024-06-05T09:09:01
      author: johnswanson
      comment: >-
        Modify type of timeline_event.archived to ${boolean.type} on mysql,mariadb
      dbms: mysql,mariadb
      changes:
        - modifyDataType:
            tableName: timeline_event
            columnName: archived
            newDataType: ${boolean.type}
      rollback:
        - modifyDataType:
            tableName: timeline_event
            columnName: archived
            newDataType: boolean
            defaultValueBoolean: false
      preConditions:
        - onFail: MARK_RAN
        - dbms:
            type: mysql,mariadb

  - changeSet:
      id: v49.2024-06-05T09:09:02
      author: johnswanson
      comment: >-
        Add NOT NULL constraint to timeline_event.archived on mysql,mariadb
      dbms: mysql,mariadb
      changes:
        - addNotNullConstraint:
            tableName: timeline_event
            columnName: archived
            columnDataType: ${boolean.type}
            defaultNullValue: false
      rollback:
        - dropNotNullConstraint:
            tableName: timeline_event
            columnName: archived
            columnDataType: boolean
      preConditions:
        - onFail: MARK_RAN
        - dbms:
            type: mysql,mariadb

  - changeSet:
      id: v49.2024-06-05T09:09:03
      author: johnswanson
      comment: >-
        Add default value to timeline_event.archived on mysql,mariadb
      changes:
        - addDefaultValue:
            tableName: timeline_event
            columnName: archived
            defaultValueBoolean: false
      dbms: mysql,mariadb
      preConditions:
        - onFail: MARK_RAN
        - dbms:
            type: mysql,mariadb

  - changeSet:
      id: v49.2024-06-05T09:10:01
      author: johnswanson
      comment: >-
        Modify type of timeline_event.time_matters to ${boolean.type} on mysql,mariadb
      dbms: mysql,mariadb
      changes:
        - modifyDataType:
            tableName: timeline_event
            columnName: time_matters
            newDataType: ${boolean.type}
      rollback:
        - modifyDataType:
            tableName: timeline_event
            columnName: time_matters
            newDataType: boolean
            defaultValueBoolean: NULL
      preConditions:
        - onFail: MARK_RAN
        - dbms:
            type: mysql,mariadb

  - changeSet:
      id: v49.2024-06-05T09:10:02
      author: johnswanson
      comment: >-
        Add NOT NULL constraint to timeline_event.time_matters on mysql,mariadb
      dbms: mysql,mariadb
      changes:
        - addNotNullConstraint:
            tableName: timeline_event
            columnName: time_matters
            columnDataType: ${boolean.type}
            defaultNullValue: false
      rollback:
        - dropNotNullConstraint:
            tableName: timeline_event
            columnName: time_matters
            columnDataType: boolean
      preConditions:
        - onFail: MARK_RAN
        - dbms:
            type: mysql,mariadb

  # The changesets from v49.2024-06-27T00:00:00 to v49.2024-06-27T00:00:08 prevent duplicate fields from being
  # created on MySQL and H2. See #44866 for details. Below is an index of the changesets:
  # - v49.2024-06-27T00:00:00: Make metabase_field.name use case-sensitive collation for MySQL
  # - v49.2024-06-27T00:00:01: Add metabase_field.is_defective_duplicate
  # - v49.2024-06-27T00:00:02: Populate metabase_field.is_defective_duplicate
  # - v49.2024-06-27T00:00:03: Drop fk_field_parent_ref_field_id constraint with ON DELETE CASCADE
  # - v49.2024-06-27T00:00:04: Add fk_field_parent_ref_field_id constraint with ON DELETE RESTRICT
  # - v49.2024-06-27T00:00:05: Remove idx_uniq_field_table_id_parent_id_name because it is redundant with idx_unique_field
  # - v49.2024-06-27T00:00:06: Remove the idx_uniq_field_table_id_parent_id_name_2col unique index because it blocks load-from-h2
  # - v49.2024-06-27T00:00:07: Add unique_field_helper column to metabase_field
  # - v49.2024-06-27T00:00:08: Add unique constraint on metabase_field's (name, table_id, unique_field_helper)

  # This is necessary to make unique indexes using metabase_field.name case-sensitive for MySQL.
  - changeSet:
      id: v49.2024-06-27T00:00:00
      author: calherries
      comment: Make metabase_field.name use case-sensitive collation for MySQL
      changes:
        - sql:
            dbms: mysql,mariadb
            sql: >-
              ALTER TABLE metabase_field MODIFY
              name VARCHAR(254)
              CHARACTER SET utf8mb4
              COLLATE utf8mb4_bin;
      rollback:
        - sql:
            dbms: mysql,mariadb
            sql: >-
              ALTER TABLE metabase_field MODIFY
              name VARCHAR(254)
              CHARACTER SET utf8mb4
              COLLATE utf8mb4_unicode_ci;

  # metabase_field.is_defective_duplicate is a new column that indicates whether a field is a defective duplicate field
  # that should never have been created under Postgres' `idx_uniq_field_table_id_parent_id_name_2col` constraint, but
  # was allowed to be created in MySQL or H2.
  - changeSet:
      id: v49.2024-06-27T00:00:01
      author: calherries
      comment: Add metabase_field.is_defective_duplicate
      changes:
        - addColumn:
            tableName: metabase_field
            columns:
              - column:
                  name: is_defective_duplicate
                  type: ${boolean.type}
                  remarks: "Indicates whether column is a defective duplicate field that should never have been created."
                  constraints:
                    nullable: false
                  defaultValue: false

  - changeSet:
      id: v49.2024-06-27T00:00:02
      author: calherries
      comment: Populate metabase_field.is_defective_duplicate
      changes:
        - sql:
            # idx_uniq_field_table_id_parent_id_name_2col would prevent defective duplicates with Postgres but it
            # can be removed by upgrading from 49 and downgrading again. We need to populate is_defective_duplicate
            # in that case.
            sql: >-
              UPDATE metabase_field mf
              SET is_defective_duplicate = TRUE
              WHERE mf.id IN (
                  SELECT id
                  FROM (
                      SELECT
                          mf.id,
                          ROW_NUMBER() OVER (
                              PARTITION BY mf.table_id, mf.name, mf.parent_id
                              ORDER BY
                                  CASE WHEN mf.active THEN 0 ELSE 1 END,
                                  CASE WHEN mf.nfc_path IS NULL THEN 0 ELSE 1 END,
                                  mf.created_at
                          ) AS rn
                      FROM metabase_field mf
                  ) x
                  WHERE x.rn > 1
              );
      rollback: # No rollback needed since is_defective_duplicate is introduced in 49

  # The next two changesets replace ON DELETE CASCADE with ON DELETE RESTRICT on fk_field_parent_ref_field_id.
  # We need to do this for MySQL because it doesn't support ON DELETE CASCADE in a stored generated column, and we
  # want to use parent_id in the unique_field_helper generated column. Cascading deletes are handled in the
  # application instead.
  - changeSet:
      id: v49.2024-06-27T00:00:03
      author: calherries
      comment: Drop fk_field_parent_ref_field_id constraint with ON DELETE CASCADE
      changes:
        - dropForeignKeyConstraint:
            baseTableName: metabase_field
            constraintName: fk_field_parent_ref_field_id
      rollback:
        - addForeignKeyConstraint:
            baseTableName: metabase_field
            baseColumnNames: parent_id
            referencedTableName: metabase_field
            referencedColumnNames: id
            constraintName: fk_field_parent_ref_field_id
            onDelete: CASCADE

  - changeSet:
      id: v49.2024-06-27T00:00:04
      author: calherries
      comment: Add fk_field_parent_ref_field_id constraint with ON DELETE RESTRICT
      changes:
        - addForeignKeyConstraint:
            baseTableName: metabase_field
            baseColumnNames: parent_id
            referencedTableName: metabase_field
            referencedColumnNames: id
            constraintName: fk_field_parent_ref_field_id
            onDelete: RESTRICT
      rollback:
        - dropForeignKeyConstraint:
            baseTableName: metabase_field
            constraintName: fk_field_parent_ref_field_id

  - changeSet:
      id: v49.2024-06-27T00:00:05
      author: calherries
      comment: Remove idx_uniq_field_table_id_parent_id_name because it is redundant with idx_unique_field
      preConditions:
        - onFail: MARK_RAN
        - or:
            - and:
                - dbms:
                    type: h2,postgresql
                - uniqueConstraintExists:
                    tableName: metabase_field
                    constraintName: idx_uniq_field_table_id_parent_id_name
            - and:
                - dbms:
                    type: mysql,mariadb
                - sqlCheck:
                    expectedResult: 1
                    sql: >-
                      SELECT EXISTS (
                        SELECT *
                        FROM information_schema.statistics
                        WHERE table_schema = DATABASE()
                          AND table_name = 'metabase_field'
                          AND index_name = 'idx_uniq_field_table_id_parent_id_name'
                      )
      changes:
        - dropUniqueConstraint:
            tableName: metabase_field
            constraintName: idx_uniq_field_table_id_parent_id_name
      rollback:
        - addUniqueConstraint:
            tableName: metabase_field
            columnNames: table_id, parent_id, name
            constraintName: idx_uniq_field_table_id_parent_id_name

  - changeSet:
      id: v49.2024-06-27T00:00:06
      author: calherries
      comment: Remove the idx_uniq_field_table_id_parent_id_name_2col unique index because it blocks load-from-h2
      changes:
        - sql:
            dbms: postgresql
            sql: DROP INDEX IF EXISTS idx_uniq_field_table_id_parent_id_name_2col;
      rollback: # We deliberately don't restore this constraint because otherwise it can block downgrading to 48 after load-from-h2

  # Previously we had two unique constraints on metabase_field's name, table_id, and parent_id columns.
  #
  # 1. `idx_uniq_field_table_id_parent_id_name` is a unique constraint on (name, table_id, parent_id)
  #    Since NULL <> NULL, it only applies to fields where parent_id IS NOT NULL.
  #    Worse, the constraint was not case-sensitive for MySQL.
  #
  # 2. `idx_uniq_field_table_id_parent_id_name_2col` is a Postgres-only unique constraint on
  #    `(name, table_id) WHERE parent_id IS NULL`. There was no equivalent constraint for H2 or MySQL because only
  #    Postgres supports partial indexes. The following changesets introduce an equivalent constraint for H2 and
  #    MySQL by adding a constraint that uses a generated column to handle NULL parent_id values.
  #
  # At the same time, we exclude fields where is_defective_duplicate=TRUE from the above constraints.
  #
  # The following two changesets add a new column `unique_field_helper` to `metabase_field` and a unique constraint
  # `idx_unique_field`.
  # The combination of `unique_field_helper` and `idx_unique_field` achieves two things:
  # 1. It enforces the conditional constraints:
  #   - if parent_id IS NULL, then (table_id, name) is unique. (like idx_uniq_field_table_id_parent_id_name_col2)
  #   - if parent_id IS NOT NULL, then (table_id, name, parent_id) is unique. (like idx_uniq_field_table_id_parent_id_name)
  # 2. It only enforces the constraints when is_defective_duplicate = FALSE

  - changeSet:
      id: v49.2024-06-27T00:00:07
      author: calherries
      comment: Add unique_field_helper column to metabase_field
      changes:
        - sql:
            dbms: postgresql
            sql: >-
              ALTER TABLE metabase_field ADD COLUMN unique_field_helper INTEGER GENERATED ALWAYS AS (
                CASE WHEN is_defective_duplicate = TRUE THEN NULL ELSE (CASE WHEN parent_id IS NULL THEN 0 ELSE parent_id END) END
              ) STORED;
        - sql:
            dbms: h2
            sql: >-
              ALTER TABLE metabase_field ADD COLUMN unique_field_helper INTEGER GENERATED ALWAYS AS (
                CASE WHEN is_defective_duplicate = TRUE THEN NULL ELSE (CASE WHEN parent_id IS NULL THEN 0 ELSE parent_id END) END
              );
        - sql:
            dbms: mysql,mariadb
            sql: >-
              ALTER TABLE metabase_field ADD COLUMN unique_field_helper INTEGER GENERATED ALWAYS AS (
                CASE WHEN is_defective_duplicate = TRUE THEN NULL ELSE (CASE WHEN parent_id IS NULL THEN 0 ELSE parent_id END) END
              ) STORED;
      rollback:
        - sql:
            dbms: postgresql,h2,mysql,mariadb
            sql: ALTER TABLE metabase_field DROP COLUMN unique_field_helper;

  - changeSet:
      id: v49.2024-06-27T00:00:08
      author: calherries
      comment: Add unique constraint on metabase_field's (name, table_id, unique_field_helper)
      changes:
        - addUniqueConstraint:
            tableName: metabase_field
            constraintName: idx_unique_field
            columnNames: name, table_id, unique_field_helper
      rollback:
        - dropUniqueConstraint:
            tableName: metabase_field
            constraintName: idx_unique_field

  - changeSet:
      id: v49.2024-06-27T00:00:09
      author: calherries
      comment: Set is_defective_duplicate=TRUE fields that shouldn't exist to have active=FALSE
      changes:
        - sql:
            sql: >-
              UPDATE metabase_field
              SET active = false
              WHERE is_defective_duplicate AND (nfc_path = concat('["', name, '"]') OR nfc_path IS NULL);
      rollback: # No rollback needed since this is backward compatible

  - changeSet:
      id: v50.2024-01-04T13:52:51
      author: noahmoss
      comment: Data permissions table
      changes:
        - createTable:
            tableName: data_permissions
            remarks: A table to store database and table permissions
            columns:
              - column:
                  remarks: The ID of the permission
                  name: id
                  type: int
                  autoIncrement: true
                  constraints:
                    primaryKey: true
                    nullable: false
              - column:
                  remarks: The ID of the associated permission group
                  name: group_id
                  type: int
                  constraints:
                    nullable: false
                    referencedTableName: permissions_group
                    referencedColumnNames: id
                    foreignKeyName: fk_data_permissions_ref_permissions_group
                    deleteCascade: true
              - column:
                  remarks: The type of the permission (e.g. "data", "collection", "download"...)
                  name: perm_type
                  type: varchar(64)
                  constraints:
                    nullable: false
              - column:
                  remarks: A database ID, for DB and table-level permissions
                  name: db_id
                  type: int
                  constraints:
                    nullable: false
                    referencedTableName: metabase_database
                    referencedColumnNames: id
                    foreignKeyName: fk_data_permissions_ref_db_id
                    deleteCascade: true
              - column:
                  remarks: A schema name, for table-level permissions
                  name: schema_name
                  type: varchar(254)
                  constraints:
                    nullable: true
              - column:
                  remarks: A table ID
                  name: table_id
                  type: int
                  constraints:
                    nullable: true
                    referencedTableName: metabase_table
                    referencedColumnNames: id
                    foreignKeyName: fk_data_permissions_ref_table_id
                    deleteCascade: true
              - column:
                  remarks: The value this permission is set to.
                  name: perm_value
                  type: varchar(64)
                  constraints:
                    nullable: false

  - changeSet:
      id: v50.2024-01-09T13:52:21
      author: noahmoss
      comment: Index on data_permissions.table_id
      rollback: # not necessary, will be removed with the table
      changes:
        - createIndex:
            tableName: data_permissions
            columns:
              - column:
                  name: table_id
            indexName: idx_data_permissions_table_id

  - changeSet:
      id: v50.2024-01-09T13:53:50
      author: noahmoss
      comment: Index on data_permissions.db_id
      rollback: # not necessary, will be removed with the table
      changes:
        - createIndex:
            tableName: data_permissions
            columns:
              - column:
                  name: db_id
            indexName: idx_data_permissions_db_id

  - changeSet:
      id: v50.2024-01-09T13:53:54
      author: noahmoss
      comment: Index on data_permissions.group_id
      rollback: # not necessary, will be removed with the table
      changes:
        - createIndex:
            tableName: data_permissions
            columns:
              - column:
                  name: group_id
            indexName: idx_data_permissions_group_id

  - changeSet:
      id: v50.2024-01-10T03:27:29
      author: noahmoss
      comment: Drop foreign key constraint on sandboxes.permissions_id
      changes:
        - dropForeignKeyConstraint:
            baseTableName: sandboxes
            constraintName: fk_sandboxes_ref_permissions
      rollback:
        - addForeignKeyConstraint:
            baseTableName: sandboxes
            baseColumnNames: permission_id
            referencedTableName: permissions
            referencedColumnNames: id
            constraintName: fk_sandboxes_ref_permissions
            onDelete: CASCADE

  - changeSet:
      id: v50.2024-01-10T03:27:30
      author: noahmoss
      comment: Migrate data-access permissions from `permissions` to `data_permissions`
      changes:
        - sqlFile:
            dbms: postgresql,h2
            path: permissions/data_access.sql
            relativeToChangelogFile: true
        - sqlFile:
            dbms: mysql,mariadb
            path: permissions/mysql_data_access.sql
            relativeToChangelogFile: true
      rollback:
        - sqlFile:
            dbms: postgresql,h2
            path: permissions/rollback/data_access.sql
            relativeToChangelogFile: true
        - sqlFile:
            dbms: mysql,mariadb
            path: permissions/rollback/mysql_data_access.sql
            relativeToChangelogFile: true

  - changeSet:
      id: v50.2024-01-10T03:27:31
      author: noahmoss
      comment: Migrate native-query-editing permissions from `permissions` to `data_permissions`
      changes:
        - sqlFile:
            path: permissions/native_query_editing.sql
            relativeToChangelogFile: true
      rollback:
        - sqlFile:
            path: permissions/rollback/native_query_editing.sql
            relativeToChangelogFile: true

  - changeSet:
      id: v50.2024-01-10T03:27:32
      author: noahmoss
      comment: Migrate download-results permissions from `permissions` to `data_permissions`
      changes:
        - sqlFile:
            dbms: postgresql,h2
            path: permissions/download_results.sql
            relativeToChangelogFile: true
        - sqlFile:
            dbms: mysql,mariadb
            path: permissions/mysql_download_results.sql
            relativeToChangelogFile: true
      rollback:
        - sqlFile:
            dbms: postgresql,h2
            path: permissions/rollback/download_results.sql
            relativeToChangelogFile: true
        - sqlFile:
            dbms: mysql,mariadb
            path: permissions/rollback/mysql_download_results.sql
            relativeToChangelogFile: true

  - changeSet:
      id: v50.2024-01-10T03:27:33
      author: noahmoss
      comment: Migrate manage-data-metadata permissions from `permissions` to `data_permissions`
      changes:
        - sqlFile:
            dbms: postgresql,h2
            path: permissions/manage_table_metadata.sql
            relativeToChangelogFile: true
        - sqlFile:
            dbms: mysql,mariadb
            path: permissions/mysql_manage_table_metadata.sql
            relativeToChangelogFile: true
      rollback:
        - sqlFile:
            dbms: postgresql,h2
            path: permissions/rollback/manage_table_metadata.sql
            relativeToChangelogFile: true
        - sqlFile:
            dbms: mysql,mariadb
            path: permissions/rollback/mysql_manage_table_metadata.sql
            relativeToChangelogFile: true

  - changeSet:
      id: v50.2024-01-10T03:27:34
      author: noahmoss
      comment: Migrate manage-database permissions from `permissions` to `data_permissions`
      changes:
        - sqlFile:
            path: permissions/manage_database.sql
            relativeToChangelogFile: true
      rollback:
        - sqlFile:
            path: permissions/rollback/manage_database.sql
            relativeToChangelogFile: true

  - changeSet:
      id: v50.2024-02-19T21:32:04
      author: noahmoss
      comment: Clear data permission paths
      changes:
        - sql: >-
            DELETE FROM permissions WHERE object LIKE '%/db/%';
      rollback: # not needed; handled by the permission migrations above

  - changeSet:
      id: v50.2024-02-20T19:21:04
      author: camsaul
      comment: Drop v1 version of v_content view since it references report_card.dataset which we are dropping in next migration
      changes:
        - sql:
            sql: >
              DROP VIEW IF EXISTS v_content;
      rollback:
        - sqlFile:
            dbms: postgresql
            path: instance_analytics_views/content/v1/postgres-content.sql
            relativeToChangelogFile: true
        - sqlFile:
            dbms: mysql,mariadb
            path: instance_analytics_views/content/v1/mysql-content.sql
            relativeToChangelogFile: true
        - sqlFile:
            dbms: h2
            path: instance_analytics_views/content/v1/h2-content.sql
            relativeToChangelogFile: true

  - changeSet:
      id: v50.2024-02-20T19:25:40
      author: camsaul
      comment: Remove report_card.dataset (indicated whether Card was a Model; migrated to report_card.type in 49)
      changes:
        - dropColumn:
            tableName: report_card
            columnName: dataset
      rollback:
        - addColumn:
            tableName: report_card
            columns:
              - column:
                  name: dataset
                  type: boolean
                  remarks: "Indicate whether question is a model"
                  constraints:
                    nullable: false
                  defaultValue: false
        - sql:
            sql: >-
              UPDATE report_card
              SET dataset = true
              WHERE type = 'model';

  - changeSet:
      id: v50.2024-02-20T19:26:38
      author: camsaul
      comment: Add new v2 version of v_content view which uses report_card.type instead of report_card.dataset (removed in previous migration)
      changes:
        - sqlFile:
            dbms: postgresql
            path: instance_analytics_views/content/v2/postgres-content.sql
            relativeToChangelogFile: true
        - sqlFile:
            dbms: mysql,mariadb
            path: instance_analytics_views/content/v2/mysql-content.sql
            relativeToChangelogFile: true
        - sqlFile:
            dbms: h2
            path: instance_analytics_views/content/v2/h2-content.sql
            relativeToChangelogFile: true
      rollback:
        - sql:
            sql: >-
              DROP VIEW IF EXISTS v_content;

  - changeSet:
      id: v50.2024-02-26T22:15:52
      author: noahmoss
      comment: Add index on data_permissions(group_id, db_id, perm_value)
      preConditions:
        - onFail: MARK_RAN
        - not:
            - indexExists:
                tableName: data_permissions
                indexName: idx_data_permissions_group_id_db_id_perm_value
      changes:
        - createIndex:
            tableName: data_permissions
            indexName: idx_data_permissions_group_id_db_id_perm_value
            columns:
              - column:
                  name: group_id
              - column:
                  name: db_id
              - column:
                  name: perm_value

  - changeSet:
      id: v50.2024-02-26T22:15:53
      author: noahmoss
      comment: Add index on data_permissions(group_id, db_id, table_id, perm_value)
      preConditions:
        - onFail: MARK_RAN
        - not:
            - indexExists:
                tableName: data_permissions
                indexName: idx_data_permissions_group_id_db_id_table_id_perm_value
      changes:
        - createIndex:
            tableName: data_permissions
            indexName: idx_data_permissions_group_id_db_id_table_id_perm_value
            columns:
              - column:
                  name: group_id
              - column:
                  name: db_id
              - column:
                  name: table_id
              - column:
                  name: perm_value

  - changeSet:
      id: v50.2024-02-26T22:15:54
      author: noahmoss
      comment: New `view-data` permission
      validCheckSum: ANY
      changes:
        - sqlFile:
            dbms: postgresql,h2
            path: permissions/view_data.sql
            relativeToChangelogFile: true
        - sqlFile:
            dbms: mysql,mariadb
            path: permissions/mysql_view_data.sql
            relativeToChangelogFile: true
      rollback:
        - sqlFile:
            path: permissions/rollback/view_data.sql
            relativeToChangelogFile: true

  - changeSet:
      id: v50.2024-02-26T22:15:55
      author: noahmoss
      comment: New `create_queries` permission
      validCheckSum: 9:7c2bc517b6def4e3278394b0399c3d4b
      changes:
        - sqlFile:
            path: permissions/create_queries.sql
            relativeToChangelogFile: true
      rollback:
        - sqlFile:
            path: permissions/rollback/create_queries.sql
            relativeToChangelogFile: true

  - changeSet:
      id: v50.2024-02-29T15:06:43
      author: tsmacdonald
      comment: Add the query_field join table
      changes:
        - createTable:
            tableName: query_field
            remarks: Fields used by a card's query
            columns:
              - column:
                  name: id
                  remarks: PK
                  type: int
                  autoIncrement: true
                  constraints:
                    primaryKey: true
                    nullable: false
              - column:
                  name: card_id
                  remarks: referenced card
                  type: int
                  constraints:
                    nullable: false
                    referencedTableName: report_card
                    referencedColumnNames: id
                    foreignKeyName: fk_query_field_card_id
                    deleteCascade: true
              - column:
                  name: field_id
                  remarks: referenced field
                  type: int
                  constraints:
                    nullable: false
                    referencedTableName: metabase_field
                    referencedColumnNames: id
                    foreignKeyName: fk_query_field_field_id
                    deleteCascade: true

  - changeSet:
      id: v50.2024-02-29T15:07:43
      author: tsmacdonald
      comment: Index query_field.card_id
      rollback: # not necessary, will be removed with the table
      changes:
        - createIndex:
            tableName: query_field
            columns:
              - column:
                  name: card_id
            indexName: idx_query_field_card_id

  - changeSet:
      id: v50.2024-02-29T15:08:43
      author: tsmacdonald
      comment: Index query_field.field_id
      rollback: # not necessary, will be removed with the table
      changes:
        - createIndex:
            tableName: query_field
            columns:
              - column:
                  name: field_id
            indexName: idx_query_field_field_id

  - changeSet:
      id: v50.2024-03-12T17:16:38
      author: noahmoss
      comment: Drops the `activity` table which is now unused
      changes:
        - dropTable:
            tableName: activity
      rollback:
        - createTable:
            tableName: activity
            columns:
              - column:
                  name: id
                  type: int
                  autoIncrement: true
                  constraints:
                    primaryKey: true
                    nullable: false
              - column:
                  name: topic
                  type: varchar(32)
                  constraints:
                    nullable: false
              - column:
                  name: timestamp
                  type: DATETIME
                  constraints:
                    nullable: false
              - column:
                  name: user_id
                  type: int
                  constraints:
                    nullable: true
                    referencedTableName: core_user
                    referencedColumnNames: id
                    foreignKeyName: fk_activity_ref_user_id
                    deferrable: false
                    initiallyDeferred: false
              - column:
                  name: model
                  type: varchar(16)
                  constraints:
                    nullable: true
              - column:
                  name: model_id
                  type: int
                  constraints:
                    nullable: true
              - column:
                  name: database_id
                  type: int
                  constraints:
                    nullable: true
              - column:
                  name: table_id
                  type: int
                  constraints:
                    nullable: true
              - column:
                  name: custom_id
                  type: varchar(48)
                  constraints:
                    nullable: true
              - column:
                  name: details
                  type: ${text.type}
                  constraints:
                    nullable: false
        - sql:
            dbms: mysql
            sql: >
              CREATE index idx_activity_entity_qualified_id ON activity (
                (
                  CASE
                    WHEN model = 'Dataset' THEN (concat('card_', model_id))
                    WHEN model_id IS NULL THEN NULL
                    ELSE (concat(lower(model), '_', model_id))
                  END
                )
              );

  - changeSet:
      id: v50.2024-03-18T16:00:00
      author: piranha
      comment: 'Effective caching #36847'
      changes:
        - createTable:
            tableName: cache_config
            remarks: Cache Configuration
            columns:
              - column:
                  name: id
                  remarks: Unique ID
                  type: int
                  autoIncrement: true
                  constraints:
                    primaryKey: true
                    nullable: false
              - column:
                  name: model
                  remarks: Name of an entity model
                  type: varchar(32)
                  constraints:
                    nullable: false
              - column:
                  name: model_id
                  remarks: ID of the said entity
                  type: int
                  constraints:
                    nullable: false
              - column:
                  name: created_at
                  remarks: Timestamp when the config was inserted
                  type: ${timestamp_type}
                  defaultValueComputed: current_timestamp
                  constraints:
                    nullable: false
              - column:
                  name: updated_at
                  remarks: Timestamp when the config was updated
                  type: ${timestamp_type}
                  defaultValueComputed: current_timestamp
                  constraints:
                    nullable: false
              - column:
                  name: strategy
                  remarks: caching strategy name
                  type: ${text.type}
                  constraints:
                    nullable: false
              - column:
                  name: config
                  remarks: caching strategy configuration
                  type: ${text.type}
                  constraints:
                    nullable: false
              - column:
                  name: state
                  remarks: state for strategies needing to keep some data between runs
                  type: ${text.type}
                  constraints:
                    nullable: true
              - column:
                  name: invalidated_at
                  remarks: indicates when a cache was invalidated last time for schedule-based strategies
                  type: ${timestamp_type}
                  constraints:
                    nullable: true
              - column:
                  name: next_run_at
                  remarks: keeps next time to run for schedule-based strategies
                  type: ${timestamp_type}
                  constraints:
                    nullable: true

  - changeSet:
      id: v50.2024-03-18T16:00:01
      author: piranha
      comment: 'Effective caching #36847'
      rollback: # will be removed with the table
      changes:
        - addUniqueConstraint:
            remarks: Unique config for cache_config (model, model_id)
            tableName: cache_config
            constraintName: idx_cache_config_unique_model
            columnNames: model, model_id

  - changeSet:
      id: v50.2024-03-21T17:41:00
      author: qnkhuat
      comment: Add metabase_table.estimated_row_count
      changes:
        - addColumn:
            tableName: metabase_table
            columns:
              - column:
                  name: estimated_row_count
                  type: bigint
                  remarks: The estimated row count

  - changeSet:
      id: v50.2024-03-22T00:38:28
      author: qnkhuat
      comment: Add field_usage table
      changes:
        - createTable:
            tableName: field_usage
            remarks: Used to store field usage during query execution
            columns:
              - column:
                  name: id
                  remarks: Unique ID
                  type: int
                  autoIncrement: true
                  constraints:
                    primaryKey: true
                    nullable: false
              - column:
                  name: field_id
                  remarks: ID of the field
                  type: int
                  constraints:
                    nullable: false
                    referencedTableName: metabase_field
                    referencedColumnNames: id
                    foreignKeyName: fk_field_usage_field_id_metabase_field_id
                    deleteCascade: true
              - column:
                  name: query_execution_id
                  remarks: referenced query execution
                  type: int
                  constraints:
                    nullable: false
                    referencedTableName: query_execution
                    referencedColumnNames: id
                    foreignKeyName: fk_field_usage_query_execution_id
                    deleteCascade: true
              - column:
                  name: used_in
                  remarks: which part of the query the field was used in
                  type: varchar(25)
                  constraints:
                    nullable: false
              - column:
                  name: filter_op
                  remarks: filter's operator that applied to the field
                  type: varchar(25)
                  constraints:
                    nullable: true
              - column:
                  name: aggregation_function
                  remarks: the aggregation function that field applied to
                  type: varchar(25)
                  constraints:
                    nullable: true
              - column:
                  name: breakout_temporal_unit
                  remarks: temporal unit options of the breakout
                  type: varchar(25)
                  constraints:
                    nullable: true
              - column:
                  name: breakout_binning_strategy
                  remarks: the strategy of breakout
                  type: varchar(25)
                  constraints:
                    nullable: true
              - column:
                  name: breakout_binning_num_bins
                  remarks: The numbin option of breakout
                  type: int
                  constraints:
                    nullable: true
              - column:
                  name: breakout_binning_bin_width
                  remarks: The numbin option of breakout
                  type: int
                  constraints:
                    nullable: true
              - column:
                  name: created_at
                  type: ${timestamp_type}
                  remarks: The time a field usage was recorded
                  defaultValueComputed: current_timestamp
                  constraints:
                    nullable: false

  - changeSet:
      id: v50.2024-03-22T00:39:28
      author: qnkhuat
      comment: Index field_usage.field_id
      rollback: # not necessary, will be removed with the table
      changes:
        - createIndex:
            tableName: field_usage
            indexName: idx_field_usage_field_id
            columns:
              column:
                name: field_id

  - changeSet:
      id: v50.2024-03-24T19:34:11
      author: noahmoss
      comment: Clean up deprecated view-data and native-query-editing permissions
      rollback: # handled by the rollbacks for `v50.2024-02-26T22:15:54` and `v50.2024-02-26T22:15:55`
      changes:
        - sql:
            sql: >
              DELETE FROM data_permissions where perm_type = 'perms/data-access' OR perm_type = 'perms/native-query-editing';

  - changeSet:
      id: v50.2024-03-25T14:53:00
      author: tsmacdonald
      comment: Add query_field.direct_reference
      changes:
        - addColumn:
            tableName: query_field
            columns:
              - column:
                  name: direct_reference
                  type: ${boolean.type}
                  remarks: "Is the Field referenced directly or via a wildcard"
                  constraints:
                    nullable: false
                  defaultValue: true

  - changeSet:
      id: v50.2024-03-28T16:30:35
      author: calherries
      comment: Create internal user
      changes:
        - customChange:
            class: "metabase.db.custom_migrations.CreateInternalUser"

  - changeSet:
      id: v50.2024-03-29T10:00:00
      author: piranha
      comment: 'Granular cache invalidation'
      changes:
        - addColumn:
            tableName: report_card
            columns:
              - column:
                  name: cache_invalidated_at
                  type: ${timestamp_type}
                  remarks: 'An invalidation time that can supersede cache_config.invalidated_at'
                  constraints:
                    nullable: true

  - changeSet:
      id: v50.2024-04-09T15:55:19
      author: calherries
      comment: Add collection.is_sample column
      changes:
        - addColumn:
            tableName: collection
            columns:
              - column:
                  name: is_sample
                  type: ${boolean.type}
                  remarks: "Is the collection part of the sample content?"
                  constraints:
                    nullable: false
                  defaultValue: false

  - changeSet:
      id: v50.2024-04-15T16:30:35
      author: qnkhuat
      comment: Add report_card.last_used_at
      changes:
        - addColumn:
            tableName: report_card
            columns:
              - column:
                  name: last_used_at
                  type: ${timestamp_type}
                  remarks: The timestamp of when the card is last used
                  constraints:
                    nullable: true

  - changeSet:
      id: v50.2024-04-19T17:04:04
      author: noahmoss
      comment: Clean up deprecated view-data and native-query-editing permissions (again)
      rollback: # handled by the rollbacks for `v50.2024-02-26T22:15:54` and `v50.2024-02-26T22:15:55`
      changes:
        - sql:
            sql: >
              DELETE FROM data_permissions where perm_type = 'perms/data-access' OR perm_type = 'perms/native-query-editing';

  - changeSet:
      id: v50.2024-04-25T01:04:05
      author: qnkhuat
      comment: Delete the old SendPulses job and trigger
      changes:
        - customChange:
            class: "metabase.db.custom_migrations.DeleteSendPulsesTask"

  - changeSet:
      id: v50.2024-04-25T01:04:06
      author: qnkhuat
      comment: Delete SendPulse Job on downgrade
      changes:
        - customChange:
            class: "metabase.db.custom_migrations.DeleteSendPulseTaskOnDowngrade"

  - changeSet:
      id: v50.2024-04-25T01:04:07
      author: qnkhuat
      comment: Delete InitSendPulseTriggers Job on downgrade
      changes:
        - customChange:
            class: "metabase.db.custom_migrations.DeleteInitSendPulseTriggersOnDowngrade"

  - changeSet:
      id: v50.2024-04-25T03:15:01
      author: noahmoss
      comment: Add entity_id to core_user
      changes:
        - addColumn:
            columns:
              - column:
                  remarks: NanoID tag for each user
                  name: entity_id
                  type: char(21)
                  constraints:
                    nullable: true
                    unique: true
            tableName: core_user

  - changeSet:
      id: v50.2024-04-25T03:15:02
      author: noahmoss
      comment: Add entity_id to permissions_group
      changes:
        - addColumn:
            columns:
              - column:
                  remarks: NanoID tag for each user
                  name: entity_id
                  type: char(21)
                  constraints:
                    nullable: true
                    unique: true
            tableName: permissions_group

  - changeSet:
      id: v50.2024-04-25T16:29:31
      author: calherries
      comment: Add report_card.view_count
      changes:
        - addColumn:
            columns:
              - column:
                  name: view_count
                  type: integer
                  defaultValueNumeric: 0
                  remarks: Keeps a running count of card views
                  constraints:
                    nullable: false
            tableName: report_card

  - changeSet:
      id: v50.2024-04-25T16:29:32
      author: calherries
      comment: Populate report_card.view_count
      changes:
        - sql:
            dbms: mysql,mariadb
            sql: >-
              UPDATE report_card c
              SET c.view_count = (
                  SELECT COUNT(*)
                  FROM view_log v
                  WHERE v.model = 'card'
                  AND v.model_id = c.id
              );
        - sql:
            dbms: postgresql,h2
            sql: >-
              UPDATE report_card c
              SET view_count = (
                  SELECT count(*)
                  FROM view_log v
                  WHERE v.model = 'card'
                  AND v.model_id = c.id
              );
      rollback: # nothing to do, since view_count didn't exist in v49

  - changeSet:
      id: v50.2024-04-25T16:29:33
      author: calherries
      comment: Add report_dashboard.view_count
      changes:
        - addColumn:
            columns:
              - column:
                  name: view_count
                  type: integer
                  defaultValueNumeric: 0
                  remarks: Keeps a running count of dashboard views
                  constraints:
                    nullable: false
            tableName: report_dashboard

  - changeSet:
      id: v50.2024-04-25T16:29:34
      author: calherries
      comment: Populate report_dashboard.view_count
      changes:
        - sql:
            dbms: mysql,mariadb
            sql: >-
              UPDATE report_dashboard c
              SET c.view_count = (
                  SELECT COUNT(*)
                  FROM view_log v
                  WHERE v.model = 'dashboard'
                  AND v.model_id = c.id
              );
        - sql:
            dbms: postgresql,h2
            sql: >-
              UPDATE report_dashboard c
              SET view_count = (
                  SELECT count(*)
                  FROM view_log v
                  WHERE v.model = 'dashboard'
                  AND v.model_id = c.id
              );
      rollback: # nothing to do, since view_count didn't exist in v49

  - changeSet:
      id: v50.2024-04-25T16:29:35
      author: calherries
      comment: Add metabase_table.view_count
      changes:
        - addColumn:
            columns:
              - column:
                  name: view_count
                  type: integer
                  defaultValueNumeric: 0
                  remarks: Keeps a running count of card views
                  constraints:
                    nullable: false
            tableName: metabase_table

  - changeSet:
      id: v50.2024-04-25T16:29:36
      author: calherries
      comment: Populate metabase_table.view_count
      changes:
        - sql:
            dbms: mysql,mariadb
            sql: >-
              UPDATE metabase_table t
              SET t.view_count = (
                  SELECT count(*)
                  FROM view_log v
                  WHERE v.model = 'table'
                  AND v.model_id = t.id
              );
        - sql:
            dbms: postgresql,h2
            sql: >-
              UPDATE metabase_table t
              SET view_count = (
                  SELECT count(*)
                  FROM view_log v
                  WHERE v.model = 'table'
                  AND v.model_id = t.id
              );
      rollback: # nothing to do, since view_count didn't exist in v49

  - changeSet:
      id: v50.2024-04-26T09:19:00
      author: adam-james
      comment: Added 0.50.0 - Per-user Dashboard Parameter values table
      changes:
        - createTable:
            tableName: user_parameter_value
            remarks: Table holding last set value of a parameter per user
            columns:
              - column:
                  name: id
                  type: int
                  autoIncrement: true
                  constraints:
                    primaryKey: true
                    nullable: false
              - column:
                  name: user_id
                  type: int
                  remarks: 'ID of the User who has set the parameter value'
                  constraints:
                    nullable: false
                    references: core_user(id)
                    foreignKeyName: fk_user_parameter_value_user_id
                    deleteCascade: true
              - column:
                  name: parameter_id
                  type: varchar(36)
                  remarks: "The parameter ID"
                  constraints:
                    nullable: false
              - column:
                  name: value
                  type: ${text.type}
                  remarks: Value of the parameter
                  constraints:
                    nullable: true

  - changeSet:
      id: v50.2024-04-26T09:25:00
      author: adam-james
      comment: Index user_parameter_value.user_id
      rollback: # not necessary, will be removed with the table
      changes:
        - createIndex:
            tableName: user_parameter_value
            indexName: idx_user_parameter_value_user_id
            columns:
              column:
                name: user_id

  - changeSet:
      id: v50.2024-04-30T23:57:23
      author: noahmoss
      comment: Add `scope` column to api_key to support SCIM authentication
      changes:
        - addColumn:
            columns:
              - column:
                  name: scope
                  type: varchar(64)
                  remarks: The scope of the API key, if applicable
                  constraints:
                    nullable: true
            tableName: api_key

  - changeSet:
      id: v50.2024-04-30T23:58:24
      author: noahmoss
      comment: Drop NOT NULL constraint on api_key.user_id to support SCIM-scoped API keys
      changes:
        - dropNotNullConstraint:
            tableName: api_key
            columnName: user_id
            columnDataType: integer
      rollback: # we can't reliably add back the constraint while downgrading

  - changeSet:
      id: v50.2024-05-08T09:00:00
      author: qnkhuat
      comment: Add task_history.status
      changes:
        - addColumn:
            tableName: task_history
            columns:
              - column:
                  name: status
                  type: varchar(21)
                  remarks: "the status of task history, could be started, failed, success, unknown"
                  constraints:
                    nullable: false
                  defaultValue: "unknown"

  - changeSet:
      id: v50.2024-05-08T09:00:01
      author: qnkhuat
      comment: Drop default value task_history.status
      changes:
        - dropDefaultValue:
            tableName: task_history
            columnName: status
      # the column will be dropped
      rollback:

  - changeSet:
      id: v50.2024-05-08T09:00:02
      author: qnkhuat
      comment: Add "started" as default value for task_history.status, now that backfill is done.
      changes:
        - addDefaultValue:
            defaultValue: "started"
            tableName: task_history
            columnName: status
      # the column will be dropped
      rollback:

  - changeSet:
      id: v50.2024-05-08T09:00:03
      author: qnkhuat
      comment: Drop not null constraint for task_history.ended_at
      changes:
        - dropNotNullConstraint:
            tableName: task_history
            columnDataType: ${timestamp_type}
            columnName: ended_at
      rollback: # we can't reliably add back the constraint while downgrading

  - changeSet:
      id: v50.2024-05-08T09:00:04
      author: qnkhuat
      comment: Drop not null constraint for task_history.duration
      changes:
        - dropNotNullConstraint:
            tableName: task_history
            columnDataType: int
            columnName: duration
      rollback: # we can't reliably add back the constraint while downgrading

  - changeSet:
      id: v50.2024-05-08T09:00:05
      author: qnkhuat
      comment: Drop default value task_history.ended_at
      changes:
        - dropDefaultValue:
            tableName: task_history
            columnName: ended_at
      rollback:
        - addDefaultValue:
            tableName: task_history
            columnName: ended_at
            defaultValueComputed: current_timestamp

  - changeSet:
      id: v50.2024-05-08T09:00:06
      author: qnkhuat
      comment: Add null as default value for task_history.ended_at
      changes:
        - addDefaultValue:
            defaultValue: "null"
            tableName: task_history
            columnName: ended_at
      # the migration above will add one
      rollback:

  - changeSet:
      id: v50.2024-05-13T16:00:00
      author: filipesilva
      comment: Create cloud migration
      changes:
        - createTable:
            tableName: cloud_migration
            remarks: Migrate to cloud directly from Metabase
            columns:
              - column:
                  name: id
                  remarks: Unique ID
                  type: int
                  autoIncrement: true
                  constraints:
                    primaryKey: true
                    nullable: false
              - column:
                  name: external_id
                  remarks: Matching ID in Cloud for this migration
                  type: ${text.type}
                  constraints:
                    nullable: false
              - column:
                  name: upload_url
                  remarks: URL where the backup will be uploaded to
                  type: ${text.type}
                  constraints:
                    nullable: false
              - column:
                  name: state
                  remarks: 'Current state of the migration: init, setup, dump, upload, done, error, cancelled'
                  type: varchar(32)
                  defaultValue: init
                  constraints:
                    nullable: false
              - column:
                  name: progress
                  remarks: Number between 0 to 100 representing progress as a percentage
                  type: int
                  defaultValue: 0
                  constraints:
                    nullable: false
              - column:
                  name: created_at
                  remarks: Timestamp when the config was inserted
                  type: ${timestamp_type}
                  constraints:
                    nullable: false
              - column:
                  name: updated_at
                  remarks: Timestamp when the config was updated
                  type: ${timestamp_type}
                  constraints:
                    nullable: false

  - changeSet:
      id: v50.2024-05-14T12:42:42
      author: johnswanson
      comment: Create the Trash collection
      changes:
        - sql:
            sql: >-
              INSERT INTO collection (name, slug, entity_id, type) VALUES ('Trash', 'trash', 'trashtrashtrashtrasht', 'trash');
              INSERT INTO permissions (object, group_id)
              SELECT CONCAT('/collection/', c.id, '/'), pg.id
              FROM collection c
              CROSS JOIN permissions_group pg
              WHERE c.type = 'trash' AND pg.name != 'Administrators';

      rollback:
        - sql:
            sql: >-
              DELETE
              FROM permissions
              WHERE permissions.object IN (
                SELECT CONCAT('/collection/', collection.id, '/') FROM collection WHERE collection.type = 'trash'
              );
              DELETE FROM collection WHERE type = 'trash';

  - changeSet:
      id: v50.2024-05-15T13:13:13
      author: adam-james
      comment: Fix visualization settings for stacked area/bar/combo displays
      changes:
        - customChange:
            class: "metabase.db.custom_migrations.MigrateStackedAreaBarComboDisplaySettings"

  - changeSet:
      id: v50.2024-05-17T19:54:23
      author: calherries
      comment: Add metabase_database.uploads_enabled column
      changes:
        - addColumn:
            tableName: metabase_database
            columns:
              - column:
                  name: uploads_enabled
                  type: ${boolean.type}
                  defaultValueBoolean: false
                  remarks: Whether uploads are enabled for this database
                  constraints:
                    nullable: false

  - changeSet:
      id: v50.2024-05-17T19:54:24
      author: calherries
      comment: Add metabase_database.uploads_schema_name column
      changes:
        - addColumn:
            tableName: metabase_database
            columns:
              - column:
                  name: uploads_schema_name
                  type: ${text.type}
                  remarks: The schema name for uploads

  - changeSet:
      id: v50.2024-05-17T19:54:25
      author: calherries
      comment: Add metabase_database.uploads_table_prefix column
      changes:
        - addColumn:
            tableName: metabase_database
            columns:
              - column:
                  name: uploads_table_prefix
                  type: ${text.type}
                  remarks: The prefix for upload table names

  - changeSet:
      id: v50.2024-05-17T19:54:26
      author: calherries
      comment: Update metabase_database.uploads_enabled value
      changes:
        - customChange:
            class: "metabase.db.custom_migrations.MigrateUploadsSettings"

  # This migration should be moved whenever the sample content is updated, so that it
  # matches when the version that the sample content was updated from. See metabase#43200
  # for an example where the content was updated.
  - changeSet:
      id: v50.2024-05-27T15:55:22
      author: calherries
      comment: Create sample content
      changes:
        - customChange:
            class: "metabase.db.custom_migrations.CreateSampleContent"

  - changeSet:
      id: v50.2024-05-29T14:04:47
      author: johnswanson
      comment: Add `report_dashboard.archived_directly`
      changes:
        - addColumn:
            tableName: report_dashboard
            columns:
              - column:
                  name: archived_directly
                  type: ${boolean.type}
                  defaultValueBoolean: false
                  remarks: "Was this thing trashed directly"
                  constraints:
                    nullable: false

  - changeSet:
      id: v50.2024-05-29T14:04:53
      author: johnswanson
      comment: Add `report_card.archived_directly`
      changes:
        - addColumn:
            tableName: report_card
            columns:
              - column:
                  name: archived_directly
                  type: ${boolean.type}
                  remarks: "Was this thing trashed directly"
                  defaultValueBoolean: false
                  constraints:
                    nullable: false

  - changeSet:
      id: v50.2024-05-29T14:04:58
      author: johnswanson
      comment: Add `collection.archive_operation_id`
      changes:
        - addColumn:
            tableName: collection
            columns:
              - column:
                  name: archive_operation_id
                  type: char(36)
                  remarks: "The UUID of the trash operation. Each time you trash a collection subtree, you get a unique ID."
                  constraints:
                    nullable: true

  - changeSet:
      id: v50.2024-05-29T14:05:01
      author: johnswanson
      comment: Add `collection.archived_directly`
      changes:
        - addColumn:
            tableName: collection
            columns:
              - column:
                  name: archived_directly
                  type: ${boolean.type}
                  remarks: "Whether the item was trashed independently or as a subcollection"
                  constraints:
                    nullable: true

  - changeSet:
      id: v50.2024-05-29T14:05:03
      author: johnswanson
      comment: Populate `archived_directly` and `archive_operation_id` (Postgres)
      changes:
        - sqlFile:
            dbms: postgresql
            path: trash/postgres.sql
            relativeToChangelogFile: true
      rollback: # not needed, columns will be deleted

  - changeSet:
      id: v50.2024-05-29T18:42:13
      author: johnswanson
      comment: Populate `archived_directly` and `archive_operation_id` (H2)
      changes:
        - sqlFile:
            dbms: h2
            path: trash/h2.sql
            relativeToChangelogFile: true
      rollback: # not needed, columns will be deleted

  - changeSet:
      id: v50.2024-05-29T18:42:14
      author: johnswanson
      comment: Populate `archived_directly` and `archive_operation_id` (MySQL)
      changes:
        - sqlFile:
            dbms: mysql
            path: trash/mysql.sql
            relativeToChangelogFile: true
      rollback: # not needed, columns will be deleted

  - changeSet:
      id: v50.2024-05-29T18:42:15
      author: johnswanson
      comment: Populate `archived_directly` and `archive_operation_id` (MariaDB)
      changes:
        - sqlFile:
            dbms: mariadb
            path: trash/mariadb.sql
            relativeToChangelogFile: true
      rollback: # not needed, columns will be deleted

  - changeSet:
      id: v50.2024-06-12T12:33:07
      author: piranha
      comment: 'Decrypt some settings so the next migration runs well'
      changes:
        - customChange:
            class: "metabase.db.custom_migrations.DecryptCacheSettings"
      rollback: # no rollback necessary, they'll be encrypted if you downgrade and touch them

  - changeSet:
      # this had id `v50.2024-04-12T12:33:09` before #44048
      id: v50.2024-06-12T12:33:08
      author: piranha
      comment: 'Copy old cache configurations to cache_config table'
      validCheckSum: ANY
      changes:
        - sqlFile:
            dbms: postgresql
            path: custom_sql/fill_cache_config.pg.sql
            relativeToChangelogFile: true
        - sqlFile:
            dbms: mysql,mariadb
            path: custom_sql/fill_cache_config.my.sql
            relativeToChangelogFile: true
        - sqlFile:
            dbms: h2
            path: custom_sql/fill_cache_config.h2.sql
            relativeToChangelogFile: true
      rollback: # no rollback necessary, we're not removing the columns yet

  - changeSet:
      id: v50.2024-06-12T12:33:09
      author: piranha
      comment: 'Fix root cache config for mysql if it is wrong'
      dbms: mysql,mariadb
      validCheckSum: ANY
      changes:
        - sqlFile:
            path: custom_sql/fill_cache_config_root_fix.my.sql
            relativeToChangelogFile: true
      rollback: # no rollback necessary here too

  - changeSet:
      id: v50.2024-06-20T13:21:30
      author: noahmoss
      comment: 'Drop permission_id column on sandboxes table to fix down migrations'
      changes:
        - dropColumn:
            tableName: sandboxes
            columnName: permission_id
      rollback:
        - addColumn:
            tableName: sandboxes
            columns:
              - column:
                  name: permission_id
                  type: int
                  remarks: 'The ID of the corresponding permissions path for this sandbox (deprecated)'
                  constraints:
                    nullable: true
                  defaultValue: null

  - changeSet:
      id: v50.2024-06-28T12:35:50
      author: piranha
      comment: 'Clean databasechangelog table of migration that was once deleted'
      changes:
        - sql: "DELETE FROM ${databasechangelog.name} WHERE id = 'v50.2024-04-12T12:33:09'"
      rollback: # nothing to do here

  - changeSet:
      id: v50.2024-07-02T16:48:21
      author: adam-james
      comment: Remove existing user_parameter_value entries as we want to add dashboard_id, and can't easily backfill
      rollback: # none, entries already removed and are non-critical to app functionality
      changes:
        - delete:
           tableName: user_parameter_value

  - changeSet:
      id: v50.2024-07-02T16:49:29
      author: adam-james
      comment: Add dashboard_id column to user_parameter_value to keep values unique per dashboard
      changes:
        - addColumn:
            columns:
              - column:
                  name: dashboard_id
                  type: int
                  remarks: The ID of the dashboard
            tableName: user_parameter_value

  - changeSet:
      id: v50.2024-07-02T16:55:42
      author: adam-james
      comment: Add fk constraint to user_parameter_value.dashboard_id
      changes:
        - addForeignKeyConstraint:
            baseTableName: user_parameter_value
            baseColumnNames: dashboard_id
            referencedTableName: report_dashboard
            referencedColumnNames: id
            constraintName: fk_user_parameter_value_dashboard_id
            nullable: false
            deleteCascade: true

  - changeSet:
      id: v50.2024-07-02T17:07:15
      author: adam-james
      comment: Index user_parameter_value.dashboard_id
      rollback: # not necessary, will be removed with the table
      changes:
        - createIndex:
            tableName: user_parameter_value
            indexName: idx_user_parameter_value_dashboard_id
            columns:
              column:
                name: dashboard_id

  # last_used_at is used to determine if a report card is stale and should be cleaned up
  # if the card is imported with serialization, we don't want to automatically clean up
  # newly imported cards, and we don't want to have to make it nullable.
  - changeSet:
      id: v50.2024-07-09T20:04:01
      author: calherries
      comment: Populate default value for report_card.last_used_at
      changes:
        - sql:
            sql: >-
              UPDATE report_card
              SET last_used_at = current_timestamp
              WHERE last_used_at IS NULL;
      rollback: # nothing to do, since this is backwards compatible

  - changeSet:
      id: v50.2024-07-09T20:04:02
      author: calherries
      comment: Add not null constraint for report_card.last_used_at
      preConditions:
      changes:
        - addNotNullConstraint:
            tableName: report_card
            columnName: last_used_at
            columnDataType: ${timestamp_type}

  # addDefaultValue with defaultValueComputed doesn't work for MySQL/MariaDB so we have to do this the hard way.
  - changeSet:
      id: v50.2024-07-09T20:04:03
      author: calherries
      comment: Set default for report_card.last_used_at
      preConditions:
      changes:
        - sql:
            dbms: postgresql,h2
            sql: ALTER TABLE report_card ALTER COLUMN last_used_at SET DEFAULT CURRENT_TIMESTAMP;
        - sql:
            dbms: mysql,mariadb
            sql: >-
              ALTER TABLE report_card
              CHANGE last_used_at
              last_used_at timestamp(6) NOT NULL DEFAULT current_timestamp(6);
      rollback: # nothing to do, since this is backwards compatible

  - changeSet:
      id: v51.2024-05-13T15:30:57
      author: metamben
      comment: Backup of dataset_query rewritten by the metrics v2 migration
      changes:
        - addColumn:
            tableName: report_card
            columns:
              - column:
                  name: dataset_query_metrics_v2_migration_backup
                  remarks: The copy of dataset_query before the metrics v2 migration
                  type: ${text.type}
      preConditions:

  - changeSet:
      id: v51.2024-05-13T16:00:00
      author: metamben
      comment: Migrate v1 metrics to v2 metrics
      changes:
        - customChange:
            class: "metabase.db.custom_migrations.MigrateMetricsToV2"

  - changeSet:
      id: v51.2024-05-30T16:04:20
      author: escherize
      comment: Add context to recent views table
      changes:
        - addColumn:
            tableName: recent_views
            columns:
              - column:
                  name: context
                  remarks: The contextual action that netted a recent view.
                  type: varchar(256)
                  defaultValue: "view"
                  constraints:
                    nullable: false
      preConditions:

  - changeSet:
      id: v51.2024-06-07T12:37:36
      author: crisptrutski
      comment: Rename query_field.direct_reference to query_field.indirect_reference
      changes:
        - renameColumn:
            tableName: query_field
            columnDataType: ${boolean.type}
            oldColumnName: direct_reference
            newColumnName: explicit_reference

  - changeSet:
      id: v51.2024-06-12T18:53:02
      author: noahmoss
      comment: Drop incorrect index on login_history
      changes:
        - dropIndex:
            tableName: login_history
            indexName: idx_user_id_device_id
      rollback:
        - createIndex:
            tableName: login_history
            indexName: idx_user_id_device_id
            columns:
              - column:
                  name: session_id
              - column:
                  name: device_id
      preConditions:

  - changeSet:
      id: v51.2024-06-12T18:53:03
      author: noahmoss
      comment: Create index on login_history (user_id, device_id)
      changes:
        - createIndex:
            tableName: login_history
            indexName: idx_user_id_device_id
            columns:
              - column:
                  name: user_id
              - column:
                  name: device_id
      rollback:
        - dropIndex:
            tableName: login_history
            indexName: idx_user_id_device_id
      preConditions:

  - changeSet:
      id: v51.2024-07-09T17:15:43
      author: tsmacdonald
      comment: Fix default boolean value for query_field.explicit_reference
      dbms: mysql,mariadb
      changes:
        - addDefaultValue:
            tableName: query_field
            columnName: explicit_reference
            defaultValueBoolean: true

  - changeSet:
      id: v51.2024-07-10T12:28:10
      author: johnswanson
      comment: Add `last_viewed_at` to dashboards
      preConditions:
        - onFail: MARK_RAN
        - not:
          - columnExists:
              tableName: report_dashboard
              columnName: last_viewed_at
      changes:
        - addColumn:
            tableName: report_dashboard
            columns:
              - column:
                  name: last_viewed_at
                  type: ${timestamp_type}
                  remarks: Timestamp of when this dashboard was last viewed
                  defaultValueComputed: current_timestamp
                  constraints:
                    nullable: false

  - changeSet:
<<<<<<< HEAD
      id: v51.2024-07-24T10:00:00
      validCheckSum: ANY
      author: ranquild
      comment: Remove field refs from report_card.visualization_settings.column_settings
      changes:
        - customChange:
            class: "metabase.db.custom_migrations.MigrateLegacyColumnKeysInCardVizSettings"

  - changeSet:
      id: v51.2024-07-24T11:00:00
      validCheckSum: ANY
      author: ranquild
      comment: Remove field refs from report_dashboardcard.visualization_settings.column_settings
      changes:
        - customChange:
            class: "metabase.db.custom_migrations.MigrateLegacyColumnKeysInDashboardCardVizSettings"

  - changeSet:
      id: v51.2024-07-24T12:00:00
      validCheckSum: ANY
      author: ranquild
      comment: Remove field refs from revision.object.visualization_settings.column_settings for cards
      changes:
        - customChange:
            class: "metabase.db.custom_migrations.MigrateLegacyColumnKeysInCardRevisionVizSettings"

  - changeSet:
      id: v51.2024-07-24T13:00:00
      validCheckSum: ANY
      author: ranquild
      comment: Remove field refs from revision.object.visualization_settings.column_settings for dashboards
      changes:
        - customChange:
            class: "metabase.db.custom_migrations.MigrateLegacyColumnKeysInDashboardRevisionVizSettings"
=======
      id: v51.2024-07-22T15:49:37
      author: escherize
      comment: Add embedding_client column to query_execution for metabase embedding SDK analytics
      preConditions:
        - onFail: MARK_RAN
        - not:
          - columnExists:
              tableName: query_execution
              columnName: embedding_client
      changes:
        - addColumn:
            tableName: query_execution
            columns:
              - column:
                  name: embedding_client
                  remarks: Used by the embedding team to track SDK usage
                  type: varchar(254)
                  constraints:
                    nullable: true

  - changeSet:
      id: v51.2024-07-22T15:49:38
      author: escherize
      comment: Add embedding_version column to query_execution for metabase embedding SDK analytics
      preConditions:
        - onFail: MARK_RAN
        - not:
          - columnExists:
              tableName: query_execution
              columnName: embedding_version
      changes:
        - addColumn:
            tableName: query_execution
            columns:
              - column:
                  name: embedding_version
                  remarks: Used by the embedding team to track SDK version usage
                  type: varchar(254)
                  constraints:
                    nullable: true

  - changeSet:
      id: v51.2024-07-22T15:49:39
      author: escherize
      comment: Add embedding_client column to view_log for metabase embedding SDK analytics
      preConditions:
        - onFail: MARK_RAN
        - not:
          - columnExists:
              tableName: view_log
              columnName: embedding_client
      changes:
        - addColumn:
            tableName: view_log
            columns:
              - column:
                  name: embedding_client
                  remarks: Used by the embedding team to track SDK usage
                  type: varchar(254)
                  constraints:
                    nullable: true

  - changeSet:
      id: v51.2024-07-22T15:49:40
      author: escherize
      comment: Add embedding_version column to view_log for metabase embedding SDK analytics
      preConditions:
        - onFail: MARK_RAN
        - not:
          - columnExists:
              tableName: view_log
              columnName: embedding_version
      changes:
        - addColumn:
            tableName: view_log
            columns:
              - column:
                  name: embedding_version
                  remarks: Used by the embedding team to track SDK version usage
                  type: varchar(254)
                  constraints:
                    nullable: true
>>>>>>> d2dc669c

  # >>>>>>>>>> DO NOT ADD NEW MIGRATIONS BELOW THIS LINE! ADD THEM ABOVE <<<<<<<<<<

########################################################################################################################
#
# ADVICE:
#
# 1) Think through some of these points when writing a migration, learn from our past mistakes:
#    - Do you really need a migration? Could the feature work without it? Prefer not to if possible.
#      Data in the wild can be vastly different from what you expect, and it's hard to get right.
#    - If you still need to, make sure it works when Metabase is encrypted. Fields like `metabase_database.details`
#      or `setting.value` can be encrypted, so you need to decrypt them in your migration. See #42617, #44048.
#    - Prefer SQL migrations over custom migrations.
#    - Still, make sure your migration is backward compatible: it might not be possible to add a constraint back
#      if you are dropping it in a migration.
#    - Postgres, MySQL and H2 have their differences. Make sure your migration works for all.
#    - Custom migrations and their tests demand a high level of reliability. They should only use code from the standard library.
#      Requiring code from the Metabase codebase is a bad idea because it can change and break your migration.
#      More in `metabase.db.custom_migrations` namespace doc.
#    - Custom migrations shouldn't use Toucan models; work directly with the table names.
#
# 2) Run ./bin/lint-migrations-file.sh to run core.spec checks against any changes you make here. Liquibase is pretty
#    forgiving and won't complain if you accidentally mix up things like deleteCascade and onDelete: CASCADE. CI runs
#    this check but it's nicer to know now instead of waiting for CI.
#
#   1a) Ensure your changes are compatible with Liquibase rollback. See comments starting with
#       0.45 migrations for more notes. Rollback to 0.44 and forwards to the latest migration is tested
#       automatically and the migrations linter will check for the presence of rollback where required as
#       much as possible.
#
# 3) Migration IDs should follow the format
#
#    vMM.TIMESTAMP
#
#    Where
#
#    M         = major version
#    TIMESTAMP = the current timestamp with format `yyyy-MM-dd'T'HH:mm:ss`
#                To get this timestamp, evaluate this in your REPL: `(dev/migration-timestamp)`
#
#    E.g: You're adding a new migration for version 49, And it's 10:30:00AM on April 1, 2023 (UTC),
#    your migration id should be: `v49.2023-04-01T10:30:00`.
#
# PLEASE KEEP THIS MESSAGE AT THE BOTTOM OF THIS FILE!!!!! Add new migrations above the message.
#
########################################################################################################################<|MERGE_RESOLUTION|>--- conflicted
+++ resolved
@@ -8422,7 +8422,90 @@
                     nullable: false
 
   - changeSet:
-<<<<<<< HEAD
+      id: v51.2024-07-22T15:49:37
+      author: escherize
+      comment: Add embedding_client column to query_execution for metabase embedding SDK analytics
+      preConditions:
+        - onFail: MARK_RAN
+        - not:
+          - columnExists:
+              tableName: query_execution
+              columnName: embedding_client
+      changes:
+        - addColumn:
+            tableName: query_execution
+            columns:
+              - column:
+                  name: embedding_client
+                  remarks: Used by the embedding team to track SDK usage
+                  type: varchar(254)
+                  constraints:
+                    nullable: true
+
+  - changeSet:
+      id: v51.2024-07-22T15:49:38
+      author: escherize
+      comment: Add embedding_version column to query_execution for metabase embedding SDK analytics
+      preConditions:
+        - onFail: MARK_RAN
+        - not:
+          - columnExists:
+              tableName: query_execution
+              columnName: embedding_version
+      changes:
+        - addColumn:
+            tableName: query_execution
+            columns:
+              - column:
+                  name: embedding_version
+                  remarks: Used by the embedding team to track SDK version usage
+                  type: varchar(254)
+                  constraints:
+                    nullable: true
+
+  - changeSet:
+      id: v51.2024-07-22T15:49:39
+      author: escherize
+      comment: Add embedding_client column to view_log for metabase embedding SDK analytics
+      preConditions:
+        - onFail: MARK_RAN
+        - not:
+          - columnExists:
+              tableName: view_log
+              columnName: embedding_client
+      changes:
+        - addColumn:
+            tableName: view_log
+            columns:
+              - column:
+                  name: embedding_client
+                  remarks: Used by the embedding team to track SDK usage
+                  type: varchar(254)
+                  constraints:
+                    nullable: true
+
+  - changeSet:
+      id: v51.2024-07-22T15:49:40
+      author: escherize
+      comment: Add embedding_version column to view_log for metabase embedding SDK analytics
+      preConditions:
+        - onFail: MARK_RAN
+        - not:
+          - columnExists:
+              tableName: view_log
+              columnName: embedding_version
+      changes:
+        - addColumn:
+            tableName: view_log
+            columns:
+              - column:
+                  name: embedding_version
+                  remarks: Used by the embedding team to track SDK version usage
+                  type: varchar(254)
+                  constraints:
+                    nullable: true
+
+  - changeSet:
       id: v51.2024-07-24T10:00:00
       validCheckSum: ANY
       author: ranquild
@@ -8457,90 +8540,6 @@
       changes:
         - customChange:
             class: "metabase.db.custom_migrations.MigrateLegacyColumnKeysInDashboardRevisionVizSettings"
-=======
-      id: v51.2024-07-22T15:49:37
-      author: escherize
-      comment: Add embedding_client column to query_execution for metabase embedding SDK analytics
-      preConditions:
-        - onFail: MARK_RAN
-        - not:
-          - columnExists:
-              tableName: query_execution
-              columnName: embedding_client
-      changes:
-        - addColumn:
-            tableName: query_execution
-            columns:
-              - column:
-                  name: embedding_client
-                  remarks: Used by the embedding team to track SDK usage
-                  type: varchar(254)
-                  constraints:
-                    nullable: true
-
-  - changeSet:
-      id: v51.2024-07-22T15:49:38
-      author: escherize
-      comment: Add embedding_version column to query_execution for metabase embedding SDK analytics
-      preConditions:
-        - onFail: MARK_RAN
-        - not:
-          - columnExists:
-              tableName: query_execution
-              columnName: embedding_version
-      changes:
-        - addColumn:
-            tableName: query_execution
-            columns:
-              - column:
-                  name: embedding_version
-                  remarks: Used by the embedding team to track SDK version usage
-                  type: varchar(254)
-                  constraints:
-                    nullable: true
-
-  - changeSet:
-      id: v51.2024-07-22T15:49:39
-      author: escherize
-      comment: Add embedding_client column to view_log for metabase embedding SDK analytics
-      preConditions:
-        - onFail: MARK_RAN
-        - not:
-          - columnExists:
-              tableName: view_log
-              columnName: embedding_client
-      changes:
-        - addColumn:
-            tableName: view_log
-            columns:
-              - column:
-                  name: embedding_client
-                  remarks: Used by the embedding team to track SDK usage
-                  type: varchar(254)
-                  constraints:
-                    nullable: true
-
-  - changeSet:
-      id: v51.2024-07-22T15:49:40
-      author: escherize
-      comment: Add embedding_version column to view_log for metabase embedding SDK analytics
-      preConditions:
-        - onFail: MARK_RAN
-        - not:
-          - columnExists:
-              tableName: view_log
-              columnName: embedding_version
-      changes:
-        - addColumn:
-            tableName: view_log
-            columns:
-              - column:
-                  name: embedding_version
-                  remarks: Used by the embedding team to track SDK version usage
-                  type: varchar(254)
-                  constraints:
-                    nullable: true
->>>>>>> d2dc669c
 
   # >>>>>>>>>> DO NOT ADD NEW MIGRATIONS BELOW THIS LINE! ADD THEM ABOVE <<<<<<<<<<
 
