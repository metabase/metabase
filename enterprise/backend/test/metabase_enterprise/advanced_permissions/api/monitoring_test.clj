(ns ^:mb/once metabase-enterprise.advanced-permissions.api.monitoring-test
  "Permisisons tests for API that needs to be enforced by Application Permissions of type `:monitoring`."
  (:require
   [clojure.test :refer :all]
   [metabase.models.permissions :as perms]
   [metabase.test :as mt]))

(deftest task-test
  (testing "/api/task/*"
    (mt/with-user-in-groups [group {:name "New Group"}
                             user  [group]]
<<<<<<< HEAD
      (mt/with-temp [TaskHistory task]
=======
      (t2.with-temp/with-temp [:model/TaskHistory task]
>>>>>>> 8d23fd74
        (letfn [(get-tasks [user status]
                  (testing (format "get task with %s user" (mt/user-descriptor user))
                    (mt/user-http-request user :get status "task")))
                (get-single-task [user status]
                  (mt/user-http-request user :get status (format "task/%d" (:id task))))
                (get-task-info [user status]
                  (testing (format "get task info with %s user" (mt/user-descriptor user))
                    (mt/user-http-request user :get status "task/info")))]
          (testing "if `advanced-permissions` is disabled, require admins"
            (mt/with-premium-features #{}
              (get-tasks user 403)
              (get-single-task user 403)
              (get-task-info user 403)
              (get-tasks :crowberto 200)
              (get-single-task :crowberto 200)
              (get-task-info :crowberto 200)))

          (testing "if `advanced-permissions` is enabled"
            (mt/with-premium-features #{:advanced-permissions}
              (testing "still fail if user's group doesn't have `monitoring` permission"
                (get-tasks user 403)
                (get-single-task user 403)
                (get-task-info user 403))

              (testing "allowed if user's group has `monitoring` permission"
                (perms/grant-application-permissions! group :monitoring)
                (get-tasks user 200)
                (get-single-task user 200)
                (get-task-info user 200)))))))))

(deftest util-tset
  (testing "/api/util/"
    (mt/with-user-in-groups [group {:name "New Group"}
                             user  [group]]
      (letfn [(get-logs [user status]
                (testing (format "get logs with %s user" (mt/user-descriptor user))
                  (mt/user-http-request user :get status "util/logs")))
              (get-stats [user status]
                (testing (format "get stats with %s user" (mt/user-descriptor user))
                  (mt/user-http-request user :get status "util/stats")))
              (get-bug-report-detail [user status]
                (testing (format "get bug report details with %s user" (mt/user-descriptor user))
                  (mt/user-http-request user :get status "util/bug_report_details")))
              (get-db-connection-info [user status]
                (testing (format "get db connection info with %s user" (mt/user-descriptor user))
                  (mt/user-http-request user :get status "util/diagnostic_info/connection_pool_info")))]

        (testing "if `advanced-permissions` is disabled, require admins"
          (mt/with-premium-features #{}
            (get-logs user 403)
            (get-stats user 403)
            (get-bug-report-detail user 403)
            (get-db-connection-info user 403)
            (get-logs :crowberto 200)
            (get-stats :crowberto 200)
            (get-bug-report-detail :crowberto 200)
            (get-db-connection-info :crowberto 200)))

        (testing "if `advanced-permissions` is enabled"
          (mt/with-premium-features #{:advanced-permissions}
            (testing "still fail if user's group doesn't have `monitoring` permission"
              (get-logs user 403)
              (get-stats user 403)
              (get-bug-report-detail user 403)
              (get-db-connection-info user 403))

            (testing "allowed if user's group has `monitoring` permission"
              (perms/grant-application-permissions! group :monitoring)
              (get-logs user 200)
              (get-stats user 200)
              (get-bug-report-detail user 200)
              (get-db-connection-info user 200))))))))

(deftest persistence-test
  (testing "/api/persist"
    (mt/with-user-in-groups [group {:name "New Group"}
                             user [group]]
      (letfn [(fetch-persisted-info [user status]
                (testing (format "persist with %s user" (mt/user-descriptor user))
                  (mt/user-http-request user :get status "persist")))]

        (testing "if `advanced-permissions` is disabled, require admins,"
          (fetch-persisted-info :crowberto 200)
          (fetch-persisted-info user 403)
          (fetch-persisted-info :rasta 403))

        (testing "if `advanced-permissions` is enabled"
          (mt/with-premium-features #{:advanced-permissions}
            (testing "still fail if user's group doesn't have `setting` permission,"
              (fetch-persisted-info :crowberto 200)
              (fetch-persisted-info user 403)
              (fetch-persisted-info :rasta 403))

            (testing "succeed if user's group has `monitoring` permission,"
              (perms/grant-application-permissions! group :monitoring)
              (fetch-persisted-info :crowberto 200)
              (fetch-persisted-info user 200)
              (fetch-persisted-info :rasta 403))))))))<|MERGE_RESOLUTION|>--- conflicted
+++ resolved
@@ -3,17 +3,14 @@
   (:require
    [clojure.test :refer :all]
    [metabase.models.permissions :as perms]
-   [metabase.test :as mt]))
+   [metabase.test :as mt]
+   [toucan2.tools.with-temp :as t2.with-temp]))
 
 (deftest task-test
   (testing "/api/task/*"
     (mt/with-user-in-groups [group {:name "New Group"}
                              user  [group]]
-<<<<<<< HEAD
-      (mt/with-temp [TaskHistory task]
-=======
       (t2.with-temp/with-temp [:model/TaskHistory task]
->>>>>>> 8d23fd74
         (letfn [(get-tasks [user status]
                   (testing (format "get task with %s user" (mt/user-descriptor user))
                     (mt/user-http-request user :get status "task")))
