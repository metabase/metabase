--- conflicted
+++ resolved
@@ -15,11 +15,8 @@
 } from "metabase/dashboard/actions";
 import { Dashboard } from "metabase/dashboard/components/Dashboard/Dashboard";
 import { DashboardLeaveConfirmationModal } from "metabase/dashboard/components/DashboardLeaveConfirmationModal";
-<<<<<<< HEAD
 import { addDashboardQuestion } from "metabase/dashboard/components/QuestionPicker/actions";
-=======
 import { SIDEBAR_NAME } from "metabase/dashboard/constants";
->>>>>>> 7405037f
 import { DashboardContextProvider } from "metabase/dashboard/context";
 import { useDashboardUrlQuery } from "metabase/dashboard/hooks";
 import { useAutoScrollToDashcard } from "metabase/dashboard/hooks/use-auto-scroll-to-dashcard";
@@ -144,14 +141,11 @@
         navigateToNewCardFromDashboard={(opts) =>
           dispatch(navigateToNewCardFromDashboard(opts))
         }
-<<<<<<< HEAD
         onNewQuestion={() => dispatch(addDashboardQuestion("notebook"))}
-=======
         onAddQuestion={(dashboard: IDashboard | null) => {
           dispatch(setEditingDashboard(dashboard));
           dispatch(toggleSidebar(SIDEBAR_NAME.addQuestion));
         }}
->>>>>>> 7405037f
       >
         <DashboardAppInner location={location} route={route}>
           {children}
