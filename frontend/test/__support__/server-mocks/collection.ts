--- conflicted
+++ resolved
@@ -60,7 +60,6 @@
   fetchMock.get(urls.models, modelVirtualTables);
 }
 
-<<<<<<< HEAD
 export function setupCollectionItemsEndpoint(
   collection: Collection,
   collectionItems: CollectionItem[] = [],
@@ -83,7 +82,8 @@
       offset,
     };
   });
-=======
+}
+
 export function setupUnauthorizedCollectionEndpoints(collection: Collection) {
   fetchMock.get(`path:/api/collection/${collection.id}`, {
     status: 403,
@@ -95,5 +95,4 @@
   collections: Collection[],
 ) {
   collections.forEach(setupUnauthorizedCollectionEndpoints);
->>>>>>> 7b034eb8
 }