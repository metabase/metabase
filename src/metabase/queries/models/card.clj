--- conflicted
+++ resolved
@@ -668,85 +668,6 @@
                                                   (lib/query (:dataset_query card))
                                                   lib/suggested-name))))
 
-<<<<<<< HEAD
-=======
-(defn- derive-ident [prefix entity_id stage-number tail]
-  (let [entity_id (cond-> entity_id
-                    (instance? clojure.lang.IDeref entity_id) deref)]
-    (if (= entity_id ::before-insert)
-      ;; If this is a fresh insert, it's safe to generate them at random rather than deriving them!
-      (u/generate-nano-id)
-      ;; If entity_id is provided instead, then derive an opaque string based on that entity_id.
-      (str prefix "_" entity_id "@" stage-number "__" tail))))
-
-(defn- ensure-clause-idents-list [existing xs prefix stage-number {:keys [entity_id] :as _ctx}]
-  (into {} (map (fn [i]
-                  [i (or (get existing i)
-                         (derive-ident prefix entity_id stage-number i))]))
-        (range (count xs))))
-
-(defn- ensure-clause-idents-expressions [existing expressions stage-number {:keys [entity_id] :as _ctx}]
-  (m/map-kv-vals (fn [expr-name _expr-clause]
-                   (or (get existing expr-name)
-                       (derive-ident "expression" entity_id stage-number expr-name)))
-                 expressions))
-
-(defn- ensure-clause-idents-joins [joins stage-number {:keys [entity_id] :as _ctx}]
-  (mapv #(cond-> %
-           (not (:ident %)) (assoc :ident (derive-ident "join" entity_id stage-number (:alias %))))
-        joins))
-
-(defn- ensure-clause-idents-inner [inner-query ctx]
-  (mbql.u/map-stages
-   (fn [query stage-number]
-     (cond-> query
-       (:aggregation query) (update :aggregation-idents
-                                    ensure-clause-idents-list (:aggregation query) "aggregation" stage-number ctx)
-       (:expressions query) (update :expression-idents
-                                    ensure-clause-idents-expressions (:expressions query) stage-number ctx)
-       (:breakout query)    (update :breakout-idents
-                                    ensure-clause-idents-list (:breakout query) "breakout" stage-number ctx)
-       (:joins query)       (update :joins
-                                    ensure-clause-idents-joins stage-number ctx)))
-   inner-query))
-
-(defn- ensure-clause-idents-outer [{:keys [query type] :as outer-query} ctx]
-  (cond-> outer-query
-    (and (= type :query) query) (update :query ensure-clause-idents-inner ctx)))
-
-(defn- ensure-clause-idents
-  ([card]
-   (ensure-clause-idents card nil))
-  ([card forced-entity-id]
-   (let [hashed-eid (atom false)
-         entity-id  (or forced-entity-id
-                        (:entity_id card)
-                        (delay
-                          ;; When the card does not already have an `entity_id`, use serdes hashing to backfill it.
-                          ;; If the columns necessary for that serdes hashing were not selected, throw a specific error
-                          ;; which is caught and logged below.
-                          ;; NOTE: These columns must be kept in sync with the [[serdes/hash-fields]] for :model/Card.
-                          (when-not (every? #(contains? card %) [:collection_id :created_at :name])
-                            (throw (ex-info "Best-effort backfill of :entity_id on :model/Card failed"
-                                            {::best-effort-backfill true})))
-                          (reset! hashed-eid true)
-                          (serdes/backfill-entity-id card)))
-         ;; Calculate the new query. If we need to backfill its `:entity_id` but it fails, it will throw a specific
-         ;; exception that gets caught here, making query' nil. In that case the card is returned unchanged.
-         query'    (when (:dataset_query card)
-                     (try
-                       (ensure-clause-idents-outer (:dataset_query card) {:entity_id entity-id})
-                       (catch clojure.lang.ExceptionInfo e
-                         (when-not (::best-effort-backfill (ex-data e))
-                           (throw e))
-                         (log/warnf "Best-effort backfill of :entity_id failed for Card %d" (:id card))
-                         nil)))]
-     (cond-> card
-       query'      (assoc :dataset_query query')
-       ;; If we did have to generate the hashed entity_id, include it on the returned card as well.
-       @hashed-eid (assoc :entity_id @entity-id)))))
-
->>>>>>> 424bb4d1
 ;; Schema upgrade: 20 to 21 ==========================================================================================
 ;; Originally this backfilled `:ident`s on all columns in `:result_metadata`.
 ;; However, that caused performance problems since it's often recursive, and the caching was ineffective.
