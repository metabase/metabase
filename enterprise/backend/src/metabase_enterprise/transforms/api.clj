--- conflicted
+++ resolved
@@ -94,51 +94,30 @@
             [:name {:optional true} :string]
             [:source {:optional true} ::transform-source]
             [:target {:optional true} ::transform-target]]]
-  (log/info "put transform" id)
-<<<<<<< HEAD
-  (t2/update! :model/Transform (Long/parseLong id) {:name name
-                                                    :source source
-                                                    :target target}))
-
-(defn- delete-target-table! [id]
-  (prn (t2/select-one :model/Transform id))
-  (let [{:keys [_name _source target]} (t2/select-one :model/Transform id)
-        {:keys [database table]} target
-        _ (prn database)
-        {driver :engine :as poop} (t2/select-one :model/Database database)]
-    (prn poop)
-    (driver/drop-table! driver database table)))
-=======
-  (let [old (t2/select-one-fn :target :model/Transform id)
-        new (merge old body)]
-    (when (not= (select-keys (:target old) [:schema :table])
-                (select-keys (:target new) [:schema :table]))
-      (when (target-table-exists? new)
-        (api/throw-403))
-      (delete-target-table! old)))
-  (t2/select-one :model/Transform id))
->>>>>>> a550e694
+  (let [id (Long/parseLong id)]
+    (log/info "put transform" id)
+    (let [old (t2/select-one-fn :target :model/Transform id)
+          new (merge old body)]
+      (when (not= (select-keys (:target old) [:schema :table])
+                  (select-keys (:target new) [:schema :table]))
+        (when (target-table-exists? new)
+          (api/throw-403))
+        (delete-target-table! old)))
+    (t2/update! :model/Transform id body)
+    (t2/select-one :model/Transform id)))
 
 (api.macros/defendpoint :delete "/:id"
   [{:keys [id]}]
-  (log/info "delete transform" id)
-<<<<<<< HEAD
-  (delete-target-table! (Long/parseLong id))
-  (t2/delete! :model/Transform (Long/parseLong id)))
-=======
-  (delete-target-table-by-id! id)
-  (t2/delete! :model/Transform id)
+  (let [id (Long/parseLong id)]
+    (log/info "delete transform" id)
+    (delete-target-table-by-id! id)
+    (t2/delete! :model/Transform id))
   nil)
->>>>>>> a550e694
 
 (api.macros/defendpoint :delete "/:id/table"
   [{:keys [id]}]
   (log/info "delete transform target table" id)
-<<<<<<< HEAD
-  (delete-target-table! (Long/parseLong id)))
-=======
-  (delete-target-table-by-id! id))
->>>>>>> a550e694
+  (delete-target-table-by-id! (Long/parseLong id)))
 
 (defn- compile-source [{query-type :type :as source}]
   (case query-type
