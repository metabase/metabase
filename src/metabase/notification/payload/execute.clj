(ns metabase.notification.payload.execute
  #_{:clj-kondo/ignore [:metabase/ns-module-checker]}
  (:require
   #_{:clj-kondo/ignore [:metabase/ns-module-checker]}
   [malli.core :as mc]
   [metabase.api.common :as api]
   [metabase.models.dashboard-card :as dashboard-card]
   [metabase.models.interface :as mi]
   [metabase.models.params.shared :as shared.params]
   [metabase.models.serialization :as serdes]
<<<<<<< HEAD
   [metabase.public-settings :as public-settings]
   [metabase.query-processor :as qp]
   [metabase.query-processor.dashboard :as qp.dashboard]
   [metabase.query-processor.middleware.permissions :as qp.perms]
   [metabase.query-processor.pivot :as qp.pivot]
=======
   [metabase.pulse.parameters :as pulse-params]
   [metabase.pulse.util :as pu]
>>>>>>> 0d6450ac
   [metabase.server.middleware.session :as mw.session]
   [metabase.util :as u]
   [metabase.util.log :as log]
   [metabase.util.malli :as mu]
   [metabase.util.urls :as urls]
   [toucan2.core :as t2]))

(defn is-card-empty?
  "Check if the card is empty"
  [card]
  (let [result (:result card)]
    (or
     ;; Text cards have no result; treat as empty
     (nil? result)
     (zero? (-> result :row_count))
     ;; Many aggregations result in [[nil]] if there are no rows to aggregate after filters
     (= [[nil]] (-> result :data :rows)))))

(defn- tab->part
  [{:keys [name]}]
  {:text name
   :type :tab-title})

(defn- render-tabs?
  "Check if a dashboard has more than 1 tab, and thus needs them to be rendered.
  We don't need to render the tab title if only 1 exists (issue #45123)."
  [dashboard-or-id]
  (< 1 (t2/count :model/DashboardTab :dashboard_id (u/the-id dashboard-or-id))))

(defn virtual-card-of-type?
  "Check if dashcard is a virtual with type `ttype`, if `true` returns the dashcard, else returns `nil`.

  There are currently 4 types of virtual card: \"text\", \"action\", \"link\", \"placeholder\"."
  [dashcard ttype]
  (when (= ttype (get-in dashcard [:visualization_settings :virtual_card :display]))
    dashcard))

(defn- merge-default-values
  "For the specific case of Dashboard Subscriptions we should use `:default` parameter values as the actual `:value` for
  the parameter if none is specified. Normally the FE client will take `:default` and pass it in as `:value` if it
  wants to use it (see #20503 for more details) but this obviously isn't an option for Dashboard Subscriptions... so
  go thru `parameters` and change `:default` to `:value` unless a `:value` is explicitly specified."
  [parameters]
  (for [{default-value :default, :as parameter} parameters]
    (merge
     (when default-value
       {:value default-value})
     (dissoc parameter :default))))

(defn- link-card-entity->url
  [{:keys [db_id id model] :as _entity}]
  (case model
    "card"       (urls/card-url id)
    "dataset"    (urls/card-url id)
    "collection" (urls/collection-url id)
    "dashboard"  (urls/dashboard-url id)
    "database"   (urls/database-url id)
    "table"      (urls/table-url db_id id)))

(defn- link-card->text-part
  [{:keys [entity url] :as _link-card}]
  (let [url-link-card? (some? url)]
    {:text (str (format
                 "### [%s](%s)"
                 (if url-link-card? url (:name entity))
                 (if url-link-card? url (link-card-entity->url entity)))
                (when-let [description (if url-link-card? nil (:description entity))]
                  (format "\n%s" description)))
     :type :text}))

(defn- dashcard-link-card->part
  "Convert a dashcard that is a link card to pulse part.

  This function should be executed under pulse's creator permissions."
  [dashcard]
  (assert api/*current-user-id* "Makes sure you wrapped this with a `with-current-user`.")
  (let [link-card (get-in dashcard [:visualization_settings :link])]
    (cond
      (some? (:url link-card))
      (link-card->text-part link-card)

      ;; if link card link to an entity, update the setting because
      ;; the info in viz-settings might be out-of-date
      (some? (:entity link-card))
      (let [{:keys [model id]} (:entity link-card)
            instance           (t2/select-one
                                (serdes/link-card-model->toucan-model model)
                                (dashboard-card/link-card-info-query-for-model model id))]
        (when (mi/can-read? instance)
          (link-card->text-part (assoc link-card :entity instance)))))))

(defn- escape-heading-markdown
  [dashcard]
  (if (= "heading" (get-in dashcard [:visualization_settings :virtual_card :display]))
    ;; If there's no heading text, the heading is empty, so we return nil.
    (when (get-in dashcard [:visualization_settings :text])
      (update-in dashcard [:visualization_settings :text]
                 #(str "## " (shared.params/escape-chars % shared.params/escaped-chars-regex))))
    dashcard))

(defn- escape-markdown-chars?
  "Heading cards should not escape characters."
  [dashcard]
  (not= "heading" (get-in dashcard [:visualization_settings :virtual_card :display])))

(defn process-virtual-dashcard
  "Given a dashcard and the parameters on a dashboard, returns the dashcard with any parameter values appropriately
  substituted into connected variables in the text."
  [dashcard parameters]
  (let [text               (-> dashcard :visualization_settings :text)
        parameter-mappings (:parameter_mappings dashcard)
        tag-names          (shared.params/tag_names text)
        param-id->param    (into {} (map (juxt :id identity) parameters))
        tag-name->param-id (into {} (map (juxt (comp second :target) :parameter_id) parameter-mappings))
        tag->param         (reduce (fn [m tag-name]
                                     (when-let [param-id (get tag-name->param-id tag-name)]
                                       (assoc m tag-name (get param-id->param param-id))))
                                   {}
                                   tag-names)]
    (update-in dashcard [:visualization_settings :text] shared.params/substitute-tags tag->param (public-settings/site-locale) (escape-markdown-chars? dashcard))))

(defn execute-dashboard-subscription-card
  "Returns subscription result for a card.

  This function should be executed under pulse's creator permissions."
  [{:keys [card_id dashboard_id] :as dashcard} parameters]
  (try
    (when-let [card (t2/select-one :model/Card :id card_id :archived false)]
      (let [multi-cards    (dashboard-card/dashcard->multi-cards dashcard)
            result-fn      (fn [card-id]
                             {:card     (if (= card-id (:id card))
                                          card
                                          (t2/select-one :model/Card :id card-id))
                              :dashcard dashcard
                              ;; TODO should this be dashcard?
                              :type     :card
                              :result   (qp.dashboard/process-query-for-dashcard
                                         :dashboard-id  dashboard_id
                                         :card-id       card-id
                                         :dashcard-id   (u/the-id dashcard)
                                         :context       :dashboard-subscription
                                         :export-format :api
                                         :parameters    parameters
                                         :constraints   {}
                                         :middleware    {:process-viz-settings?             true
                                                         :js-int-to-string?                 false
                                                         :add-default-userland-constraints? false}
                                         :make-run      (fn make-run [qp _export-format]
                                                          (^:once fn* [query info]
                                                            (qp
                                                             (qp/userland-query query info)
                                                             nil))))})
            result         (result-fn card_id)
            series-results (mapv (comp result-fn :id) multi-cards)]
        (when-not (and (get-in dashcard [:visualization_settings :card.hide_empty])
                       (is-card-empty? (assoc card :result (:result result))))
          (update result :dashcard assoc :series-results series-results))))
    (catch Throwable e
      (log/warnf e "Error running query for Card %s" (:card_id dashcard)))))

(defn- dashcard->part
  "Given a dashcard returns its part based on its type.

  The result will follow the pulse's creator permissions."
  [dashcard parameters]
  (assert api/*current-user-id* "Makes sure you wrapped this with a `with-current-user`.")
  (cond
    (:card_id dashcard)
    (let [parameters (merge-default-values parameters)]
      (execute-dashboard-subscription-card dashcard parameters))

    (virtual-card-of-type? dashcard "iframe")
    nil

    (virtual-card-of-type? dashcard "action")
    nil

    (virtual-card-of-type? dashcard "link")
    (dashcard-link-card->part dashcard)

    (virtual-card-of-type? dashcard "placeholder")
    nil

    ;; text cards have existed for a while and I'm not sure if all existing text cards
    ;; will have virtual_card.display = "text", so assume everything else is a text card
    :else
    (let [parameters (merge-default-values parameters)]
      (some-> dashcard
              (process-virtual-dashcard parameters)
              escape-heading-markdown
              :visualization_settings
              (assoc :type :text)))))

(defn- dashcards->part
  [dashcards parameters]
  (let [ordered-dashcards (sort dashboard-card/dashcard-comparator dashcards)]
    (doall (keep #(dashcard->part % parameters) ordered-dashcards))))

(def Part
  "Part."
  [:multi {:dispatch :type}
   [:card      [:map {:closed true}
                [:type                      [:= :card]]
                [:card                      :map]
                [:result                    [:maybe :map]]
                [:dashcard {:optional true} [:maybe :map]]]]
   [:text      [:map
                [:text :string]
                [:type [:= :text]]]]
   [:tab-title [:map {:closed true}
                [:text :string]
                [:type [:= :tab-title]]]]
   [::mc/default :map]])

(mu/defn execute-dashboard :- [:sequential Part]
  "Execute a dashboard and return its parts."
  [dashboard-id user-id parameters]
  (mw.session/with-current-user user-id
    (if (render-tabs? dashboard-id)
      (let [tabs               (t2/hydrate (t2/select :model/DashboardTab :dashboard_id dashboard-id) :tab-cards)
            tabs-with-cards    (filter #(seq (:cards %)) tabs)
            should-render-tab? (< 1 (count tabs-with-cards))]
        (doall (flatten (for [{:keys [cards] :as tab} tabs-with-cards]
                          (concat
                           (when should-render-tab?
                             [(tab->part tab)])
                           (dashcards->part cards parameters))))))
      (dashcards->part (t2/select :model/DashboardCard :dashboard_id dashboard-id) parameters))))

;; TODO - this should be done async
;; TODO - this and `execute-multi-card` should be made more efficient: eg. we query for the card several times
(mu/defn execute-card :- [:maybe Part]
  "Returns the result for a card."
  [creator-id :- pos-int?
   card-id :- pos-int?
   & {:as options}]
  (try
    (when-let [{query     :dataset_query
                metadata  :result_metadata
                card-type :type
                :as       card} (t2/select-one :model/Card :id card-id, :archived false)]
      (let [query         (assoc query :async? false)
            process-fn (if (= :pivot (:display card))
                         qp.pivot/run-pivot-query
                         qp/process-query)
            process-query (fn []
                            (binding [qp.perms/*card-id* card-id]
                              (process-fn
                               (qp/userland-query
                                (assoc query
                                       :middleware {:skip-results-metadata?            true
                                                    :process-viz-settings?             true
                                                    :js-int-to-string?                 false
                                                    :add-default-userland-constraints? false})
                                (merge (cond-> {:executed-by creator-id
                                                :context     :pulse
                                                :card-id     card-id}
                                         (= card-type :model)
                                         (assoc :metadata/model-metadata metadata))
                                       {:visualization-settings (:visualization_settings card)}
                                       options)))))
            result        (if creator-id
                            (mw.session/with-current-user creator-id
                              (process-query))
                            (process-query))]
        {:card   card
         :result result
         :type   :card}))
    (catch Throwable e
      (log/warnf e "Error running query for Card %s" card-id))))<|MERGE_RESOLUTION|>--- conflicted
+++ resolved
@@ -1,23 +1,17 @@
 (ns metabase.notification.payload.execute
   #_{:clj-kondo/ignore [:metabase/ns-module-checker]}
   (:require
-   #_{:clj-kondo/ignore [:metabase/ns-module-checker]}
    [malli.core :as mc]
    [metabase.api.common :as api]
    [metabase.models.dashboard-card :as dashboard-card]
    [metabase.models.interface :as mi]
    [metabase.models.params.shared :as shared.params]
    [metabase.models.serialization :as serdes]
-<<<<<<< HEAD
    [metabase.public-settings :as public-settings]
    [metabase.query-processor :as qp]
    [metabase.query-processor.dashboard :as qp.dashboard]
    [metabase.query-processor.middleware.permissions :as qp.perms]
    [metabase.query-processor.pivot :as qp.pivot]
-=======
-   [metabase.pulse.parameters :as pulse-params]
-   [metabase.pulse.util :as pu]
->>>>>>> 0d6450ac
    [metabase.server.middleware.session :as mw.session]
    [metabase.util :as u]
    [metabase.util.log :as log]
