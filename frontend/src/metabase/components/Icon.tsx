--- conflicted
+++ resolved
@@ -57,11 +57,7 @@
   scale: stringOrNumberPropType,
   tooltip: PropTypes.string,
   className: PropTypes.string,
-<<<<<<< HEAD
-  innerRef: PropTypes.func,
-=======
   innerRef: PropTypes.any,
->>>>>>> c90c88ed
   onClick: PropTypes.func,
 };
 
