--- conflicted
+++ resolved
@@ -227,12 +227,8 @@
     chartModel,
     settings,
     chartMeasurements,
-<<<<<<< HEAD
     chartWidth,
-    chartModel?.waterfallLabelFormatter,
-=======
     chartModel.waterfallLabelFormatter,
->>>>>>> 5e29f434
     renderingContext,
   );
 
