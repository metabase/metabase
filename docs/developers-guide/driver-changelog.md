---
title: Driver interface changelog
---

# Driver Interface Changelog

<<<<<<< HEAD
## Metabase 0.44.0

- The `metabase.driver.sql-jdbc.execute/read-column` method, deprecated in 0.35.0, has been removed. Replace all
  implementations of this method with implementations of `metabase.driver.sql-jdbc.execute/read-column-thunk`.

- `metabase.driver.sql-jdbc.execute/set-timezone-sql` and `set-time-zone-if-supported!` were marked as deprecated in
  0.35.0; they are no longer considered deprecated and this designation has been removed. See
  [#22163](https://github.com/metabase/metabase/pull/22163) for motivation behind this change.
=======
## Metabase 0.45.0

- `metabase.driver.sql-jdbc.connection/details->connection-spec-for-testing-connection` has been removed in Metabase
  0.45.0, because it leaked SSH tunnels. See [#24445](https://github.com/metabase/metabase/issues/24445). If you are
  using this function, please update your code to use
  `metabase.driver.sql-jdbc.connection/with-connection-spec-for-testing-connection` instead, which properly cleans up
  after itself.

### New methods

- `metabase.driver.sql-jdbc.sync.describe-table-fields` has been added. Implement this method if you want to override
  the default behavior for fetching field metadata (such as types) for a table.
>>>>>>> c502acea

## Metabase 0.43.0

- The `:expressions` map in an MBQL query now uses strings as keys rather than keywords (see
  [#14647](https://github.com/metabase/metabase/issues/14647)). You only need to be concerned with this if you are
  accessing or manipulating this map directly. Drivers deriving from `:sql` implementing `->honeysql` for `[<driver>
  :expression]` may need to be updated. A utility function, `metabase.mbql.util/expression-with-name`, has been
  available since at least Metabase 0.35.0 and handles both types of keys. It is highly recommended that you use this
  function rather than accessing `:expressions` directly, as doing so can make your driver compatible with both 0.42.0
  and with 0.43.0 and newer.

- There is now a `describe-nested-field-columns` method under `sql-jdbc.sync` namespace which returns an instance of
  NestedFCMetadata. This is in order to allow JSON columns in Postgres and eventually other DB's which are usually
  ordinary RDBMS's but then sometimes they have a denormalized column with JSON or some other semantics. Given a table
  with denormalized columns which have nested field semantics (so, typed sub-fields which are still denormalized but
  stable in type between rows), return value should be a NestedFCMetadata, a map of flattened key paths to the
  detected sub-field. Field detection in syncing will then be enriched with those nested types. This is materially
  different from the way we do it for mongo because every kind of JSON column is different, but it's going to run
  every sync so it can't be too slow, even on enormous tables and enormous denormalized columns on those enormous tables.

## Metabase 0.42.0

Changes in Metabase 0.42.0 affect drivers that derive from `:sql` (including `:sql-jdbc`).
Non-SQL drivers likely will require no changes.

0.42.0 introduces several significant changes to the way the SQL query processor compiles and determines aliases for
MBQL `:field` clauses. For more background, see pull request
[#19384](https://github.com/metabase/metabase/pull/19384).

If you were manipulating Field or Table aliases, we consolidated a lot of overlapping vars and methods, which means you may need to delete deprecated method implementations.

### Significant changes

- The `metabase.driver.sql.query-processor/->honeysql` method for Field instances, e.g.

  ```clj
  (defmethod sql.qp/->honeysql [:my-driver (class Field)]
    [driver field]
    ...)
  ```

  is no longer invoked. All compilation is now handled by the MBQL `:field` clause method, e.g.

  ```clj
  (defmethod sql.qp/->honeysql [:my-driver :field]
    [driver field-clause]
    ...)
  ```

  If you were doing something special here, you'll need to move that special login into `[<driver> :field]` instead.
  (You may no longer need this special logic, however -- see below.)

- `:field`, `:expression`, and `:aggregation-options` clauses now contain information about what aliases you should
  use to refer to them on both the left-hand side and right-hand side of SQL `AS` or elsewhere in a query. See PR
  [#19610](https://github.com/metabase/metabase/pull/19610) for a detailed discussion about the new information,
  hereafter referred to as the /[#19610 information](https://github.com/metabase/metabase/pull/19610)/.

- If you have a custom implementation of `->honeysql` for `:field` or `(class Field)`: `->honeysql` methods for `:field` should use or replace the
  [#19610 information](https://github.com/metabase/metabase/pull/19610) rather than attempting to determine or
  override it in some other fashion.

### New methods

- `metabase.driver/escape-alias` (moved from `metabase.driver.sql.query-processor/escape-alias`, which was introduced
  in 0.41.0) is now used to generate the [#19610 information](https://github.com/metabase/metabase/pull/19610) and
  used consistently across the SQL QP code. If you need to transform generated Field aliases for any reason (such as
  escaping disallowed characters), implement this method.

- `metabase.driver.sql-jdbc.sync.interface/filtered-syncable-schemas` has been added, and will eventually replace
  `metabase.driver.sql-jdbc.sync.interface/syncable-schemas`.  It serves a similar purpose, except that it's also
  passed the inclusion and exclusion patterns (ex: `auth*,data*`) to further filter schemas that will be synced.

### Deprecated methods and vars

The following methods and vars are slated for removal in Metabase 0.45.0 unless otherwise noted.

- `metabase.driver/format-custom-field-name` is now unused. Implement `metabase.driver/escape-alias` instead.

- `metabase.driver.sql.query-processor/escape-alias` has been renamed to `metabase.driver/escape-alias`. Everything
  else is the same.

- `metabase.driver.sql.query-processor/field-clause->alias` no longer uses the optional parameter `unique-name-fn`.
  Aliases are now made unique automatically, after escaping them; implement `metabase.driver/escape-alias` if you need
  to do something special before they are made unique. (Unique aliases are also escaped a second time if you need to
  do something /really/ special.)

- `metabase.driver.sql.query-processor/field->alias`, which was deprecated in 0.41.0, is now unused in 0.42.0.
  Implementing this method no longer has any effect. Implement `metabase.driver/escape-alias` instead if you need to
  do something special; use the [#19610 information](https://github.com/metabase/metabase/pull/19610) if you need to escape the alias
  for one reason or another. This method is still slated for removal in Metabase 0.44.0.

- `metabase.driver.sql.query-processor/*field-options*` is now unused and is no longer bound automatically.  If you need field options for some reason, see our SQL Server driver for an example on how to create it.

- `metabase.driver.sql.query-processor/*table-alias*` is now unused and is no longer bound automatically. Use or
  override `:metabase.query-processor.util.add-alias-info/source-table` from the [#19610
  information](https://github.com/metabase/metabase/pull/19610) instead.

- `metabase.driver.sql.query-processor/*source-query*` is now unused and is no longer bound automatically. Use
  `metabase.driver.sql.query-processor/*inner-query*` instead, which is always bound, even if we aren't inside of a
  source query.

- `metabase.driver.sql.query-processor/field->identifier` is now unused. Implementing this method should no longer be
  necessary under any circumstances. Override `->honeysql` for `[<driver> :field]` and manipulate the [#19610
  information](https://github.com/metabase/metabase/pull/19610) if you need to do something special here.

- `metabase.driver.sql.query-processor/prefix-field-alias` is no longer used. Previously, it was made available to
  give drivers a chance to escape automatically generated aliases for joined Fields. This is no longer necessary,
  because `metabase.driver/escape-alias` is called on automatically generates aliases. Implement
  `metabase.driver/escape-alias` if you need to do something special.
- `metabase.driver.sql-jdbc.sync.interface/syncable-schemas` has been deprecated in favor of
  `metabase.driver.sql-jdbc.sync.interface/filtered-syncable-schemas` (see above). The existing default implementation
  of `syncable-schemas` currently calls `filtered-syncable-schemas` (with `nil` filters, i.e. the filtering operation
  is actually a no-op), but it will eventually be removed.

#### Removed Methods and Vars

- `metabase.mbql.schema/DatetimeFieldUnit`, deprecated in 0.39.0, is now removed.

## Older versions

Before 0.42.0, this information was tracked in our Wiki. You can find changes for versions before 0.42.0 in the
table below:

| Version | Wiki page |
|---------|-----------|
| 0.41.0 | [changes](https://github.com/metabase/metabase/wiki/What's-new-in-0.41.0-for-Metabase-driver-authors) |
| 0.40.0 | No changes. |
| 0.39.0 | No changes. |
| 0.38.0 | [changes](https://github.com/metabase/metabase/wiki/What's-new-in-0.38.0-for-Metabase-driver-authors) |
| 0.37.0 | [changes](https://github.com/metabase/metabase/wiki/What's-new-in-0.37.0-for-Metabase-driver-authors) |
| 0.36.0 | [changes](https://github.com/metabase/metabase/wiki/What's-new-in-0.36.0-for-Metabase-driver-authors) |
| 0.35.0 | [changes](https://github.com/metabase/metabase/wiki/What's-new-in-0.35.0-for-Metabase-driver-authors) |<|MERGE_RESOLUTION|>--- conflicted
+++ resolved
@@ -4,16 +4,6 @@
 
 # Driver Interface Changelog
 
-<<<<<<< HEAD
-## Metabase 0.44.0
-
-- The `metabase.driver.sql-jdbc.execute/read-column` method, deprecated in 0.35.0, has been removed. Replace all
-  implementations of this method with implementations of `metabase.driver.sql-jdbc.execute/read-column-thunk`.
-
-- `metabase.driver.sql-jdbc.execute/set-timezone-sql` and `set-time-zone-if-supported!` were marked as deprecated in
-  0.35.0; they are no longer considered deprecated and this designation has been removed. See
-  [#22163](https://github.com/metabase/metabase/pull/22163) for motivation behind this change.
-=======
 ## Metabase 0.45.0
 
 - `metabase.driver.sql-jdbc.connection/details->connection-spec-for-testing-connection` has been removed in Metabase
@@ -22,11 +12,17 @@
   `metabase.driver.sql-jdbc.connection/with-connection-spec-for-testing-connection` instead, which properly cleans up
   after itself.
 
+- The `metabase.driver.sql-jdbc.execute/read-column` method, deprecated in 0.35.0, has been removed. Replace all
+  implementations of this method with implementations of `metabase.driver.sql-jdbc.execute/read-column-thunk`.
+
+- `metabase.driver.sql-jdbc.execute/set-timezone-sql` and `set-time-zone-if-supported!` were marked as deprecated in
+  0.35.0; they are no longer considered deprecated and this designation has been removed. See
+  [#22163](https://github.com/metabase/metabase/pull/22163) for motivation behind this change.
+
 ### New methods
 
 - `metabase.driver.sql-jdbc.sync.describe-table-fields` has been added. Implement this method if you want to override
   the default behavior for fetching field metadata (such as types) for a table.
->>>>>>> c502acea
 
 ## Metabase 0.43.0
 
