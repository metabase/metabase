(ns metabase.lib-be.metadata.jvm
  "Implementation(s) of [[metabase.lib.metadata.protocols/MetadataProvider]] only for the JVM."
  (:require
   [clojure.core.cache :as cache]
   [clojure.core.cache.wrapped :as cache.wrapped]
   [clojure.string :as str]
   [metabase.lib.metadata.cached-provider :as lib.metadata.cached-provider]
   [metabase.lib.metadata.invocation-tracker :as lib.metadata.invocation-tracker]
   [metabase.lib.metadata.protocols :as lib.metadata.protocols]
   [metabase.lib.normalize :as lib.normalize]
   [metabase.lib.schema.id :as lib.schema.id]
   [metabase.lib.schema.metadata :as lib.schema.metadata]
   [metabase.models.interface :as mi]
   [metabase.settings.core :as setting]
   [metabase.util :as u]
   [metabase.util.malli :as mu]
   [metabase.util.memoize :as u.memo]
   [methodical.core :as methodical]
   [potemkin :as p]
   [pretty.core :as pretty]
   [toucan2.core :as t2]
   [toucan2.model :as t2.model]
   [toucan2.pipeline :as t2.pipeline]
   [toucan2.query :as t2.query]))

(set! *warn-on-reflection* true)

(defn- qualified-key? [k]
  (or (qualified-keyword? k)
      (str/includes? k ".")))

(def ^{:private true
       :arglists '([k])} memoized-kebab-key
  "Calculating the kebab-case version of a key every time is pretty slow (even with the LRU caching
  [[u/->kebab-case-en]] has), since the keys here are static and finite we can just memoize them forever and
  get a nice performance boost."
  (u.memo/fast-memo u/->kebab-case-en))

(def ^:private metadata-type->schema
  {:metadata/card ::lib.schema.metadata/card})

(defn instance->metadata
  "Convert a (presumably) Toucan 2 instance of an application database model with `snake_case` keys to a MLv2 style
  metadata instance with `:lib/type` and `kebab-case` keys."
  [instance metadata-type]
<<<<<<< HEAD
  (-> instance
      (update-keys memoized-kebab-key)
      (assoc :lib/type metadata-type)))
=======
  (let [normalize (if-let [schema (get metadata-type->schema metadata-type)]
                    (fn [instance]
                      (lib.normalize/normalize schema instance))
                    identity)]
    (-> instance
        (update-keys memoized-kebab-key)
        (assoc :lib/type metadata-type)
        normalize
        u.snake-hating-map/snake-hating-map)))
>>>>>>> 427982c9

;;;
;;; Database
;;;

(derive :metadata/database :model/Database)

(methodical/defmethod t2.model/resolve-model :metadata/database
  [model]
  (t2/resolve-model :model/Database) ; for side-effects
  model)

(methodical/defmethod t2.pipeline/build [#_query-type     :toucan.query-type/select.*
                                         #_model          :metadata/database
                                         #_resolved-query clojure.lang.IPersistentMap]
  [query-type model parsed-args honeysql]
  (merge (next-method query-type model parsed-args honeysql)
         {:select [:id :engine :name :dbms_version :settings :is_audit :details :timezone :router_database_id]}))

(t2/define-after-select :metadata/database
  [database]
  ;; ignore encrypted details that we cannot decrypt, because that breaks schema
  ;; validation
  (let [database (instance->metadata database :metadata/database)]
    (cond-> database
      (not (map? (:details database))) (dissoc :details))))

;;;
;;; Table
;;;

(derive :metadata/table :model/Table)

(methodical/defmethod t2.model/resolve-model :metadata/table
  [model]
  (t2/resolve-model :model/Table)
  model)

(methodical/defmethod t2.pipeline/build [#_query-type     :toucan.query-type/select.*
                                         #_model          :metadata/table
                                         #_resolved-query clojure.lang.IPersistentMap]
  [query-type model parsed-args honeysql]
  (merge (next-method query-type model parsed-args honeysql)
         {:select [:id :db_id :name :display_name :schema :active :visibility_type]}))

(t2/define-after-select :metadata/table
  [table]
  (instance->metadata table :metadata/table))

;;;
;;; Field
;;;

(derive :metadata/column :model/Field)

(methodical/defmethod t2.model/resolve-model :metadata/column
  [model]
  (t2/resolve-model :model/Dimension) ; for side-effects
  (t2/resolve-model :model/Field)
  (t2/resolve-model :model/FieldValues)
  (t2/resolve-model :model/Table)
  model)

(methodical/defmethod t2.model/model->namespace :metadata/column
  ":metadata/column joins Dimension and FieldValues by default; namespace their columns so we can distinguish them from
  the columns coming back from Field."
  [_model]
  {:model/Dimension   "dimension"
   :model/FieldValues "values"})

(methodical/defmethod t2.query/apply-kv-arg [#_model          :metadata/column
                                             #_resolved-query clojure.lang.IPersistentMap
                                             #_k              :default]
  "Qualify unqualified kv-args when fetching a `:metadata/column`."
  [model honeysql k v]
  (let [k (if (not (qualified-key? k))
            (keyword "field" (name k))
            k)]
    (next-method model honeysql k v)))

(methodical/defmethod t2.pipeline/build [#_query-type     :toucan.query-type/select.*
                                         #_model          :metadata/column
                                         #_resolved-query clojure.lang.IPersistentMap]
  [query-type model parsed-args honeysql]
  (merge
   (next-method query-type model parsed-args honeysql)
   {:select    [:field/active
                :field/base_type
                :field/coercion_strategy
                :field/database_type
                :field/description
                :field/display_name
                :field/effective_type
                :field/fingerprint
                :field/fk_target_field_id
                :field/id
                :field/name
                :field/nfc_path
                :field/parent_id
                :field/position
                :field/semantic_type
                :field/settings
                :field/table_id
                :field/visibility_type
                :dimension/human_readable_field_id
                :dimension/id
                :dimension/name
                :dimension/type
                :values/human_readable_values
                :values/values]
    :from      [[(t2/table-name :model/Field) :field]]
    :left-join [[(t2/table-name :model/Table) :table]
                [:= :field/table_id :table/id]
                [(t2/table-name :model/Dimension) :dimension]
                [:and
                 [:= :dimension/field_id :field/id]
                 [:inline [:in :dimension/type ["external" "internal"]]]]
                [(t2/table-name :model/FieldValues) :values]
                [:and
                 [:= :values/field_id :field/id]
                 [:= :values/type [:inline "full"]]]]}))

(t2/define-after-select :metadata/column
  [field]
  (let [field          (instance->metadata field :metadata/column)
        dimension-type (some-> (:dimension/type field) keyword)]
    (merge
     (dissoc field
             :table
             :dimension/human-readable-field-id :dimension/id :dimension/name :dimension/type
             :values/human-readable-values :values/values)
     ;; TODO use the correct field id-based ident
     {:ident (str "field__" (:name field))}
     (when (and (= dimension-type :external)
                (:dimension/human-readable-field-id field))
       {:lib/external-remap {:lib/type :metadata.column.remapping/external
                             :id       (:dimension/id field)
                             :name     (:dimension/name field)
                             :field-id (:dimension/human-readable-field-id field)}})
     (when (and (= dimension-type :internal)
                (:values/values field)
                (:values/human-readable-values field))
       {:lib/internal-remap {:lib/type              :metadata.column.remapping/internal
                             :id                    (:dimension/id field)
                             :name                  (:dimension/name field)
                             :values                (mi/json-out-with-keywordization
                                                     (:values/values field))
                             :human-readable-values (mi/json-out-without-keywordization
                                                     (:values/human-readable-values field))}}))))

;;;
;;; Card
;;;

(derive :metadata/card :model/Card)

(methodical/defmethod t2.model/resolve-model :metadata/card
  [model]
  (t2/resolve-model :model/Card)
  (t2/resolve-model :model/PersistedInfo)
  model)

(methodical/defmethod t2.model/model->namespace :metadata/card
  [_model]
  {:model/PersistedInfo "persisted"})

(methodical/defmethod t2.query/apply-kv-arg [#_model          :metadata/card
                                             #_resolved-query clojure.lang.IPersistentMap
                                             #_k              :default]
  [model honeysql k v]
  ()
  (let [k (if (not (qualified-key? k))
            (keyword "card" (name k))
            k)]
    (next-method model honeysql k v)))

(methodical/defmethod t2.pipeline/build [#_query-type     :toucan.query-type/select.*
                                         #_model          :metadata/card
                                         #_resolved-query clojure.lang.IPersistentMap]
  [query-type model parsed-args honeysql]
  (merge
   (next-method query-type model parsed-args honeysql)
   {:select    [:card/collection_id
                :card/created_at   ; Needed for backfilling :entity_id on demand; see [[metabase.queries.models.card]].
                :card/card_schema  ; Needed for after-select logic to work.
                :card/database_id
                :card/dataset_query
                :card/id
                :card/entity_id
                :card/name
                :card/result_metadata
                :card/table_id
                :card/type
                :card/visualization_settings
                :persisted/active
                :persisted/state
                :persisted/definition
                :persisted/query_hash
                :persisted/table_name]
    :from      [[(t2/table-name :model/Card) :card]]
    :left-join [[(t2/table-name :model/PersistedInfo) :persisted]
                [:= :persisted/card_id :card/id]]}))

(defn- parse-persisted-info-definition [x]
  ((get-in (t2/transforms :model/PersistedInfo) [:definition :out] identity) x))

(t2/define-after-select :metadata/card
  [card]
  (let [card (instance->metadata card :metadata/card)]
    (merge
     (dissoc card :persisted/active :persisted/state :persisted/definition :persisted/query-hash :persisted/table-name)
     (when (:persisted/definition card)
       {:lib/persisted-info {:active     (:persisted/active card)
                             :state      (:persisted/state card)
                             :definition (parse-persisted-info-definition (:persisted/definition card))
                             :query-hash (:persisted/query-hash card)
                             :table-name (:persisted/table-name card)}}))))

;;;
;;; Metric
;;;

(derive :metadata/metric :model/Card)

(t2/define-after-select :metadata/metric
  [metric]
  (instance->metadata metric :metadata/metric))

;;;
;;; Segment
;;;

(derive :metadata/segment :model/Segment)

(methodical/defmethod t2.model/resolve-model :metadata/segment
  [model]
  (t2.model/resolve-model :model/Segment)
  (t2.model/resolve-model :model/Table)
  model)

(methodical/defmethod t2.query/apply-kv-arg [#_model          :metadata/segment
                                             #_resolved-query clojure.lang.IPersistentMap
                                             #_k              :default]
  [model honeysql k v]
  (let [k (if (not (qualified-key? k))
            (keyword "segment" (name k))
            k)]
    (next-method model honeysql k v)))

(methodical/defmethod t2.pipeline/build [#_query-type     :toucan.query-type/select.*
                                         #_model          :metadata/segment
                                         #_resolved-query clojure.lang.IPersistentMap]
  [query-type model parsed-args honeysql]
  (merge
   (next-method query-type model parsed-args honeysql)
   {:select    [:segment/id
                :segment/table_id
                :segment/name
                :segment/description
                :segment/archived
                :segment/definition]
    :from      [[(t2/table-name :model/Segment) :segment]]
    :left-join [[(t2/table-name :model/Table) :table]
                [:= :segment/table_id :table/id]]}))

(t2/define-after-select :metadata/segment
  [segment]
  (instance->metadata segment :metadata/segment))

;;;
;;; MetadataProvider
;;;

(defn- database [database-id]
  (when-not database-id
    (throw (ex-info (format "Cannot use %s with %s with a nil Database ID"
                            `lib.metadata.protocols/database
                            `UncachedApplicationDatabaseMetadataProvider)
                    {})))
  (t2/select-one :metadata/database database-id))

(defn- metadatas [database-id metadata-type ids]
  (let [database-id-key (case metadata-type
                          :metadata/table :db_id
                          :metadata/card  :database_id
                          :table/db_id)]
    (when (seq ids)
      (t2/select metadata-type
                 database-id-key database-id
                 :id             [:in (set ids)]))))

(defn- tables [database-id]
  (t2/select :metadata/table
             {:where [:and
                      [:= :db_id database-id]
                      [:= :active true]
                      [:or
                       [:is :visibility_type nil]
                       [:not-in :visibility_type #{"hidden" "technical" "cruft"}]]]}))

(defn- metadatas-for-table [metadata-type table-id]
  (case metadata-type
    :metadata/column
    (t2/select :metadata/column
               :table_id        table-id
               :active          true
               :visibility_type [:not-in #{"sensitive" "retired"}])

    :metadata/metric
    (t2/select :metadata/metric :table_id table-id, :source_card_id [:= nil], :type :metric, :archived false)

    :metadata/segment
    (t2/select :metadata/segment :table_id table-id, :archived false)))

(defn- metadatas-for-card [metadata-type card-id]
  (case metadata-type
    :metadata/metric
    (t2/select :metadata/metric :source_card_id card-id, :type :metric, :archived false)))

(p/deftype+ UncachedApplicationDatabaseMetadataProvider [database-id]
  lib.metadata.protocols/MetadataProvider
  (database [_this]
    (database database-id))
  (metadatas [_this metadata-type ids]
    (metadatas database-id metadata-type ids))
  (tables [_this]
    (tables database-id))
  (metadatas-for-table [_this metadata-type table-id]
    (metadatas-for-table metadata-type table-id))
  (metadatas-for-card [_this metadata-type card-id]
    (metadatas-for-card metadata-type card-id))
  (setting [_this setting-name]
    (setting/get setting-name))

  pretty/PrettyPrintable
  (pretty [_this]
    (list `->UncachedApplicationDatabaseMetadataProvider database-id))

  Object
  (equals [_this another]
    (and (instance? UncachedApplicationDatabaseMetadataProvider another)
         (= database-id (.database-id ^UncachedApplicationDatabaseMetadataProvider another)))))

(defn- application-database-metadata-provider-factory
  "Inner function that constructs a new `MetadataProvider`.
  I couldn't resist the Java naming, `foo-provider-factory-strategy-bean`.

  Call [[application-database-metadata-provider]] instead, which wraps this inner function with optional, dynamically
  scoped caching, to allow reuse of `MetadataProvider`s across the life of an API request."
  [database-id]
  (-> (->UncachedApplicationDatabaseMetadataProvider database-id)
      lib.metadata.cached-provider/cached-metadata-provider
      lib.metadata.invocation-tracker/invocation-tracker-provider))

(def ^:dynamic *metadata-provider-cache*
  "Bind this to a `(atom (clojure.core.cache/basic-cache-factory {}))` or similar cache-atom, and
  [[application-database-metadata-provider]] will use it for caching the `MetadataProvider` for each `database-id`
  over the lifespan of this binding.

  This is useful for an API request, or group fo API requests like a dashboard load, to reduce appdb traffic."
  nil)

(defmacro with-metadata-provider-cache
  "Wrapper to create a [[*metadata-provider-cache*]] for the duration of the `body`.

  If there is already a [[*metadata-provider-cache*]], this leaves it in place."
  [& body]
  `(binding [*metadata-provider-cache* (or *metadata-provider-cache*
                                           (atom (cache/basic-cache-factory {})))]
     ~@body))

(mu/defn application-database-metadata-provider :- ::lib.schema.metadata/metadata-provider
  "An implementation of [[metabase.lib.metadata.protocols/MetadataProvider]] for the application database.

  Supports caching over a dynamic scope (eg. an API request or group of API requests like a dashboard load) via
  [[*metadata-provider-cache*]]. Outside such a scope, this creates a new `MetadataProvider` for each call.

  On the returned `MetadataProvider`, all operations are cached. You can use the bulk operations to pre-warm the cache
  if you need to."
  [database-id :- ::lib.schema.id/database]
  (if-let [cache-atom *metadata-provider-cache*]
    (cache.wrapped/lookup-or-miss cache-atom database-id application-database-metadata-provider-factory)
    (application-database-metadata-provider-factory database-id)))<|MERGE_RESOLUTION|>--- conflicted
+++ resolved
@@ -15,6 +15,7 @@
    [metabase.util :as u]
    [metabase.util.malli :as mu]
    [metabase.util.memoize :as u.memo]
+   [metabase.util.snake-hating-map :as u.snake-hating-map]
    [methodical.core :as methodical]
    [potemkin :as p]
    [pretty.core :as pretty]
@@ -43,11 +44,6 @@
   "Convert a (presumably) Toucan 2 instance of an application database model with `snake_case` keys to a MLv2 style
   metadata instance with `:lib/type` and `kebab-case` keys."
   [instance metadata-type]
-<<<<<<< HEAD
-  (-> instance
-      (update-keys memoized-kebab-key)
-      (assoc :lib/type metadata-type)))
-=======
   (let [normalize (if-let [schema (get metadata-type->schema metadata-type)]
                     (fn [instance]
                       (lib.normalize/normalize schema instance))
@@ -57,7 +53,6 @@
         (assoc :lib/type metadata-type)
         normalize
         u.snake-hating-map/snake-hating-map)))
->>>>>>> 427982c9
 
 ;;;
 ;;; Database
