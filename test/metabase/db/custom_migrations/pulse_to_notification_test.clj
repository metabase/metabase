(ns metabase.db.custom-migrations.pulse-to-notification-test
  (:require
   [clojure.test :refer :all]
   [metabase.db.custom-migrations.pulse-to-notification :as pulse-to-notification]
   [metabase.models.notification :as models.notification]
   [metabase.task :as task]
   [metabase.test :as mt]
   [metabase.util.json :as json]
   [toucan2.core :as t2]))

(defn- sort-handlers
  [notiification]
  (update notiification :handler #(sort-by :channel_type %)))

(defn migrate-alert!
  [scheduler pulse-id]
  (->> (#'pulse-to-notification/alert->notification! scheduler (t2/select-one :pulse pulse-id))
       (map :id)
       (map (partial t2/select-one :model/Notification))
       (map models.notification/hydrate-notification)
       (map sort-handlers)))

(def schedule-daily-6-am
  {:schedule_type "daily"
   :schedule_hour 6})

(def timestamp-now
  {:created_at :%now
   :updated_at :%now})

(def cron-daily-6-am
  "0 0 6 * * ? *")

(defn- add-timestamp
  [x]
  (if (sequential? x)
    (map #(merge timestamp-now %) x)
    (merge timestamp-now x)))

(defn- create-pulse!
  [pulse pulse-cards pcs+recipients]
  (let [pulse-id (t2/insert-returning-pk! :pulse (add-timestamp pulse))]
    (t2/insert! :pulse_card (map #(assoc % :pulse_id pulse-id) pulse-cards))
    (doseq [pcr pcs+recipients]
      (let [pc-id (t2/insert-returning-pk! :pulse_channel (-> pcr (assoc :pulse_id pulse-id) (dissoc :recipients) add-timestamp))]
        (when (seq (:recipients pcr))
          (t2/insert! :pulse_channel_recipient (map #(assoc % :pulse_channel_id pc-id) (:recipients pcr))))))
    pulse-id))

(defn create-alert!
  [alert-prop card-id pcs+recipients]
  (create-pulse! (merge {:alert_condition "rows"
                         :skip_if_empty   true
                         :name            (mt/random-name)
                         :parameters      "{}"
                         :creator_id      (mt/user->id :crowberto)}
                        alert-prop)
                 [{:card_id  card-id
                   :position 0}]
                 (map #(merge schedule-daily-6-am {:details "{}"} %) pcs+recipients)))

(deftest migrate-alert-test
  (testing "basic alert migration"
    (mt/with-model-cleanup [:model/Pulse :model/Notification]
      (mt/with-temp [:model/Card {card-id :id} {}]
<<<<<<< HEAD
        (testing "has one subscription, one email handler with one recipient"
          (let [alert-id (create-alert! {} card-id [{:channel_type "email"
                                                     :recipients  [{:user_id (mt/user->id :rasta)}]}])
                alert    (t2/select-one :model/Pulse alert-id)
                notification (first (migrate-alert! alert-id))]
            (is (=? {:payload_type :notification/card
                     :active       true
                     :creator_id   (mt/user->id :crowberto)
                     :subscriptions [{:type          :notification-subscription/cron
                                      :cron_schedule cron-daily-6-am}]
                     :handlers      [{:channel_type :channel/email
                                      :recipients   [{:type :notification-recipient/user
                                                      :user_id (mt/user->id :rasta)}]}]
                     :created_at   (:created_at alert)
                     :updated_at   (:updated_at alert)}
                    notification))))))))
=======
        (mt/with-temp-scheduler!
          (testing "has one subscription, one email handler with one recipient"
            (let [alert-id (create-alert! {} card-id [{:channel_type "email"
                                                       :recipients  [{:user_id (mt/user->id :rasta)}]}])
                  alert    (t2/select-one :model/Pulse alert-id)
                  notification (first (migrate-alert! (#'task/scheduler) alert-id))]
              (is (=? {:payload_type :notification/card
                       :active       true
                       :creator_id   (mt/user->id :crowberto)
                       :subscriptions [{:type          :notification-subscription/cron
                                        :cron_schedule cron-daily-6-am}]
                       :handlers      [{:channel_type :channel/email
                                        :recipients   [{:type :notification-recipient/user
                                                        :user_id (mt/user->id :rasta)}]}]
                       :created_at   (:created_at alert)
                       :updated_at   (:updated_at alert)}
                      notification)))))))))
>>>>>>> 2d15575c

(deftest migrate-alert-http-test
  (testing "migrate alert with http channel"
    (mt/with-model-cleanup [:model/Pulse :model/Notification]
      (mt/with-temp-scheduler!
        (mt/with-temp [:model/Card {card-id :id} {}
                       :model/Channel {channel-id :id} {}]
          (let [alert-id (create-alert! {} card-id [{:channel_type "http"
                                                     :channel_id   channel-id}])
                notification (first (migrate-alert! (#'task/scheduler) alert-id))]
            (is (=? {:payload_type :notification/card
                     :payload      {:card_id        card-id
                                    :send_once      false
                                    :send_condition :has_result}
                     :active       true
                     :creator_id   (mt/user->id :crowberto)
                     :subscriptions [{:type          :notification-subscription/cron
                                      :cron_schedule cron-daily-6-am}]
                     :handlers      [{:channel_type :channel/http
                                      :channel_id   channel-id}]}
                    notification))))))))

(deftest migrate-alert-multiple-channels-test
  (testing "migrate alert with multiple channels 1 slack, 1 email with 1 external recipient and one user, 1 disabled email, one http"
    (mt/with-model-cleanup [:model/Pulse :model/Notification]
      (mt/with-temp-scheduler!
        (mt/with-temp [:model/Card {card-id :id} {}
                       :model/Channel {channel-id :id} {:type "channel/http"}]
          (let [alert-id (create-alert! {} card-id [{:channel_type "email"
                                                     :enabled      true
                                                     :details      (json/encode {:emails ["ngoc@metabase.com"]})
                                                     :recipients   [{:user_id (mt/user->id :rasta)}]}
                                                    {:channel_type "slack"
                                                     :enabled      true
                                                     :details      (json/encode {:channel "#test-channel"})}
                                                    {:channel_type "http"
                                                     :enabled      true
                                                     :channel_id   channel-id}
                                                    {:channel_type "email"
                                                     :enabled      false
                                                     :recipients   [{:user_id (mt/user->id :crowberto)}]}])
                notification (first (migrate-alert! (#'task/scheduler) alert-id))]
            (testing "are correctly migrated, the disabled channel is not migrated"
              (is (=? {:payload_type :notification/card
                       :active       true
                       :creator_id   (mt/user->id :crowberto)
                       :subscriptions [{:type          :notification-subscription/cron
                                        :cron_schedule cron-daily-6-am}]
                       :handlers      [{:channel_type :channel/email
                                        :recipients   [{:type    :notification-recipient/user
                                                        :user_id (mt/user->id :rasta)}
                                                       {:type    :notification-recipient/raw-value
                                                        :details {:value "ngoc@metabase.com"}}]}
                                       {:channel_type :channel/slack
                                        :recipients   [{:type    :notification-recipient/raw-value
                                                        :details {:value "#test-channel"}}]}
                                       {:channel_type :channel/http
                                        :channel_id   channel-id}]}
                      notification)))))))))

(deftest migrate-alert-send-condition-test
  (testing "migrate alert with different send conditions"
    (mt/with-model-cleanup [:model/Pulse :model/Notification]
      (mt/with-temp [:model/Card {card-id :id} {}]
<<<<<<< HEAD
        (doseq [{:keys [expected alert-props]} [{:expected    {:send_condition :has_result
                                                               :send_once      false}
                                                 :alert-props {:alert_condition "rows"
                                                               :alert_above_goal nil
                                                               :alert_first_only false}}
                                                {:expected    {:send_condition :goal_above
                                                               :send_once       false}
                                                 :alert-props {:alert_condition "goal"
                                                               :alert_above_goal true
                                                               :alert_first_only false}}
                                                {:expected    {:send_condition :goal_below
                                                               :send_once       true}
                                                 :alert-props {:alert_condition "goal"
                                                               :alert_above_goal false
                                                               :alert_first_only true}}]]
          (testing (format "testing %s condition" alert-props)
            (let [alert-id (create-alert! alert-props card-id [{:channel_type "email"
                                                                :recipients  [{:user_id (mt/user->id :rasta)}]}])
                  notification (first (migrate-alert! alert-id))]
              (is (=? {:payload_type :notification/card
                       :payload      (merge {:card_id card-id} expected)
                       :active       true
                       :creator_id   (mt/user->id :crowberto)}
                      notification)))))))))
=======
        (mt/with-temp-scheduler!
          (doseq [{:keys [expected alert-props]} [{:expected    {:send_condition :has_result
                                                                 :send_once      false}
                                                   :alert-props {:alert_condition "rows"
                                                                 :alert_above_goal nil
                                                                 :alert_first_only false}}
                                                  {:expected    {:send_condition :goal_above
                                                                 :send_once       false}
                                                   :alert-props {:alert_condition "goal"
                                                                 :alert_above_goal true
                                                                 :alert_first_only false}}
                                                  {:expected    {:send_condition :goal_below
                                                                 :send_once       true}
                                                   :alert-props {:alert_condition "goal"
                                                                 :alert_above_goal false
                                                                 :alert_first_only true}}]]
            (testing (format "testing %s condition" alert-props)
              (let [alert-id (create-alert! alert-props card-id [{:channel_type "email"
                                                                  :recipients  [{:user_id (mt/user->id :rasta)}]}])
                    notification (first (migrate-alert! (#'task/scheduler) alert-id))]
                (is (=? {:payload_type :notification/card
                         :payload      (merge {:card_id card-id} expected)
                         :active       true
                         :creator_id   (mt/user->id :crowberto)}
                        notification))))))))))
>>>>>>> 2d15575c

(defn- bit->boolean
  "Coerce a bit returned by some MySQL/MariaDB versions in some situations to Boolean."
  [v]
  (if (number? v)
    (not (zero? v))
    v))

(defn test-alert-view!
  [{:keys [alert pcs expected-views]}]
  (mt/with-model-cleanup [:model/Pulse :model/Notification]
    (mt/with-temp [:model/Card {card-id :id} {}]
      (let [alert-id (create-alert! alert card-id pcs)
<<<<<<< HEAD
            notification-id (:id (first (migrate-alert! alert-id)))
=======
            notification-id (:id (first (migrate-alert! (#'task/scheduler) alert-id)))
>>>>>>> 2d15575c
            entity-id       (format "notification_%s" notification-id)
            card-entity-id (format "card_%s" card-id)]
        (is (=? (map #(assoc %
                             :card_qualified_id card-entity-id
                             :card_id card-id
                             :entity_id notification-id)
                     expected-views)
                (map #(update % :archived bit->boolean)
                     (t2/query {:select [:*]
                                :from [:v_alerts]
                                :where [:= :entity_qualified_id entity-id]
                                :order-by [:recipient_type]}))))))))

(deftest v_alerts-test
  (testing "testing the new v_alerts view created by v53.2024-12-12T08:06:00 migration"
    (testing "basic with mutliple channels"
      (test-alert-view!
       {:alert          {:alert_condition "rows"
                         :alert_above_goal nil
                         :alert_first_only false}
        :pcs            [{:channel_type "email"
                          :schedule_type "daily"
                          :schedule_hour 6
                          :details (json/encode {:emails ["ngoc@metabase.com"]})
                          :recipients [{:user_id (mt/user->id :rasta)} {:user_id (mt/user->id :crowberto)}]}
                         {:channel_type "slack"
                          :schedule_type "daily"
                          :schedule_hour 6
                          :details (json/encode {:channel "#test-channel"})}]
        :expected-views [{:archived false
                          :schedule_type "daily"
                          :alert_condition "rows"
                          :schedule_hour 6
                          :recipient_external (json/encode {:value "ngoc@metabase.com"})
                          :recipients "rasta@metabase.com,crowberto@metabase.com",
                          :recipient_type "channel/email"}
                         {:archived false
                          :schedule_type "daily"
                          :alert_condition "rows"
                          :schedule_hour 6
                          :recipient_external (json/encode {:value "#test-channel"})
                          :recipients nil
                          :recipient_type "channel/slack"}]}))

    (testing "schedule types"
      (testing "weekly schedule"
        (test-alert-view!
         {:alert          {:alert_condition "goal"
                           :alert_above_goal true
                           :alert_first_only false}
          :pcs            [{:channel_type "email"
                            :schedule_type "weekly"
                            :schedule_hour 15
                            :schedule_day "wed"
                            :recipients [{:user_id (mt/user->id :rasta)}]}]
          :expected-views [{:archived false
                            :schedule_type "weekly"
                            :alert_condition "goal"
                            :schedule_hour 15
                            :schedule_day "wed"
                            :recipient_external nil
                            :recipients "rasta@metabase.com"
                            :recipient_type "channel/email"}]}))

      (testing "hourly schedule"
        (test-alert-view!
         {:alert          {:alert_condition "rows"}
          :pcs            [{:channel_type "slack"
                            :schedule_type "hourly"
                            :details (json/encode {:channel "#alerts"})}]
          :expected-views [{:archived false
                            :schedule_type "hourly"
                            :alert_condition "rows"
                            :recipient_external (json/encode {:value "#alerts"})
                            :recipients nil
                            :recipient_type "channel/slack"}]}))

      (testing "daily schedule"
        (test-alert-view!
         {:alert          {:alert_condition "rows"}
          :pcs            [{:channel_type "email"
                            :schedule_type "daily"
                            :schedule_hour 23
                            :recipients [{:user_id (mt/user->id :rasta)}]}]
          :expected-views [{:archived false
                            :schedule_type "daily"
                            :alert_condition "rows"
                            :schedule_hour 23
                            :recipient_external nil
                            :recipients "rasta@metabase.com"
                            :recipient_type "channel/email"}]})))))<|MERGE_RESOLUTION|>--- conflicted
+++ resolved
@@ -63,24 +63,6 @@
   (testing "basic alert migration"
     (mt/with-model-cleanup [:model/Pulse :model/Notification]
       (mt/with-temp [:model/Card {card-id :id} {}]
-<<<<<<< HEAD
-        (testing "has one subscription, one email handler with one recipient"
-          (let [alert-id (create-alert! {} card-id [{:channel_type "email"
-                                                     :recipients  [{:user_id (mt/user->id :rasta)}]}])
-                alert    (t2/select-one :model/Pulse alert-id)
-                notification (first (migrate-alert! alert-id))]
-            (is (=? {:payload_type :notification/card
-                     :active       true
-                     :creator_id   (mt/user->id :crowberto)
-                     :subscriptions [{:type          :notification-subscription/cron
-                                      :cron_schedule cron-daily-6-am}]
-                     :handlers      [{:channel_type :channel/email
-                                      :recipients   [{:type :notification-recipient/user
-                                                      :user_id (mt/user->id :rasta)}]}]
-                     :created_at   (:created_at alert)
-                     :updated_at   (:updated_at alert)}
-                    notification))))))))
-=======
         (mt/with-temp-scheduler!
           (testing "has one subscription, one email handler with one recipient"
             (let [alert-id (create-alert! {} card-id [{:channel_type "email"
@@ -98,7 +80,6 @@
                        :created_at   (:created_at alert)
                        :updated_at   (:updated_at alert)}
                       notification)))))))))
->>>>>>> 2d15575c
 
 (deftest migrate-alert-http-test
   (testing "migrate alert with http channel"
@@ -163,32 +144,6 @@
   (testing "migrate alert with different send conditions"
     (mt/with-model-cleanup [:model/Pulse :model/Notification]
       (mt/with-temp [:model/Card {card-id :id} {}]
-<<<<<<< HEAD
-        (doseq [{:keys [expected alert-props]} [{:expected    {:send_condition :has_result
-                                                               :send_once      false}
-                                                 :alert-props {:alert_condition "rows"
-                                                               :alert_above_goal nil
-                                                               :alert_first_only false}}
-                                                {:expected    {:send_condition :goal_above
-                                                               :send_once       false}
-                                                 :alert-props {:alert_condition "goal"
-                                                               :alert_above_goal true
-                                                               :alert_first_only false}}
-                                                {:expected    {:send_condition :goal_below
-                                                               :send_once       true}
-                                                 :alert-props {:alert_condition "goal"
-                                                               :alert_above_goal false
-                                                               :alert_first_only true}}]]
-          (testing (format "testing %s condition" alert-props)
-            (let [alert-id (create-alert! alert-props card-id [{:channel_type "email"
-                                                                :recipients  [{:user_id (mt/user->id :rasta)}]}])
-                  notification (first (migrate-alert! alert-id))]
-              (is (=? {:payload_type :notification/card
-                       :payload      (merge {:card_id card-id} expected)
-                       :active       true
-                       :creator_id   (mt/user->id :crowberto)}
-                      notification)))))))))
-=======
         (mt/with-temp-scheduler!
           (doseq [{:keys [expected alert-props]} [{:expected    {:send_condition :has_result
                                                                  :send_once      false}
@@ -205,16 +160,15 @@
                                                    :alert-props {:alert_condition "goal"
                                                                  :alert_above_goal false
                                                                  :alert_first_only true}}]]
-            (testing (format "testing %s condition" alert-props)
-              (let [alert-id (create-alert! alert-props card-id [{:channel_type "email"
-                                                                  :recipients  [{:user_id (mt/user->id :rasta)}]}])
-                    notification (first (migrate-alert! (#'task/scheduler) alert-id))]
-                (is (=? {:payload_type :notification/card
-                         :payload      (merge {:card_id card-id} expected)
-                         :active       true
-                         :creator_id   (mt/user->id :crowberto)}
-                        notification))))))))))
->>>>>>> 2d15575c
+           (testing (format "testing %s condition" alert-props)
+             (let [alert-id (create-alert! alert-props card-id [{:channel_type "email"
+                                                                 :recipients  [{:user_id (mt/user->id :rasta)}]}])
+                   notification (first (migrate-alert! alert-id))]
+               (is (=? {:payload_type :notification/card
+                        :payload      (merge {:card_id card-id} expected)
+                        :active       true
+                        :creator_id   (mt/user->id :crowberto)}
+                       notification))))))))))
 
 (defn- bit->boolean
   "Coerce a bit returned by some MySQL/MariaDB versions in some situations to Boolean."
@@ -228,11 +182,7 @@
   (mt/with-model-cleanup [:model/Pulse :model/Notification]
     (mt/with-temp [:model/Card {card-id :id} {}]
       (let [alert-id (create-alert! alert card-id pcs)
-<<<<<<< HEAD
-            notification-id (:id (first (migrate-alert! alert-id)))
-=======
             notification-id (:id (first (migrate-alert! (#'task/scheduler) alert-id)))
->>>>>>> 2d15575c
             entity-id       (format "notification_%s" notification-id)
             card-entity-id (format "card_%s" card-id)]
         (is (=? (map #(assoc %
