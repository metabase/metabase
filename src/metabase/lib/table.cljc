--- conflicted
+++ resolved
@@ -46,20 +46,8 @@
 (mu/defmethod lib.metadata.calculation/returned-columns-method :metadata/table :- ::lib.metadata.calculation/returned-columns
   [query _stage-number table-metadata _options]
   (when-let [field-metadatas (lib.metadata/fields query (:id table-metadata))]
-<<<<<<< HEAD
-    (->> field-metadatas
-         remove-hidden-default-fields
-         sort-default-fields
-         (map (fn [col]
-                (assoc col
-                       :lib/source               :source/table-defaults
-                       :lib/source-column-alias  (:name col)
-                       :lib/desired-column-alias (unique-name-fn (or (:name col) "")))))
-         lib.field.util/add-deduplicated-names)))
-=======
     (into []
           (comp remove-hidden-default-fields-xform
                 (map #(assoc % :lib/source :source/table-defaults))
                 (lib.field.util/add-source-and-desired-aliases-xform query))
-          (sort-default-fields field-metadatas))))
->>>>>>> f1c7740a
+          (sort-default-fields field-metadatas))))