(ns metabase.driver.snowflake-test
  (:require
   [clojure.data.json :as json]
   [clojure.java.jdbc :as jdbc]
   [clojure.set :as set]
   [clojure.string :as str]
   [clojure.test :refer :all]
   [metabase.driver :as driver]
   [metabase.driver.common.parameters :as params]
   [metabase.driver.snowflake :as driver.snowflake]
   [metabase.driver.sql :as driver.sql]
   [metabase.driver.sql-jdbc.connection :as sql-jdbc.conn]
   [metabase.driver.sql-jdbc.execute :as sql-jdbc.execute]
   [metabase.driver.sql-jdbc.sync :as sql-jdbc.sync]
   [metabase.driver.sql-jdbc.sync.describe-database :as sql-jdbc.describe-database]
   [metabase.driver.sql-jdbc.sync.describe-table :as sql-jdbc.describe-table]
   [metabase.driver.sql.parameters.substitution :as sql.params.substitution]
   [metabase.driver.sql.query-processor :as sql.qp]
   [metabase.lib.core :as lib]
   [metabase.lib.metadata :as lib.metadata]
   [metabase.lib.metadata.jvm :as lib.metadata.jvm]
   [metabase.lib.test-metadata :as meta]
   [metabase.lib.test-util :as lib.tu]
   [metabase.models :refer [Table]]
   [metabase.models.database :refer [Database]]
   [metabase.public-settings :as public-settings]
   [metabase.query-processor :as qp]
   [metabase.query-processor.store :as qp.store]
   [metabase.sync :as sync]
   [metabase.sync.util :as sync-util]
   [metabase.test :as mt]
   [metabase.test.data.dataset-definitions :as defs]
   [metabase.test.data.interface :as tx]
   [metabase.test.data.snowflake :as test.data.snowflake]
   [metabase.test.data.sql :as sql.tx]
   [metabase.test.data.sql.ddl :as ddl]
   [metabase.util :as u]
   [ring.util.codec :as codec]
   [toucan2.core :as t2]
   [toucan2.tools.with-temp :as t2.with-temp]))

(set! *warn-on-reflection* true)

(defn- query->native [query]
  (let [check-sql-fn (fn [_ _ sql & _]
                       (throw (ex-info "done" {::native-query sql})))]
    (with-redefs [sql-jdbc.execute/prepared-statement check-sql-fn
                  sql-jdbc.execute/execute-statement! check-sql-fn]
      (try
        (qp/process-query query)
        (is false "no statement created")
        (catch Exception e
          (-> e u/all-ex-data ::native-query))))))

(use-fixtures :each (fn [thunk]
                      ;; 1. If sync fails when loading a test dataset, don't swallow the error; throw an Exception so we
                      ;;    can debug it. This is much less confusing when trying to fix broken tests.
                      ;;
                      ;; 2. Make sure we're in Honey SQL 2 mode for all the little SQL snippets we're compiling in these
                      ;;    tests.
                      (binding [sync-util/*log-exceptions-and-continue?* false]
                        (thunk))))

(deftest sanity-check-test
  (mt/test-driver :snowflake
    (is (= [100]
           (mt/first-row
            (mt/run-mbql-query venues
              {:aggregation [[:count]]}))))))

(deftest ^:parallel quote-name-test
  (is (nil? (#'driver.snowflake/quote-name nil)))
  (is (= "\"alma\"" (#'driver.snowflake/quote-name "alma")))
  (is (= "\"Al\"\"aba\"\"Ma\"" (#'driver.snowflake/quote-name "Al\"aba\"Ma"))))

(deftest ^:parallel connection-details->spec-test
  (let [details {:role nil
                 :warehouse "COMPUTE_WH"
                 :additional-options nil
                 :db "v3_sample-dataset"
                 :password "passwd"
                 :quote-db-name false
                 :let-user-control-scheduling false
                 :private-key-options "uploaded"
                 :private-key-source nil
                 :port nil
                 :advanced-options true
                 :private-key-id 1
                 :schema-filters-type "all"
                 :account "ls10467.us-east-2.aws"
                 :private-key-value nil
                 :tunnel-enabled false
                 :engine :snowflake
                 :private-key-creator-id 3
                 :user "SNOWFLAKE_DEVELOPER"
                 :private-key-created-at "2024-01-05T19:10:30.861839Z"
                 :host ""}]
    (testing "Database name is quoted if quoting is requested (#27856)"
      (are [quote? result] (=? {:db result}
                               (let [details (assoc details :quote-db-name quote?)]
                                 (sql-jdbc.conn/connection-details->spec :snowflake details)))
        true "\"v3_sample-dataset\""
        false "v3_sample-dataset"))
    (testing "Subname is replaced if hostname is provided (#22133)"
      (are [use-hostname alternative-host expected-subname] (=? expected-subname
                                                                (:subname (let [details (-> details
                                                                                            (assoc :host alternative-host)
                                                                                            (assoc :use-hostname use-hostname))]
                                                                            (sql-jdbc.conn/connection-details->spec :snowflake details))))
        true nil "//ls10467.us-east-2.aws.snowflakecomputing.com/"
        true "" "//ls10467.us-east-2.aws.snowflakecomputing.com/"
        true "  " "//ls10467.us-east-2.aws.snowflakecomputing.com/"
        true "snowflake.example.com/" "//snowflake.example.com/"
        true "snowflake.example.com" "//snowflake.example.com/"
        false nil "//ls10467.us-east-2.aws.snowflakecomputing.com/"
        false "" "//ls10467.us-east-2.aws.snowflakecomputing.com/"
        false "snowflake.example.com/" "//ls10467.us-east-2.aws.snowflakecomputing.com/"
        false "snowflake.example.com" "//ls10467.us-east-2.aws.snowflakecomputing.com/"))))

(deftest ^:parallel ddl-statements-test
  (testing "make sure we didn't break the code that is used to generate DDL statements when we add new test datasets"
    (binding [test.data.snowflake/*database-prefix-fn* (constantly "v4_")]
      (testing "Create DB DDL statements"
        (is (= "DROP DATABASE IF EXISTS \"v4_test-data\"; CREATE DATABASE \"v4_test-data\";"
               (sql.tx/create-db-sql :snowflake (mt/get-dataset-definition defs/test-data)))))

      (testing "Create Table DDL statements"
        (is (= (map
                #(str/replace % #"\s+" " ")
                ["DROP TABLE IF EXISTS \"v4_test-data\".\"PUBLIC\".\"users\";"
                 "CREATE TABLE \"v4_test-data\".\"PUBLIC\".\"users\" (\"id\" INTEGER AUTOINCREMENT, \"name\" TEXT,
                \"last_login\" TIMESTAMP_NTZ, \"password\" TEXT, PRIMARY KEY (\"id\")) ;"
                 "DROP TABLE IF EXISTS \"v4_test-data\".\"PUBLIC\".\"categories\";"
                 "CREATE TABLE \"v4_test-data\".\"PUBLIC\".\"categories\" (\"id\" INTEGER AUTOINCREMENT, \"name\" TEXT NOT NULL,
                PRIMARY KEY (\"id\")) ;"
                 "DROP TABLE IF EXISTS \"v4_test-data\".\"PUBLIC\".\"venues\";"
                 "CREATE TABLE \"v4_test-data\".\"PUBLIC\".\"venues\" (\"id\" INTEGER AUTOINCREMENT, \"name\" TEXT,
                \"category_id\" INTEGER, \"latitude\" FLOAT, \"longitude\" FLOAT, \"price\" INTEGER, PRIMARY KEY (\"id\")) ;"
                 "DROP TABLE IF EXISTS \"v4_test-data\".\"PUBLIC\".\"checkins\";"
                 "CREATE TABLE \"v4_test-data\".\"PUBLIC\".\"checkins\" (\"id\" INTEGER AUTOINCREMENT, \"date\" DATE,
                \"user_id\" INTEGER, \"venue_id\" INTEGER, PRIMARY KEY (\"id\")) ;"
                 "DROP TABLE IF EXISTS \"v4_test-data\".\"PUBLIC\".\"products\";"
                 "CREATE TABLE \"v4_test-data\".\"PUBLIC\".\"products\" (\"id\" INTEGER AUTOINCREMENT, \"ean\" TEXT,
                \"title\" TEXT, \"category\" TEXT, \"vendor\" TEXT, \"price\" FLOAT, \"rating\" FLOAT, \"created_at\"
                TIMESTAMP_TZ, PRIMARY KEY (\"id\")) ;"
                 "DROP TABLE IF EXISTS \"v4_test-data\".\"PUBLIC\".\"people\";"
                 "CREATE TABLE \"v4_test-data\".\"PUBLIC\".\"people\" (\"id\" INTEGER AUTOINCREMENT, \"address\" TEXT,
                \"email\" TEXT, \"password\" TEXT, \"name\" TEXT, \"city\" TEXT, \"longitude\" FLOAT, \"state\" TEXT,
                \"source\" TEXT, \"birth_date\" DATE, \"zip\" TEXT, \"latitude\" FLOAT, \"created_at\" TIMESTAMP_TZ,
                PRIMARY KEY (\"id\")) ;"
                 "DROP TABLE IF EXISTS \"v4_test-data\".\"PUBLIC\".\"reviews\";"
                 "CREATE TABLE \"v4_test-data\".\"PUBLIC\".\"reviews\" (\"id\" INTEGER AUTOINCREMENT, \"product_id\" INTEGER,
                \"reviewer\" TEXT, \"rating\" INTEGER, \"body\" TEXT, \"created_at\" TIMESTAMP_TZ, PRIMARY KEY (\"id\")) ;"
                 "DROP TABLE IF EXISTS \"v4_test-data\".\"PUBLIC\".\"orders\";"
                 "CREATE TABLE \"v4_test-data\".\"PUBLIC\".\"orders\" (\"id\" INTEGER AUTOINCREMENT, \"user_id\" INTEGER,
                \"product_id\" INTEGER, \"subtotal\" FLOAT, \"tax\" FLOAT, \"total\" FLOAT, \"discount\" FLOAT, \"created_at\"
                TIMESTAMP_TZ, \"quantity\" INTEGER, PRIMARY KEY (\"id\")) ;"
                 "ALTER TABLE \"v4_test-data\".\"PUBLIC\".\"venues\" ADD CONSTRAINT \"gory_id_categories_-1429799958\"
                FOREIGN KEY (\"category_id\") REFERENCES \"v4_test-data\".\"PUBLIC\".\"categories\" (\"id\");"
                 "ALTER TABLE \"v4_test-data\".\"PUBLIC\".\"checkins\" ADD CONSTRAINT \"kins_user_id_users_-1503129306\"
                FOREIGN KEY (\"user_id\") REFERENCES \"v4_test-data\".\"PUBLIC\".\"users\" (\"id\");"
                 "ALTER TABLE \"v4_test-data\".\"PUBLIC\".\"checkins\" ADD CONSTRAINT \"ckins_venue_id_venues_55711779\"
                FOREIGN KEY (\"venue_id\") REFERENCES \"v4_test-data\".\"PUBLIC\".\"venues\" (\"id\");"
                 "ALTER TABLE \"v4_test-data\".\"PUBLIC\".\"reviews\" ADD CONSTRAINT \"roduct_id_products_-1093665274\"
                FOREIGN KEY (\"product_id\") REFERENCES \"v4_test-data\".\"PUBLIC\".\"products\" (\"id\");"
                 "ALTER TABLE \"v4_test-data\".\"PUBLIC\".\"orders\" ADD CONSTRAINT \"ders_user_id_people_1646240302\"
                FOREIGN KEY (\"user_id\") REFERENCES \"v4_test-data\".\"PUBLIC\".\"people\" (\"id\");"
                 "ALTER TABLE \"v4_test-data\".\"PUBLIC\".\"orders\" ADD CONSTRAINT \"roduct_id_products_-1151848842\"
                FOREIGN KEY (\"product_id\") REFERENCES \"v4_test-data\".\"PUBLIC\".\"products\" (\"id\");"])
               (ddl/create-db-tables-ddl-statements :snowflake (-> (mt/get-dataset-definition defs/test-data)
                                                                   (update :database-name #(str "v4_" %))))))))))

(deftest ^:parallel simple-select-probe-query-test
  (testing "the simple-select-probe-query used by have-select-privilege? should be qualified with the Database name. Ignore blank keys."
    (mt/test-driver :snowflake
      (qp.store/with-metadata-provider (lib.tu/mock-metadata-provider
                                        {:database (assoc (mt/db)
                                                          :details {:db     " "
                                                                    :dbname "dbname"})})
        (is (= ["SELECT TRUE AS \"_\" FROM \"dbname\".\"PUBLIC\".\"table\" WHERE 1 <> 1 LIMIT 0"]
               (sql-jdbc.describe-database/simple-select-probe-query :snowflake "PUBLIC" "table")))))))

(deftest ^:parallel have-select-privilege?-test
  (mt/test-driver :snowflake
    (qp.store/with-metadata-provider (mt/id)
      (sql-jdbc.execute/do-with-connection-with-options
       :snowflake
       (mt/db)
       nil
       (fn [^java.sql.Connection conn]
         (is (sql-jdbc.sync/have-select-privilege? :snowflake conn "PUBLIC" "venues")))))))

(deftest describe-database-test
  (mt/test-driver :snowflake
    (testing "describe-database"
      (let [expected {:tables
                      #{{:name "users",      :schema "PUBLIC", :description nil}
                        {:name "venues",     :schema "PUBLIC", :description nil}
                        {:name "checkins",   :schema "PUBLIC", :description nil}
                        {:name "categories", :schema "PUBLIC", :description nil}
                        {:name "orders",     :schema "PUBLIC", :description nil}
                        {:name "people",     :schema "PUBLIC", :description nil}
                        {:name "products",   :schema "PUBLIC", :description nil}
                        {:name "reviews",    :schema "PUBLIC", :description nil}}}]
        (testing "should work with normal details"
          (is (= expected
                 (driver/describe-database :snowflake (mt/db)))))
        (testing "should accept either `:db` or `:dbname` in the details, working around a bug with the original impl"
          (is (= expected
                 (driver/describe-database :snowflake (update (mt/db) :details set/rename-keys {:db :dbname})))))
        (testing "should throw an Exception if details have neither `:db` nor `:dbname`"
          (is (thrown? Exception
                       (driver/describe-database :snowflake (update (mt/db) :details set/rename-keys {:db :xyz})))))
        (testing "should use the NAME FROM DETAILS instead of the DB DISPLAY NAME to fetch metadata (#8864)"
          (is (= expected
                 (driver/describe-database :snowflake (assoc (mt/db) :name "ABC")))))))))

(deftest describe-database-default-schema-test
  (testing "describe-database should include Tables from all schemas even if the DB has a default schema (#38135)"
    (mt/test-driver :snowflake
      (let [details     (assoc (mt/dbdef->connection-details :snowflake :db {:database-name "Default-Schema-Test"})
                               ;; simulate a DB default schema or session schema by including it in the connection
                               ;; details... see
                               ;; https://metaboat.slack.com/archives/C04DN5VRQM6/p1706219065462619?thread_ts=1706156558.940489&cid=C04DN5VRQM6
                               :schema "PUBLIC"
                               :schema-filters-type "inclusion"
                               :schema-filters-patterns "Test-Schema")
            db-name     (:db details)
            schema-name "Test-Schema"
            table-name  "Test-Table"
            field-name  "Test-ID"
            spec        (sql-jdbc.conn/connection-details->spec :snowflake details)]
        ;; create the snowflake DB
        (sql-jdbc.execute/do-with-connection-with-options
         :snowflake spec nil
         (fn [^java.sql.Connection conn]
           (doseq [stmt (letfn [(identifier [& args]
                                  (str/join \. (map #(str \" % \") args)))]
                          [(format "DROP DATABASE IF EXISTS %s;" (identifier db-name))
                           (format "CREATE DATABASE %s;" (identifier db-name))
                           (format "CREATE SCHEMA %s;" (identifier db-name schema-name))
                           (format "CREATE TABLE %s (%s INTEGER AUTOINCREMENT);" (identifier db-name schema-name table-name) (identifier field-name))
                           (format "GRANT SELECT ON %s TO PUBLIC;" (identifier db-name schema-name table-name))])]
             (jdbc/execute! {:connection conn} [stmt] {:transaction? false}))))
        ;; fetch metadata
        (t2.with-temp/with-temp [Database database {:engine :snowflake, :details details}]
          (is (=? {:tables #{{:name table-name, :schema schema-name, :description nil}}}
                  (driver/describe-database :snowflake database))))))))

(deftest describe-database-views-test
  (mt/test-driver :snowflake
    (testing "describe-database views"
      (let [details (mt/dbdef->connection-details :snowflake :db {:database-name "views_test"})
            db-name (:db details)
            spec    (sql-jdbc.conn/connection-details->spec :snowflake details)]
        ;; create the snowflake DB
        (doseq [stmt [(format "DROP DATABASE IF EXISTS \"%s\";" db-name)
                      (format "CREATE DATABASE \"%s\";" db-name)]]
          (jdbc/execute! spec [stmt] {:transaction? false}))
        ;; create the DB object
        (t2.with-temp/with-temp [Database database {:engine :snowflake, :details details}]
          (let [sync! #(sync/sync-database! database)]
            ;; create a view
            (doseq [statement [(format "CREATE VIEW \"%s\".\"PUBLIC\".\"example_view\" AS SELECT 'hello world' AS \"name\";" db-name)
                               (format "GRANT SELECT ON \"%s\".\"PUBLIC\".\"example_view\" TO PUBLIC;" db-name)]]
              (jdbc/execute! spec [statement]))
            ;; now sync the DB
            (sync!)
            ;; now take a look at the Tables in the database, there should be an entry for the view
            (is (= [{:name "example_view"}]
                   (map (partial into {})
                        (t2/select [Table :name] :db_id (u/the-id database)))))))))))

(def dynamic-db
  (mt/dataset-definition "dynamic-db"
    ["metabase_users"
     [{:field-name "name" :base-type :type/Text}]
     [["mb_qnkhuat"]]]))

(defn- do-with-dynamic-table
  [thunk]
  (mt/dataset (mt/dataset-definition "dynamic-db"
                ["metabase_users"
                 [{:field-name "name" :base-type :type/Text}]
                 [["mb_qnkhuat"]]])
    (let [details (:details (mt/db))]
      (jdbc/execute! (sql-jdbc.conn/connection-details->spec driver/*driver* details)
                     [(format "CREATE OR REPLACE DYNAMIC TABLE \"%s\".\"PUBLIC\".\"metabase_fan\" target_lag = '1 minute' warehouse = 'COMPUTE_WH' AS
                              SELECT * FROM \"%s\".\"PUBLIC\".\"metabase_users\" WHERE \"%s\".\"PUBLIC\".\"metabase_users\".\"name\" LIKE 'MB_%%';"
                              (:db details) (:db details) (:db details))])
      (thunk))))

(defmacro with-dynamic-table
  "Create a db with 2 tables: metabase_users and metabase_fan, in which metabase_fan is a dynamic table."
  [& body]
  `(do-with-dynamic-table (fn [] ~@body)))

(deftest sync-dynamic-tables-test
  (testing "Should be able to sync dynamic tables"
    (mt/test-driver :snowflake
      (with-dynamic-table
        (sync/sync-database! (t2/select-one :model/Database (mt/id)))
        (testing "both base tables and dynamic tables should be synced"
          (is (= #{"metabase_fan" "metabase_users"}
                 (t2/select-fn-set :name :model/Table :db_id (mt/id))))
          (testing "the fields for dynamic tables are synced correctly"
            (is (= #{{:name "name" :base_type :type/Text}
                     {:name "id" :base_type :type/Number}}
                   (set (t2/select [:model/Field :name :base_type]
                                   :table_id (t2/select-one-pk :model/Table :name "metabase_fan" :db_id (mt/id))))))))))))

(deftest dynamic-table-helpers-test
  (testing "test to make sure various methods called on dynamic tables work"
    (mt/test-driver :snowflake
      (with-dynamic-table
        (sql-jdbc.execute/do-with-connection-with-options
         :snowflake
         (mt/db)
         nil
         (fn [conn]
           (let [dynamic-table (t2/select-one :model/Table :name "metabase_fan" :db_id (mt/id))
                 normal-table  (t2/select-one :model/Table :name "metabase_users" :db_id (mt/id))
                 db-name       (-> (mt/db) :details :db)]
             (testing "dynamic-table?"
               (testing "returns true for dynamic table"
                 (is (true? (#'driver.snowflake/dynamic-table? conn db-name (:schema dynamic-table) (:name dynamic-table)))))

               (testing "returns false for normal table"
                 (is (false? (#'driver.snowflake/dynamic-table? conn db-name (:schema normal-table) (:name normal-table)))))

               (testing "returns false if db-name is invalid, make sure we don't throw an exception"
                 (is (false? (#'driver.snowflake/dynamic-table? conn (mt/random-name) (:schema normal-table) (:name normal-table))))))

             (testing "sql-jdbc.describe-table/get-table-pks"
               (testing "returns empty array for dynamic table"
                 (is (= [] (sql-jdbc.describe-table/get-table-pks :snowflake conn db-name dynamic-table))))

               (testing "also works if db-name is nil"
                 (is (= [] (sql-jdbc.describe-table/get-table-pks :snowflake conn nil dynamic-table)))))

             (testing "driver/describe-table-fks returns empty set for dynamic table"
               #_{:clj-kondo/ignore [:deprecated-var]}
               (is (= #{} (driver/describe-table-fks :snowflake (mt/db) dynamic-table)))))))))))

(deftest ^:parallel describe-table-test
  (mt/test-driver :snowflake
    (testing "make sure describe-table uses the NAME FROM DETAILS too"
      (is (= {:name   "categories"
              :schema "PUBLIC"
              :fields #{{:name              "id"
                         :database-type     "NUMBER"
                         :base-type         :type/Number
                         :pk?               true
                         :database-position 0
                         :database-is-auto-increment true
                         :database-required false
                         :json-unfolding    false}
                        {:name              "name"
                         :database-type     "VARCHAR"
                         :base-type         :type/Text
                         :database-position 1
                         :database-is-auto-increment false
                         :database-required true
                         :json-unfolding    false}}}
             (driver/describe-table :snowflake (assoc (mt/db) :name "ABC") (t2/select-one Table :id (mt/id :categories))))))))

(deftest ^:parallel describe-table-fks-test
  (mt/test-driver :snowflake
    (testing "make sure describe-table-fks uses the NAME FROM DETAILS too"
      (is (= #{{:fk-column-name   "category_id"
                :dest-table       {:name "categories", :schema "PUBLIC"}
                :dest-column-name "id"}}
             #_{:clj-kondo/ignore [:deprecated-var]}
             (driver/describe-table-fks :snowflake (assoc (mt/db) :name "ABC") (t2/select-one Table :id (mt/id :venues))))))))

(defn- format-env-key ^String [env-key]
  (let [[_ header body footer]
        (re-find #"(?s)(-----BEGIN (?:\p{Alnum}+ )?PRIVATE KEY-----)(.*)(-----END (?:\p{Alnum}+ )?PRIVATE KEY-----)" env-key)]
    (str header (str/replace body #"\s+|\\n" "\n") footer)))

(deftest can-connect-test
  (let [pk-key (format-env-key (tx/db-test-env-var-or-throw :snowflake :pk-private-key))
        pk-user (tx/db-test-env-var :snowflake :pk-user)
        pk-db (tx/db-test-env-var :snowflake :pk-db "SNOWFLAKE_SAMPLE_DATA")]
    (mt/test-driver :snowflake
      (let [can-connect? (partial driver/can-connect? :snowflake)]
        (is (can-connect? (:details (mt/db)))
            "can-connect? should return true for normal Snowflake DB details")
        (let [original-query jdbc/query]
          ;; make jdbc/query return a falsey value, but should still be able to connect
          (with-redefs [jdbc/query (fn fake-jdbc-query
                                     ([db sql-params] (fake-jdbc-query db sql-params {}))
                                     ([db sql-params opts] (if (str/starts-with? sql-params "SHOW OBJECTS IN DATABASE")
                                                             nil
                                                             (original-query db sql-params (or opts {})))))]
            (is (can-connect? (:details (mt/db))))))
        (is (thrown?
             net.snowflake.client.jdbc.SnowflakeSQLException
             (can-connect? (assoc (:details (mt/db)) :db (mt/random-name))))
            "can-connect? should throw for Snowflake databases that don't exist (#9511)")

        (when (and pk-key pk-user)
          (mt/with-temp-file [pk-path]
            (testing "private key authentication"
              (spit pk-path pk-key)
              (doseq [to-merge [{:private-key-value pk-key} ;; uploaded string
                                {:private-key-value (.getBytes pk-key "UTF-8")} ;; uploaded byte array
                                {:private-key-path pk-path}]] ;; local file path
                (let [details (-> (:details (mt/db))
                                  (dissoc :password)
                                  (merge {:db pk-db :user pk-user} to-merge))]
                  (is (can-connect? details)))))))))))

(deftest ^:synchronized pk-auth-custom-role-e2e-test
  (mt/test-driver
   :snowflake
   (let [account           (tx/db-test-env-var-or-throw :snowflake :account)
         warehouse         (tx/db-test-env-var-or-throw :snowflake :warehouse)
         ;; User with default role PULIC. To access the db custom role has to be used.
         user              (tx/db-test-env-var-or-throw :snowflake :rsa-role-test-custom-user)
         private-key-value (format-env-key (tx/db-test-env-var-or-throw :snowflake :pk-private-key))
         db                (tx/db-test-env-var-or-throw :snowflake :rsa-role-test-db)
         database          {:name    "Snowflake RSA test DB custom"
                            :engine  :snowflake
                            ;; Details as collected from `api handler POST / database` are used.
                            :details {:role                nil
                                      :warehouse           warehouse
                                      :db                  db
                                      :password            nil
                                      :private-key-options "uploaded"
                                      :advanced-options    false
                                      :schema-filters-type "all"
                                      :account             account
                                      :private-key-value   (str "data:application/octet-stream;base64,"
                                                                (u/encode-base64 private-key-value))
                                      :tunnel-enabled      false
                                      :user                user}}]
     ;; TODO: We should make those message returned when role is incorrect more descriptive!
     (testing "Database can not be accessed with `nil` default role"
       (is (= "Looks like the Database name is incorrect."
              (:message (mt/user-http-request :crowberto :post 400 "database"
                                              database)))))
     (testing "Database can not be accessed with PUBLIC role (default)"
       (is (= "Looks like the Database name is incorrect."
              (:message (mt/user-http-request :crowberto :post 400 "database"
                                              (assoc-in database [:details :role] "PUBLIC"))))))
     (testing "Database can be created using specified role"
       ;; Map containing :details is expected to be database, hence considering request successful.
       (is (contains? (mt/user-http-request :crowberto :post 200 "database"
                                            (assoc-in database [:details :role]
                                                      (tx/db-test-env-var-or-throw :snowflake :rsa-role-test-role)))
                      :details))
        ;; As the request is asynchronous, wait for sync to complete.
       (Thread/sleep 7000))
     (let [[db :as dbs]       (t2/select :model/Database :name "Snowflake RSA test DB custom")
           [table :as tables] (t2/select :model/Table :db_id (:id db))
           fields             (t2/select :model/Field :table_id (:id table))]
       (testing "Created database is correctly synced"
         (testing "Application database contains one database, one table and one new field"
           (is (= 1 (count dbs)))
           (is (= 1 (count tables)))
           (is (= 2 (count fields)))))
       (testing "Querying the database returns expected results"
         (is (= [[1 "John Toucan Smith"]]
                (mt/rows (qp/process-query {:database (:id db)
                                            :type :query
                                            :query {:source-table (:id table)}})))))
       ;; Cleanup
       (u/ignore-exceptions (t2/delete! :model/Database (:id db)))
       (u/ignore-exceptions (t2/delete! :model/Table (:id table)))
       (u/ignore-exceptions (t2/delete! :model/Field :id [:in (map :id fields)]))
       (u/ignore-exceptions (t2/delete! :model/FieldValues :field_id [:in (map :id fields)]))))))

(deftest ^:synchronized pk-auth-default-role-e2e-test
  (mt/test-driver
   :snowflake
   (let [account           (tx/db-test-env-var-or-throw :snowflake :account)
         warehouse         (tx/db-test-env-var-or-throw :snowflake :warehouse)
         ;; User with default role PULIC. To access the db custom role has to be used.
         user              (tx/db-test-env-var-or-throw :snowflake :rsa-role-test-default-user)
         private-key-value (format-env-key (tx/db-test-env-var-or-throw :snowflake :pk-private-key))
         db                (tx/db-test-env-var-or-throw :snowflake :rsa-role-test-db)
         database          {:name    "Snowflake RSA test DB default"
                            :engine  :snowflake
                            ;; Details as collected from `api handler POST / database` are used.
                            :details {:role                nil
                                      :warehouse           warehouse
                                      :db                  db
                                      :password            nil
                                      :private-key-options "uploaded"
                                      :advanced-options    false
                                      :schema-filters-type "all"
                                      :account             account
                                      :private-key-value   (str "data:application/octet-stream;base64,"
                                                                (u/encode-base64 private-key-value))
                                      :tunnel-enabled      false
                                      :user                user}}]
     (testing "Database can be created using _default_ `nil` role"
       ;; Map containing :details is expected to be database, hence considering request successful.
       (is (contains? (mt/user-http-request :crowberto :post 200 "database" database)
                      :details))
        ;; As the request is asynchronous, wait for sync to complete.
       (Thread/sleep 7000))
     (let [[db :as dbs]       (t2/select :model/Database :name "Snowflake RSA test DB default")
           [table :as tables] (t2/select :model/Table :db_id (:id db))
           fields             (t2/select :model/Field :table_id (:id table))]
       (testing "Created database is correctly synced"
         (testing "Application database contains one database, one table and one new field"
           (is (= 1 (count dbs)))
           (is (= 1 (count tables)))
           (is (= 2 (count fields)))))
       (testing "Querying the database returns expected results"
         (is (= [[1 "John Toucan Smith"]]
                (mt/rows (qp/process-query {:database (:id db)
                                            :type :query
                                            :query {:source-table (:id table)}})))))
       ;; Cleanup
       (u/ignore-exceptions (t2/delete! :model/Database (:id db)))
       (u/ignore-exceptions (t2/delete! :model/Table (:id table)))
       (u/ignore-exceptions (t2/delete! :model/Field :id [:in (map :id fields)]))
       (u/ignore-exceptions (t2/delete! :model/FieldValues :field_id [:in (map :id fields)]))))))

(deftest ^:parallel replacement-snippet-date-param-test
  (mt/test-driver :snowflake
    (qp.store/with-metadata-provider meta/metadata-provider
      (is (= {:replacement-snippet     "'2014-08-02'::date"
              :prepared-statement-args nil}
             (sql.params.substitution/->replacement-snippet-info :snowflake (params/->Date "2014-08-02")))))))

(deftest report-timezone-test
  (mt/test-driver :snowflake
    (testing "Make sure temporal parameters are set and returned correctly when report-timezone is set (#11036, #39769)"
      (let [query {:database   (mt/id)
                   :type       :native
                   :native     {:query         (str "SELECT {{filter_date}}")
                                :template-tags {:filter_date {:name         "filter_date"
                                                              :display_name "Just A Date"
                                                              :type         "date"}}}
                   :parameters [{:type   "date/single"
                                 :target ["variable" ["template-tag" "filter_date"]]
                                 :value  "2014-08-02"}]}]
        (mt/with-native-query-testing-context query
          (letfn [(run-query []
                    (mt/rows (qp/process-query query)))]
            (testing "baseline"
              (is (= [["2014-08-02T00:00:00Z"]]
                     (run-query))))
            (testing "with report-timezone"
              (mt/with-temporary-setting-values [report-timezone "US/Pacific"]
                (is (= [["2014-08-02T00:00:00-07:00"]]
                       (run-query)))))))))))

(deftest report-timezone-test-2
  (mt/test-driver :snowflake
    (testing "Make sure temporal values are returned correctly when report-timezone is set (#11036, #39769)"
      (let [query {:database   (mt/id)
                   :type       :native
                   :native     {:query         (str "SELECT {{filter_date}}, \"last_login\" "
                                                    (format "FROM \"%stest-data\".\"PUBLIC\".\"users\" "
                                                            (test.data.snowflake/*database-prefix-fn*))
                                                    "WHERE date_trunc('day', CAST(\"last_login\" AS timestamp))"
                                                    "    = date_trunc('day', CAST({{filter_date}} AS timestamp))")
                                :template-tags {:filter_date {:name         "filter_date"
                                                              :display_name "Just A Date"
                                                              :type         "date"}}}
                   :parameters [{:type   "date/single"
                                 :target ["variable" ["template-tag" "filter_date"]]
                                 :value  "2014-08-02"}]}]
        (mt/with-native-query-testing-context query
          (letfn [(run-query []
                    (mt/rows (qp/process-query query)))]
            (testing "baseline (no report-timezone set)"
              (is (= [["2014-08-02T00:00:00Z" "2014-08-02T12:30:00Z"]
                      ["2014-08-02T00:00:00Z" "2014-08-02T09:30:00Z"]]
                     (run-query))))
            (testing "with report timezone set"
              (mt/with-temporary-setting-values [report-timezone "US/Pacific"]
                (is (= [["2014-08-02T00:00:00-07:00" "2014-08-02T12:30:00-07:00"]
                        ["2014-08-02T00:00:00-07:00" "2014-08-02T09:30:00-07:00"]]
                       (run-query)))))))))))

(defn- test-temporal-instance
  "Test that `java.time` instance `t` is set correctly (as a parameter) and returned correctly."
  [t expected]
  (mt/test-driver :snowflake
    (testing "(#11036, #39769)"
      (let [[sql & params] (sql.qp/format-honeysql :snowflake {:select [[(sql.qp/->honeysql :snowflake t) :t]]})
            query {:database (mt/id)
                   :type     :native
                   :native   {:query  sql
                              :params (vec params)}}]
        (mt/with-native-query-testing-context query
          (testing (format "\nt = ^%s %s" (.getName (class t)) (pr-str t))
            (is (= [expected]
                   (mt/first-row (qp/process-query query))))))))))

(deftest ^:parallel local-date-time-parameter-test
  (test-temporal-instance
   #t "2024-04-25T14:44:00"
   "2024-04-25T14:44:00Z"))

(deftest local-date-time-parameter-report-timezone-test
  (mt/with-temporary-setting-values [report-timezone "US/Pacific"]
    (test-temporal-instance
     #t "2024-04-25T14:44:00"
     "2024-04-25T14:44:00-07:00")))

(deftest ^:parallel offset-date-time-parameter-test
  (test-temporal-instance
   #t "2024-04-25T14:44:00-07:00"
   "2024-04-25T21:44:00Z"))

(deftest offset-date-time-parameter-report-timezone-test
  (mt/with-temporary-setting-values [report-timezone "US/Pacific"]
    (test-temporal-instance
     #t "2024-04-25T14:44:00-07:00"
     "2024-04-25T14:44:00-07:00")))

(deftest ^:parallel zoned-date-time-parameter-test
  (test-temporal-instance
   #t "2024-04-25T14:44:00-07:00[US/Pacific]"
   "2024-04-25T21:44:00Z"))

(deftest zoned-date-time-parameter-report-timezone-test
  (mt/with-temporary-setting-values [report-timezone "US/Pacific"]
    (test-temporal-instance
     #t "2024-04-25T14:44:00-07:00[US/Pacific]"
     "2024-04-25T14:44:00-07:00")))

(deftest week-start-test
  (mt/test-driver :snowflake
    (testing "The WEEK_START session setting is correctly incorporated"
      (letfn [(run-dayofweek-query [date-str]
                (-> (mt/rows
                     (qp/process-query {:database   (mt/id)
                                        :type       :native
                                        :native     {:query         (str "SELECT DAYOFWEEK({{filter_date}})")
                                                     :template-tags {:filter_date {:name         "filter_date"
                                                                                   :display_name "Just A Date"
                                                                                   :type         "date"}}}
                                        :parameters [{:type   "date/single"
                                                      :target ["variable" ["template-tag" "filter_date"]]
                                                      :value  date-str}]}))
                    ffirst))]
        (testing "under the default value of 7 (Sunday)"
          (mt/with-temporary-setting-values [start-of-week :sunday]
            (is (= 1 (run-dayofweek-query "2021-01-10")) "Sunday (first day of the week)")
            (is (= 2 (run-dayofweek-query "2021-01-11")) "Monday (second day of the week)")))
        (testing "when we control it via the Metabase setting value"
          (mt/with-temporary-setting-values [start-of-week :monday]
            (is (= 7 (run-dayofweek-query "2021-01-10")) "Sunday (last day of week now)")
            (is (= 1 (run-dayofweek-query "2021-01-11")) "Monday (first day of week now)")))))))

(deftest first-day-of-week-test
  (mt/test-driver :snowflake
    (testing "Day-of-week should work correctly regardless of what the `start-of-week` Setting is set to (#20999)"
      (mt/dataset test-data
        (doseq [[start-of-week friday-int] [[:friday 1]
                                            [:monday 5]
                                            [:sunday 6]]]
          (mt/with-temporary-setting-values [start-of-week start-of-week]
            (let [query (mt/mbql-query people
                          {:breakout    [!day-of-week.birth_date]
                           :aggregation [[:count]]
                           :filter      [:= $birth_date "1986-12-12"]})]
              (mt/with-native-query-testing-context query
                (is (= [[friday-int 1]]
                       (mt/rows (qp/process-query query))))))))))))

(deftest ^:parallel normalize-test
  (mt/test-driver :snowflake
    (testing "details should be normalized coming out of the DB"
      (t2.with-temp/with-temp [Database db {:name    "Legacy Snowflake DB"
                                            :engine  :snowflake,
                                            :details {:account  "my-instance"
                                                      :regionid "us-west-1"}}]
        (is (= {:account "my-instance.us-west-1"}
               (:details db)))))))

(deftest ^:parallel set-role-statement-test
  (testing "set-role-statement should return a USE ROLE command, with the role quoted if it contains special characters"
    ;; No special characters
    (is (= "USE ROLE MY_ROLE;"        (driver.sql/set-role-statement :snowflake "MY_ROLE")))
    (is (= "USE ROLE ROLE123;"        (driver.sql/set-role-statement :snowflake "ROLE123")))
    (is (= "USE ROLE lowercase_role;" (driver.sql/set-role-statement :snowflake "lowercase_role")))

    ;; Special characters
    (is (= "USE ROLE \"Role.123\";"   (driver.sql/set-role-statement :snowflake "Role.123")))
    (is (= "USE ROLE \"$role\";"      (driver.sql/set-role-statement :snowflake "$role")))))

(deftest remark-test
  (testing "Queries should have a remark formatted as JSON appended to them with additional metadata"
    (mt/test-driver :snowflake
      (let [expected-map {"pulseId" nil
                          "serverId" (public-settings/site-uuid)
                          "client" "Metabase"
                          "queryHash" "cb83d4f6eedc250edb0f2c16f8d9a21e5d42f322ccece1494c8ef3d634581fe2"
                          "queryType" "query"
                          "cardId" 1234
                          "dashboardId" 5678
                          "context" "ad-hoc"
                          "userId" 1000
                          "databaseId" (mt/id)}
            result-query (driver/prettify-native-form :snowflake
                           (query->native
                             (assoc
                               (mt/mbql-query users {:limit 2000})
                               :parameters [{:type   "id"
                                             :target [:dimension [:field (mt/id :users :id) nil]]
                                             :value  ["1" "2" "3"]}]
                               :info {:executed-by  1000
                                      :card-id      1234
                                      :dashboard-id 5678
                                      :context      :ad-hoc
                                      :query-hash   (byte-array [-53 -125 -44 -10 -18 -36 37 14 -37 15 44 22 -8 -39 -94 30
                                                                 93 66 -13 34 -52 -20 -31 73 76 -114 -13 -42 52 88 31 -30])})))
            result-comment (second (re-find #"-- (\{.*\})" result-query))
            result-map (json/read-str result-comment)]
        (is (= expected-map result-map))))))

(mt/defdataset dst-change
  [["dst_tz_test" [{:field-name "dtz"
                    :base-type :type/DateTimeWithTZ}]
    [["2023-09-30 23:59:59 +1000"]     ; September
     ["2023-10-01 00:00:00 +1000"]     ; October before DST starts
     ["2023-10-01 05:00:00 +1100"]     ; October after DST starts
     ["2023-11-01 05:00:00 +1100"]]]]) ; November

(deftest date-bucketing-test
  (testing "#37065"
    (mt/test-driver :snowflake
      (mt/dataset dst-change
        (let [metadata-provider (lib.metadata.jvm/application-database-metadata-provider (mt/id))
              ds-tz-test (lib.metadata/table metadata-provider (mt/id :dst_tz_test))
              dtz        (lib.metadata/field metadata-provider (mt/id :dst_tz_test :dtz))
              query      (-> (lib/query metadata-provider ds-tz-test)
                             (lib/breakout dtz)
                             (lib/aggregate (lib/count)))]
          (mt/with-native-query-testing-context query
<<<<<<< HEAD
            (mt/with-temporary-setting-values [report-timezone "Australia/Sydney"]
              (is (= [["2023-09-30T00:00:00+10:00" 1]
                      ["2023-10-01T00:00:00+10:00" 2]
                      ["2023-11-01T00:00:00+11:00" 1]]
                     (mt/rows (qp/process-query query)))))))))))
=======
            (is (= [["2023-09-30T00:00:00+10:00" 1]
                    ["2023-10-01T00:00:00+10:00" 2]
                    ["2023-11-01T00:00:00+11:00" 1]]
                   (mt/with-temporary-setting-values [report-timezone "Australia/Sydney"]
                     (mt/rows (qp/process-query query)))))))))))

(deftest ^:parallel connection-str->parameters-test
  (testing "Returns nil for invalid connection string"
    (are [conn-str] (= nil (driver.snowflake/connection-str->parameters conn-str))
      nil "" "asdf" "snowflake:jdbc://x"))
  (testing "Returns `\"ACCOUNT\"` for valid strings of no parameters"
    (are [conn-str] (= {"ACCOUNT" "x"} (driver.snowflake/connection-str->parameters conn-str))
      "jdbc:snowflake://x.snowflakecomputing.com"
      "jdbc:snowflake://x.snowflakecomputing.com/"
      "jdbc:snowflake://x.snowflakecomputing.com/?"))
  (testing "Returns decoded parameters"
    (let [role "!@#$%^&*()"]
      (is (= {"ACCOUNT" "x"
              "ROLE" role}
             (driver.snowflake/connection-str->parameters (str "jdbc:snowflake://x.snowflakecomputing.com/"
                                                               "?role=" (codec/url-encode role)))))))
  (testing "Returns multiple url parameters"
    (let [role "!@#$%^&*()"]
      (is (= {"ACCOUNT" "x"
              "ROLE" role
              "FOO" "bar"}
             (driver.snowflake/connection-str->parameters (str "jdbc:snowflake://x.snowflakecomputing.com/"
                                                               "?role=" (codec/url-encode role)
                                                               "&foo=bar"))))))
  (testing (str "Returns nothing for role suffixed keys "
                "(https://github.com/metabase/metabase/pull/43602#discussion_r1628043704)")
    (let [role "!@#$%^&*()"
          params (driver.snowflake/connection-str->parameters (str "jdbc:snowflake://x.snowflakecomputing.com/"
                                                                   "?asdfrole=" (codec/url-encode role)))]
      (is (not (contains? params "ROLE")))
      (is (contains? params "ASDFROLE")))))
>>>>>>> 1e35115c
<|MERGE_RESOLUTION|>--- conflicted
+++ resolved
@@ -737,17 +737,10 @@
                              (lib/breakout dtz)
                              (lib/aggregate (lib/count)))]
           (mt/with-native-query-testing-context query
-<<<<<<< HEAD
             (mt/with-temporary-setting-values [report-timezone "Australia/Sydney"]
               (is (= [["2023-09-30T00:00:00+10:00" 1]
                       ["2023-10-01T00:00:00+10:00" 2]
                       ["2023-11-01T00:00:00+11:00" 1]]
-                     (mt/rows (qp/process-query query)))))))))))
-=======
-            (is (= [["2023-09-30T00:00:00+10:00" 1]
-                    ["2023-10-01T00:00:00+10:00" 2]
-                    ["2023-11-01T00:00:00+11:00" 1]]
-                   (mt/with-temporary-setting-values [report-timezone "Australia/Sydney"]
                      (mt/rows (qp/process-query query)))))))))))
 
 (deftest ^:parallel connection-str->parameters-test
@@ -779,5 +772,4 @@
           params (driver.snowflake/connection-str->parameters (str "jdbc:snowflake://x.snowflakecomputing.com/"
                                                                    "?asdfrole=" (codec/url-encode role)))]
       (is (not (contains? params "ROLE")))
-      (is (contains? params "ASDFROLE")))))
->>>>>>> 1e35115c
+      (is (contains? params "ASDFROLE")))))