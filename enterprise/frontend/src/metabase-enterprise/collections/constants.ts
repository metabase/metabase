import { t } from "ttag";
import type {
  CollectionAuthorityLevelConfig,
  CollectionInstanceAnaltyicsConfig,
} from "metabase-types/api";

export const REGULAR_COLLECTION: CollectionAuthorityLevelConfig = {
  type: null,
  name: t`Regular`,
  icon: "folder",
};

export const OFFICIAL_COLLECTION: CollectionAuthorityLevelConfig = {
  type: "official",
  name: t`Official`,
  icon: "badge",
  color: "saturated-yellow",
  tooltips: {
    default: t`Official collection`,
    belonging: t`Belongs to an Official collection`,
  },
};

export const INSTANCE_ANALYTICS_COLLECTION: CollectionInstanceAnaltyicsConfig =
  {
    type: "instance-analytics",
    name: t`Instace Analytics`,
<<<<<<< HEAD
    icon: "beaker",
=======
    icon: "audit",
>>>>>>> 72ba3fe8
  };

export const AUTHORITY_LEVELS: Record<string, CollectionAuthorityLevelConfig> =
  {
    [String(OFFICIAL_COLLECTION.type)]: OFFICIAL_COLLECTION,
    [String(REGULAR_COLLECTION.type)]: REGULAR_COLLECTION,
  };

export const COLLECTION_TYPES: Record<
  string,
  CollectionAuthorityLevelConfig | CollectionInstanceAnaltyicsConfig
> = {
  [String(OFFICIAL_COLLECTION.type)]: OFFICIAL_COLLECTION,
  [String(REGULAR_COLLECTION.type)]: REGULAR_COLLECTION,
  [String(INSTANCE_ANALYTICS_COLLECTION.type)]: INSTANCE_ANALYTICS_COLLECTION,
};<|MERGE_RESOLUTION|>--- conflicted
+++ resolved
@@ -25,11 +25,7 @@
   {
     type: "instance-analytics",
     name: t`Instace Analytics`,
-<<<<<<< HEAD
-    icon: "beaker",
-=======
     icon: "audit",
->>>>>>> 72ba3fe8
   };
 
 export const AUTHORITY_LEVELS: Record<string, CollectionAuthorityLevelConfig> =
