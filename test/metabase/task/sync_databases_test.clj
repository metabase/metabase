(ns metabase.task.sync-databases-test
  "Tests for the logic behind scheduling the various sync operations of Databases. Most of the actual logic we're
  testing is part of [[metabase.models.database]], so there's an argument to be made that these sorts of tests could
  just as easily belong to a `database-test` namespace."
  (:require
   [clojure.string :as str]
   [clojure.test :refer :all]
   [clojurewerkz.quartzite.conversion :as qc]
   [java-time.api :as t]
   [metabase.sync.schedules :as sync.schedules]
   [metabase.task :as task]
   [metabase.task.sync-databases :as task.sync-databases]
   [metabase.test :as mt]
   [metabase.test.util :as tu]
   [metabase.util :as u]
   [toucan2.core :as t2])
  (:import
   (metabase.task.sync_databases SyncAndAnalyzeDatabase UpdateFieldValues)
   (org.quartz TriggerKey)))

(set! *warn-on-reflection* true)

(deftest annotations-test
  (testing "make sure our annotations are present"
    (is (.isAnnotationPresent SyncAndAnalyzeDatabase org.quartz.DisallowConcurrentExecution))
    (is (.isAnnotationPresent UpdateFieldValues org.quartz.DisallowConcurrentExecution))))

(defn- replace-trailing-id-with-<id> [s]
  (some-> s (str/replace #"\d+$" "<id>")))

(defn- replace-ids-with-<id> [current-tasks]
  (vec (for [task current-tasks]
         (-> task
             (update :description replace-trailing-id-with-<id>)
             (update :key replace-trailing-id-with-<id>)
             (update :triggers (fn [triggers]
                                 (vec (for [trigger triggers]
                                        (-> trigger
                                            (update    :key  replace-trailing-id-with-<id>)
                                            (update-in [:data "db-id"] replace-trailing-id-with-<id>))))))))))

(defn all-db-sync-triggers-name
  "Returns the name of trigger for DB.
  These are all the trigger names that a database SHOULD have."
  [db]
  (set (map #(.getName ^TriggerKey (#'task.sync-databases/trigger-key (t2/instance :model/Database db) %))
            @#'task.sync-databases/all-tasks)))

(defn query-all-db-sync-triggers-name
  "Find the all triggers for DB \"db\".
  These are all the trigger names that a database HAS in the scheduler."
  [db]
  (let [db (t2/instance :model/Database db)]
    (assert (some? (#'task/scheduler)) "makes sure the scheduler is initialized!")
    (->> (for [task-info @#'task.sync-databases/all-tasks]
           (keep #(when (= (.getName ^TriggerKey (#'task.sync-databases/trigger-key db task-info)) (:key %))
                    (:key %))
                 (:triggers (task/job-info (#'task.sync-databases/job-key task-info)))))
         flatten
         set)))

(defn- current-tasks-for-db [db-or-id]
  (replace-ids-with-<id>
   (for [job   (tu/scheduler-current-tasks)
         :when (#{"metabase.task.sync-and-analyze.job" "metabase.task.update-field-values.job"} (:key job))]
     (-> job
         (update :triggers (partial filter #(str/ends-with? (:key %) (str \. (u/the-id db-or-id)))))
         (dissoc :class)))))

(defmacro ^:private with-scheduler-setup! [& body]
  `(tu/with-temp-scheduler!
     (#'task.sync-databases/job-init)
     ~@body))

(def ^:private sync-job
  {:description "sync-and-analyze for all databases"
   :key         "metabase.task.sync-and-analyze.job"
   :data        {}
   :triggers    [{:key           "metabase.task.sync-and-analyze.trigger.<id>"
                  :cron-schedule "0 50 * * * ? *"
                  :data          {"db-id" "<id>"}}]})

(def ^:private fv-job
  {:description "update-field-values for all databases"
   :key         "metabase.task.update-field-values.job"
   :data        {}
   :triggers    [{:key           "metabase.task.update-field-values.trigger.<id>"
                  :cron-schedule "0 50 0 * * ? *"
                  :data          {"db-id" "<id>"}}]})

(deftest new-db-jobs-scheduled-test
  (testing "Check that a newly created database automatically gets scheduled"
    (with-scheduler-setup!
<<<<<<< HEAD
      (mt/with-temp [Database database {:details {:let-user-control-scheduling true}}]
=======
      (t2.with-temp/with-temp [:model/Database database {:details {:let-user-control-scheduling true}}]
>>>>>>> 8d23fd74
        (is (= [sync-job fv-job]
               (current-tasks-for-db database)))))))

(deftest custom-schedule-test
  (testing "Check that a custom schedule is respected when creating a new Database"
    (with-scheduler-setup!
<<<<<<< HEAD
      (mt/with-temp [Database database {:details                     {:let-user-control-scheduling true}
                                        :metadata_sync_schedule      "0 30 4,16 * * ? *" ; 4:30 AM and PM daily
                                        :cache_field_values_schedule "0 15 10 ? * 6#3"}] ; 10:15 on the 3rd Friday of the Month
=======
      (t2.with-temp/with-temp [:model/Database database {:details                     {:let-user-control-scheduling true}
                                                         :metadata_sync_schedule      "0 30 4,16 * * ? *" ; 4:30 AM and PM daily
                                                         :cache_field_values_schedule "0 15 10 ? * 6#3"}] ; 10:15 on the 3rd Friday of the Month
>>>>>>> 8d23fd74
        (is (= [(assoc-in sync-job [:triggers 0 :cron-schedule] "0 30 4,16 * * ? *")
                (assoc-in fv-job   [:triggers 0 :cron-schedule] "0 15 10 ? * 6#3")]
               (current-tasks-for-db database)))))))

(deftest unschedule-deleted-database-test
  (testing "Check that a deleted database gets unscheduled"
    (with-scheduler-setup!
<<<<<<< HEAD
      (mt/with-temp [Database database {:details {:let-user-control-scheduling true}}]
        (t2/delete! Database :id (u/the-id database))
=======
      (t2.with-temp/with-temp [:model/Database database {:details {:let-user-control-scheduling true}}]
        (t2/delete! :model/Database :id (u/the-id database))
>>>>>>> 8d23fd74
        (is (= [(update sync-job :triggers empty)
                (update fv-job   :triggers empty)]
               (current-tasks-for-db database)))))))

(deftest schedule-change-test
  (testing "Check that changing the schedule column(s) for a DB properly updates the scheduled tasks"
    (with-scheduler-setup!
<<<<<<< HEAD
      (mt/with-temp [Database database {:details {:let-user-control-scheduling true}}]
        (t2/update! Database (u/the-id database)
=======
      (t2.with-temp/with-temp [:model/Database database {:details {:let-user-control-scheduling true}}]
        (t2/update! :model/Database (u/the-id database)
>>>>>>> 8d23fd74
                    {:metadata_sync_schedule      "0 15 10 ? * MON-FRI"    ; 10:15 AM every weekday
                     :cache_field_values_schedule "0 11 11 11 11 ?"})      ; Every November 11th at 11:11 AM
        (is (= [(assoc-in sync-job [:triggers 0 :cron-schedule] "0 15 10 ? * MON-FRI")
                (assoc-in fv-job   [:triggers 0 :cron-schedule] "0 11 11 11 11 ?")]
               (current-tasks-for-db database)))))))

(deftest schedule-changes-only-expected-test
  (testing "Check that changing one schedule doesn't affect the other"
    (with-scheduler-setup!
<<<<<<< HEAD
      (mt/with-temp [Database database {:details {:let-user-control-scheduling true}}]
        (t2/update! Database (u/the-id database)
=======
      (t2.with-temp/with-temp [:model/Database database {:details {:let-user-control-scheduling true}}]
        (t2/update! :model/Database (u/the-id database)
>>>>>>> 8d23fd74
                    {:cache_field_values_schedule "0 15 10 ? * MON-FRI"})
        (is (= [sync-job
                (assoc-in fv-job [:triggers 0 :cron-schedule] "0 15 10 ? * MON-FRI")]
               (current-tasks-for-db database)))))))

(deftest schedule-changes-only-expected-test-2
  (with-scheduler-setup!
<<<<<<< HEAD
    (mt/with-temp [Database database {:details {:let-user-control-scheduling true}}]
      (t2/update! Database (u/the-id database)
=======
    (t2.with-temp/with-temp [:model/Database database {:details {:let-user-control-scheduling true}}]
      (t2/update! :model/Database (u/the-id database)
>>>>>>> 8d23fd74
                  {:metadata_sync_schedule "0 15 10 ? * MON-FRI"})
      (is (= [(assoc-in sync-job [:triggers 0 :cron-schedule] "0 15 10 ? * MON-FRI")
              fv-job]
             (current-tasks-for-db database))))))

(deftest validate-schedules-test
  (testing "Check that you can't INSERT a DB with an invalid schedule"
    (doseq [k [:metadata_sync_schedule :cache_field_values_schedule]]
      (testing (format "Insert DB with invalid %s" k)
        (is (thrown?
             Exception
             (t2/insert! :model/Database {:engine :postgres, k "0 * ABCD"})))))))

(deftest validate-schedules-test-2
  (testing "Check that you can't INSERT a DB with an invalid schedule"
    (doseq [k [:metadata_sync_schedule :cache_field_values_schedule]]
      (testing (format "Insert DB with invalid %s" k)
        (is (thrown?
             Exception
             (t2/insert! :model/Database {:engine :postgres, k "0 * ABCD"})))))))

;; this is a deftype due to an issue with Clojure. The `org.quartz.JobExecutionContext` interface has a put method and
;; defrecord emits a put method and things get
;; funky. https://ask.clojure.org/index.php/9943/defrecord-can-emit-invalid-bytecode
;; https://www.quartz-scheduler.org/api/2.1.7/org/quartz/JobExecutionContext.html#put(java.lang.Object,%20java.lang.Object)
(deftype MockJobExecutionContext [job-data-map]
  org.quartz.JobExecutionContext
  (getMergedJobDataMap [_this] (org.quartz.JobDataMap. job-data-map))

  qc/JobDataMapConversion
  (from-job-data [this]
    (.getMergedJobDataMap this)))

(deftest check-orphaned-jobs-removed-test
  (testing "jobs for orphaned databases are removed during sync run"
    (with-scheduler-setup!
      (doseq [sync-fn [#'task.sync-databases/update-field-values! #'task.sync-databases/sync-and-analyze-database!]]
        (testing (str sync-fn)
<<<<<<< HEAD
          (mt/with-temp [Database database {:details {:let-user-control-scheduling true}}]
=======
          (t2.with-temp/with-temp [:model/Database database {:details {:let-user-control-scheduling true}}]
>>>>>>> 8d23fd74
            (let [db-id (:id database)]
              (is (= [sync-job fv-job]
                     (current-tasks-for-db database)))

              (t2/delete! :model/Database :id db-id)
              (let [ctx (MockJobExecutionContext. {"db-id" db-id})]
                (sync-fn ctx))

              (is (= [(update sync-job :triggers empty)
                      (update fv-job :triggers empty)]
                     (current-tasks-for-db database))))))))))

;;; +----------------------------------------------------------------------------------------------------------------+
;;; |                                    CHECKING THAT SYNC TASKS RUN CORRECT FNS                                    |
;;; +----------------------------------------------------------------------------------------------------------------+

#_(defn- check-if-sync-processes-ran-for-db {:style/indent 0} [waits db-info]
    (let [sync-db-metadata-ran?    (promise)
          analyze-db-ran?          (promise)
          update-field-values-ran? (promise)]
      (with-redefs [metabase.sync.sync-metadata/sync-db-metadata!   (fn [& _] (deliver sync-db-metadata-ran? true))
                    metabase.sync.analyze/analyze-db!               (fn [& _] (deliver analyze-db-ran? true))
                    metabase.sync.field-values/update-field-values! (fn [& _] (deliver update-field-values-ran? true))]
        (with-scheduler-setup
          (mt/with-temp [Database database db-info]
            ;; deref the promises in parallel so they all get sufficient time to run.
            (into {} (pmap (fn [[k promis]]
                             (let [wait-time-ms (or (get waits k)
                                                    (throw (ex-info (str "Don't know how long to wait for " k) {})))]
                               [k (deref promis wait-time-ms false)]))
                           {:ran-sync?                sync-db-metadata-ran?
                            :ran-analyze?             analyze-db-ran?
                            :ran-update-field-values? update-field-values-ran?})))))))

#_(defn- cron-schedule-for-next-year []
    (format "0 15 10 * * ? %d" (inc (u.date/extract :year))))

;; this test fails all the time -- disabled for now until I figure out how to fix it - Cam
#_(deftest check-sync-tasks-run-test
    (testing "Make sure that a database that *is* marked full sync *will* get analyzed"
      (is (=  {:ran-sync? true, :ran-analyze? true, :ran-update-field-values? false}
              (check-if-sync-processes-ran-for-db
               {:ran-sync? 3000, :ran-analyze? 3000, :ran-update-field-values? 500}
               {:engine                      :postgres
                :metadata_sync_schedule      "* * * * * ? *"
                :cache_field_values_schedule (cron-schedule-for-next-year)}))))

    (testing "Make sure that a database that *isn't* marked full sync won't get analyzed"
      (is (= {:ran-sync? true, :ran-analyze? false, :ran-update-field-values? false}
             (check-if-sync-processes-ran-for-db
              {:ran-sync? 3000, :ran-analyze? 500, :ran-update-field-values? 500}
              {:engine                      :postgres
               :is_full_sync                false
               :metadata_sync_schedule      "* * * * * ? *"
               :cache_field_values_schedule (cron-schedule-for-next-year)}))))

    (testing "Make sure the update field values task calls `update-field-values!`"
      (is (= {:ran-sync? false, :ran-analyze? false, :ran-update-field-values? true}
             (check-if-sync-processes-ran-for-db
              {:ran-sync? 500, :ran-analyze? 500, :ran-update-field-values? 3000}
              {:engine                      :postgres
               :is_full_sync                true
               :metadata_sync_schedule      (cron-schedule-for-next-year)
               :cache_field_values_schedule "* * * * * ? *"}))))

    (testing "...but if DB is not \"full sync\" it should not get updated FieldValues"
      (is (= {:ran-sync? false, :ran-analyze? false, :ran-update-field-values? false}
             (check-if-sync-processes-ran-for-db
              {:ran-sync? 500, :ran-analyze? 500, :ran-update-field-values? 500}
              {:engine                      :postgres
               :is_full_sync                false
               :metadata_sync_schedule      (cron-schedule-for-next-year)
               :cache_field_values_schedule "* * * * * ? *"})))))

(def ^:private should-refingerprint? #'task.sync-databases/should-refingerprint-fields?)
(def ^:private threshold @#'task.sync-databases/analyze-duration-threshold-for-refingerprinting)

(defn- results [minutes-duration fingerprints-attempted]
  (let [now (t/instant)
        end (t/plus now (t/minutes minutes-duration))]
    {:start-time now
     :end-time end
     :steps
     [["fingerprint-fields"
       {:no-data-fingerprints 0,
        :failed-fingerprints 0,
        :updated-fingerprints fingerprints-attempted,
        :fingerprints-attempted fingerprints-attempted,
        :start-time #t "2020-11-03T18:02:10.826813Z[UTC]",
        :end-time #t "2020-11-03T18:02:10.864099Z[UTC]"}]]
     :name "analyze"}))

(deftest ^:parallel should-refingeprint-fields?-test
  (testing "If it took too long it doesn't fingerprint"
    (is (not (should-refingerprint? (results (inc threshold) 1)))))
  (testing "If it fingerprinted other fields it doesn't fingerprint"
    (is (not (should-refingerprint? (results (dec threshold) 10)))))
  (testing "It will fingerprint if under time and no other fingerprints"
    (is (should-refingerprint? (results (dec threshold) 0)))))

(deftest ^:parallel randomizing-schedules-test
  (testing "metabase-controls-schedule?"
    (is (not (#'task.sync-databases/metabase-controls-schedule?
              {:details {:let-user-control-scheduling true}})))
    (is (#'task.sync-databases/metabase-controls-schedule?
         {:details {:let-user-control-scheduling false}}))
    (is (#'task.sync-databases/metabase-controls-schedule?
         {:details {}}))))

(def ^:private sync-default
  (first sync.schedules/default-metadata-sync-schedule-cron-strings))

(def ^:private fv-default
  (first sync.schedules/default-cache-field-values-schedule-cron-strings))

(deftest randomize-db-schedules-if-needed-test
  (testing "Randomizes databases that have the 'old' style schedule defaults"
    (mt/with-temp [:model/Database db {:metadata_sync_schedule      sync-default
                                       :cache_field_values_schedule fv-default}]
      (#'task.sync-databases/randomize-db-schedules-if-needed!)
      (let [after (t2/select-one :model/Database :id (u/the-id db))]
        (is (not= sync-default (:metadata_sync_schedule after))
            "Sync schedule not randomized")
        (is (not= fv-default (:cache_field_values_schedule after))
            "Field values schedule not randomized")))))

(deftest randomize-db-schedules-if-needed-test-2
  (testing "Does not randomize databases that have an already randomized sched"
    (let [custom-sync "0 58 * * * ? *",
          custom-fv   "0 0 16 * * ? *"]
      (mt/with-temp [:model/Database db {:metadata_sync_schedule      custom-sync
                                         :cache_field_values_schedule custom-fv
                                         :details                     {:let-user-control-scheduling true}}]
        (#'task.sync-databases/randomize-db-schedules-if-needed!)
        (let [after (t2/select-one :model/Database :id (u/the-id db))]
          (is (= custom-sync (:metadata_sync_schedule after))
              "Sync schedule was erroneously randomized")
          (is (= custom-fv (:cache_field_values_schedule after))
              "Field values schedule was erroneously randomized")
          (is (= (:updated_at after) (:updated_at db))))))))

(deftest randomize-db-schedules-if-needed-test-3
  (testing "Does not randomize databases that have default schedules but let users control schedule"
    (mt/with-temp [:model/Database db {:metadata_sync_schedule      sync-default
                                       :cache_field_values_schedule fv-default
                                       :details                     {:let-user-control-scheduling true}}]
      (t2/update! :model/Database (u/the-id db) {:details (assoc (:details db)
                                                                 :let-user-control-scheduling true)})
      (let [before (t2/select-one :model/Database :id (u/the-id db))]
        (#'task.sync-databases/randomize-db-schedules-if-needed!)
        (let [after (t2/select-one :model/Database :id (u/the-id db))]
          (is (= sync-default (:metadata_sync_schedule after))
              "Sync schedule erroneously randomized")
          (is (= fv-default (:cache_field_values_schedule after))
              "Field values schedule erroneously randomized")
          (is (= (:updated_at after) (:updated_at before))))))))<|MERGE_RESOLUTION|>--- conflicted
+++ resolved
@@ -13,7 +13,8 @@
    [metabase.test :as mt]
    [metabase.test.util :as tu]
    [metabase.util :as u]
-   [toucan2.core :as t2])
+   [toucan2.core :as t2]
+   [toucan2.tools.with-temp :as t2.with-temp])
   (:import
    (metabase.task.sync_databases SyncAndAnalyzeDatabase UpdateFieldValues)
    (org.quartz TriggerKey)))
@@ -91,26 +92,16 @@
 (deftest new-db-jobs-scheduled-test
   (testing "Check that a newly created database automatically gets scheduled"
     (with-scheduler-setup!
-<<<<<<< HEAD
-      (mt/with-temp [Database database {:details {:let-user-control-scheduling true}}]
-=======
       (t2.with-temp/with-temp [:model/Database database {:details {:let-user-control-scheduling true}}]
->>>>>>> 8d23fd74
         (is (= [sync-job fv-job]
                (current-tasks-for-db database)))))))
 
 (deftest custom-schedule-test
   (testing "Check that a custom schedule is respected when creating a new Database"
     (with-scheduler-setup!
-<<<<<<< HEAD
-      (mt/with-temp [Database database {:details                     {:let-user-control-scheduling true}
-                                        :metadata_sync_schedule      "0 30 4,16 * * ? *" ; 4:30 AM and PM daily
-                                        :cache_field_values_schedule "0 15 10 ? * 6#3"}] ; 10:15 on the 3rd Friday of the Month
-=======
       (t2.with-temp/with-temp [:model/Database database {:details                     {:let-user-control-scheduling true}
                                                          :metadata_sync_schedule      "0 30 4,16 * * ? *" ; 4:30 AM and PM daily
                                                          :cache_field_values_schedule "0 15 10 ? * 6#3"}] ; 10:15 on the 3rd Friday of the Month
->>>>>>> 8d23fd74
         (is (= [(assoc-in sync-job [:triggers 0 :cron-schedule] "0 30 4,16 * * ? *")
                 (assoc-in fv-job   [:triggers 0 :cron-schedule] "0 15 10 ? * 6#3")]
                (current-tasks-for-db database)))))))
@@ -118,13 +109,8 @@
 (deftest unschedule-deleted-database-test
   (testing "Check that a deleted database gets unscheduled"
     (with-scheduler-setup!
-<<<<<<< HEAD
-      (mt/with-temp [Database database {:details {:let-user-control-scheduling true}}]
-        (t2/delete! Database :id (u/the-id database))
-=======
       (t2.with-temp/with-temp [:model/Database database {:details {:let-user-control-scheduling true}}]
         (t2/delete! :model/Database :id (u/the-id database))
->>>>>>> 8d23fd74
         (is (= [(update sync-job :triggers empty)
                 (update fv-job   :triggers empty)]
                (current-tasks-for-db database)))))))
@@ -132,13 +118,8 @@
 (deftest schedule-change-test
   (testing "Check that changing the schedule column(s) for a DB properly updates the scheduled tasks"
     (with-scheduler-setup!
-<<<<<<< HEAD
-      (mt/with-temp [Database database {:details {:let-user-control-scheduling true}}]
-        (t2/update! Database (u/the-id database)
-=======
       (t2.with-temp/with-temp [:model/Database database {:details {:let-user-control-scheduling true}}]
         (t2/update! :model/Database (u/the-id database)
->>>>>>> 8d23fd74
                     {:metadata_sync_schedule      "0 15 10 ? * MON-FRI"    ; 10:15 AM every weekday
                      :cache_field_values_schedule "0 11 11 11 11 ?"})      ; Every November 11th at 11:11 AM
         (is (= [(assoc-in sync-job [:triggers 0 :cron-schedule] "0 15 10 ? * MON-FRI")
@@ -148,13 +129,8 @@
 (deftest schedule-changes-only-expected-test
   (testing "Check that changing one schedule doesn't affect the other"
     (with-scheduler-setup!
-<<<<<<< HEAD
-      (mt/with-temp [Database database {:details {:let-user-control-scheduling true}}]
-        (t2/update! Database (u/the-id database)
-=======
       (t2.with-temp/with-temp [:model/Database database {:details {:let-user-control-scheduling true}}]
         (t2/update! :model/Database (u/the-id database)
->>>>>>> 8d23fd74
                     {:cache_field_values_schedule "0 15 10 ? * MON-FRI"})
         (is (= [sync-job
                 (assoc-in fv-job [:triggers 0 :cron-schedule] "0 15 10 ? * MON-FRI")]
@@ -162,13 +138,8 @@
 
 (deftest schedule-changes-only-expected-test-2
   (with-scheduler-setup!
-<<<<<<< HEAD
-    (mt/with-temp [Database database {:details {:let-user-control-scheduling true}}]
-      (t2/update! Database (u/the-id database)
-=======
     (t2.with-temp/with-temp [:model/Database database {:details {:let-user-control-scheduling true}}]
       (t2/update! :model/Database (u/the-id database)
->>>>>>> 8d23fd74
                   {:metadata_sync_schedule "0 15 10 ? * MON-FRI"})
       (is (= [(assoc-in sync-job [:triggers 0 :cron-schedule] "0 15 10 ? * MON-FRI")
               fv-job]
@@ -207,11 +178,7 @@
     (with-scheduler-setup!
       (doseq [sync-fn [#'task.sync-databases/update-field-values! #'task.sync-databases/sync-and-analyze-database!]]
         (testing (str sync-fn)
-<<<<<<< HEAD
-          (mt/with-temp [Database database {:details {:let-user-control-scheduling true}}]
-=======
           (t2.with-temp/with-temp [:model/Database database {:details {:let-user-control-scheduling true}}]
->>>>>>> 8d23fd74
             (let [db-id (:id database)]
               (is (= [sync-job fv-job]
                      (current-tasks-for-db database)))
@@ -236,7 +203,7 @@
                     metabase.sync.analyze/analyze-db!               (fn [& _] (deliver analyze-db-ran? true))
                     metabase.sync.field-values/update-field-values! (fn [& _] (deliver update-field-values-ran? true))]
         (with-scheduler-setup
-          (mt/with-temp [Database database db-info]
+          (t2.with-temp/with-temp [Database database db-info]
             ;; deref the promises in parallel so they all get sufficient time to run.
             (into {} (pmap (fn [[k promis]]
                              (let [wait-time-ms (or (get waits k)
