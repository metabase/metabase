(ns metabase-enterprise.metabot-v3.dummy-tools
  (:require
   [medley.core :as m]
   [metabase-enterprise.documents.core :as documents]
   [metabase-enterprise.metabot-v3.tools.util :as metabot-v3.tools.u]
   [metabase.api.common :as api]
   [metabase.legacy-mbql.normalize :as mbql.normalize]
   [metabase.lib-be.core :as lib-be]
   [metabase.lib.core :as lib]
   [metabase.lib.metadata :as lib.metadata]
   [metabase.lib.types.isa :as lib.types.isa]
   [metabase.util :as u]
   [metabase.util.humanization :as u.humanization]
   [metabase.warehouse-schema.models.field-values :as field-values]
   [toucan2.core :as t2]))

(set! *warn-on-reflection* true)

(defn- verified-review?
  "Return true if the most recent ModerationReview for the given item id/type is verified."
  [id item-type]
  (let [review (t2/select-one [:model/ModerationReview :status]
                              :moderated_item_id id
                              :moderated_item_type item-type
                              :most_recent true
                              {:order-by [[:id :desc]]})]
    (= (:status review) "verified")))

(defn get-current-user
  "Get information about the current user."
  []
  (if-let [{:keys [id email first_name last_name]}
           (or (some-> api/*current-user* deref)
               (t2/select-one [:model/User :id :email :first_name :last_name] api/*current-user-id*))]
    {:structured-output {:id id
                         :type :user
                         :name (str first_name " " last_name)
                         :email-address email}}
    {:output "current user not found"}))

(defn get-dashboard-details
  "Get information about the dashboard with ID `dashboard-id`."
  [{:keys [dashboard-id]}]
  (if-let [dashboard (t2/select-one [:model/Dashboard :id :description :name :collection_id] dashboard-id)]
    (do (api/read-check dashboard)
        {:structured-output
         (-> dashboard
             (dissoc :collection_id)
             (assoc :type :dashboard
                    :verified (verified-review? dashboard-id "dashboard")))})
    {:output "dashboard not found"}))

(defn- get-field-values [id->values id]
  (->
   (get id->values id)
   (or (field-values/get-or-create-full-field-values! (t2/select-one :model/Field :id id)))
   :values))

(defn- add-field-values
  [cols]
  (if-let [field-ids (seq (keep :id cols))]
    (let [id->values (field-values/batched-get-latest-full-field-values field-ids)]
      (map #(m/assoc-some % :field-values (some->> % :id (get-field-values id->values))) cols))
    cols))

(defn metric-details
  "Get metric details as returned by tools."
  ([id] (metric-details id nil))
  ([id options]
   (when-let [card (metabot-v3.tools.u/get-card id)]
     (metric-details card (lib-be/application-database-metadata-provider (:database_id card)) options)))
  ([card metadata-provider {:keys [field-values-fn with-default-temporal-breakout? with-queryable-dimensions?]
                            :or   {field-values-fn                 add-field-values
                                   with-default-temporal-breakout? true
                                   with-queryable-dimensions?      true}}]
   (let [id (:id card)
         query-needed? (or with-default-temporal-breakout? with-queryable-dimensions?)
         metric-query (when query-needed?
                        (lib/query metadata-provider (lib.metadata/card metadata-provider id)))
         breakouts (when query-needed?
                     (lib/breakouts metric-query))
         base-query (when query-needed?
                      (lib/remove-all-breakouts metric-query))
         visible-cols (when query-needed?
                        (->> (lib/visible-columns base-query)
                             (map #(metabot-v3.tools.u/add-table-reference base-query %))))
         col->index (when query-needed?
                      (into {} (map-indexed (fn [i col] [col i])) visible-cols))
         col-index (when query-needed?
                     #(-> % (dissoc :operators :field-values) col->index))
         default-temporal-breakout (when with-default-temporal-breakout?
                                     (->> breakouts
                                          (map #(lib/find-matching-column % visible-cols))
                                          (m/find-first lib.types.isa/temporal?)))
         field-id-prefix (metabot-v3.tools.u/card-field-id-prefix id)]
     (cond-> {:id id
              :type :metric
              :name (:name card)
              :description (:description card)
              :default_time_dimension_field_id (when default-temporal-breakout
                                                 (-> (metabot-v3.tools.u/->result-column
                                                      metric-query
                                                      default-temporal-breakout
                                                      (col-index default-temporal-breakout)
                                                      field-id-prefix)
                                                     :field_id))
              :verified (verified-review? id "card")}
       with-queryable-dimensions?
       (assoc :queryable-dimensions (into []
                                          (comp (map #(metabot-v3.tools.u/add-table-reference base-query %))
                                                (map #(metabot-v3.tools.u/->result-column
                                                       metric-query % (col-index %) field-id-prefix)))
                                          (->> (lib/filterable-columns base-query)
                                               field-values-fn)))))))

(comment
  (binding [api/*current-user-permissions-set* (delay #{"/"})]
    (metric-details 135))
  -)

(defn- convert-metric
  ([db-metric metadata-provider]
   (convert-metric db-metric metadata-provider nil))
  ([db-metric metadata-provider options]
   (-> db-metric
       (metric-details metadata-provider (assoc options :with-queryable-dimensions? false))
       (select-keys  [:id :type :name :description :default_time_dimension_field_id]))))

(declare related-tables)

(defn- table-details
  ([id] (table-details id nil))
  ([id {:keys [metadata-provider field-values-fn with-fields? with-related-tables? with-metrics?]
        :or   {field-values-fn      add-field-values
               with-fields?         true
               with-related-tables? true
               with-metrics?        true}
        :as   options}]
   (when-let [base (if metadata-provider
                     (lib.metadata/table metadata-provider id)
                     (metabot-v3.tools.u/get-table id :db_id :description :name :schema))]
     (let [query-needed? (or with-fields? with-related-tables? with-metrics?)
           db-id (if metadata-provider (:db-id base) (:db_id base))
           mp (when query-needed?
                (or metadata-provider
                    (lib-be/application-database-metadata-provider db-id)))
           table-query (when query-needed?
                         (lib/query mp (lib.metadata/table mp id)))
           cols (when with-fields?
                  (->> (lib/visible-columns table-query)
                       field-values-fn
                       (map #(metabot-v3.tools.u/add-table-reference table-query %))))
           field-id-prefix (when with-fields?
                             (metabot-v3.tools.u/table-field-id-prefix id))
           related-tables (when with-related-tables?
                            (related-tables table-query with-fields? field-values-fn))]
       (-> {:id id
            :type :table
            :fields (into [] (map-indexed #(metabot-v3.tools.u/->result-column table-query %2 %1 field-id-prefix)) cols)
            :name (:name base)
            ;; :display_name should be (lib/display-name table-query), but we want to avoid creating the query if possible
            :display_name (some->> (:name base)
                                   (u.humanization/name->human-readable-name :simple))
            :database_id db-id
            :database_schema (:schema base)}
           (m/assoc-some :description (:description base)
                         :related_tables related-tables
                         :metrics (when with-metrics?
                                    (not-empty (mapv #(convert-metric % mp options)
                                                     (lib/available-metrics table-query))))))))))

(defn- related-tables
  "Constructs a list of tables, optionally including their fields, that are related to the given query via foreign key."
  [query with-fields? field-values-fn]
  (let [fk-fields (->> (lib/visible-columns query)
                       (filter :fk-field-id))
        related-table-ids (->> fk-fields
                               (map :table-id)
                               (into #{}))]
    (when (seq related-table-ids)
      (map #(table-details % {:with-fields? with-fields?
                              :field-values-fn field-values-fn
                              ;; Important! Only recurse one level
                              :with-related-tables? false
                              :with-metrics? false})
           related-table-ids))))

(defn- card-details
  "Get details for a card."
  ([id] (card-details id nil))
  ([id options]
   (when-let [card (metabot-v3.tools.u/get-card id)]
<<<<<<< HEAD
     (card-details card (lib-be/application-database-metadata-provider (:database_id card)) options)))
  ([base metadata-provider {:keys [field-values-fn with-fields? with-metrics?]
                            :or   {field-values-fn add-field-values
                                   with-fields?    true
                                   with-metrics?   true}
=======
     (card-details card (lib.metadata.jvm/application-database-metadata-provider (:database_id card)) options)))
  ([base metadata-provider {:keys [field-values-fn with-fields? with-related-tables? with-metrics?]
                            :or   {field-values-fn      add-field-values
                                   with-fields?         true
                                   with-related-tables? true
                                   with-metrics?        true}
>>>>>>> 8a4a4273
                            :as   options}]
   (let [id (:id base)
         card-metadata (lib.metadata/card metadata-provider id)
         dataset-query (get card-metadata :dataset-query)
         query-needed? (or with-fields? with-related-tables? with-metrics?)
         ;; pivot questions have strange result-columns so we work with the dataset-query
         card-type (:type base)
         card-query (when query-needed?
                      (lib/query metadata-provider (if (and (#{:question} card-type)
                                                            (#{:pivot} (:display base))
                                                            (#{:query} (:type dataset-query)))
                                                     dataset-query
                                                     card-metadata)))
         returned-fields (when with-fields?
                           (->> (lib/returned-columns card-query)
                                field-values-fn))
         related-tables (when with-related-tables?
                          (related-tables card-query with-fields? field-values-fn))
         field-id-prefix (metabot-v3.tools.u/card-field-id-prefix id)]
     (-> {:id id
          :type card-type
          :fields (into [] (map-indexed #(metabot-v3.tools.u/->result-column card-query %2 %1 field-id-prefix)) returned-fields)
          :name (:name base)
          :display_name (some->> (:name base)
                                 (u.humanization/name->human-readable-name :simple))
          :database_id (:database_id base)
          :verified (verified-review? id "card")}
         (m/assoc-some
          :description (:description base)
          :related_tables related-tables
          :metrics (when with-metrics?
                     (not-empty (mapv #(convert-metric % metadata-provider options)
                                      (lib/available-metrics card-query)))))))))

(defn cards-details
  "Get the details of metrics or models as specified by `card-type` and `cards`
  from the database with ID `database-id` respecting `options`."
  [card-type database-id cards options]
  (let [mp (lib-be/application-database-metadata-provider database-id)
        detail-fn (case card-type
                    :metric metric-details
                    :model card-details)]
    (lib.metadata/bulk-metadata mp :metadata/card (map :id cards))
    (map #(-> (detail-fn % mp (u/assoc-default options :field-values-fn identity))
              (assoc :type card-type))
         cards)))

(defn answer-sources
  "Get the details of metrics and models in the scope of the Metabot instance with ID `metabot-id`."
  ([metabot-id]
   (answer-sources metabot-id nil))
  ([metabot-id options]
   (lib-be/with-metadata-provider-cache
     (let [metrics-and-models (metabot-v3.tools.u/get-metrics-and-models metabot-id)
           {metrics :metric, models :model}
           (->> (for [[[card-type database-id] cards] (group-by (juxt :type :database_id) metrics-and-models)
                      detail (cards-details card-type database-id cards options)]
                  detail)
                (group-by :type))]
       {:structured-output {:metrics (vec metrics)
                            :models  (vec models)}}))))

(comment
  (binding [api/*current-user-permissions-set* (delay #{"/"})
            api/*current-user-id* 2
            api/*is-superuser?* true]
    #_(table-details 30 nil)
    (card-details 110)
    #_(metric-details 108)
    #_(dev.toucan2-monitor/with-queries [queries]
        (u/prog1 (answer-sources "__METABOT__"
                                 {:with-fields?                    false
                                  :with-metrics?                   true
                                  :with-default-temporal-breakout? false
                                  :with-queryable-dimensions?      false})
          (tap> (queries)))))
  -)

(defn get-table-details
  "Get information about the table or model with ID `table-id`.
  `table-id` is string either encoding an integer that is the ID of a table
  or a string containing the prefix card__ and the ID of a model (card) as suffix.
  Alternatively, `table-id` can be an integer ID of a table.
  `model-id` is an integer ID of a model (card). Exactly one of `table-id` or `model-id`
  should be supplied."
  [{:keys [model-id table-id] :as arguments}]
  (lib-be/with-metadata-provider-cache
    (let [options (cond-> arguments
                    (= (:with-field-values? arguments) false) (assoc :field-values-fn identity))
          details (cond
                    (int? model-id)    (let [card (card-details model-id (assoc options :only-model true))]
                                         (if (= :model (:type card))
                                           card
                                           (format "ID %s is not a valid model id, it's a question" model-id)))
                    (int? table-id)    (table-details table-id options)
                    (string? table-id) (if-let [[_ card-id] (re-matches #"card__(\d+)" table-id)]
                                         (card-details (parse-long card-id) options)
                                         (if (re-matches #"\d+" table-id)
                                           (table-details (parse-long table-id) options)
                                           "invalid table_id"))
                    :else "invalid arguments")]
      (if (map? details)
        {:structured-output details}
        {:output (or details "table not found")}))))

(comment
  (binding [api/*current-user-permissions-set* (delay #{"/"})
            api/*current-user-id* 2
            api/*is-superuser?* true]
    (let [id #_"card__137" #_"card__136" #_27 "27"]
      (get-table-details {:table-id id})))
  -)

(defn get-metric-details
  "Get information about the metric with ID `metric-id`."
  [{:keys [metric-id] :as arguments}]
  (lib-be/with-metadata-provider-cache
    (let [options (cond-> arguments
                    (= (:with-field-values? arguments) false) (assoc :field-values-fn identity))
          details (if (int? metric-id)
                    (metric-details metric-id options)
                    "invalid metric_id")]
      (if (map? details)
        {:structured-output details}
        {:output (or details "metric not found")}))))

(defn get-report-details
  "Get information about the report (card) with ID `report-id`."
  [{:keys [report-id] :as arguments}]
  (lib-be/with-metadata-provider-cache
    (let [options (cond-> arguments
                    (= (:with-field-values? arguments) false) (assoc :field-values-fn identity))
          details (if (int? report-id)
                    (let [details (card-details report-id options)]
                      (some-> details
                              (select-keys [:id :type :description :name :verified])
                              (assoc :result-columns (:fields details))))
                    "invalid report_id")]
      (if (map? details)
        {:structured-output details}
        {:output (or details "report not found")}))))

(defn get-document-details
  "Get information about the document with ID `document-id`."
  [{:keys [document-id]}]
  (if (int? document-id)
    (try
      (if-let [doc (documents/get-document document-id)]
        {:structured-output {:id (:id doc)
                             :name (:name doc)
                             :document (:document doc)}}
        {:output "document not found"})
      (catch Exception e
        {:output (str "error fetching document: " (.getMessage e))}))
    {:output "invalid document_id"}))

(defn- execute-query
  [query-id legacy-query]
  (let [legacy-query (mbql.normalize/normalize legacy-query)
        field-id-prefix (metabot-v3.tools.u/query-field-id-prefix query-id)
        database-id (:database legacy-query)
        _ (api/read-check :model/Database database-id)
        mp (lib-be/application-database-metadata-provider database-id)
        query (lib/query mp legacy-query)
        returned-cols (lib/returned-columns query)]
    {:type :query
     :query-id query-id
     :query legacy-query
     :result-columns (into []
                           (map-indexed #(metabot-v3.tools.u/->result-column query %2 %1 field-id-prefix))
                           returned-cols)}))

(defn get-query-details
  "Get the details of a (legacy) query."
  [{:keys [query]}]
  (lib-be/with-metadata-provider-cache
    {:structured-output (execute-query (u/generate-nano-id) query)}))<|MERGE_RESOLUTION|>--- conflicted
+++ resolved
@@ -190,20 +190,12 @@
   ([id] (card-details id nil))
   ([id options]
    (when-let [card (metabot-v3.tools.u/get-card id)]
-<<<<<<< HEAD
      (card-details card (lib-be/application-database-metadata-provider (:database_id card)) options)))
-  ([base metadata-provider {:keys [field-values-fn with-fields? with-metrics?]
-                            :or   {field-values-fn add-field-values
-                                   with-fields?    true
-                                   with-metrics?   true}
-=======
-     (card-details card (lib.metadata.jvm/application-database-metadata-provider (:database_id card)) options)))
   ([base metadata-provider {:keys [field-values-fn with-fields? with-related-tables? with-metrics?]
                             :or   {field-values-fn      add-field-values
                                    with-fields?         true
                                    with-related-tables? true
                                    with-metrics?        true}
->>>>>>> 8a4a4273
                             :as   options}]
    (let [id (:id base)
          card-metadata (lib.metadata/card metadata-provider id)
