(ns metabase.models.recent-views
  "The Recent Views table is used to track the most recent views of objects such as Cards, Models, Tables, Dashboards,
  and Collections for each user. For an up to date list, see [[rv-models]].

  It offers a simple API to add a recent view item, and fetch the list of recents.

  Adding Recent Items:
     `(recent-views/update-users-recent-views! <user-id> <model> <model-id> <context>)`
       see: [[update-users-recent-views!]]
  Fetching Recent Items:
     `(recent-views/get-recents <user-id> <context>)`
       returns a map like {:recents [Item]}
       see also: [[get-recents]]

  The recent items are partitioned into model and context buckets. So, when adding a recent item, duplicates will be
  removed, and if there are more than [[*recent-views-stored-per-user-per-model*]] (20 currently) of any entity type,
  the oldest one(s) will be deleted, so that the count stays at least 20.

  Context:
  We want to keep track of recents in multiple contexts. e.g. when selecting a value from the data-picker, that should
  log a recent_view row with context=`selection`. At this time there are only `view` and `selection` contexts.

  E.G., if you were to view lots of _cards_, it would not push collections and dashboards out of your recents.

  [Metrics] TODO:
  At some point in 2024, there was an attempt to add `metric` to the list of recent-view models. This
  was never completed, and the code has not been hooked up. There is no query for metrics, despite there being a
  `:metric` model in the `models-of-interest` list. This is a TODO to complete this work."
  (:require
   [clojure.set :as set]
   [colorize.core :as colorize]
   [java-time.api :as t]
   [malli.core :as mc]
   [malli.error :as me]
   [medley.core :as m]
   [metabase.config :as config]
   [metabase.models.collection :as collection]
   [metabase.models.collection.root :as root]
   [metabase.models.interface :as mi]
   [metabase.util :as u]
   [metabase.util.honey-sql-2 :as h2x]
   [metabase.util.log :as log]
   [metabase.util.malli :as mu]
   [metabase.util.malli.registry :as mr]
   [metabase.util.malli.schema :as ms]
   [methodical.core :as methodical]
   [toucan2.core :as t2]))

(doto :model/RecentViews (derive :metabase/model))

(t2/deftransforms :model/RecentViews
  {:context mi/transform-keyword})

(methodical/defmethod t2/table-name :model/RecentViews [_model] :recent_views)

(t2/define-before-insert :model/RecentViews
  [log-entry]
  (let [defaults {:timestamp (t/zoned-date-time)}]
    (merge defaults log-entry)))

(def ^:dynamic *recent-views-stored-per-user-per-model*
  "The number of recently viewed items to keep per user per model. This is used to keep the most recent views of each
  model type in [[models-of-interest]]."
  20)

(defn- duplicate-model-ids
  "Returns a set of IDs of duplicate models in the RecentViews table. Duplicate means that the same model and model_id
   shows up more than once. This returns the ids for the copies that are not the most recent entry."
  [user-id context]
  (->> (t2/select :model/RecentViews
                  :user_id user-id
                  :context context
                  {:order-by [[:timestamp :desc]]})
       (group-by (juxt :model :model_id))
       ;; skip the first row for each group, since it's the most recent
       (mapcat (fn [[_ rows]] (drop 1 rows)))
       (map :id)
       set))

(def rv-models
  "These are models for which we will retrieve recency."
  [:card :dataset :metric
<<<<<<< HEAD
   ;; n.b.: `:card` and `:model` are stored in recent_views as "card", and a join with report_card is
=======
   ;; n.b.: `:card`, `metric` and `:model` are stored in recent_views as "card", and a join with report_card is
>>>>>>> 688a12e9
   ;; needed to distinguish between them.
   :dashboard :table :collection])

(mu/defn rv-model->model
  "Given a rv-model, returns the toucan model identifier for it."
  [rvm :- (into [:enum] rv-models)]
  (get {:dataset    :model/Card
        :card       :model/Card
        :dashboard  :model/Dashboard
        :table      :model/Table
        :collection :model/Collection}
       rvm))

(defn- ids-to-prune-for-user+model [user-id model context]
  (t2/select-fn-set :id
                    :model/RecentViews
                    {:select [:rv.id]
                     :from [[:recent_views :rv]]
                     :where [:and
                             [:= :rv.model (get {:dataset "card"} model (name model))]
                             [:= :rv.user_id user-id]
                             [:= :rv.context (h2x/literal (name context))]
                             (when (#{:card :dataset} model) ;; TODO add metric
                               [:= :rc.type (cond (= model :card) (h2x/literal "question")
                                                  ;; TODO add metric
                                                  (= model :dataset) (h2x/literal "model"))])]
                     :left-join [[:report_card :rc]
                                 [:and
                                  [:= :rc.id :rv.model_id]
                                  [:= :rv.model (h2x/literal "card")]]]
                     :order-by [[:rv.timestamp :desc]]
                     ;; mysql doesn't support offset without limit :derp:
                     :limit 100000
                     :offset *recent-views-stored-per-user-per-model*}))

(defn- overflowing-model-buckets [user-id context]
  (into #{} (mapcat #(ids-to-prune-for-user+model user-id % context)) rv-models))

(defn ids-to-prune
  "Returns IDs to prune, which includes 2 things:
  1. duplicated views for (user-id, model, model_id, context), this will return the IDs of all duplicates except the newest.
  2. views that are older than the most recent *recent-views-stored-per-user-per-model* views for the user. "
  [user-id context]
  (set/union
   (duplicate-model-ids user-id context)
   (overflowing-model-buckets user-id context)))

(mu/defn update-users-recent-views!
  "Updates the RecentViews table for a given user with a new view, and prunes old views."
  ([user-id model model-id]
   (update-users-recent-views! user-id model model-id :view))
  ([user-id :- [:maybe ms/PositiveInt]
    model :- [:enum :model/Card :model/Table :model/Dashboard :model/Collection]
    model-id :- ms/PositiveInt
    context :- [:enum :view :selection]]
   (when user-id
     (t2/with-transaction [_conn]
       (t2/insert! :model/RecentViews {:user_id user-id
                                       :model (u/lower-case-en (name model))
                                       :model_id model-id
                                       :context (name context)})
       (let [prune-ids (ids-to-prune user-id context)]
         (when (seq prune-ids)
           (t2/delete! :model/RecentViews :id [:in prune-ids])))))))

(defn most-recently-viewed-dashboard-id
  "Returns ID of the most recently viewed dashboard for a given user within the last 24 hours, or `nil`."
  [user-id]
  (t2/select-one-fn
   :model_id
   :model/RecentViews
   {:where    [:and
               [:= :user_id user-id]
               [:= :model (h2x/literal "dashboard")]
               [:> :timestamp (t/minus (t/zoned-date-time) (t/days 1))]
               [:not= :d.archived true]]
    :order-by [[:recent_views.id :desc]]
    :left-join [[:report_dashboard :d]
                [:= :recent_views.model_id :d.id]]}))

(def Item
  "The shape of a recent view item, returned from `GET /recent_views`."
  (mc/schema
   [:and {:registry {::official [:maybe [:enum :official "official"]]
                     ::verified [:maybe [:enum :verified "verified"]]
                     ::pc [:map
                           [:id [:or [:int {:min 1}] [:= "root"]]]
                           [:name :string]
                           [:authority_level ::official]]}}
    [:map
     [:id [:int {:min 1}]]
     [:name :string]
     [:description [:maybe :string]]
     [:model [:enum :dataset :card :metric :dashboard :collection :table]]
     [:can_write :boolean]
     [:timestamp :string]]
    [:multi {:dispatch :model}
     [:card [:map
             [:display :string]
             [:parent_collection ::pc]
             [:moderated_status ::verified]]]
     [:dataset [:map
                [:parent_collection ::pc]
                [:moderated_status ::verified]]]
     [:metric [:map
               [:display :string]
               [:parent_collection ::pc]
               [:moderated_status ::verified]]]
     [:dashboard [:map [:parent_collection ::pc]]]
     [:table [:map
              [:display_name :string]
              [:table_schema [:maybe :string]]
              [:database [:map
                          [:id [:int {:min 1}]]
                          [:name :string]]]]]
     [:collection [:map
                   [:parent_collection ::pc]
                   [:effective_location :string]
                   [:authority_level ::official]]]]]))

(defmulti fill-recent-view-info
  "Fills in additional information for a recent view, such as the display name of the object.

  For most items, we gather information from the db in a single query, but certain things are more prudent to check with
  code (e.g. a collection's parent collection.)"
  (fn [{:keys [model #_model_id #_timestamp card_type]}]
    (or (get {"model" :dataset "question" :card} card_type)
        (and card_type (keyword card_type))
        (keyword model))))

(defmethod fill-recent-view-info :default [m] (throw (ex-info "Unknown model" {:model m})))

(defn- ellide-archived
  "Returns the model when it's not archived.
  We use this to ensure that archived models are not returned in the recent views."
  [model]
  (when (false? (:archived model)) model))

(defn- root-coll []
  (select-keys
   (root/root-collection-with-ui-details {})
   [:id :name :authority_level]))

;; == Recent Cards ==

(defn card-recents
  "Query to select `report_card` data"
  [card-ids]
  (if-not (seq card-ids)
    []
    (t2/select :model/Card
               {:select [:card.name
                         :card.description
                         :card.archived
                         :card.id
                         :card.database_id
                         :card.display
                         [:card.collection_id :entity-coll-id]
                         [:mr.status :moderated-status]
                         [:collection.id :collection_id]
                         [:collection.name :collection_name]
                         [:collection.authority_level :collection_authority_level]]
                :from [[:report_card :card]]
                :where [:in :card.id card-ids]
                :left-join [[:moderation_review :mr]
                            [:and
                             [:= :mr.moderated_item_id :card.id]
                             [:= :mr.moderated_item_type "card"]
                             [:= :mr.most_recent true]]
                            [:collection]
                            [:and
                             [:= :collection.id :card.collection_id]
                             [:= :collection.archived false]]]})))

(defn- fill-parent-coll [model-object]
  (if (:collection_id model-object)
    {:id (:collection_id model-object)
     :name (:collection_name model-object)
     :authority_level (some-> (:collection_authority_level model-object) name)}
    (root-coll)))

(defmethod fill-recent-view-info :card [{:keys [_model model_id timestamp model_object]}]
  (when-let [card (and
                   (mi/can-read? model_object)
                   (ellide-archived model_object))]
    {:id model_id
     :name (:name card)
     :database_id (:database_id card)
     :description (:description card)
     :display (some-> card :display name)
     :model :card
     :can_write (mi/can-write? card)
     :timestamp (str timestamp)
     :moderated_status (:moderated-status card)
     :parent_collection (fill-parent-coll card)}))

(defmethod fill-recent-view-info :dataset [{:keys [_model model_id timestamp model_object]}]
  (when-let [dataset (and
                      (mi/can-read? model_object)
                      (ellide-archived model_object))]
    {:id model_id
     :name (:name dataset)
     :database_id (:database_id dataset)
     :description (:description dataset)
     :model :dataset
     :can_write (mi/can-write? dataset)
     :timestamp (str timestamp)
     ;; another table that doesn't differentiate between card and dataset :cry:
     :moderated_status (:moderated-status dataset)
     :parent_collection (fill-parent-coll dataset)}))

(defmethod fill-recent-view-info :metric [{:keys [_model model_id timestamp model_object]}]
  (when-let [metric (and
                     (mi/can-read? model_object)
                     (ellide-archived model_object))]
    {:id model_id
     :name (:name metric)
     :description (:description metric)
<<<<<<< HEAD
     :display (or (some-> metric :display name) "")
=======
     :display (some-> metric :display name)
>>>>>>> 688a12e9
     :model :metric
     :can_write (mi/can-write? metric)
     :timestamp (str timestamp)
     :moderated_status (:moderated-status metric)
     :parent_collection (fill-parent-coll metric)}))
<<<<<<< HEAD

;; == Recent Dashboards ==
=======
>>>>>>> 688a12e9

(defn- dashboard-recents
  "Query to select recent dashboard data"
  [dashboard-ids]
  (if (empty? dashboard-ids)
    []
    (t2/select :model/Dashboard
               {:select [:dash.id
                         :dash.name
                         :dash.description
                         :dash.archived
                         :dash.collection_id
                         [:c.id :collection-id]
                         [:c.name :collection-name]
                         [:c.authority_level :collection-authority-level]]
                :from [[:report_dashboard :dash]]
                :where [:in :dash.id dashboard-ids]
                :left-join [[:collection :c]
                            [:and
                             [:= :c.id :dash.collection_id]
                             [:= :c.archived false]]]})))

(defmethod fill-recent-view-info :dashboard [{:keys [_model model_id timestamp model_object]}]
  (when-let [dashboard (and (mi/can-read? model_object)
                            (ellide-archived model_object))]
    {:id model_id
     :name (:name dashboard)
     :description (:description dashboard)
     :model :dashboard
     :can_write (mi/can-write? dashboard)
     :timestamp (str timestamp)
     :parent_collection (if (:collection_id dashboard)
                          {:id (:collection_id dashboard)
                           :name (:collection-name dashboard)
                           :authority_level (:collection-authority-level dashboard)}
                          (root-coll))}))

;; == Recent Collections ==

(defn- collection-recents
  "Query to select recent collection data"
  [collection-ids]
  (if-not (seq collection-ids)
    []
    (let [;; these have their parent collection id in effective_location, but we need the id, name, and authority_level.
          collections (t2/select :model/Collection
                                 {:select [:id :name :description :authority_level :archived :location]
                                  :where [:and
                                          [:in :id collection-ids]
                                          [:= :archived false]]})
          coll->parent-id (fn [c]
                            (some-> c collection/effective-location-path collection/location-path->ids last))
          parent-ids (into #{} (keep coll->parent-id) collections)
          id->parent-coll (merge {nil (root-coll)}
                                 (when (seq parent-ids)
                                   (t2/select-pk->fn identity :model/Collection
                                                     {:select [:id :name :authority_level]
                                                      :where [:in :id parent-ids]})))]
      ;; replace the collection ids with their collection data:
      (map
       (fn effective-collection-assocer [c]
         (assoc c
                :effective_parent (->> (coll->parent-id c) id->parent-coll)
                :effective_location (collection/effective-location-path c)))
       collections))))

(defmethod fill-recent-view-info :collection [{:keys [_model model_id timestamp model_object]}]
  (when-let [collection (and
                         (mi/can-read? model_object)
                         (ellide-archived model_object))]
    {:id model_id
     :name (:name collection)
     :description (:description collection)
     :model :collection
     :can_write (mi/can-write? collection)
     :timestamp (str timestamp)
     :authority_level (some-> (:authority_level collection) name)
     :effective_location (:effective_location collection)
     :parent_collection (or (:effective_parent collection) (root-coll))}))

;; == Recent Tables ==

(defn- table-recents
  "Query to select recent table data"
  [table-ids]
  (t2/select :model/Table
             {:select [:t.id :t.name :t.description :t.display_name :t.active :t.db_id
                       :t.visibility_type :t.schema
                       [:db.name :database-name]
                       [:db.initial_sync_status :initial-sync-status]]
              :from [[:metabase_table :t]]
              :where (if (seq table-ids) [:in :t.id table-ids] [])
              :left-join [[:metabase_database :db]
                          [:= :db.id :t.db_id]]}))

(defmethod fill-recent-view-info :table [{:keys [_model model_id timestamp model_object]}]
  (let [table model_object]
    (when (and (mi/can-read? table)
               (true? (:active table))
               (not= :hidden (:visibility_type table)))
      {:id model_id
       :name (:name table)
       :description (:description table)
       :model :table
       :display_name (:display_name table)
       :can_write (mi/can-write? table)
       :timestamp (str timestamp)
       :table_schema (:schema table)
       :database {:id (:db_id table)
                  :name (:database-name table)
                  :initial_sync_status (:initial-sync-status table)}})))

(def ^:private query-context->recent-context
  {:views      "view"
   :selections "selection"})


(defn ^:private do-query [user-id context]
  (when-not (seq context)
    (throw (ex-info "context must be non-empty" {:context context})))
  (t2/select :model/RecentViews {:select    [:rv.* [:rc.type :card_type]]
                                 :from      [[:recent_views :rv]]
                                 :where     (into [:and
                                                   [:= :rv.user_id user-id]
                                                   [:in :rv.context (map query-context->recent-context context)]])
                                 :left-join [[:report_card :rc]
                                             [:and
                                              ;; only want to join on card_type if it's a card
                                              [:= :rv.model "card"]
                                              [:= :rc.id :rv.model_id]]]
                                 :order-by  [[:rv.timestamp :desc]]}))

(mu/defn ^:private model->return-model [model :- :keyword]
  (if (= :question model) :card model))

(defn- post-process [entity->id->data recent-view]
  (when recent-view
    (let [entity (some-> recent-view :model keyword)
          id (some-> recent-view :model_id)]
      (when-let [model-object (get-in entity->id->data [entity id])]
        (some-> (assoc recent-view :model_object model-object)
                fill-recent-view-info
                (dissoc :card_type)
                (update :model model->return-model))))))

(defn- get-entity->id->data [views]
  (let [{card-ids       :card
         dashboard-ids  :dashboard
         collection-ids :collection
         table-ids      :table} (as-> views views
                                  (group-by (comp keyword :model) views)
                                  (update-vals views #(mapv :model_id %)))]
    {:card       (m/index-by :id (card-recents card-ids))
     :dashboard  (m/index-by :id (dashboard-recents dashboard-ids))
     :collection (m/index-by :id (collection-recents collection-ids))
     :table      (m/index-by :id (table-recents table-ids))}))

(def ^:private ItemValidator (mc/validator Item))

(defn error-avoider
  "The underlying data model here can become inconsistent, and it's better to return the recents data that we know is
  correct than throw an error. So, in prod, we silently filter out known-bad recent views."
  [item]
  (if (and item (ItemValidator item))
    item
    (when-not config/is-prod?
      (log/errorf (colorize/red "Invalid recent view item: %s reason: %s")
                  (pr-str item)
                  (me/humanize (mr/explain Item item))))))

(mu/defn get-recents
  "Gets all recent views for a given user, and context. Returns a list of at most 20 [[Item]]s per [[models-of-interest]], per context.

  Returns: [:map [:recents [:sequential Item]]]

  [[do-query]] can return nils, and we remove them here becuase there can be recent views for deleted entities, and we
  don't want to show those in the recent views.

  Returns a sequence of [[Item]]s. The reason this isn't a `mu/defn`, is that error-avoider validates each Item in the
  sequence, so there's no need to do it twice."
  ([user-id] (get-recents user-id [:views :selections]))
  ([user-id context :- [:sequential [:enum :views :selections]]]
   (let [recent-items (do-query user-id context)
         entity->id->data (get-entity->id->data recent-items)
         view-items (into []
                          (comp
                           (keep (partial post-process entity->id->data))
                           (keep error-avoider)
                           (m/distinct-by (juxt :id :model)))
                          recent-items)]
     {:recents view-items})))<|MERGE_RESOLUTION|>--- conflicted
+++ resolved
@@ -80,11 +80,7 @@
 (def rv-models
   "These are models for which we will retrieve recency."
   [:card :dataset :metric
-<<<<<<< HEAD
-   ;; n.b.: `:card` and `:model` are stored in recent_views as "card", and a join with report_card is
-=======
    ;; n.b.: `:card`, `metric` and `:model` are stored in recent_views as "card", and a join with report_card is
->>>>>>> 688a12e9
    ;; needed to distinguish between them.
    :dashboard :table :collection])
 
@@ -303,21 +299,14 @@
     {:id model_id
      :name (:name metric)
      :description (:description metric)
-<<<<<<< HEAD
      :display (or (some-> metric :display name) "")
-=======
-     :display (some-> metric :display name)
->>>>>>> 688a12e9
      :model :metric
      :can_write (mi/can-write? metric)
      :timestamp (str timestamp)
      :moderated_status (:moderated-status metric)
      :parent_collection (fill-parent-coll metric)}))
-<<<<<<< HEAD
 
 ;; == Recent Dashboards ==
-=======
->>>>>>> 688a12e9
 
 (defn- dashboard-recents
   "Query to select recent dashboard data"
