--- conflicted
+++ resolved
@@ -4,13 +4,8 @@
 import { UserNameDisplay } from "metabase/search/components/UserNameDisplay";
 import { SearchUserPicker } from "metabase/search/components/SearchUserPicker";
 import {
-<<<<<<< HEAD
+  stringifyUserIdArray,
   parseUserIdArray,
-  convertUserIdToString,
-=======
-  stringifyUserId,
-  parseUserId,
->>>>>>> d5af5260
 } from "metabase/search/utils/user-search-params";
 
 export const CreatedByFilter: SearchFilterDropdown<"created_by"> = {
@@ -21,11 +16,6 @@
     <UserNameDisplay label={CreatedByFilter.label} userIdList={userIdList} />
   ),
   ContentComponent: SearchUserPicker,
-<<<<<<< HEAD
   fromUrl: parseUserIdArray,
-  toUrl: convertUserIdToString,
-=======
-  fromUrl: parseUserId,
-  toUrl: stringifyUserId,
->>>>>>> d5af5260
+  toUrl: stringifyUserIdArray,
 };