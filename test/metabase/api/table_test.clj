--- conflicted
+++ resolved
@@ -17,7 +17,8 @@
    [metabase.timeseries-query-processor-test.util :as tqpt]
    [metabase.upload-test :as upload-test]
    [metabase.util :as u]
-   [toucan2.core :as t2]))
+   [toucan2.core :as t2]
+   [toucan2.tools.with-temp :as t2.with-temp]))
 
 (set! *warn-on-reflection* true)
 
@@ -381,11 +382,7 @@
 
 (deftest ^:parallel update-table-test
   (testing "PUT /api/table/:id"
-<<<<<<< HEAD
-    (mt/with-temp [Table table]
-=======
     (t2.with-temp/with-temp [:model/Table table]
->>>>>>> 8d23fd74
       (mt/user-http-request :crowberto :put 200 (format "table/%d" (u/the-id table))
                             {:display_name    "Userz"
                              :visibility_type "hidden"
@@ -407,11 +404,7 @@
   (testing "PUT /api/table/:id"
     (testing "Can update description, caveat, points of interest to be empty (#11097)"
       (doseq [property [:caveats :points_of_interest :description]]
-<<<<<<< HEAD
-        (mt/with-temp [Table table]
-=======
         (t2.with-temp/with-temp [:model/Table table]
->>>>>>> 8d23fd74
           (is (= ""
                  (get (mt/user-http-request :crowberto :put 200 (format "table/%d" (u/the-id table))
                                             {property ""})
@@ -421,11 +414,7 @@
   (testing "PUT /api/table/:id"
     (testing "Don't change visibility_type when updating properties (#22287)"
       (doseq [property [:caveats :points_of_interest :description :display_name]]
-<<<<<<< HEAD
-        (mt/with-temp [Table table {:visibility_type "hidden"}]
-=======
         (t2.with-temp/with-temp [:model/Table table {:visibility_type "hidden"}]
->>>>>>> 8d23fd74
           (mt/user-http-request :crowberto :put 200 (format "table/%d" (u/the-id table))
                                 {property (mt/random-name)})
           (is (= :hidden (t2/select-one-fn :visibility_type :model/Table :id (:id table)))))))))
@@ -433,11 +422,7 @@
 (deftest ^:parallel update-table-test-4
   (testing "PUT /api/table/:id"
     (testing "A table can only be updated by a superuser"
-<<<<<<< HEAD
-      (mt/with-temp [Table table]
-=======
       (t2.with-temp/with-temp [:model/Table table]
->>>>>>> 8d23fd74
         (mt/user-http-request :rasta :put 403 (format "table/%d" (u/the-id table)) {:display_name "Userz"})))))
 
 ;; see how many times sync-table! gets called when we call the PUT endpoint. It should happen when you switch from
@@ -445,17 +430,10 @@
 (deftest update-table-sync-test
   (testing "PUT /api/table/:id"
     (testing "Table should get synced when it gets unhidden"
-<<<<<<< HEAD
-      (mt/with-temp [Database db    {:details (:details (mt/db))}
-                     Table    table (-> (t2/select-one :model/Table (mt/id :venues))
-                                        (dissoc :id)
-                                        (assoc :db_id (:id db)))]
-=======
       (t2.with-temp/with-temp [:model/Database db    {:details (:details (mt/db))}
                                :model/Table    table (-> (t2/select-one :model/Table (mt/id :venues))
                                                          (dissoc :id)
                                                          (assoc :db_id (:id db)))]
->>>>>>> 8d23fd74
         (let [called (atom 0)
               ;; original is private so a var will pick up the redef'd. need contents of var before
               original (var-get #'api.table/sync-unhidden-tables)]
@@ -668,19 +646,11 @@
 (deftest ^:parallel virtual-table-metadata-test
   (testing "GET /api/table/:id/query_metadata"
     (testing "Make sure metadata for 'virtual' tables comes back as expected"
-<<<<<<< HEAD
-      (mt/with-temp [Card card {:name          "Go Dubs!"
-                                :database_id   (mt/id)
-                                :dataset_query {:database (mt/id)
-                                                :type     :native
-                                                :native   {:query (format "SELECT NAME, ID, PRICE, LATITUDE FROM VENUES")}}}]
-=======
       (t2.with-temp/with-temp [:model/Card card {:name          "Go Dubs!"
                                                  :database_id   (mt/id)
                                                  :dataset_query {:database (mt/id)
                                                                  :type     :native
                                                                  :native   {:query (format "SELECT NAME, ID, PRICE, LATITUDE FROM VENUES")}}}]
->>>>>>> 8d23fd74
         ;; run the Card which will populate its result_metadata column
         (mt/user-http-request :crowberto :post 202 (format "card/%d/query" (u/the-id card)))
         ;; Now fetch the metadata for this "table"
@@ -758,19 +728,11 @@
 (deftest ^:parallel include-date-dimensions-in-nested-query-test
   (testing "GET /api/table/:id/query_metadata"
     (testing "Test date dimensions being included with a nested query"
-<<<<<<< HEAD
-      (mt/with-temp [Card card {:name          "Users"
-                                :database_id   (mt/id)
-                                :dataset_query {:database (mt/id)
-                                                :type     :native
-                                                :native   {:query (format "SELECT NAME, LAST_LOGIN FROM USERS")}}}]
-=======
       (t2.with-temp/with-temp [:model/Card card {:name          "Users"
                                                  :database_id   (mt/id)
                                                  :dataset_query {:database (mt/id)
                                                                  :type     :native
                                                                  :native   {:query (format "SELECT NAME, LAST_LOGIN FROM USERS")}}}]
->>>>>>> 8d23fd74
         (let [card-virtual-table-id (str "card__" (u/the-id card))]
           ;; run the Card which will populate its result_metadata column
           (mt/user-http-request :crowberto :post 202 (format "card/%d/query" (u/the-id card)))
@@ -813,37 +775,21 @@
 
 (deftest include-metrics-for-card-test
   (testing "GET /api/table/:id/query_metadata"
-<<<<<<< HEAD
-    (mt/with-temp [Card model {:name          "Venues model"
-                               :database_id   (mt/id)
-                               :type          :model
-                               :dataset_query (mt/mbql-query venues)}]
-=======
     (t2.with-temp/with-temp [:model/Card model {:name          "Venues model"
                                                 :database_id   (mt/id)
                                                 :type          :model
                                                 :dataset_query (mt/mbql-query venues)}]
->>>>>>> 8d23fd74
       (let [card-virtual-table-id (str "card__" (:id model))
             metric-query          {:database 2
                                    :type     "query"
                                    :query    {:source-table card-virtual-table-id
                                               :aggregation  [["count"]]}}]
-<<<<<<< HEAD
-        (mt/with-temp [Collection coll   {:name "My Collection"}
-                       Card       metric {:name          "Venues metric"
-                                          :database_id   (mt/id)
-                                          :collection_id (:id coll)
-                                          :type          :metric
-                                          :dataset_query metric-query}]
-=======
         (t2.with-temp/with-temp [:model/Collection coll   {:name "My Collection"}
                                  :model/Card       metric {:name          "Venues metric"
                                                            :database_id   (mt/id)
                                                            :collection_id (:id coll)
                                                            :type          :metric
                                                            :dataset_query metric-query}]
->>>>>>> 8d23fd74
           (perms/revoke-collection-permissions! (perms-group/all-users) (:id coll))
           (testing "Test metrics being included with cards"
             (is (=? {:display_name "Venues model"
@@ -1073,17 +1019,10 @@
   (testing "GET /api/table/:id/query_metadata"
     (testing "binning options for nested queries"
       (mt/test-drivers (mt/normal-drivers-with-feature :binning :nested-queries)
-<<<<<<< HEAD
-        (mt/with-temp [Card card {:database_id   (mt/id)
-                                  :dataset_query {:database (mt/id)
-                                                  :type    :query
-                                                  :query    {:source-query {:source-table (mt/id :venues)}}}}]
-=======
         (t2.with-temp/with-temp [:model/Card card {:database_id   (mt/id)
                                                    :dataset_query {:database (mt/id)
                                                                    :type    :query
                                                                    :query    {:source-query {:source-table (mt/id :venues)}}}}]
->>>>>>> 8d23fd74
           (letfn [(dimension-options []
                     (let [response (mt/user-http-request :crowberto :get 200 (format "table/card__%d/query_metadata" (u/the-id card)))]
                       (map #(dimension-options-for-field response %) ["latitude" "longitude"])))]
@@ -1108,15 +1047,9 @@
                            :source-table $$venues})
           base-card     {:database_id   (mt/id)
                          :dataset_query dataset-query}]
-<<<<<<< HEAD
-      (mt/with-temp [Card question base-card
-                     Card model    (assoc base-card :type :model)
-                     Card metric   (assoc base-card :type :metric)]
-=======
       (t2.with-temp/with-temp [:model/Card question base-card
                                :model/Card model    (assoc base-card :type :model)
                                :model/Card metric   (assoc base-card :type :metric)]
->>>>>>> 8d23fd74
         (are [card expected-type] (=? expected-type
                                       (->> (format "table/card__%d/query_metadata" (:id card))
                                            (mt/user-http-request :crowberto :get 200)
