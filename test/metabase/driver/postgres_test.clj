(ns metabase.driver.postgres-test
  "Tests for features/capabilities specific to PostgreSQL driver, such as support for Postgres UUID or enum types."
  (:require
   [clojure.java.jdbc :as jdbc]
   [clojure.string :as str]
   [clojure.test :refer :all]
   [honey.sql :as sql]
   [malli.core :as mc]
   [medley.core :as m]
   [metabase.actions.error :as actions.error]
   [metabase.config :as config]
   [metabase.db.metadata-queries :as metadata-queries]
   [metabase.driver :as driver]
   [metabase.driver.postgres :as postgres]
   [metabase.driver.postgres.actions :as postgres.actions]
   [metabase.driver.sql :as driver.sql]
   [metabase.driver.sql-jdbc.actions :as sql-jdbc.actions]
   [metabase.driver.sql-jdbc.actions-test :as sql-jdbc.actions-test]
   [metabase.driver.sql-jdbc.connection :as sql-jdbc.conn]
   [metabase.driver.sql-jdbc.execute :as sql-jdbc.execute]
   [metabase.driver.sql-jdbc.sync :as sql-jdbc.sync]
   [metabase.driver.sql-jdbc.sync.describe-database :as sql-jdbc.describe-database]
   [metabase.driver.sql.query-processor :as sql.qp]
   [metabase.driver.sql.query-processor-test-util :as sql.qp-test-util]
   [metabase.lib.core :as lib]
   [metabase.lib.metadata :as lib.metadata]
   [metabase.lib.metadata.jvm :as lib.metadata.jvm]
   [metabase.lib.test-metadata :as meta]
   [metabase.lib.test-util :as lib.tu]
   [metabase.lib.test-util.metadata-providers.mock :as providers.mock]
   [metabase.models.action :as action]
   [metabase.models.secret :as secret]
   [metabase.query-processor :as qp]
   [metabase.query-processor.compile :as qp.compile]
   [metabase.query-processor.store :as qp.store]
   [metabase.sync.core :as sync]
   [metabase.sync.sync-metadata :as sync-metadata]
   [metabase.sync.sync-metadata.tables :as sync-tables]
   [metabase.sync.util :as sync-util]
   [metabase.test :as mt]
   [metabase.test.data.interface :as tx]
   [metabase.util :as u]
   [metabase.util.honey-sql-2 :as h2x]
   [metabase.util.log :as log]
   [next.jdbc :as next.jdbc]
   [toucan2.core :as t2])
  (:import
   (java.sql Connection)))

(set! *warn-on-reflection* true)

(use-fixtures :each (fn [thunk]
                      ;; 1. If sync fails when loading a test dataset, don't swallow the error; throw an Exception so we
                      ;;    can debug it. This is much less confusing when trying to fix broken tests.
                      ;;
                      ;; 2. Make sure we're in Honey SQL 2 mode for all the little SQL snippets we're compiling in these
                      ;;    tests.
                      (binding [sync-util/*log-exceptions-and-continue?* false]
                        (thunk))))

(deftest ^:parallel interval-test
  (is (= ["INTERVAL '2 day'"]
         (sql/format-expr [::postgres/interval 2 :day])))
  (is (= ["INTERVAL '-2.5 year'"]
         (sql/format-expr [::postgres/interval -2.5 :year])))
  (are [amount unit msg] (thrown-with-msg?
                          AssertionError
                          msg
                          (sql/format-expr [::postgres/interval amount unit]))
    "2"  :day  #"\QAssert failed: (number? amount)\E"
    :day 2     #"\QAssert failed: (number? amount)\E"
    2    "day" #"\QAssert failed: (#{:day :hour :week :second :month :year :millisecond :minute} unit)\E"
    2    2     #"\QAssert failed: (#{:day :hour :week :second :month :year :millisecond :minute} unit)\E"
    2    :can  #"\QAssert failed: (#{:day :hour :week :second :month :year :millisecond :minute} unit)\E"))

(deftest ^:parallel extract-test
  (is (= ["extract(month from NOW())"]
         (sql.qp/format-honeysql :postgres (#'postgres/extract :month :%now)))))

(deftest ^:parallel datetime-diff-test
  (is (= [["CAST("
           "  extract("
           "    year"
           "    from"
           "      AGE("
           "        DATE_TRUNC('day', CAST(? AS timestamp)),"
           "        DATE_TRUNC('day', CAST(? AS timestamp))"
           "      )"
           "  ) AS integer"
           ")"]
          "2021-10-03T09:00:00"
          "2021-10-03T09:00:00"]
         (as-> [:datetime-diff "2021-10-03T09:00:00" "2021-10-03T09:00:00" :year] <>
           (sql.qp/->honeysql :postgres <>)
           (sql.qp/format-honeysql :postgres <>)
           (update (vec <>) 0 #(str/split-lines (driver/prettify-native-form :postgres %)))))))

(defn drop-if-exists-and-create-db!
  "Drop a Postgres database named `db-name` if it already exists; then create a new empty one with that name."
  [db-name & [just-drop]]
  (let [spec (sql-jdbc.conn/connection-details->spec :postgres (mt/dbdef->connection-details :postgres :server nil))]
    ;; kill any open connections
    (jdbc/query spec ["SELECT pg_terminate_backend(pg_stat_activity.pid)
                       FROM pg_stat_activity
                       WHERE pg_stat_activity.datname = ?;" db-name])
    ;; create the DB
    (jdbc/execute! spec [(format "DROP DATABASE IF EXISTS \"%s\"" db-name)]
                   {:transaction? false})
    (when (not= just-drop :pg/just-drop)
      (jdbc/execute! spec [(format "CREATE DATABASE \"%s\";" db-name)]
                     {:transaction? false}))))

(defn- exec!
  "Execute a sequence of statements against the database whose spec is passed as the first param."
  [spec statements]
  (doseq [statement statements]
    (jdbc/execute! spec [statement])))

;;; ----------------------------------------------- Connection Details -----------------------------------------------

(deftest ^:parallel connection-details->spec-test
  (testing (str "Check that SSL params get added the connection details in the way we'd like # no SSL -- this should "
                "*not* include the key :ssl (regardless of its value) since that will cause the PG driver to use SSL "
                "anyway")
    (is (= {:classname                     "org.postgresql.Driver"
            :subprotocol                   "postgresql"
            :subname                       "//localhost:5432/bird_sightings"
            :OpenSourceSubProtocolOverride true
            :user                          "camsaul"
            :sslmode                       "disable"
            :ApplicationName               config/mb-version-and-process-identifier}
           (sql-jdbc.conn/connection-details->spec :postgres
                                                   {:ssl    false
                                                    :host   "localhost"
                                                    :port   5432
                                                    :dbname "bird_sightings"
                                                    :user   "camsaul"}))))
  (testing "ssl - check that expected params get added"
    (is (= {:classname                     "org.postgresql.Driver"
            :subprotocol                   "postgresql"
            :subname                       "//localhost:5432/bird_sightings"
            :OpenSourceSubProtocolOverride true
            :user                          "camsaul"
            :ssl                           true
            :sslmode                       "require"
            :sslpassword                   ""
            :ApplicationName               config/mb-version-and-process-identifier}
           (sql-jdbc.conn/connection-details->spec :postgres
                                                   {:ssl    true
                                                    :host   "localhost"
                                                    :port   5432
                                                    :dbname "bird_sightings"
                                                    :user   "camsaul"}))))
  (testing "make sure connection details w/ extra params work as expected"
    (is (= {:classname                     "org.postgresql.Driver"
            :subprotocol                   "postgresql"
            :subname                       "//localhost:5432/cool?prepareThreshold=0"
            :OpenSourceSubProtocolOverride true
            :sslmode                       "disable"
            :ApplicationName               config/mb-version-and-process-identifier}
           (sql-jdbc.conn/connection-details->spec :postgres
                                                   {:host               "localhost"
                                                    :port               "5432"
                                                    :dbname             "cool"
                                                    :additional-options "prepareThreshold=0"}))))
  (testing "user-specified SSL options should always take precendence over defaults"
    (is (= {:classname                     "org.postgresql.Driver"
            :subprotocol                   "postgresql"
            :subname                       "//localhost:5432/bird_sightings"
            :OpenSourceSubProtocolOverride true
            :user                          "camsaul"
            :ssl                           true
            :sslmode                       "verify-ca"
            :sslcert                       "my-cert"
            :sslkey                        "my-key"
            :sslfactory                    "myfactoryoverride"
            :sslrootcert                   "myrootcert"
            :sslpassword                   ""
            :ApplicationName               config/mb-version-and-process-identifier}
           (sql-jdbc.conn/connection-details->spec :postgres
                                                   {:ssl         true
                                                    :host        "localhost"
                                                    :port        5432
                                                    :dbname      "bird_sightings"
                                                    :user        "camsaul"
                                                    :sslmode     "verify-ca"
                                                    :sslcert     "my-cert"
                                                    :sslkey      "my-key"
                                                    :sslfactory  "myfactoryoverride"
                                                    :sslrootcert "myrootcert"})))))

;;; ------------------------------------------- Tests for sync edge cases --------------------------------------------

(deftest edge-case-identifiers-test
  (mt/test-driver :postgres
    (testing "Make sure that Tables / Fields with dots in their names get escaped properly"
      (mt/dataset dots-in-names
        (is (= {:columns ["id" "dotted.name"]
                :rows    [[1 "toucan_cage"]
                          [2 "four_loko"]
                          [3 "ouija_board"]]}
               (mt/rows+column-names (mt/run-mbql-query objects.stuff))))))
    (testing "make sure schema/table/field names with hyphens in them work correctly (#8766)"
      (let [details (mt/dbdef->connection-details :postgres :db {:database-name "hyphen-names-test"})
            spec    (sql-jdbc.conn/connection-details->spec :postgres details)]
        ;; create the postgres DB
        (drop-if-exists-and-create-db! "hyphen-names-test")
        ;; create the DB object
        (mt/with-temp [:model/Database database {:engine :postgres, :details (assoc details :dbname "hyphen-names-test")}]
          (let [sync! #(sync/sync-database! database)]
            ;; populate the DB and create a view
            (exec! spec ["CREATE SCHEMA \"x-mas\";"
                         "CREATE TABLE \"x-mas\".\"presents-and-gifts\" (\"gift-description\" TEXT NOT NULL);"
                         "INSERT INTO \"x-mas\".\"presents-and-gifts\" (\"gift-description\") VALUES ('Bird Hat');;"])
            (sync!)
            (is (= [["Bird Hat"]]
                   (mt/rows (qp/process-query
                             {:database (u/the-id database)
                              :type     :query
                              :query    {:source-table (t2/select-one-pk :model/Table :name "presents-and-gifts")}}))))))))
    (testing "Make sure that Schemas / Tables / Fields with backslashes in their names get escaped properly"
      (mt/with-empty-db
        (let [conn-spec (sql-jdbc.conn/db->pooled-connection-spec (mt/db))]
          (doseq [stmt ["CREATE SCHEMA \"my\\schema\";"
                        "CREATE TABLE \"my\\schema\".\"my\\table\" (\"my\\field\" INTEGER);"
                        "INSERT INTO \"my\\schema\".\"my\\table\" (\"my\\field\") VALUES (42);"]]
            (jdbc/execute! conn-spec stmt))
          (sync/sync-database! (mt/db) {:scan :schema})
          (is (= [[42]]
                 (mt/rows (qp/process-query
                           {:database (u/the-id (mt/db))
                            :type     :query
                            :query    {:source-table (t2/select-one-pk :model/Table :db_id (:id (mt/db)))}})))))))))

(mt/defdataset duplicate-names
  [["birds"
    [{:field-name "name", :base-type :type/Text}]
    [["Rasta"]
     ["Lucky"]]]
   ["people"
    [{:field-name "name", :base-type :type/Text}
     {:field-name "bird_id", :base-type :type/Integer, :fk :birds}]
    [["Cam" 1]]]])

(deftest duplicate-names-test
  (mt/test-driver :postgres
    (testing "Make sure that duplicate column names (e.g. caused by using a FK) still return both columns"
      (mt/dataset duplicate-names
        (is (= {:columns ["name" "name_2"]
                :rows    [["Cam" "Rasta"]]}
               (mt/rows+column-names
                (mt/run-mbql-query people
                  {:fields [$name $bird_id->birds.name]}))))))))

(defn- default-table-result
  ([table-name]
   (default-table-result table-name {}))
  ([table-name opts]
   (merge
    {:name table-name :schema "public" :description nil
     ;; estimated-row-count is estimated, so the value can't be known for sure "during" test without
     ;; VACUUM-ing. So for tests that don't concern the exact value of estimated-row-count, use schema instead
     :estimated_row_count (mt/malli=? [:maybe :int])}
    opts)))

(defn- describe-database->tables
  "Returns a seq of tables sorted by name from calling [[driver/describe-database]]."
  [& args]
  (->> (apply driver/describe-database args)
       :tables
       (sort-by :name)))

(deftest materialized-views-test
  (mt/test-driver :postgres
    (testing (str "Check that we properly fetch materialized views. As discussed in #2355 they don't come back from "
                  "JDBC `DatabaseMetadata` so we have to fetch them manually.")
      (drop-if-exists-and-create-db! "materialized_views_test")
      (let [details (mt/dbdef->connection-details :postgres :db {:database-name "materialized_views_test"})]
        (jdbc/execute! (sql-jdbc.conn/connection-details->spec :postgres details)
                       ["DROP MATERIALIZED VIEW IF EXISTS test_mview;
                       CREATE MATERIALIZED VIEW test_mview AS
                       SELECT 'Toucans are the coolest type of bird.' AS true_facts;"])
        (mt/with-temp [:model/Database database {:engine :postgres, :details (assoc details :dbname "materialized_views_test")}]
          (is (=? [(default-table-result "test_mview" {:estimated_row_count (mt/malli=? int?)})]
                  (describe-database->tables :postgres database))))))))

(deftest foreign-tables-test
  (mt/test-driver :postgres
    (testing "Check that we properly fetch foreign tables."
      (drop-if-exists-and-create-db! "fdw_test")
      (let [details (mt/dbdef->connection-details :postgres :db {:database-name "fdw_test"})]
        ;; You need to set `MB_POSTGRESQL_TEST_USER` in order for this to work apparently.
        ;;
        ;; make sure that the details include optional stuff like `:user`. Otherwise the test is going to FAIL. You can
        ;; set it at run time from the REPL using [[mt/db-test-env-var!]]
        ;; (mt/db-test-env-var! :postgresql :user "postgres").
        (is (mc/coerce [:map
                        [:port :int]
                        [:host :string]
                        [:user :string]]
                       details))
        (jdbc/execute! (sql-jdbc.conn/connection-details->spec :postgres details)
                       [(str "CREATE EXTENSION IF NOT EXISTS postgres_fdw;
                              CREATE SERVER foreign_server
                                FOREIGN DATA WRAPPER postgres_fdw
                                OPTIONS (host '" (:host details) "', port '" (:port details) "', dbname 'fdw_test');
                              CREATE TABLE public.local_table (data text);
                              CREATE FOREIGN TABLE foreign_table (data text)
                                SERVER foreign_server
                                OPTIONS (schema_name 'public', table_name 'local_table');

                              CREATE USER MAPPING FOR " (:user details) "
                                SERVER foreign_server
                                OPTIONS (user '" (:user details) "');
                              GRANT ALL ON public.local_table to PUBLIC;")])
        (mt/with-temp [:model/Database database {:engine :postgres, :details (assoc details :dbname "fdw_test")}]
          (is (=? [(default-table-result "foreign_table")
                   (default-table-result "local_table" {:estimated_row_count (mt/malli=? int?)})]
                  (describe-database->tables :postgres database))))))))

(deftest recreated-views-test
  (mt/test-driver :postgres
    (testing (str "make sure that if a view is dropped and recreated that the original Table object is marked active "
                  "rather than a new one being created (#3331)")
      (let [details (mt/dbdef->connection-details :postgres :db {:database-name "dropped_views_test"})
            spec    (sql-jdbc.conn/connection-details->spec :postgres details)]
        ;; create the postgres DB
        (drop-if-exists-and-create-db! "dropped_views_test")
        ;; create the DB object
        (mt/with-temp [:model/Database database {:engine :postgres, :details (assoc details :dbname "dropped_views_test")}]
          (let [sync! #(sync/sync-database! database)]
            ;; populate the DB and create a view
            (exec! spec ["CREATE table birds (name VARCHAR UNIQUE NOT NULL);"
                         "INSERT INTO birds (name) VALUES ('Rasta'), ('Lucky'), ('Parroty');"
                         "CREATE VIEW angry_birds AS SELECT upper(name) AS name FROM birds;"
                         "GRANT ALL ON angry_birds to PUBLIC;"])
            ;; now sync the DB
            (sync!)
            ;; drop the view
            (exec! spec ["DROP VIEW angry_birds;"])
            ;; sync again
            (sync!)
            ;; recreate the view
            (exec! spec ["CREATE VIEW angry_birds AS SELECT upper(name) AS name FROM birds;"
                         "GRANT ALL ON angry_birds to PUBLIC;"])
            ;; sync one last time
            (sync!)
            ;; now take a look at the Tables in the database related to the view. THERE SHOULD BE ONLY ONE!
            (is (= [{:name "angry_birds", :active true}]
                   (map (partial into {})
                        (t2/select [:model/Table :name :active] :db_id (u/the-id database), :name "angry_birds"))))))))))

(deftest partitioned-table-test
  (mt/test-driver :postgres
    (testing (str "Make sure that partitioned tables (in addition to the individual partitions themselves) are
                   synced properly (#15049)")
      (let [db-name "partitioned_table_test"
            details (mt/dbdef->connection-details :postgres :db {:database-name db-name})
            spec    (sql-jdbc.conn/connection-details->spec :postgres details)]
        ;; create the postgres DB
        (drop-if-exists-and-create-db! db-name)
        (let [major-v (sql-jdbc.execute/do-with-connection-with-options
                       :postgres
                       spec
                       nil
                       (fn [^java.sql.Connection conn]
                         (.. conn getMetaData getDatabaseMajorVersion)))]
          (if (>= major-v 10)
            ;; create the DB object
            (mt/with-temp [:model/Database database {:engine :postgres, :details (assoc details :dbname db-name)}]
              (let [sync! #(sync/sync-database! database)]
                ;; create a main partitioned table and two partitions for it
                (exec! spec ["CREATE TABLE part_vals (val bigint NOT NULL) PARTITION BY RANGE (\"val\");"
                             "CREATE TABLE part_vals_0 (val bigint NOT NULL);"
                             "ALTER TABLE ONLY part_vals ATTACH PARTITION part_vals_0 FOR VALUES FROM (0) TO (1000);"
                             "CREATE TABLE part_vals_1 (val bigint NOT NULL);"
                             "ALTER TABLE ONLY part_vals ATTACH PARTITION part_vals_1 FOR VALUES FROM (1000) TO (2000);"
                             "GRANT ALL ON part_vals to PUBLIC;"
                             "GRANT ALL ON part_vals_0 to PUBLIC;"
                             "GRANT ALL ON part_vals_1 to PUBLIC;"])
                ;; now sync the DB
                (sync!)
                ;; all three of these tables should appear in the metadata (including, importantly, the "main" table)
                (is (=? (map default-table-result ["part_vals" "part_vals_0" "part_vals_1"])
                        (describe-database->tables :postgres database)))))
            (log/warn
             (u/format-color
              'yellow
              "Skipping partitioned-table-test; Postgres major version %d doesn't support PARTITION BY" major-v))))))))

(deftest ^:parallel json-query-test
  (let [boop-identifier (h2x/identifier :field "boop" "bleh -> meh")]
    (testing "Transforming MBQL query with JSON in it to postgres query works"
      (let [boop-field {:nfc-path [:bleh :meh] :database-type "decimal"}]
        (is (= [::postgres/json-query
                [::h2x/identifier :field ["boop" "bleh"]]
                "decimal"
                [:meh]]
               (#'sql.qp/json-query :postgres boop-identifier boop-field)))
        (is (= ["(boop.bleh#>> array[?]::text[])::decimal" "meh"]
               (sql/format-expr (#'sql.qp/json-query :postgres boop-identifier boop-field))))))
    (testing "What if types are weird and we have lists"
      (let [weird-field {:nfc-path [:bleh "meh" :foobar 1234] :database-type "bigint"}]
        (is (= ["(boop.bleh#>> array[?, ?, 1234]::text[])::bigint" "meh" "foobar"]
               (sql/format-expr (#'sql.qp/json-query :postgres boop-identifier weird-field))))))
    (testing "Give us a boolean cast when the field is boolean"
      (let [boolean-boop-field {:database-type "boolean" :nfc-path [:bleh "boop" :foobar 1234]}]
        (is (= ["(boop.bleh#>> array[?, ?, 1234]::text[])::boolean" "boop" "foobar"]
               (sql/format-expr (#'sql.qp/json-query :postgres boop-identifier boolean-boop-field))))))
    (testing "Give us a bigint cast when the field is bigint (#22732)"
      (let [boolean-boop-field {:database-type "bigint" :nfc-path [:bleh "boop" :foobar 1234]}]
        (is (= ["(boop.bleh#>> array[?, ?, 1234]::text[])::bigint" "boop" "foobar"]
               (sql/format-expr (#'sql.qp/json-query :postgres boop-identifier boolean-boop-field))))))))

(deftest ^:parallel json-field-test
  (mt/test-driver :postgres
    (testing "Deal with complicated identifier (#22967)"
      (qp.store/with-metadata-provider (lib.tu/mock-metadata-provider
                                        {:database (assoc meta/database :engine :postgres, :id 1)
                                         :tables   [(merge (meta/table-metadata :venues)
                                                           {:id     1
                                                            :db-id  1
                                                            :name   "complicated_identifiers"
                                                            :schema nil})]
                                         :fields   [(merge (meta/field-metadata :venues :id)
                                                           {:id            1
                                                            :table-id      1
                                                            :nfc-path      ["jsons" "values" "qty"]
                                                            :database-type "integer"})]})
        (let [field-clause [:field 1 {:binning
                                      {:strategy  :num-bins
                                       :num-bins  100
                                       :min-value 0.75
                                       :max-value 54.0
                                       :bin-width 0.75}}]]
          (is (= ["((FLOOR((((complicated_identifiers.jsons#>> array[?, ?]::text[])::integer - 0.75) / 0.75)) * 0.75) + 0.75)"
                  "values" "qty"]
                 (sql/format-expr (sql.qp/->honeysql :postgres field-clause) {:nested true}))))))))

(def ^:private json-alias-mock-metadata-provider
  (lib.tu/mock-metadata-provider
   {:database (assoc meta/database :engine :postgres, :id 1)
    :tables   [(merge (meta/table-metadata :venues)
                      {:id     1
                       :db-id  1
                       :name   "json_alias_test"
                       :schema nil})]
    :fields   [(merge (meta/field-metadata :venues :id)
                      {:id            1
                       :table-id      1
                       :name          "json_alias_test"
                       :nfc-path      ["bob"
                                       "injection' OR 1=1--' AND released = 1"
                                       "injection' OR 1=1--' AND released = 1"]
                       :database-type "VARCHAR"})]}))

(deftest ^:parallel json-alias-test
  (mt/test-driver :postgres
    (testing "json breakouts and order bys have alias coercion"
      (qp.store/with-metadata-provider json-alias-mock-metadata-provider
        (let [field-bucketed [:field 1
                              {:temporal-unit                                              :month
                               :metabase.query-processor.util.add-alias-info/source-table  1
                               :metabase.query-processor.util.add-alias-info/source-alias  "dontwannaseethis"
                               :metabase.query-processor.util.add-alias-info/desired-alias "dontwannaseethis"
                               :metabase.query-processor.util.add-alias-info/position      1}]
              compile-res    (qp.compile/compile
                              (mt/query nil
                                {:database 1
                                 :type     :query
                                 :query    {:source-table 1
                                            :aggregation  [[:count]]
                                            :breakout     [field-bucketed]
                                            :order-by     [[:asc field-bucketed]]}}))]
          (is (= ["SELECT"
                  "  DATE_TRUNC("
                  "    'month',"
                  "    CAST("
                  "      (\"json_alias_test\".\"bob\" #>> array [ ?, ? ] :: text [ ]) :: VARCHAR AS timestamp"
                  "    )"
                  "  ) AS \"json_alias_test\","
                  "  COUNT(*) AS \"count\""
                  "FROM"
                  "  \"json_alias_test\""
                  "GROUP BY"
                  "  \"json_alias_test\""
                  "ORDER BY"
                  "  \"json_alias_test\" ASC"]
                 (str/split-lines (driver/prettify-native-form :postgres (:query compile-res)))))
          (is (= ["injection' OR 1=1--' AND released = 1"
                  "injection' OR 1=1--' AND released = 1"]
                 (:params compile-res))))))))

(deftest ^:parallel json-alias-test-2
  (mt/test-driver :postgres
    (testing "json breakouts and order bys have alias coercion"
      (qp.store/with-metadata-provider json-alias-mock-metadata-provider
        (let [field-ordinary [:field 1 nil]
              only-order     (qp.compile/compile
                              {:database 1
                               :type     :query
                               :query    {:source-table 1
                                          :order-by     [[:asc field-ordinary]]}})]
          (is (= ["SELECT"
                  "  (\"json_alias_test\".\"bob\" #>> array [ ?, ? ] :: text [ ]) :: VARCHAR AS \"json_alias_test\""
                  "FROM"
                  "  \"json_alias_test\""
                  "ORDER BY"
                  "  \"json_alias_test\" ASC"
                  "LIMIT"
                  "  1048575"]
                 (str/split-lines (driver/prettify-native-form :postgres (:query only-order))))))))))

(def ^:private json-alias-in-model-mock-metadata-provider
  (providers.mock/mock-metadata-provider
   json-alias-mock-metadata-provider
   {:cards [{:name          "Model with JSON"
             :id            123
             :database-id   1
             :dataset-query (mt/query nil
                              {:database 1
                               :type     :query
                               :query    {:source-table 1
                                          :aggregation  [[:count]]
                                          :breakout     [[:field 1 nil]]}})}]}))

(deftest ^:parallel json-breakout-in-model-test
  (mt/test-driver :postgres
    (testing "JSON columns in inner queries are referenced properly in outer queries #34930"
      (qp.store/with-metadata-provider json-alias-in-model-mock-metadata-provider
        (let [nested (qp.compile/compile
                      {:database (meta/id)
                       :type     :query
                       :query    {:source-table "card__123"}})]
          (is (= ["SELECT"
                  "  \"json_alias_test\" AS \"json_alias_test\","
                  "  \"source\".\"count\" AS \"count\""
                  "FROM"
                  "  ("
                  "    SELECT"
                  "      (\"json_alias_test\".\"bob\" #>> array [ ?, ? ] :: text [ ]) :: VARCHAR AS \"json_alias_test\","
                  "      COUNT(*) AS \"count\""
                  "    FROM"
                  "      \"json_alias_test\""
                  "    GROUP BY"
                  "      \"json_alias_test\""
                  "    ORDER BY"
                  "      \"json_alias_test\" ASC"
                  "  ) AS \"source\""
                  "LIMIT"
                  "  1048575"]
                 (str/split-lines (driver/prettify-native-form :postgres (:query nested))))))))))

(deftest describe-nested-field-columns-identifier-test
  (mt/test-driver :postgres
    (testing "sync goes and runs with identifier if there is a schema other than default public one"
      (drop-if-exists-and-create-db! "describe-json-with-schema-test")
      (let [details (mt/dbdef->connection-details :postgres :db {:database-name  "describe-json-with-schema-test"
                                                                 :json-unfolding true})
            spec    (sql-jdbc.conn/connection-details->spec :postgres details)]
        (jdbc/execute! spec [(str "CREATE SCHEMA bobdobbs;"
                                  "CREATE TABLE bobdobbs.describe_json_table (trivial_json JSONB NOT NULL);"
                                  "INSERT INTO bobdobbs.describe_json_table (trivial_json) VALUES ('{\"a\": 1}');")])
        (mt/with-temp [:model/Database database {:engine :postgres, :details details}]
          (mt/with-db database
            (sync-tables/sync-tables-and-database! database)
            (is (= #{{:name              "trivial_json → a",
                      :database-type     "decimal",
                      :base-type         :type/Integer,
                      :database-position 0,
                      :json-unfolding    false,
                      :visibility-type   :normal,
                      :nfc-path          [:trivial_json "a"]}}
                   (sql-jdbc.sync/describe-nested-field-columns
                    :postgres
                    database
                    {:schema "bobdobbs" :name "describe_json_table" :id (mt/id "describe_json_table")})))))))))

(deftest describe-funky-name-table-nested-field-columns-test
  (mt/test-driver :postgres
    (testing "sync goes and still works with funky schema and table names, including caps and special chars (#23026, #23027)"
      (drop-if-exists-and-create-db! "describe-json-funky-names-test")
      (let [details (mt/dbdef->connection-details :postgres :db {:database-name  "describe-json-funky-names-test"
                                                                 :json-unfolding true})
            spec    (sql-jdbc.conn/connection-details->spec :postgres details)]
        (jdbc/execute! spec [(str "CREATE SCHEMA \"AAAH_#\";"
                                  "CREATE TABLE \"AAAH_#\".\"dESCribe_json_table_%\" (trivial_json JSONB NOT NULL);"
                                  "INSERT INTO \"AAAH_#\".\"dESCribe_json_table_%\" (trivial_json) VALUES ('{\"a\": 1}');")])
        (mt/with-temp [:model/Database database {:engine :postgres, :details details}]
          (mt/with-db database
            (sync-tables/sync-tables-and-database! database)
            (is (= #{{:name              "trivial_json → a",
                      :database-type     "decimal",
                      :base-type         :type/Integer,
                      :database-position 0,
                      :json-unfolding    false,
                      :visibility-type   :normal,
                      :nfc-path          [:trivial_json "a"]}}
                   (sql-jdbc.sync/describe-nested-field-columns
                    :postgres
                    database
                    {:schema "AAAH_#" :name "dESCribe_json_table_%" :id (mt/id "dESCribe_json_table_%")})))))))))

(mt/defdataset with-uuid
  [["users"
    [{:field-name "user_id", :base-type :type/UUID}]
    [[#uuid "4f01dcfd-13f7-430c-8e6f-e505c0851027"]
     [#uuid "4652b2e7-d940-4d55-a971-7e484566663e"]
     [#uuid "da1d6ecc-e775-4008-b366-c38e7a2e8433"]
     [#uuid "7a5ce4a2-0958-46e7-9685-1a4eaa3bd08a"]
     [#uuid "84ed434e-80b4-41cf-9c88-e334427104ae"]]]])

(deftest uuid-columns-test
  (mt/test-driver :postgres
    (mt/dataset with-uuid
      (testing "Check that we can load a Postgres Database with a :type/UUID"
        (is (= [{:name "id", :base_type :type/Integer}
                {:name "user_id", :base_type :type/UUID}]
               (map #(select-keys % [:name :base_type])
                    (mt/cols (mt/run-mbql-query users))))))
      (testing "Check that we can filter by a UUID Field"
        (is (= [[2 #uuid "4652b2e7-d940-4d55-a971-7e484566663e"]]
               (mt/rows (mt/run-mbql-query users
                          {:filter [:= $user_id "4652b2e7-d940-4d55-a971-7e484566663e"]})))))
      (testing "check that a nil value for a UUID field doesn't barf (#2152)"
        (is (= []
               (mt/rows (mt/run-mbql-query users
                          {:filter [:= $user_id nil]})))))
      (testing "check that is-empty doesn't barf (#22667)"
        (is (= []
               (mt/rows (mt/run-mbql-query users
                          {:filter [:is-empty $user_id]})))))
      (testing "check that not-empty doesn't barf (#22667)"
        (is (= (map-indexed (fn [i [uuid]] [(inc i) uuid])
                            (-> with-uuid :table-definitions first :rows))
               (mt/rows (mt/run-mbql-query users
                          {:filter [:not-empty $user_id]})))))
      (testing "Check that we can filter by a UUID for SQL Field filters (#7955)"
        (is (= [[1 #uuid "4f01dcfd-13f7-430c-8e6f-e505c0851027"]]
               (mt/rows
                (qp/process-query
                 (assoc (mt/native-query
                          {:query         "SELECT * FROM users WHERE {{user}}"
                           :template-tags {:user
                                           {:name         "user"
                                            :display_name "User ID"
                                            :type         "dimension"
                                            :widget-type  "number"
                                            :dimension    [:field (mt/id :users :user_id) nil]}}})
                        :parameters
                        [{:type   "text"
                          :target ["dimension" ["template-tag" "user"]]
                          :value  "4f01dcfd-13f7-430c-8e6f-e505c0851027"}]))))))
      (testing "Check that we can filter by multiple UUIDs for SQL Field filters"
        (is (= [[1 #uuid "4f01dcfd-13f7-430c-8e6f-e505c0851027"]
                [3 #uuid "da1d6ecc-e775-4008-b366-c38e7a2e8433"]]
               (mt/rows
                (qp/process-query
                 (assoc (mt/native-query
                          {:query         "SELECT * FROM users WHERE {{user}}"
                           :template-tags {:user
                                           {:name         "user"
                                            :display_name "User ID"
                                            :type         "dimension"
                                            :widget-type  :number
                                            :dimension    [:field (mt/id :users :user_id) nil]}}})
                        :parameters
                        [{:type   "text"
                          :target ["dimension" ["template-tag" "user"]]
                          :value  ["4f01dcfd-13f7-430c-8e6f-e505c0851027"
                                   "da1d6ecc-e775-4008-b366-c38e7a2e8433"]}]))))))
      (testing "Check that we can filter using string functions on a UUID Field"
        (testing "= (uuid)"
          (is (= [[5 #uuid "84ed434e-80b4-41cf-9c88-e334427104ae"]]
                 (mt/rows (mt/run-mbql-query users
                            {:filter [:=
                                      [:field %user_id {:base-type :type/UUID}]
                                      "84ed434e-80b4-41cf-9c88-e334427104ae"]})))))
        (testing "= (not a uuid)"
          (is (= []
                 (mt/rows (mt/run-mbql-query users
                            {:filter [:= [:field %user_id {:base-type :type/UUID}] "x"]})))))
        (testing "!="
          (is (= [[1 #uuid "4f01dcfd-13f7-430c-8e6f-e505c0851027"]
                  [2 #uuid "4652b2e7-d940-4d55-a971-7e484566663e"]
                  [3 #uuid "da1d6ecc-e775-4008-b366-c38e7a2e8433"]
                  [4 #uuid "7a5ce4a2-0958-46e7-9685-1a4eaa3bd08a"]
                  [5 #uuid "84ed434e-80b4-41cf-9c88-e334427104ae"]]
                 (mt/rows (mt/run-mbql-query users
                            {:filter [:!= [:field %user_id {:base-type :type/UUID}] "x"]
                             :order-by [[:asc $id]]})))))
        (testing "contains"
          (is (= [[2 #uuid "4652b2e7-d940-4d55-a971-7e484566663e"]
                  [4 #uuid "7a5ce4a2-0958-46e7-9685-1a4eaa3bd08a"]]
                 (mt/rows (mt/run-mbql-query users
                            {:filter [:contains [:field %user_id {:base-type :type/UUID}] "46"]
                             :order-by [[:asc $id]]})))))
        (testing "does not contain"
          (is (= [[1 #uuid "4f01dcfd-13f7-430c-8e6f-e505c0851027"]
                  [3 #uuid "da1d6ecc-e775-4008-b366-c38e7a2e8433"]
                  [5 #uuid "84ed434e-80b4-41cf-9c88-e334427104ae"]]
                 (mt/rows (mt/run-mbql-query users
                            {:filter [:does-not-contain [:field %user_id {:base-type :type/UUID}] "46"]
                             :order-by [[:asc $id]]})))))
        (testing "starts with"
          (is (= [[2 #uuid "4652b2e7-d940-4d55-a971-7e484566663e"]]
                 (mt/rows (mt/run-mbql-query users
                            {:filter [:starts-with [:field %user_id {:base-type :type/UUID}] "46"]})))))
        (testing "ends with"
          (is (= [[3 #uuid "da1d6ecc-e775-4008-b366-c38e7a2e8433"]]
                 (mt/rows (mt/run-mbql-query users
                            {:filter [:ends-with [:field %user_id {:base-type :type/UUID}] "33"]})))))))))

(mt/defdataset ip-addresses
  [["addresses"
    [{:field-name "ip", :base-type {:native "inet"}, :effective-type :type/IPAddress}]
    [[[:raw "'192.168.1.1'::inet"]]
     [[:raw "'10.4.4.15'::inet"]]]]])

(deftest inet-columns-test
  (mt/test-driver :postgres
    (testing (str "Filtering by inet columns should add the appropriate SQL cast, e.g. `cast('192.168.1.1' AS inet)` "
                  "(otherwise this wouldn't work)")
      (mt/dataset ip-addresses
        (is (= [[1]]
               (mt/rows (mt/run-mbql-query addresses
                          {:aggregation [[:count]]
                           :filter      [:= $ip "192.168.1.1"]}))))))))

(defn- do-with-money-test-db [thunk]
  (drop-if-exists-and-create-db! "money_columns_test")
  (let [details (mt/dbdef->connection-details :postgres :db {:database-name "money_columns_test"})]
    (sql-jdbc.execute/do-with-connection-with-options
     :postgres
     (sql-jdbc.conn/connection-details->spec :postgres details)
     {:write? true}
     (fn [^java.sql.Connection conn]
       (doseq [sql+args [["CREATE table bird_prices (bird TEXT, price money);"]
                         ["INSERT INTO bird_prices (bird, price) VALUES (?, ?::numeric::money), (?, ?::numeric::money);"
                          "Lucky Pigeon"   6.0
                          "Katie Parakeet" 23.99]]]
         (next.jdbc/execute! conn sql+args))))
    (mt/with-temp [:model/Database db {:engine :postgres, :details (assoc details :dbname "money_columns_test")}]
      (sync/sync-database! db)
      (mt/with-db db
        (thunk)))))

(deftest money-columns-test
  (mt/test-driver :postgres
    (testing "We should support the Postgres MONEY type"
      (testing "It should be possible to return money column results (#3754)"
        (sql-jdbc.execute/do-with-connection-with-options
         :postgres
         (mt/db)
         nil
         (fn [conn]
           (with-open [stmt (sql-jdbc.execute/prepared-statement :postgres conn "SELECT 1000::money AS \"money\";" nil)
                       rs   (sql-jdbc.execute/execute-prepared-statement! :postgres stmt)]
             (let [row-thunk (sql-jdbc.execute/row-thunk :postgres rs (.getMetaData rs))]
               (is (= [1000.00M]
                      (row-thunk))))))))

      (do-with-money-test-db
       (fn []
         (testing "We should be able to select avg() of a money column (#11498)"
           (is (= "SELECT AVG(bird_prices.price::numeric) AS avg FROM bird_prices"
                  (sql.qp-test-util/query->sql
                   (mt/mbql-query bird_prices
                     {:aggregation [[:avg $price]]}))))
           (is (= [[14.995M]]
                  (mt/rows
                   (mt/run-mbql-query bird_prices
                     {:aggregation [[:avg $price]]})))))

         (testing "Should be able to filter on a money column"
           (is (= [["Katie Parakeet" 23.99M]]
                  (mt/rows
                   (mt/run-mbql-query bird_prices
                     {:filter [:= $price 23.99]}))))
           (is (= []
                  (mt/rows
                   (mt/run-mbql-query bird_prices
                     {:filter [:!= $price $price]})))))

         (testing "Should be able to sort by price"
           (is (= [["Katie Parakeet" 23.99M]
                   ["Lucky Pigeon" 6.00M]]
                  (mt/rows
                   (mt/run-mbql-query bird_prices
                     {:order-by [[:desc $price]]}))))))))))

(defn- enums-test-db-details [] (mt/dbdef->connection-details :postgres :db {:database-name "enums_test"}))

(def ^:private enums-db-sql
  (str/join
   \newline
   ["CREATE SCHEMA bird_schema;"
    "CREATE TYPE \"bird type\" AS ENUM ('toucan', 'pigeon', 'turkey');"
    "CREATE TYPE bird_status AS ENUM ('good bird', 'angry bird', 'delicious bird');"
    "CREATE TYPE bird_schema.bird_status AS ENUM ('sad bird', 'baby bird', 'big bird');"
    "CREATE TABLE birds ("
    "  name varchar PRIMARY KEY NOT NULL,"
    "  status bird_status NOT NULL,"
    "  other_status bird_schema.bird_status NOT NULL,"
    "  type \"bird type\" NOT NULL"
    ");"
    "INSERT INTO"
    "  birds (\"name\", status, other_status, \"type\")"
    "VALUES"
    "  ('Rasta', 'good bird', 'sad bird', 'toucan'),"
    "  ('Lucky', 'angry bird', 'baby bird', 'pigeon'),"
    "  ('Theodore', 'delicious bird', 'big bird', 'turkey');"]))

(defn- create-enums-db!
  "Create a Postgres database called `enums_test` that has a couple of enum types and a couple columns of those types.
  One of those types has a space in the name, which is legal when quoted, to make sure we handle such wackiness
  properly."
  []
  (drop-if-exists-and-create-db! "enums_test")
  (let [spec (sql-jdbc.conn/connection-details->spec :postgres (enums-test-db-details))]
    (jdbc/execute! spec [enums-db-sql])))

(defn- do-with-enums-db! [f]
  (create-enums-db!)
  (mt/with-temp [:model/Database database {:engine :postgres, :details (enums-test-db-details)}]
    (sync-metadata/sync-db-metadata! database)
    (f database)
    (driver/notify-database-updated :postgres database)))

(deftest ^:parallel enums-test
  (mt/test-driver :postgres
    (testing "check that values for enum types get wrapped in appropriate CAST() fn calls in `->honeysql`"
      (is (= (h2x/with-database-type-info [:cast "toucan" (h2x/identifier :type-name "bird type")]
                                          "bird type")
             (sql.qp/->honeysql :postgres [:value "toucan" {:database_type "bird type", :base_type :type/PostgresEnum}]))))))

(deftest enums-test-2
  (mt/test-driver :postgres
    (do-with-enums-db!
     (fn [db]
       (testing "check that we can actually fetch the enum types from a DB"
         (is (= #{"\"bird_schema\".\"bird_status\"" "bird type" "bird_status"}
                (#'postgres/enum-types db))))

       (testing "check that describe-table properly describes the database & base types of the enum fields"
         (is (=? [{:table-schema               "public"
                   :table-name                 "birds"
                   :name                       "name"
                   :database-type              "varchar"
                   :base-type                  :type/Text
                   :pk?                        true
                   :database-position          0
                   :database-required          true
                   :database-is-auto-increment false
                   :json-unfolding             false}
                  {:table-schema               "public"
                   :table-name                 "birds"
                   :name                       "status"
                   :database-type              "bird_status"
                   :base-type                  :type/PostgresEnum
                   :database-position          1
                   :database-required          true
                   :database-is-auto-increment false
                   :json-unfolding             false}
                  {:table-schema               "public"
                   :table-name                 "birds"
                   :name                       "other_status"
                   :database-type              "\"bird_schema\".\"bird_status\""
                   :base-type                  :type/PostgresEnum
                   :database-position          2
                   :database-required          true
                   :database-is-auto-increment false
                   :json-unfolding             false}
                  {:table-schema               "public"
                   :table-name                 "birds"
                   :name                       "type"
                   :database-type              "bird type"
                   :base-type                  :type/PostgresEnum
                   :database-position          3
                   :database-required          true
                   :database-is-auto-increment false
                   :json-unfolding             false}]
                 (->> (driver/describe-fields :postgres db {:table-names ["birds"]})
                      (into #{})
                      (sort-by :database-position)))))

       (testing "check that when syncing the DB the enum types get recorded appropriately"
         (let [table-id (t2/select-one-pk :model/Table :db_id (u/the-id db), :name "birds")]
           (is (= #{{:name "name", :database_type "varchar", :base_type :type/Text}
                    {:name "type", :database_type "bird type", :base_type :type/PostgresEnum}
                    {:name "status", :database_type "bird_status", :base_type :type/PostgresEnum}
                    {:name "other_status", :database_type "\"bird_schema\".\"bird_status\"", :base_type :type/PostgresEnum}}
                  (set (map (partial into {})
                            (t2/select [:model/Field :name :database_type :base_type] :table_id table-id)))))))

       (testing "End-to-end check: make sure everything works as expected when we run an actual query"
         (let [table-id           (t2/select-one-pk :model/Table :db_id (u/the-id db), :name "birds")
               bird-type-field-id (t2/select-one-pk :model/Field :table_id table-id, :name "type")]
           (is (= {:rows        [["Rasta" "good bird" "sad bird" "toucan"]]
                   :native_form {:query  (str "SELECT \"public\".\"birds\".\"name\" AS \"name\","
                                              " \"public\".\"birds\".\"status\" AS \"status\","
                                              " \"public\".\"birds\".\"other_status\" AS \"other_status\","
                                              " \"public\".\"birds\".\"type\" AS \"type\" "
                                              "FROM \"public\".\"birds\" "
                                              "WHERE \"public\".\"birds\".\"type\" = CAST('toucan' AS \"bird type\") "
                                              "LIMIT 10")
                                 :params nil}}
                  (-> (qp/process-query
                       {:database (u/the-id db)
                        :type     :query
                        :query    {:source-table table-id
                                   :filter       [:= [:field (u/the-id bird-type-field-id) nil] "toucan"]
                                   :limit        10}})
                      :data
                      (select-keys [:rows :native_form]))))))))))

(deftest enums-test-3
  (mt/test-driver :postgres
    (do-with-enums-db!
     (fn [db]
       (tx/create-view-of-table! driver/*driver* db "birds_m" "birds" true)
       (sync/sync-database! db)

       (testing "check that describe-table properly describes the database & base types of the enum fields"
         (is (=? [{:table-schema               "public"
                   :table-name                 "birds_m"
                   :name                       "name"
                   :database-type              "varchar"
                   :base-type                  :type/Text
                   :pk?                        false
                   :database-position          0
                   :database-required          false
                   :database-is-auto-increment false
                   :json-unfolding             false}
                  {:table-schema               "public"
                   :table-name                 "birds_m"
                   :name                       "status"
                   :database-type              "bird_status"
                   :base-type                  :type/PostgresEnum
                   :database-position          1
                   :database-required          false
                   :database-is-auto-increment false
                   :json-unfolding             false}
                  {:table-schema               "public"
                   :table-name                 "birds_m"
                   :name                       "other_status"
                   :database-type              "\"bird_schema\".\"bird_status\""
                   :base-type                  :type/PostgresEnum
                   :database-position          2
                   :database-required          false
                   :database-is-auto-increment false
                   :json-unfolding             false}
                  {:table-schema               "public"
                   :table-name                 "birds_m"
                   :name                       "type"
                   :database-type              "bird type"
                   :base-type                  :type/PostgresEnum
                   :database-position          3
                   :database-required          false
                   :database-is-auto-increment false
                   :json-unfolding             false}]
                 (->> (driver/describe-fields :postgres db {:table-names ["birds_m"]})
                      (into #{})
                      (sort-by :database-position)))))

       (testing "check that when syncing the DB the enum types get recorded appropriately"
         (let [table-id (t2/select-one-pk :model/Table :db_id (u/the-id db), :name "birds_m")]
           (is (= #{{:name "name", :database_type "varchar", :base_type :type/Text}
                    {:name "type", :database_type "bird type", :base_type :type/PostgresEnum}
                    {:name "other_status", :database_type "\"bird_schema\".\"bird_status\"", :base_type :type/PostgresEnum}
                    {:name "status", :database_type "bird_status", :base_type :type/PostgresEnum}}
                  (set (map (partial into {})
                            (t2/select [:model/Field :name :database_type :base_type] :table_id table-id)))))))

       (testing "End-to-end check: make sure everything works as expected when we run an actual query"
         (let [table-id           (t2/select-one-pk :model/Table :db_id (u/the-id db), :name "birds_m")
               bird-type-field-id (t2/select-one-pk :model/Field :table_id table-id, :name "type")]
           (is (= {:rows        [["Rasta" "good bird" "sad bird" "toucan"]]
                   :native_form {:query  (str "SELECT \"public\".\"birds_m\".\"name\" AS \"name\","
                                              " \"public\".\"birds_m\".\"status\" AS \"status\","
                                              " \"public\".\"birds_m\".\"other_status\" AS \"other_status\","
                                              " \"public\".\"birds_m\".\"type\" AS \"type\" "
                                              "FROM \"public\".\"birds_m\" "
                                              "WHERE \"public\".\"birds_m\".\"type\" = CAST('toucan' AS \"bird type\") "
                                              "LIMIT 10")
                                 :params nil}}
                  (-> (qp/process-query
                       {:database (u/the-id db)
                        :type     :query
                        :query    {:source-table table-id
                                   :filter       [:= [:field (u/the-id bird-type-field-id) nil] "toucan"]
                                   :limit        10}})
                      :data
                      (select-keys [:rows :native_form]))))))))))

(deftest enums-actions-test
  (mt/test-driver :postgres
    (testing "actions with enums"
      (do-with-enums-db!
       (fn [enums-db]
         (mt/with-db enums-db
           (mt/with-actions-enabled
             (mt/with-actions [model {:type :model
                                      :dataset_query
                                      (mt/mbql-query birds)}
                               {action-id :action-id} {:type :implicit
                                                       :kind "row/create"}]
               (testing "Enum fields are a valid implicit parameter target"
                 (let [columns        (->> model :result_metadata (map :name) set)
                       action-targets (->> (action/select-action :id action-id)
                                           :parameters
                                           (map :id)
                                           set)]
                   (is (= columns action-targets))))
               (testing "Can create new records with an enum value"
                 (is (= {:created-row
                         {:name "new bird", :status "good bird", :other_status "sad bird" :type "turkey"}}
                        (mt/user-http-request :crowberto
                                              :post 200
                                              (format "action/%s/execute" action-id)
                                              {:parameters {"name"         "new bird"
                                                            "status"       "good bird"
                                                            "other_status" "sad bird"
                                                            "type"         "turkey"}}))))))))))))

(deftest filtering-on-enum-from-source-test
  (mt/test-driver
    :postgres
    (do-with-enums-db!
     (fn [enums-db]
       (mt/with-db enums-db
         (let [query {:database (mt/id)
                      :type :native
                      :native {:query "select * from birds"
                               :parameters []}}]
           (testing "results_metadata columns are correctly typed"
             (is (=? [{:name "name"}
                      {:name "status"
                       :base_type :type/PostgresEnum
                       :effective_type :type/PostgresEnum
                       :database_type "bird_status"}
                      {:name "other_status"
                       :base_type :type/PostgresEnum
                       :effective_type :type/PostgresEnum
                       :database_type "\"bird_schema\".\"bird_status\""}
                      {:name "type"
                       :base_type :type/PostgresEnum
                       :effective_type :type/PostgresEnum
                       :database_type "bird type"}]
                     (-> (qp/process-query query) :data :results_metadata :columns)))
             (doseq [card-type [:question :model]]
               (mt/with-temp
                 [:model/Card
                  {id :id}
                  (assoc {:dataset_query query
                          :result_metadata (-> (qp/process-query query) :data :results_metadata :columns)
                          :type :model}
                         :type card-type)]
                 (let [mp (lib.metadata.jvm/application-database-metadata-provider (mt/id))
                       query (as-> (lib/query mp (lib.metadata/card mp id)) $
                               (lib/filter $ (lib/= (m/find-first (comp #{"status"} :name)
                                                                  (lib/filterable-columns $))
                                                    "good bird"))
                               (lib/filter $ (lib/= (m/find-first (comp #{"other_status"} :name)
                                                                  (lib/filterable-columns $))
                                                    "sad bird"))
                               (lib/filter $ (lib/= (m/find-first (comp #{"type"} :name)
                                                                  (lib/filterable-columns $))
                                                    "toucan")))]
                   (testing (format "Filtering on enums in `%s` based query works as expected (#27680)" card-type)
                     (is (=? {:data {:rows [["Rasta" "good bird" "sad bird" "toucan"]]}}
                             (qp/process-query query))))))))))))))

;; API tests are in [[metabase.api.action-test]]
(deftest ^:parallel actions-maybe-parse-sql-violate-not-null-constraint-test
  (testing "violate not null constraint"
    (is (= {:type :metabase.actions.error/violate-not-null-constraint,
            :message "Ranking must have values."
            :errors {"ranking" "You must provide a value."}}
           (sql-jdbc.actions/maybe-parse-sql-error
            :postgres actions.error/violate-not-null-constraint nil :row/created
            "ERROR: null value in column \"ranking\" violates not-null constraint\n  Detail: Failing row contains (3, admin, null).")))))

(deftest ^:parallel actions-maybe-parse-sql-violate-not-null-constraint-test-2
  (testing "violate not null constraint"
    (is (= {:type :metabase.actions.error/violate-not-null-constraint,
            :message "Ranking must have values."
            :errors {"ranking" "You must provide a value."}}
           (sql-jdbc.actions/maybe-parse-sql-error
            :postgres actions.error/violate-not-null-constraint nil :row/created
            "ERROR: null value in column \"ranking\" of relation \"group\" violates not-null constraint\n  Detail: Failing row contains (57, admin, null).")))))

(deftest actions-maybe-parse-sql-error-violate-unique-constraint-test
  (testing "violate unique constraint"
    (with-redefs [postgres.actions/constraint->column-names (constantly ["ranking"])]
      (is (= {:type :metabase.actions.error/violate-unique-constraint,
              :message "Ranking already exists.",
              :errors {"ranking" "This Ranking value already exists."}}
             (sql-jdbc.actions/maybe-parse-sql-error
              :postgres actions.error/violate-unique-constraint nil nil
              "Batch entry 0 UPDATE \"public\".\"group\" SET \"ranking\" = CAST(2 AS INTEGER) WHERE \"public\".\"group\".\"id\" = 1 was aborted: ERROR: duplicate key value violates unique constraint \"group_ranking_key\"\n  Detail: Key (ranking)=(2) already exists.  Call getNextException to see other errors in the batch."))))))

(deftest ^:parallel actions-maybe-parse-sql-error-incorrect-type-test
  (testing "incorrect type"
    (is (= {:type :metabase.actions.error/incorrect-value-type,
            :message "Some of your values aren’t of the correct type for the database.",
            :errors {}}
           (sql-jdbc.actions/maybe-parse-sql-error
            :postgres actions.error/incorrect-value-type nil nil
            "Batch entry 0 UPDATE \"public\".\"group\" SET \"ranking\" = CAST('S' AS INTEGER) WHERE \"public\".\"group\".\"id\" = 1 was aborted: ERROR: invalid input syntax for type integer: \"S\"  Call getNextException to see other errors in the batch.")))))

(deftest ^:parallel actions-maybe-parse-sql-error-violate-fk-constraints-test
  (testing "violate fk constraints"
    (is (= {:type :metabase.actions.error/violate-foreign-key-constraint,
            :message "Unable to create a new record.",
            :errors {"group-id" "This Group-id does not exist."}}
           (sql-jdbc.actions/maybe-parse-sql-error
            :postgres actions.error/violate-foreign-key-constraint nil :row/create
            "ERROR: insert or update on table \"user\" violates foreign key constraint \"user_group-id_group_-159406530\"\n  Detail: Key (group-id)=(999) is not present in table \"group\".")))))

(deftest ^:parallel actions-maybe-parse-sql-error-violate-fk-constraints-test-2
  (testing "violate fk constraints"
    (is (= {:type :metabase.actions.error/violate-foreign-key-constraint,
            :message "Unable to update the record.",
            :errors {"id" "This Id does not exist."}}
           (sql-jdbc.actions/maybe-parse-sql-error
            :postgres actions.error/violate-foreign-key-constraint nil :row/update
            "ERROR: update or delete on table \"group\" violates foreign key constraint \"user_group-id_group_-159406530\" on table \"user\"\n  Detail: Key (id)=(1) is still referenced from table \"user\".")))))

(deftest ^:parallel actions-maybe-parse-sql-error-violate-fk-constraints-test-3
  (testing "violate fk constraints"
    (is (= {:type :metabase.actions.error/violate-foreign-key-constraint,
            :message "Other tables rely on this row so it cannot be deleted.",
            :errors {}}
           (sql-jdbc.actions/maybe-parse-sql-error
            :postgres actions.error/violate-foreign-key-constraint nil :row/delete
            "ERROR: update or delete on table \"group\" violates foreign key constraint \"user_group-id_group_-159406530\" on table \"user\"\n  Detail: Key (id)=(1) is still referenced from table \"user\".")))))

;; this contains specical tests case for postgres
;; for generic tests, check [[metabase.driver.sql-jdbc.actions-test/action-error-handling-test]]
(deftest action-error-handling-test
  (mt/test-driver :postgres
    (testing "violate not-null constraints with multiple columns"
      (drop-if-exists-and-create-db! "not-null-constraint-on-multiple-cols")
      (let [details (mt/dbdef->connection-details :postgres :db {:database-name "not-null-constraint-on-multiple-cols"})]
        (doseq [stmt ["CREATE TABLE mytable (id serial PRIMARY KEY,
                      column1 VARCHAR(50),
                      column2 VARCHAR(50),
                      CONSTRAINT unique_columns UNIQUE (column1, column2)
                      );"
                      "INSERT INTO mytable (id, column1, column2)
                      VALUES  (1, 'A', 'A'), (2, 'B', 'B');"]]
          (jdbc/execute! (sql-jdbc.conn/connection-details->spec :postgres details) [stmt]))
        (mt/with-temp [:model/Database database {:engine driver/*driver* :details details}]
          (mt/with-db database
            (sync/sync-database! database)
            (mt/with-actions-enabled
              (testing "when creating"
                (is (= {:errors      {"column1" "This Column1 value already exists."
                                      "column2" "This Column2 value already exists."}
                        :message     "Column1 and Column2 already exist."
                        :status-code 400
                        :type        actions.error/violate-unique-constraint}
                       (sql-jdbc.actions-test/perform-action-ex-data
                        :row/create (mt/$ids {:create-row {"id"      3
                                                           "column1" "A"
                                                           "column2" "A"}
                                              :database   (:id database)
                                              :query      {:source-table $$mytable}
                                              :type       :query})))))
              (testing "when updating"
                (is (= {:errors      {"column1" "This Column1 value already exists."
                                      "column2" "This Column2 value already exists."}
                        :message     "Column1 and Column2 already exist."
                        :status-code 400
                        :type        actions.error/violate-unique-constraint}
                       (sql-jdbc.actions-test/perform-action-ex-data
                        :row/update (mt/$ids {:update-row {"column1" "A"
                                                           "column2" "A"}
                                              :database   (:id database)
                                              :query      {:source-table $$mytable
                                                           :filter       [:= $mytable.id 2]}
                                              :type       :query}))))))))))))

;;; ------------------------------------------------ Timezone-related ------------------------------------------------

(deftest timezone-test
  (mt/test-driver :postgres
    (letfn [(get-timezone-with-report-timezone [report-timezone]
              (mt/with-temporary-setting-values [report-timezone report-timezone]
                (ffirst
                 (mt/rows
                  (qp/process-query {:database (mt/id)
                                     :type     :native
                                     :native   {:query "SELECT current_setting('TIMEZONE') AS timezone;"}})))))]
      (testing "check that if we set report-timezone to US/Pacific that the session timezone is in fact US/Pacific"
        (is  (= "US/Pacific"
                (get-timezone-with-report-timezone "US/Pacific"))))
      (testing "check that we can set it to something else: America/Chicago"
        (is (= "America/Chicago"
               (get-timezone-with-report-timezone "America/Chicago"))))
      (testing (str "ok, check that if we try to put in a fake timezone that the query still reëxecutes without a "
                    "custom timezone. This should give us the same result as if we didn't try to set a timezone at all")
        (is (= (get-timezone-with-report-timezone nil)
               (get-timezone-with-report-timezone "Crunk Burger")))))))

(deftest fingerprint-time-fields-test
  (mt/test-driver :postgres
    (testing "Make sure we're able to fingerprint TIME fields (#5911)"
      (drop-if-exists-and-create-db! "time_field_test")
      (let [details (mt/dbdef->connection-details :postgres :db {:database-name "time_field_test"})]
        (jdbc/execute! (sql-jdbc.conn/connection-details->spec :postgres details)
                       [(str "CREATE TABLE toucan_sleep_schedule ("
                             "  start_time TIME WITHOUT TIME ZONE NOT NULL, "
                             "  end_time TIME WITHOUT TIME ZONE NOT NULL, "
                             "  reason VARCHAR(256) NOT NULL"
                             ");"
                             "INSERT INTO toucan_sleep_schedule (start_time, end_time, reason) "
                             "  VALUES ('22:00'::time, '9:00'::time, 'Beauty Sleep');")])
        (mt/with-temp [:model/Database database {:engine :postgres, :details (assoc details :dbname "time_field_test")}]
          (sync/sync-database! database)
          (is (= {"start_time" {:global {:distinct-count 1
                                         :nil%           0.0}
                                :type   {:type/DateTime {:earliest "22:00:00"
                                                         :latest   "22:00:00"}}}
                  "end_time"   {:global {:distinct-count 1
                                         :nil%           0.0}
                                :type   {:type/DateTime {:earliest "09:00:00"
                                                         :latest   "09:00:00"}}}
                  "reason"     {:global {:distinct-count 1
                                         :nil%           0.0}
                                :type   {:type/Text {:percent-json   0.0
                                                     :percent-url    0.0
                                                     :percent-email  0.0
                                                     :percent-state  0.0
                                                     :average-length 12.0}}}}
                 (t2/select-fn->fn :name :fingerprint :model/Field
                                   :table_id (t2/select-one-pk :model/Table :db_id (u/the-id database))))))))))

;;; ----------------------------------------------------- Other ------------------------------------------------------

(deftest ^:parallel exception-test
  (mt/test-driver :postgres
    (testing (str "If the DB throws an exception, is it properly returned by the query processor? Is it status "
                  ":failed? (#9942)")
      (is (thrown-with-msg?
           clojure.lang.ExceptionInfo
           #"Error executing query"
           (qp/process-query
            {:database (mt/id)
             :type     :native
             :native   {:query "SELECT adsasdasd;"}})))
      (try
        (qp/process-query
         {:database (mt/id)
          :type     :native
          :native   {:query "SELECT adsasdasd;"}})
        (catch Throwable e
          (is (= "ERROR: column \"adsasdasd\" does not exist\n  Position: 20"
                 (try
                   (-> e ex-cause ex-message)
                   (catch Throwable e
                     e)))))))))

(deftest ^:parallel pgobject-test
  (mt/test-driver :postgres
    (testing "Make sure PGobjects are decoded correctly"
      (let [results (qp/process-query (mt/native-query {:query "SELECT pg_sleep(0.1) AS sleep;"}))]
        (testing "rows"
          (is (= [[""]]
                 (mt/rows results))))
        (testing "cols"
          (is (=? [{:display_name "sleep"
                    :base_type    :type/Text
                    :effective_type :type/Text
                    :source       :native
                    :field_ref    [:field "sleep" {:base-type :type/Text}]
                    :name         "sleep"}]
                  (mt/cols results))))))))

(deftest ^:parallel id-field-parameter-test
  (mt/test-driver :postgres
    (testing "We should be able to filter a PK column with a String value -- should get parsed automatically (#13263)"
      (is (= [[2 "Stout Burgers & Beers" 11 34.0996 -118.329 2]]
             (mt/rows
              (mt/run-mbql-query venues
                {:filter [:= $id "2"]})))))))

(deftest dont-sync-tables-with-no-select-permissions-test
  (testing "Make sure we only sync databases for which the current user has SELECT permissions"
    (mt/test-driver :postgres
      (drop-if-exists-and-create-db! "no-select-test")
      (let [details (mt/dbdef->connection-details :postgres :db {:database-name "no-select-test"})
            spec    (sql-jdbc.conn/connection-details->spec :postgres details)]
        (doseq [statement ["CREATE TABLE PUBLIC.table_with_perms (x INTEGER NOT NULL);"
                           "CREATE TABLE PUBLIC.table_with_no_perms (y INTEGER NOT NULL);"
                           "DROP USER IF EXISTS no_select_test_user;"
                           "CREATE USER no_select_test_user WITH PASSWORD '123456';"
                           "GRANT SELECT ON TABLE \"no-select-test\".PUBLIC.table_with_perms TO no_select_test_user;"]]
          (is (= [0]
                 (jdbc/execute! spec [statement])))))
      (let [test-user-details (assoc (mt/dbdef->connection-details :postgres :db {:database-name "no-select-test"})
                                     :user "no_select_test_user"
                                     :password "123456")]
        (mt/with-temp [:model/Database database {:engine :postgres, :details test-user-details}]
          ;; make sure that sync still succeeds even tho some tables are not SELECTable.
          (binding [sync-util/*log-exceptions-and-continue?* false]
            (is (some? (sync/sync-database! database {:scan :schema}))))
          (is (= #{"table_with_perms"}
                 (t2/select-fn-set :name :model/Table :db_id (:id database)))))))))

(deftest json-operator-?-works
  (testing "Make sure the Postgres ? operators (for JSON types) work in native queries"
    (mt/test-driver :postgres
      (drop-if-exists-and-create-db! "json-test")
      (let [details (mt/dbdef->connection-details :postgres :db {:database-name "json-test"})
            spec    (sql-jdbc.conn/connection-details->spec :postgres details)]
        (doseq [statement ["DROP TABLE IF EXISTS PUBLIC.json_table;"
                           "CREATE TABLE PUBLIC.json_table (json_val JSON NOT NULL);"
                           "INSERT INTO PUBLIC.json_table (json_val) VALUES ('{\"a\": 1, \"b\": 2}');"]]
          (jdbc/execute! spec [statement])))
      (let [json-db-details (mt/dbdef->connection-details :postgres :db {:database-name "json-test"})
            query           (str "SELECT json_val::jsonb ? 'a',"
                                 "json_val::jsonb ?| array['c', 'd'],"
                                 "json_val::jsonb ?& array['a', 'b']"
                                 "FROM \"json_table\";")]
        (mt/with-temp [:model/Database database {:engine :postgres, :details json-db-details}]
          (mt/with-db database (sync/sync-database! database)
            (is (= [[true false true]]
                   (-> {:query query}
                       (mt/native-query)
                       (qp/process-query)
                       (mt/rows))))))))))

(deftest sync-json-with-composite-pks-test
  (testing "Make sure sync a table with json columns that have composite pks works"
    (mt/test-driver :postgres
      (drop-if-exists-and-create-db! "composite-pks-test")
      (with-redefs [metadata-queries/nested-field-sample-limit 4]
        (let [details (mt/dbdef->connection-details driver/*driver* :db {:database-name "composite-pks-test"})
              spec    (sql-jdbc.conn/connection-details->spec driver/*driver* details)]
          (doseq [statement (concat ["CREATE TABLE PUBLIC.json_table(first_id INTEGER, second_id INTEGER, json_val JSON, PRIMARY KEY(first_id, second_id));"]
                                    (for [[first-id second-id json] [[1 1 "{\"int_turn_string\":1}"]
                                                                     [2 2 "{\"int_turn_string\":2}"]
                                                                     [3 3 "{\"int_turn_string\":3}"]
                                                                     [4 4 "{\"int_turn_string\":4}"]
                                                                     [4 5 "{\"int_turn_string\":\"x\"}"]
                                                                     [4 6 "{\"int_turn_string\":5}"]]]
                                      (format "INSERT INTO PUBLIC.json_table (first_id, second_id, json_val) VALUES (%d, %d, '%s');" first-id second-id json)))]
            (jdbc/execute! spec [statement]))
          (mt/with-temp [:model/Database database {:engine driver/*driver* :details details}]
            (mt/with-db database
              (sync-tables/sync-tables-and-database! database)
              (is (= #{{:name              "json_val → int_turn_string",
                        :database-type     "text"
                        :base-type         :type/Text
                        :database-position 0
                        :json-unfolding    false
                        :visibility-type   :normal
                        :nfc-path          [:json_val "int_turn_string"]}}
                     (sql-jdbc.sync/describe-nested-field-columns
                      :postgres
                      database
                      (t2/select-one :model/Table :db_id (mt/id) :name "json_table")))))))))))

(defn- pretty-sql [s]
  (-> s
      (str/replace #"\"" "")
      (str/replace #"public\." "")))

(deftest ^:parallel do-not-cast-to-date-if-column-is-already-a-date-test
  (testing "Don't wrap Field in date() if it's already a DATE (#11502)"
    (mt/test-driver :postgres
      (mt/dataset attempted-murders
        (let [query (mt/mbql-query attempts
                      {:aggregation [[:count]]
                       :breakout    [!day.date]})]
          (is (= (str "SELECT attempts.date AS date, COUNT(*) AS count "
                      "FROM attempts "
                      "GROUP BY attempts.date "
                      "ORDER BY attempts.date ASC")
                 (some-> (qp.compile/compile query) :query pretty-sql))))))))

(deftest ^:parallel do-not-cast-to-timestamp-if-column-if-timestamp-tz-or-date-test
  (testing "Don't cast a DATE or TIMESTAMPTZ to TIMESTAMP, it's not necessary (#19816)"
    (mt/test-driver :postgres
      (mt/dataset test-data
        (let [query (mt/mbql-query people
                      {:fields [!month.birth_date
                                !month.created_at
                                !month.id]
                       :limit  1})]
          (is (= {:query ["SELECT"
                          "  DATE_TRUNC('month', \"public\".\"people\".\"birth_date\") AS \"birth_date\","
                          "  DATE_TRUNC('month', \"public\".\"people\".\"created_at\") AS \"created_at\","
                          "  DATE_TRUNC('month', CAST(\"public\".\"people\".\"id\" AS timestamp)) AS \"id\""
                          "FROM"
                          "  \"public\".\"people\""
                          "LIMIT"
                          "  1"]
                  :params nil}
                 (-> (qp.compile/compile query)
                     (update :query #(str/split-lines (driver/prettify-native-form :postgres %)))))))))))

(deftest postgres-ssl-connectivity-test
  (mt/test-driver :postgres
    (if (config/config-bool :mb-postgres-ssl-test-ssl)
      (testing "We should be able to connect to a Postgres instance, providing our own root CA via a secret property"
        (mt/with-env-keys-renamed-by #(str/replace-first % "mb-postgres-ssl-test" "mb-postgres-test")
          (id-field-parameter-test)))
      (log/warn (u/format-color 'yellow
                                "Skipping %s because %s env var is not set"
                                "postgres-ssl-connectivity-test"
                                "MB_POSTGRES_SSL_TEST_SSL")))))

(def ^:private dummy-pem-contents
  (str "-----BEGIN CERTIFICATE-----\n"
       "-----END CERTIFICATE-----"))

(deftest handle-nil-client-ssl-properties-test
  (mt/test-driver :postgres
    (testing "Setting only one of the client SSL params doesn't result in an NPE error (#19984)"
      (mt/with-temp-file [dummy-root-cert   "dummy-root-cert.pem"
                          dummy-client-cert "dummy-client-cert.pem"]
        (spit dummy-root-cert dummy-pem-contents)
        (spit dummy-client-cert dummy-pem-contents)
        (let [db-details {:host "dummy-hostname"
                          :dbname "test-db"
                          :port 5432
                          :user "dummy-login"
                          :password "dummy-password"
                          :ssl true
                          :ssl-use-client-auth true
                          :ssl-mode "verify-full"
                          :ssl-root-cert-options "local"
                          :ssl-root-cert-path dummy-root-cert
                          :ssl-client-cert-options "local"
                          :ssl-client-cert-value dummy-client-cert}]
          ;; this will fail/throw an NPE if the fix for #19984 is not put in place (since the server code will
          ;; attempt to "store" a non-existent :ssl-client-key-value to a temp file)
          (is (map? (#'postgres/ssl-params db-details))))))))

(deftest can-set-ssl-key-via-gui
  (testing "ssl key can be set via the gui (#20319)"
    (with-redefs [secret/value-as-file!
                  (fn [driver details secret-property & [_ext]]
                    (str "file:" secret-property "="  (u/bytes-to-string (:value (#'secret/resolve-secret-map driver details secret-property)))))]
      (is (= "file:ssl-key=/clientkey.pkcs12"
             (:sslkey
              (#'postgres/ssl-params
               {:ssl true
                :ssl-client-cert-options "local"
                :ssl-client-cert-path "/client.pem"
                :ssl-key-options "local"
                :ssl-key-password-value "sslclientkeypw!"
                :ssl-key-path "/clientkey.pkcs12" ;; <-- this is what is set via ui.
                :ssl-mode "verify-ca"
                :ssl-root-cert-options "local"
                :ssl-root-cert-path "/root.pem"
                :ssl-use-client-auth true
                :tunnel-enabled false
                :advanced-options false
                :dbname "metabase"
                :engine :postgres
                :host "localhost"
                :user "bcm"
                :password "abcdef123"
                :port 5432})))))))

(deftest pkcs-12-extension-test
  (testing "Uploaded PKCS-12 SSL keys are stored in a file with the .p12 extension (#20319)"
    (letfn [(absolute-path [^java.io.File file]
              (some-> file .getAbsolutePath))]
      (is (-> (#'postgres/ssl-params
               {:ssl                 true
                :ssl-key-options     "uploaded"
                :ssl-key-value       "data:application/x-pkcs12;base64,SGVsbG8="
                :ssl-mode            "require"
                :ssl-use-client-auth true
                :tunnel-enabled      false
                :advanced-options    false
                :dbname              "metabase"
                :engine              :postgres
                :host                "localhost"
                :user                "bcm"
                :password            "abcdef123"
                :port                5432})
              :sslkey
              absolute-path
              (str/ends-with? ".p12"))))))

(deftest syncable-schemas-test
  (mt/test-driver :postgres
    (testing "`syncable-schemas` should return schemas that should be synced"
      (mt/with-empty-db
        (is (= #{"public"}
               (driver/syncable-schemas driver/*driver* (mt/db))))))
    (testing "metabase_cache schemas should be excluded"
      (mt/dataset test-data
        (mt/with-persistence-enabled! [persist-models!]
          (let [conn-spec (sql-jdbc.conn/db->pooled-connection-spec (mt/db))]
            (mt/with-temp [:model/Card _ {:name "model"
                                          :type :model
                                          :dataset_query (mt/mbql-query categories)
                                          :database_id (mt/id)}]
              (persist-models!)
              (is (some (partial re-matches #"metabase_cache(.*)")
                        (map :schema_name (jdbc/query conn-spec "SELECT schema_name from INFORMATION_SCHEMA.SCHEMATA;"))))
              (is (nil? (some (partial re-matches #"metabase_cache(.*)")
                              (driver/syncable-schemas driver/*driver* (mt/db))))))))))))

(deftest table-privileges-test
  (mt/test-driver :postgres
    (testing "`table-privileges` should return the correct data for current_user and role privileges"
      (mt/with-empty-db
        (let [conn-spec      (sql-jdbc.conn/db->pooled-connection-spec (mt/db))
              get-privileges (fn []
                               (sql-jdbc.conn/with-connection-spec-for-testing-connection
                                [spec [:postgres (assoc (:details (mt/db)) :user "privilege_rows_test_example_role")]]
                                 (with-redefs [sql-jdbc.conn/db->pooled-connection-spec (fn [_] spec)]
                                   (set (sql-jdbc.sync/current-user-table-privileges driver/*driver* spec)))))]
          (try
            (jdbc/execute! conn-spec (str
                                      "DROP SCHEMA IF EXISTS \"dotted.schema\" CASCADE;"
                                      "DROP SCHEMA IF EXISTS \"doublequote\"\"schema\" CASCADE;"
                                      "CREATE SCHEMA \"doublequote\"\"schema\";"
                                      "CREATE TABLE \"doublequote\"\"schema\".\"doublequote\"\"table\" (id INTEGER);"
                                      "CREATE SCHEMA \"dotted.schema\";"
                                      "CREATE TABLE \"dotted.schema\".bar (id INTEGER);"
                                      "CREATE TABLE \"dotted.schema\".\"dotted.table\" (id INTEGER);"
                                      "CREATE TABLE \"dotted.schema\".\"dotted.partial_select\" (id INTEGER);"
                                      "CREATE TABLE \"dotted.schema\".\"dotted.partial_update\" (id INTEGER);"
                                      "CREATE TABLE \"dotted.schema\".\"dotted.partial_insert\" (id INTEGER, text TEXT);"
                                      "CREATE VIEW \"dotted.schema\".\"dotted.view\" AS SELECT 'hello world';"
                                      "CREATE MATERIALIZED VIEW \"dotted.schema\".\"dotted.materialized_view\" AS SELECT 'hello world';"
                                      "DROP ROLE IF EXISTS privilege_rows_test_example_role;"
                                      "CREATE ROLE privilege_rows_test_example_role WITH LOGIN;"
                                      "GRANT SELECT ON \"doublequote\"\"schema\".\"doublequote\"\"table\" TO privilege_rows_test_example_role;"
                                      "GRANT SELECT ON \"dotted.schema\".\"dotted.table\" TO privilege_rows_test_example_role;"
                                      "GRANT UPDATE ON \"dotted.schema\".\"dotted.table\" TO privilege_rows_test_example_role;"
                                      "GRANT SELECT (id) ON \"dotted.schema\".\"dotted.partial_select\" TO privilege_rows_test_example_role;"
                                      "GRANT UPDATE (id) ON \"dotted.schema\".\"dotted.partial_update\" TO privilege_rows_test_example_role;"
                                      "GRANT INSERT (text) ON \"dotted.schema\".\"dotted.partial_insert\" TO privilege_rows_test_example_role;"
                                      "GRANT SELECT ON \"dotted.schema\".\"dotted.view\" TO privilege_rows_test_example_role;"
                                      "GRANT SELECT ON \"dotted.schema\".\"dotted.materialized_view\" TO privilege_rows_test_example_role;"))
            (testing "check that without USAGE privileges on the schema, nothing is returned"
              (is (= #{}
                     (get-privileges))))
            (testing "with USAGE privileges, SELECT and UPDATE privileges are returned"
              (jdbc/execute! conn-spec (str "GRANT USAGE ON SCHEMA \"doublequote\"\"schema\" TO privilege_rows_test_example_role;"
                                            "GRANT USAGE ON SCHEMA \"dotted.schema\" TO privilege_rows_test_example_role;"))
              (is (= (-> #{{:role   nil,
                            :schema "doublequote\"schema",
                            :table  "doublequote\"table",
                            :update false,
                            :select true,
                            :insert false,
                            :delete false}}
                         (into (map #(merge {:role   nil
                                             :schema "dotted.schema"
                                             :update false
                                             :select false
                                             :insert false
                                             :delete false} %)
                                    [{:table  "dotted.materialized_view"
                                      :select true}
                                     {:table "dotted.view"
                                      :select true}
                                     {:table "dotted.table"
                                      :select true
                                      :update true}
                                     {:table "dotted.partial_select"
                                      :select true}
                                     {:table "dotted.partial_update"
                                      :update true}
                                     {:table "dotted.partial_insert"
                                      :insert true}])))
                     (get-privileges))))
            (finally
              (doseq [stmt ["REVOKE ALL PRIVILEGES ON ALL TABLES IN SCHEMA \"doublequote\"\"schema\" FROM privilege_rows_test_example_role;"
                            "REVOKE ALL PRIVILEGES ON SCHEMA \"doublequote\"\"schema\" FROM privilege_rows_test_example_role;"
                            "REVOKE ALL PRIVILEGES ON ALL TABLES IN SCHEMA \"dotted.schema\" FROM privilege_rows_test_example_role;"
                            "REVOKE ALL PRIVILEGES ON SCHEMA \"dotted.schema\" FROM privilege_rows_test_example_role;"
                            "DROP ROLE privilege_rows_test_example_role;"]]
                (jdbc/execute! conn-spec stmt)))))))))

(deftest ^:parallel set-role-statement-test
  (testing "set-role-statement should return a SET ROLE command, with the role quoted if it contains special characters"
    ;; No special characters
    (is (= "SET ROLE MY_ROLE;"        (driver.sql/set-role-statement :postgres "MY_ROLE")))
    (is (= "SET ROLE ROLE123;"        (driver.sql/set-role-statement :postgres "ROLE123")))
    (is (= "SET ROLE lowercase_role;" (driver.sql/set-role-statement :postgres "lowercase_role")))

    ;; None (special role in Postgres to revert back to login role; should not be quoted)
    (is (= "SET ROLE none;"      (driver.sql/set-role-statement :postgres "none")))
    (is (= "SET ROLE NONE;"      (driver.sql/set-role-statement :postgres "NONE")))

    ;; Special characters
    (is (= "SET ROLE \"Role.123\";"   (driver.sql/set-role-statement :postgres "Role.123")))
    (is (= "SET ROLE \"$role\";"      (driver.sql/set-role-statement :postgres "$role")))))

(deftest get-tables-parity-with-jdbc-test
  (testing "make sure our get-tables return result consistent with jdbc getTables"
    (mt/test-driver :postgres
      (mt/with-empty-db
        (sql-jdbc.execute/do-with-connection-with-options
         :postgres
         (mt/db)
         nil
         (fn [^Connection conn]
           (let [do-test (fn [& {:keys [schema-pattern table-pattern schemas tables]
                                 :or   {schema-pattern "public%" ;; postgres get-tables exclude system tables by default
                                        schemas        nil
                                        table-pattern  "%"
                                        tables         nil}
                                 :as _opts}]
                           (is (= (into #{} (#'sql-jdbc.describe-database/jdbc-get-tables
                                             :postgres (.getMetaData conn) nil schema-pattern table-pattern
                                             ["TABLE" "PARTITIONED TABLE" "VIEW" "FOREIGN TABLE" "MATERIALIZED VIEW"]))
                                  (into #{} (map #(dissoc % :estimated_row_count))
                                        (#'postgres/get-tables (mt/db) schemas tables)))))]

             (doseq [stmt ["CREATE TABLE public.table (id INTEGER, type TEXT);"
                           "CREATE UNIQUE INDEX idx_table_type ON public.table(type);"
                           "CREATE TABLE public.partition_table (id INTEGER) PARTITION BY RANGE (id);"
                           "CREATE UNIQUE INDEX idx_partition_table_id ON public.partition_table(id);"
                           "CREATE SEQUENCE public.table_id_seq;"
                           "CREATE VIEW public.view AS SELECT * FROM public.table;"
                           "CREATE TYPE public.enum_type AS ENUM ('a', 'b', 'c');"
                           "CREATE MATERIALIZED VIEW public.materialized_view AS SELECT * FROM public.table;"
                           "CREATE SCHEMA public_2;"
                           "CREATE TABLE public_2.table (id INTEGER);"]]
               (next.jdbc/execute! conn [stmt]))
             (testing "without any filters"
               (do-test))
             (testing "filter by schema"
               (do-test :schema-pattern "private" :schemas ["private"]))
             (testing "filter by table name"
               (do-test :table-pattern "table" :tables ["table"])))))))))

(deftest ^:parallel date-plus-integer-test
  (testing "Can we add a {{date}} template tag parameter to an integer in SQL queries? (#40755)"
    (mt/test-driver :postgres
      (is (= [[#t "2024-07-03"]]
             (mt/rows
              (qp/process-query
               {:database   (mt/id)
                :type       :native
                :native     {:query         "SELECT {{date}} + 1 AS t;"
                             :template-tags {"date" {:type         :date
                                                     :name         "date"
                                                     :display-name "Date"}}}
                :parameters [{:type   :date/single
                              :target [:variable [:template-tag "date"]]
                              :value  "2024-07-02"}]
                :middleware {:format-rows? false}})))))))

(deftest ^:parallel xml-column-is-readable-test
  (mt/test-driver :postgres
    (let [xml-str "<abc>abc</abc>"]
      (is (= [[xml-str]]
             (mt/rows
              (qp/process-query
               {:database (mt/id)
                :type :native
                :native {:query (format "SELECT '%s'::xml" xml-str)}})))))))

(deftest ^:parallel aggregated-array-is-returned-correctly-test
  (testing "An aggregated array column should be returned in a readable format"
    (mt/test-driver :postgres
      (mt/dataset test-data
        (let [rows (->> (mt/native-query {:query "select category_id, array_agg(name)
                                                  from venues
                                                  group by category_id
                                                  order by 1 asc
                                                  limit 2;"})
                        mt/process-query
<<<<<<< HEAD
                        mt/rows 
=======
                        mt/rows
>>>>>>> a93bf549
                        (map second))]
          (is (= [["The Gorbals" "The Misfit Restaurant + Bar" "Marlowe" "Yamashiro Hollywood" "Musso & Frank Grill" "Pacific Dining Car" "Chez Jay" "Rush Street"]
                  ["Greenblatt's Delicatessen & Fine Wine Shop" "Handy Market"]]
                 rows)))))))<|MERGE_RESOLUTION|>--- conflicted
+++ resolved
@@ -1675,11 +1675,7 @@
                                                   order by 1 asc
                                                   limit 2;"})
                         mt/process-query
-<<<<<<< HEAD
-                        mt/rows 
-=======
                         mt/rows
->>>>>>> a93bf549
                         (map second))]
           (is (= [["The Gorbals" "The Misfit Restaurant + Bar" "Marlowe" "Yamashiro Hollywood" "Musso & Frank Grill" "Pacific Dining Car" "Chez Jay" "Rush Street"]
                   ["Greenblatt's Delicatessen & Fine Wine Shop" "Handy Market"]]
