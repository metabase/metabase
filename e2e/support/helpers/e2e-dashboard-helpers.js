--- conflicted
+++ resolved
@@ -205,7 +205,6 @@
   return cy.findByTestId("dashboard-header");
 };
 
-<<<<<<< HEAD
 export const createAndArchiveDashboard = ({ name, collection_id }) => {
   cy.request("POST", "/api/dashboard/", {
     name: name,
@@ -213,10 +212,10 @@
   }).then(({ body: { id: dashboardId } }) => {
     cy.request("PUT", `/api/dashboard/${dashboardId}`, { archived: true });
   });
-=======
+};
+
 export const dashboardGrid = () => {
   return cy.findByTestId("dashboard-grid");
->>>>>>> 0c4a6d86
 };
 
 /**
