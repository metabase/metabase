import { assoc, dissoc, assocIn, updateIn, chain, merge } from "icepick";
import reduceReducers from "reduce-reducers";

import { handleActions, combineReducers } from "metabase/lib/redux";
import Dashboards from "metabase/entities/dashboards";

import {
  INITIALIZE,
  FETCH_DASHBOARD,
  SET_EDITING_DASHBOARD,
  SET_DASHBOARD_ATTRIBUTES,
  ADD_CARD_TO_DASH,
  CREATE_PUBLIC_LINK,
  DELETE_PUBLIC_LINK,
  UPDATE_EMBEDDING_PARAMS,
  UPDATE_ENABLE_EMBEDDING,
  SET_DASHCARD_ATTRIBUTES,
  SET_MULTIPLE_DASHCARD_ATTRIBUTES,
  UPDATE_DASHCARD_VISUALIZATION_SETTINGS,
  UPDATE_DASHCARD_VISUALIZATION_SETTINGS_FOR_COLUMN,
  REPLACE_ALL_DASHCARD_VISUALIZATION_SETTINGS,
  REMOVE_CARD_FROM_DASH,
  MARK_NEW_CARD_SEEN,
  REMOVE_PARAMETER,
  FETCH_CARD_DATA,
  CLEAR_CARD_DATA,
  MARK_CARD_AS_SLOW,
  SET_PARAMETER_VALUE,
  FETCH_DASHBOARD_CARD_DATA,
  CANCEL_FETCH_CARD_DATA,
  SHOW_ADD_PARAMETER_POPOVER,
  HIDE_ADD_PARAMETER_POPOVER,
  SHOW_ADD_TEXT_POPOVER,
  HIDE_ADD_TEXT_POPOVER,
  SET_SIDEBAR,
  CLOSE_SIDEBAR,
  SET_DOCUMENT_TITLE,
  SET_SHOW_LOADING_COMPLETE_FAVICON,
  RESET,
  SET_PARAMETER_VALUES,
  UNDO_REMOVE_CARD_FROM_DASH,
  SHOW_AUTO_APPLY_FILTERS_TOAST,
  tabsReducer,
} from "./actions";

import { isVirtualDashCard, syncParametersAndEmbeddingParams } from "./utils";
import { INITIAL_DASHBOARD_STATE } from "./constants";

const dashboardId = handleActions(
  {
    [INITIALIZE]: { next: state => null },
    [FETCH_DASHBOARD]: {
      next: (state, { payload: { dashboardId } }) => dashboardId,
    },
    [RESET]: { next: state => null },
  },
  INITIAL_DASHBOARD_STATE.dashboardId,
);

const isEditing = handleActions(
  {
    [INITIALIZE]: { next: state => null },
    [SET_EDITING_DASHBOARD]: {
      next: (state, { payload }) => (payload ? payload : null),
    },
    [RESET]: { next: state => null },
  },
  INITIAL_DASHBOARD_STATE.isEditing,
);

const loadingControls = handleActions(
  {
    [SET_DOCUMENT_TITLE]: (state, { payload }) => ({
      ...state,
      documentTitle: payload,
    }),
    [SET_SHOW_LOADING_COMPLETE_FAVICON]: (state, { payload }) => ({
      ...state,
      showLoadCompleteFavicon: payload,
    }),
    [RESET]: { next: state => ({}) },
  },
  INITIAL_DASHBOARD_STATE.loadingControls,
);

function newDashboard(before, after, isDirty) {
  return {
    ...before,
    ...after,
    embedding_params: syncParametersAndEmbeddingParams(before, after),
    isDirty: isDirty ?? true,
  };
}

const dashboards = handleActions(
  {
    [FETCH_DASHBOARD]: {
      next: (state, { payload }) => ({
        ...state,
        ...payload.entities.dashboard,
      }),
    },
    [SET_DASHBOARD_ATTRIBUTES]: {
      next: (state, { payload: { id, attributes, isDirty } }) => {
        return {
          ...state,
          [id]: newDashboard(state[id], attributes, isDirty),
        };
      },
    },
    [ADD_CARD_TO_DASH]: (state, { payload: dashcard }) => ({
      ...state,
      [dashcard.dashboard_id]: {
        ...state[dashcard.dashboard_id],
        ordered_cards: [
          ...state[dashcard.dashboard_id].ordered_cards,
          dashcard.id,
        ],
      },
    }),
    [CREATE_PUBLIC_LINK]: {
      next: (state, { payload }) =>
        assocIn(state, [payload.id, "public_uuid"], payload.uuid),
    },
    [DELETE_PUBLIC_LINK]: {
      next: (state, { payload }) =>
        assocIn(state, [payload.id, "public_uuid"], null),
    },
    [UPDATE_EMBEDDING_PARAMS]: {
      next: (state, { payload }) =>
        assocIn(
          state,
          [payload.id, "embedding_params"],
          payload.embedding_params,
        ),
    },
    [UPDATE_ENABLE_EMBEDDING]: {
      next: (state, { payload }) =>
        assocIn(
          state,
          [payload.id, "enable_embedding"],
          payload.enable_embedding,
        ),
    },
    [Dashboards.actionTypes.UPDATE]: {
      next: (state, { payload }) =>
        assocIn(
          state,
          [payload.dashboard.id, "collection_id"],
          payload.dashboard.collection_id,
        ),
    },
  },
  INITIAL_DASHBOARD_STATE.dashboards,
);

const dashcards = handleActions(
  {
    [FETCH_DASHBOARD]: {
      next: (state, { payload }) => ({
        ...state,
        ...payload.entities.dashcard,
      }),
    },
    [SET_DASHCARD_ATTRIBUTES]: {
      next: (state, { payload: { id, attributes } }) => ({
        ...state,
        [id]: { ...state[id], ...attributes, isDirty: true },
      }),
    },
    [SET_MULTIPLE_DASHCARD_ATTRIBUTES]: {
      next: (state, { payload: { dashcards } }) => {
        const nextState = { ...state };
        dashcards.forEach(({ id, attributes }) => {
          nextState[id] = {
            ...state[id],
            ...attributes,
            isDirty: true,
          };
        });
        return nextState;
      },
    },
    [UPDATE_DASHCARD_VISUALIZATION_SETTINGS]: {
      next: (state, { payload: { id, settings } }) =>
        chain(state)
          .updateIn([id, "visualization_settings"], (value = {}) => ({
            ...value,
            ...settings,
          }))
          .assocIn([id, "isDirty"], true)
          .value(),
    },
    [UPDATE_DASHCARD_VISUALIZATION_SETTINGS_FOR_COLUMN]: {
      next: (state, { payload: { column, id, settings } }) =>
        chain(state)
          .updateIn([id, "visualization_settings"], (value = {}) =>
            updateIn(
              merge({ column_settings: {} }, value),
              ["column_settings", column],
              columnSettings => ({
                ...columnSettings,
                ...settings,
              }),
            ),
          )
          .assocIn([id, "isDirty"], true)
          .value(),
    },
    [REPLACE_ALL_DASHCARD_VISUALIZATION_SETTINGS]: {
      next: (state, { payload: { id, settings } }) =>
        chain(state)
          .assocIn([id, "visualization_settings"], settings)
          .assocIn([id, "isDirty"], true)
          .value(),
    },
    [ADD_CARD_TO_DASH]: (state, { payload: dashcard }) => ({
      ...state,
      [dashcard.id]: { ...dashcard, isAdded: true, justAdded: true },
    }),
    [REMOVE_CARD_FROM_DASH]: (state, { payload: { dashcardId } }) => ({
      ...state,
      [dashcardId]: { ...state[dashcardId], isRemoved: true },
    }),
    [UNDO_REMOVE_CARD_FROM_DASH]: (state, { payload: { dashcardId } }) => ({
      ...state,
      [dashcardId]: { ...state[dashcardId], isRemoved: false },
    }),
    [MARK_NEW_CARD_SEEN]: (state, { payload: dashcardId }) => ({
      ...state,
      [dashcardId]: { ...state[dashcardId], justAdded: false },
    }),
  },
  INITIAL_DASHBOARD_STATE.dashcards,
);

const isAddParameterPopoverOpen = handleActions(
  {
    [SHOW_ADD_PARAMETER_POPOVER]: () => true,
    [HIDE_ADD_PARAMETER_POPOVER]: () => false,
    [INITIALIZE]: () => false,
    [RESET]: () => false,
  },
  INITIAL_DASHBOARD_STATE.isAddParameterPopoverOpen,
);

const isAddTextPopoverOpen = handleActions(
  {
    [SHOW_ADD_TEXT_POPOVER]: () => true,
    [HIDE_ADD_TEXT_POPOVER]: () => false,
    [INITIALIZE]: () => false,
    [RESET]: () => false,
  },
  false,
);

const dashcardData = handleActions(
  {
    // clear existing dashboard data when loading a dashboard
    [INITIALIZE]: { next: state => ({}) },
    [FETCH_CARD_DATA]: {
      next: (state, { payload: { dashcard_id, card_id, result } }) =>
        assocIn(state, [dashcard_id, card_id], result),
    },
    [CLEAR_CARD_DATA]: {
      next: (state, { payload: { cardId, dashcardId } }) =>
        assocIn(state, [dashcardId, cardId]),
    },
    [RESET]: { next: state => ({}) },
  },
  INITIAL_DASHBOARD_STATE.dashcardData,
);

const slowCards = handleActions(
  {
    [MARK_CARD_AS_SLOW]: {
      next: (state, { payload: { id, result } }) => ({
        ...state,
        [id]: result,
      }),
    },
  },
  INITIAL_DASHBOARD_STATE.slowCards,
);

const parameterValues = handleActions(
  {
    [INITIALIZE]: { next: () => ({}) }, // reset values
    [FETCH_DASHBOARD]: {
      next: (state, { payload: { parameterValues } }) => parameterValues,
    },
    [SET_PARAMETER_VALUE]: {
      next: (state, { payload: { id, value, isDraft } }) => {
        if (!isDraft) {
          return assoc(state, id, value);
        }

        return state;
      },
    },
    [SET_PARAMETER_VALUES]: {
      next: (state, { payload }) => payload,
    },
    [REMOVE_PARAMETER]: {
      next: (state, { payload: { id } }) => dissoc(state, id),
    },
    [RESET]: { next: state => ({}) },
  },
  INITIAL_DASHBOARD_STATE.parameterValues,
);

const draftParameterValues = handleActions(
  {
    [INITIALIZE]: { next: () => ({}) },
    [FETCH_DASHBOARD]: {
      next: (
        state,
        { payload: { dashboard, parameterValues, preserveParameters } },
      ) =>
        preserveParameters && !dashboard.auto_apply_filters
          ? state
          : parameterValues,
    },
    [SET_PARAMETER_VALUE]: {
      next: (state, { payload: { id, value } }) =>
        assoc(state ?? {}, id, value),
    },
    [SET_PARAMETER_VALUES]: {
      next: (state, { payload }) => payload,
    },
    [REMOVE_PARAMETER]: {
      next: (state, { payload: { id } }) => dissoc(state, id),
    },
    [RESET]: { next: () => ({}) },
  },
  {},
);

const loadingDashCards = handleActions(
  {
    [INITIALIZE]: {
      next: state => ({
        ...state,
        loadingStatus: "idle",
      }),
    },
    [FETCH_DASHBOARD]: {
      next: (state, { payload }) => {
        const cardIds = Object.values(payload.entities.dashcard || {})
          .filter(dc => !isVirtualDashCard(dc))
          .map(dc => dc.id);
        return {
          ...state,
          dashcardIds: cardIds,
          loadingIds: cardIds,
          loadingStatus: "idle",
        };
      },
    },
    [FETCH_DASHBOARD_CARD_DATA]: {
      next: (state, { payload: { currentTime } }) => ({
        ...state,
        loadingStatus: state.dashcardIds.length > 0 ? "running" : "idle",
        startTime: state.dashcardIds.length > 0 ? currentTime : null,
      }),
    },
    [FETCH_CARD_DATA]: {
      next: (state, { payload: { dashcard_id, currentTime } }) => {
        const loadingIds = state.loadingIds.filter(id => id !== dashcard_id);
        return {
          ...state,
          loadingIds,
          ...(loadingIds.length === 0
            ? { endTime: currentTime, loadingStatus: "complete" }
            : {}),
        };
      },
    },
    [CANCEL_FETCH_CARD_DATA]: {
      next: (state, { payload: { dashcard_id } }) => {
        const loadingIds = state.loadingIds.filter(id => id !== dashcard_id);
        return {
          ...state,
          loadingIds,
          ...(loadingIds.length === 0 ? { startTime: null } : {}),
        };
      },
    },
    [RESET]: {
      next: state => ({
        ...state,
        loadingStatus: "idle",
      }),
    },
  },
  INITIAL_DASHBOARD_STATE.loadingDashCards,
);

const DEFAULT_SIDEBAR = { props: {} };
const sidebar = handleActions(
  {
    [INITIALIZE]: {
      next: () => DEFAULT_SIDEBAR,
    },
    [SET_SIDEBAR]: {
      next: (state, { payload: { name, props } }) => ({
        name,
        props: props || {},
      }),
    },
    [CLOSE_SIDEBAR]: {
      next: () => DEFAULT_SIDEBAR,
    },
    [SET_EDITING_DASHBOARD]: {
      next: () => DEFAULT_SIDEBAR,
    },
    [REMOVE_PARAMETER]: {
      next: () => DEFAULT_SIDEBAR,
    },
    [RESET]: {
      next: () => DEFAULT_SIDEBAR,
    },
  },
  INITIAL_DASHBOARD_STATE.sidebar,
);

const missingActionParameters = handleActions(
  {
    [INITIALIZE]: {
      next: (state, payload) => null,
    },
    [RESET]: {
      next: (state, payload) => null,
    },
  },
  INITIAL_DASHBOARD_STATE.missingActionParameters,
);

export const autoApplyFilters = handleActions(
  {
    [SHOW_AUTO_APPLY_FILTERS_TOAST]: {
      next: (state, { payload: { toastId, dashboardId } }) => ({
        ...state,
        toastId,
        toastDashboardId: dashboardId,
      }),
    },
  },
  INITIAL_DASHBOARD_STATE.autoApplyFilters,
);

<<<<<<< HEAD
export default combineReducers({
  dashboardId,
  isEditing,
  loadingControls,
  dashboards,
  dashcards,
  dashcardData,
  slowCards,
  parameterValues,
  draftParameterValues,
  loadingDashCards,
  isAddParameterPopoverOpen,
  isAddTextPopoverOpen,
  sidebar,
  missingActionParameters,
});
=======
export default reduceReducers(
  INITIAL_DASHBOARD_STATE,
  combineReducers({
    dashboardId,
    isEditing,
    loadingControls,
    dashboards,
    dashcards,
    dashcardData,
    slowCards,
    parameterValues,
    draftParameterValues,
    loadingDashCards,
    isAddParameterPopoverOpen,
    sidebar,
    missingActionParameters,
    autoApplyFilters,
    // Combined reducer needs to init state for every slice
    selectedTabId: (state = INITIAL_DASHBOARD_STATE.selectedTabId) => state,
  }),
  tabsReducer,
);
>>>>>>> dc26d88b
<|MERGE_RESOLUTION|>--- conflicted
+++ resolved
@@ -251,7 +251,7 @@
     [INITIALIZE]: () => false,
     [RESET]: () => false,
   },
-  false,
+  INITIAL_DASHBOARD_STATE.isAddTextPopoverOpen,
 );
 
 const dashcardData = handleActions(
@@ -449,24 +449,6 @@
   INITIAL_DASHBOARD_STATE.autoApplyFilters,
 );
 
-<<<<<<< HEAD
-export default combineReducers({
-  dashboardId,
-  isEditing,
-  loadingControls,
-  dashboards,
-  dashcards,
-  dashcardData,
-  slowCards,
-  parameterValues,
-  draftParameterValues,
-  loadingDashCards,
-  isAddParameterPopoverOpen,
-  isAddTextPopoverOpen,
-  sidebar,
-  missingActionParameters,
-});
-=======
 export default reduceReducers(
   INITIAL_DASHBOARD_STATE,
   combineReducers({
@@ -481,6 +463,7 @@
     draftParameterValues,
     loadingDashCards,
     isAddParameterPopoverOpen,
+    isAddTextPopoverOpen,
     sidebar,
     missingActionParameters,
     autoApplyFilters,
@@ -488,5 +471,4 @@
     selectedTabId: (state = INITIAL_DASHBOARD_STATE.selectedTabId) => state,
   }),
   tabsReducer,
-);
->>>>>>> dc26d88b
+);