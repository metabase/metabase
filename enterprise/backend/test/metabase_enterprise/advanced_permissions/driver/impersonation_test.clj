(ns ^:mb/driver-tests metabase-enterprise.advanced-permissions.driver.impersonation-test
  (:require
   [clojure.java.jdbc :as jdbc]
   [clojure.string :as str]
   [clojure.test :refer :all]
   [metabase-enterprise.advanced-permissions.api.util-test :as advanced-perms.api.tu]
   [metabase-enterprise.advanced-permissions.driver.impersonation :as impersonation]
   [metabase.driver.postgres-test :as postgres-test]
   [metabase.driver.sql-jdbc.connection :as sql-jdbc.conn]
   [metabase.query-processor :as qp]
   [metabase.request.core :as request]
   [metabase.sync :as sync]
   [metabase.test :as mt]
   [metabase.test.data.sql :as sql.tx]
   [metabase.util :as u]
   [toucan2.core :as t2]))

(deftest ^:parallel connection-impersonation-role-test
  (testing "Returns nil when no impersonations are in effect"
    (is (nil? (@#'impersonation/connection-impersonation-role (mt/db))))))

(deftest connection-impersonation-role-test-2
  (testing "Correctly fetches the impersonation when one is in effect"
    (advanced-perms.api.tu/with-impersonations! {:impersonations [{:db-id (mt/id) :attribute "impersonation_attr"}]
                                                 :attributes     {"impersonation_attr" "impersonation_role"}}
      (is (= "impersonation_role"
             (@#'impersonation/connection-impersonation-role (mt/db)))))))

(deftest connection-impersonation-role-test-3
  (testing "Throws exception if multiple conflicting impersonations are in effect"
    ;; Use nested `with-impersonations!` macros so that different groups are used
    (advanced-perms.api.tu/with-impersonations! {:impersonations [{:db-id (mt/id) :attribute "impersonation_attr_1"}]
                                                 :attributes     {"impersonation_attr_1" "impersonation_role_1"}}
      (advanced-perms.api.tu/with-impersonations! {:impersonations [{:db-id (mt/id) :attribute "impersonation_attr_2"}]
                                                   :attributes     {"impersonation_attr_2" "impersonation_role_2"}}
        (is (thrown-with-msg?
             clojure.lang.ExceptionInfo
             #"Multiple conflicting connection impersonation policies found for current user"
             (@#'impersonation/connection-impersonation-role (mt/db))))))))

(deftest connection-impersonation-role-test-4
  (testing "Returns nil if the permissions in another group supercede the impersonation"
    (advanced-perms.api.tu/with-impersonations! {:impersonations [{:db-id (mt/id) :attribute "impersonation_attr"}]
                                                 :attributes     {"impersonation_attr" "impersonation_role"}}
      ;; `with-impersonations!` creates a new group and revokes data perms in `all users`, so if we re-grant data perms
      ;; for all users, it should supercede the impersonation policy in the new group
      (mt/with-full-data-perms-for-all-users!
        (is (nil? (@#'impersonation/connection-impersonation-role (mt/db))))))))

(deftest connection-impersonation-role-test-5
  (testing "Returns nil for superuser, even if they are in a group with an impersonation policy defined"
    (advanced-perms.api.tu/with-impersonations! {:impersonations [{:db-id (mt/id) :attribute "impersonation_attr"}]
                                                 :attributes     {"impersonation_attr" "impersonation_role"}}
      (request/as-admin
        (is (nil? (@#'impersonation/connection-impersonation-role (mt/db))))))))

(deftest connection-impersonation-role-test-6
  (testing "Does not throw an exception if passed a nil `database-or-id`"
    (advanced-perms.api.tu/with-impersonations! {:impersonations [{:db-id (mt/id) :attribute "impersonation_attr"}]
                                                 :attributes     {"impersonation_attr" "impersonation_role"}}
      (is (nil? (@#'impersonation/connection-impersonation-role nil))))))

(deftest connection-impersonation-role-test-7
  (testing "Throws an exception if impersonation should be enforced, but the user doesn't have the required attribute"
    (advanced-perms.api.tu/with-impersonations! {:impersonations [{:db-id (mt/id) :attribute "impersonation_attr"}]
                                                 :attributes     {}}
      (is (thrown-with-msg?
           clojure.lang.ExceptionInfo
           #"User does not have attribute required for connection impersonation."
           (@#'impersonation/connection-impersonation-role (mt/db)))))))

(deftest connection-impersonation-role-test-8
  (testing "Throws an exception if impersonation should be enforced, but the user's attribute is not a single string"
    (advanced-perms.api.tu/with-impersonations! {:impersonations [{:db-id (mt/id) :attribute "impersonation_attr"}]
                                                 :attributes     {"impersonation_attr" ["one" "two" "three"]}}
      (is (thrown-with-msg?
           clojure.lang.ExceptionInfo
           #"Connection impersonation attribute is invalid: role must be a single non-empty string."
           (@#'impersonation/connection-impersonation-role (mt/db)))))))

(deftest conn-impersonation-test-postgres
  (mt/test-driver :postgres
    (mt/with-premium-features #{:advanced-permissions}
      (let [db-name "conn_impersonation_test"
            details (mt/dbdef->connection-details :postgres :db {:database-name db-name})
            spec    (sql-jdbc.conn/connection-details->spec :postgres details)]
        (postgres-test/drop-if-exists-and-create-db! db-name)
        (doseq [statement ["DROP TABLE IF EXISTS PUBLIC.table_with_access;"
                           "DROP TABLE IF EXISTS PUBLIC.table_without_access;"
                           "CREATE TABLE PUBLIC.table_with_access (x INTEGER NOT NULL);"
                           "CREATE TABLE PUBLIC.table_without_access (y INTEGER NOT NULL);"
                           "DROP ROLE IF EXISTS \"impersonation.role\";"
                           "CREATE ROLE \"impersonation.role\";"
                           "REVOKE ALL PRIVILEGES ON DATABASE \"conn_impersonation_test\" FROM \"impersonation.role\";"
                           "GRANT SELECT ON TABLE \"conn_impersonation_test\".PUBLIC.table_with_access TO \"impersonation.role\";"]]
          (jdbc/execute! spec [statement]))
<<<<<<< HEAD
        (mt/with-temp [Database database {:engine :postgres, :details details}]
=======
        (t2.with-temp/with-temp [:model/Database database {:engine :postgres, :details details}]
>>>>>>> 8d23fd74
          (mt/with-db database (sync/sync-database! database)
            (advanced-perms.api.tu/with-impersonations! {:impersonations [{:db-id (mt/id) :attribute "impersonation_attr"}]
                                                         :attributes     {"impersonation_attr" "impersonation.role"}}
              (is (= []
                     (-> {:query "SELECT * FROM \"table_with_access\";"}
                         mt/native-query
                         mt/process-query
                         mt/rows)))
              (is (thrown-with-msg? clojure.lang.ExceptionInfo
                                    #"permission denied"
                                    (-> {:query "SELECT * FROM \"table_without_access\";"}
                                        mt/native-query
                                        mt/process-query
                                        mt/rows))))))))))

(deftest conn-impersonation-test-redshift
  (mt/test-driver :redshift
    (mt/with-premium-features #{:advanced-permissions}
      (let [details (mt/dbdef->connection-details :redshift nil nil)
            spec    (sql-jdbc.conn/connection-details->spec :redshift details)
            user    (u/lower-case-en (mt/random-name))
            schema  (sql.tx/session-schema :redshift)]
        (mt/with-temp [:model/Database database {:engine :redshift, :details details}]
          (try
            (doseq [statement [(format "DROP TABLE IF EXISTS \"%s\".table_with_access;" schema)
                               (format "DROP TABLE IF EXISTS \"%s\".table_without_access;" schema)
                               (format "CREATE TABLE \"%s\".table_with_access (x INTEGER NOT NULL);" schema)
                               (format "CREATE TABLE \"%s\".table_without_access (y INTEGER NOT NULL);" schema)
                               (format "CREATE USER %s WITH PASSWORD 'abcD1234';" user)
                               (format "GRANT ALL PRIVILEGES ON SCHEMA \"%s\" TO %s;" schema user)
                               (format "REVOKE ALL PRIVILEGES ON TABLE \"%s\".table_without_access FROM %s;" schema user)
                               (format "GRANT SELECT ON TABLE \"%s\".table_with_access TO %s;" schema user)]]
              (jdbc/execute! spec statement))
            (mt/with-db database
              (sync/sync-database! database {:scan :schema})
              (advanced-perms.api.tu/with-impersonations! {:impersonations [{:db-id (mt/id) :attribute "impersonation_attr"}]
                                                           :attributes     {"impersonation_attr" user}}
                (is (= []
                       (-> {:query (format "SELECT * FROM \"%s\".table_with_access;" schema)}
                           mt/native-query
                           mt/process-query
                           mt/rows)))
                (is (thrown-with-msg? clojure.lang.ExceptionInfo
                                      #"permission denied for relation table_without_access"
                                      (-> {:query (format "SELECT * FROM \"%s\".table_without_access;" schema)}
                                          mt/native-query
                                          mt/process-query
                                          mt/rows)))))
            (finally
              (doseq [statement [(format "REVOKE ALL PRIVILEGES ON ALL TABLES IN SCHEMA \"%s\" FROM \"%s\"" schema user)
                                 (format "REVOKE ALL PRIVILEGES ON SCHEMA \"%s\" FROM \"%s\";" schema user)
                                 (format "DROP USER IF EXISTS %s;" user)]]
                (jdbc/execute! spec [statement])))))))))

(deftest conn-impersonation-test-snowflake
  (mt/test-driver :snowflake
    (mt/with-premium-features #{:advanced-permissions}
      (advanced-perms.api.tu/with-impersonations! {:impersonations [{:db-id (mt/id) :attribute "impersonation_attr"}]
                                                   :attributes     {"impersonation_attr" "LIMITED.ROLE"}}
        ;; Test database initially has no default role set. All queries should fail, even for non-impersonated users,
        ;; since there is no way to reset the connection after impersonation is applied.
        (is (thrown-with-msg?
             clojure.lang.ExceptionInfo
             #"Connection impersonation is enabled for this database, but no default role is found"
             (mt/run-mbql-query venues
               {:aggregation [[:count]]})))
        (request/as-admin
          (is (thrown-with-msg?
               clojure.lang.ExceptionInfo
               #"Connection impersonation is enabled for this database, but no default role is found"
               (mt/run-mbql-query venues
                 {:aggregation [[:count]]}))))

        ;; Update the test database with a default role that has full permissions
        (t2/update! :model/Database :id (mt/id) (assoc-in (mt/db) [:details :role] "ACCOUNTADMIN"))

        (try
          ;; User with connection impersonation should not be able to query a table they don't have access to
          ;; (`LIMITED.ROLE` in CI Snowflake has no data access)
          (is (thrown-with-msg?
               clojure.lang.ExceptionInfo
               #"SQL compilation error:\nDatabase.*does not exist or not authorized"
               (mt/run-mbql-query venues
                 {:aggregation [[:count]]})))

          ;; Non-impersonated user should stil be able to query the table
          (request/as-admin
            (is (= [100]
                   (mt/first-row
                    (mt/run-mbql-query venues
                      {:aggregation [[:count]]})))))
          (finally
            (t2/update! :model/Database :id (mt/id) (update (mt/db) :details dissoc :role))))))))

(deftest persistence-disabled-when-impersonated-test
  ;; Test explicitly with postgres since it supports persistence and impersonation
  (mt/test-driver :postgres
    (mt/with-premium-features #{:advanced-permissions}
      (mt/dataset test-data
        (mt/with-temp [:model/Card model {:type          :model
                                          :dataset_query (mt/mbql-query products)}]
          (mt/with-persistence-enabled! [persist-models!]
            (mt/as-admin (persist-models!))
            (advanced-perms.api.tu/with-impersonations! {:impersonations [{:db-id (mt/id) :attribute "impersonation_attr"}]
                                                         :attributes     {"impersonation_attr" "impersonation_role"}}
              (let [details (t2/select-one-fn :details :model/Database (mt/id))
                    spec    (sql-jdbc.conn/connection-details->spec :postgres details)]
                ;; Create impersonation_role on test DB so that the non-admin can execute queries
                (doseq [statement ["DROP ROLE IF EXISTS \"impersonation_role\";"
                                   "CREATE ROLE \"impersonation_role\";"
                                   "GRANT ALL PRIVILEGES ON TABLE \"products\" to \"impersonation_role\";"]]
                  (jdbc/execute! spec [statement]))
                (try
                  (let [persisted-info (t2/select-one :model/PersistedInfo
                                                      :database_id (mt/id)
                                                      :card_id (:id model))
                        query          (mt/mbql-query nil
                                         {:aggregation  [:count]
                                          :source-table (str "card__" (:id model))})]
                    (let [impersonated-result (mt/with-test-user :rasta (qp/process-query query))
                          ;; Make sure we run admin query second to reset the DB role on the connection for other tests!
                          admin-result        (mt/as-admin (qp/process-query query))]
                      (testing "Impersonated user (rasta) does not hit the model cache"
                        (is (not (str/includes? (-> impersonated-result :data :native_form :query)
                                                (:table_name persisted-info)))
                            "Erroneously used the persisted model cache"))

                      (testing "Query from admin hits the model cache"
                        (is (str/includes? (-> admin-result :data :native_form :query)
                                           (:table_name persisted-info))
                            "Did not use the persisted model cache"))))

                  (finally
                    (doseq [statement ["REVOKE ALL PRIVILEGES ON TABLE \"products\" FROM \"impersonation_role\";"
                                       "DROP ROLE IF EXISTS \"impersonation_role\";"]]
                      (jdbc/execute! spec [statement]))))))))))))<|MERGE_RESOLUTION|>--- conflicted
+++ resolved
@@ -13,7 +13,8 @@
    [metabase.test :as mt]
    [metabase.test.data.sql :as sql.tx]
    [metabase.util :as u]
-   [toucan2.core :as t2]))
+   [toucan2.core :as t2]
+   [toucan2.tools.with-temp :as t2.with-temp]))
 
 (deftest ^:parallel connection-impersonation-role-test
   (testing "Returns nil when no impersonations are in effect"
@@ -94,11 +95,7 @@
                            "REVOKE ALL PRIVILEGES ON DATABASE \"conn_impersonation_test\" FROM \"impersonation.role\";"
                            "GRANT SELECT ON TABLE \"conn_impersonation_test\".PUBLIC.table_with_access TO \"impersonation.role\";"]]
           (jdbc/execute! spec [statement]))
-<<<<<<< HEAD
-        (mt/with-temp [Database database {:engine :postgres, :details details}]
-=======
         (t2.with-temp/with-temp [:model/Database database {:engine :postgres, :details details}]
->>>>>>> 8d23fd74
           (mt/with-db database (sync/sync-database! database)
             (advanced-perms.api.tu/with-impersonations! {:impersonations [{:db-id (mt/id) :attribute "impersonation_attr"}]
                                                          :attributes     {"impersonation_attr" "impersonation.role"}}
