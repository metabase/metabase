--- conflicted
+++ resolved
@@ -18,7 +18,7 @@
 
 (mu/defn fields-metadata
   "Effectively a wrapper for [[metabase.driver/describe-fields]] that also validates the output against the schema."
-  [database :- i/DatabaseInstance & {:as args}]
+  [database :- (mi/InstanceOf :model/Database) & {:as args}]
   (cond->> (driver/describe-fields (driver.u/database->driver database) database args)
     ;; This is a workaround for the fact that [[mu/defn]] can't check reducible collections yet
     (mu.fn/instrument-ns? *ns*)
@@ -26,25 +26,19 @@
 
 (mu/defn table-fields-metadata :- [:set i/TableMetadataField]
   "Get more detailed information about a `table` belonging to `database`. Includes information about the Fields."
-<<<<<<< HEAD
   [database :- (mi/InstanceOf :model/Database)
    table    :- (mi/InstanceOf :model/Table)]
-  (driver/describe-table (driver.u/database->driver database) database table))
-=======
-  [database :- i/DatabaseInstance
-   table    :- i/TableInstance]
   (if (driver/database-supports? (driver.u/database->driver database) :describe-fields database)
     (set (fields-metadata database :table-names [(:name table)] :schema-names [(:schema table)]))
     (:fields (driver/describe-table (driver.u/database->driver database) database table))))
 
 (mu/defn fk-metadata
   "Effectively a wrapper for [[metabase.driver/describe-fks]] that also validates the output against the schema."
-  [database :- i/DatabaseInstance & {:as args}]
+  [database :- (mi/InstanceOf :model/Database) & {:as args}]
   (cond->> (driver/describe-fks (driver.u/database->driver database) database args)
     ;; This is a workaround for the fact that [[mu/defn]] can't check reducible collections yet
     (mu.fn/instrument-ns? *ns*)
     (eduction (map #(mu.fn/validate-output {} i/FKMetadataEntry %)))))
->>>>>>> 3f42b5ac
 
 (mu/defn table-fk-metadata :- [:maybe [:sequential i/FKMetadataEntry]]
   "Get information about the foreign keys belonging to `table`."
