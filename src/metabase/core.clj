(ns metabase.core
  (:require
   [clojure.string :as str]
   [clojure.tools.trace :as trace]
   [java-time.api :as t]
   [metabase.analytics.prometheus :as prometheus]
   [metabase.config :as config]
   [metabase.core.config-from-file :as config-from-file]
   [metabase.core.initialization-status :as init-status]
   [metabase.db :as mdb]
   [metabase.driver.h2]
   [metabase.driver.mysql]
   [metabase.driver.postgres]
   [metabase.events :as events]
   [metabase.logger :as logger]
   [metabase.models.setting :as settings]
   [metabase.plugins :as plugins]
   [metabase.plugins.classloader :as classloader]
   [metabase.public-settings :as public-settings]
   [metabase.public-settings.premium-features
    :as premium-features
    :refer [defenterprise]]
   [metabase.sample-data :as sample-data]
   [metabase.server :as server]
   [metabase.server.handler :as handler]
   [metabase.setup :as setup]
   [metabase.task :as task]
   [metabase.troubleshooting :as troubleshooting]
   [metabase.util :as u]
   [metabase.util.log :as log])
  (:import
   (java.lang.management ManagementFactory)))

(set! *warn-on-reflection* true)

(comment
  ;; Load up the drivers shipped as part of the main codebase, so they will show up in the list of available DB types
  metabase.driver.h2/keep-me
  metabase.driver.mysql/keep-me
  metabase.driver.postgres/keep-me
  ;; Make sure the custom Metabase logger code gets loaded up so we use our custom logger for performance reasons.
  logger/keep-me)

;; don't i18n this, it's legalese
(log/info
 (format "\nMetabase %s" config/mb-version-string)
 (format "\n\nCopyright © %d Metabase, Inc." (.getYear (java.time.LocalDate/now)))
 (str "\n\n"
      (if config/ee-available?
        (str "Metabase Enterprise Edition extensions are PRESENT."
             "\n\n"
             "Usage of Metabase Enterprise Edition features are subject to the Metabase Commercial License."
             "See https://www.metabase.com/license/commercial/ for details.")
        "Metabase Enterprise Edition extensions are NOT PRESENT.")))

;;; --------------------------------------------------- Lifecycle ----------------------------------------------------

(defn- print-setup-url
  "Print the setup url during instance initialization."
  []
  (let [hostname  (or (config/config-str :mb-jetty-host) "localhost")
        port      (config/config-int :mb-jetty-port)
        site-url  (or (public-settings/site-url)
                      (str "http://"
                           hostname
                           (when-not (= 80 port) (str ":" port))))
        setup-url (str site-url "/setup/")]
    (log/info (u/format-color 'green
                              (str "Please use the following URL to setup your Metabase installation:"
                                   "\n\n"
                                   setup-url
                                   "\n\n")))))

(defn- create-setup-token-and-log-setup-url!
  "Create and set a new setup token and log it."
  []
  (setup/create-token!)   ; we need this here to create the initial token
  (print-setup-url))

(defn- destroy!
  "General application shutdown function which should be called once at application shutdown."
  []
  (log/info "Metabase Shutting Down ...")
  (task/stop-scheduler!)
  (server/stop-web-server!)
  (prometheus/shutdown!)
  (log/info "Metabase Shutdown COMPLETE"))

(defenterprise ensure-audit-db-installed!
  "OSS implementation of `audit-db/ensure-db-installed!`, which is an enterprise feature, so does nothing in the OSS
  version."
  metabase-enterprise.audit-db [] ::noop)

(defn- init!*
  "General application initialization function which should be run once at application startup."
  []
  (log/infof "Starting Metabase version %s ..." config/mb-version-string)
  (log/infof "System info:\n %s" (u/pprint-to-str (troubleshooting/system-info)))
  (init-status/set-progress! 0.1)
  ;; First of all, lets register a shutdown hook that will tidy things up for us on app exit
  (.addShutdownHook (Runtime/getRuntime) (Thread. ^Runnable destroy!))
  (init-status/set-progress! 0.2)
  ;; load any plugins as needed
  (plugins/load-plugins!)
  (init-status/set-progress! 0.3)
  (settings/validate-settings-formatting!)
  ;; startup database.  validates connection & runs any necessary migrations
<<<<<<< HEAD
  (log/info (trs "Setting up and migrating Metabase DB. Please sit tight, this may take a minute..."))
  ;; Cal 2024-04-03:
  ;; we have to skip creating sample content if we're running tests, because it causes some tests to timeout
  ;; and the test suite can take 2x longer. this is really unfortunate because it could lead to some false
  ;; negatives, but for now there's not much we can do
  (mdb/setup-db! :create-sample-content? (not config/is-test?))
=======
  (log/info "Setting up and migrating Metabase DB. Please sit tight, this may take a minute...")
  (mdb/setup-db!)
>>>>>>> 2a8e19b2
  (init-status/set-progress! 0.5)
  ;; Set up Prometheus
  (when (prometheus/prometheus-server-port)
    (log/info "Setting up prometheus metrics")
    (prometheus/setup!)
    (init-status/set-progress! 0.6))

  (premium-features/airgap-check-user-count)
  (init-status/set-progress! 0.65)
  ;; run a very quick check to see if we are doing a first time installation
  ;; the test we are using is if there is at least 1 User in the database
  (let [new-install? (not (setup/has-user-setup))]
    ;; initialize Metabase from an `config.yml` file if present (Enterprise Edition™ only)
    (config-from-file/init-from-file-if-code-available!)
    (init-status/set-progress! 0.7)
    (when new-install?
      (log/info "Looks like this is a new installation ... preparing setup wizard")
      ;; create setup token
      (create-setup-token-and-log-setup-url!)
      ;; publish install event
      (events/publish-event! :event/install {}))
    (init-status/set-progress! 0.8)
    ;; deal with our sample database as needed
    (when (config/load-sample-content?)
      (if new-install?
        ;; add the sample database DB for fresh installs
        (sample-data/extract-and-sync-sample-database!)
        ;; otherwise update if appropriate
        (sample-data/update-sample-database-if-needed!)))
    (init-status/set-progress! 0.9))

  (ensure-audit-db-installed!)
  (init-status/set-progress! 0.95)

  ;; start scheduler at end of init!
  (task/start-scheduler!)
  (init-status/set-complete!)
  (let [start-time (.getStartTime (ManagementFactory/getRuntimeMXBean))
        duration   (- (System/currentTimeMillis) start-time)]
    (log/infof "Metabase Initialization COMPLETE in %s" (u/format-milliseconds duration))))

(defn init!
  "General application initialization function which should be run once at application startup. Calls `[[init!*]] and
  records the duration of startup."
  []
  (let [start-time (t/zoned-date-time)]
    (init!*)
    (public-settings/startup-time-millis!
     (.toMillis (t/duration start-time (t/zoned-date-time))))))

;;; -------------------------------------------------- Normal Start --------------------------------------------------

(defn- start-normally []
  (log/info "Starting Metabase in STANDALONE mode")
  (try
    ;; launch embedded webserver async
    (server/start-web-server! handler/app)
    ;; run our initialization process
    (init!)
    ;; Ok, now block forever while Jetty does its thing
    (when (config/config-bool :mb-jetty-join)
      (.join (server/instance)))
    (catch Throwable e
      (log/error e "Metabase Initialization FAILED")
      (System/exit 1))))

(defn- run-cmd [cmd args]
  (classloader/require 'metabase.cmd)
  ((resolve 'metabase.cmd/run-cmd) cmd args))

;;; -------------------------------------------------- Tracing -------------------------------------------------------

(defn- maybe-enable-tracing
  []
  (let [mb-trace-str (config/config-str :mb-ns-trace)]
    (when (not-empty mb-trace-str)
      (log/warn "WARNING: You have enabled namespace tracing, which could log sensitive information like db passwords.")
      (doseq [namespace (map symbol (str/split mb-trace-str #",\s*"))]
        (try (require namespace)
             (catch Throwable _
               (throw (ex-info "A namespace you specified with MB_NS_TRACE could not be required" {:namespace namespace}))))
        (trace/trace-ns namespace)))))

;;; ------------------------------------------------ App Entry Point -------------------------------------------------

(defn entrypoint
  "Launch Metabase in standalone mode. (Main application entrypoint is [[metabase.bootstrap/-main]].)"
  [& [cmd & args]]
  (maybe-enable-tracing)
  (if cmd
    (run-cmd cmd args) ; run a command like `java -jar metabase.jar migrate release-locks` or `clojure -M:run migrate release-locks`
    (start-normally))) ; with no command line args just start Metabase normally<|MERGE_RESOLUTION|>--- conflicted
+++ resolved
@@ -105,17 +105,12 @@
   (init-status/set-progress! 0.3)
   (settings/validate-settings-formatting!)
   ;; startup database.  validates connection & runs any necessary migrations
-<<<<<<< HEAD
-  (log/info (trs "Setting up and migrating Metabase DB. Please sit tight, this may take a minute..."))
+  (log/info "Setting up and migrating Metabase DB. Please sit tight, this may take a minute...")
   ;; Cal 2024-04-03:
   ;; we have to skip creating sample content if we're running tests, because it causes some tests to timeout
   ;; and the test suite can take 2x longer. this is really unfortunate because it could lead to some false
   ;; negatives, but for now there's not much we can do
   (mdb/setup-db! :create-sample-content? (not config/is-test?))
-=======
-  (log/info "Setting up and migrating Metabase DB. Please sit tight, this may take a minute...")
-  (mdb/setup-db!)
->>>>>>> 2a8e19b2
   (init-status/set-progress! 0.5)
   ;; Set up Prometheus
   (when (prometheus/prometheus-server-port)
