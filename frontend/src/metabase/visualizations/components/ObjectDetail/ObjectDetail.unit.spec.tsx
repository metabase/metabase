import { render, screen, within } from "@testing-library/react";

import userEvent from "@testing-library/user-event";
import { createMockMetadata } from "__support__/metadata";
import {
  setupActionsEndpoints,
  setupCardDataset,
  setupDatabasesEndpoints,
} from "__support__/server-mocks";
import { testDataset } from "__support__/testDataset";
import { renderWithProviders } from "__support__/ui";
import {
  createMockCard,
  createMockDatabase,
  createMockImplicitQueryAction,
  createMockTable,
} from "metabase-types/api/mocks";
import {
  PEOPLE_ID,
  createSampleDatabase,
} from "metabase-types/api/mocks/presets";
<<<<<<< HEAD

=======
import {
  createMockQueryBuilderState,
  createMockState,
} from "metabase-types/store/mocks";
import { createMockEntitiesState } from "__support__/store";
import { getMetadata } from "metabase/selectors/metadata";
import { checkNotNull } from "metabase/core/utils/types";
>>>>>>> 9f33d0e9
import Question from "metabase-lib/Question";
import type { ObjectDetailProps } from "./types";
import {
  ObjectDetailView,
  ObjectDetailHeader,
  ObjectDetailBody,
} from "./ObjectDetail";

const MOCK_CARD = createMockCard({
  name: "Product",
});

const MOCK_TABLE = createMockTable({
  name: "Product",
  display_name: "Product",
});

const mockQuestion = new Question(
  createMockCard({
    name: "Product",
  }),
);

const ACTIONS_ENABLED_DB_ID = 1;

const metadata = createMockMetadata({
  databases: [
    createSampleDatabase({
      id: ACTIONS_ENABLED_DB_ID,
      settings: { "database-enable-actions": true },
    }),
  ],
});

const mockDataset = new Question(
  createMockCard({
    name: "Product",
    dataset: true,
    dataset_query: {
      type: "query",
      database: ACTIONS_ENABLED_DB_ID,
      query: {
        "source-table": PEOPLE_ID,
      },
    },
  }),
  metadata,
);

const databaseWithEnabledActions = createMockDatabase({
  settings: { "database-enable-actions": true },
});

const implicitCreateAction = createMockImplicitQueryAction({
  id: 1,
  database_id: databaseWithEnabledActions.id,
  name: "Create",
  kind: "row/create",
});

const implicitDeleteAction = createMockImplicitQueryAction({
  id: 2,
  database_id: databaseWithEnabledActions.id,
  name: "Delete",
  kind: "row/delete",
});

const implicitUpdateAction = createMockImplicitQueryAction({
  id: 3,
  database_id: databaseWithEnabledActions.id,
  name: "Update",
  kind: "row/update",
});

function setup(options?: Partial<ObjectDetailProps>) {
  const state = createMockState({
    entities: createMockEntitiesState({
      questions: [MOCK_CARD],
      tables: [MOCK_TABLE],
    }),
    qb: createMockQueryBuilderState({ card: MOCK_CARD }),
  });
  const metadata = getMetadata(state);

  const question = checkNotNull(metadata.question(MOCK_CARD.id));
  const table = checkNotNull(metadata.table(MOCK_TABLE.id));

  renderWithProviders(
    <ObjectDetailView
      data={testDataset}
      question={question}
      table={table}
      zoomedRow={testDataset.rows[0]}
      zoomedRowID={0}
      tableForeignKeys={[]}
      tableForeignKeyReferences={[]}
      settings={{
        column: () => null,
      }}
      showHeader
      canZoom={true}
      canZoomPreviousRow={false}
      canZoomNextRow={false}
      followForeignKey={() => null}
      onVisualizationClick={() => null}
      visualizationIsClickable={() => false}
      fetchTableFks={() => null}
      loadObjectDetailFKReferences={() => null}
      viewPreviousObjectDetail={() => null}
      viewNextObjectDetail={() => null}
      closeObjectDetail={() => null}
      {...options}
    />,
  );
}

describe("Object Detail", () => {
  it("renders an object detail header", () => {
    render(
      <ObjectDetailHeader
        actionItems={[]}
        canZoom={false}
        objectName="Large Sandstone Socks"
        objectId={778}
        canZoomNextRow={false}
        canZoomPreviousRow={false}
        viewPreviousObjectDetail={() => null}
        viewNextObjectDetail={() => null}
        closeObjectDetail={() => null}
      />,
    );
    expect(screen.getByText(/Large Sandstone Socks/i)).toBeInTheDocument();
    expect(screen.getByText(/778/i)).toBeInTheDocument();
  });

  it("renders an object detail header with enabled next object button and disabled previous object button", () => {
    render(
      <ObjectDetailHeader
        actionItems={[]}
        canZoom={true}
        objectName="Large Sandstone Socks"
        objectId={778}
        canZoomNextRow={true}
        canZoomPreviousRow={false}
        viewPreviousObjectDetail={() => null}
        viewNextObjectDetail={() => null}
        closeObjectDetail={() => null}
      />,
    );
    const nextDisabled = screen
      .getByTestId("view-next-object-detail")
      .getAttribute("disabled");

    const prevDisabled = screen
      .getByTestId("view-previous-object-detail")
      .getAttribute("disabled");

    expect(nextDisabled).toBeNull();
    expect(prevDisabled).not.toBeNull();
  });

  it("renders an object detail body", () => {
    render(
      <ObjectDetailBody
        data={testDataset}
        objectName="Large Sandstone Socks"
        zoomedRow={testDataset.rows[2]}
        settings={{
          column: () => null,
        }}
        hasRelationships={false}
        onVisualizationClick={() => null}
        visualizationIsClickable={() => false}
        tableForeignKeys={[]}
        tableForeignKeyReferences={{}}
        followForeignKey={() => null}
      />,
    );

    expect(screen.getByText("Synergistic Granite Chair")).toBeInTheDocument();
    expect(screen.getByText("Doohickey")).toBeInTheDocument();
  });

  it("renders an object detail component", () => {
    setup();

    expect(screen.getByText(/Product/i)).toBeInTheDocument();
    expect(
      screen.getByText(checkNotNull(testDataset.rows[0][2]).toString()),
    ).toBeInTheDocument();
    expect(
      screen.getByText(checkNotNull(testDataset.rows[0][3]).toString()),
    ).toBeInTheDocument();
    expect(
      screen.getByText(checkNotNull(testDataset.rows[0][4]).toString()),
    ).toBeInTheDocument();
  });

  it("fetches a missing row", async () => {
    setupCardDataset({
      data: {
        rows: [
          [
            "101",
            "1807963902339",
            "Extremely Hungry Toucan",
            "Gizmo",
            "Larson, Pfeffer and Klocko",
            31.78621880685793,
            4.3,
            "2017-01-09T09:51:20.352-07:00",
          ],
        ],
      },
    });

    // because this row is not in the test dataset, it should trigger a fetch
    setup({ zoomedRowID: "101", zoomedRow: undefined });

    expect(screen.getByTestId("loading-spinner")).toBeInTheDocument();
    expect(
      await screen.findByText(/Extremely Hungry Toucan/i),
    ).toBeInTheDocument();
  });

  it("shows not found if it can't find a missing row", async () => {
    setupCardDataset({ data: { rows: [] } });

    // because this row is not in the test dataset, it should trigger a fetch
    setup({ zoomedRowID: "102", zoomedRow: undefined });

    expect(screen.getByTestId("loading-spinner")).toBeInTheDocument();
    expect(await screen.findByText(/we're a little lost/i)).toBeInTheDocument();
  });

  it("renders actions menu", async () => {
    setupDatabasesEndpoints([databaseWithEnabledActions]);
    setupActionsEndpoints([
      implicitCreateAction,
      implicitDeleteAction,
      implicitUpdateAction,
    ]);
    setup({ question: mockDataset });

    const actionsMenu = await screen.findByTestId("actions-menu");
    expect(actionsMenu).toBeInTheDocument();
    userEvent.click(actionsMenu);

    const popover = screen.getByTestId("popover");
    expect(within(popover).getByText("Update")).toBeInTheDocument();
    expect(within(popover).getByText("Delete")).toBeInTheDocument();
  });

  it("does not render actions menu for non-model questions", async () => {
    setupDatabasesEndpoints([databaseWithEnabledActions]);
    setupActionsEndpoints([
      implicitCreateAction,
      implicitDeleteAction,
      implicitUpdateAction,
    ]);
    setup({ question: mockQuestion });

    const actionsMenu = screen.queryByTestId("actions-menu");
    expect(actionsMenu).not.toBeInTheDocument();
  });
});<|MERGE_RESOLUTION|>--- conflicted
+++ resolved
@@ -19,9 +19,6 @@
   PEOPLE_ID,
   createSampleDatabase,
 } from "metabase-types/api/mocks/presets";
-<<<<<<< HEAD
-
-=======
 import {
   createMockQueryBuilderState,
   createMockState,
@@ -29,7 +26,6 @@
 import { createMockEntitiesState } from "__support__/store";
 import { getMetadata } from "metabase/selectors/metadata";
 import { checkNotNull } from "metabase/core/utils/types";
->>>>>>> 9f33d0e9
 import Question from "metabase-lib/Question";
 import type { ObjectDetailProps } from "./types";
 import {
