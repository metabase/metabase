(ns metabase.api.dashboard-test
  "Tests for /api/dashboard endpoints."
  (:require
   [cheshire.core :as json]
   [clojure.string :as str]
   [clojure.test :refer :all]
   [clojure.walk :as walk]
   [medley.core :as m]
   [metabase.analytics.snowplow-test :as snowplow-test]
   [metabase.api.card-test :as api.card-test]
   [metabase.api.common :as api]
   [metabase.api.dashboard :as api.dashboard]
   [metabase.api.pivots :as api.pivots]
   [metabase.config :as config]
   [metabase.dashboard-subscription-test :as dashboard-subscription-test]
   [metabase.http-client :as client]
   [metabase.models
    :refer [Action
            Card
            Collection
            Dashboard
            DashboardCard
            DashboardCardSeries
            Database
            Field
            FieldValues
            PermissionsGroup
            PermissionsGroupMembership
            Pulse
            Revision
            Table
            User]]
   [metabase.models.dashboard :as dashboard]
   [metabase.models.dashboard-card :as dashboard-card]
   [metabase.models.dashboard-test :as dashboard-test]
   [metabase.models.field-values :as field-values]
   [metabase.models.interface :as mi]
   [metabase.models.params.chain-filter :as chain-filter]
   [metabase.models.params.chain-filter-test :as chain-filter-test]
   [metabase.models.permissions :as perms]
   [metabase.models.permissions-group :as perms-group]
   [metabase.models.revision :as revision]
   [metabase.public-settings.premium-features-test
    :as premium-features-test]
   [metabase.query-processor :as qp]
   [metabase.query-processor.middleware.permissions :as qp.perms]
   [metabase.query-processor.streaming.test-util :as streaming.test-util]
   [metabase.server.middleware.util :as mw.util]
   [metabase.test :as mt]
   [metabase.util :as u]
   [ring.util.codec :as codec]
   [schema.core :as s]
   [toucan2.core :as t2]
   [toucan2.protocols :as t2.protocols]
   [toucan2.tools.with-temp :as t2.with-temp]))

(set! *warn-on-reflection* true)

;;; +----------------------------------------------------------------------------------------------------------------+
;;; |                                              Helper Fns & Macros                                               |
;;; +----------------------------------------------------------------------------------------------------------------+

(defn- remove-ids-and-booleanize-timestamps [x]
  (cond
    (map? x)
    (into {} (for [[k v] x]
               (when-not (or (= :id k)
                             (str/ends-with? k "_id"))
                 (if (#{:created_at :updated_at} k)
                   [k (boolean v)]
                   [k (remove-ids-and-booleanize-timestamps v)]))))

    (coll? x)
    (mapv remove-ids-and-booleanize-timestamps x)

    :else
    x))

(defn- user-details [user]
  (select-keys user [:common_name :date_joined :email :first_name :id :is_qbnewb :is_superuser :last_login :last_name]))

(defn- dashcard-response [{:keys [action_id card created_at updated_at] :as dashcard}]
  (-> (into {} dashcard)
      (dissoc :id :dashboard_id :card_id)
      (cond-> (nil? action_id) (dissoc :action_id))
      (assoc :created_at (boolean created_at)
             :updated_at (boolean updated_at)
             :card       (-> (into {} card)
                             (dissoc :id :database_id :table_id :created_at :updated_at :query_average_duration)
                             (update :collection_id boolean)
                             (update :collection boolean)))))

(defn- dashboard-response [{:keys [creator dashcards created_at updated_at] :as dashboard}]
  ;; todo: should be udpated to use mt/boolean-ids-and-timestamps
  (let [dash (-> (into {} dashboard)
                 (dissoc :id)
                 (assoc :created_at (boolean created_at)
                        :updated_at (boolean updated_at))
                 (update :entity_id boolean)
                 (update :collection_id boolean)
                 (update :collection boolean)
                 (cond->
                   (:param_values dashboard)
                   (update :param_values not-empty)))]
    (cond-> dash
      (contains? dash :last-edit-info)
      (update :last-edit-info (fn [info]
                                (-> info
                                    (update :id boolean)
                                    (update :timestamp boolean))))
      creator       (update :creator #(into {} %))
      dashcards (update :dashcards #(mapv dashcard-response %)))))

(defn- do-with-dashboards-in-a-collection [grant-collection-perms-fn! dashboards-or-ids f]
  (mt/with-non-admin-groups-no-root-collection-perms
    (t2.with-temp/with-temp [Collection collection]
      (grant-collection-perms-fn! (perms-group/all-users) collection)
      (doseq [dashboard-or-id dashboards-or-ids]
        (t2/update! Dashboard (u/the-id dashboard-or-id) {:collection_id (u/the-id collection)}))
      (f))))

(defmacro ^:private with-dashboards-in-readable-collection [dashboards-or-ids & body]
  `(do-with-dashboards-in-a-collection perms/grant-collection-read-permissions! ~dashboards-or-ids (fn [] ~@body)))

(defmacro ^:private with-dashboards-in-writeable-collection [dashboards-or-ids & body]
  `(do-with-dashboards-in-a-collection perms/grant-collection-readwrite-permissions! ~dashboards-or-ids (fn [] ~@body)))

(defn do-with-simple-dashboard-with-tabs
  [f]
  (t2.with-temp/with-temp
    [Dashboard           {dashboard-id :id} {}

     Card                {card-id-1 :id}    {}

     Card                {card-id-2 :id}    {}
     :model/DashboardTab {dashtab-id-1 :id} {:name         "Tab 1"
                                             :dashboard_id dashboard-id
                                             :position     0}
     :model/DashboardTab {dashtab-id-2 :id} {:name         "Tab 2"
                                             :dashboard_id dashboard-id
                                             :position     1}
     DashboardCard       {dashcard-id-1 :id} {:dashboard_id     dashboard-id
                                              :card_id          card-id-1
                                              :dashboard_tab_id dashtab-id-1
                                              :row              1}
     DashboardCard       {dashcard-id-2 :id} {:dashboard_id     dashboard-id
                                              :card_id          card-id-2
                                              :dashboard_tab_id dashtab-id-2
                                              :row              2}]
    (f {:dashboard-id  dashboard-id
        :card-id-1     card-id-1
        :card-id-2     card-id-1
        :dashtab-id-1  dashtab-id-1
        :dashtab-id-2  dashtab-id-2
        :dashcard-id-1 dashcard-id-1
        :dashcard-id-2 dashcard-id-2})))

(defmacro with-simple-dashboard-with-tabs
  "Create a simple dashboard with 2 tabs and 2 cards in each tab and run `body` with the dashboard and cards ids bound to"
  [[bindings] & body]
  `(do-with-simple-dashboard-with-tabs (fn [~bindings] ~@body)))

;;; +----------------------------------------------------------------------------------------------------------------+
;;; |                                     /api/dashboard/* AUTHENTICATION Tests                                      |
;;; +----------------------------------------------------------------------------------------------------------------+

;; We assume that all endpoints for a given context are enforced by the same middleware, so we don't run the same
;; authentication test on every single individual endpoint

(deftest auth-test
  (is (= (get mw.util/response-unauthentic :body)
         (client/client :get 401 "dashboard")
         (client/client :put 401 "dashboard/13"))))


;;; +----------------------------------------------------------------------------------------------------------------+
;;; |                                              POST /api/dashboard                                               |
;;; +----------------------------------------------------------------------------------------------------------------+

(deftest create-dashboard-validation-test
  (testing "POST /api/dashboard"
    (is (= {:errors {:name "value must be a non-blank string."}
            :specific-errors {:name ["should be a string, received: nil" "non-blank string, received: nil"]}}
           (mt/user-http-request :rasta :post 400 "dashboard" {})))

    (is (= {:errors {:parameters "nullable sequence of parameter must be a map with :id and :type keys"}
            :specific-errors {:parameters ["invalid type, received: \"abc\""]}}
           (mt/user-http-request :crowberto :post 400 "dashboard" {:name       "Test"
                                                                   :parameters "abc"})))))

(def ^:private dashboard-defaults
  {:archived                false
   :caveats                 nil
   :collection_id           nil
   :collection_position     nil
   :collection              true
   :created_at              true ; assuming you call dashboard-response on the results
   :description             nil
   :embedding_params        nil
   :enable_embedding        false
   :entity_id               true
   :made_public_by_id       nil
   :parameters              []
   :points_of_interest      nil
   :cache_ttl               nil
   :position                nil
   :public_uuid             nil
   :auto_apply_filters      true
   :show_in_getting_started false
   :updated_at              true})

(deftest create-dashboard-test
  (testing "POST /api/dashboard"
    (mt/with-non-admin-groups-no-root-collection-perms
      (t2.with-temp/with-temp [Collection collection]
        (perms/grant-collection-readwrite-permissions! (perms-group/all-users) collection)
        (let [test-dashboard-name "Test Create Dashboard"]
          (mt/with-model-cleanup [:model/Dashboard]
            (is (= (merge
                    dashboard-defaults
                    {:name           test-dashboard-name
                     :creator_id     (mt/user->id :rasta)
                     :parameters     [{:id "abc123", :name "test", :type "date"}]
                     :updated_at     true
                     :created_at     true
                     :collection_id  true
                     :collection     false
                     :cache_ttl      1234
                     :last-edit-info {:timestamp true :id true :first_name "Rasta"
                                      :last_name "Toucan" :email "rasta@metabase.com"}})
                   (-> (mt/user-http-request :rasta :post 200 "dashboard" {:name          test-dashboard-name
                                                                           :parameters    [{:id "abc123", :name "test", :type "date"}]
                                                                           :cache_ttl     1234
                                                                           :collection_id (u/the-id collection)})
                       dashboard-response)))))))))

(deftest create-dashboard-with-collection-position-test
  (testing "POST /api/dashboard"
    (testing "Make sure we can create a Dashboard with a Collection position"
      (mt/with-non-admin-groups-no-root-collection-perms
        (t2.with-temp/with-temp [Collection collection]
          (mt/with-model-cleanup [:model/Dashboard]
            (perms/grant-collection-readwrite-permissions! (perms-group/all-users) collection)
            (let [dashboard-name (mt/random-name)]
              (mt/user-http-request :rasta :post 200 "dashboard" {:name                dashboard-name
                                                                  :collection_id       (u/the-id collection)
                                                                  :collection_position 1000})
              (is (=? {:collection_id true, :collection_position 1000}
                      (some-> (t2/select-one [Dashboard :collection_id :collection_position] :name dashboard-name)
                              (update :collection_id (partial = (u/the-id collection))))))))

          (testing "..but not if we don't have permissions for the Collection"
            (t2.with-temp/with-temp [Collection collection]
              (let [dashboard-name (mt/random-name)]
                (mt/user-http-request :rasta :post 403 "dashboard" {:name                dashboard-name
                                                                    :collection_id       (u/the-id collection)
                                                                    :collection_position 1000})
                (is (not (t2/select-one [Dashboard :collection_id :collection_position] :name dashboard-name)))))))))))

;;; +----------------------------------------------------------------------------------------------------------------+
;;; |                                             GET /api/dashboard/:id                                             |
;;; +----------------------------------------------------------------------------------------------------------------+

(deftest get-dashboard-test
  (mt/dataset sample-dataset
    (mt/with-column-remappings [orders.user_id people.name]
      (binding [api/*current-user-permissions-set* (atom #{"/"})]
        (t2.with-temp/with-temp
          [Dashboard {dashboard-id :id} {:name             "Test Dashboard"
                                         :creator_id       (mt/user->id :crowberto)
                                         :embedding_params {:id "enabled", :name "enabled", :source "enabled", :user_id "enabled"}
                                         :parameters       [{:name "Id", :slug "id", :id "a", :type :id}
                                                            {:name "Name", :slug "name", :id "b", :type :category}
                                                            {:name "Source", :slug "source", :id "c", :type :category}
                                                            {:name "User", :slug "user_id", :id "d", :type :id}]}
           Card {card-id :id} {:database_id   (mt/id)
                               :query_type    :native
                               :name          "test question"
                               :creator_id    (mt/user->id :crowberto)
                               :dataset_query {:type     :native
                                               :native   {:query "SELECT COUNT(*) FROM people WHERE {{id}} AND {{name}} AND {{source}} /* AND {{user_id}} */"
                                                          :template-tags
                                                          {"id"      {:name         "id"
                                                                      :display-name "Id"
                                                                      :type         :dimension
                                                                      :dimension    [:field (mt/id :people :id) nil]
                                                                      :widget-type  :id
                                                                      :default      nil}
                                                           "name"    {:name         "name"
                                                                      :display-name "Name"
                                                                      :type         :dimension
                                                                      :dimension    [:field (mt/id :people :name) nil]
                                                                      :widget-type  :category
                                                                      :default      nil}
                                                           "source"  {:name         "source"
                                                                      :display-name "Source"
                                                                      :type         :dimension
                                                                      :dimension    [:field (mt/id :people :source) nil]
                                                                      :widget-type  :category
                                                                      :default      nil}
                                                           "user_id" {:name         "user_id"
                                                                      :display-name "User"
                                                                      :type         :dimension
                                                                      :dimension    [:field (mt/id :orders :user_id) nil]
                                                                      :widget-type  :id
                                                                      :default      nil}}}
                                               :database (mt/id)}}
           DashboardCard _ {:parameter_mappings [{:parameter_id "a", :card_id card-id, :target [:dimension [:template-tag "id"]]}
                                                 {:parameter_id "b", :card_id card-id, :target [:dimension [:template-tag "name"]]}
                                                 {:parameter_id "c", :card_id card-id, :target [:dimension [:template-tag "source"]]}
                                                 {:parameter_id "d", :card_id card-id, :target [:dimension [:template-tag "user_id"]]}]
                            :card_id            card-id
                            :dashboard_id       dashboard-id}]
          (is (#'api.dashboard/get-dashboard dashboard-id)))))))

(deftest fetch-dashboard-test
  (testing "GET /api/dashboard/:id"
    (testing "fetch a dashboard WITH a dashboard card on it"
      (mt/with-temp [Dashboard           {dashboard-id :id
                                          :as          dashboard}    {:name "Test Dashboard"}
                     Card                {card-id :id
                                          :as     card}         {:name "Dashboard Test Card"}
                     :model/DashboardTab {dashtab-id :id}   {:name "Test Dashboard Tab" :position 0 :dashboard_id dashboard-id}
                     DashboardCard       dashcard           {:dashboard_id dashboard-id :card_id card-id :dashboard_tab_id dashtab-id}
                     User                {user-id :id}      {:first_name "Test" :last_name "User"
                                                             :email      "test@example.com"}
                     Revision            _                  {:user_id  user-id
                                                             :model    "Dashboard"
                                                             :model_id dashboard-id
                                                             :object   (revision/serialize-instance dashboard
                                                                                                    dashboard-id
                                                                                                    dashboard)}]
        (with-dashboards-in-readable-collection [dashboard-id]
          (api.card-test/with-cards-in-readable-collection [card-id]
            (is (=? (merge
                     dashboard-defaults
                     {:name                       "Test Dashboard"
                      :creator_id                 (mt/user->id :rasta)
                      :collection                 true
                      :collection_id              true
                      :collection_authority_level nil
                      :can_write                  false
                      :param_fields               nil
                      :param_values               nil
                      :last-edit-info             {:timestamp true :id true :first_name "Test" :last_name "User" :email "test@example.com"}
                      :tabs                       [{:name "Test Dashboard Tab" :position 0 :id dashtab-id :dashboard_id dashboard-id}]
                      :dashcards                  [{:size_x                     4
                                                    :size_y                     4
                                                    :col                        0
                                                    :row                        0
                                                    :collection_authority_level nil
                                                    :updated_at                 true
                                                    :created_at                 true
                                                    :entity_id                  (:entity_id dashcard)
                                                    :parameter_mappings         []
                                                    :visualization_settings     {}
                                                    :dashboard_tab_id           dashtab-id
                                                    :card                       (merge api.card-test/card-defaults-no-hydrate
                                                                                       {:name                   "Dashboard Test Card"
                                                                                        :creator_id             (mt/user->id :rasta)
                                                                                        :collection_id          true
                                                                                        :display                "table"
                                                                                        :entity_id              (:entity_id card)
                                                                                        :visualization_settings {}
                                                                                        :result_metadata        nil})
                                                    :series                     []}]})
                    (dashboard-response (mt/user-http-request :rasta :get 200 (format "dashboard/%d" dashboard-id)))))))))

    (testing "a dashboard that has link cards on it"
      (let [link-card-info-from-resp
            (fn [resp]
              (->> resp
                   :dashcards
                   (map (fn [dashcard] (or (get-in dashcard [:visualization_settings :link :entity])
                                           ;; get for link card
                                           (get-in dashcard [:visualization_settings :link]))))))]
        (t2.with-temp/with-temp
          [Dashboard dashboard {:name "Test Dashboard"}]
          (dashboard-subscription-test/with-link-card-fixture-for-dashboard dashboard [{:keys [collection-id
                                                                                               database-id
                                                                                               table-id
                                                                                               dashboard-id
                                                                                               card-id
                                                                                               model-id]}]
            (is (= [{:id collection-id :model "collection":name "Linked collection name"  :description "Linked collection desc"  :display nil
                     :db_id nil   :collection_id     nil}
                    {:id database-id   :model "database"  :name "Linked database name"  :description "Linked database desc"  :display nil
                     :db_id nil   :collection_id     nil}
                    {:id table-id      :model "table"     :name "Linked table dname" :description "Linked table desc"     :display nil
                     :db_id database-id :collection_id     nil}
                    {:id dashboard-id  :model "dashboard" :name "Linked Dashboard name" :description "Linked Dashboard desc" :display nil
                     :db_id nil   :collection_id     collection-id}
                    {:id card-id  :model "card"      :name "Linked card name"      :description "Linked card desc"      :display "bar"
                     :db_id nil   :collection_id     collection-id}
                    {:id model-id :model "dataset"   :name "Linked model name"     :description "Linked model desc"     :display "table"
                     :db_id nil   :collection_id     collection-id}
                    {:url "https://metabase.com"}]
                   (link-card-info-from-resp
                    (mt/user-http-request :crowberto :get 200 (format "dashboard/%d" (:id dashboard))))))

            (testing "should return restricted if user doesn't have permission to view the models"
              (perms/revoke-data-perms! (perms-group/all-users) database-id)
              (is (= #{{:restricted true} {:url "https://metabase.com"}}
                     (set (link-card-info-from-resp
                           (mt/user-http-request :lucky :get 200 (format "dashboard/%d" (:id dashboard))))))))))))

    (testing "fetch a dashboard with a param in it"
      (mt/with-temp [Table         {table-id :id} {}
                     Field         {field-id :id display-name :display_name} {:table_id table-id}

                     Dashboard     {dashboard-id :id} {:name "Test Dashboard"}
                     Card          {card-id :id
                                    :as     card}     {:name "Dashboard Test Card"}
                     DashboardCard dashcard           {:dashboard_id       dashboard-id
                                                       :card_id            card-id
                                                       :parameter_mappings [{:card_id      1
                                                                             :parameter_id "foo"
                                                                             :target       [:dimension [:field field-id nil]]}]}]
        (with-dashboards-in-readable-collection [dashboard-id]
          (api.card-test/with-cards-in-readable-collection [card-id]
            (is (=?
                 (merge dashboard-defaults
                        {:name                       "Test Dashboard"
                         :creator_id                 (mt/user->id :rasta)
                         :collection_id              true
                         :collection_authority_level nil
                         :can_write                  false
                         :param_values               nil
                         :param_fields               {field-id {:id               field-id
                                                                :table_id         table-id
                                                                :display_name     display-name
                                                                :base_type        "type/Text"
                                                                :semantic_type    nil
                                                                :has_field_values "search"
                                                                :name_field       nil
                                                                :dimensions       []}}
                         :tabs                       []
                         :dashcards                  [{:size_x                     4
                                                       :size_y                     4
                                                       :col                        0
                                                       :row                        0
                                                       :updated_at                 true
                                                       :created_at                 true
                                                       :entity_id                  (:entity_id dashcard)
                                                       :collection_authority_level nil
                                                       :parameter_mappings         [{:card_id      1
                                                                                     :parameter_id "foo"
                                                                                     :target       ["dimension" ["field" field-id nil]]}]
                                                       :visualization_settings     {}
                                                       :dashboard_tab_id           nil
                                                       :card                       (merge api.card-test/card-defaults-no-hydrate
                                                                                          {:name                   "Dashboard Test Card"
                                                                                           :creator_id             (mt/user->id :rasta)
                                                                                           :collection_id          true
                                                                                           :collection             false
                                                                                           :entity_id              (:entity_id card)
                                                                                           :display                "table"
                                                                                           :query_type             nil
                                                                                           :visualization_settings {}
                                                                                           :result_metadata        nil})
                                                       :series                     []}]})
                 (dashboard-response (mt/user-http-request :rasta :get 200 (format "dashboard/%d" dashboard-id)))))))))
    (testing "fetch a dashboard from an official collection includes the collection type"
      (mt/with-temp [Dashboard     {dashboard-id :id} {:name "Test Dashboard"}
                     Card          {card-id :id}      {:name "Dashboard Test Card"}
                     DashboardCard _                  {:dashboard_id dashboard-id, :card_id card-id}]
        (with-dashboards-in-readable-collection [dashboard-id]
          (api.card-test/with-cards-in-readable-collection [card-id]
            (is (nil?
                 (-> (dashboard-response (mt/user-http-request :rasta :get 200 (format "dashboard/%d" dashboard-id)))
                     :collection_authority_level)))
            (let [collection-id (:collection_id (mt/user-http-request :rasta :get 200 (format "dashboard/%d" dashboard-id)))]
              (t2/update! Collection collection-id {:authority_level "official"}))
            (is (= "official"
                   (-> (dashboard-response (mt/user-http-request :rasta :get 200 (format "dashboard/%d" dashboard-id)))
                       :collection_authority_level)))))))))

(deftest fetch-dashboard-permissions-test
  (testing "GET /api/dashboard/:id"
    (testing "Fetch Dashboard with a series, should fail if the User doesn't have access to the Collection"
      (mt/with-non-admin-groups-no-root-collection-perms
        (mt/with-temp [Collection          {coll-id :id}      {:name "Collection 1"}
                       Dashboard           {dashboard-id :id} {:name       "Test Dashboard"
                                                               :creator_id (mt/user->id :crowberto)}
                       Card                {card-id :id}      {:name          "Dashboard Test Card"
                                                               :collection_id coll-id}
                       Card                {card-id2 :id}     {:name          "Dashboard Test Card 2"
                                                               :collection_id coll-id}
                       DashboardCard       {dbc_id :id}       {:dashboard_id dashboard-id, :card_id card-id}
                       DashboardCardSeries _                  {:dashboardcard_id dbc_id, :card_id card-id2
                                                               :position         0}]
          (is (= "You don't have permissions to do that."
                 (mt/user-http-request :rasta :get 403 (format "dashboard/%d" dashboard-id)))))))))

(deftest fetch-dashboard-in-personal-collection-test
  (testing "GET /api/dashboard/:id"
    (let [crowberto-personal-coll (t2/select-one :model/Collection :personal_owner_id (mt/user->id :crowberto))]
      (mt/with-temp
        [:model/Dashboard {dash-id :id} {:collection_id (:id crowberto-personal-coll)}]
        (is (= (assoc crowberto-personal-coll :is_personal true)
               (:collection (mt/user-http-request :crowberto :get 200 (format "dashboard/%d" dash-id)))))))))

(deftest param-values-test
  (testing "Don't return `param_values` for Fields for which the current User has no data perms."
    (mt/with-temp-copy-of-db
      (perms/revoke-data-perms! (perms-group/all-users) (mt/id))
      (perms/grant-permissions! (perms-group/all-users) (perms/table-read-path (mt/id :venues)))
      (mt/with-temp [Dashboard     {dashboard-id :id} {:name "Test Dashboard"}
                     Card          {card-id :id}      {:name "Dashboard Test Card"}
                     DashboardCard {_ :id}            {:dashboard_id       dashboard-id
                                                       :card_id            card-id
                                                       :parameter_mappings [{:card_id      card-id
                                                                             :parameter_id "foo"
                                                                             :target       [:dimension
                                                                                            [:field (mt/id :venues :name) nil]]}
                                                                            {:card_id      card-id
                                                                             :parameter_id "bar"
                                                                             :target       [:dimension
                                                                                            [:field (mt/id :categories :name) nil]]}]}]

        (is (= {(mt/id :venues :name) {:values                ["20th Century Cafe"
                                                               "25°"
                                                               "33 Taps"]
                                       :field_id              (mt/id :venues :name)
                                       :human_readable_values []}}
               (let [response (:param_values (mt/user-http-request :rasta :get 200 (str "dashboard/" dashboard-id)))]
                 (into {} (for [[field-id m] response]
                            [field-id (update m :values (partial take 3))])))))))))

(deftest dashboard-param-link-to-a-field-without-full-field-values-test
  (testing "GET /api/dashboard/:id"
    (t2.with-temp/with-temp
      [:model/Dashboard {dashboard-id :id} {:name "Test Dashboard"}
       :model/Card {card-id :id} {:name "Dashboard Test Card"}
       :model/DashboardCard _ {:dashboard_id       dashboard-id
                               :card_id            card-id
                               :parameter_mappings [{:card_id      card-id
                                                     :parameter_id "foo"
                                                     :target       [:dimension
                                                                    [:field (mt/id :venues :name) nil]]}]}]
      (t2/delete! :model/FieldValues :field_id (mt/id :venues :name) :type :full)
      (testing "Request triggers computation of field values if missing (#30218)"
        (is (= {(mt/id :venues :name) {:values                ["20th Century Cafe"
                                                               "25°"
                                                               "33 Taps"]
                                       :field_id              (mt/id :venues :name)
                                       :human_readable_values []}}
               (let [response (:param_values (mt/user-http-request :rasta :get 200 (str "dashboard/" dashboard-id)))]
                 (into {} (for [[field-id m] response]
                            [field-id (update m :values (partial take 3))])))))))))

;;; +----------------------------------------------------------------------------------------------------------------+
;;; |                                             PUT /api/dashboard/:id                                             |
;;; +----------------------------------------------------------------------------------------------------------------+

(deftest update-dashboard-test
  (testing "PUT /api/dashboard/:id"
    (t2.with-temp/with-temp [Dashboard {dashboard-id :id} {:name "Test Dashboard"}]
      (with-dashboards-in-writeable-collection [dashboard-id]
        (testing "GET before update"
          (is (= (merge dashboard-defaults {:name          "Test Dashboard"
                                            :creator_id    (mt/user->id :rasta)
                                            :collection    false
                                            :collection_id true})
                 (dashboard-response (t2/select-one Dashboard :id dashboard-id)))))

        (testing "PUT response"
          (is (= (merge dashboard-defaults {:name           "My Cool Dashboard"
                                            :dashcards      []
                                            :tabs           []
                                            :description    "Some awesome description"
                                            :creator_id     (mt/user->id :rasta)
                                            :cache_ttl      1234
                                            :last-edit-info {:timestamp true     :id    true :first_name "Rasta"
                                                             :last_name "Toucan" :email "rasta@metabase.com"}
                                            :collection     true
                                            :collection_id  true})
                 (dashboard-response
                  (mt/user-http-request :rasta :put 200 (str "dashboard/" dashboard-id)
                                        {:name        "My Cool Dashboard"
                                         :description "Some awesome description"
                                         :cache_ttl   1234
                                         ;; these things should fail to update
                                         :creator_id  (mt/user->id :trashbird)})))))

        (testing "GET after update"
          (is (= (merge dashboard-defaults {:name          "My Cool Dashboard"
                                            :description   "Some awesome description"
                                            :cache_ttl     1234
                                            :creator_id    (mt/user->id :rasta)
                                            :collection    false
                                            :collection_id true})
                 (dashboard-response (t2/select-one Dashboard :id dashboard-id)))))

        (testing "No-op PUT: Do not return 500"
          (t2.with-temp/with-temp [Card          {card-id :id} {}
                                   DashboardCard dashcard      {:card_id card-id, :dashboard_id dashboard-id}]
            ;; so, you can't actually set `:cards` with THIS endpoint (you have to use PUT /api/dashboard/:id/cards)
            ;; but the e2e tests are trying to do it. With Toucan 1, it would silently do nothing and return truthy for
            ;; whatever reason (I'm guessing it was a bug?) if you did something like (update! Dashboard 1 {}). Toucan 2
            ;; returns falsey, since it doesn't do anything, which is what Toucan 1 SAID it was supposed to do.
            ;;
            ;; In the interest of un-busting the e2e tests let's just check to make sure the endpoint no-ops
            (is (=? {:id dashboard-id}
                    (mt/user-http-request :rasta :put 200 (str "dashboard/" dashboard-id)
                                          {:cards [(select-keys dashcard [:id :card_id :row_col :size_x :size_y])]})))))))
    (testing "auto_apply_filters test"
      (doseq [enabled? [true false]]
        (t2.with-temp/with-temp [Dashboard {dashboard-id :id} {:name "Test Dashboard"
                                                               :auto_apply_filters enabled?}]
          (testing "Can set it"
            (mt/user-http-request :rasta :put 200 (str "dashboard/" dashboard-id)
                                  {:auto_apply_filters (not enabled?)})
            (is (= (not enabled?)
                   (t2/select-one-fn :auto_apply_filters Dashboard :id dashboard-id))))
          (testing "If not in put it is not changed"
            (mt/user-http-request :rasta :put 200 (str "dashboard/" dashboard-id)
                                  {:description "foo"})
            (is (= (not enabled?)
                   (t2/select-one-fn :auto_apply_filters Dashboard :id dashboard-id)))))))))

(deftest update-dashboard-guide-columns-test
  (testing "PUT /api/dashboard/:id"
    (testing "allow `:caveats` and `:points_of_interest` to be empty strings, and `:show_in_getting_started` should be a boolean"
      (t2.with-temp/with-temp [Dashboard {dashboard-id :id} {:name "Test Dashboard"}]
        (with-dashboards-in-writeable-collection [dashboard-id]
          (is (= (merge dashboard-defaults {:name                    "Test Dashboard"
                                            :creator_id              (mt/user->id :rasta)
                                            :collection              true
                                            :collection_id           true
                                            :dashcards               []
                                            :tabs                    []
                                            :caveats                 ""
                                            :points_of_interest      ""
                                            :cache_ttl               1337
                                            :last-edit-info
                                            {:timestamp true, :id true, :first_name "Rasta"
                                             :last_name "Toucan", :email "rasta@metabase.com"}
                                            :show_in_getting_started true})
                 (dashboard-response (mt/user-http-request :rasta :put 200 (str "dashboard/" dashboard-id)
                                                           {:caveats                 ""
                                                            :points_of_interest      ""
                                                            :cache_ttl               1337
                                                            :show_in_getting_started true})))))))))

(deftest update-dashboard-clear-description-test
  (testing "PUT /api/dashboard/:id"
    (testing "Can we clear the description of a Dashboard? (#4738)"
      (t2.with-temp/with-temp [Dashboard dashboard {:description "What a nice Dashboard"}]
        (with-dashboards-in-writeable-collection [dashboard]
          (mt/user-http-request :rasta :put 200 (str "dashboard/" (u/the-id dashboard)) {:description nil})
          (is (= nil
                 (t2/select-one-fn :description Dashboard :id (u/the-id dashboard))))

          (testing "Set to a blank description"
            (mt/user-http-request :rasta :put 200 (str "dashboard/" (u/the-id dashboard)) {:description ""})
            (is (= ""
                   (t2/select-one-fn :description Dashboard :id (u/the-id dashboard))))))))))

(deftest update-dashboard-change-collection-id-test
  (testing "PUT /api/dashboard/:id"
    (testing "Can we change the Collection a Dashboard is in (assuming we have the permissions to do so)?"
      (dashboard-test/with-dash-in-collection [_db collection dash]
        (t2.with-temp/with-temp [Collection new-collection]
          ;; grant Permissions for both new and old collections
          (doseq [coll [collection new-collection]]
            (perms/grant-collection-readwrite-permissions! (perms-group/all-users) coll))
          ;; now make an API call to move collections
          (mt/user-http-request :rasta :put 200 (str "dashboard/" (u/the-id dash)) {:collection_id (u/the-id new-collection)})
          ;; Check to make sure the ID has changed in the DB
          (is (= (t2/select-one-fn :collection_id Dashboard :id (u/the-id dash))
                 (u/the-id new-collection))))))

    (testing "if we don't have the Permissions for the old collection, we should get an Exception"
      (mt/with-non-admin-groups-no-root-collection-perms
        (dashboard-test/with-dash-in-collection [_db _collection dash]
          (t2.with-temp/with-temp [Collection new-collection]
            ;; grant Permissions for only the *new* collection
            (perms/grant-collection-readwrite-permissions! (perms-group/all-users) new-collection)
            ;; now make an API call to move collections. Should fail
            (is (= "You don't have permissions to do that."
                   (mt/user-http-request :rasta :put 403 (str "dashboard/" (u/the-id dash))
                                         {:collection_id (u/the-id new-collection)})))))))

    (testing "if we don't have the Permissions for the new collection, we should get an Exception"
      (mt/with-non-admin-groups-no-root-collection-perms
        (dashboard-test/with-dash-in-collection [_db collection dash]
          (t2.with-temp/with-temp [Collection new-collection]
            ;; grant Permissions for only the *old* collection
            (perms/grant-collection-readwrite-permissions! (perms-group/all-users) collection)
            ;; now make an API call to move collections. Should fail
            (is (schema= {:message (s/eq "You do not have curate permissions for this Collection.")
                          s/Keyword s/Any}
                         (mt/user-http-request :rasta :put 403 (str "dashboard/" (u/the-id dash))
                                               {:collection_id (u/the-id new-collection)})))))))))


;;; +----------------------------------------------------------------------------------------------------------------+
;;; |                                    UPDATING DASHBOARD COLLECTION POSITIONS                                     |
;;; +----------------------------------------------------------------------------------------------------------------+

(deftest update-dashboard-change-collection-position-test
  (testing "PUT /api/dashboard/:id"
    (testing "Can we change the Collection position of a Dashboard?"
      (mt/with-non-admin-groups-no-root-collection-perms
        (mt/with-temp [Collection collection {}
                       Dashboard  dashboard {:collection_id (u/the-id collection)}]
          (perms/grant-collection-readwrite-permissions! (perms-group/all-users) collection)
          (mt/user-http-request :rasta :put 200 (str "dashboard/" (u/the-id dashboard))
                                {:collection_position 1})
          (is (= 1
                 (t2/select-one-fn :collection_position Dashboard :id (u/the-id dashboard))))

          (testing "...and unset (unpin) it as well?"
            (mt/user-http-request :rasta :put 200 (str "dashboard/" (u/the-id dashboard))
                                  {:collection_position nil})
            (is (= nil
                   (t2/select-one-fn :collection_position Dashboard :id (u/the-id dashboard))))))

        (testing "we shouldn't be able to if we don't have permissions for the Collection"
          (mt/with-temp [Collection collection {}
                         Dashboard  dashboard {:collection_id (u/the-id collection)}]
            (mt/user-http-request :rasta :put 403 (str "dashboard/" (u/the-id dashboard))
                                  {:collection_position 1})
            (is (= nil
                   (t2/select-one-fn :collection_position Dashboard :id (u/the-id dashboard)))))

          (mt/with-temp [Collection collection {}
                         Dashboard  dashboard {:collection_id (u/the-id collection), :collection_position 1}]
            (mt/user-http-request :rasta :put 403 (str "dashboard/" (u/the-id dashboard))
                                  {:collection_position nil})
            (is (= 1
                   (t2/select-one-fn :collection_position Dashboard :id (u/the-id dashboard))))))))))

(deftest update-dashboard-position-test
  (mt/with-non-admin-groups-no-root-collection-perms
    (t2.with-temp/with-temp [Collection collection]
      (perms/grant-collection-readwrite-permissions! (perms-group/all-users) collection)
      (letfn [(move-dashboard! [dashboard new-position]
                (mt/user-http-request :rasta :put 200 (str "dashboard/" (u/the-id dashboard))
                                      {:collection_position new-position}))
              (items []
                (api.card-test/get-name->collection-position :rasta collection))]
        (testing "Check that we can update a dashboard's position in a collection of only dashboards"
          (api.card-test/with-ordered-items collection [Dashboard a
                                                        Dashboard b
                                                        Dashboard c
                                                        Dashboard d]
            (move-dashboard! b 4)
            (is (= {"a" 1, "c" 2, "d" 3, "b" 4}
                   (items)))))

        (testing "Check that updating a dashboard at position 3 to position 1 will increment the positions before 3, not after"
          (api.card-test/with-ordered-items collection [Card      a
                                                        Pulse     b
                                                        Dashboard c
                                                        Dashboard d]
            (move-dashboard! c 1)
            (is (= {"c" 1, "a" 2, "b" 3, "d" 4}
                   (items)))))

        (testing "Check that updating position 1 to 3 will cause b and c to be decremented"
          (api.card-test/with-ordered-items collection [Dashboard a
                                                        Card      b
                                                        Pulse     c
                                                        Dashboard d]
            (move-dashboard! a 3)
            (is (= {"b" 1, "c" 2, "a" 3, "d" 4}
                   (items)))))


        (testing "Check that updating position 1 to 4 will cause a through c to be decremented"
          (api.card-test/with-ordered-items collection [Dashboard a
                                                        Card      b
                                                        Pulse     c
                                                        Pulse     d]
            (move-dashboard! a 4)
            (is (= {"b" 1, "c" 2, "d" 3, "a" 4}
                   (items)))))

        (testing "Check that updating position 4 to 1 will cause a through c to be incremented"
          (api.card-test/with-ordered-items collection [Card      a
                                                        Pulse     b
                                                        Card      c
                                                        Dashboard d]
            (move-dashboard! d 1)
            (is (= {"d" 1, "a" 2, "b" 3, "c" 4}
                   (items)))))))))

(deftest move-dashboard-to-different-collection-test
  (testing "Check that moving a dashboard to another collection will fixup both collections"
    (mt/with-non-admin-groups-no-root-collection-perms
      (mt/with-temp [Collection collection-1 {}
                     Collection collection-2] {}
        (api.card-test/with-ordered-items collection-1 [Dashboard a
                                                        Card      b
                                                        Card      c
                                                        Pulse     d]
          (api.card-test/with-ordered-items collection-2 [Pulse     e
                                                          Pulse     f
                                                          Dashboard g
                                                          Card      h]
            (perms/grant-collection-readwrite-permissions! (perms-group/all-users) collection-1)
            (perms/grant-collection-readwrite-permissions! (perms-group/all-users) collection-2)
            ;; Move the first dashboard in collection-1 to collection-1
            (mt/user-http-request :rasta :put 200 (str "dashboard/" (u/the-id a))
                                  {:collection_position 1, :collection_id (u/the-id collection-2)})
            ;; "a" should now be gone from collection-1 and all the existing dashboards bumped down in position
            (testing "original collection"
              (is (= {"b" 1
                      "c" 2
                      "d" 3}
                     (api.card-test/get-name->collection-position :rasta collection-1))))
            ;; "a" is now first, all other dashboards in collection-2 bumped down 1
            (testing "new collection"
              (is (= {"a" 1
                      "e" 2
                      "f" 3
                      "g" 4
                      "h" 5}
                     (api.card-test/get-name->collection-position :rasta collection-2))))))))))

(deftest insert-dashboard-increment-existing-collection-position-test
  (testing "POST /api/dashboard"
    (testing "Check that adding a new Dashboard at Collection position 3 will increment position of the existing item at position 3"
      (mt/with-non-admin-groups-no-root-collection-perms
        (t2.with-temp/with-temp [Collection collection]
          (mt/with-model-cleanup [:model/Dashboard]
            (api.card-test/with-ordered-items collection [Card  a
                                                          Pulse b
                                                          Card  d]
              (perms/grant-collection-readwrite-permissions! (perms-group/all-users) collection)
              (is (= {"a" 1
                      "b" 2
                      "d" 3}
                     (api.card-test/get-name->collection-position :rasta collection)))
              (mt/user-http-request :rasta :post 200 "dashboard" {:name                "c"
                                                                  :collection_id       (u/the-id collection)
                                                                  :collection_position 3})
              (is (= {"a" 1
                      "b" 2
                      "c" 3
                      "d" 4}
                     (api.card-test/get-name->collection-position :rasta collection))))))))))

(deftest insert-dashboard-no-position-test
  (testing "POST /api/dashboard"
    (testing "Check that adding a new Dashboard without a position, leaves the existing positions unchanged"
      (mt/with-non-admin-groups-no-root-collection-perms
        (t2.with-temp/with-temp [Collection collection]
          (api.card-test/with-ordered-items collection [Dashboard a
                                                        Card      b
                                                        Pulse     d]
            (perms/grant-collection-readwrite-permissions! (perms-group/all-users) collection)
            (is (= {"a" 1
                    "b" 2
                    "d" 3}
                   (api.card-test/get-name->collection-position :rasta collection)))
            (mt/with-model-cleanup [:model/Dashboard]
              (mt/user-http-request :rasta :post 200 "dashboard" {:name          "c"
                                                                  :collection_id (u/the-id collection)})
              (is (= {"a" 1
                      "b" 2
                      "c" nil
                      "d" 3}
                     (api.card-test/get-name->collection-position :rasta collection))))))))))

;;; +----------------------------------------------------------------------------------------------------------------+
;;; |                                           DELETE /api/dashboard/:id                                            |
;;; +----------------------------------------------------------------------------------------------------------------+

(deftest delete-test
  (t2.with-temp/with-temp [Dashboard {dashboard-id :id}]
    (with-dashboards-in-writeable-collection [dashboard-id]
      (is (= nil
             (mt/user-http-request :rasta :delete 204 (format "dashboard/%d" dashboard-id))))
      (is (= nil
             (t2/select-one Dashboard :id dashboard-id))))))

;;; +----------------------------------------------------------------------------------------------------------------+
;;; |                                         POST /api/dashboard/:id/copy                                           |
;;; +----------------------------------------------------------------------------------------------------------------+

(deftest copy-dashboard-test
  (mt/with-model-cleanup [:model/Dashboard]
    (testing "POST /api/dashboard/:id/copy"
      (testing "A plain copy with nothing special"
        (t2.with-temp/with-temp [Dashboard dashboard {:name        "Test Dashboard"
                                                      :description "A description"
                                                      :creator_id  (mt/user->id :rasta)}]
          (let [response (mt/user-http-request :rasta :post 200 (format "dashboard/%d/copy" (:id dashboard)))]
            (is (= (merge
                    dashboard-defaults
                    {:name          "Test Dashboard"
                     :description   "A description"
                     :creator_id    (mt/user->id :rasta)
                     :collection    false
                     :collection_id false})
                   (dashboard-response response)))
            (is (some? (:entity_id response)))
            (is (not=  (:entity_id dashboard) (:entity_id response))
                "The copy should have a new entity ID generated")))))))


(deftest copy-dashboard-test-2
  (mt/with-model-cleanup [:model/Dashboard]
    (testing "POST /api/dashboard/:id/copy"
      (testing "Ensure name / description / user set when copying"
        (t2.with-temp/with-temp [Dashboard dashboard  {:name        "Test Dashboard"
                                                       :description "An old description"}]
          (let [response (mt/user-http-request :crowberto :post 200 (format "dashboard/%d/copy" (:id dashboard))
                                               {:name        "Test Dashboard - Duplicate"
                                                :description "A new description"})]
            (is (= (merge
                    dashboard-defaults
                    {:name          "Test Dashboard - Duplicate"
                     :description   "A new description"
                     :creator_id    (mt/user->id :crowberto)
                     :collection_id false
                     :collection    false})
                   (dashboard-response response)))
            (is (some? (:entity_id response)))
            (is (not= (:entity_id dashboard) (:entity_id response))
                "The copy should have a new entity ID generated")))))))


(deftest copy-dashboard-test-3
  (testing "Deep copy: POST /api/dashboard/:id/copy"
    (mt/dataset sample-dataset
      (mt/with-temp
        [Collection source-coll {:name "Source collection"}
         Collection dest-coll   {:name "Destination collection"}
         Dashboard  dashboard {:name          "Dashboard to be Copied"
                               :description   "A description"
                               :collection_id (u/the-id source-coll)
                               :creator_id    (mt/user->id :rasta)}
         Card       total-card  {:name "Total orders per month"
                                 :collection_id (u/the-id source-coll)
                                 :display :line
                                 :visualization_settings
                                 {:graph.dimensions ["CREATED_AT"]
                                  :graph.metrics ["sum"]}
                                 :dataset_query
                                 (mt/$ids
                                  {:database (mt/id)
                                   :type     :query
                                   :query    {:source-table $$orders
                                              :aggregation  [[:sum $orders.total]]
                                              :breakout     [!month.orders.created_at]}})}
         Card      avg-card  {:name "Average orders per month"
                              :collection_id (u/the-id source-coll)
                              :display :line
                              :visualization_settings
                              {:graph.dimensions ["CREATED_AT"]
                               :graph.metrics ["sum"]}
                              :dataset_query
                              (mt/$ids
                               {:database (mt/id)
                                :type     :query
                                :query    {:source-table $$orders
                                           :aggregation  [[:avg $orders.total]]
                                           :breakout     [!month.orders.created_at]}})}
         Card          model {:name "A model"
                              :collection_id (u/the-id source-coll)
                              :dataset true
                              :dataset_query
                              (mt/$ids
                               {:database (mt/id)
                                :type :query
                                :query {:source-table $$orders
                                        :limit 4}})}
         DashboardCard dashcard {:dashboard_id (u/the-id dashboard)
                                 :card_id    (u/the-id total-card)
                                 :size_x 6, :size_y 6}
         DashboardCard _textcard {:dashboard_id (u/the-id dashboard)
                                  :visualization_settings
                                  {:virtual_card
                                   {:display :text}
                                   :text "here is some text"}}
         DashboardCard _        {:dashboard_id (u/the-id dashboard)
                                 :card_id    (u/the-id model)
                                 :size_x 6, :size_y 6}
         DashboardCardSeries _ {:dashboardcard_id (u/the-id dashcard)
                                :card_id (u/the-id avg-card)
                                :position 0}]
        (mt/with-model-cleanup [Card Dashboard DashboardCard DashboardCardSeries]
          (let [resp (mt/user-http-request :crowberto :post 200
                                           (format "dashboard/%d/copy" (:id dashboard))
                                           {:name        "New dashboard"
                                            :description "A new description"
                                            :is_deep_copy true
                                            :collection_id (u/the-id dest-coll)})]
            (is (= (:collection_id resp) (u/the-id dest-coll))
                "Dashboard should go into the destination collection")
            (is (= 3 (count (t2/select 'Card :collection_id (u/the-id source-coll)))))
            (let [copied-cards (t2/select 'Card :collection_id (u/the-id dest-coll))
                  copied-db-cards (t2/select 'DashboardCard :dashboard_id (u/the-id (:id resp)))
                  source-db-cards (t2/select 'DashboardCard :dashboard_id (u/the-id dashboard))]
              (testing "Copies all of the questions on the dashboard"
                (is (= 2 (count copied-cards))))
              (testing "Copies all of the dashboard cards"
                (is (= (count copied-db-cards) (count source-db-cards)))
                (testing "Including text cards"
                  (is (some (comp nil? :card_id) copied-db-cards))
                  (is (some (comp :text :visualization_settings) copied-db-cards))))
              (testing "Should copy cards"
                (is (= #{"Total orders per month" "Average orders per month"}
                       (into #{} (map :name) copied-cards))
                    "Should preserve the titles of the original cards"))
              (testing "Should not deep-copy models"
                (is (every? (comp false? :dataset) copied-cards)
                    "Copied a model")))))))))

(deftest copy-dashboard-test-4
  (testing "Deep copy: POST /api/dashboard/:id/copy"
    (mt/dataset sample-dataset
      (testing "When there are cards the user lacks write perms for"
        (mt/with-temp [Collection source-coll {:name "Source collection"}
                       Collection no-read-coll {:name "Crowberto lacks write coll"}
                       Collection dest-coll   {:name "Destination collection"}
                       Dashboard  dashboard {:name          "Dashboard to be Copied"
                                             :description   "A description"
                                             :collection_id (u/the-id source-coll)
                                             :creator_id    (mt/user->id :rasta)}
                       Card       total-card  {:name "Total orders per month"
                                               :collection_id (u/the-id no-read-coll)
                                               :display :line
                                               :visualization_settings
                                               {:graph.dimensions ["CREATED_AT"]
                                                :graph.metrics ["sum"]}
                                               :dataset_query
                                               (mt/$ids
                                                {:database (mt/id)
                                                 :type     :query
                                                 :query    {:source-table $$orders
                                                            :aggregation  [[:sum $orders.total]]
                                                            :breakout     [!month.orders.created_at]}})}
                       Card      avg-card  {:name "Average orders per month"
                                            :collection_id (u/the-id source-coll)
                                            :display :line
                                            :visualization_settings
                                            {:graph.dimensions ["CREATED_AT"]
                                             :graph.metrics ["sum"]}
                                            :dataset_query
                                            (mt/$ids
                                             {:database (mt/id)
                                              :type     :query
                                              :query    {:source-table $$orders
                                                         :aggregation  [[:avg $orders.total]]
                                                         :breakout     [!month.orders.created_at]}})}
                       Card          card {:name "A card"
                                           :collection_id (u/the-id source-coll)
                                           :dataset_query
                                           (mt/$ids
                                            {:database (mt/id)
                                             :type :query
                                             :query {:source-table $$orders
                                                     :limit 4}})}
                       DashboardCard dashcard {:dashboard_id (u/the-id dashboard)
                                               :card_id    (u/the-id total-card)
                                               :size_x 6, :size_y 6}
                       DashboardCard _        {:dashboard_id (u/the-id dashboard)
                                               :card_id    (u/the-id card)
                                               :size_x 6, :size_y 6}
                       DashboardCardSeries _ {:dashboardcard_id (u/the-id dashcard)
                                              :card_id (u/the-id avg-card)
                                              :position 0}]
          (mt/with-model-cleanup [Card Dashboard DashboardCard DashboardCardSeries]
            (perms/revoke-collection-permissions! (perms-group/all-users) no-read-coll)
            (let [resp (mt/user-http-request :rasta :post 200
                                             (format "dashboard/%d/copy" (:id dashboard))
                                             {:name        "New dashboard"
                                              :description "A new description"
                                              :is_deep_copy true
                                              :collection_id (u/the-id dest-coll)})]
              (is (= (:collection_id resp) (u/the-id dest-coll))
                  "Dashboard should go into the destination collection")
              (let [copied-cards (t2/select 'Card :collection_id (u/the-id dest-coll))
                    copied-db-cards (t2/select 'DashboardCard :dashboard_id (u/the-id (:id resp)))]
                (testing "Copies only one of the questions on the dashboard"
                  (is (= 1 (count copied-cards))))
                (testing "Copies one of the dashboard cards"
                  (is (= 1 (count copied-db-cards))))
                (testing "Should copy cards"
                  (is (= #{"A card"}
                         (into #{} (map :name) copied-cards))
                      "Should preserve the titles of the original cards"))
                (testing "Should not create dashboardcardseries because the base card lacks permissions"
                  (is (empty? (t2/select DashboardCardSeries :card_id [:in (map :id copied-cards)]))))
                (testing "Response includes uncopied cards"
                  ;; cards might be full cards or just a map {:id 1} due to permissions Any card with lack of
                  ;; permissions is just {:id 1}. Cards in a series which you have permissions for, but the base card
                  ;; you lack permissions for are also not copied, but you can see the whole card.
                  (is (= 2 (->> resp :uncopied count))))))))))))

(deftest copy-dashboard-test-5
  (testing "Deep copy: POST /api/dashboard/:id/copy"
    (mt/dataset sample-dataset
      (testing "When source and destination are the same"
        (mt/with-temp [Collection source-coll {:name "Source collection"}
                       Dashboard  dashboard {:name          "Dashboard to be Copied"
                                             :description   "A description"
                                             :collection_id (u/the-id source-coll)
                                             :creator_id    (mt/user->id :rasta)}
                       Card       total-card  {:name "Total orders per month"
                                               :collection_id (u/the-id source-coll)
                                               :display :line
                                               :visualization_settings
                                               {:graph.dimensions ["CREATED_AT"]
                                                :graph.metrics ["sum"]}
                                               :dataset_query
                                               (mt/$ids
                                                {:database (mt/id)
                                                 :type     :query
                                                 :query    {:source-table $$orders
                                                            :aggregation  [[:sum $orders.total]]
                                                            :breakout     [!month.orders.created_at]}})}
                       Card      avg-card  {:name "Average orders per month"
                                            :collection_id (u/the-id source-coll)
                                            :display :line
                                            :visualization_settings
                                            {:graph.dimensions ["CREATED_AT"]
                                             :graph.metrics ["sum"]}
                                            :dataset_query
                                            (mt/$ids
                                             {:database (mt/id)
                                              :type     :query
                                              :query    {:source-table $$orders
                                                         :aggregation  [[:avg $orders.total]]
                                                         :breakout     [!month.orders.created_at]}})}
                       Card          card {:name "A card"
                                           :collection_id (u/the-id source-coll)
                                           :dataset_query
                                           (mt/$ids
                                            {:database (mt/id)
                                             :type :query
                                             :query {:source-table $$orders
                                                     :limit 4}})}
                       DashboardCard dashcard {:dashboard_id (u/the-id dashboard)
                                               :card_id    (u/the-id total-card)
                                               :size_x 6, :size_y 6}
                       DashboardCard _        {:dashboard_id (u/the-id dashboard)
                                               :card_id    (u/the-id card)
                                               :size_x 6, :size_y 6}
                       DashboardCardSeries _ {:dashboardcard_id (u/the-id dashcard)
                                              :card_id (u/the-id avg-card)
                                              :position 0}]
          (mt/with-model-cleanup [Card Dashboard DashboardCard DashboardCardSeries]
            (let [_resp (mt/user-http-request :rasta :post 200
                                              (format "dashboard/%d/copy" (:id dashboard))
                                              {:name        "New dashboard"
                                               :description "A new description"
                                               :is_deep_copy true
                                               :collection_id (u/the-id source-coll)})
                  cards-in-coll (t2/select 'Card :collection_id (u/the-id source-coll))]
              ;; original 3 plust 3 duplicates
              (is (= 6 (count cards-in-coll)) "Not all cards were copied")
              (is (= (into #{} (comp (map :name)
                                     (mapcat (fn [n] [n (str n " - Duplicate")])))
                           [total-card avg-card card])
                     (set (map :name cards-in-coll)))
                  "Cards should have \"- Duplicate\" appended"))))))))

(defn- dashcards-by-position
  "Returns dashcards for a dashboard ordered by their position instead of creation like [[dashboard/dashcards]] does."
  [dashboard-or-id]
  (sort dashboard-card/dashcard-comparator (dashboard/dashcards dashboard-or-id)))

(deftest copy-dashboard-with-tab-test
  (testing "POST /api/dashboard/:id/copy"
    (testing "for a dashboard that has tabs"
      (with-simple-dashboard-with-tabs [{:keys [dashboard-id]}]
        (mt/with-model-cleanup [:model/Dashboard]
          (let [new-dash-id        (:id (mt/user-http-request :rasta :post 200
                                                              (format "dashboard/%d/copy" dashboard-id)
                                                              {:name        "New dashboard"
                                                               :description "A new description"}))
                original-tabs      (t2/select [:model/DashboardTab :id :position :name]
                                              :dashboard_id dashboard-id
                                              {:order-by [[:position :asc]]})
                new-tabs           (t2/select [:model/DashboardTab :id :position :name]
                                              :dashboard_id new-dash-id
                                              {:order-by [[:position :asc]]})
                new->old-tab-id   (zipmap (map :id new-tabs) (map :id original-tabs))]
            (testing "Cards are located correctly between tabs"
              (is (= (map #(select-keys % [:dashboard_tab_id :card_id :row :col :size_x :size_y :dashboard_tab_id])
                          (dashcards-by-position dashboard-id))
                     (map #(select-keys % [:dashboard_tab_id :card_id :row :col :size_x :size_y :dashboard_tab_id])
                          (for [card (dashcards-by-position new-dash-id)]
                            (assoc card :dashboard_tab_id (new->old-tab-id (:dashboard_tab_id card))))))))
            (testing "new tabs should have the same name and position"
              (is (= (map #(dissoc % :id) original-tabs)
                     (map #(dissoc % :id) new-tabs))))))))))

(def ^:dynamic ^:private
  ^{:doc "Set of ids that will report [[mi/can-write]] as true."}
  *readable-card-ids* #{})

(defmethod mi/can-read? ::dispatches-on-dynamic
  ([fake-model]
   (contains? *readable-card-ids* (:id fake-model)))
  ([_fake-model id]
   (contains? *readable-card-ids* id)))

(defn- card-model
  "Return a card \"model\" that reports as a `::dispatches-on-dynamic` model type, and checking `mi/can-write?` checks
  if the `:id` is in the dynamic variable `*writable-card-ids*."
  [card]
  (with-meta card {`t2.protocols/model
                   (fn [_] ::dispatches-on-dynamic)
                   `t2.protocols/dispatch-value
                   (fn [_] ::dispatches-on-dynamic)}))

(deftest cards-to-copy-test
  (testing "Identifies all cards to be copied"
    (let [dashcards [{:card_id 1 :card (card-model {:id 1}) :series [(card-model {:id 2})]}
                     {:card_id 3 :card (card-model{:id 3})}]]
      (binding [*readable-card-ids* #{1 2 3}]
        (is (= {:copy {1 {:id 1} 2 {:id 2} 3 {:id 3}}
                :discard []}
               (#'api.dashboard/cards-to-copy dashcards))))))
  (testing "Identifies cards which cannot be copied"
    (testing "If they are in a series"
      (let [dashcards [{:card_id 1 :card (card-model {:id 1}) :series [(card-model {:id 2})]}
                       {:card_id 3 :card (card-model{:id 3})}]]
        (binding [*readable-card-ids* #{1 3}]
          (is (= {:copy {1 {:id 1} 3 {:id 3}}
                  :discard [{:id 2}]}
                 (#'api.dashboard/cards-to-copy dashcards))))))
    (testing "When the base of a series lacks permissions"
      (let [dashcards [{:card_id 1 :card (card-model {:id 1}) :series [(card-model {:id 2})]}
                       {:card_id 3 :card (card-model{:id 3})}]]
        (binding [*readable-card-ids* #{3}]
          (is (= {:copy {3 {:id 3}}
                  :discard [{:id 1} {:id 2}]}
                 (#'api.dashboard/cards-to-copy dashcards))))))))

(deftest update-cards-for-copy-test
  (testing "When copy style is shallow returns original dashcards"
    (let [dashcards [{:card_id 1 :card {:id 1} :series [{:id 2}]}
                     {:card_id 3 :card {:id 3}}]]
      (is (= dashcards
             (api.dashboard/update-cards-for-copy 1
                                                  dashcards
                                                  false
                                                  nil
                                                  nil))))
    (testing "with tab-ids updated if dashboard has tab"
      (is (= [{:card_id 1 :card {:id 1} :dashboard_tab_id 10}
              {:card_id 3 :card {:id 3} :dashboard_tab_id 20}]
             (api.dashboard/update-cards-for-copy 1
                                                  [{:card_id 1 :card {:id 1} :dashboard_tab_id 1}
                                                   {:card_id 3 :card {:id 3} :dashboard_tab_id 2}]
                                                  false
                                                  nil
                                                  {1 10
                                                   2 20})))))
  (testing "When copy style is deep"
    (let [dashcards [{:card_id 1 :card {:id 1} :series [{:id 2} {:id 3}]}]]
      (testing "Can omit series cards"
        (is (= [{:card_id 5 :card {:id 5} :series [{:id 6}]}]
               (api.dashboard/update-cards-for-copy 1
                                                    dashcards
                                                    true
                                                    {1 {:id 5}
                                                     2 {:id 6}}
                                                    nil)))))
    (testing "Can omit whole card with series if not copied"
      (let [dashcards [{:card_id 1 :card {} :series [{:id 2} {:id 3}]}
                       {:card_id 4 :card {} :series [{:id 5} {:id 6}]}]]
        (is (= [{:card_id 7 :card {:id 7} :series [{:id 8} {:id 9}]}]
               (api.dashboard/update-cards-for-copy 1
                                                    dashcards
                                                    true
                                                    {1 {:id 7}
                                                     2 {:id 8}
                                                     3 {:id 9}
                                                     ;; not copying id 4 which is the base of the following two
                                                     5 {:id 10}
                                                     6 {:id 11}}
                                                    nil)))))
    (testing "Updates parameter mappings to new card ids"
      (let [dashcards [{:card_id            1
                            :card               {:id 1}
                            :parameter_mappings [{:parameter_id "72d27de6"
                                                  :card_id      1
                                                  :target       [:dimension
                                                                 [:field 63 nil]]}]}]]
        (is (= [{:card_id            2
                 :card               {:id 2}
                 :parameter_mappings [{:parameter_id "72d27de6"
                                       :card_id      2
                                       :target       [:dimension
                                                      [:field 63 nil]]}]}]
               (api.dashboard/update-cards-for-copy 1
                                                    dashcards
                                                    true
                                                    {1 {:id 2}}
                                                    nil)))))
    (testing "Throws error if no new card-id information for deep copy"
      (let [user-id      44
            dashboard-id 55
            error-data   (try
                           (binding [api/*current-user-id* user-id]
                             (api.dashboard/update-cards-for-copy dashboard-id
                                                                  [{:card_id 1 :card {:id 1}}]
                                                                  true
                                                                  nil
                                                                  nil))
                           (is false "Should have thrown with deep-copy true and no new card id info")
                           (catch Exception e (ex-data e)))]
        (is (= {:user-id user-id, :dashboard-id dashboard-id} error-data))))))

(deftest copy-dashboard-cards-test
  (testing "POST /api/dashboard/:id/copy"
    (testing "Ensure dashboard cards and parameters are copied (#23685)"
      (mt/with-temp [Dashboard     {dashboard-id :id}  {:name       "Test Dashboard"
                                                        :parameters [{:name "Category ID"
                                                                      :slug "category_id"
                                                                      :id   "_CATEGORY_ID_"
                                                                      :type :category}]}
                     Card          {card-id :id} {}
                     Card          {card-id2 :id} {}
                     DashboardCard {dashcard-id :id} {:dashboard_id       dashboard-id
                                                      :card_id            card-id
                                                      :parameter_mappings [{:parameter_id "random-id"
                                                                            :card_id      card-id
                                                                            :target       [:dimension [:field (mt/id :venues :name) nil]]}]}
                     DashboardCard _ {:dashboard_id dashboard-id, :card_id card-id2}] {}
        (let [copy-id (u/the-id (mt/user-http-request :rasta :post 200 (format "dashboard/%d/copy" dashboard-id)))]
          (try
            (is (= 2
                   (count (t2/select-pks-set DashboardCard, :dashboard_id copy-id))))
            (is (=? [{:name "Category ID" :slug "category_id" :id "_CATEGORY_ID_" :type :category}]
                   (t2/select-one-fn :parameters Dashboard :id copy-id)))
            (is (=? [{:parameter_id "random-id"
                      :card_id      card-id
                      :target       [:dimension [:field (mt/id :venues :name) nil]]}]
                   (t2/select-one-fn :parameter_mappings DashboardCard :id dashcard-id)))
           (finally
             (t2/delete! Dashboard :id copy-id))))))))

(deftest copy-dashboard-into-correct-collection-test
  (testing "POST /api/dashboard/:id/copy"
    (testing "Ensure the correct collection is set when copying"
      (dashboard-test/with-dash-in-collection [_db collection dash]
        (t2.with-temp/with-temp [Collection new-collection]
          ;; grant Permissions for both new and old collections
          (doseq [coll [collection new-collection]]
            (perms/grant-collection-readwrite-permissions! (perms-group/all-users) coll))
          (let [response (mt/user-http-request :rasta :post 200 (format "dashboard/%d/copy" (u/the-id dash)) {:collection_id (u/the-id new-collection)})]
            (try
              ;; Check to make sure the ID of the collection is correct
              (is (= (t2/select-one-fn :collection_id Dashboard :id
                                       (u/the-id response))
                     (u/the-id new-collection)))
              (finally
                (t2/delete! Dashboard :id (u/the-id response))))))))))


;;; +----------------------------------------------------------------------------------------------------------------+
;;; |                                          PUT /api/dashboard/:id/cards                                          |
;;; +----------------------------------------------------------------------------------------------------------------+

(defn do-with-add-card-parameter-mapping-permissions-fixtures [f]
  (mt/with-temp-copy-of-db
    (perms/revoke-data-perms! (perms-group/all-users) (mt/id))
    (mt/with-temp [Dashboard {dashboard-id :id} {:parameters [{:name "Category ID"
                                                               :slug "category_id"
                                                               :id   "_CATEGORY_ID_"
                                                               :type "category"}]}
                   Card      {card-id :id} {:database_id   (mt/id)
                                            :table_id      (mt/id :venues)
                                            :dataset_query (mt/mbql-query venues)}]
      (let [mappings [{:parameter_id "_CATEGORY_ID_"
                       :target       [:dimension [:field (mt/id :venues :category_id) nil]]}]]
        ;; TODO -- check series as well?
        (f {:dashboard-id dashboard-id
            :card-id      card-id
            :mappings     mappings
            :add-card!    (fn [expected-status-code]
                            (mt/user-http-request :rasta
                                                  :put expected-status-code (format "dashboard/%d" dashboard-id)
                                                  {:dashcards [{:id                 -1
                                                                :card_id            card-id
                                                                :row                0
                                                                :col                0
                                                                :size_x             4
                                                                :size_y             4
                                                                :parameter_mappings mappings}]
                                                   :tabs      []}))
            :dashcards    (fn [] (t2/select DashboardCard :dashboard_id dashboard-id))})))))

(defn- dashcard-like-response
  [id]
  (t2/hydrate (t2/select-one DashboardCard :id id) :series))

(defn- current-cards
  "Returns the current ordered cards of a dashboard."
  [dashboard-id]
  (-> dashboard-id
      dashboard/dashcards
      (t2/hydrate :series)))

(defn do-with-update-cards-parameter-mapping-permissions-fixtures [f]
  (do-with-add-card-parameter-mapping-permissions-fixtures
   (fn [{:keys [dashboard-id card-id mappings]}]
     (t2.with-temp/with-temp [DashboardCard dashboard-card {:dashboard_id       dashboard-id
                                                            :card_id            card-id
                                                            :parameter_mappings mappings}]
       (let [dashcard-info     (select-keys dashboard-card [:id :size_x :size_y :row :col :parameter_mappings])
             new-mappings      [{:parameter_id "_CATEGORY_ID_"
                                 :target       [:dimension [:field (mt/id :venues :price) nil]]}]
             new-dashcard-info (assoc dashcard-info :size_x 1000)]
         (f {:dashboard-id           dashboard-id
             :card-id                card-id
             :original-mappings      mappings
             :new-mappings           new-mappings
             :original-dashcard-info dashcard-info
             :new-dashcard-info      new-dashcard-info
             :update-mappings!       (fn [expected-status-code]
                                       (mt/user-http-request :rasta :put expected-status-code
                                                             (format "dashboard/%d" dashboard-id)
                                                             {:dashcards [(assoc dashcard-info :parameter_mappings new-mappings)]
                                                              :tabs      []}))
             :update-size!           (fn []
                                       (mt/user-http-request :rasta :put 200
                                                             (format "dashboard/%d" dashboard-id)
                                                             {:dashcards [new-dashcard-info]
                                                              :tabs      []}))}))))))

(deftest e2e-update-dashboard-cards-and-tabs-test
  (testing "PUT /api/dashboard/:id with updating dashboard and create/update/delete of dashcards and tabs in a single req"
    (mt/with-ensure-with-temp-no-transaction!
      (t2.with-temp/with-temp
        [Dashboard               {dashboard-id :id}  {}
         Card                    {card-id-1 :id}     {}
         Card                    {card-id-2 :id}     {}
         :model/DashboardTab     {dashtab-id-1 :id}  {:name "Tab 1" :dashboard_id dashboard-id :position 0}
         :model/DashboardTab     {dashtab-id-2 :id}  {:name "Tab 2" :dashboard_id dashboard-id :position 1}
         :model/DashboardTab     {dashtab-id-3 :id}  {:name "Tab 3" :dashboard_id dashboard-id :position 2}
         DashboardCard           {dashcard-id-1 :id} {:dashboard_id dashboard-id, :card_id card-id-1, :dashboard_tab_id dashtab-id-1}
         DashboardCard           {dashcard-id-2 :id} {:dashboard_id dashboard-id, :card_id card-id-1, :dashboard_tab_id dashtab-id-2}
         DashboardCard           {dashcard-id-3 :id} {:dashboard_id dashboard-id, :card_id card-id-1, :dashboard_tab_id dashtab-id-2}]
        (let [resp (mt/user-http-request :rasta :put 200 (format "dashboard/%d" dashboard-id)
                                         {:name      "Updated dashboard name"
                                          :tabs      [{:id   dashtab-id-1
                                                       :name "Tab 1 edited"}
                                                      {:id   dashtab-id-2
                                                       :name "Tab 2"}
                                                      {:id   -1
                                                       :name "New tab"}]
                                          :dashcards [{:id               dashcard-id-1
                                                       :size_x           4
                                                       :size_y           4
                                                       :col              1
                                                       :row              1
                                                      ;; initialy was in tab1, now in tab 2
                                                       :dashboard_tab_id dashtab-id-2
                                                       :card_id          card-id-1}
                                                      {:id               dashcard-id-2
                                                       :dashboard_tab_id dashtab-id-2
                                                       :size_x           2
                                                       :size_y           2
                                                       :col              2
                                                       :row              2}
                                                      ;; remove the dashcard3 and create a new card using negative numbers
                                                      ;; and assign into the newly created dashcard
                                                      {:id               -1
                                                       :size_x           1
                                                       :size_y           1
                                                       :col              3
                                                       :row              3
                                                       :dashboard_tab_id -1
                                                       :card_id          card-id-2}]})]
          (testing "name got updated correctly"
            (is (= "Updated dashboard name"
                   (t2/select-one-fn :name :model/Dashboard :id dashboard-id)
                   (:name resp))))

          (testing "tabs got updated correctly "
            (is (=? [{:id           dashtab-id-1
                      :dashboard_id dashboard-id
                      :name         "Tab 1 edited"
                      :position     0}
                     {:id           dashtab-id-2
                      :dashboard_id dashboard-id
                      :name         "Tab 2"
                      :position 1}
                     {:id           (mt/malli=? [:fn pos-int?])
                      :dashboard_id dashboard-id
                      :name         "New tab"
                      :position     2}]
                    (:tabs resp)))
            (testing "dashtab 3 got deleted"
              (is (nil? (t2/select-one :model/DashboardTab :id dashtab-id-3)))))

          (testing "dashcards got updated correctly"
            (let [new-tab-id (t2/select-one-pk :model/DashboardTab :name "New tab" :dashboard_id dashboard-id)]
              (is (=? [{:id               dashcard-id-1
                        :card_id          card-id-1
                        :dashboard_tab_id dashtab-id-2
                        :size_x           4
                        :size_y           4
                        :col              1
                        :row              1}
                       {:id               dashcard-id-2
                        :dashboard_tab_id dashtab-id-2
                        :size_x           2
                        :size_y           2
                        :col              2
                        :row              2}
                       {:id               (mt/malli=? [:fn pos-int?])
                        :size_x           1
                        :size_y           1
                        :col              3
                        :row              3
                        :dashboard_tab_id new-tab-id
                        :card_id           card-id-2}]
                      (:dashcards resp))))
            (testing "dashcard 3 got deleted"
              (is (nil? (t2/select-one DashboardCard :id dashcard-id-3))))))))))

(deftest e2e-update-cards-only-test
  (testing "PUT /api/dashboard/:id/cards with create/update/delete in a single req"
    (mt/with-temp!
      [Dashboard           {dashboard-id :id}  {}
       Card                {card-id-1 :id}     {}
       Card                {card-id-2 :id}     {}
       DashboardCard       {dashcard-id-1 :id} {:dashboard_id dashboard-id, :card_id card-id-1}
       DashboardCard       {dashcard-id-2 :id} {:dashboard_id dashboard-id, :card_id card-id-1}
       DashboardCard       {dashcard-id-3 :id} {:dashboard_id dashboard-id, :card_id card-id-1}
       Card                {series-id-1 :id}   {:name "Series Card 1"}
       Card                {series-id-2 :id}   {:name "Series Card 2"}
       DashboardCardSeries _                   {:dashboardcard_id dashcard-id-1, :card_id series-id-1
                                                :position         0}]
      ;; send a request that update and create and delete some cards at the same time
      (let [cards (:dashcards (mt/user-http-request
                               :crowberto :put 200 (format "dashboard/%d" dashboard-id)
                               {:dashcards [{:id      dashcard-id-1
                                             :size_x  4
                                             :size_y  4
                                             :col     1
                                             :row     1
                                             ;; update series for card 1
                                             :series  [{:id series-id-2}]
                                             :card_id card-id-1}
                                            {:id     dashcard-id-2
                                             :size_x 2
                                             :size_y 2
                                             :col    2
                                             :row    2}
                                            ;; remove the dashcard3 and create a new card using negative numbers
                                            {:id      -1
                                             :size_x  1
                                             :size_y  1
                                             :col     3
                                             :row     3
                                             :card_id card-id-2
                                             :series  [{:id series-id-1}]}]
                                :tabs      []}))
            updated-card-1 {:id           dashcard-id-1
                            :card_id      card-id-1
                            :dashboard_id dashboard-id
                            :size_x       4
                            :size_y       4
                            :action_id    nil
                            :row          1
                            :col          1
                            :series       [{:name "Series Card 2"}]}
            updated-card-2 {:id           dashcard-id-2
                            :card_id      card-id-1
                            :dashboard_id dashboard-id
                            :size_x       2
                            :size_y       2
                            :action_id    nil
                            :row          2
                            :col          2
                            :series       []}
            new-card       {:card_id      card-id-2
                            :dashboard_id dashboard-id
                            :size_x       1
                            :size_y       1
                            :action_id    nil
                            :row          3
                            :col          3
                            :series       [{:name "Series Card 1"}]}]
        (is (=? [updated-card-1
                 updated-card-2
                 new-card]
                cards))
        ;; dashcard 3 is deleted
        (is (nil? (t2/select-one DashboardCard :id dashcard-id-3)))
        (testing "only one revision is created"
          (is (= 1 (t2/count :model/Revision :model_id dashboard-id))))))))

(deftest e2e-update-tabs-only-test
  (testing "PUT /api/dashboard/:id/cards with create/update/delete tabs in a single req"
    (with-simple-dashboard-with-tabs [{:keys [dashboard-id dashtab-id-1 dashtab-id-2]}]
      (with-dashboards-in-writeable-collection [dashboard-id]
        ;; send a request that update and create and delete some cards at the same time
        (is (some? (t2/select-one :model/DashboardTab :id dashtab-id-2)))
        (let [tabs (:tabs (mt/user-http-request :rasta :put 200 (format "dashboard/%d" dashboard-id)
                                                {:tabs  [{:name "Tab new"
                                                          :id   -1}
                                                         {:name "Tab 1 moved to second position"
                                                          :id   dashtab-id-1}]
                                                 :dashcards []}))]

          (is (=? [{:dashboard_id dashboard-id
                    :name         "Tab new"
                    :position     0}
                   {:id           dashtab-id-1
                    :dashboard_id dashboard-id
                    :name         "Tab 1 moved to second position"
                    :position     1}]
                  tabs))
          ;; dashtab 2 is deleted
          (is (nil? (t2/select-one :model/DashboardTab :id dashtab-id-2))))))))

(deftest upgrade-from-non-tab-dashboard-to-has-tabs
  (testing "we introduced tabs in 47 but there are dashboards without tabs before this
           this test check the flow to upgrade a dashboard pre-47 to have tabs"
    (t2.with-temp/with-temp
      [Dashboard     {dashboard-id :id}  {}
       Card          {card-id-1 :id}     {}
       Card          {card-id-2 :id}     {}
       DashboardCard {dashcard-1-id :id} {:card_id      card-id-1
                                          :dashboard_id dashboard-id}]
      ;; create 2 tabs, assign the existing dashcard to the 1st tab
      ;; create 2 new dashcards, 1 for each tab
      (let [resp (mt/user-http-request :rasta :put 200 (format "dashboard/%d" dashboard-id)
                                       {:tabs      [{:id   -1
                                                     :name "New Tab 1"}
                                                    {:id   -2
                                                     :name "New Tab 2"}]
                                        :dashcards [{:id               dashcard-1-id
                                                     :size_x           4
                                                     :size_y           4
                                                     :col              1
                                                     :row              1
                                                     :dashboard_tab_id -1
                                                     :card_id          card-id-1}
                                                    {:id               -2
                                                     :size_x           4
                                                     :size_y           4
                                                     :col              1
                                                     :row              2
                                                     :dashboard_tab_id -1
                                                     :card_id          card-id-1}
                                                    {:id               -1
                                                     :size_x           4
                                                     :size_y           4
                                                     :col              1
                                                     :row              3
                                                     :dashboard_tab_id -2
                                                     :card_id          card-id-2}]})
            tab-1-id (t2/select-one-pk :model/DashboardTab :name "New Tab 1" :dashboard_id dashboard-id)
            tab-2-id (t2/select-one-pk :model/DashboardTab :name "New Tab 2" :dashboard_id dashboard-id)]
<<<<<<< HEAD
        (is (=? {:cards [{:id               dashcard-1-id
                          :card_id          card-id-1
                          :dashboard_id     dashboard-id
                          :dashboard_tab_id tab-1-id}
                         {:id               (mt/malli=? [:fn pos-int?])
                          :card_id          card-id-1
                          :dashboard_id     dashboard-id
                          :dashboard_tab_id tab-1-id}
                         {:id               (mt/malli=? [:fn pos-int?])
                          :card_id          card-id-2
                          :dashboard_id     dashboard-id
                          :dashboard_tab_id tab-2-id}]
                 :tabs  [{:id           tab-1-id
                          :dashboard_id dashboard-id
                          :name         "New Tab 1"
                          :position     0}
                         {:id           tab-2-id
                          :dashboard_id dashboard-id
                          :name         "New Tab 2"
                          :position     1}]}
                (update resp :cards #(sort dashboard-card/dashcard-comparator %))))))))
=======
        (is (=? {:dashcards [{:id               dashcard-1-id
                              :card_id          card-id-1
                              :dashboard_id     dashboard-id
                              :dashboard_tab_id tab-1-id}
                             {:id               #hawk/malli [:fn pos-int?]
                              :card_id          card-id-1
                              :dashboard_id     dashboard-id
                              :dashboard_tab_id tab-1-id}
                             {:id               #hawk/malli [:fn pos-int?]
                              :card_id          card-id-2
                              :dashboard_id     dashboard-id
                              :dashboard_tab_id tab-2-id}]
                 :tabs      [{:id           tab-1-id
                              :dashboard_id dashboard-id
                              :name         "New Tab 1"
                              :position     0}
                             {:id           tab-2-id
                              :dashboard_id dashboard-id
                              :name         "New Tab 2"
                              :position     1}]}
                (update resp :dashcards #(sort dashboard-card/dashcard-comparator %))))))))
>>>>>>> e67f05b5

(deftest update-cards-error-handling-test
  (testing "PUT /api/dashboard/:id"
    (with-simple-dashboard-with-tabs [{:keys [dashboard-id]}]
      (testing "if a dashboard has tabs, check if all cards from the request has a tab_id"
        (is (= "This dashboard has tab, makes sure every card has a tab"
               (mt/user-http-request :crowberto :put 400 (format "dashboard/%d" dashboard-id)
                                     {:dashcards (conj
                                                  (current-cards dashboard-id)
                                                  {:id     -1
                                                   :size_x 4
                                                   :size_y 4
                                                   :col    1
                                                   :row    1})
                                      :tabs      (dashboard/tabs dashboard-id)})))))))

(deftest update-tabs-track-snowplow-test
  (t2.with-temp/with-temp
    [Dashboard               {dashboard-id :id}  {}
     :model/DashboardTab     {dashtab-id-1 :id}  {:name "Tab 1" :dashboard_id dashboard-id :position 0}
     :model/DashboardTab     {dashtab-id-2 :id}  {:name "Tab 2" :dashboard_id dashboard-id :position 1}
     :model/DashboardTab     _                   {:name "Tab 3" :dashboard_id dashboard-id :position 2}]
    (testing "create and delete tabs events are tracked"
      (snowplow-test/with-fake-snowplow-collector
        (mt/user-http-request :rasta :put 200 (format "dashboard/%d" dashboard-id)
                              {:tabs      [{:id   dashtab-id-1
                                            :name "Tab 1 edited"}
                                           {:id   dashtab-id-2
                                            :name "Tab 2"}
                                           {:id   -1
                                            :name "New tab 1"}
                                           {:id   -2
                                            :name "New tab 2"}]
                               :dashcards []})
        (is (= [{:data {"dashboard_id"   dashboard-id
                        "num_tabs"       1
                        "total_num_tabs" 4
                        "event"          "dashboard_tab_deleted"},
                 :user-id (str (mt/user->id :rasta))}
                {:data {"dashboard_id"   dashboard-id
                        "num_tabs"       2
                        "total_num_tabs" 4
                        "event"          "dashboard_tab_created"}
                 :user-id (str (mt/user->id :rasta))}]
               (take-last 2 (snowplow-test/pop-event-data-and-user-id!))))))

    (testing "send nothing if tabs are unchanged"
      (snowplow-test/with-fake-snowplow-collector
        (mt/user-http-request :rasta :put 200 (format "dashboard/%d" dashboard-id)
                              {:tabs      (dashboard/tabs dashboard-id)
                               :dashcards []})
        (is (= 0 (count (snowplow-test/pop-event-data-and-user-id!))))))))

;;; -------------------------------------- Create dashcards tests ---------------------------------------

(deftest simple-creation-with-no-additional-series-test
  (mt/with-temp [Dashboard {dashboard-id :id} {}
                 Card      {card-id :id}] {}
    (with-dashboards-in-writeable-collection [dashboard-id]
      (api.card-test/with-cards-in-readable-collection [card-id]
        (let [resp (:dashcards (mt/user-http-request :rasta :put 200 (format "dashboard/%d" dashboard-id)
                                                     {:dashcards [{:id                     -1
                                                                   :card_id                card-id
                                                                   :row                    4
                                                                   :col                    4
                                                                   :size_x                 4
                                                                   :size_y                 4
                                                                   :parameter_mappings     [{:parameter_id "abc"
                                                                                             :card_id      123
                                                                                             :hash         "abc"
                                                                                             :target       "foo"}]
                                                                   :visualization_settings {}}]
                                                      :tabs      []}))]
          ;; extra sure here because the dashcard we given has a negative id
          (testing "the inserted dashcards has ids auto-generated"
            (is (pos-int? (:id (first resp)))))
          (is (= {:size_x                     4
                  :size_y                     4
                  :col                        4
                  :row                        4
                  :series                     []
                  :dashboard_tab_id           nil
                  :parameter_mappings         [{:parameter_id "abc" :card_id 123, :hash "abc", :target "foo"}]
                  :visualization_settings     {}
                  :created_at                 true
                  :updated_at                 true
                  :collection_authority_level nil}
                 (-> resp
                     first
                     (dissoc :id :dashboard_id :action_id :card_id :entity_id)
                     (update :created_at boolean)
                     (update :updated_at boolean))))
          (is (= [{:size_x                 4
                   :size_y                 4
                   :col                    4
                   :row                    4
                   :parameter_mappings     [{:parameter_id "abc", :card_id 123, :hash "abc", :target "foo"}]
                   :visualization_settings {}}]
                 (map (partial into {})
                      (t2/select [DashboardCard :size_x :size_y :col :row :parameter_mappings :visualization_settings]
                                 :dashboard_id dashboard-id)))))))))

(deftest new-dashboard-card-with-additional-series-test
  (mt/with-temp [Dashboard {dashboard-id :id} {}
                 Card      {card-id :id} {}
                 Card      {series-id-1 :id} {:name "Series Card"}]
    (with-dashboards-in-writeable-collection [dashboard-id]
      (api.card-test/with-cards-in-readable-collection [card-id series-id-1]
        (let [dashboard-cards (:dashcards (mt/user-http-request :rasta :put 200 (format "dashboard/%d" dashboard-id)
                                                                {:dashcards [{:id      -1
                                                                              :card_id card-id
                                                                              :row     4
                                                                              :col     4
                                                                              :size_x  4
                                                                              :size_y  4
                                                                              :series  [{:id series-id-1}]}]
                                                                 :tabs  []}))]
          (is (=? [{:row                    4
                    :col                    4
                    :size_x                 4
                    :size_y                 4
                    :parameter_mappings     []
                    :visualization_settings {}
                    :series                 [{:name                   "Series Card"
                                              :description            nil
                                              :dataset_query          (:dataset_query api.card-test/card-defaults)
                                              :display                "table"
                                              :visualization_settings {}}]
                    :created_at             true
                    :updated_at             true}]
                 (remove-ids-and-booleanize-timestamps dashboard-cards)))
          (is (= [{:size_x 4
                   :size_y 4
                   :col    4
                   :row    4}]
                 (map (partial into {})
                      (t2/select [DashboardCard :size_x :size_y :col :row], :dashboard_id dashboard-id))))
          (is (= #{0}
                 (t2/select-fn-set :position DashboardCardSeries, :dashboardcard_id (:id (first dashboard-cards))))))))))

(deftest dashcard-action-create-update-test
  (mt/test-drivers (mt/normal-drivers-with-feature :actions)
    (mt/with-actions-test-data-and-actions-enabled
      (doseq [action-type [:http :implicit :query]]
        (mt/with-actions [{:keys [action-id]} {:type action-type :visualization_settings {:hello true}}]
          (testing (str "Creating dashcard with action: " action-type)
            (mt/with-temp [Dashboard {dashboard-id :id} {}]
              (is (partial= [{:visualization_settings {:label "Update"}
                              :action_id              action-id
                              :card_id                nil}]
                            (:dashcards (mt/user-http-request :crowberto :put 200 (format "dashboard/%s" dashboard-id)
                                                              {:dashcards [{:id                     -1
                                                                            :size_x                 1
                                                                            :size_y                 1
                                                                            :row                    1
                                                                            :col                    1
                                                                            :card_id                nil
                                                                            :action_id              action-id
                                                                            :visualization_settings {:label "Update"}}]
                                                               :tabs      []}))))
              (is (partial= {:dashcards [{:action (cond-> {:visualization_settings {:hello true}
                                                           :type (name action-type)
                                                           :parameters [{:id "id"}]
                                                           :database_enabled_actions true}
                                                    (#{:query :implicit} action-type)
                                                    (assoc :database_id (mt/id)))}]}
                            (mt/user-http-request :crowberto :get 200 (format "dashboard/%s" dashboard-id)))))))))))

(deftest dashcard-action-database-enabled-actions-test
  (testing "database_enabled_actions should hydrate according to database-enable-actions setting"
    (mt/test-drivers (mt/normal-drivers-with-feature :actions)
      (mt/with-actions-test-data
        (doseq [enable-actions? [true false]
                encrypt-db?     [true false]]
          (mt/with-temp-env-var-value [mb-encryption-secret-key encrypt-db?]
            (mt/with-temp-vals-in-db Database (mt/id) {:settings {:database-enable-actions enable-actions?}}
              (mt/with-actions [{:keys [action-id]} {:type :query :visualization_settings {:hello true}}]
                (mt/with-temp [Dashboard     {dashboard-id :id} {}
                               DashboardCard _ {:action_id action-id, :dashboard_id dashboard-id}]
                  (is (partial= {:dashcards [{:action {:database_enabled_actions enable-actions?}}]}
                                (mt/user-http-request :crowberto :get 200 (format "dashboard/%s" dashboard-id)))))))))))))

(deftest add-card-parameter-mapping-permissions-test
  (testing "PUT /api/dashboard/:id"
    (testing "Should check current user's data permissions for the `parameter_mapping`"
      (do-with-add-card-parameter-mapping-permissions-fixtures
       (fn [{:keys [card-id mappings add-card! dashcards]}]
         (is (schema= {:message  (s/eq "You must have data permissions to add a parameter referencing the Table \"VENUES\".")
                       s/Keyword s/Any}
                (add-card! 403)))
         (is (= []
                (dashcards)))
         (testing "Permissions for a different table in the same DB should not count"
           (perms/grant-permissions! (perms-group/all-users) (perms/table-query-path (mt/id :categories)))
           (is (schema= {:message  (s/eq "You must have data permissions to add a parameter referencing the Table \"VENUES\".")
                         s/Keyword s/Any}
                        (add-card! 403)))
           (is (= []
                  (dashcards))))
         (testing "If they have data permissions, it should be ok"
           (perms/grant-permissions! (perms-group/all-users) (perms/table-query-path (mt/id :venues)))
           (is (schema= [{:card_id            (s/eq card-id)
                          :parameter_mappings [(s/one
                                                {:parameter_id (s/eq "_CATEGORY_ID_")
                                                 :target       (s/eq ["dimension" ["field" (mt/id :venues :category_id) nil]])
                                                 s/Keyword     s/Any}
                                                "mapping")]
                          s/Keyword           s/Any}]
                        (:dashcards (add-card! 200))))
           (is (schema= [(s/one {:card_id            (s/eq card-id)
                                 :parameter_mappings (s/eq mappings)
                                 s/Keyword           s/Any}
                                "DashboardCard")]
                        (dashcards)))))))))

(deftest adding-archived-cards-to-dashboard-is-not-allowed
  (t2.with-temp/with-temp
    [Dashboard {dashboard-id :id} {}
     Card      {card-id :id}      {:archived true}]
    (is (= "The object has been archived."
           (:message (mt/user-http-request :rasta :put 404 (format "dashboard/%d" dashboard-id)
                                           {:dashcards [{:id                     -1
                                                         :card_id                card-id
                                                         :row                    4
                                                         :col                    4
                                                         :size_x                 4
                                                         :size_y                 4
                                                         :parameter_mappings     [{:parameter_id "abc"
                                                                                   :card_id      123
                                                                                   :hash         "abc"
                                                                                   :target       "foo"}]
                                                         :visualization_settings {}}]
                                            :tabs      []}))))))

;;; -------------------------------------- Update dashcards only tests ---------------------------------------

(deftest update-cards-test
  (testing "PUT /api/dashboard/:id"
    ;; fetch a dashboard WITH a dashboard card on it
    (mt/with-temp [Dashboard     {dashboard-id :id} {}
                   Card          {card-id :id} {}
                   DashboardCard {dashcard-id-1 :id} {:dashboard_id dashboard-id, :card_id card-id}
                   DashboardCard {dashcard-id-2 :id} {:dashboard_id dashboard-id, :card_id card-id}
                   Card          {series-id-1 :id}   {:name "Series Card"}]
      (with-dashboards-in-writeable-collection [dashboard-id]
        (is (= {:size_x                 4
                :size_y                 4
                :col                    0
                :row                    0
                :series                 []
                :parameter_mappings     []
                :visualization_settings {}
                :created_at             true
                :updated_at             true}
               (remove-ids-and-booleanize-timestamps (dashboard-card/retrieve-dashboard-card dashcard-id-1))))
        (is (= {:size_x                 4
                :size_y                 4
                :col                    0
                :row                    0
                :parameter_mappings     []
                :visualization_settings {}
                :series                 []
                :created_at             true
                :updated_at             true}
               (remove-ids-and-booleanize-timestamps (dashboard-card/retrieve-dashboard-card dashcard-id-2))))
        ;; TODO adds tests for return
        (mt/user-http-request :rasta :put 200 (format "dashboard/%d" dashboard-id)
                              {:dashcards [{:id     dashcard-id-1
                                            :size_x 4
                                            :size_y 2
                                            :col    0
                                            :row    0
                                            :series [{:id series-id-1}]}
                                           {:id     dashcard-id-2
                                            :size_x 1
                                            :size_y 1
                                            :col    1
                                            :row    3}]
                               :tabs      []})
        (is (= {:size_x                 4
                :size_y                 2
                :col                    0
                :row                    0
                :parameter_mappings     []
                :visualization_settings {}
                :series                 [{:name                   "Series Card"
                                          :description            nil
                                          :display                :table
                                          :dataset_query          {}
                                          :visualization_settings {}}]
                :created_at             true
                :updated_at             true}
               (remove-ids-and-booleanize-timestamps (dashboard-card/retrieve-dashboard-card dashcard-id-1))))
        (is (= {:size_x                 1
                :size_y                 1
                :col                    1
                :row                    3
                :parameter_mappings     []
                :visualization_settings {}
                :series                 []
                :created_at             true
                :updated_at             true}
               (remove-ids-and-booleanize-timestamps (dashboard-card/retrieve-dashboard-card dashcard-id-2))))))))

(deftest update-cards-parameter-mapping-permissions-test
  (testing "PUT /api/dashboard/:id"
    (testing "Should check current user's data permissions for the `parameter_mapping`"
      (do-with-update-cards-parameter-mapping-permissions-fixtures
       (fn [{:keys [dashboard-id card-id original-mappings update-mappings! update-size! new-dashcard-info new-mappings]}]
         (testing "Should *NOT* be allowed to update the `:parameter_mappings` without proper data permissions"
           (is (schema= {:message  (s/eq "You must have data permissions to add a parameter referencing the Table \"VENUES\".")
                         s/Keyword s/Any}
                        (update-mappings! 403)))
           (is (= original-mappings
                  (t2/select-one-fn :parameter_mappings DashboardCard :dashboard_id dashboard-id, :card_id card-id))))
         (testing "Changing another column should be ok even without data permissions."
           (update-size!)
           (is (= (:size_x new-dashcard-info)
                  (t2/select-one-fn :size_x DashboardCard :dashboard_id dashboard-id, :card_id card-id))))
         (testing "Should be able to update `:parameter_mappings` *with* proper data permissions."
           (perms/grant-permissions! (perms-group/all-users) (perms/table-query-path (mt/id :venues)))
           (update-mappings! 200)
           (is (= new-mappings
                  (t2/select-one-fn :parameter_mappings DashboardCard :dashboard_id dashboard-id, :card_id card-id)))))))))

(deftest update-action-cards-test
  (mt/with-actions-enabled
    (testing "PUT /api/dashboard/:id"
      ;; fetch a dashboard WITH a dashboard card on it
      (mt/with-temp [Dashboard     {dashboard-id :id} {}
                     Card          {model-id :id} {:dataset true}
                     Card          {model-id-2 :id} {:dataset true}
                     Action        {action-id :id} {:model_id model-id :type :implicit :name "action"}
                     DashboardCard action-card {:dashboard_id dashboard-id
                                                :action_id action-id
                                                :card_id model-id}
                     DashboardCard question-card {:dashboard_id dashboard-id, :card_id model-id}]
        (with-dashboards-in-writeable-collection [dashboard-id]
          ;; TODO adds test for return
          (mt/user-http-request :rasta :put 200 (format "dashboard/%d" dashboard-id)
                                       {:dashcards [(assoc action-card :card_id model-id-2)
                                                    (assoc question-card :card_id model-id-2)]
                                        :tabs      []})
          ;; Only action card should change
          (is (partial= [{:card_id model-id-2}
                         {:card_id model-id}]
                        (t2/select DashboardCard :dashboard_id dashboard-id {:order-by [:id]}))))))))

(deftest update-tabs-test
  (with-simple-dashboard-with-tabs [{:keys [dashboard-id dashtab-id-1 dashtab-id-2]}]
    (testing "change tab name and change the position"
      (is (=? [{:id       dashtab-id-2
                :name     "Tab 2"}
               {:id       dashtab-id-1
                :name     "Tab 1 edited"}]
              (:tabs (mt/user-http-request :crowberto :put 200 (format "dashboard/%d" dashboard-id)
                                           {:tabs      [{:id   dashtab-id-2
                                                         :name "Tab 2"}
                                                        {:id   dashtab-id-1
                                                         :name "Tab 1 edited"}]
                                            :dashcards (current-cards dashboard-id)})))))))

;;; -------------------------------------- Delete dashcards tests ---------------------------------------

(deftest delete-cards-test
  (testing "PUT /api/dashboard/id to delete"
    (testing "partial delete"
      ;; fetch a dashboard WITH a dashboard card on it
      (mt/with-temp [Dashboard           {dashboard-id :id}   {}
                     Card                {card-id :id}        {}
                     Card                {series-id-1 :id}    {}
                     Card                {series-id-2 :id}    {}
                     DashboardCard       {dashcard-id-1 :id}  {:dashboard_id dashboard-id, :card_id card-id}
                     DashboardCard       {_dashcard-id-2 :id} {:dashboard_id dashboard-id, :card_id card-id}
                     DashboardCard       {dashcard-id-3 :id}  {:dashboard_id dashboard-id, :card_id card-id}
                     DashboardCardSeries _                    {:dashboardcard_id dashcard-id-1, :card_id series-id-1, :position 0}
                     DashboardCardSeries _                    {:dashboardcard_id dashcard-id-1, :card_id series-id-2, :position 1}
                     DashboardCardSeries _                    {:dashboardcard_id dashcard-id-3, :card_id series-id-1, :position 0}]
        (with-dashboards-in-writeable-collection [dashboard-id]
          (is (= 3
                 (count (t2/select-pks-set DashboardCard, :dashboard_id dashboard-id))))
          (is (=? {:dashcards [{:id     dashcard-id-3
                                :series [{:id series-id-1}]}]
                   :tabs      []}
                  (mt/user-http-request :rasta :put 200
                                        (format "dashboard/%d" dashboard-id) {:dashcards [(dashcard-like-response dashcard-id-3)]
                                                                              :tabs      []})))
          (is (= 1
                 (count (t2/select-pks-set DashboardCard, :dashboard_id dashboard-id)))))))

    (testing "prune"
      (mt/with-temp [Dashboard     {dashboard-id :id} {}
                     Card          {card-id :id}      {}
                     DashboardCard _                  {:dashboard_id dashboard-id, :card_id card-id}
                     DashboardCard _                  {:dashboard_id dashboard-id, :card_id card-id}]
        (with-dashboards-in-writeable-collection [dashboard-id]
          (is (= 2
                 (count (t2/select-pks-set DashboardCard, :dashboard_id dashboard-id))))
          (is (=? {:tabs      []
                   :dashcards []}
                  (mt/user-http-request :rasta :put 200
                                        (format "dashboard/%d" dashboard-id) {:dashcards []
                                                                              :tabs      []})))
          (is (= 0
                 (count (t2/select-pks-set DashboardCard, :dashboard_id dashboard-id)))))))))

(deftest delete-tabs-test
  (testing "PUT /api/dashboard/:id to delete"
    (testing "partial delete"
      (with-simple-dashboard-with-tabs [{:keys [dashboard-id dashtab-id-1 dashtab-id-2]}]
        (testing "we have 2 tabs, each has 1 card to begin with"
          (is (= 2
                 (t2/count DashboardCard, :dashboard_id dashboard-id)))
          (is (= 2
                 (t2/count :model/DashboardTab :dashboard_id dashboard-id))))
        (is (=? {:tabs [{:id dashtab-id-1}]}
                (mt/user-http-request :rasta :put 200
                                      (format "dashboard/%d" dashboard-id)
                                      {:tabs      [(t2/select-one :model/DashboardTab :id dashtab-id-1)]
                                       :dashcards (remove #(= (:dashboard_tab_id %) dashtab-id-2) (current-cards dashboard-id))})))
        (testing "deteted 1 tab, we should have"
          (testing "1 card left"
            (is (= 1
                   (t2/count DashboardCard :dashboard_id dashboard-id))))
          (testing "1 tab left"
            (is (= 1
                   (t2/count :model/DashboardTab :dashboard_id dashboard-id)))))))
    (testing "prune"
      (with-simple-dashboard-with-tabs [{:keys [dashboard-id]}]
        (testing "we have 2 tabs, each has 1 card to begin with"
          (is (= 2
                 (t2/count DashboardCard, :dashboard_id dashboard-id)))
          (is (= 2
                 (t2/count :model/DashboardTab :dashboard_id dashboard-id))))
        (is (=? {:tabs      []
                 :dashcards []}
                (mt/user-http-request :rasta :put 200
                                      (format "dashboard/%d" dashboard-id)
                                      {:tabs      []
                                       :dashcards []})))
        (testing "dashboard should be empty"
          (testing "0 card left"
            (is (= 0
                   (t2/count DashboardCard :dashboard_id dashboard-id))))
          (testing "0 tab left"
            (is (= 0
                   (t2/count :model/DashboardTab :dashboard_id dashboard-id)))))))))


;;; +----------------------------------------------------------------------------------------------------------------+
;;; |                                        GET /api/dashboard/:id/revisions                                        |
;;; +----------------------------------------------------------------------------------------------------------------+

(deftest fetch-revisions-test
  (testing "GET /api/dashboard/:id/revisions"
    (mt/with-temp [Dashboard {dashboard-id :id} {}
                   Revision  _ {:model        "Dashboard"
                                :model_id     dashboard-id
                                :object       {:name         "b"
                                               :description  nil
                                               :cards        [{:size_x  4
                                                               :size_y  4
                                                               :row     0
                                                               :col     0
                                                               :card_id 123
                                                               :series  []}]}
                                :is_creation  true}
                   Revision  _ {:model    "Dashboard"
                                :model_id dashboard-id
                                :user_id  (mt/user->id :crowberto)
                                :object   {:name         "c"
                                           :description  "something"
                                           :cards        [{:size_x  5
                                                           :size_y  3
                                                           :row     0
                                                           :col     0
                                                           :card_id 123
                                                           :series  [8 9]}]}
                                :message  "updated"}]
      (is (=? [{:is_reversion          false
                :is_creation           false
                :message               "updated"
                :user                  (-> (user-details (mt/fetch-user :crowberto))
                                           (dissoc :email :date_joined :last_login :is_superuser :is_qbnewb))
                :metabase_version      config/mb-version-string
                :diff                  {:before {:name        "b"
                                                 :description nil
                                                 :cards       [{:series nil, :size_y 4, :size_x 4}]}
                                        :after  {:name        "c"
                                                 :description "something"
                                                 :cards       [{:series [8 9], :size_y 3, :size_x 5}]}}
                :has_multiple_changes true
                :description          "added a description and renamed it from \"b\" to \"c\", modified the cards and added some series to card 123."}
               {:is_reversion         false
                :is_creation          true
                :message              nil
                :user                 (-> (user-details (mt/fetch-user :rasta))
                                          (dissoc :email :date_joined :last_login :is_superuser :is_qbnewb))
                :metabase_version      config/mb-version-string
                :diff                 nil
                :has_multiple_changes false
                :description          "created this."}]
              (doall (for [revision (mt/user-http-request :crowberto :get 200 (format "dashboard/%d/revisions" dashboard-id))]
                       (dissoc revision :timestamp :id))))))))

;;; +----------------------------------------------------------------------------------------------------------------+
;;; |                                         POST /api/dashboard/:id/revert                                         |
;;; +----------------------------------------------------------------------------------------------------------------+

(deftest revert-dashboard-test
  (testing "POST /api/dashboard/:id/revert"
    (testing "parameter validation"
      (is (= {:revision_id "value must be an integer greater than zero."}
             (:errors (mt/user-http-request :crowberto :post 400 "dashboard/1/revert" {}))))
      (is (= {:revision_id "value must be an integer greater than zero."}
             (:errors (mt/user-http-request :crowberto :post 400 "dashboard/1/revert" {:revision_id "foobar"})))))
    (mt/with-temp [Dashboard {dashboard-id :id} {}
                   Revision  {revision-id :id} {:model       "Dashboard"
                                                :model_id    dashboard-id
                                                :object      {:name        "a"
                                                              :description nil
                                                              :cards       []}
                                                :is_creation true}
                   Revision  _                 {:model    "Dashboard"
                                                :model_id dashboard-id
                                                :user_id  (mt/user->id :crowberto)
                                                :object   {:name        "b"
                                                           :description nil
                                                           :cards       []}
                                                :message  "updated"}]
      (is (=? {:is_reversion         true
               :message              nil
               :user                 (-> (user-details (mt/fetch-user :crowberto))
                                         (dissoc :email :date_joined :last_login :is_superuser :is_qbnewb))
               :metabase_version     config/mb-version-string
               :diff                 {:before {:name "b"}
                                      :after  {:name "a"}}
               :has_multiple_changes false
               :description          "reverted to an earlier version."}
              (dissoc (mt/user-http-request :crowberto :post 200 (format "dashboard/%d/revert" dashboard-id)
                                            {:revision_id revision-id})
                     :id :timestamp)))
      (is (=? [{:is_reversion         true
                :is_creation          false
                :message              nil
                :user                 (-> (user-details (mt/fetch-user :crowberto))
                                          (dissoc :email :date_joined :last_login :is_superuser :is_qbnewb))
                :metabase_version     config/mb-version-string
                :diff                 {:before {:name "b"}
                                       :after  {:name "a"}}
                :has_multiple_changes false
                :description          "reverted to an earlier version."}
               {:is_reversion         false
                :is_creation          false
                :message              "updated"
                :user                 (-> (user-details (mt/fetch-user :crowberto))
                                          (dissoc :email :date_joined :last_login :is_superuser :is_qbnewb))
                :metabase_version     config/mb-version-string
                :diff                 {:before {:name "a"}
                                       :after  {:name "b"}}
                :has_multiple_changes false
                :description          "renamed this Dashboard from \"a\" to \"b\"."}
               {:is_reversion         false
                :is_creation          true
                :message              nil
                :user                 (-> (user-details (mt/fetch-user :rasta))
                                          (dissoc :email :date_joined :last_login :is_superuser :is_qbnewb))
                :diff                 nil
                :has_multiple_changes false
                :description          "created this."}]
              (doall (for [revision (mt/user-http-request :crowberto :get 200 (format "dashboard/%d/revisions" dashboard-id))]
                       (dissoc revision :timestamp :id))))))))


;;; +----------------------------------------------------------------------------------------------------------------+
;;; |                                            PUBLIC SHARING ENDPOINTS                                            |
;;; +----------------------------------------------------------------------------------------------------------------+

(defn- shared-dashboard []
  {:public_uuid       (str (random-uuid))
   :made_public_by_id (mt/user->id :crowberto)})

;;; -------------------------------------- POST /api/dashboard/:id/public_link ---------------------------------------

(deftest share-dashboard-test
  (mt/with-temporary-setting-values [enable-public-sharing true]
    (testing "Test that we can share a Dashboard"
      (t2.with-temp/with-temp [Dashboard dashboard]
        (let [{uuid :uuid} (mt/user-http-request :crowberto :post 200
                                                 (format "dashboard/%d/public_link" (u/the-id dashboard)))]
          (is (t2/exists? Dashboard :id (u/the-id dashboard), :public_uuid uuid))
          (testing "Test that if a Dashboard has already been shared we reuse the existing UUID"
            (is (= uuid
                   (:uuid (mt/user-http-request :crowberto :post 200
                                                (format "dashboard/%d/public_link" (u/the-id dashboard))))))))))

    (t2.with-temp/with-temp [Dashboard dashboard]
      (testing "Test that we *cannot* share a Dashboard if we aren't admins"
        (is (= "You don't have permissions to do that."
               (mt/user-http-request :rasta :post 403 (format "dashboard/%d/public_link" (u/the-id dashboard))))))

      (testing "Test that we *cannot* share a Dashboard if the setting is disabled"
        (mt/with-temporary-setting-values [enable-public-sharing false]
          (is (= "Public sharing is not enabled."
                 (mt/user-http-request :crowberto :post 400 (format "dashboard/%d/public_link" (u/the-id dashboard))))))))

    (testing "Test that we get a 404 if the Dashboard doesn't exist"
      (is (= "Not found."
             (mt/user-http-request :crowberto :post 404 (format "dashboard/%d/public_link" Integer/MAX_VALUE)))))))

(deftest delete-public-link-test
  (testing "DELETE /api/dashboard/:id/public_link"
    (mt/with-temporary-setting-values [enable-public-sharing true]
      (testing "Test that we can unshare a Dashboard"
        (t2.with-temp/with-temp [Dashboard dashboard (shared-dashboard)]
          (mt/user-http-request :crowberto :delete 204 (format "dashboard/%d/public_link" (u/the-id dashboard)))
          (is (= false
                 (t2/exists? Dashboard :id (u/the-id dashboard), :public_uuid (:public_uuid dashboard))))))

      (testing "Test that we *cannot* unshare a Dashboard if we are not admins"
        (t2.with-temp/with-temp [Dashboard dashboard (shared-dashboard)]
          (is (= "You don't have permissions to do that."
                 (mt/user-http-request :rasta :delete 403 (format "dashboard/%d/public_link" (u/the-id dashboard)))))))

      (testing "Test that we get a 404 if Dashboard isn't shared"
        (t2.with-temp/with-temp [Dashboard dashboard]
          (is (= "Not found."
                 (mt/user-http-request :crowberto :delete 404 (format "dashboard/%d/public_link" (u/the-id dashboard)))))))

      (testing "Test that we get a 404 if Dashboard doesn't exist"
        (is (= "Not found."
               (mt/user-http-request :crowberto :delete 404 (format "dashboard/%d/public_link" Integer/MAX_VALUE))))))))

;;
(deftest fetch-public-dashboards-test
  (testing "GET /api/dashboard/public"
    (mt/with-temporary-setting-values [enable-public-sharing true]
      (t2.with-temp/with-temp [Dashboard _dashboard (shared-dashboard)]
        (testing "Test that it requires superuser"
          (is (= "You don't have permissions to do that."
                 (mt/user-http-request :rasta :get 403 "dashboard/public"))))
        (testing "Test that superusers can fetch a list of publicly-accessible dashboards"
          (is (= [{:name true, :id true, :public_uuid true}]
                 (for [dash (mt/user-http-request :crowberto :get 200 "dashboard/public")]
                   (m/map-vals boolean (select-keys dash [:name :id :public_uuid]))))))))))

(deftest fetch-embeddable-dashboards-test
  (testing "GET /api/dashboard/embeddable"
    (testing "Test that we can fetch a list of embeddable-accessible dashboards"
      (mt/with-temporary-setting-values [enable-embedding true]
        (t2.with-temp/with-temp [Dashboard _ {:enable_embedding true}]
          (is (= [{:name true, :id true}]
                 (for [dash (mt/user-http-request :crowberto :get 200 "dashboard/embeddable")]
                   (m/map-vals boolean (select-keys dash [:name :id]))))))))))


;;; +----------------------------------------------------------------------------------------------------------------+
;;; |                                Tests for including query average duration info                                 |
;;; +----------------------------------------------------------------------------------------------------------------+

(defn- base-64-encode-byte-arrays
  "Walk form `x` and convert any byte arrays in the results to base-64-encoded strings. This is useful when writing
  tests that return byte arrays (such as things that work with query hashes), since identical arrays are not
  considered equal."
  {:style/indent 0}
  [x]
  (walk/postwalk (fn [form]
                   (if (instance? (Class/forName "[B") form)
                     (codec/base64-encode form)
                     form))
                 x))

(deftest dashcard->query-hashes-test
  (doseq [[dashcard expected]
          [[{:card {:dataset_query {:database 1}}}
            ["k9Y1XOETkQ31kX+S9DXW/cbDPGF7v4uS5f6dZsXjMRs="
             "K6A0F7tRxQ+2xa33kigBwIvUvU+F95UUccWjGTx8kuI="]]

           [{:card   {:dataset_query {:database 2}}
             :series [{:dataset_query {:database 3}}
                      {:dataset_query {:database 4}}]}
            ["WbWqdd3zu9zvVCVWh8X9ASWLqtaB1rZlU0gKLEuCK0I="
             "NzgQC4fjR52npCkZV7IiZDb9NfcmKbWHP4krFzkLPyA="
             "pjdBPUgWnbVvMf0VsETyeB6smRC8SYejyTZIVPh2m3I="
             "dEXUTWQI2L0Z/Bvrb2LTVVPl2Qg/56hKIPb+I2a4mG8="
             "rP5XFvxpRDCPXeM0A2Z7uoUkH0zwV0Z0o22obH3c1Uk="
             "Wn9nubTcKZX5862pHFaibkqqbsqAfGa3gVhN3D4FrJw="]]]]
    (testing (pr-str dashcard)
      (is (= expected
             (base-64-encode-byte-arrays (#'api.dashboard/dashcard->query-hashes dashcard)))))))

(deftest dashcards->query-hashes-test
  (is (= ["k9Y1XOETkQ31kX+S9DXW/cbDPGF7v4uS5f6dZsXjMRs="
          "K6A0F7tRxQ+2xa33kigBwIvUvU+F95UUccWjGTx8kuI="
          "WbWqdd3zu9zvVCVWh8X9ASWLqtaB1rZlU0gKLEuCK0I="
          "NzgQC4fjR52npCkZV7IiZDb9NfcmKbWHP4krFzkLPyA="
          "pjdBPUgWnbVvMf0VsETyeB6smRC8SYejyTZIVPh2m3I="
          "dEXUTWQI2L0Z/Bvrb2LTVVPl2Qg/56hKIPb+I2a4mG8="
          "rP5XFvxpRDCPXeM0A2Z7uoUkH0zwV0Z0o22obH3c1Uk="
          "Wn9nubTcKZX5862pHFaibkqqbsqAfGa3gVhN3D4FrJw="]
         (base-64-encode-byte-arrays
           (#'api.dashboard/dashcards->query-hashes
            [{:card {:dataset_query {:database 1}}}
             {:card   {:dataset_query {:database 2}}
              :series [{:dataset_query {:database 3}}
                       {:dataset_query {:database 4}}]}])))))

(deftest add-query-average-duration-to-dashcards-test
  (is (= [{:card   {:dataset_query {:database 1}, :query_average_duration 111}
           :series []}
          {:card   {:dataset_query {:database 2}, :query_average_duration 333}
           :series [{:dataset_query {:database 3}, :query_average_duration 555}
                    {:dataset_query {:database 4}, :query_average_duration 777}]}]
         (#'api.dashboard/add-query-average-duration-to-dashcards
          [{:card {:dataset_query {:database 1}}}
           {:card   {:dataset_query {:database 2}}
            :series [{:dataset_query {:database 3}}
                     {:dataset_query {:database 4}}]}]
          (into {} (for [[k v] {"k9Y1XOETkQ31kX+S9DXW/cbDPGF7v4uS5f6dZsXjMRs=" 111
                                "K6A0F7tRxQ+2xa33kigBwIvUvU+F95UUccWjGTx8kuI=" 222
                                "WbWqdd3zu9zvVCVWh8X9ASWLqtaB1rZlU0gKLEuCK0I=" 333
                                "NzgQC4fjR52npCkZV7IiZDb9NfcmKbWHP4krFzkLPyA=" 444
                                "pjdBPUgWnbVvMf0VsETyeB6smRC8SYejyTZIVPh2m3I=" 555
                                "dEXUTWQI2L0Z/Bvrb2LTVVPl2Qg/56hKIPb+I2a4mG8=" 666
                                "rP5XFvxpRDCPXeM0A2Z7uoUkH0zwV0Z0o22obH3c1Uk=" 777
                                "Wn9nubTcKZX5862pHFaibkqqbsqAfGa3gVhN3D4FrJw=" 888}]
                     [(mapv int (codec/base64-decode k)) v]))))))


;;; +----------------------------------------------------------------------------------------------------------------+
;;; |                                       Test related/recommended entities                                        |
;;; +----------------------------------------------------------------------------------------------------------------+

(deftest related-and-recommended-entities-test
  (t2.with-temp/with-temp [Dashboard {dashboard-id :id}]
    (is (= #{:cards}
           (-> (mt/user-http-request :crowberto :get 200 (format "dashboard/%s/related" dashboard-id)) keys set)))))


;;; +----------------------------------------------------------------------------------------------------------------+
;;; |                                             Chain Filter Endpoints                                             |
;;; +----------------------------------------------------------------------------------------------------------------+

(defn do-with-chain-filter-fixtures
  ([f]
   (do-with-chain-filter-fixtures nil f))

  ([dashboard-values f]
   (mt/with-temp
     [Card          {source-card-id :id} (merge (mt/card-with-source-metadata-for-query (mt/mbql-query categories {:limit 5}))
                                                {:database_id (mt/id)
                                                 :table_id    (mt/id :categories)})
      Dashboard     dashboard (merge {:parameters [{:name "Category Name"
                                                    :slug "category_name"
                                                    :id   "_CATEGORY_NAME_"
                                                    :type "category"}
                                                   {:name "Category ID"
                                                    :slug "category_id"
                                                    :id   "_CATEGORY_ID_"
                                                    :type "category"}
                                                   {:name "Price"
                                                    :slug "price"
                                                    :id   "_PRICE_"
                                                    :type "category"}
                                                   {:name "ID"
                                                    :slug "id"
                                                    :id   "_ID_"
                                                    :type "category"}
                                                   {:name                 "Static Category"
                                                    :slug                 "static_category"
                                                    :id                   "_STATIC_CATEGORY_"
                                                    :type                 "category"
                                                    :values_source_type   "static-list"
                                                    :values_source_config {:values ["African" "American" "Asian"]}}
                                                   {:name                 "Static Category label"
                                                    :slug                 "static_category_label"
                                                    :id                   "_STATIC_CATEGORY_LABEL_"
                                                    :type                 "category"
                                                    :values_source_type   "static-list"
                                                    :values_source_config {:values [["African" "Af"] ["American" "Am"] ["Asian" "As"]]}}
                                                   {:id                   "_CARD_"
                                                    :type                 "category"
                                                    :name                 "CATEGORY"
                                                    :values_source_type   "card"
                                                    :values_source_config {:card_id     source-card-id
                                                                           :value_field (mt/$ids $categories.name)}}
                                                   {:name "Not Category Name"
                                                    :slug "not_category_name"
                                                    :id   "_NOT_CATEGORY_NAME_"
                                                    :type :string/!=}
                                                   {:name    "Category Contains"
                                                    :slug    "category_contains"
                                                    :id      "_CATEGORY_CONTAINS_"
                                                    :type    :string/contains
                                                    :options {:case-sensitive false}}
                                                   {:name "Name", :slug "name", :id "_name_", :type :string/=}
                                                   {:name "Not Name", :slug "notname", :id "_notname_", :type :string/!=}
                                                   {:name "Contains", :slug "contains", :id "_contains_", :type :string/contains}]}
                                     dashboard-values)
      Card          card {:database_id   (mt/id)
                          :table_id      (mt/id :venues)
                          :dataset_query (mt/mbql-query venues)}
      Card          card2 {:database_id   (mt/id)
                           :query_type    :native
                           :name          "test question"
                           :creator_id    (mt/user->id :crowberto)
                           :dataset_query {:database (mt/id)
                                           :type     :native
                                           :native   {:query "SELECT COUNT(*) FROM categories WHERE {{name}} AND {{noname}}"
                                                      :template-tags
                                                      {"name"     {:name         "name"
                                                                   :display-name "Name"
                                                                   :type         :dimension
                                                                   :dimension    [:field (mt/id :categories :name) nil]
                                                                   :widget-type  :string/=}
                                                       "notname"  {:name         "notname"
                                                                   :display-name "Not Name"
                                                                   :type         :dimension
                                                                   :dimension    [:field (mt/id :categories :name) nil]
                                                                   :widget-type  :string/!=}
                                                       "contains" {:name         "contains"
                                                                   :display-name "Name Contains"
                                                                   :type         :dimension
                                                                   :dimension    [:field (mt/id :categories :name) nil]
                                                                   :widget-type  :string/contains
                                                                   :options      {:case-sensitive false}}}}}}
      DashboardCard dashcard {:card_id            (:id card)
                              :dashboard_id       (:id dashboard)
                              :parameter_mappings [{:parameter_id "_CATEGORY_NAME_"
                                                    :card_id      (:id card)
                                                    :target       [:dimension (mt/$ids venues $category_id->categories.name)]}
                                                   {:parameter_id "_CATEGORY_ID_"
                                                    :card_id      (:id card)
                                                    :target       [:dimension (mt/$ids venues $category_id)]}
                                                   {:parameter_id "_PRICE_"
                                                    :card_id      (:id card)
                                                    :target       [:dimension (mt/$ids venues $price)]}
                                                   {:parameter_id "_ID_"
                                                    :card_id      (:id card)
                                                    :target       [:dimension (mt/$ids venues $id)]}
                                                   {:parameter_id "_ID_"
                                                    :card_id      (:id card)
                                                    :target       [:dimension (mt/$ids venues $id)]}
                                                   {:parameter_id "_STATIC_CATEGORY_"
                                                    :card_id      (:id card)
                                                    :target       [:dimension (mt/$ids venues $category_id->categories.name)]}
                                                   {:parameter_id "_STATIC_CATEGORY_LABEL_"
                                                    :card_id      (:id card)
                                                    :target       [:dimension (mt/$ids venues $category_id->categories.name)]}
                                                   {:parameter_id "_NOT_CATEGORY_NAME_"
                                                    :card_id      (:id card)
                                                    :target       [:dimension (mt/$ids venues $category_id->categories.name)]}
                                                   {:parameter_id "_CATEGORY_CONTAINS_"
                                                    :card_id      (:id card)
                                                    :target       [:dimension (mt/$ids venues $category_id->categories.name)]}]}
      DashboardCard dashcard2 {:card_id      (:id card2)
                               :dashboard_id (:id dashboard)
                               :parameter_mappings
                               [{:parameter_id "_name_", :card_id (:id card2), :target [:dimension [:template-tag "name"]]}
                                {:parameter_id "_notname_", :card_id (:id card2), :target [:dimension [:template-tag "notname"]]}
                                {:parameter_id "_contains_", :card_id (:id card2), :target [:dimension [:template-tag "contains"]]}]}]
     (f {:dashboard  dashboard
         :card       card
         :dashcard   dashcard
         :card2      card2
         :dashcard2  dashcard2
         :param-keys {:category-name         "_CATEGORY_NAME_"
                      :category-id           "_CATEGORY_ID_"
                      :price                 "_PRICE_"
                      :id                    "_ID_"
                      :static-category       "_STATIC_CATEGORY_"
                      :static-category-label "_STATIC_CATEGORY_LABEL_"
                      :card                  "_CARD_"
                      :not-category-name     "_NOT_CATEGORY_NAME_"
                      :category-contains     "_CATEGORY_CONTAINS_"}}))))

(defmacro with-chain-filter-fixtures [[binding dashboard-values] & body]
  `(do-with-chain-filter-fixtures ~dashboard-values (fn [~binding] ~@body)))

(defn- add-query-params [url query-params]
  (let [query-params-str (str/join "&" (for [[k v] (partition 2 query-params)]
                                         (codec/form-encode {k v})))]
    (cond-> url
      (seq query-params-str) (str "?" query-params-str))))

(defn chain-filter-values-url [dashboard-or-id param-key & query-params]
  (add-query-params (format "dashboard/%d/params/%s/values" (u/the-id dashboard-or-id) (name param-key))
                    query-params))

(defn chain-filter-search-url [dashboard-or-id param-key query & query-params]
  {:pre [(some? param-key)]}
  (add-query-params (str (format "dashboard/%d/params/%s/search/" (u/the-id dashboard-or-id) (name param-key))
                         query)
                    query-params))

(deftest dashboard-chain-filter-permissions-test
  (with-chain-filter-fixtures [{:keys [dashboard param-keys]}]
    (let [url (chain-filter-values-url dashboard (:category-name param-keys))]
      (testing (str "\nGET /api/" url "\n")
        (testing "\nShow me names of categories that have expensive venues (price = 4), while I lack permisisons."
          (with-redefs [chain-filter/use-cached-field-values? (constantly false)]
            (binding [qp.perms/*card-id* nil] ;; this situation was observed when running constrained chain filters.
              (is (= {:values [["African"] ["American"] ["Artisan"] ["Asian"]] :has_more_values false}
                     (chain-filter-test/take-n-values 4 (mt/user-http-request :rasta :get 200 url)))))))))

    (let [url (chain-filter-values-url dashboard (:category-name param-keys) (:price param-keys) 4)]
      (testing (str "\nGET /api/" url "\n")
        (testing "\nShow me names of categories that have expensive venues (price = 4), while I lack permisisons."
          (with-redefs [chain-filter/use-cached-field-values? (constantly false)]
            (binding [qp.perms/*card-id* nil]
              (is (= {:values [["Japanese"] ["Steakhouse"]], :has_more_values false}
                     (chain-filter-test/take-n-values 3 (mt/user-http-request :rasta :get 200 url)))))))))))

(deftest dashboard-chain-filter-test
  (testing "GET /api/dashboard/:id/params/:param-key/values"
    (with-chain-filter-fixtures [{:keys [dashboard param-keys]}]
      ;; make sure we have a clean start
      (field-values/clear-field-values-for-field! (mt/id :categories :name))
      (testing "Show me names of categories"
        (is (= {:values          [["African"] ["American"] ["Artisan"]]
                :has_more_values false}
               (chain-filter-test/take-n-values 3 (mt/user-http-request :rasta :get 200 (chain-filter-values-url
                                                                                         (:id dashboard)
                                                                                         (:category-name param-keys)))))))
      (mt/let-url [url (chain-filter-values-url dashboard (:category-name param-keys) (:price param-keys) 4)]
        (testing "\nShow me names of categories that have expensive venues (price = 4)"
          (is (= {:values          [["Japanese"] ["Steakhouse"]]
                  :has_more_values false}
                 (chain-filter-test/take-n-values 3 (mt/user-http-request :rasta :get 200 url))))))
      ;; this is the format the frontend passes multiple values in (pass the parameter multiple times), and our
      ;; middleware does the right thing and converts the values to a vector
      (mt/let-url [url (chain-filter-values-url dashboard (:category-name param-keys))]
        (testing "\nmultiple values"
          (testing "Show me names of categories that have (somewhat) expensive venues (price = 3 *or* 4)"
            (is (= {:values          [["American"] ["Asian"] ["BBQ"]]
                    :has_more_values false}
                   (chain-filter-test/take-n-values 3 (mt/user-http-request :rasta :get 200 url
                                                                            (keyword (:price param-keys)) 3
                                                                            (keyword (:price param-keys)) 4))))))))
    (testing "Should require perms for the Dashboard"
      (mt/with-non-admin-groups-no-root-collection-perms
        (t2.with-temp/with-temp [Collection collection]
          (with-chain-filter-fixtures [{:keys [dashboard param-keys]} {:collection_id (:id collection)}]
            (is (= "You don't have permissions to do that."
                   (mt/user-http-request :rasta :get 403 (chain-filter-values-url
                                                          (:id dashboard)
                                                          (:category-name param-keys)))))))))

    (testing "Should work if Dashboard has multiple mappings for a single param"
      (with-chain-filter-fixtures [{:keys [dashboard card dashcard param-keys]}]
        (mt/with-temp [Card          card-2 (dissoc card :id :entity_id)
                       DashboardCard _dashcard-2 (-> dashcard
                                                     (dissoc :id :card_id :entity_id)
                                                     (assoc  :card_id (:id card-2)))]
          (is (= {:values          [["African"] ["American"] ["Artisan"]]
                  :has_more_values false}
                 (->> (chain-filter-values-url (:id dashboard) (:category-name param-keys))
                      (mt/user-http-request :rasta :get 200)
                      (chain-filter-test/take-n-values 3)))))))

    (testing "should check perms for the Fields in question"
      (mt/with-temp-copy-of-db
        (with-chain-filter-fixtures [{:keys [dashboard param-keys]}]
          (perms/revoke-data-perms! (perms-group/all-users) (mt/id))

          ;; HACK: we currently 403 on chain-filter calls that require running a MBQL
          ;; but 200 on calls that we could just use the cache.
          ;; It's not ideal and we definitely need to have a consistent behavior
          (with-redefs [field-values/field-should-have-field-values? (fn [_] false)]
            (is (= {:values          [["African"] ["American"] ["Artisan"]]
                    :has_more_values false}
                   (->> (chain-filter-values-url (:id dashboard) (:category-name param-keys))
                        (mt/user-http-request :rasta :get 200)
                        (chain-filter-test/take-n-values 3))))))))

    (testing "missing data perms should not affect perms for the Fields in question when users have collection access"
      (mt/with-temp-copy-of-db
        (with-chain-filter-fixtures [{:keys [dashboard param-keys]}]
          (perms/revoke-data-perms! (perms-group/all-users) (mt/id))
          (is (= {:values          [["African"] ["American"] ["Artisan"]]
                  :has_more_values false}
                 (->> (chain-filter-values-url (:id dashboard) (:category-name param-keys))
                      (mt/user-http-request :rasta :get 200)
                      (chain-filter-test/take-n-values 3)))))))))

(deftest dashboard-with-static-list-parameters-test
  (testing "A dashboard that has parameters that has static values"
    (with-chain-filter-fixtures [{:keys [dashboard param-keys]}]
      (testing "we could get the values"
        (is (= {:has_more_values false
                :values          [["African"] ["American"] ["Asian"]]}
               (mt/user-http-request :rasta :get 200
                                     (chain-filter-values-url (:id dashboard) (:static-category param-keys)))))

        (is (= {:has_more_values false
                :values          [["African" "Af"] ["American" "Am"] ["Asian" "As"]]}
               (mt/user-http-request :rasta :get 200
                                     (chain-filter-values-url (:id dashboard) (:static-category-label param-keys))))))

      (testing "we could search the values"
        (is (= {:has_more_values false
                :values          [["African"]]}
               (mt/user-http-request :rasta :get 200
                                     (chain-filter-search-url (:id dashboard) (:static-category param-keys) "af"))))

        (is (= {:has_more_values false
                :values          [["African" "Af"]]}
               (mt/user-http-request :rasta :get 200
                                     (chain-filter-search-url (:id dashboard) (:static-category-label param-keys) "f")))))

      (testing "we could edit the values list"
        ;; TODO add tests for schema check
        (let [dashboard (mt/user-http-request :rasta :put 200 (str "dashboard/" (:id dashboard))
                                              {:parameters [{:name                  "Static Category"
                                                             :slug                  "static_category"
                                                             :id                    "_STATIC_CATEGORY_"
                                                             :type                  "category"
                                                             :values_query_type     "search"
                                                             :values_source_type    "static-list"
                                                             :values_source_config {"values" ["BBQ" "Bakery" "Bar"]}}]})]
          (is (= [{:name                  "Static Category"
                   :slug                  "static_category"
                   :id                    "_STATIC_CATEGORY_"
                   :type                  "category"
                   :values_query_type     "search"
                   :values_source_type    "static-list"
                   :values_source_config {:values ["BBQ" "Bakery" "Bar"]}}]
                 (:parameters dashboard))))))

    (testing "source-options must be a map and sourcetype must be `card` or `static-list` must be a string"
      (is (= "nullable sequence of parameter must be a map with :id and :type keys"
             (get-in (mt/user-http-request :rasta :post 400 "dashboard"
                                           {:name       "a dashboard"
                                            :parameters [{:id                    "_value_"
                                                          :name                  "value"
                                                          :type                  "category"
                                                          :values_source_type    "random-type"
                                                          :values_source_config {"values" [1 2 3]}}]})
                     [:errors :parameters])))
      (is (= "nullable sequence of parameter must be a map with :id and :type keys"
             (get-in (mt/user-http-request :rasta :post 400 "dashboard"
                                           {:name       "a dashboard"
                                            :parameters [{:id                    "_value_"
                                                          :name                  "value"
                                                          :type                  "category"
                                                          :values_source_type    "static-list"
                                                          :values_source_config []}]})
                     [:errors :parameters]))))))

(deftest native-query-get-params-test
  (testing "GET /api/dashboard/:id/params/:param-key/values works for native queries"
    (mt/dataset sample-dataset
      ;; Note that we can directly query the values for the model, but this is
      ;; nonsensical from a dashboard standpoint as the returned values aren't
      ;; usable for filtering...
      (mt/with-temp [Card {model-id :id :as native-card} {:database_id   (mt/id)
                                                          :name          "Native Query"
                                                          :dataset_query (mt/native-query
                                                                          {:query "SELECT category FROM products LIMIT 10;"})
                                                          :dataset       true}]
        (let [metadata (-> (qp/process-query (:dataset_query native-card))
                           :data :results_metadata :columns)]
          (is (seq metadata) "Did not get metadata")
          (t2/update! 'Card {:id model-id}
                      {:result_metadata (json/generate-string
                                         (assoc-in metadata [0 :id]
                                                    (mt/id :products :category)))}))
        ;; ...so instead we create a question on top of this model (note that
        ;; metadata must be present on the model) and use the question on the
        ;; dashboard.
        (mt/with-temp [Card {question-id :id} {:database_id   (mt/id)
                                               :name          "card on native query"
                                               :dataset_query {:type     :query
                                                               :database (mt/id)
                                                               :query    {:source-table (str "card__" model-id)}}
                                               :dataset       true}
                       Dashboard dashboard {:name       "Dashboard"
                                            :parameters [{:name      "Native Dropdown"
                                                           :slug      "native_dropdown"
                                                           :id        "_NATIVE_CATEGORY_NAME_"
                                                           :type      :string/=
                                                           :sectionId "string"}]}
                       DashboardCard _dashcard {:parameter_mappings
                                                [{:parameter_id "_NATIVE_CATEGORY_NAME_"
                                                  :card_id      question-id
                                                  :target       [:dimension
                                                                 [:field "CATEGORY" {:base-type :type/Text}]]}]
                                                :card_id      question-id
                                                :dashboard_id (:id dashboard)}]
          (let [url (format "dashboard/%d/params/%s/values" (u/the-id dashboard) "_NATIVE_CATEGORY_NAME_")]
            (is (=? {:values          [["Doohickey"]
                                       ["Gadget"]
                                       ["Gizmo"]
                                       ["Widget"]]
                     :has_more_values false}
                   (mt/user-http-request :rasta :get 200 url)))))))))

(deftest chain-filter-search-test
  (testing "GET /api/dashboard/:id/params/:param-key/search/:query"
    (with-chain-filter-fixtures [{:keys [dashboard param-keys]}]
      (let [url (chain-filter-search-url dashboard (:category-name param-keys) "bar")]
        (testing (str "\n" url)
          (testing "\nShow me names of categories that include 'bar' (case-insensitive)"
            (is (= {:values          [["Bar"] ["Gay Bar"] ["Juice Bar"]]
                    :has_more_values false}
                   (chain-filter-test/take-n-values 3 (mt/user-http-request :rasta :get 200 url)))))))

      (mt/let-url [url (chain-filter-search-url dashboard (:category-name param-keys) "house" (:price param-keys) 4)]
        (testing "\nShow me names of categories that include 'house' that have expensive venues (price = 4)"
          (is (= {:values          [["Steakhouse"]]
                  :has_more_values false}
                 (chain-filter-test/take-n-values 3 (mt/user-http-request :rasta :get 200 url))))))

      (testing "Should require a non-empty query"
        (doseq [query ["   " "\n"]]
          (mt/let-url [url (chain-filter-search-url dashboard (:category-name param-keys) query)]
            (is (=? {:errors {:query "value must be a non-blank string."}}
                    (mt/user-http-request :rasta :get 400 url)))))
        (doseq [query [nil ""]]
          (mt/let-url [url (chain-filter-search-url dashboard (:category-name param-keys) query)]
            (is (= "API endpoint does not exist."
                   (mt/user-http-request :rasta :get 404 url)))))))

    (testing "Should require perms for the Dashboard"
      (mt/with-non-admin-groups-no-root-collection-perms
        (t2.with-temp/with-temp [Collection collection]
          (with-chain-filter-fixtures [{:keys [dashboard param-keys]} {:collection_id (:id collection)}]
            (let [url (chain-filter-search-url dashboard (:category-name param-keys) "s")]
              (testing (str "\n url")
                (is (= "You don't have permissions to do that."
                       (mt/user-http-request :rasta :get 403 url)))))))))))

(deftest chain-filter-not-found-test
  (t2.with-temp/with-temp [Dashboard {dashboard-id :id}]
    (testing "GET /api/dashboard/:id/params/:param-key/values returns 400 if param not found"
      (mt/user-http-request :rasta :get 400 (format "dashboard/%d/params/non-existing-param/values" dashboard-id)))

    (testing "GET /api/dashboard/:id/params/:param-key/search/:query returns 400 if param not found"
      (mt/user-http-request :rasta :get 400 (format "dashboard/%d/params/non-existing-param/search/bar" dashboard-id)))))

(deftest chain-filter-invalid-parameters-test
  (testing "GET /api/dashboard/:id/params/:param-key/values"
    (testing "If some Dashboard parameters do not have valid Field IDs, we should ignore them"
      (with-chain-filter-fixtures [{:keys [dashcard card dashboard]}]
        (t2/update! DashboardCard (:id dashcard)
                    {:parameter_mappings [{:parameter_id "_CATEGORY_NAME_"
                                           :card_id      (:id card)
                                           :target       [:dimension (mt/$ids venues $category_id->categories.name)]}
                                          {:parameter_id "_PRICE_"
                                           :card_id      (:id card)}]})
        (testing "Since the _PRICE_ param is not mapped to a valid Field, it should get ignored"
          (mt/let-url [url (chain-filter-values-url dashboard "_CATEGORY_NAME_" "_PRICE_" 4)]
            (is (= {:values          [["African"] ["American"] ["Artisan"]]
                    :has_more_values false}
                   (chain-filter-test/take-n-values 3 (mt/user-http-request :rasta :get 200 url))))))))))

(deftest chain-filter-human-readable-values-remapping-test
  (testing "Chain filtering for Fields that have Human-Readable values\n"
    (chain-filter-test/with-human-readable-values-remapping
      (with-chain-filter-fixtures [{:keys [dashboard]}]
        (testing "GET /api/dashboard/:id/params/:param-key/values"
          (mt/let-url [url (chain-filter-values-url dashboard "_CATEGORY_ID_" "_PRICE_" 4)]
            (is (= {:values          [[40 "Japanese"]
                                      [67 "Steakhouse"]]
                    :has_more_values false}
                   (mt/user-http-request :rasta :get 200 url)))))
        (testing "GET /api/dashboard/:id/params/:param-key/search/:query"
          (mt/let-url [url (chain-filter-search-url dashboard "_CATEGORY_ID_" "house" "_PRICE_" 4)]
            (is (= {:values          [[67 "Steakhouse"]]
                    :has_more_values false}
                   (mt/user-http-request :rasta :get 200 url)))))))))

(deftest chain-filter-field-to-field-remapping-test
  (testing "Chain filtering for Fields that have a Field -> Field remapping\n"
    (with-chain-filter-fixtures [{:keys [dashboard]}]
      (testing "GET /api/dashboard/:id/params/:param-key/values"
        (mt/let-url [url (chain-filter-values-url dashboard "_ID_")]
          (is (= {:values          [[29 "20th Century Cafe"]
                                    [ 8 "25°"]
                                    [93 "33 Taps"]]
                  :has_more_values false}
                 (chain-filter-test/take-n-values 3 (mt/user-http-request :rasta :get 200 url)))))
        (mt/let-url [url (chain-filter-values-url dashboard "_ID_" "_PRICE_" 4)]
          (is (= {:values          [[55 "Dal Rae Restaurant"]
                                    [61 "Lawry's The Prime Rib"]
                                    [16 "Pacific Dining Car - Santa Monica"]]
                  :has_more_values false}
                 (chain-filter-test/take-n-values 3 (mt/user-http-request :rasta :get 200 url))))))

      (testing "GET /api/dashboard/:id/params/:param-key/search/:query"
        (mt/let-url [url (chain-filter-search-url dashboard "_ID_" "fish")]
          (is (= {:values          [[90 "Señor Fish"]]
                  :has_more_values false}
                 (chain-filter-test/take-n-values 3 (mt/user-http-request :rasta :get 200 url)))))
        (mt/let-url [url (chain-filter-search-url dashboard "_ID_" "sushi" "_PRICE_" 4)]
          (is (= {:values          [[77 "Sushi Nakazawa"]
                                    [79 "Sushi Yasuda"]
                                    [81 "Tanoshi Sushi & Sake Bar"]]
                  :has_more_values false}
                 (chain-filter-test/take-n-values 3 (mt/user-http-request :rasta :get 200 url)))))))))

(deftest chain-filter-fk-field-to-field-remapping-test
  (testing "Chain filtering for Fields that have a FK Field -> Field remapping\n"
    (chain-filter-test/with-fk-field-to-field-remapping
      (with-chain-filter-fixtures [{:keys [dashboard]}]
        (testing "GET /api/dashboard/:id/params/:param-key/values"
          (mt/let-url [url (chain-filter-values-url dashboard "_CATEGORY_ID_" "_PRICE_" 4)]
            (is (= {:values          [[40 "Japanese"]
                                      [67 "Steakhouse"]]
                    :has_more_values false}
                   (mt/user-http-request :rasta :get 200 url)))))
        (testing "GET /api/dashboard/:id/params/:param-key/search/:query"
          (mt/let-url [url (chain-filter-search-url dashboard "_CATEGORY_ID_" "house" "_PRICE_" 4)]
            (is (= {:values          [[67 "Steakhouse"]]
                    :has_more_values false}
                   (mt/user-http-request :rasta :get 200 url)))))))))

(deftest chain-filter-multiple-test
  (testing "Chain filtering works when a few filters are specified"
    (with-chain-filter-fixtures [{:keys [dashboard param-keys]}]
      (testing "GET /api/dashboard/:id/params/:param-key/values"
        (mt/let-url [url (chain-filter-values-url dashboard (:category-name param-keys)
                                                  (:not-category-name param-keys) "American")]
          (is (= {:values          [["African"] ["Artisan"] ["Asian"]]
                  :has_more_values false}
                 (chain-filter-test/take-n-values 3 (mt/user-http-request :rasta :get 200 url)))))
        (mt/let-url [url (chain-filter-values-url dashboard (:category-name param-keys)
                                                  (:category-contains param-keys) "m")]
          (is (= {:values          [["American"] ["Comedy Club"] ["Dim Sum"]]
                  :has_more_values false}
                 (chain-filter-test/take-n-values 3 (mt/user-http-request :rasta :get 200 url)))))
        (testing "contains is case insensitive"
          (mt/let-url [url (chain-filter-values-url dashboard (:category-name param-keys)
                                                    (:not-category-name param-keys) "American"
                                                    (:category-contains param-keys) "am")]
            (is (= {:values          [["Latin American"] ["Ramen"]]
                    :has_more_values false}
                   (chain-filter-test/take-n-values 3 (mt/user-http-request :rasta :get 200 url))))))))))

(deftest chain-filter-template-tags
  (testing "Chain filtering works for a native query with template tags"
    (with-chain-filter-fixtures [{:keys [dashboard]}]
      (mt/let-url [url (chain-filter-values-url dashboard "_name_")]
        (is (= {:values          [["African"] ["American"] ["Artisan"]]
                :has_more_values false}
               (chain-filter-test/take-n-values 3 (mt/user-http-request :rasta :get 200 url)))))
      (mt/let-url [url (chain-filter-values-url dashboard "_name_" "_notname_" "American")]
        (is (= {:values          [["African"] ["Artisan"] ["Asian"]]
                :has_more_values false}
               (chain-filter-test/take-n-values 3 (mt/user-http-request :rasta :get 200 url)))))
      (mt/let-url [url (chain-filter-values-url dashboard "_name_" "_contains_" "am")]
        (is (= {:values          [["American"] ["Latin American"] ["Ramen"]]
                :has_more_values false}
               (chain-filter-test/take-n-values 3 (mt/user-http-request :rasta :get 200 url))))))))

(deftest chain-filter-should-use-cached-field-values-test
  (testing "Chain filter endpoints should use cached FieldValues if applicable (#13832)"
    ;; ignore the cache entries added by #23699
    (mt/with-temp-vals-in-db FieldValues (t2/select-one-pk FieldValues :field_id (mt/id :categories :name) :hash_key nil) {:values ["Good" "Bad"]}
      (with-chain-filter-fixtures [{:keys [dashboard]}]
        (testing "GET /api/dashboard/:id/params/:param-key/values"
          (mt/let-url [url (chain-filter-values-url dashboard "_CATEGORY_NAME_")]
            (is (= {:values          [["Bad"] ["Good"]]
                    :has_more_values false}
                   (mt/user-http-request :rasta :get 200 url))))
          (testing "Shouldn't use cached FieldValues if the request has any additional constraints"
            (mt/let-url [url (chain-filter-values-url dashboard "_CATEGORY_NAME_" "_PRICE_" 4)]
              (is (= {:values          [["Japanese"] ["Steakhouse"]]
                      :has_more_values false}
                     (mt/user-http-request :rasta :get 200 url))))))
        (testing "GET /api/dashboard/:id/params/:param-key/search/:query"
          (mt/let-url [url (chain-filter-search-url dashboard "_CATEGORY_NAME_" "ood")]
            (is (= {:values          [["Good"]]
                    :has_more_values false}
                   (mt/user-http-request :rasta :get 200 url)))))))))

(deftest param->fields-test
  (testing "param->fields"
    (with-chain-filter-fixtures [{:keys [dashboard]}]
      (let [dashboard (t2/hydrate dashboard :resolved-params)]
        (testing "Should correctly retrieve fields"
          (is (=? [{:op := :options nil}]
                  (#'api.dashboard/param->fields (get-in dashboard [:resolved-params "_CATEGORY_NAME_"]))))
          (is (=? [{:op :contains :options {:case-sensitive false}}]
                  (#'api.dashboard/param->fields (get-in dashboard [:resolved-params "_CATEGORY_CONTAINS_"])))))))))

(deftest chain-filter-constraints-test
  (testing "chain-filter-constraints"
    (with-chain-filter-fixtures [{:keys [dashboard]}]
      (let [dashboard (t2/hydrate dashboard :resolved-params)]
        (testing "Should return correct constraints with =/!="
          (is (=? [{:op := :value "ood" :options nil}]
                  (#'api.dashboard/chain-filter-constraints dashboard {"_CATEGORY_NAME_" "ood"})))
          (is (=? [{:op :!= :value "ood" :options nil}]
                  (#'api.dashboard/chain-filter-constraints dashboard {"_NOT_CATEGORY_NAME_" "ood"}))))
        (testing "Should return correct constraints with a few filters"
          (is (=? [{:op := :value "foo" :options nil}
                   {:op :!= :value "bar" :options nil}
                   {:op :contains :value "buzz" :options {:case-sensitive false}}]
                  (#'api.dashboard/chain-filter-constraints dashboard {"_CATEGORY_NAME_"     "foo"
                                                                       "_NOT_CATEGORY_NAME_" "bar"
                                                                       "_CATEGORY_CONTAINS_" "buzz"}))))
        (testing "Should ignore incorrect/unknown filters"
          (is (= []
                 (#'api.dashboard/chain-filter-constraints dashboard {"qqq" "www"}))))))))

(defn- card-fields-from-table-metadata
  [card-id]
  (:fields (mt/user-http-request :rasta :get 200 (format "/table/card__%d/query_metadata" card-id))))

(deftest parameter-values-from-card-test
  (testing "getting values"
    (with-chain-filter-fixtures [{:keys [dashboard param-keys]}]
      (testing "It uses the results of the card's query execution"
        (mt/let-url [url (chain-filter-values-url dashboard (:card param-keys))]
          (is (= {:values          [["African"] ["American"] ["Artisan"] ["Asian"] ["BBQ"]]
                  :has_more_values false}
                 (mt/user-http-request :rasta :get 200 url)))))

      (testing "it only returns search matches"
        (mt/let-url [url (chain-filter-search-url dashboard (:card param-keys) "af")]
          (is (= {:values          [["African"]]
                  :has_more_values false}
                 (mt/user-http-request :rasta :get 200 url)))))))

  (testing "fallback to chain-filter"
    (let [mock-chain-filter-result {:has_more_values true
                                    :values [["chain-filter"]]}]
      (with-redefs [api.dashboard/chain-filter (constantly mock-chain-filter-result)]
        (testing "if value-field not found in source card"
          (mt/with-temp [Card       {card-id :id} {}
                         Dashboard  dashboard     {:parameters    [{:id                   "abc"
                                                                    :type                 "category"
                                                                    :name                 "CATEGORY"
                                                                    :values_source_type   "card"
                                                                    :values_source_config {:card_id     card-id
                                                                                           :value_field (mt/$ids $venues.name)}}]}]
            (mt/let-url [url (chain-filter-values-url dashboard "abc")]
              (is (= mock-chain-filter-result (mt/user-http-request :rasta :get 200 url))))))

        (testing "if card is archived"
          (mt/with-temp [Card       {card-id :id} {:archived true}
                         Dashboard  dashboard     {:parameters    [{:id                   "abc"
                                                                    :type                 "category"
                                                                    :name                 "CATEGORY"
                                                                    :values_source_type   "card"
                                                                    :values_source_config {:card_id     card-id
                                                                                           :value_field (mt/$ids $venues.name)}}]}]
            (mt/let-url [url (chain-filter-values-url dashboard "abc")]
              (is (= mock-chain-filter-result (mt/user-http-request :rasta :get 200 url)))))))))

  (testing "users must have permissions to read the collection that source card is in"
    (mt/with-non-admin-groups-no-root-collection-perms
      (mt/with-temp
        [Collection coll1 {:name "Source card collection"}
         Card       {source-card-id :id} {:collection_id (:id coll1)
                                          :database_id   (mt/id)
                                          :table_id      (mt/id :venues)
                                          :dataset_query (mt/mbql-query venues {:limit 5})}
         Collection coll2 {:name "Dashboard collections"}
         Dashboard  {dashboard-id :id} {:collection_id (:id coll2)
                                        :parameters    [{:id                   "abc"
                                                         :type                 "category"
                                                         :name                 "CATEGORY"
                                                         :values_source_type   "card"
                                                         :values_source_config {:card_id     source-card-id
                                                                                :value_field (mt/$ids $venues.name)}}]}]
        (testing "Fail because user doesn't have read permissions to coll1"
          (is (=? "You don't have permissions to do that."
                  (mt/user-http-request :rasta :get 403 (chain-filter-values-url dashboard-id "abc"))))
          (is (=? "You don't have permissions to do that."
                  (mt/user-http-request :rasta :get 403 (chain-filter-search-url dashboard-id "abc" "red")))))
        ;; grant permission to read the collection contains the card
        (perms/grant-collection-read-permissions! (perms-group/all-users) coll2)
        (testing "having read permissions to the card collection is not enough"
          (is (=? "You don't have permissions to do that."
                  (mt/user-http-request :rasta :get 403 (chain-filter-values-url dashboard-id "abc"))))
          (is (=? "You don't have permissions to do that."
                  (mt/user-http-request :rasta :get 403 (chain-filter-search-url dashboard-id "abc" "red")))))
        ;; grant permission to read the collection contains the source card
        (perms/grant-collection-read-permissions! (perms-group/all-users) coll1)
        (testing "success if has read permission to the source card's collection"
          (is (some? (mt/user-http-request :rasta :get 200 (chain-filter-values-url dashboard-id "abc"))))
          (is (some? (mt/user-http-request :rasta :get 200 (chain-filter-search-url dashboard-id "abc" "red"))))))))

  (testing "field selection should compatible with field-id from /api/table/:card__id/query_metadata"
    ;; FE use the id returned by /api/table/:card__id/query_metadata
    ;; for the `values_source_config.value_field`, so we need to test to make sure
    ;; the id is a valid field that we could use to retrieve values.
      (mt/with-temp
      ;; card with agggregation and binning columns
       [Card {mbql-card-id :id} (merge (mt/card-with-source-metadata-for-query
                                        (mt/mbql-query venues
                                                       {:limit 5
                                                        :aggregation [:count]
                                                        :breakout [[:field %latitude {:binning {:strategy :num-bins :num-bins 10}}]]}))
                                       {:name        "MBQL question"
                                        :database_id (mt/id)
                                        :table_id    (mt/id :venues)})
        Card {native-card-id :id} (merge (mt/card-with-source-metadata-for-query
                                          (mt/native-query {:query "select name from venues;"}))
                                         {:name        "Native question"
                                          :database_id (mt/id)
                                          :table_id    (mt/id :venues)})]

       (let [mbql-card-fields   (card-fields-from-table-metadata mbql-card-id)
             native-card-fields (card-fields-from-table-metadata native-card-id)
             fields->parameter  (fn [fields card-id]
                                  (for [{:keys [id field_ref name]} fields]
                                    {:id                   (format "id_%s" name)
                                     :type                 "category"
                                     :name                 name
                                     :values_source_type   "card"
                                     :values_source_config {:card_id     card-id
                                                            :value_field (if (number? id)
                                                                           field_ref
                                                                           id)}}))
             parameters         (concat
                                 (fields->parameter mbql-card-fields mbql-card-id)
                                 (fields->parameter native-card-fields native-card-id))]
         (t2.with-temp/with-temp [Dashboard {dash-id :id} {:parameters parameters}]
           (doseq [param parameters]
             (mt/let-url [url (chain-filter-values-url dash-id (:id param))]
               (is (some? (mt/user-http-request :rasta :get 200 url))))))))))

(deftest valid-filter-fields-test
  (testing "GET /api/dashboard/params/valid-filter-fields"
    (letfn [(result= [expected {:keys [filtered filtering]}]
                (testing (format "\nGET dashboard/params/valid-filter-fields")
                  (is (= expected
                         (mt/user-http-request :rasta :get 200 "dashboard/params/valid-filter-fields"
                                               :filtered filtered :filtering filtering)))))]
      (mt/$ids
        (testing (format "\nvenues.price = %d categories.name = %d\n" %venues.price %categories.name)
          (result= {%venues.price [%categories.name]}
                   {:filtered [%venues.price], :filtering [%categories.name]})
          (testing "Multiple Field IDs for each param"
            (result= {%venues.price    (sort [%venues.price %categories.name])
                      %categories.name (sort [%venues.price %categories.name])}
                     {:filtered [%venues.price %categories.name], :filtering [%categories.name %venues.price]}))
          (testing "filtered-ids cannot be nil"
            (is (= {:errors {:filtered
                             "value must be an integer greater than zero., or one or more value must be an integer greater than zero."}
                    :specific-errors
                    {:filtered ["value must be an integer greater than zero., received: nil" "invalid type, received: nil"]}}
                   (mt/user-http-request :rasta :get 400 "dashboard/params/valid-filter-fields" :filtering [%categories.name]))))))
      (testing "should check perms for the Fields in question"
        (mt/with-temp-copy-of-db
          (perms/revoke-data-perms! (perms-group/all-users) (mt/id))
          (is (= "You don't have permissions to do that."
               (mt/$ids (mt/user-http-request :rasta :get 403 "dashboard/params/valid-filter-fields"
                         :filtered [%venues.price] :filtering [%categories.name])))))))))

;;; +----------------------------------------------------------------------------------------------------------------+
;;; |                             POST /api/dashboard/:dashboard-id/card/:card-id/query                              |
;;; +----------------------------------------------------------------------------------------------------------------+

(defn- dashboard-card-query-url [dashboard-id card-id dashcard-id]
  (format "dashboard/%d/dashcard/%d/card/%d/query" dashboard-id dashcard-id card-id))

(defn- dashboard-card-query-expected-results-schema [& {:keys [row-count], :or {row-count 100}}]
  {:database_id (s/eq (mt/id))
   :row_count   (s/eq row-count)
   :data        {:rows     s/Any
                 s/Keyword s/Any}
   s/Keyword    s/Any})

(deftest dashboard-card-query-test
  (testing "POST /api/dashboard/:dashboard-id/dashcard/:dashcard-id/card/:card-id/query"
    (mt/with-temp-copy-of-db
      (with-chain-filter-fixtures [{{dashboard-id :id} :dashboard, {card-id :id} :card, {dashcard-id :id} :dashcard}]
        (letfn [(url [& {:keys [dashboard-id card-id]
                         :or   {dashboard-id dashboard-id
                                card-id      card-id}}]
                  (dashboard-card-query-url dashboard-id card-id dashcard-id))
                (dashboard-card-query-expected-results-schema [& {:keys [row-count], :or {row-count 100}}]
                  {:database_id (s/eq (mt/id))
                   :row_count   (s/eq row-count)
                   :data        {:rows     s/Any
                                 s/Keyword s/Any}
                   s/Keyword    s/Any})]
          (testing "Should return Card results"
            (is (schema= (dashboard-card-query-expected-results-schema)
                         (mt/user-http-request :rasta :post 202 (url))))
            (testing "Should *not* require data perms"
              (perms/revoke-data-perms! (perms-group/all-users) (mt/id))
              (is (schema= (dashboard-card-query-expected-results-schema)
                           (mt/user-http-request :rasta :post 202 (url))))))

          (testing "Validation"
            (testing "404s"
              (testing "Should return 404 if Dashboard doesn't exist"
                (is (= "Not found."
                       (mt/user-http-request :rasta :post 404 (url :dashboard-id Integer/MAX_VALUE)))))
              (testing "Should return 404 if Card doesn't exist"
                (is (= "Not found."
                       (mt/user-http-request :rasta :post 404 (url :card-id Integer/MAX_VALUE))))))

            (testing "perms"
              (t2.with-temp/with-temp [Collection {collection-id :id}]
                (perms/revoke-collection-permissions! (perms-group/all-users) collection-id)
                (testing "Should return error if current User doesn't have read perms for the Dashboard"
                  (mt/with-temp-vals-in-db Dashboard dashboard-id {:collection_id collection-id}
                    (is (= "You don't have permissions to do that."
                           (mt/user-http-request :rasta :post 403 (url))))))
                (testing "Should return error if current User doesn't have query perms for the Card"
                  (mt/with-temp-vals-in-db Card card-id {:collection_id collection-id}
                    (is (= "You don't have permissions to do that."
                           (mt/user-http-request :rasta :post 403 (url))))))))))))))

;; see also [[metabase.query-processor.dashboard-test]]
(deftest dashboard-card-query-parameters-test
  (testing "POST /api/dashboard/:dashboard-id/card/:card-id/query"
    (with-chain-filter-fixtures [{{dashboard-id :id} :dashboard, {card-id :id} :card, {dashcard-id :id} :dashcard}]
      (let [url (dashboard-card-query-url dashboard-id card-id dashcard-id)]
        (testing "parameters"
          (testing "Should respect valid parameters"
            (is (schema= (dashboard-card-query-expected-results-schema :row-count 6)
                         (mt/user-http-request :rasta :post 202 url
                                               {:parameters [{:id    "_PRICE_"
                                                              :value 4}]})))
            (is (schema= (dashboard-card-query-expected-results-schema :row-count 100)
                         (mt/user-http-request :rasta :post 202 url
                                               {:parameters [{:id    "_PRICE_"
                                                              :value nil}]})))
            (testing "New parameter types"
              (testing :number/=
                (is (schema= (dashboard-card-query-expected-results-schema :row-count 94)
                             (mt/user-http-request :rasta :post 202 url
                                                   {:parameters [{:id    "_PRICE_"
                                                                  :type  :number/=
                                                                  :value [1 2 3]}]}))))))
          (testing "Should return error if parameter doesn't exist"
            (is (= "Dashboard does not have a parameter with ID \"_THIS_PARAMETER_DOES_NOT_EXIST_\"."
                    (mt/user-http-request :rasta :post 400 url
                                          {:parameters [{:id    "_THIS_PARAMETER_DOES_NOT_EXIST_"
                                                         :value 3}]}))))
          (testing "Should return sensible error message for invalid parameter input"
            (is (= {:errors {:parameters "nullable sequence of value must be a parameter map with an id key"},
                    :specific-errors {:parameters ["invalid type, received: {:_PRICE_ 3}"]}}
                   (mt/user-http-request :rasta :post 400 url
                                         {:parameters {"_PRICE_" 3}}))))
          (testing "Should ignore parameters that are valid for the Dashboard but not part of this Card (no mapping)"
            (testing "Sanity check"
              (is (schema= (dashboard-card-query-expected-results-schema :row-count 6)
                           (mt/user-http-request :rasta :post 202 url
                                                 {:parameters [{:id    "_PRICE_"
                                                                :value 4}]}))))
            (mt/with-temp-vals-in-db DashboardCard dashcard-id {:parameter_mappings []}
              (is (schema= (dashboard-card-query-expected-results-schema :row-count 100)
                           (mt/user-http-request :rasta :post 202 url
                                                 {:parameters [{:id    "_PRICE_"
                                                                :value 4}]})))))

          ;; don't let people try to be sneaky and get around our validation by passing in a different `:target`
          (testing "Should ignore incorrect `:target` passed in to API endpoint"
            (is (schema= (dashboard-card-query-expected-results-schema :row-count 6)
                         (mt/user-http-request :rasta :post 202 url
                                               {:parameters [{:id     "_PRICE_"
                                                              :target [:dimension [:field (mt/id :venues :id) nil]]
                                                              :value  4}]})))))))))

;; see also [[metabase.query-processor.dashboard-test]]
(deftest dashboard-native-card-query-parameters-test
  (testing "POST /api/dashboard/:dashboard-id/card/:card-id/query"
    (mt/dataset sample-dataset
      (let [query (mt/native-query {:query         "SELECT * FROM \"PRODUCTS\" WHERE {{cat}}"
                                    :template-tags {"cat" {:id           "__cat__"
                                                           :name         "cat"
                                                           :display-name "Cat"
                                                           :type         :dimension
                                                           :dimension    [:field (mt/id :products :category) nil]
                                                           :widget-type  :string/=
                                                           :default      ["Gizmo"]}}})]
        (mt/with-temp [Card          {card-id :id} {:dataset_query query}
                       Dashboard     {dashboard-id :id} {:parameters [{:name      "Text"
                                                                       :slug      "text"
                                                                       :id        "_text_"
                                                                       :type      "string/="
                                                                       :sectionId "string"
                                                                       :default   ["Doohickey"]}]}
                       DashboardCard {dashcard-id :id} {:parameter_mappings     [{:parameter_id "_text_"
                                                                                  :card_id      card-id
                                                                                  :target       [:dimension [:template-tag "cat"]]}]
                                                        :card_id                card-id
                                                        :visualization_settings {}
                                                        :dashboard_id           dashboard-id}]
          (let [url (dashboard-card-query-url dashboard-id card-id dashcard-id)]
            (testing "Sanity check: we can apply a parameter to a native query"
              (is (schema= (dashboard-card-query-expected-results-schema :row-count 53)
                           (mt/user-http-request :rasta :post 202 url
                                                 {:parameters [{:id    "_text_"
                                                                :value ["Gadget"]}]}))))
            (testing "if the parameter is specified with a nil value the default should not apply"
              (is (schema= (dashboard-card-query-expected-results-schema :row-count 200)
                           (mt/user-http-request :rasta :post 202 url
                                                 {:parameters [{:id    "_text_"
                                                                :value nil}]}))))
            (testing "if the parameter isn't specified the default should apply"
              (is (schema= (dashboard-card-query-expected-results-schema :row-count 51)
                           (mt/user-http-request :rasta :post 202 url
                                                 {:parameters []}))))))))))

(defn- parse-export-format-results [^bytes results export-format]
  (with-open [is (java.io.ByteArrayInputStream. results)]
    (streaming.test-util/parse-result export-format is)))

(deftest dashboard-card-query-export-format-test
  (testing "POST /api/dashboard/:dashboard-id/dashcard/:dashcard-id/card/:card-id/query/:export-format"
    (mt/with-ensure-with-temp-no-transaction!
      (with-chain-filter-fixtures [{{dashboard-id :id} :dashboard, {card-id :id} :card, {dashcard-id :id} :dashcard}]
        (doseq [export-format [:csv :json :xlsx]]
          (testing (format "Export format = %s" export-format)
            (let [url (format "%s/%s" (dashboard-card-query-url dashboard-id card-id dashcard-id) (name export-format))]
              (is (= (streaming.test-util/process-query-basic-streaming
                      export-format
                      (mt/mbql-query venues {:filter [:= $price 4]}))
                     (parse-export-format-results
                      (mt/user-real-request :rasta :post 200 url
                                            {:request-options {:as :byte-array}}
                                            :parameters (json/generate-string [{:id    "_PRICE_"
                                                                                :value 4}]))
                      export-format))))))))))

(defn- dashcard-pivot-query-endpoint [dashboard-id card-id dashcard-id]
  (format "dashboard/pivot/%d/dashcard/%d/card/%d/query" dashboard-id dashcard-id card-id))

(deftest dashboard-card-query-pivot-test
  (testing "POST /api/dashboard/pivot/:dashboard-id/dashcard/:dashcard-id/card/:card-id/query"
    (mt/test-drivers (api.pivots/applicable-drivers)
      (mt/dataset sample-dataset
        (mt/with-temp [Dashboard     {dashboard-id :id} {}
                       Card          {card-id :id} (api.pivots/pivot-card)
                       DashboardCard {dashcard-id :id} {:dashboard_id dashboard-id :card_id card-id}]
          (let [result (mt/user-http-request :rasta :post 202 (dashcard-pivot-query-endpoint dashboard-id card-id dashcard-id))
                rows   (mt/rows result)]
            (is (= 1144 (:row_count result)))
            (is (= "completed" (:status result)))
            (is (= 6 (count (get-in result [:data :cols]))))
            (is (= 1144 (count rows)))
            (is (= ["AK" "Affiliate" "Doohickey" 0 18 81] (first rows)))
            (is (= ["MS" "Organic" "Gizmo" 0 16 42] (nth rows 445)))
            (is (= [nil nil nil 7 18760 69540] (last rows)))))))))

(defn- has-valid-action-execution-error-message? [response]
  (string? (:message response)))

(deftest dashcard-query-action-execution-test
  (mt/test-drivers (mt/normal-drivers-with-feature :actions)
    (mt/with-actions-test-data-and-actions-enabled
      (mt/with-actions [{:keys [action-id model-id]} {}]
        (testing "Executing dashcard with action"
          (mt/with-temp [Dashboard {dashboard-id :id} {}
                         DashboardCard {dashcard-id :id} {:dashboard_id dashboard-id
                                                          :action_id action-id
                                                          :card_id model-id}]
            (let [execute-path (format "dashboard/%s/dashcard/%s/execute"
                                       dashboard-id
                                       dashcard-id)]
              (testing "Dashcard parameter"
                (is (partial= {:rows-affected 1}
                              (mt/user-http-request :crowberto :post 200 execute-path
                                                    {:parameters {"id" 1}})))
                (is (= [1 "Shop"]
                       (mt/first-row
                         (mt/run-mbql-query categories {:filter [:= $id 1]})))))
              (testing "Missing required parameter according to the template tag"
                (is (partial= {:message "Error executing Action: Error building query parameter map: Error determining value for parameter \"id\": You'll need to pick a value for 'ID' before this query can run."}
                              (mt/user-http-request :crowberto :post 500 execute-path
                                                    {:parameters {"name" "Bird"}})))
                (is (= [1 "Shop"]
                       (mt/first-row
                        (mt/run-mbql-query categories {:filter [:= $id 1]})))))
              (testing "Extra target parameter"
                (is (partial= {:rows-affected 1}
                              (mt/user-http-request :crowberto :post 200 execute-path
                                                    {:parameters {"id" 1 "name" "Bird"}})))
                (is (= [1 "Bird Shop"]
                       (mt/first-row
                         (mt/run-mbql-query categories {:filter [:= $id 1]})))))
              (testing "Should affect 0 rows if id is out of range"
                (is (= {:rows-affected 0}
                       (mt/user-http-request :crowberto :post 200 execute-path
                                             {:parameters {"id" Integer/MAX_VALUE}}))))
              (testing "Should 404 if bad dashcard-id"
                (is (= "Not found."
                       (mt/user-http-request :crowberto :post 404 (format "dashboard/%d/dashcard/%s/execute"
                                                                          dashboard-id
                                                                          Integer/MAX_VALUE)
                                             {}))))
              (testing "Missing parameter should fail gracefully"
                (is (has-valid-action-execution-error-message?
                     (mt/user-http-request :crowberto :post 500 execute-path
                                           {:parameters {}}))))
              (testing "Sending an invalid number should fail gracefully"
                (is (has-valid-action-execution-error-message?
                     (mt/user-http-request :crowberto :post 500 execute-path
                                           {:parameters {"id" "BAD"}}))))
              (testing "should send a snowplow event"
                (snowplow-test/with-fake-snowplow-collector
                  (mt/user-http-request :crowberto :post 200 execute-path
                                        {:parameters {"id" 1}})
                  (is (= {:data {"action_id" action-id
                                 "event"     "action_executed"
                                 "source"    "dashboard"
                                 "type"      "query"}
                          :user-id (str (mt/user->id :crowberto))}
                         (last (snowplow-test/pop-event-data-and-user-id!)))))))))))))

(deftest dashcard-http-action-execution-test
  (mt/test-drivers (mt/normal-drivers-with-feature :actions)
    (mt/with-actions-test-data-and-actions-enabled
      (mt/with-actions [{:keys [action-id model-id]} {:type :http}]
        (testing "Executing dashcard with action"
          (mt/with-temp [Dashboard {dashboard-id :id} {}
                         DashboardCard {dashcard-id :id} {:dashboard_id dashboard-id
                                                          :action_id action-id
                                                          :card_id model-id}]
            (let [execute-path (format "dashboard/%s/dashcard/%s/execute"
                                       dashboard-id
                                       dashcard-id)]
              (testing "Should be able to execute an action"
                (is (= {:the_parameter 1}
                       (mt/user-http-request :crowberto :post 200 execute-path
                                             {:parameters {"id" 1}}))))
              (testing "Should handle errors"
                (is (= {:remote-status 400}
                       (mt/user-http-request :crowberto :post 400 execute-path
                                             {:parameters {"id" 1 "fail" "true"}}))))
              (testing "Extra parameter should fail gracefully"
                (is (partial= {:message "No destination parameter found for #{\"extra\"}. Found: #{\"id\" \"fail\"}"}
                              (mt/user-http-request :crowberto :post 400 execute-path
                                                    {:parameters {"extra" 1}}))))
              (testing "Missing parameter should fail gracefully"
                (is (has-valid-action-execution-error-message?
                     (mt/user-http-request :crowberto :post 500 execute-path
                                           {:parameters {}}))))
              (testing "Sending an invalid number should fail gracefully"
                (is (has-valid-action-execution-error-message?
                     (mt/user-http-request :crowberto :post 500 execute-path
                                           {:parameters {"id" "BAD"}})))))))))))

(deftest dashcard-implicit-action-execution-insert-test
  (mt/test-drivers (mt/normal-drivers-with-feature :actions)
    (mt/with-actions-test-data-and-actions-enabled
      (testing "Executing dashcard insert"
        (mt/with-actions [{:keys [action-id model-id]} {:type :implicit :kind "row/create"}]
          (mt/with-temp [Dashboard {dashboard-id :id} {}
                         DashboardCard {dashcard-id :id} {:dashboard_id dashboard-id
                                                          :card_id model-id
                                                          :action_id action-id}]
            (let [execute-path (format "dashboard/%s/dashcard/%s/execute" dashboard-id dashcard-id)
                  new-row (-> (mt/user-http-request :crowberto :post 200 execute-path
                                                    {:parameters {"name" "Birds"}})
                              :created-row
                              (update-keys (comp keyword u/lower-case-en name)))]
              (testing "Should be able to insert"
                (is (pos? (:id new-row)))
                (is (partial= {:name "Birds"}
                              new-row)))
              (testing "Extra parameter should fail gracefully"
                (is (partial= {:message "No destination parameter found for #{\"extra\"}. Found: #{\"name\"}"}
                              (mt/user-http-request :crowberto :post 400 execute-path
                                                    {:parameters {"extra" 1}}))))
              (testing "Missing other parameters should fail gracefully"
                (is (partial= "Implicit parameters must be provided."
                              (mt/user-http-request :crowberto :post 400 execute-path
                                                    {:parameters {}})))))))))))

(deftest dashcard-implicit-action-execution-update-test
  (mt/test-drivers (mt/normal-drivers-with-feature :actions)
    (mt/with-actions-test-data-and-actions-enabled
      (testing "Executing dashcard update"
        (mt/with-actions [{:keys [action-id model-id]} {:type :implicit :kind "row/update"}]
          (mt/with-temp [Dashboard {dashboard-id :id} {}
                         DashboardCard {dashcard-id :id} {:dashboard_id dashboard-id
                                                          :card_id model-id
                                                          :action_id action-id}]
            (let [execute-path (format "dashboard/%s/dashcard/%s/execute" dashboard-id dashcard-id)]
              (testing "Should be able to update"
                (is (= {:rows-updated [1]}
                       (mt/user-http-request :crowberto :post 200 execute-path
                                             {:parameters {"id" 1 "name" "Birds"}}))))
              (testing "Extra parameter should fail gracefully"
                (is (partial= {:message "No destination parameter found for #{\"extra\"}. Found: #{\"id\" \"name\"}"}
                              (mt/user-http-request :crowberto :post 400 execute-path
                                                    {:parameters {"extra" 1 "id" 1}}))))
              (testing "Missing pk parameter should fail gracefully"
                (is (partial= "Missing primary key parameter: \"id\""
                              (mt/user-http-request :crowberto :post 400 execute-path
                                                    {:parameters {"name" "Birds"}}))))
              (testing "Missing other parameters should fail gracefully"
                (is (partial= "Implicit parameters must be provided."
                              (mt/user-http-request :crowberto :post 400 execute-path
                                                    {:parameters {"id" 1}})))))))))))

(deftest dashcard-implicit-action-execution-delete-test
  (mt/test-drivers (mt/normal-drivers-with-feature :actions)
    (mt/with-actions-test-data-and-actions-enabled
      (testing "Executing dashcard delete"
        (mt/with-actions [{:keys [action-id model-id]} {:type :implicit :kind "row/delete"}]
          (mt/with-temp [Dashboard {dashboard-id :id} {}
                         DashboardCard {dashcard-id :id} {:dashboard_id dashboard-id
                                                          :card_id model-id
                                                          :action_id action-id}]
            (let [execute-path (format "dashboard/%s/dashcard/%s/execute" dashboard-id dashcard-id)]
              (testing "Should be able to delete"
                (is (= {:rows-deleted [1]}
                       (mt/user-http-request :crowberto :post 200 execute-path
                                             {:parameters {"id" 1}}))))
              (testing "Extra parameter should fail gracefully"
                (is (partial= {:message "No destination parameter found for #{\"extra\"}. Found: #{\"id\"}"}
                              (mt/user-http-request :crowberto :post 400 execute-path
                                                    {:parameters {"extra" 1 "id" 1}}))))
              (testing "Extra parameter should fail even if it's a model field"
                (is (partial= {:message "No destination parameter found for #{\"name\"}. Found: #{\"id\"}"}
                              (mt/user-http-request :crowberto :post 400 execute-path
                                                    {:parameters {"id"   1
                                                                  "name" "Birds"}}))))
              (testing "Missing pk parameter should fail gracefully"
                (is (partial= "Missing primary key parameter: \"id\""
                              (mt/user-http-request :crowberto :post 400 execute-path
                                                    {:parameters {}})))))))))))

(deftest dashcard-hidden-parameter-test
  (mt/with-actions-test-data-tables #{"users"}
    (mt/with-actions-enabled
      (mt/with-actions [_ {:dataset true :dataset_query (mt/mbql-query users)}
                        {:keys [action-id model-id]} {:type                   :implicit
                                                      :visualization_settings {:fields {"name" {:id     "name"
                                                                                                :hidden true}}}}]
        (testing "Supplying a hidden parameter value should fail gracefully for GET /api/dashboard/:id/dashcard/:id/execute"
          (mt/with-temp [Dashboard {dashboard-id :id} {}
                         DashboardCard {dashcard-id :id} {:dashboard_id dashboard-id
                                                          :action_id    action-id
                                                          :card_id      model-id}]
            (is (partial= {:message "No destination parameter found for #{\"name\"}. Found: #{\"last_login\" \"id\"}"}
                          (mt/user-http-request :crowberto :post 400 (format "dashboard/%s/dashcard/%s/execute"
                                                                             dashboard-id
                                                                             dashcard-id)
                                                {:parameters {:name "Darth Vader"}})))))))))

(defn- custom-action-for-field [field-name]
  ;; It seems the :type of parameters or template-tag doesn't matter??
  ;; How to go from base-type (type/Integer) to param type (number)?
  {:type :query
   :parameters [{:id field-name :slug field-name :target ["variable" ["template-tag" field-name]] :type :text}]
   :dataset_query (mt/native-query
                    {:query (format "insert into types (%s) values ({{%s}})"
                                    (u/upper-case-en field-name)
                                    field-name)
                     :template-tags {field-name {:id field-name :name field-name :type :text :display_name field-name}}})})

(deftest dashcard-action-execution-type-test
  (mt/test-drivers (disj (mt/normal-drivers-with-feature :actions) :mysql)
    (let [types [{:field-name "atext" :base-type :type/Text ::good "hello"}
                 {:field-name "aboolean" :base-type :type/Boolean ::good true ::bad "not boolean"}
                 {:field-name "ainteger" :base-type :type/Integer ::good 100}
                 {:field-name "afloat" :base-type :type/Float ::good 0.4}
                 ;; h2 and postgres handle this differently str vs #uuid, in and out
                 {:field-name "auuid" :base-type :type/UUID #_#_::good (random-uuid)}
                 ;; These comeback with timezone, date comes back with time
                 {:field-name "adate" :base-type :type/Date #_#_::good "2020-02-02"}
                 {:field-name "adatetime" :base-type :type/DateTime #_#_::good "2020-02-02 14:39:59"}
                 ;; Difference between h2 and postgres, in and out
                 {:field-name "adatetimetz" :base-type :type/DateTimeWithTZ #_#_::good "2020-02-02 14:39:59-0700" ::bad "not date"}]]
      (mt/with-temp-test-data
        ["types"
         (map #(dissoc % ::good ::bad) types)
         [["init"]]]
        (mt/with-actions-enabled
          (mt/with-actions [{card-id :id} {:dataset true :dataset_query (mt/mbql-query types)}
                            {:keys [action-id]} {:type :implicit :kind "row/create"}]
            (mt/with-temp [Dashboard {dashboard-id :id} {}
                           DashboardCard {dashcard-id :id} {:dashboard_id dashboard-id
                                                            :action_id action-id
                                                            :card_id card-id}]
              (testing "Good data"
                (doseq [{:keys [field-name] value ::good} (filter ::good types)]
                  (testing (str "Attempting to implicitly insert " field-name)
                    (mt/user-http-request :crowberto :post 200  (format "dashboard/%s/dashcard/%s/execute" dashboard-id dashcard-id)
                                          {:parameters {field-name value}})
                    (let [{{:keys [rows cols]} :data} (qp/process-query
                                                       (assoc-in (mt/mbql-query types)
                                                                 [:query :order_by] [["asc", ["field", (mt/id :types :id) nil]]]))]
                      (is (partial= {field-name value}
                                    (zipmap (map (comp u/lower-case-en :name) cols)
                                            (last rows))))))
                  (mt/with-actions [{card-id :id} {:dataset true :dataset_query (mt/mbql-query types)}
                                    {:keys [action-id]} (custom-action-for-field field-name)]
                    (t2.with-temp/with-temp [DashboardCard {custom-dashcard-id :id} {:dashboard_id dashboard-id
                                                                                     :action_id action-id
                                                                                     :card_id card-id}]
                      (testing (str "Attempting to custom insert " field-name)
                        (mt/user-http-request :crowberto :post 200
                                              (format "dashboard/%s/dashcard/%s/execute" dashboard-id custom-dashcard-id)
                                              {:parameters {field-name value}})
                        (let [{{:keys [rows cols]} :data} (qp/process-query
                                                           (assoc-in (mt/mbql-query types)
                                                                     [:query :order_by] [["asc", ["field", (mt/id :types :id) nil]]]))]
                          (is (partial= {field-name value}
                                        (zipmap (map (comp u/lower-case-en :name) cols)
                                                (last rows))))))))))
              (testing "Bad data"
                (doseq [{:keys [field-name] value ::bad} (filter ::bad types)]
                  (testing (str "Attempting to implicitly insert bad " field-name)
                    (is (has-valid-action-execution-error-message?
                         (mt/user-http-request :crowberto :post 400
                                               (format "dashboard/%s/dashcard/%s/execute" dashboard-id dashcard-id)
                                               {:parameters {field-name value}}))))
                  (mt/with-actions [{card-id :id} {:dataset true :dataset_query (mt/mbql-query types)}
                                    {action-id :action-id} (custom-action-for-field field-name)]
                    (t2.with-temp/with-temp [DashboardCard {custom-dashcard-id :id} {:dashboard_id dashboard-id
                                                                                     :action_id action-id
                                                                                     :card_id card-id}]
                      (testing (str "Attempting to custom insert bad " field-name)
                        (is (has-valid-action-execution-error-message?
                             (mt/user-http-request :crowberto :post 500
                                                   (format "dashboard/%s/dashcard/%s/execute" dashboard-id custom-dashcard-id)
                                                   {:parameters {field-name value}})))))))))))))))

(deftest dashcard-implicit-action-execution-auth-test
  (mt/with-temp-copy-of-db
    (mt/with-actions-test-data
      (testing "Executing dashcard with action"
        (mt/with-actions [{:keys [action-id model-id]} {:type :implicit :kind "row/create"}]
          (mt/with-temp [Dashboard {dashboard-id :id} {}
                         DashboardCard {dashcard-id :id} {:dashboard_id dashboard-id
                                                          :action_id action-id
                                                          :card_id model-id}]
            (let [execute-path (format "dashboard/%s/dashcard/%s/execute"
                                       dashboard-id
                                       dashcard-id)]
              (testing "Without actions enabled"
                (is (= "Actions are not enabled."
                       (:cause
                        (mt/user-http-request :crowberto :post 400 execute-path
                                              {:parameters {"name" "Birds"}})))))
              ;; Actions cannot run with access to the DB blocked, which is an enterprise feature.  See tests in
              ;; enterprise/backend/test/metabase_enterprise/advanced_permissions/common_test.clj and at the bottom of
              ;; this file
              (testing "Works without read rights on the DB (but access not blocked)"
                (perms/revoke-data-perms! (perms-group/all-users) (mt/db))
                (mt/with-actions-enabled
                  (is (contains? #{{:ID 76, :NAME "Birds"}
                                   {:id 76, :name "Birds"}}
                                 (-> (mt/user-http-request :rasta :post 200 execute-path
                                                           {:parameters {"name" "Birds"}})
                                     :created-row)))))
              (testing "Works with execute rights on the DB"
                (perms/grant-full-data-permissions! (perms-group/all-users) (mt/db))
                (try
                  (mt/with-actions-enabled
                    (is (contains? #{{:ID 77, :NAME "Avians"}
                                     {:id 77, :name "Avians"}}
                                   (-> (mt/user-http-request :rasta :post 200 execute-path
                                                             {:parameters {"name" "Avians"}})
                                       :created-row))))
                  (finally
                    (perms/revoke-data-perms! (perms-group/all-users) (mt/db))))))))))))

(deftest dashcard-custom-action-execution-auth-test
  (mt/with-temp-copy-of-db
    (mt/with-actions-test-data
      (mt/with-actions [{:keys [action-id model-id]} {}]
        (testing "Executing dashcard with action"
          (mt/with-temp [Dashboard {dashboard-id :id} {}
                         DashboardCard {dashcard-id :id} {:dashboard_id dashboard-id
                                                          :action_id action-id
                                                          :card_id model-id}]
            (let [execute-path (format "dashboard/%s/dashcard/%s/execute"
                                       dashboard-id
                                       dashcard-id)]
              (testing "Fails with actions disabled"
                (is (= "Actions are not enabled."
                       (:cause
                        (mt/user-http-request :crowberto :post 400 execute-path
                                              {:parameters {"id" 1}})))))
              ;; Actions cannot run with access to the DB blocked, which is an enterprise feature.  See tests in
              ;; enterprise/backend/test/metabase_enterprise/advanced_permissions/common_test.clj and at the bottom of
              ;; this file.
              (testing "Works with read rights on the DB"
                (perms/grant-permissions-for-all-schemas! (perms-group/all-users) (mt/db))
                (try
                  (mt/with-actions-enabled
                    (is (= {:rows-affected 1}
                           (mt/user-http-request :rasta :post 200 execute-path
                                                 {:parameters {"id" 1}}))))
                  (finally
                    (perms/revoke-data-perms! (perms-group/all-users) (mt/db)))))
              (testing "Works with no particular permissions"
                (perms/revoke-data-perms! (perms-group/all-users) (mt/db))
                (mt/with-actions-enabled
                  (is (= {:rows-affected 1}
                         (mt/user-http-request :rasta :post 200 execute-path
                                               {:parameters {"id" 1}}))))))))))))

(deftest dashcard-execution-fetch-prefill-test
  (mt/test-drivers (mt/normal-drivers-with-feature :actions)
    (mt/with-actions-test-data-and-actions-enabled
      (testing "Prefetching dashcard update"
        (mt/with-actions [{:keys [action-id model-id]} {:type :implicit}]
          (mt/with-temp [Dashboard {dashboard-id :id} {}
                         DashboardCard {dashcard-id :id} {:dashboard_id dashboard-id
                                                          :card_id model-id
                                                          :action_id action-id}]
            (let [path (format "dashboard/%s/dashcard/%s/execute" dashboard-id dashcard-id)]
              (testing "It succeeds with appropriate parameters"
                (is (partial= {:id 1 :name "African"}
                              (mt/user-http-request :crowberto :get 200
                                                    path :parameters (json/encode {"id" 1})))))
              (testing "Missing pk parameter should fail gracefully"
                (is (partial= "Missing primary key parameter: \"id\""
                              (mt/user-http-request
                               :crowberto :get 400
                               path :parameters (json/encode {"name" 1}))))))))))))

(deftest dashcard-implicit-action-only-expose-and-allow-model-fields
  (mt/test-drivers (mt/normal-drivers-with-feature :actions)
    (mt/with-actions-test-data-tables #{"venues" "categories"}
      (mt/with-actions-test-data-and-actions-enabled
        (mt/with-actions [{card-id :id} {:dataset true :dataset_query (mt/mbql-query venues {:fields [$id $name]})}
                          {:keys [action-id]} {:type :implicit :kind "row/update"}]
          (mt/with-temp [Dashboard {dashboard-id :id} {}
                         DashboardCard {dashcard-id :id} {:dashboard_id dashboard-id
                                                          :action_id action-id
                                                          :card_id card-id}]
            (testing "Dashcard should only have id and name params"
              (is (partial= {:dashcards [{:action {:parameters [{:id "id"} {:id "name"}]}}]}
                            (mt/user-http-request :crowberto :get 200 (format "dashboard/%s" dashboard-id)))))
            (let [execute-path (format "dashboard/%s/dashcard/%s/execute" dashboard-id dashcard-id)]
              (testing "Prefetch should limit to id and name"
                (let [values (mt/user-http-request :crowberto :get 200 execute-path :parameters (json/encode {:id 1}))]
                  (is (= {:id 1 :name "Red Medicine"} values))))
              (testing "Update should only allow name"
                (is (= {:rows-updated [1]}
                       (mt/user-http-request :crowberto :post 200 execute-path {:parameters {"id" 1 "name" "Blueberries"}})))
                (is (partial= {:message "No destination parameter found for #{\"price\"}. Found: #{\"id\" \"name\"}"}
                              (mt/user-http-request :crowberto :post 400 execute-path {:parameters {"id" 1 "name" "Blueberries" "price" 1234}})))))))))))

(deftest dashcard-implicit-action-only-expose-unhidden-fields
  (mt/test-drivers (mt/normal-drivers-with-feature :actions)
    (mt/with-actions-test-data-tables #{"venues" "categories"}
      (mt/with-actions-test-data-and-actions-enabled
        (mt/with-actions [{card-id :id} {:dataset true, :dataset_query (mt/mbql-query venues {:fields [$id $name $price]})}
                          {:keys [action-id]} {:type :implicit
                                               :kind "row/update"
                                               :visualization_settings {:fields {"id"    {:id     "id"
                                                                                          :hidden false}
                                                                                 "name"  {:id     "name"
                                                                                          :hidden false}
                                                                                 "price" {:id     "price"
                                                                                          :hidden true}}}}]
          (mt/with-temp [Dashboard {dashboard-id :id} {}
                         DashboardCard {dashcard-id :id} {:dashboard_id dashboard-id
                                                          :action_id action-id
                                                          :card_id card-id}]
            (testing "Dashcard should only have id and name params"
              (is (partial= {:dashcards [{:action {:parameters [{:id "id"} {:id "name"}]}}]}
                            (mt/user-http-request :crowberto :get 200 (format "dashboard/%s" dashboard-id)))))
            (let [execute-path (format "dashboard/%s/dashcard/%s/execute" dashboard-id dashcard-id)]
              (testing "Prefetch should only return non-hidden fields"
                (is (= {:id 1 :name "Red Medicine"} ; price is hidden
                       (mt/user-http-request :crowberto :get 200 execute-path :parameters (json/encode {:id 1})))))
              (testing "Update should only allow name"
                (is (= {:rows-updated [1]}
                       (mt/user-http-request :crowberto :post 200 execute-path {:parameters {"id" 1 "name" "Blueberries"}})))
                (is (partial= {:message "No destination parameter found for #{\"price\"}. Found: #{\"id\" \"name\"}"}
                              (mt/user-http-request :crowberto :post 400 execute-path {:parameters {"id" 1 "name" "Blueberries" "price" 1234}})))))))))))

(deftest dashcard-action-execution-granular-auth-test
  (when config/ee-available?
    (mt/with-temp-copy-of-db
      (mt/with-actions-test-data-and-actions-enabled
        (mt/with-actions [{:keys [action-id model-id]} {}]
          (testing "Executing dashcard with action"
            (mt/with-temp [Dashboard {dashboard-id :id} {}
                           DashboardCard {dashcard-id :id} {:dashboard_id dashboard-id
                                                            :action_id action-id
                                                            :card_id model-id}]
              (let [execute-path (format "dashboard/%s/dashcard/%s/execute"
                                         dashboard-id
                                         dashcard-id)]
                (testing "with :advanced-permissions feature flag"
                  (premium-features-test/with-premium-features #{:advanced-permissions}
                    (testing "for non-magic group"
                      (mt/with-temp [PermissionsGroup {group-id :id} {}
                                     PermissionsGroupMembership _ {:user_id  (mt/user->id :rasta)
                                                                   :group_id group-id}]
                        (comment ;; We do not currently support /execute/ permission
                          (is (partial= {:message "You don't have permissions to do that."}
                                        (mt/user-http-request :rasta :post 403 execute-path
                                                              {:parameters {"id" 1}}))
                              "Execution permission should be required"))
                        (mt/user-http-request
                         :crowberto :put 200 "permissions/execution/graph"
                         (assoc-in (perms/execution-perms-graph) [:groups group-id (mt/id)] :all))
                        (is (= :all
                               (get-in (perms/execution-perms-graph) [:groups group-id (mt/id)]))
                            "Should be able to set execution permission")
                        (is (= {:rows-affected 1}
                               (mt/user-http-request :rasta :post 200 execute-path
                                                     {:parameters {"id" 1}}))
                            "Execution and data permissions should be enough")

                        (perms/update-data-perms-graph! [group-id (mt/id) :data]
                                                        {:schemas :block})
                        (perms/update-data-perms-graph! [(:id (perms-group/all-users)) (mt/id) :data]
                                                        {:schemas :block})
                        (is (partial= {:message "You don't have permissions to do that."}
                                      (mt/user-http-request :rasta :post 403 execute-path
                                                            {:parameters {"id" 1}}))
                            "Data permissions should be required")))))))))))))

;;; +----------------------------------------------------------------------------------------------------------------+
;;; |                                GET /api/dashboard/:id/params/:param-key/values                                 |
;;; +----------------------------------------------------------------------------------------------------------------+

(deftest param-values-no-field-ids-test
  (testing "Ensure param value lookup works for values where field ids are not provided, but field refs are."
    ;; This is a common case for nested queries
    (mt/dataset sample-dataset
      (mt/with-temp-copy-of-db
        (perms/revoke-data-perms! (perms-group/all-users) (mt/id))
        (perms/grant-permissions! (perms-group/all-users) (perms/table-read-path (mt/id :people)))
        (let [query (mt/native-query {:query "select * from people"})]
          (mt/with-temp [Dashboard {dashboard-id :id} {:name       "Test Dashboard"
                                                       :parameters [{:name      "User Source"
                                                                     :slug      "user_source"
                                                                     :id        "_USER_SOURCE_"
                                                                     :type      :string/=
                                                                     :sectionId "string"}
                                                                    {:name      "City is not"
                                                                     :slug      "city_name"
                                                                     :id        "_CITY_IS_NOT_"
                                                                     :type      :string/!=
                                                                     :sectionId "string"}]}
                         Card {native-card-id :id} (mt/card-with-source-metadata-for-query query)
                         Card {final-card-id :id} {:dataset_query {:query    {:source-table (str "card__" native-card-id)}
                                                                   :type     :query
                                                                   :database (mt/id)}}
                         DashboardCard {_ :id} {:dashboard_id       dashboard-id
                                                :card_id            final-card-id
                                                :parameter_mappings [{:card_id      final-card-id
                                                                      :parameter_id "_USER_SOURCE_"
                                                                      :target       [:dimension
                                                                                     [:field "SOURCE" {:base-type :type/Text}]]}
                                                                     {:card_id      final-card-id
                                                                      :parameter_id "_CITY_IS_NOT_"
                                                                      :target       [:dimension
                                                                                     [:field "CITY" {:base-type :type/Text}]]}]}]
            (let [param    "_USER_SOURCE_"
                  url      (str "dashboard/" dashboard-id "/params/" param "/values")
                  response (mt/user-http-request :rasta :get 200 url)]
              (is (= {:values          [["Affiliate"] ["Facebook"] ["Google"] ["Organic"] ["Twitter"]]
                      :has_more_values false}
                     response)))
            (let [param    "_CITY_IS_NOT_"
                  url      (str "dashboard/" dashboard-id "/params/" param "/values")
                  response (mt/user-http-request :rasta :get 200 url)]
              (is (= {:values          [["Abbeville"] ["Aberdeen"] ["Abilene"] ["Abiquiu"] ["Ackworth"]]
                      :has_more_values true}
                     (update response :values (partial take 5)))))))))))<|MERGE_RESOLUTION|>--- conflicted
+++ resolved
@@ -1657,38 +1657,15 @@
                                                      :card_id          card-id-2}]})
             tab-1-id (t2/select-one-pk :model/DashboardTab :name "New Tab 1" :dashboard_id dashboard-id)
             tab-2-id (t2/select-one-pk :model/DashboardTab :name "New Tab 2" :dashboard_id dashboard-id)]
-<<<<<<< HEAD
-        (is (=? {:cards [{:id               dashcard-1-id
-                          :card_id          card-id-1
-                          :dashboard_id     dashboard-id
-                          :dashboard_tab_id tab-1-id}
-                         {:id               (mt/malli=? [:fn pos-int?])
-                          :card_id          card-id-1
-                          :dashboard_id     dashboard-id
-                          :dashboard_tab_id tab-1-id}
-                         {:id               (mt/malli=? [:fn pos-int?])
-                          :card_id          card-id-2
-                          :dashboard_id     dashboard-id
-                          :dashboard_tab_id tab-2-id}]
-                 :tabs  [{:id           tab-1-id
-                          :dashboard_id dashboard-id
-                          :name         "New Tab 1"
-                          :position     0}
-                         {:id           tab-2-id
-                          :dashboard_id dashboard-id
-                          :name         "New Tab 2"
-                          :position     1}]}
-                (update resp :cards #(sort dashboard-card/dashcard-comparator %))))))))
-=======
         (is (=? {:dashcards [{:id               dashcard-1-id
                               :card_id          card-id-1
                               :dashboard_id     dashboard-id
                               :dashboard_tab_id tab-1-id}
-                             {:id               #hawk/malli [:fn pos-int?]
+                             {:id               pos-int?
                               :card_id          card-id-1
                               :dashboard_id     dashboard-id
                               :dashboard_tab_id tab-1-id}
-                             {:id               #hawk/malli [:fn pos-int?]
+                             {:id               pos-int?
                               :card_id          card-id-2
                               :dashboard_id     dashboard-id
                               :dashboard_tab_id tab-2-id}]
@@ -1701,7 +1678,6 @@
                               :name         "New Tab 2"
                               :position     1}]}
                 (update resp :dashcards #(sort dashboard-card/dashcard-comparator %))))))))
->>>>>>> e67f05b5
 
 (deftest update-cards-error-handling-test
   (testing "PUT /api/dashboard/:id"
