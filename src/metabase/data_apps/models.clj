--- conflicted
+++ resolved
@@ -100,27 +100,16 @@
   [app-id definition]
   (t2/insert-returning-instance! :model/DataAppDefinition
                                  (merge definition
-<<<<<<< HEAD
-                                        {:app_id app-id
-                                         :revision_number (next-revision-number app-id)})))
-=======
                                         {:app_id          app-id
                                          :revision_number (next-revision-number-hsql app-id)})))
->>>>>>> 5238ad89
 
 (defn create-app!
   "Create a new App with an initial definition."
   [app-data]
   (t2/with-transaction [_conn]
-<<<<<<< HEAD
-    (let [app (t2/insert-returning-instance! :model/DataApp (dissoc app-data :definition))
-          app-definition (when-let [definition (:definition app-data)]
-                           (new-definition! (:id app) definition))]
-=======
     (let [app            (t2/insert-returning-instance! :model/DataApp (dissoc app-data :definition))
           app-definition (when-let [definition (:definition app-data)]
                            (set-latest-definition! (:id app) definition))]
->>>>>>> 5238ad89
       (assoc app :definition app-definition))))
 
 (defn release!
@@ -130,9 +119,7 @@
     (t2/update! :model/DataApp app-id {:status :published})
     (t2/insert-returning-instance! :model/DataAppRelease
                                    {:app_id            app-id
-<<<<<<< HEAD
-                                    :app_definition_id app-definition-id
-                                    :retracted         false})))
+                                    :app_definition_id app-definition-id})))
 
 (defn released-definition
   "Get the latest released definition for a data app."
@@ -158,7 +145,4 @@
   (t2/select-one [:model/DataAppRelease :id :retracted :released_at]
                  :app_id app-id
                  :retracted false
-                 {:order-by [[:published_at :desc]]}))
-=======
-                                    :app_definition_id app-definition-id})))
->>>>>>> 5238ad89
+                 {:order-by [[:published_at :desc]]}))