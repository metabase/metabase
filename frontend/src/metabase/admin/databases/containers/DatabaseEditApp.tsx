import type { Location } from "history";
import { type ComponentType, useEffect, useState } from "react";
import { withRouter } from "react-router";
import { replace } from "react-router-redux";
import { useMount } from "react-use";
import { t } from "ttag";
import _ from "underscore";

import ErrorBoundary from "metabase/ErrorBoundary";
import { useGetDatabaseQuery } from "metabase/api";
import { useSetting } from "metabase/common/hooks";
import Breadcrumbs from "metabase/components/Breadcrumbs";
import { GenericError } from "metabase/components/ErrorPages";
import { LoadingAndErrorWrapper } from "metabase/components/LoadingAndErrorWrapper";
import CS from "metabase/css/core/index.css";
import title from "metabase/hoc/Title";
import { connect, useDispatch, useSelector } from "metabase/lib/redux";
import { PLUGIN_DB_ROUTING } from "metabase/plugins";
import { getUserIsAdmin } from "metabase/selectors/user";
import { Box, Divider, Flex } from "metabase/ui";
import type {
  DatabaseData,
  DatabaseId,
  Database as DatabaseType,
} from "metabase-types/api";

import { DatabaseConnectionInfoSection } from "../components/DatabaseConnectionInfoSection";
import { DatabaseDangerZoneSection } from "../components/DatabaseDangerZoneSection";
import { DatabaseModelFeaturesSection } from "../components/DatabaseModelFeaturesSection";
import { DatabaseTableEditingSection } from "../components/DatabaseTableEditingSection";
import { ExistingDatabaseHeader } from "../components/ExistingDatabaseHeader";
import { NewDatabasePermissionsModal } from "../components/NewDatabasePermissionsModal";
import { deleteDatabase, updateDatabase } from "../database";

interface DatabaseEditAppProps {
  children: React.ReactNode;
  params: { databaseId: string };
  updateDatabase: (
    database: { id: DatabaseId } & Partial<DatabaseType>,
  ) => Promise<void>;
  deleteDatabase: (databaseId: DatabaseId) => Promise<void>;
  location: Location;
}

const mapDispatchToProps = {
  updateDatabase,
  deleteDatabase,
};

function DatabaseEditAppInner({
  children,
  params,
  updateDatabase,
  deleteDatabase,
  location,
}: DatabaseEditAppProps) {
  const dispatch = useDispatch();
  const isAdmin = useSelector(getUserIsAdmin);
  const isModelPersistenceEnabled = useSetting("persisted-models-enabled");

  const databaseId = parseInt(params.databaseId, 10);

  const [pollingInterval, setPollingInterval] = useState<number>();
  const {
    currentData: database,
    isLoading,
    error,
  } = useGetDatabaseQuery({ id: databaseId }, { pollingInterval });

  useEffect(
    function pollDatabaseWhileSyncing() {
      const isSyncing = database?.initial_sync_status === "incomplete";
      setPollingInterval(isSyncing ? 2000 : undefined);
    },
    [database?.initial_sync_status],
  );

  const crumbs = _.compact([
    [t`Databases`, "/admin/databases"],
    database?.name && [database?.name],
  ]);

  const [isPermissionModalOpened, setIsPermissionModalOpened] = useState(false);
  useMount(() => {
    if (location.query.created) {
      setIsPermissionModalOpened(true);
      dispatch(replace(location.pathname));
    }
  });
  const onPermissionModalClose = () => setIsPermissionModalOpened(false);

  PLUGIN_DB_ROUTING.useRedirectDestinationDatabase(database);

  return (
    <>
      <ErrorBoundary errorComponent={GenericError as ComponentType}>
        <Box w="100%" maw="64.25rem" mx="auto" px="2rem">
          <Breadcrumbs className={CS.py4} crumbs={crumbs} />

          <LoadingAndErrorWrapper loading={isLoading} error={error}>
            {database && (
              <>
                <ExistingDatabaseHeader database={database} />

                <Divider mb={{ base: "1.5rem", sm: "3.25rem" }} />

                <Flex
                  direction="column"
                  gap={{ base: "2rem", sm: "5.5rem" }}
                  mb={{ base: "3rem", sm: "5.5rem" }}
                >
                  <DatabaseConnectionInfoSection database={database} />

                  <DatabaseModelFeaturesSection
                    database={database}
                    isModelPersistenceEnabled={isModelPersistenceEnabled}
                    updateDatabase={updateDatabase}
                  />

<<<<<<< HEAD
                  <DatabaseTableEditingSection
                    database={database}
                    updateDatabase={updateDatabase}
=======
                  <PLUGIN_DB_ROUTING.DatabaseRoutingSection
                    database={database}
>>>>>>> b7a74d02
                  />

                  <DatabaseDangerZoneSection
                    isAdmin={isAdmin}
                    database={database}
                    deleteDatabase={deleteDatabase}
                  />
                </Flex>

                <NewDatabasePermissionsModal
                  opened={isPermissionModalOpened}
                  onClose={onPermissionModalClose}
                  database={database}
                />
              </>
            )}
          </LoadingAndErrorWrapper>
        </Box>
      </ErrorBoundary>
      {children}
    </>
  );
}

export const DatabaseEditApp = _.compose(
  withRouter,
  connect(undefined, mapDispatchToProps),
  title(
    ({ database }: { database: DatabaseData }) => database && database.name,
  ),
)(DatabaseEditAppInner);<|MERGE_RESOLUTION|>--- conflicted
+++ resolved
@@ -117,14 +117,13 @@
                     updateDatabase={updateDatabase}
                   />
 
-<<<<<<< HEAD
                   <DatabaseTableEditingSection
                     database={database}
                     updateDatabase={updateDatabase}
-=======
+                  />
+
                   <PLUGIN_DB_ROUTING.DatabaseRoutingSection
                     database={database}
->>>>>>> b7a74d02
                   />
 
                   <DatabaseDangerZoneSection
