import { IndexRedirect, IndexRoute, Redirect } from "react-router";
import { t } from "ttag";

import App from "metabase/App.tsx";
import getAccountRoutes from "metabase/account/routes";
import CollectionPermissionsModal from "metabase/admin/permissions/components/CollectionPermissionsModal/CollectionPermissionsModal";
import getAdminRoutes from "metabase/admin/routes";
import { ForgotPassword } from "metabase/auth/components/ForgotPassword";
import { Login } from "metabase/auth/components/Login";
import { Logout } from "metabase/auth/components/Logout";
import { ResetPassword } from "metabase/auth/components/ResetPassword";
import {
  BrowseDatabases,
  BrowseMetrics,
  BrowseModels,
  BrowseSchemas,
  BrowseTables,
} from "metabase/browse";
import CollectionLanding from "metabase/collections/components/CollectionLanding";
import { MoveCollectionModal } from "metabase/collections/components/MoveCollectionModal";
import { TrashCollectionLanding } from "metabase/collections/components/TrashCollectionLanding";
import ArchiveCollectionModal from "metabase/components/ArchiveCollectionModal";
import { Unauthorized } from "metabase/components/ErrorPages";
import { MoveQuestionsIntoDashboardsModal } from "metabase/components/MoveQuestionsIntoDashboardsModal";
import NotFoundFallbackPage from "metabase/containers/NotFoundFallbackPage";
import { UnsubscribePage } from "metabase/containers/Unsubscribe";
import { UserCollectionList } from "metabase/containers/UserCollectionList";
import { DashboardCopyModalConnected } from "metabase/dashboard/components/DashboardCopyModal";
import { DashboardMoveModalConnected } from "metabase/dashboard/components/DashboardMoveModal";
import { ArchiveDashboardModalConnected } from "metabase/dashboard/containers/ArchiveDashboardModal";
import { AutomaticDashboardApp } from "metabase/dashboard/containers/AutomaticDashboardApp";
import { DashboardApp } from "metabase/dashboard/containers/DashboardApp/DashboardApp";
import { ModalRoute } from "metabase/hoc/ModalRoute";
import { Route } from "metabase/hoc/Title";
import { HomePage } from "metabase/home/components/HomePage";
import { Onboarding } from "metabase/home/components/Onboarding";
import { trackPageView } from "metabase/lib/analytics";
import NewModelOptions from "metabase/models/containers/NewModelOptions";
import { getRoutes as getModelRoutes } from "metabase/models/routes";
import {
  PLUGIN_COLLECTIONS,
<<<<<<< HEAD
  PLUGIN_DATA_EDITING,
=======
>>>>>>> 1b75ad7c
  PLUGIN_LANDING_PAGE,
  PLUGIN_METABOT,
} from "metabase/plugins";
import { QueryBuilder } from "metabase/query_builder/containers/QueryBuilder";
import { loadCurrentUser } from "metabase/redux/user";
import DatabaseDetailContainer from "metabase/reference/databases/DatabaseDetailContainer";
import DatabaseListContainer from "metabase/reference/databases/DatabaseListContainer";
import FieldDetailContainer from "metabase/reference/databases/FieldDetailContainer";
import FieldListContainer from "metabase/reference/databases/FieldListContainer";
import TableDetailContainer from "metabase/reference/databases/TableDetailContainer";
import TableListContainer from "metabase/reference/databases/TableListContainer";
import TableQuestionsContainer from "metabase/reference/databases/TableQuestionsContainer";
import SegmentDetailContainer from "metabase/reference/segments/SegmentDetailContainer";
import SegmentFieldDetailContainer from "metabase/reference/segments/SegmentFieldDetailContainer";
import SegmentFieldListContainer from "metabase/reference/segments/SegmentFieldListContainer";
import SegmentListContainer from "metabase/reference/segments/SegmentListContainer";
import SegmentQuestionsContainer from "metabase/reference/segments/SegmentQuestionsContainer";
import SegmentRevisionsContainer from "metabase/reference/segments/SegmentRevisionsContainer";
import SearchApp from "metabase/search/containers/SearchApp";
import { EmbeddingSetup } from "metabase/setup/components/EmbeddingSetup/EmbeddingSetup";
import { Setup } from "metabase/setup/components/Setup";
import getCollectionTimelineRoutes from "metabase/timelines/collections/routes";

import {
  CanAccessOnboarding,
  CanAccessSettings,
  IsAdmin,
  IsAuthenticated,
  IsNotAuthenticated,
} from "./route-guards";
import { createEntityIdRedirect } from "./routes-stable-id-aware";
import { getSetting } from "./selectors/settings";
import { getApplicationName } from "./selectors/whitelabel";

export const getRoutes = (store) => {
  const applicationName = getApplicationName(store.getState());
  const hasUserSetup = getSetting(store.getState(), "has-user-setup");

  return (
    <Route title={applicationName} component={App}>
      {/* SETUP */}
      <Route
        path="/setup"
        component={Setup}
        onEnter={(nextState, replace) => {
          if (hasUserSetup) {
            replace("/");
          }
          trackPageView(location.pathname);
        }}
        onChange={(prevState, nextState) => {
          trackPageView(nextState.location.pathname);
        }}
        disableCommandPalette
      />

      {/* EMBEDDING SETUP */}
      <Route
        path="/setup/embedding"
        component={EmbeddingSetup}
        onEnter={async (nextState, replace, done) => {
          if (hasUserSetup) {
            replace("/");
          }
          trackPageView(location.pathname);
          done();
        }}
        disableCommandPalette
      />

      {/* APP */}
      <Route
        onEnter={async (nextState, replace, done) => {
          await store.dispatch(loadCurrentUser());
          trackPageView(nextState.location.pathname);
          done();
        }}
        onChange={(prevState, nextState) => {
          if (nextState.location.pathname !== prevState.location.pathname) {
            trackPageView(nextState.location.pathname);
          }
        }}
      >
        {/* AUTH */}
        <Route path="/auth">
          <IndexRedirect to="/auth/login" />
          <Route component={IsNotAuthenticated}>
            <Route path="login" title={t`Login`} component={Login} />
            <Route path="login/:provider" title={t`Login`} component={Login} />
          </Route>
          <Route path="logout" component={Logout} />
          <Route path="forgot_password" component={ForgotPassword} />
          <Route path="reset_password/:token" component={ResetPassword} />
        </Route>

        {/* MAIN */}
        <Route component={IsAuthenticated}>
          {PLUGIN_METABOT.getMetabotRoutes()}

          {/* The global all hands routes, things in here are for all the folks */}
          <Route
            path="/"
            component={HomePage}
            onEnter={(nextState, replace) => {
              const page = PLUGIN_LANDING_PAGE.getLandingPage();
              if (page && page !== "/") {
                replace({
                  pathname: page.startsWith("/") ? page : `/${page}`,
                  state: { preserveNavbarState: true },
                });
              }
            }}
          />

          <Route
            path="getting-started"
            title={t`Getting Started`}
            component={CanAccessOnboarding}
          >
            <IndexRoute component={Onboarding} />
          </Route>

          <Route path="search" title={t`Search`} component={SearchApp} />
          {/* Send historical /archive route to trash - can remove in v52 */}
          <Redirect from="archive" to="trash" replace />
          <Route
            path="trash"
            title={t`Trash`}
            component={TrashCollectionLanding}
          />

          <Route
            path="collection/entity/:entity_id(**)"
            component={createEntityIdRedirect({
              parametersToTranslate: [
                {
                  name: "entity_id",
                  resourceType: "collection",
                  type: "param",
                },
              ],
            })}
          />

          <Route path="collection/users" component={IsAdmin}>
            <IndexRoute component={UserCollectionList} />
          </Route>

          <Route path="collection/:slug" component={CollectionLanding}>
            <ModalRoute path="move" modal={MoveCollectionModal} noWrap />
            <ModalRoute path="archive" modal={ArchiveCollectionModal} />
            <ModalRoute path="permissions" modal={CollectionPermissionsModal} />
            <ModalRoute
              path="move-questions-dashboard"
              modal={MoveQuestionsIntoDashboardsModal}
            />
            {PLUGIN_COLLECTIONS.cleanUpRoute}
            {getCollectionTimelineRoutes()}
          </Route>

          <Route
            path="dashboard/entity/:entity_id(**)"
            component={createEntityIdRedirect({
              parametersToTranslate: [
                {
                  name: "entity_id",
                  resourceType: "dashboard",
                  type: "param",
                },
                {
                  name: "tab",
                  resourceType: "dashboard-tab",
                  type: "search",
                },
              ],
            })}
          />

          <Route
            path="dashboard/:slug"
            title={t`Dashboard`}
            component={DashboardApp}
          >
            <ModalRoute
              path="move"
              modal={DashboardMoveModalConnected}
              noWrap
            />
            <ModalRoute path="copy" modal={DashboardCopyModalConnected} />
            <ModalRoute path="archive" modal={ArchiveDashboardModalConnected} />
          </Route>

          <Route path="/question">
            <Route
              path="/question/entity/:entity_id(**)"
              component={createEntityIdRedirect({
                parametersToTranslate: [
                  {
                    name: "entity_id",
                    resourceType: "card",
                    type: "param",
                  },
                ],
              })}
            />
            <IndexRoute component={QueryBuilder} />
            <Route path="notebook" component={QueryBuilder} />
            <Route path=":slug" component={QueryBuilder} />
            <Route path=":slug/notebook" component={QueryBuilder} />
            <Route path=":slug/metabot" component={QueryBuilder} />
            <Route path=":slug/:objectId" component={QueryBuilder} />
          </Route>

          {/* MODELS */}
          {getModelRoutes()}

          <Route path="/model">
            <IndexRoute component={QueryBuilder} />
            <Route
              path="new"
              title={t`New Model`}
              component={NewModelOptions}
            />
            <Route path=":slug" component={QueryBuilder} />
            <Route path=":slug/notebook" component={QueryBuilder} />
            <Route path=":slug/query" component={QueryBuilder} />
            <Route path=":slug/metadata" component={QueryBuilder} />
            <Route path=":slug/metabot" component={QueryBuilder} />
            <Route path=":slug/:objectId" component={QueryBuilder} />
            <Route path="query" component={QueryBuilder} />
            <Route path="metabot" component={QueryBuilder} />
          </Route>

          {/* METRICS V2 */}
          <Route path="/metric">
            <IndexRoute component={QueryBuilder} />
            <Route path="notebook" component={QueryBuilder} />
            <Route path="query" component={QueryBuilder} />
            <Route path=":slug" component={QueryBuilder} />
            <Route path=":slug/notebook" component={QueryBuilder} />
            <Route path=":slug/query" component={QueryBuilder} />
          </Route>

          <Route path="browse">
            <IndexRedirect to="/browse/models" />
            <Route path="metrics" component={BrowseMetrics} />
            <Route path="models" component={BrowseModels} />
            <Route path="databases" component={BrowseDatabases} />
            <Route path="databases/:slug" component={BrowseSchemas} />
            <Route
              path="databases/:dbId/schema/:schemaName"
              component={BrowseTables}
            />
            {PLUGIN_DATA_EDITING.isEnabled() && (
              <>
                <Route
                  path="databases/:dbId/tables/:tableId"
                  component={PLUGIN_DATA_EDITING.VIEW_PAGE_COMPONENT}
                />
                <Route
                  path="databases/:dbId/tables/:tableId/edit(/:objectId)"
                  component={PLUGIN_DATA_EDITING.EDIT_PAGE_COMPONENT}
                />
              </>
            )}

            {/* These two Redirects support legacy paths in v48 and earlier */}
            <Redirect from=":dbId-:slug" to="databases/:dbId-:slug" />
            <Redirect
              from=":dbId/schema/:schemaName"
              to="databases/:dbId/schema/:schemaName"
            />
          </Route>

          {/* INDIVIDUAL DASHBOARDS */}

          <Route path="/auto/dashboard/*" component={AutomaticDashboardApp} />

          {/* REFERENCE */}
          <Route path="/reference" title={t`Data Reference`}>
            <IndexRedirect to="/reference/databases" />
            <Route path="segments" component={SegmentListContainer} />
            <Route
              path="segments/:segmentId"
              component={SegmentDetailContainer}
            />
            <Route
              path="segments/:segmentId/fields"
              component={SegmentFieldListContainer}
            />
            <Route
              path="segments/:segmentId/fields/:fieldId"
              component={SegmentFieldDetailContainer}
            />
            <Route
              path="segments/:segmentId/questions"
              component={SegmentQuestionsContainer}
            />
            <Route
              path="segments/:segmentId/revisions"
              component={SegmentRevisionsContainer}
            />
            <Route path="databases" component={DatabaseListContainer} />
            <Route
              path="databases/:databaseId"
              component={DatabaseDetailContainer}
            />
            <Route
              path="databases/:databaseId/tables"
              component={TableListContainer}
            />
            <Route
              path="databases/:databaseId/tables/:tableId"
              component={TableDetailContainer}
            />
            <Route
              path="databases/:databaseId/tables/:tableId/fields"
              component={FieldListContainer}
            />
            <Route
              path="databases/:databaseId/tables/:tableId/fields/:fieldId"
              component={FieldDetailContainer}
            />
            <Route
              path="databases/:databaseId/tables/:tableId/questions"
              component={TableQuestionsContainer}
            />
          </Route>

          {/* ACCOUNT */}
          {getAccountRoutes(store, IsAuthenticated)}

          {/* ADMIN */}
          {getAdminRoutes(store, CanAccessSettings, IsAdmin)}
        </Route>
      </Route>

      {/* DEPRECATED */}
      {/* NOTE: these custom routes are needed because <Redirect> doesn't preserve the hash */}
      <Route
        path="/q"
        onEnter={({ location }, replace) =>
          replace({ pathname: "/question", hash: location.hash })
        }
      />
      <Route
        path="/card/:slug"
        onEnter={({ location, params }, replace) =>
          replace({
            pathname: `/question/${params.slug}`,
            hash: location.hash,
          })
        }
      />
      <Redirect from="/dash/:dashboardId" to="/dashboard/:dashboardId" />
      <Redirect
        from="/collections/permissions"
        to="/admin/permissions/collections"
      />

      {/* MISC */}
      <Route path="/unsubscribe" component={UnsubscribePage} />
      <Route path="/unauthorized" component={Unauthorized} />
      <Route path="/*" component={NotFoundFallbackPage} />
    </Route>
  );
};<|MERGE_RESOLUTION|>--- conflicted
+++ resolved
@@ -39,10 +39,7 @@
 import { getRoutes as getModelRoutes } from "metabase/models/routes";
 import {
   PLUGIN_COLLECTIONS,
-<<<<<<< HEAD
   PLUGIN_DATA_EDITING,
-=======
->>>>>>> 1b75ad7c
   PLUGIN_LANDING_PAGE,
   PLUGIN_METABOT,
 } from "metabase/plugins";
