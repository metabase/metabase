--- conflicted
+++ resolved
@@ -233,11 +233,7 @@
         CS.textMedium,
       )}
     >
-<<<<<<< HEAD
-      <span className="mx1 text-uppercase">{t`Visibility`}</span>
-=======
       <span className={cx(CS.mx1, CS.textUppercase)}>{t`Visibility`}</span>
->>>>>>> 9b941d8a
       <span id="VisibilityTypes">
         <MetadataVisibilityBadge
           isChecked={table.visibility_type == null}
