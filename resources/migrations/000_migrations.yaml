databaseChangeLog:
  - property:
      name: timestamp_type
      value: timestamp with time zone
      dbms: postgresql,h2
  - property:
      name: timestamp_type
      value: timestamp(6)
      dbms: mysql,mariadb
  - property:
      name: blob.type
      value: blob
      dbms: mysql,h2,mariadb
  - property:
      name: blob.type
      value: bytea
      dbms: postgresql
  # In MySQL, use LONGTEXT instead of TEXT (#7006)
  - property:
      name: text.type
      value: text
      dbms: postgresql,h2
  - property:
      name: text.type
      value: longtext
      dbms: mysql,mariadb
  # databasechangelog is uppercase in MySQL and H2 but lower-case in Postgres for reasons
  - property:
      name: databasechangelog.name
      value: DATABASECHANGELOG
      dbms: h2,mysql,mariadb
  - property:
      name: databasechangelog.name
      value: databasechangelog
      dbms: postgresql

  - objectQuotingStrategy: QUOTE_ALL_OBJECTS

  - changeSet:
      id: '1'
      author: agilliland
      validCheckSum: ANY
      changes:
      - createTable:
          columns:
          - column:
              autoIncrement: true
              constraints:
                nullable: false
                primaryKey: true
              name: id
              type: int
          - column:
              constraints:
                nullable: false
                unique: true
              name: slug
              type: varchar(254)
          - column:
              constraints:
                nullable: false
              name: name
              type: varchar(254)
          - column:
              name: description
              type: text
          - column:
              name: logo_url
              type: varchar(254)
          - column:
              constraints:
                nullable: false
              name: inherits
              type: boolean
          tableName: core_organization
      - createTable:
          columns:
          - column:
              autoIncrement: true
              constraints:
                nullable: false
                primaryKey: true
              name: id
              type: int
          - column:
              constraints:
                nullable: false
                unique: true
              name: email
              type: varchar(254)
          - column:
              constraints:
                nullable: false
              name: first_name
              type: varchar(254)
          - column:
              constraints:
                nullable: false
              name: last_name
              type: varchar(254)
          - column:
              constraints:
                nullable: false
              name: password
              type: varchar(254)
          - column:
              constraints:
                nullable: false
              defaultValue: default
              name: password_salt
              type: varchar(254)
          - column:
              constraints:
                nullable: false
              name: date_joined
              type: DATETIME
          - column:
              constraints:
                nullable: true
              name: last_login
              type: DATETIME
          - column:
              constraints:
                nullable: false
              name: is_staff
              type: boolean
          - column:
              constraints:
                nullable: false
              name: is_superuser
              type: boolean
          - column:
              constraints:
                nullable: false
              name: is_active
              type: boolean
          - column:
              name: reset_token
              type: varchar(254)
          - column:
              name: reset_triggered
              type: BIGINT
          tableName: core_user
      - createTable:
          columns:
          - column:
              autoIncrement: true
              constraints:
                nullable: false
                primaryKey: true
              name: id
              type: int
          - column:
              constraints:
                nullable: false
              name: admin
              type: boolean
          - column:
              constraints:
                deferrable: false
                foreignKeyName: fk_userorgperm_ref_user_id
                initiallyDeferred: false
                nullable: false
                referencedTableName: core_user
                referencedColumnNames: id
              name: user_id
              type: int
          - column:
              constraints:
                deferrable: false
                foreignKeyName: fk_userorgperm_ref_organization_id
                initiallyDeferred: false
                nullable: false
                referencedTableName: core_organization
                referencedColumnNames: id
              name: organization_id
              type: int
          tableName: core_userorgperm
      - addUniqueConstraint:
          columnNames: user_id, organization_id
          constraintName: idx_unique_user_id_organization_id
          tableName: core_userorgperm
      - createIndex:
          columns:
          - column:
              name: user_id
              type: int
          indexName: idx_userorgperm_user_id
          tableName: core_userorgperm
      - createIndex:
          columns:
          - column:
              name: organization_id
              type: int
          indexName: idx_userorgperm_organization_id
          tableName: core_userorgperm
      - createTable:
          columns:
          - column:
              autoIncrement: true
              constraints:
                nullable: false
                primaryKey: true
              name: id
              type: int
          - column:
              constraints:
                nullable: false
              name: url
              type: varchar(254)
          - column:
              constraints:
                nullable: false
              name: timestamp
              type: DATETIME
          - column:
              constraints:
                deferrable: false
                foreignKeyName: fk_permissionviolation_ref_user_id
                initiallyDeferred: false
                nullable: false
                referencedTableName: core_user
                referencedColumnNames: id
              name: user_id
              type: int
          tableName: core_permissionsviolation
      - createIndex:
          columns:
          - column:
              name: user_id
              type: int
          indexName: idx_permissionsviolation_user_id
          tableName: core_permissionsviolation
      - createTable:
          columns:
          - column:
              autoIncrement: true
              constraints:
                nullable: false
                primaryKey: true
              name: id
              type: int
          - column:
              constraints:
                nullable: false
              name: created_at
              type: DATETIME
          - column:
              constraints:
                nullable: false
              name: updated_at
              type: DATETIME
          - column:
              constraints:
                nullable: false
              name: name
              type: varchar(254)
          - column:
              name: description
              type: text
          - column:
              constraints:
                deferrable: false
                foreignKeyName: fk_database_ref_organization_id
                initiallyDeferred: false
                nullable: false
                referencedTableName: core_organization
                referencedColumnNames: id
              name: organization_id
              type: int
          - column:
              name: details
              type: text
          - column:
              constraints:
                nullable: false
              name: engine
              type: varchar(254)
          tableName: metabase_database
      - createIndex:
          columns:
          - column:
              name: organization_id
          indexName: idx_database_organization_id
          tableName: metabase_database
      - createTable:
          columns:
          - column:
              autoIncrement: true
              constraints:
                nullable: false
                primaryKey: true
              name: id
              type: int
          - column:
              constraints:
                nullable: false
              name: created_at
              type: DATETIME
          - column:
              constraints:
                nullable: false
              name: updated_at
              type: DATETIME
          - column:
              constraints:
                nullable: false
              name: name
              type: varchar(254)
          - column:
              name: rows
              type: int
          - column:
              name: description
              type: text
          - column:
              name: entity_name
              type: varchar(254)
          - column:
              name: entity_type
              type: varchar(254)
          - column:
              constraints:
                nullable: false
              name: active
              type: boolean
          - column:
              constraints:
                deferrable: false
                foreignKeyName: fk_table_ref_database_id
                initiallyDeferred: false
                nullable: false
                referencedTableName: metabase_database
                referencedColumnNames: id
              name: db_id
              type: int
          tableName: metabase_table
      - createIndex:
          columns:
          - column:
              name: db_id
          indexName: idx_table_db_id
          tableName: metabase_table
      - createTable:
          columns:
          - column:
              autoIncrement: true
              constraints:
                nullable: false
                primaryKey: true
              name: id
              type: int
          - column:
              constraints:
                nullable: false
              name: created_at
              type: DATETIME
          - column:
              constraints:
                nullable: false
              name: updated_at
              type: DATETIME
          - column:
              constraints:
                nullable: false
              name: name
              type: varchar(254)
          - column:
              constraints:
                nullable: false
              name: base_type
              type: varchar(255)
          - column:
              name: special_type
              type: varchar(255)
          - column:
              constraints:
                nullable: false
              name: active
              type: boolean
          - column:
              name: description
              type: text
          - column:
              constraints:
                nullable: false
              name: preview_display
              type: boolean
          - column:
              constraints:
                nullable: false
              name: position
              type: int
          - column:
              constraints:
                deferrable: false
                foreignKeyName: fk_field_ref_table_id
                initiallyDeferred: false
                nullable: false
                referencedTableName: metabase_table
                referencedColumnNames: id
              name: table_id
              type: int
          - column:
              constraints:
                nullable: false
              name: field_type
              type: varchar(254)
          tableName: metabase_field
      - createIndex:
          columns:
          - column:
              name: table_id
          indexName: idx_field_table_id
          tableName: metabase_field
      - createTable:
          columns:
          - column:
              autoIncrement: true
              constraints:
                nullable: false
                primaryKey: true
              name: id
              type: int
          - column:
              constraints:
                nullable: false
              name: created_at
              type: DATETIME
          - column:
              constraints:
                nullable: false
              name: updated_at
              type: DATETIME
          - column:
              constraints:
                nullable: false
              name: relationship
              type: varchar(254)
          - column:
              constraints:
                deferrable: false
                foreignKeyName: fk_foreignkey_dest_ref_field_id
                initiallyDeferred: false
                nullable: false
                referencedTableName: metabase_field
                referencedColumnNames: id
              name: destination_id
              type: int
          - column:
              constraints:
                deferrable: false
                foreignKeyName: fk_foreignkey_origin_ref_field_id
                initiallyDeferred: false
                nullable: false
                referencedTableName: metabase_field
                referencedColumnNames: id
              name: origin_id
              type: int
          tableName: metabase_foreignkey
      - createIndex:
          columns:
          - column:
              name: destination_id
          indexName: idx_foreignkey_destination_id
          tableName: metabase_foreignkey
      - createIndex:
          columns:
          - column:
              name: origin_id
          indexName: idx_foreignkey_origin_id
          tableName: metabase_foreignkey
      - createTable:
          columns:
          - column:
              autoIncrement: true
              constraints:
                nullable: false
                primaryKey: true
              name: id
              type: int
          - column:
              constraints:
                nullable: false
              name: created_at
              type: DATETIME
          - column:
              constraints:
                nullable: false
              name: updated_at
              type: DATETIME
          - column:
              name: values
              type: text
          - column:
              name: human_readable_values
              type: text
          - column:
              constraints:
                deferrable: false
                foreignKeyName: fk_fieldvalues_ref_field_id
                initiallyDeferred: false
                nullable: false
                referencedTableName: metabase_field
                referencedColumnNames: id
              name: field_id
              type: int
          tableName: metabase_fieldvalues
      - createIndex:
          columns:
          - column:
              name: field_id
          indexName: idx_fieldvalues_field_id
          tableName: metabase_fieldvalues
      - createTable:
          columns:
          - column:
              autoIncrement: true
              constraints:
                nullable: false
                primaryKey: true
              name: id
              type: int
          - column:
              constraints:
                nullable: false
              name: created_at
              type: DATETIME
          - column:
              constraints:
                nullable: false
              name: updated_at
              type: DATETIME
          - column:
              constraints:
                nullable: false
              name: name
              type: varchar(254)
          - column:
              constraints:
                deferrable: false
                foreignKeyName: fk_tablesegment_ref_table_id
                initiallyDeferred: false
                nullable: false
                referencedTableName: metabase_table
                referencedColumnNames: id
              name: table_id
              type: int
          - column:
              constraints:
                nullable: false
              name: filter_clause
              type: text
          tableName: metabase_tablesegment
      - createIndex:
          columns:
          - column:
              name: table_id
          indexName: idx_tablesegment_table_id
          tableName: metabase_tablesegment
      - createTable:
          columns:
          - column:
              autoIncrement: true
              constraints:
                nullable: false
                primaryKey: true
              name: id
              type: int
          - column:
              constraints:
                nullable: false
              name: created_at
              type: DATETIME
          - column:
              constraints:
                nullable: false
              name: updated_at
              type: DATETIME
          - column:
              constraints:
                nullable: false
              name: name
              type: varchar(254)
          - column:
              constraints:
                nullable: false
              name: type
              type: varchar(254)
          - column:
              constraints:
                nullable: false
              name: details
              type: text
          - column:
              constraints:
                nullable: false
              name: version
              type: int
          - column:
              constraints:
                nullable: false
              name: public_perms
              type: int
          - column:
              constraints:
                deferrable: false
                foreignKeyName: fk_query_ref_user_id
                initiallyDeferred: false
                nullable: false
                referencedTableName: core_user
                referencedColumnNames: id
              name: creator_id
              type: int
          - column:
              constraints:
                deferrable: false
                foreignKeyName: fk_query_ref_database_id
                initiallyDeferred: false
                nullable: false
                referencedTableName: metabase_database
                referencedColumnNames: id
              name: database_id
              type: int
          tableName: query_query
      - createIndex:
          columns:
          - column:
              name: creator_id
          indexName: idx_query_creator_id
          tableName: query_query
      - createIndex:
          columns:
          - column:
              name: database_id
          indexName: idx_query_database_id
          tableName: query_query
      - createTable:
          columns:
          - column:
              autoIncrement: true
              constraints:
                nullable: false
                primaryKey: true
              name: id
              type: int
          - column:
              constraints:
                nullable: false
                unique: true
              name: uuid
              type: varchar(254)
          - column:
              constraints:
                nullable: false
              name: version
              type: int
          - column:
              constraints:
                nullable: false
              name: json_query
              type: text
          - column:
              constraints:
                nullable: false
              name: raw_query
              type: text
          - column:
              constraints:
                nullable: false
              name: status
              type: varchar(254)
          - column:
              constraints:
                nullable: false
              name: started_at
              type: DATETIME
          - column:
              name: finished_at
              type: DATETIME
          - column:
              constraints:
                nullable: false
              name: running_time
              type: int
          - column:
              constraints:
                nullable: false
              name: error
              type: text
          - column:
              constraints:
                nullable: false
              name: result_file
              type: varchar(254)
          - column:
              constraints:
                nullable: false
              name: result_rows
              type: int
          - column:
              constraints:
                nullable: false
              name: result_data
              type: text
          - column:
              constraints:
                deferrable: false
                foreignKeyName: fk_queryexecution_ref_query_id
                initiallyDeferred: false
                nullable: true
                referencedTableName: query_query
                referencedColumnNames: id
              name: query_id
              type: int
          - column:
              constraints:
                nullable: false
              name: additional_info
              type: text
          - column:
              constraints:
                deferrable: false
                foreignKeyName: fk_queryexecution_ref_user_id
                initiallyDeferred: false
                nullable: false
                referencedTableName: core_user
                referencedColumnNames: id
              name: executor_id
              type: int
          tableName: query_queryexecution
      - createIndex:
          columns:
          - column:
              name: query_id
          indexName: idx_queryexecution_query_id
          tableName: query_queryexecution
      - createIndex:
          columns:
          - column:
              name: executor_id
          indexName: idx_queryexecution_executor_id
          tableName: query_queryexecution
      - createTable:
          columns:
          - column:
              autoIncrement: true
              constraints:
                nullable: false
                primaryKey: true
              name: id
              type: int
          - column:
              constraints:
                nullable: false
              name: created_at
              type: DATETIME
          - column:
              constraints:
                nullable: false
              name: updated_at
              type: DATETIME
          - column:
              constraints:
                nullable: false
              name: name
              type: varchar(254)
          - column:
              name: description
              type: text
          - column:
              constraints:
                nullable: false
              name: display
              type: varchar(254)
          - column:
              constraints:
                nullable: false
              name: public_perms
              type: int
          - column:
              constraints:
                nullable: false
              name: dataset_query
              type: text
          - column:
              constraints:
                nullable: false
              name: visualization_settings
              type: text
          - column:
              constraints:
                deferrable: false
                foreignKeyName: fk_card_ref_user_id
                initiallyDeferred: false
                nullable: false
                referencedTableName: core_user
                referencedColumnNames: id
              name: creator_id
              type: int
          - column:
              constraints:
                deferrable: false
                foreignKeyName: fk_card_ref_organization_id
                initiallyDeferred: false
                nullable: false
                referencedTableName: core_organization
                referencedColumnNames: id
              name: organization_id
              type: int
          tableName: report_card
      - createIndex:
          columns:
          - column:
              name: creator_id
          indexName: idx_card_creator_id
          tableName: report_card
      - createIndex:
          columns:
          - column:
              name: organization_id
          indexName: idx_card_organization_id
          tableName: report_card
      - createTable:
          columns:
          - column:
              autoIncrement: true
              constraints:
                nullable: false
                primaryKey: true
              name: id
              type: int
          - column:
              constraints:
                nullable: false
              name: created_at
              type: DATETIME
          - column:
              constraints:
                nullable: false
              name: updated_at
              type: DATETIME
          - column:
              constraints:
                deferrable: false
                foreignKeyName: fk_cardfavorite_ref_card_id
                initiallyDeferred: false
                nullable: false
                referencedTableName: report_card
                referencedColumnNames: id
              name: card_id
              type: int
          - column:
              constraints:
                deferrable: false
                foreignKeyName: fk_cardfavorite_ref_user_id
                initiallyDeferred: false
                nullable: false
                referencedTableName: core_user
                referencedColumnNames: id
              name: owner_id
              type: int
          tableName: report_cardfavorite
      - addUniqueConstraint:
          columnNames: card_id, owner_id
          constraintName: idx_unique_cardfavorite_card_id_owner_id
          tableName: report_cardfavorite
      - createIndex:
          columns:
          - column:
              name: card_id
          indexName: idx_cardfavorite_card_id
          tableName: report_cardfavorite
      - createIndex:
          columns:
          - column:
              name: owner_id
          indexName: idx_cardfavorite_owner_id
          tableName: report_cardfavorite
      - createTable:
          columns:
          - column:
              autoIncrement: true
              constraints:
                nullable: false
                primaryKey: true
              name: id
              type: int
          - column:
              constraints:
                nullable: false
              name: created_at
              type: DATETIME
          - column:
              constraints:
                nullable: false
              name: updated_at
              type: DATETIME
          - column:
              constraints:
                nullable: false
              name: name
              type: varchar(254)
          - column:
              name: description
              type: text
          - column:
              constraints:
                nullable: false
              name: public_perms
              type: int
          - column:
              constraints:
                deferrable: false
                foreignKeyName: fk_dashboard_ref_user_id
                initiallyDeferred: false
                nullable: false
                referencedTableName: core_user
                referencedColumnNames: id
              name: creator_id
              type: int
          - column:
              constraints:
                deferrable: false
                foreignKeyName: fk_dashboard_ref_organization_id
                initiallyDeferred: false
                nullable: false
                referencedTableName: core_organization
                referencedColumnNames: id
              name: organization_id
              type: int
          tableName: report_dashboard
      - createIndex:
          columns:
          - column:
              name: creator_id
          indexName: idx_dashboard_creator_id
          tableName: report_dashboard
      - createIndex:
          columns:
          - column:
              name: organization_id
          indexName: idx_dashboard_organization_id
          tableName: report_dashboard
      - createTable:
          columns:
          - column:
              autoIncrement: true
              constraints:
                nullable: false
                primaryKey: true
              name: id
              type: int
          - column:
              constraints:
                nullable: false
              name: created_at
              type: DATETIME
          - column:
              constraints:
                nullable: false
              name: updated_at
              type: DATETIME
          - column:
              constraints:
                nullable: false
              name: sizeX
              type: int
          - column:
              constraints:
                nullable: false
              name: sizeY
              type: int
          - column:
              name: row
              type: int
          - column:
              name: col
              type: int
          - column:
              constraints:
                deferrable: false
                foreignKeyName: fk_dashboardcard_ref_card_id
                initiallyDeferred: false
                nullable: false
                referencedTableName: report_card
                referencedColumnNames: id
              name: card_id
              type: int
          - column:
              constraints:
                deferrable: false
                foreignKeyName: fk_dashboardcard_ref_dashboard_id
                initiallyDeferred: false
                nullable: false
                referencedTableName: report_dashboard
                referencedColumnNames: id
              name: dashboard_id
              type: int
          tableName: report_dashboardcard
      - createIndex:
          columns:
          - column:
              name: card_id
          indexName: idx_dashboardcard_card_id
          tableName: report_dashboardcard
      - createIndex:
          columns:
          - column:
              name: dashboard_id
          indexName: idx_dashboardcard_dashboard_id
          tableName: report_dashboardcard
      - createTable:
          columns:
          - column:
              autoIncrement: true
              constraints:
                nullable: false
                primaryKey: true
              name: id
              type: int
          - column:
              constraints:
                deferrable: false
                foreignKeyName: fk_dashboardsubscription_ref_dashboard_id
                initiallyDeferred: false
                nullable: false
                referencedTableName: report_dashboard
                referencedColumnNames: id
              name: dashboard_id
              type: int
          - column:
              constraints:
                deferrable: false
                foreignKeyName: fk_dashboardsubscription_ref_user_id
                initiallyDeferred: false
                nullable: false
                referencedTableName: core_user
                referencedColumnNames: id
              name: user_id
              type: int
          tableName: report_dashboardsubscription
      - addUniqueConstraint:
          columnNames: dashboard_id, user_id
          constraintName: idx_uniq_dashsubscrip_dashboard_id_user_id
          tableName: report_dashboardsubscription
      - createIndex:
          columns:
          - column:
              name: dashboard_id
          indexName: idx_dashboardsubscription_dashboard_id
          tableName: report_dashboardsubscription
      - createIndex:
          columns:
          - column:
              name: user_id
          indexName: idx_dashboardsubscription_user_id
          tableName: report_dashboardsubscription
      - createTable:
          columns:
          - column:
              autoIncrement: true
              constraints:
                nullable: false
                primaryKey: true
              name: id
              type: int
          - column:
              constraints:
                nullable: false
              name: created_at
              type: DATETIME
          - column:
              constraints:
                nullable: false
              name: updated_at
              type: DATETIME
          - column:
              constraints:
                nullable: false
              name: name
              type: varchar(254)
          - column:
              name: description
              type: text
          - column:
              constraints:
                nullable: false
              name: public_perms
              type: int
          - column:
              constraints:
                nullable: false
              name: mode
              type: int
          - column:
              constraints:
                nullable: false
              name: version
              type: int
          - column:
              constraints:
                nullable: false
              name: dataset_query
              type: text
          - column:
              name: email_addresses
              type: text
          - column:
              constraints:
                deferrable: false
                foreignKeyName: fk_emailreport_ref_user_id
                initiallyDeferred: false
                nullable: false
                referencedTableName: core_user
                referencedColumnNames: id
              name: creator_id
              type: int
          - column:
              constraints:
                deferrable: false
                foreignKeyName: fk_emailreport_ref_organization_id
                initiallyDeferred: false
                nullable: false
                referencedTableName: core_organization
                referencedColumnNames: id
              name: organization_id
              type: int
          - column:
              constraints:
                nullable: false
              name: schedule
              type: text
          tableName: report_emailreport
      - createIndex:
          columns:
          - column:
              name: creator_id
          indexName: idx_emailreport_creator_id
          tableName: report_emailreport
      - createIndex:
          columns:
          - column:
              name: organization_id
          indexName: idx_emailreport_organization_id
          tableName: report_emailreport
      - createTable:
          columns:
          - column:
              autoIncrement: true
              constraints:
                nullable: false
                primaryKey: true
              name: id
              type: int
          - column:
              constraints:
                deferrable: false
                foreignKeyName: fk_emailreport_recipients_ref_emailreport_id
                initiallyDeferred: false
                nullable: false
                referencedTableName: report_emailreport
                referencedColumnNames: id
              name: emailreport_id
              type: int
          - column:
              constraints:
                deferrable: false
                foreignKeyName: fk_emailreport_recipients_ref_user_id
                initiallyDeferred: false
                nullable: false
                referencedTableName: core_user
                referencedColumnNames: id
              name: user_id
              type: int
          tableName: report_emailreport_recipients
      - addUniqueConstraint:
          columnNames: emailreport_id, user_id
          constraintName: idx_uniq_emailreportrecip_emailreport_id_user_id
          tableName: report_emailreport_recipients
      - createIndex:
          columns:
          - column:
              name: emailreport_id
          indexName: idx_emailreport_recipients_emailreport_id
          tableName: report_emailreport_recipients
      - createIndex:
          columns:
          - column:
              name: user_id
          indexName: idx_emailreport_recipients_user_id
          tableName: report_emailreport_recipients
      - createTable:
          columns:
          - column:
              autoIncrement: true
              constraints:
                nullable: false
                primaryKey: true
              name: id
              type: int
          - column:
              constraints:
                nullable: false
              name: details
              type: text
          - column:
              constraints:
                nullable: false
              name: status
              type: varchar(254)
          - column:
              constraints:
                nullable: false
              name: created_at
              type: DATETIME
          - column:
              name: started_at
              type: DATETIME
          - column:
              name: finished_at
              type: DATETIME
          - column:
              constraints:
                nullable: false
              name: error
              type: text
          - column:
              constraints:
                nullable: false
              name: sent_email
              type: text
          - column:
              constraints:
                deferrable: false
                foreignKeyName: fk_emailreportexecutions_ref_organization_id
                initiallyDeferred: false
                nullable: false
                referencedTableName: core_organization
                referencedColumnNames: id
              name: organization_id
              type: int
          - column:
              constraints:
                deferrable: false
                foreignKeyName: fk_emailreportexecutions_ref_report_id
                initiallyDeferred: false
                nullable: true
                referencedTableName: report_emailreport
                referencedColumnNames: id
              name: report_id
              type: int
          tableName: report_emailreportexecutions
      - createIndex:
          columns:
          - column:
              name: organization_id
          indexName: idx_emailreportexecutions_organization_id
          tableName: report_emailreportexecutions
      - createIndex:
          columns:
          - column:
              name: report_id
          indexName: idx_emailreportexecutions_report_id
          tableName: report_emailreportexecutions
      - createTable:
          columns:
          - column:
              autoIncrement: true
              constraints:
                nullable: false
                primaryKey: true
              name: id
              type: int
          - column:
              constraints:
                nullable: false
              name: created_at
              type: DATETIME
          - column:
              constraints:
                nullable: false
              name: updated_at
              type: DATETIME
          - column:
              constraints:
                nullable: false
              name: start
              type: DATETIME
          - column:
              constraints:
                nullable: false
              name: end
              type: DATETIME
          - column:
              name: title
              type: TEXT
          - column:
              constraints:
                nullable: false
              name: body
              type: TEXT
          - column:
              constraints:
                nullable: false
              name: annotation_type
              type: int
          - column:
              constraints:
                nullable: false
              name: edit_count
              type: int
          - column:
              constraints:
                nullable: false
              name: object_type_id
              type: int
          - column:
              constraints:
                nullable: false
              name: object_id
              type: int
          - column:
              constraints:
                deferrable: false
                foreignKeyName: fk_annotation_ref_user_id
                initiallyDeferred: false
                nullable: false
                referencedTableName: core_user
                referencedColumnNames: id
              name: author_id
              type: int
          - column:
              constraints:
                deferrable: false
                foreignKeyName: fk_annotation_ref_organization_id
                initiallyDeferred: false
                nullable: false
                referencedTableName: core_organization
                referencedColumnNames: id
              name: organization_id
              type: int
          tableName: annotation_annotation
      - createIndex:
          columns:
          - column:
              name: author_id
          indexName: idx_annotation_author_id
          tableName: annotation_annotation
      - createIndex:
          columns:
          - column:
              name: organization_id
          indexName: idx_annotation_organization_id
          tableName: annotation_annotation
      - createIndex:
          columns:
          - column:
              name: object_type_id
          indexName: idx_annotation_object_type_id
          tableName: annotation_annotation
      - createIndex:
          columns:
          - column:
              name: object_id
          indexName: idx_annotation_object_id
          tableName: annotation_annotation
      - modifySql:
          dbms: postgresql
          replace:
            replace: WITHOUT
            with: WITH
  - changeSet:
      id: '2'
      author: agilliland
      validCheckSum: ANY
      changes:
      - createTable:
          columns:
          - column:
              constraints:
                nullable: false
                primaryKey: true
              name: id
              type: varchar(254)
          - column:
              constraints:
                deferrable: false
                foreignKeyName: fk_session_ref_user_id
                initiallyDeferred: false
                nullable: false
                referencedTableName: core_user
                referencedColumnNames: id
              name: user_id
              type: int
          - column:
              constraints:
                nullable: false
              name: created_at
              type: DATETIME
          tableName: core_session
      - modifySql:
          dbms: postgresql
          replace:
            replace: WITHOUT
            with: WITH
  - changeSet:
      id: '4'
      author: cammsaul
      changes:
      - createTable:
          columns:
          - column:
              constraints:
                nullable: false
                primaryKey: true
              name: key
              type: varchar(254)
          - column:
              constraints:
                nullable: false
              name: value
              type: varchar(254)
          tableName: setting
  - changeSet:
      id: '5'
      author: agilliland
      changes:
      - addColumn:
          columns:
          - column:
              name: report_timezone
              type: varchar(254)
          tableName: core_organization
  - changeSet:
      id: '6'
      author: agilliland
      changes:
      - dropNotNullConstraint:
          columnDataType: int
          columnName: organization_id
          tableName: metabase_database
      - dropForeignKeyConstraint:
          baseTableName: metabase_database
          constraintName: fk_database_ref_organization_id
      - dropNotNullConstraint:
          columnDataType: int
          columnName: organization_id
          tableName: report_card
      - dropForeignKeyConstraint:
          baseTableName: report_card
          constraintName: fk_card_ref_organization_id
      - dropNotNullConstraint:
          columnDataType: int
          columnName: organization_id
          tableName: report_dashboard
      - dropForeignKeyConstraint:
          baseTableName: report_dashboard
          constraintName: fk_dashboard_ref_organization_id
      - dropNotNullConstraint:
          columnDataType: int
          columnName: organization_id
          tableName: report_emailreport
      - dropForeignKeyConstraint:
          baseTableName: report_emailreport
          constraintName: fk_emailreport_ref_organization_id
      - dropNotNullConstraint:
          columnDataType: int
          columnName: organization_id
          tableName: report_emailreportexecutions
      - dropForeignKeyConstraint:
          baseTableName: report_emailreportexecutions
          constraintName: fk_emailreportexecutions_ref_organization_id
      - dropNotNullConstraint:
          columnDataType: int
          columnName: organization_id
          tableName: annotation_annotation
      - dropForeignKeyConstraint:
          baseTableName: annotation_annotation
          constraintName: fk_annotation_ref_organization_id
  - changeSet:
      id: '7'
      author: cammsaul
      validCheckSum: ANY
      changes:
      - addColumn:
          columns:
          - column:
              constraints:
                foreignKeyName: fk_field_parent_ref_field_id
                nullable: true
                referencedTableName: metabase_field
                referencedColumnNames: id
              name: parent_id
              type: int
          tableName: metabase_field
  - changeSet:
      id: '8'
      author: tlrobinson
      changes:
      - addColumn:
          columns:
          - column:
              name: display_name
              type: varchar(254)
          tableName: metabase_table
      - addColumn:
          columns:
          - column:
              name: display_name
              type: varchar(254)
          tableName: metabase_field
  - changeSet:
      id: '9'
      author: tlrobinson
      changes:
      - addColumn:
          columns:
          - column:
              name: visibility_type
              type: varchar(254)
          tableName: metabase_table
  - changeSet:
      id: 10
      author: cammsaul
      validCheckSum: ANY
      changes:
        - createTable:
            tableName: revision
            columns:
              - column:
                  name: id
                  type: int
                  autoIncrement: true
                  constraints:
                    primaryKey: true
                    nullable: false
              - column:
                  name: model
                  type: varchar(16)
                  constraints:
                    nullable: false
              - column:
                  name: model_id
                  type: int
                  constraints:
                    nullable: false
              - column:
                  name: user_id
                  type: int
                  constraints:
                    nullable: false
                    referencedTableName: core_user
                    referencedColumnNames: id
                    foreignKeyName: fk_revision_ref_user_id
                    deferrable: false
                    initiallyDeferred: false
              - column:
                  name: timestamp
                  type: DATETIME
                  constraints:
                    nullable: false
              - column:
                  name: object
                  type: ${text.type}
                  constraints:
                    nullable: false
              - column:
                  name: is_reversion
                  type: boolean
                  defaultValueBoolean: false
                  constraints:
                    nullable: false
        - createIndex:
            tableName: revision
            indexName: idx_revision_model_model_id
            columns:
              - column:
                  name: model
              - column:
                  name: model_id
        - modifySql:
            dbms: postgresql
            replace:
              replace: WITHOUT
              with: WITH
        - modifySql:
            dbms: mysql,mariadb
            replace:
              replace: object VARCHAR
              with: object TEXT
  - changeSet:
      id: 11
      author: agilliland
      changes:
        - sql:
            sql: update report_dashboard set public_perms = 2 where public_perms = 1
  - changeSet:
      id: 12
      author: agilliland
      validCheckSum: ANY
      changes:
        - addColumn:
            tableName: report_card
            columns:
              - column:
                  name: database_id
                  type: int
                  constraints:
                    nullable: true
                    referencedTableName: metabase_database
                    referencedColumnNames: id
                    foreignKeyName: fk_report_card_ref_database_id
                    deferrable: false
                    initiallyDeferred: false
        - addColumn:
            tableName: report_card
            columns:
              - column:
                  name: table_id
                  type: int
                  constraints:
                    nullable: true
                    referencedTableName: metabase_table
                    referencedColumnNames: id
                    foreignKeyName: fk_report_card_ref_table_id
                    deferrable: false
                    initiallyDeferred: false
        - addColumn:
            tableName: report_card
            columns:
              - column:
                  name: query_type
                  type: varchar(16)
                  constraints:
                    nullable: true
  - changeSet:
      id: 13
      author: agilliland
      validCheckSum: ANY
      changes:
        - createTable:
            tableName: activity
            columns:
              - column:
                  name: id
                  type: int
                  autoIncrement: true
                  constraints:
                    primaryKey: true
                    nullable: false
              - column:
                  name: topic
                  type: varchar(32)
                  constraints:
                    nullable: false
              - column:
                  name: timestamp
                  type: DATETIME
                  constraints:
                    nullable: false
              - column:
                  name: user_id
                  type: int
                  constraints:
                    nullable: true
                    referencedTableName: core_user
                    referencedColumnNames: id
                    foreignKeyName: fk_activity_ref_user_id
                    deferrable: false
                    initiallyDeferred: false
              - column:
                  name: model
                  type: varchar(16)
                  constraints:
                    nullable: true
              - column:
                  name: model_id
                  type: int
                  constraints:
                    nullable: true
              - column:
                  name: database_id
                  type: int
                  constraints:
                    nullable: true
              - column:
                  name: table_id
                  type: int
                  constraints:
                    nullable: true
              - column:
                  name: custom_id
                  type: varchar(48)
                  constraints:
                    nullable: true
              - column:
                  name: details
                  type: ${text.type}
                  constraints:
                    nullable: false
        - createIndex:
            tableName: activity
            indexName: idx_activity_timestamp
            columns:
              column:
                name: timestamp
        - createIndex:
            tableName: activity
            indexName: idx_activity_user_id
            columns:
              column:
                name: user_id
        - createIndex:
            tableName: activity
            indexName: idx_activity_custom_id
            columns:
              column:
                name: custom_id
        - modifySql:
            dbms: postgresql
            replace:
              replace: WITHOUT
              with: WITH
        - modifySql:
            dbms: mysql,mariadb
            replace:
              replace: details VARCHAR
              with: details TEXT
  - changeSet:
      id: 14
      author: agilliland
      validCheckSum: ANY
      changes:
        - createTable:
            tableName: view_log
            columns:
              - column:
                  name: id
                  type: int
                  autoIncrement: true
                  constraints:
                    primaryKey: true
                    nullable: false
              - column:
                  name: user_id
                  type: int
                  constraints:
                    nullable: true
                    referencedTableName: core_user
                    referencedColumnNames: id
                    foreignKeyName: fk_view_log_ref_user_id
                    deferrable: false
                    initiallyDeferred: false
              - column:
                  name: model
                  type: varchar(16)
                  constraints:
                    nullable: false
              - column:
                  name: model_id
                  type: int
                  constraints:
                    nullable: false
              - column:
                  name: timestamp
                  type: DATETIME
                  constraints:
                    nullable: false
        - createIndex:
            tableName: view_log
            indexName: idx_view_log_user_id
            columns:
              column:
                name: user_id
        - createIndex:
            tableName: view_log
            indexName: idx_view_log_timestamp
            columns:
              column:
                name: model_id
        - modifySql:
            dbms: postgresql
            replace:
              replace: WITHOUT
              with: WITH
  - changeSet:
      id: 15
      author: agilliland
      changes:
        - addColumn:
            tableName: revision
            columns:
              - column:
                  name: is_creation
                  type: boolean
                  defaultValueBoolean: false
                  constraints:
                    nullable: false
  - changeSet:
      id: 16
      author: agilliland
      changes:
        - dropNotNullConstraint:
            tableName: core_user
            columnName: last_login
            columnDataType: DATETIME
        - modifySql:
            dbms: postgresql
            replace:
              replace: WITHOUT
              with: WITH
  - changeSet:
      id: 17
      author: agilliland
      changes:
        - addColumn:
            tableName: metabase_database
            columns:
              - column:
                  name: is_sample
                  type: boolean
                  defaultValueBoolean: false
                  constraints:
                    nullable: false
        - sql:
            sql: update metabase_database set is_sample = true where name = 'Sample Dataset'
  - changeSet:
      id: 18
      author: camsaul
      validCheckSum: ANY
      changes:
        - createTable:
            tableName: data_migrations
            columns:
              - column:
                  name: id
                  type: VARCHAR(254)
                  constraints:
                    primaryKey: true
                    nullable: false
              - column:
                  name: timestamp
                  type: DATETIME
                  constraints:
                    nullable: false
        - createIndex:
            tableName: data_migrations
            indexName: idx_data_migrations_id
            columns:
              column:
                name: id
  - changeSet:
      id: 19
      author: camsaul
      changes:
        - addColumn:
            tableName: metabase_table
            columns:
              - column:
                  name: schema
                  type: VARCHAR(256)
  - changeSet:
      id: 20
      author: agilliland
      validCheckSum: ANY
      changes:
        - createTable:
            tableName: pulse
            columns:
              - column:
                  name: id
                  type: int
                  autoIncrement: true
                  constraints:
                    primaryKey: true
                    nullable: false
              - column:
                  name: creator_id
                  type: int
                  constraints:
                    nullable: false
                    referencedTableName: core_user
                    referencedColumnNames: id
                    foreignKeyName: fk_pulse_ref_creator_id
                    deferrable: false
                    initiallyDeferred: false
              - column:
                  name: name
                  type: varchar(254)
                  constraints:
                    nullable: false
              - column:
                  name: public_perms
                  type: int
                  constraints:
                    nullable: false
              - column:
                  name: created_at
                  type: DATETIME
                  constraints:
                    nullable: false
              - column:
                  name: updated_at
                  type: DATETIME
                  constraints:
                    nullable: false
        - createIndex:
            tableName: pulse
            indexName: idx_pulse_creator_id
            columns:
              column:
                name: creator_id
        - createTable:
            tableName: pulse_card
            columns:
              - column:
                  name: id
                  type: int
                  autoIncrement: true
                  constraints:
                    primaryKey: true
                    nullable: false
              - column:
                  name: pulse_id
                  type: int
                  constraints:
                    nullable: false
                    referencedTableName: pulse
                    referencedColumnNames: id
                    foreignKeyName: fk_pulse_card_ref_pulse_id
                    deferrable: false
                    initiallyDeferred: false
              - column:
                  name: card_id
                  type: int
                  constraints:
                    nullable: false
                    referencedTableName: report_card
                    referencedColumnNames: id
                    foreignKeyName: fk_pulse_card_ref_card_id
                    deferrable: false
                    initiallyDeferred: false
              - column:
                  name: position
                  type: int
                  constraints:
                    nullable: false
        - createIndex:
            tableName: pulse_card
            indexName: idx_pulse_card_pulse_id
            columns:
              column:
                name: pulse_id
        - createIndex:
            tableName: pulse_card
            indexName: idx_pulse_card_card_id
            columns:
              column:
                name: card_id
        - createTable:
            tableName: pulse_channel
            columns:
              - column:
                  name: id
                  type: int
                  autoIncrement: true
                  constraints:
                    primaryKey: true
                    nullable: false
              - column:
                  name: pulse_id
                  type: int
                  constraints:
                    nullable: false
                    referencedTableName: pulse
                    referencedColumnNames: id
                    foreignKeyName: fk_pulse_channel_ref_pulse_id
                    deferrable: false
                    initiallyDeferred: false
              - column:
                  name: channel_type
                  type: varchar(32)
                  constraints:
                    nullable: false
              - column:
                  name: details
                  type: text
                  constraints:
                    nullable: false
              - column:
                  name: schedule_type
                  type: varchar(32)
                  constraints:
                    nullable: false
              - column:
                  name: schedule_hour
                  type: int
                  constraints:
                    nullable: true
              - column:
                  name: schedule_day
                  type: varchar(64)
                  constraints:
                    nullable: true
              - column:
                  name: created_at
                  type: DATETIME
                  constraints:
                    nullable: false
              - column:
                  name: updated_at
                  type: DATETIME
                  constraints:
                    nullable: false
        - createIndex:
            tableName: pulse_channel
            indexName: idx_pulse_channel_pulse_id
            columns:
              column:
                name: pulse_id
        - createIndex:
            tableName: pulse_channel
            indexName: idx_pulse_channel_schedule_type
            columns:
              column:
                name: schedule_type
        - createTable:
            tableName: pulse_channel_recipient
            columns:
              - column:
                  name: id
                  type: int
                  autoIncrement: true
                  constraints:
                    primaryKey: true
                    nullable: false
              - column:
                  name: pulse_channel_id
                  type: int
                  constraints:
                    nullable: false
                    referencedTableName: pulse_channel
                    referencedColumnNames: id
                    foreignKeyName: fk_pulse_channel_recipient_ref_pulse_channel_id
                    deferrable: false
                    initiallyDeferred: false
              - column:
                  name: user_id
                  type: int
                  constraints:
                    nullable: false
                    referencedTableName: core_user
                    referencedColumnNames: id
                    foreignKeyName: fk_pulse_channel_recipient_ref_user_id
                    deferrable: false
                    initiallyDeferred: false
        - modifySql:
            dbms: postgresql
            replace:
              replace: WITHOUT
              with: WITH
  - changeSet:
      id: 21
      author: agilliland
      validCheckSum: ANY
      changes:
        - createTable:
            tableName: segment
            columns:
              - column:
                  name: id
                  type: int
                  autoIncrement: true
                  constraints:
                    primaryKey: true
                    nullable: false
              - column:
                  name: table_id
                  type: int
                  constraints:
                    nullable: false
                    referencedTableName: metabase_table
                    referencedColumnNames: id
                    foreignKeyName: fk_segment_ref_table_id
                    deferrable: false
                    initiallyDeferred: false
              - column:
                  name: creator_id
                  type: int
                  constraints:
                    nullable: false
                    referencedTableName: core_user
                    referencedColumnNames: id
                    foreignKeyName: fk_segment_ref_creator_id
                    deferrable: false
                    initiallyDeferred: false
              - column:
                  name: name
                  type: varchar(254)
                  constraints:
                    nullable: false
              - column:
                  name: description
                  type: text
                  constraints:
                    nullable: true
              - column:
                  name: is_active
                  type: boolean
                  defaultValueBoolean: true
                  constraints:
                    nullable: false
              - column:
                  name: definition
                  type: text
                  constraints:
                    nullable: false
              - column:
                  name: created_at
                  type: DATETIME
                  constraints:
                    nullable: false
              - column:
                  name: updated_at
                  type: DATETIME
                  constraints:
                    nullable: false
        - createIndex:
            tableName: segment
            indexName: idx_segment_creator_id
            columns:
              column:
                name: creator_id
        - createIndex:
            tableName: segment
            indexName: idx_segment_table_id
            columns:
              column:
                name: table_id
        - modifySql:
            dbms: postgresql
            replace:
              replace: WITHOUT
              with: WITH
  - changeSet:
      id: 22
      author: agilliland
      changes:
        - addColumn:
            tableName: revision
            columns:
              - column:
                  name: message
                  type: text
                  constraints:
                    nullable: true
  - changeSet:
      id: 23
      author: agilliland
      changes:
        - modifyDataType:
            tableName: metabase_table
            columnName: rows
            newDataType: BIGINT
  - changeSet:
      id: 24
      author: agilliland
      changes:
        - createTable:
            tableName: dependency
            columns:
              - column:
                  name: id
                  type: int
                  autoIncrement: true
                  constraints:
                    primaryKey: true
                    nullable: false
              - column:
                  name: model
                  type: varchar(32)
                  constraints:
                    nullable: false
              - column:
                  name: model_id
                  type: int
                  constraints:
                    nullable: false
              - column:
                  name: dependent_on_model
                  type: varchar(32)
                  constraints:
                    nullable: false
              - column:
                  name: dependent_on_id
                  type: int
                  constraints:
                    nullable: false
              - column:
                  name: created_at
                  type: DATETIME
                  constraints:
                    nullable: false
        - createIndex:
            tableName: dependency
            indexName: idx_dependency_model
            columns:
              column:
                name: model
        - createIndex:
            tableName: dependency
            indexName: idx_dependency_model_id
            columns:
              column:
                name: model_id
        - createIndex:
            tableName: dependency
            indexName: idx_dependency_dependent_on_model
            columns:
              column:
                name: dependent_on_model
        - createIndex:
            tableName: dependency
            indexName: idx_dependency_dependent_on_id
            columns:
              column:
                name: dependent_on_id
        - modifySql:
            dbms: postgresql
            replace:
              replace: WITHOUT
              with: WITH
  - changeSet:
      id: 25
      author: agilliland
      validCheckSum: ANY
      changes:
        - createTable:
            tableName: metric
            columns:
              - column:
                  name: id
                  type: int
                  autoIncrement: true
                  constraints:
                    primaryKey: true
                    nullable: false
              - column:
                  name: table_id
                  type: int
                  constraints:
                    nullable: false
                    referencedTableName: metabase_table
                    referencedColumnNames: id
                    foreignKeyName: fk_metric_ref_table_id
                    deferrable: false
                    initiallyDeferred: false
              - column:
                  name: creator_id
                  type: int
                  constraints:
                    nullable: false
                    referencedTableName: core_user
                    referencedColumnNames: id
                    foreignKeyName: fk_metric_ref_creator_id
                    deferrable: false
                    initiallyDeferred: false
              - column:
                  name: name
                  type: varchar(254)
                  constraints:
                    nullable: false
              - column:
                  name: description
                  type: text
                  constraints:
                    nullable: true
              - column:
                  name: is_active
                  type: boolean
                  defaultValueBoolean: true
                  constraints:
                    nullable: false
              - column:
                  name: definition
                  type: text
                  constraints:
                    nullable: false
              - column:
                  name: created_at
                  type: DATETIME
                  constraints:
                    nullable: false
              - column:
                  name: updated_at
                  type: DATETIME
                  constraints:
                    nullable: false
        - createIndex:
            tableName: metric
            indexName: idx_metric_creator_id
            columns:
              column:
                name: creator_id
        - createIndex:
            tableName: metric
            indexName: idx_metric_table_id
            columns:
              column:
                name: table_id
        - modifySql:
            dbms: postgresql
            replace:
              replace: WITHOUT
              with: WITH
  - changeSet:
      id: 26
      author: agilliland
      changes:
        - addColumn:
            tableName: metabase_database
            columns:
              - column:
                  name: is_full_sync
                  type: boolean
                  defaultValueBoolean: true
                  constraints:
                    nullable: false
        - sql:
            sql: update metabase_database set is_full_sync = true
  - changeSet:
      id: 27
      author: agilliland
      validCheckSum: ANY
      changes:
        - createTable:
            tableName: dashboardcard_series
            columns:
              - column:
                  name: id
                  type: int
                  autoIncrement: true
                  constraints:
                    primaryKey: true
                    nullable: false
              - column:
                  name: dashboardcard_id
                  type: int
                  constraints:
                    nullable: false
                    referencedTableName: report_dashboardcard
                    referencedColumnNames: id
                    foreignKeyName: fk_dashboardcard_series_ref_dashboardcard_id
                    deferrable: false
                    initiallyDeferred: false
              - column:
                  name: card_id
                  type: int
                  constraints:
                    nullable: false
                    referencedTableName: report_card
                    referencedColumnNames: id
                    foreignKeyName: fk_dashboardcard_series_ref_card_id
                    deferrable: false
                    initiallyDeferred: false
              - column:
                  name: position
                  type: int
                  constraints:
                    nullable: false
        - createIndex:
            tableName: dashboardcard_series
            indexName: idx_dashboardcard_series_dashboardcard_id
            columns:
              column:
                name: dashboardcard_id
        - createIndex:
            tableName: dashboardcard_series
            indexName: idx_dashboardcard_series_card_id
            columns:
              column:
                name: card_id
        - modifySql:
            dbms: postgresql
            replace:
              replace: WITHOUT
              with: WITH
  - changeSet:
      id: 28
      author: agilliland
      changes:
        - addColumn:
            tableName: core_user
            columns:
              - column:
                  name: is_qbnewb
                  type: boolean
                  defaultValueBoolean: true
                  constraints:
                    nullable: false
  - changeSet:
      id: 29
      author: agilliland
      changes:
        - addColumn:
            tableName: pulse_channel
            columns:
              - column:
                  name: schedule_frame
                  type: varchar(32)
                  constraints:
                    nullable: true
  - changeSet:
      id: 30
      author: agilliland
      changes:
        - addColumn:
            tableName: metabase_field
            columns:
              - column:
                  name: visibility_type
                  type: varchar(32)
                  constraints:
                    nullable: true
                    deferrable: false
                    initiallyDeferred: false
        - addNotNullConstraint:
            columnDataType: varchar(32)
            columnName: visibility_type
            defaultNullValue: unset
            tableName: metabase_field

  - changeSet:
      id: 31
      author: agilliland
      changes:
        - addColumn:
            tableName: metabase_field
            columns:
              - column:
                  name: fk_target_field_id
                  type: int
                  constraints:
                    nullable: true
                    deferrable: false
                    initiallyDeferred: false
  - changeSet:
      id: 32
      author: camsaul
      validCheckSum: ANY
      changes:
        ######################################## label table ########################################
        - createTable:
            tableName: label
            columns:
              - column:
                  name: id
                  type: int
                  autoIncrement: true
                  constraints:
                    primaryKey: true
                    nullable: false
              - column:
                  name: name
                  type: VARCHAR(254)
                  constraints:
                    nullable: false
              - column:
                  name: slug
                  type: VARCHAR(254)
                  constraints:
                    nullable: false
                    unique: true
              - column:
                  name: icon
                  type: VARCHAR(128)
        - createIndex:
            tableName: label
            indexName: idx_label_slug
            columns:
              column:
                name: slug
        ######################################## card_label table ########################################
        - createTable:
            tableName: card_label
            columns:
              - column:
                  name: id
                  type: int
                  autoIncrement: true
                  constraints:
                    primaryKey: true
                    nullable: false
              - column:
                  name: card_id
                  type: int
                  constraints:
                    nullable: false
                    referencedTableName: report_card
                    referencedColumnNames: id
                    foreignKeyName: fk_card_label_ref_card_id
                    deferrable: false
                    initiallyDeferred: false
              - column:
                  name: label_id
                  type: int
                  constraints:
                    nullable: false
                    referencedTableName: label
                    referencedColumnNames: id
                    foreignKeyName: fk_card_label_ref_label_id
                    deferrable: false
                    initiallyDeferred: false
        - addUniqueConstraint:
            tableName: card_label
            columnNames: card_id, label_id
            constraintName: unique_card_label_card_id_label_id
        - createIndex:
            tableName: card_label
            indexName: idx_card_label_card_id
            columns:
              column:
                name: card_id
        - createIndex:
            tableName: card_label
            indexName: idx_card_label_label_id
            columns:
              column:
                name: label_id
        ######################################## add archived column to report_card ########################################
        - addColumn:
            tableName: report_card
            columns:
              - column:
                  name: archived
                  type: boolean
                  defaultValueBoolean: false
                  constraints:
                    nullable: false
  - changeSet:
      id: 32
      author: agilliland
      validCheckSum: ANY
      changes:
        - createTable:
            tableName: raw_table
            columns:
              - column:
                  name: id
                  type: int
                  autoIncrement: true
                  constraints:
                    primaryKey: true
                    nullable: false
              - column:
                  name: database_id
                  type: int
                  constraints:
                    nullable: false
                    referencedTableName: metabase_database
                    referencedColumnNames: id
                    foreignKeyName: fk_rawtable_ref_database
                    deferrable: false
                    initiallyDeferred: false
              - column:
                  name: active
                  type: boolean
                  constraints:
                    nullable: false
              - column:
                  name: schema
                  type: varchar(255)
                  constraints:
                    nullable: true
              - column:
                  name: name
                  type: varchar(255)
                  constraints:
                    nullable: false
              - column:
                  name: details
                  type: text
                  constraints:
                    nullable: false
              - column:
                  name: created_at
                  type: DATETIME
                  constraints:
                    nullable: false
              - column:
                  name: updated_at
                  type: DATETIME
                  constraints:
                    nullable: false
        - createIndex:
            tableName: raw_table
            indexName: idx_rawtable_database_id
            columns:
              column:
                name: database_id
        - addUniqueConstraint:
            tableName: raw_table
            columnNames: database_id, schema, name
            constraintName: uniq_raw_table_db_schema_name
        - createTable:
            tableName: raw_column
            columns:
              - column:
                  name: id
                  type: int
                  autoIncrement: true
                  constraints:
                    primaryKey: true
                    nullable: false
              - column:
                  name: raw_table_id
                  type: int
                  constraints:
                    nullable: false
                    referencedTableName: raw_table
                    referencedColumnNames: id
                    foreignKeyName: fk_rawcolumn_tableid_ref_rawtable
                    deferrable: false
                    initiallyDeferred: false
              - column:
                  name: active
                  type: boolean
                  constraints:
                    nullable: false
              - column:
                  name: name
                  type: varchar(255)
                  constraints:
                    nullable: false
              - column:
                  name: column_type
                  type: varchar(128)
                  constraints:
                    nullable: true
              - column:
                  name: is_pk
                  type: boolean
                  constraints:
                    nullable: false
              - column:
                  name: fk_target_column_id
                  type: int
                  constraints:
                    nullable: true
                    referencedTableName: raw_column
                    referencedColumnNames: id
                    foreignKeyName: fk_rawcolumn_fktarget_ref_rawcolumn
                    deferrable: false
                    initiallyDeferred: false
              - column:
                  name: details
                  type: text
                  constraints:
                    nullable: false
              - column:
                  name: created_at
                  type: DATETIME
                  constraints:
                    nullable: false
              - column:
                  name: updated_at
                  type: DATETIME
                  constraints:
                    nullable: false
        - createIndex:
            tableName: raw_column
            indexName: idx_rawcolumn_raw_table_id
            columns:
              column:
                name: raw_table_id
        - addUniqueConstraint:
            tableName: raw_column
            columnNames: raw_table_id, name
            constraintName: uniq_raw_column_table_name
        - addColumn:
            tableName: metabase_table
            columns:
              - column:
                  name: raw_table_id
                  type: int
                  constraints:
                    nullable: true
                    deferrable: false
                    initiallyDeferred: false
        - addColumn:
            tableName: metabase_field
            columns:
              - column:
                  name: raw_column_id
                  type: int
                  constraints:
                    nullable: true
                    deferrable: false
                    initiallyDeferred: false
        - addColumn:
            tableName: metabase_field
            columns:
              - column:
                  name: last_analyzed
                  type: DATETIME
                  constraints:
                    nullable: true
                    deferrable: false
                    initiallyDeferred: false
        - modifySql:
            dbms: postgresql
            replace:
              replace: WITHOUT
              with: WITH
  - changeSet:
      id: 34
      author: tlrobinson
      changes:
        ######################################## add enabled column to pulse_channel ########################################
        - addColumn:
            tableName: pulse_channel
            columns:
              - column:
                  name: enabled
                  type: boolean
                  defaultValueBoolean: true
                  constraints:
                    nullable: false
  - changeSet:
      id: 35
      author: agilliland
      changes:
        - modifyDataType:
            tableName: setting
            columnName: value
            newDataType: TEXT
        - addNotNullContstraint:
            tableName: setting
            columnNames: value
  - changeSet:
      id: 36
      author: agilliland
      changes:
        - addColumn:
            tableName: report_dashboard
            columns:
              - column:
                  name: parameters
                  type: text
                  constraints:
                    nullable: true
                    deferrable: false
                    initiallyDeferred: false
        - addNotNullConstraint:
            columnDataType: text
            columnName: parameters
            defaultNullValue: '[]'
            tableName: report_dashboard
        - addColumn:
            tableName: report_dashboardcard
            columns:
              - column:
                  name: parameter_mappings
                  type: text
                  constraints:
                    nullable: true
                    deferrable: false
                    initiallyDeferred: false
        - addNotNullConstraint:
            columnDataType: text
            columnName: parameter_mappings
            defaultNullValue: '[]'
            tableName: report_dashboardcard
  - changeSet:
      id: 37
      author: tlrobinson
      changes:
        - addColumn:
            tableName: query_queryexecution
            columns:
              - column:
                  name: query_hash
                  type: int
                  constraints:
                    nullable: true
        - addNotNullConstraint:
            tableName: query_queryexecution
            columnName: query_hash
            columnDataType: int
            defaultNullValue: 0
        - createIndex:
            tableName: query_queryexecution
            indexName: idx_query_queryexecution_query_hash
            columns:
              column:
                name: query_hash
        - createIndex:
            tableName: query_queryexecution
            indexName: idx_query_queryexecution_started_at
            columns:
              column:
                name: started_at
  - changeSet:
      id: 38
      author: camsaul
      validCheckSum: ANY
      changes:
        ######################################## Add "points_of_interest" metadata column to various models ########################################
        - addColumn:
            tableName: metabase_database
            columns:
              - column:
                  name: points_of_interest
                  type: text
        - addColumn:
            tableName: metabase_table
            columns:
              - column:
                  name: points_of_interest
                  type: text
        - addColumn:
            tableName: metabase_field
            columns:
              - column:
                  name: points_of_interest
                  type: text
        - addColumn:
            tableName: report_dashboard
            columns:
              - column:
                  name: points_of_interest
                  type: text
        - addColumn:
            tableName: metric
            columns:
              - column:
                  name: points_of_interest
                  type: text
        - addColumn:
            tableName: segment
            columns:
              - column:
                  name: points_of_interest
                  type: text
        ######################################## Add "caveats" metadata column to various models ########################################
        - addColumn:
            tableName: metabase_database
            columns:
              - column:
                  name: caveats
                  type: text
        - addColumn:
            tableName: metabase_table
            columns:
              - column:
                  name: caveats
                  type: text
        - addColumn:
            tableName: metabase_field
            columns:
              - column:
                  name: caveats
                  type: text
        - addColumn:
            tableName: report_dashboard
            columns:
              - column:
                  name: caveats
                  type: text
        - addColumn:
            tableName: metric
            columns:
              - column:
                  name: caveats
                  type: text
        - addColumn:
            tableName: segment
            columns:
              - column:
                  name: caveats
                  type: text
        ######################################## Add "how_is_this_calculated" to metric ########################################
        - addColumn:
            tableName: metric
            columns:
              - column:
                  name: how_is_this_calculated
                  type: text
        ######################################## Add "most important dashboard" (0 or 1 dashboards) ########################################
        - addColumn:
            tableName: report_dashboard
            columns:
              - column:
                  name: show_in_getting_started
                  type: boolean
                  defaultValueBoolean: false
                  constraints:
                    nullable: false
        - createIndex:
            tableName: report_dashboard
            indexName: idx_report_dashboard_show_in_getting_started
            columns:
              column:
                name: show_in_getting_started
        ######################################## Add "most important metrics" (0+ metrics) ########################################
        - addColumn:
            tableName: metric
            columns:
              - column:
                  name: show_in_getting_started
                  type: boolean
                  defaultValueBoolean: false
                  constraints:
                    nullable: false
        - createIndex:
            tableName: metric
            indexName: idx_metric_show_in_getting_started
            columns:
              column:
                name: show_in_getting_started
        ######################################## Add "most important tables (0+ tables) ########################################
        - addColumn:
            tableName: metabase_table
            columns:
              - column:
                  name: show_in_getting_started
                  type: boolean
                  defaultValueBoolean: false
                  constraints:
                    nullable: false
        - createIndex:
            tableName: metabase_table
            indexName: idx_metabase_table_show_in_getting_started
            columns:
              column:
                name: show_in_getting_started
        ######################################## Add "most important segments" (0+ segments) ########################################
        - addColumn:
            tableName: segment
            columns:
              - column:
                  name: show_in_getting_started
                  type: boolean
                  defaultValueBoolean: false
                  constraints:
                    nullable: false
        - createIndex:
            tableName: segment
            indexName: idx_segment_show_in_getting_started
            columns:
              column:
                name: show_in_getting_started
        ######################################## Add "metric_important_field" table ########################################
        - createTable:
            tableName: metric_important_field
            columns:
              - column:
                  name: id
                  type: int
                  autoIncrement: true
                  constraints:
                    primaryKey: true
                    nullable: false
              - column:
                  name: metric_id
                  type: int
                  constraints:
                    nullable: false
                    referencedTableName: metric
                    referencedColumnNames: id
                    foreignKeyName: fk_metric_important_field_metric_id
              - column:
                  name: field_id
                  type: int
                  constraints:
                    nullable: false
                    referencedTableName: metabase_field
                    referencedColumnNames: id
                    foreignKeyName: fk_metric_important_field_metabase_field_id
        - addUniqueConstraint:
            tableName: metric_important_field
            columnNames: metric_id, field_id
            constraintName: unique_metric_important_field_metric_id_field_id
        - createIndex:
            tableName: metric_important_field
            indexName: idx_metric_important_field_metric_id
            columns:
              column:
                name: metric_id
        - createIndex:
            tableName: metric_important_field
            indexName: idx_metric_important_field_field_id
            columns:
              column:
                name: field_id
  - changeSet:
      id: 39
      author: camsaul
      changes:
        - addColumn:
            tableName: core_user
            columns:
              - column:
                  name: google_auth
                  type: boolean
                  defaultValueBoolean: false
                  constraints:
                    nullable: false
  - changeSet:
      id: 40
      author: camsaul
      validCheckSum: ANY
      changes:
        ############################################################ add PermissionsGroup table ############################################################
        - createTable:
            tableName: permissions_group
            columns:
              - column:
                  name: id
                  type: int
                  autoIncrement: true
                  constraints:
                    primaryKey: true
                    nullable: false
              # TODO - it would be nice to make this a case-insensitive unique constraint / index?
              - column:
                  name: name
                  type: varchar(255)
                  constraints:
                    nullable: false
                    unique: true
                    uniqueConstraintName: unique_permissions_group_name
        - createIndex:
            tableName: permissions_group
            indexName: idx_permissions_group_name
            columns:
              column:
                name: name
        ############################################################ add PermissionsGroupMembership table ############################################################
        - createTable:
            tableName: permissions_group_membership
            columns:
              - column:
                  name: id
                  type: int
                  autoIncrement: true
                  constraints:
                    primaryKey: true
                    nullable: false
              - column:
                  name: user_id
                  type: int
                  constraints:
                    nullable: false
                    referencedTableName: core_user
                    referencedColumnNames: id
                    foreignKeyName: fk_permissions_group_membership_user_id
              - column:
                  name: group_id
                  type: int
                  constraints:
                    nullable: false
                    referencedTableName: permissions_group
                    referencedColumnNames: id
                    foreignKeyName: fk_permissions_group_group_id
        - addUniqueConstraint:
            tableName: permissions_group_membership
            columnNames: user_id, group_id
            constraintName: unique_permissions_group_membership_user_id_group_id
        # for things like all users in a given group
        - createIndex:
            tableName: permissions_group_membership
            indexName: idx_permissions_group_membership_group_id
            columns:
              column:
                name: group_id
        # for things like all groups a user belongs to
        - createIndex:
            tableName: permissions_group_membership
            indexName: idx_permissions_group_membership_user_id
            columns:
              column:
                name: user_id
        # for things like is given user a member of a given group (TODO - not sure we need this)
        - createIndex:
            tableName: permissions_group_membership
            indexName: idx_permissions_group_membership_group_id_user_id
            columns:
              - column:
                  name: group_id
              - column:
                  name: user_id
        ############################################################ add Permissions table ############################################################
        - createTable:
            tableName: permissions
            columns:
              - column:
                  name: id
                  type: int
                  autoIncrement: true
                  constraints:
                    primaryKey: true
                    nullable: false
              - column:
                  name: object
                  type: varchar(254)
                  constraints:
                    nullable: false
              - column:
                  name: group_id
                  type: int
                  constraints:
                    nullable: false
                    referencedTableName: permissions_group
                    referencedColumnNames: id
                    foreignKeyName: fk_permissions_group_id
        - createIndex:
            tableName: permissions
            indexName: idx_permissions_group_id
            columns:
              column:
                name: group_id
        - createIndex:
            tableName: permissions
            indexName: idx_permissions_object
            columns:
              column:
                name: object
        - createIndex:
            tableName: permissions
            indexName: idx_permissions_group_id_object
            columns:
              - column:
                  name: group_id
              - column:
                  name: object
        - addUniqueConstraint:
            tableName: permissions
            columnNames: group_id, object
        ############################################################ Tweaks to metabase_table ############################################################
        # Modify the length of metabase_table.schema from 256 -> 254
        # It turns out MySQL InnoDB indices have to be 767 bytes or less (at least for older versions of MySQL)
        # and 'utf8' text columns can use up to 3 bytes per character in MySQL -- see http://stackoverflow.com/a/22515986/1198455
        # So 256 * 3 = 768 bytes (too large to index / add unique constraints)
        # Drop this to 254; 254 * 3 = 762, which should give us room to index it along with a 4-byte integer as well if need be
        # Hoping this doesn't break anyone's existing databases. Hopefully there aren't any schemas that are 255 or 256 bytes long out there; any longer
        # and it would have already broke; any shorter and there's not problem.
        # Anyway, better to break it now than to leave it as-is and have and break permissions where the columns have to be 254 characters wide
        - modifyDataType:
            tableName: metabase_table
            columnName: schema
            newDataType: varchar(254)
        # Add index: this is for doing things like getting all the tables that belong to a given schema
        - createIndex:
            tableName: metabase_table
            indexName: idx_metabase_table_db_id_schema
            columns:
              - column:
                  name: db_id
              - column:
                  name: schema
  - changeSet:
      id: 41
      author: camsaul
      changes:
        - dropColumn:
            tableName: metabase_field
            columnName: field_type
        - addDefaultValue:
            tableName: metabase_field
            columnName: active
            defaultValueBoolean: true
        - addDefaultValue:
            tableName: metabase_field
            columnName: preview_display
            defaultValueBoolean: true
        - addDefaultValue:
            tableName: metabase_field
            columnName: position
            defaultValueNumeric: 0
        - addDefaultValue:
            tableName: metabase_field
            columnName: visibility_type
            defaultValue: "normal"
  - changeSet:
      id: 42
      author: camsaul
      changes:
        - dropForeignKeyConstraint:
            baseTableName: query_queryexecution
            constraintName: fk_queryexecution_ref_query_id
        - dropColumn:
            tableName: query_queryexecution
            columnName: query_id
        - dropColumn:
            tableName: core_user
            columnName: is_staff
        - dropColumn:
            tableName: metabase_database
            columnName: organization_id
        - dropColumn:
            tableName: report_card
            columnName: organization_id
        - dropColumn:
            tableName: report_dashboard
            columnName: organization_id
        - dropTable:
            tableName: annotation_annotation
        - dropTable:
            tableName: core_permissionsviolation
        - dropTable:
            tableName: core_userorgperm
        - dropTable:
            tableName: core_organization
        - dropTable:
            tableName: metabase_foreignkey
        - dropTable:
            tableName: metabase_tablesegment
        - dropTable:
            tableName: query_query
        - dropTable:
            tableName: report_dashboardsubscription
        - dropTable:
            tableName: report_emailreport_recipients
        - dropTable:
            tableName: report_emailreportexecutions
        - dropTable:
            tableName: report_emailreport
  - changeSet:
      id: 43
      author: camsaul
      validCheckSum: ANY
      changes:
        - createTable:
            tableName: permissions_revision
            remarks: 'Used to keep track of changes made to permissions.'
            columns:
              - column:
                  name: id
                  type: int
                  autoIncrement: true
                  constraints:
                    primaryKey: true
                    nullable: false
              - column:
                  name: before
                  type: text
                  remarks: 'Serialized JSON of the permissions before the changes.'
                  constraints:
                    nullable: false
              - column:
                  name: after
                  type: text
                  remarks: 'Serialized JSON of the permissions after the changes.'
                  constraints:
                    nullable: false
              - column:
                  name: user_id
                  type: int
                  remarks: 'The ID of the admin who made this set of changes.'
                  constraints:
                    nullable: false
                    referencedTableName: core_user
                    referencedColumnNames: id
                    foreignKeyName: fk_permissions_revision_user_id
              - column:
                  name: created_at
                  type: datetime
                  remarks: 'The timestamp of when these changes were made.'
                  constraints:
                    nullable: false
              - column:
                  name: remark
                  type: text
                  remarks: 'Optional remarks explaining why these changes were made.'
  - changeSet:
      id: 44
      author: camsaul
      changes:
        - dropColumn:
            tableName: report_card
            columnName: public_perms
        - dropColumn:
            tableName: report_dashboard
            columnName: public_perms
        - dropColumn:
            tableName: pulse
            columnName: public_perms
  - changeSet:
      id: 45
      author: tlrobinson
      changes:
        - addColumn:
            tableName: report_dashboardcard
            columns:
              - column:
                  name: visualization_settings
                  type: text
        - addNotNullConstraint:
            tableName: report_dashboardcard
            columnName: visualization_settings
            columnDataType: text
            defaultNullValue: '{}'
  - changeSet:
      id: 46
      author: camsaul
      changes:
        - addNotNullConstraint:
            tableName: report_dashboardcard
            columnName: row
            columnDataType: integer
            defaultNullValue: 0
        - addNotNullConstraint:
            tableName: report_dashboardcard
            columnName: col
            columnDataType: integer
            defaultNullValue: 0
        - addDefaultValue:
            tableName: report_dashboardcard
            columnName: row
            defaultValueNumeric: 0
        - addDefaultValue:
            tableName: report_dashboardcard
            columnName: col
            defaultValueNumeric: 0
  - changeSet:
      id: 47
      author: camsaul
      validCheckSum: ANY
      changes:
        ######################################## collection table ########################################
        - createTable:
            tableName: collection
            remarks: 'Collections are an optional way to organize Cards and handle permissions for them.'
            columns:
              - column:
                  name: id
                  type: int
                  autoIncrement: true
                  constraints:
                    primaryKey: true
                    nullable: false
              - column:
                  name: name
                  type: text
                  remarks: 'The unique, user-facing name of this Collection.'
                  constraints:
                    nullable: false
              - column:
                  name: slug
                  type: varchar(254)
                  remarks: 'URL-friendly, sluggified, indexed version of name.'
                  constraints:
                    nullable: false
                    unique: true
              - column:
                  name: description
                  type: text
                  remarks: 'Optional description for this Collection.'
              - column:
                  name: color
                  type: char(7)
                  remarks: 'Seven-character hex color for this Collection, including the preceding hash sign.'
                  constraints:
                    nullable: false
              - column:
                  name: archived
                  type: boolean
                  remarks: 'Whether this Collection has been archived and should be hidden from users.'
                  defaultValueBoolean: false
                  constraints:
                    nullable: false
        - createIndex:
            tableName: collection
            indexName: idx_collection_slug
            columns:
              column:
                name: slug
        ######################################## add collection_id to report_card ########################################
        - addColumn:
            tableName: report_card
            columns:
              - column:
                  name: collection_id
                  type: int
                  remarks: 'Optional ID of Collection this Card belongs to.'
                  constraints:
                    referencedTableName: collection
                    referencedColumnNames: id
                    foreignKeyName: fk_card_collection_id
        - createIndex:
            tableName: report_card
            indexName: idx_card_collection_id
            columns:
              column:
                name: collection_id
  - changeSet:
      id: 48
      author: camsaul
      validCheckSum: ANY
      changes:
        - createTable:
            tableName: collection_revision
            remarks: 'Used to keep track of changes made to collections.'
            columns:
              - column:
                  name: id
                  type: int
                  autoIncrement: true
                  constraints:
                    primaryKey: true
                    nullable: false
              - column:
                  name: before
                  type: text
                  remarks: 'Serialized JSON of the collections graph before the changes.'
                  constraints:
                    nullable: false
              - column:
                  name: after
                  type: text
                  remarks: 'Serialized JSON of the collections graph after the changes.'
                  constraints:
                    nullable: false
              - column:
                  name: user_id
                  type: int
                  remarks: 'The ID of the admin who made this set of changes.'
                  constraints:
                    nullable: false
                    referencedTableName: core_user
                    referencedColumnNames: id
                    foreignKeyName: fk_collection_revision_user_id
              - column:
                  name: created_at
                  type: datetime
                  remarks: 'The timestamp of when these changes were made.'
                  constraints:
                    nullable: false
              - column:
                  name: remark
                  type: text
                  remarks: 'Optional remarks explaining why these changes were made.'
  - changeSet:
      id: 49
      author: camsaul
      validCheckSum: ANY
      changes:
        ######################################## Card public_uuid & indices ########################################
        - addColumn:
            tableName: report_card
            columns:
              - column:
                  name: public_uuid
                  type: char(36)
                  remarks: 'Unique UUID used to in publically-accessible links to this Card.'
                  constraints:
                    unique: true
        - addColumn:
            tableName: report_card
            columns:
              - column:
                  name: made_public_by_id
                  type: int
                  remarks: 'The ID of the User who first publically shared this Card.'
                  constraints:
                    referencedTableName: core_user
                    referencedColumnNames: id
                    foreignKeyName: fk_card_made_public_by_id
        - createIndex:
            tableName: report_card
            indexName: idx_card_public_uuid
            columns:
              column:
                name: public_uuid
        ######################################## Dashboard public_uuid & indices ########################################
        - addColumn:
            tableName: report_dashboard
            columns:
              - column:
                  name: public_uuid
                  type: char(36)
                  remarks: 'Unique UUID used to in publically-accessible links to this Dashboard.'
                  constraints:
                    unique: true
        - addColumn:
            tableName: report_dashboard
            columns:
              - column:
                  name: made_public_by_id
                  type: int
                  remarks: 'The ID of the User who first publically shared this Dashboard.'
                  constraints:
                    referencedTableName: core_user
                    referencedColumnNames: id
                    foreignKeyName: fk_dashboard_made_public_by_id
        - createIndex:
            tableName: report_dashboard
            indexName: idx_dashboard_public_uuid
            columns:
              column:
                name: public_uuid
        ######################################## make query_queryexecution.executor_id nullable ########################################
        - dropNotNullConstraint:
            tableName: query_queryexecution
            columnName: executor_id
            columnDataType: int
  - changeSet:
      id: 50
      author: camsaul
      validCheckSum: ANY
      changes:
        ######################################## new Card columns ########################################
        - addColumn:
            tableName: report_card
            columns:
              - column:
                  name: enable_embedding
                  type: boolean
                  remarks: 'Is this Card allowed to be embedded in different websites (using a signed JWT)?'
                  defaultValueBoolean: false
                  constraints:
                    nullable: false
        - addColumn:
            tableName: report_card
            columns:
              - column:
                  name: embedding_params
                  type: text
                  remarks: 'Serialized JSON containing information about required parameters that must be supplied when embedding this Card.'
          ######################################## new Card columns ########################################
        - addColumn:
            tableName: report_dashboard
            columns:
              - column:
                  name: enable_embedding
                  type: boolean
                  remarks: 'Is this Dashboard allowed to be embedded in different websites (using a signed JWT)?'
                  defaultValueBoolean: false
                  constraints:
                    nullable: false
        - addColumn:
            tableName: report_dashboard
            columns:
              - column:
                  name: embedding_params
                  type: text
                  remarks: 'Serialized JSON containing information about required parameters that must be supplied when embedding this Dashboard.'
  - changeSet:
      id: 51
      author: camsaul
      validCheckSum: ANY
      changes:
        - createTable:
            tableName: query_execution
            remarks: 'A log of executed queries, used for calculating historic execution times, auditing, and other purposes.'
            columns:
              - column:
                  name: id
                  type: int
                  autoIncrement: true
                  constraints:
                    primaryKey: true
                    nullable: false
              - column:
                  name: hash
                  type: binary(32)
                  remarks: 'The hash of the query dictionary. This is a 256-bit SHA3 hash of the query.'
                  constraints:
                    nullable: false
              - column:
                  name: started_at
                  type: datetime
                  remarks: 'Timestamp of when this query started running.'
                  constraints:
                    nullable: false
              - column:
                  name: running_time
                  type: integer
                  remarks: 'The time, in milliseconds, this query took to complete.'
                  constraints:
                    nullable: false
              - column:
                  name: result_rows
                  type: integer
                  remarks: 'Number of rows in the query results.'
                  constraints:
                    nullable: false
              - column:
                  name: native
                  type: boolean
                  remarks: 'Whether the query was a native query, as opposed to an MBQL one (e.g., created with the GUI).'
                  constraints:
                    nullable: false
              - column:
                  name: context
                  type: varchar(32)
                  remarks: 'Short string specifying how this query was executed, e.g. in a Dashboard or Pulse.'
              - column:
                  name: error
                  type: text
                  remarks: 'Error message returned by failed query, if any.'
              # The following columns are foreign keys, but we don't keep FK constraints on them for a few reasons:
              # - We don't want to keep indexes on these columns since they wouldn't be generally useful and for size and performance reasons
              # - If a related object (e.g. a Dashboard) is deleted, we don't want to delete the related entries in the QueryExecution log.
              #   We could do something like make the constraint ON DELETE SET NULL, but that would require a full table scan to handle;
              #   If the QueryExecution log became tens of millions of rows large it would take a very long time to scan and update records
              - column:
                  name: executor_id
                  type: integer
                  remarks: 'The ID of the User who triggered this query execution, if any.'
              - column:
                  name: card_id
                  type: integer
                  remarks: 'The ID of the Card (Question) associated with this query execution, if any.'
              - column:
                  name: dashboard_id
                  type: integer
                  remarks: 'The ID of the Dashboard associated with this query execution, if any.'
              - column:
                  name: pulse_id
                  type: integer
                  remarks: 'The ID of the Pulse associated with this query execution, if any.'
        # For things like auditing recently executed queries
        - createIndex:
            tableName: query_execution
            indexName: idx_query_execution_started_at
            columns:
              column:
                name: started_at
        # For things like seeing the 10 most recent executions of a certain query
        - createIndex:
            tableName: query_execution
            indexName: idx_query_execution_query_hash_started_at
            columns:
              - column:
                  name: hash
              - column:
                  name: started_at
  - changeSet:
      id: 52
      author: camsaul
      changes:
        - createTable:
            tableName: query_cache
            remarks: 'Cached results of queries are stored here when using the DB-based query cache.'
            columns:
              - column:
                  name: query_hash
                  type: binary(32)
                  remarks: 'The hash of the query dictionary. (This is a 256-bit SHA3 hash of the query dict).'
                  constraints:
                    primaryKey: true
                    nullable: false
              - column:
                  name: updated_at
                  type: datetime
                  remarks: 'The timestamp of when these query results were last refreshed.'
                  constraints:
                    nullable: false
              - column:
                  name: results
                  type: ${blob.type}
                  remarks: 'Cached, compressed results of running the query with the given hash.'
                  constraints:
                    nullable: false
        - createIndex:
            tableName: query_cache
            indexName: idx_query_cache_updated_at
            columns:
              column:
                name: updated_at
        - addColumn:
            tableName: report_card
            columns:
              - column:
                  name: cache_ttl
                  type: int
                  remarks: 'The maximum time, in seconds, to return cached results for this Card rather than running a new query.'
  - changeSet:
      id: 53
      author: camsaul
      changes:
        - createTable:
            tableName: query
            remarks: 'Information (such as average execution time) for different queries that have been previously ran.'
            columns:
              - column:
                  name: query_hash
                  type: binary(32)
                  remarks: 'The hash of the query dictionary. (This is a 256-bit SHA3 hash of the query dict.)'
                  constraints:
                    primaryKey: true
                    nullable: false
              - column:
                  name: average_execution_time
                  type: int
                  remarks: 'Average execution time for the query, round to nearest number of milliseconds. This is updated as a rolling average.'
                  constraints:
                    nullable: false
  - changeSet:
      id: 54
      author: tlrobinson
      validCheckSum: ANY
      changes:
        - addColumn:
            tableName: pulse
            columns:
              - column:
                  name: skip_if_empty
                  type: boolean
                  remarks: 'Skip a scheduled Pulse if none of its questions have any results'
                  defaultValueBoolean: false
                  constraints:
                    nullable: false
  - changeSet:
      id: 55
      author: camsaul
      validCheckSum: ANY
      changes:
        - addColumn:
            tableName: report_dashboard
            columns:
              - column:
                  name: archived
                  type: boolean
                  remarks: 'Is this Dashboard archived (effectively treated as deleted?)'
                  defaultValueBoolean: false
                  constraints:
                    nullable: false
        - addColumn:
            tableName: report_dashboard
            columns:
              - column:
                  name: position
                  type: integer
                  remarks: 'The position this Dashboard should appear in the Dashboards list, lower-numbered positions appearing before higher numbered ones.'
        - createTable:
            tableName: dashboard_favorite
            remarks: 'Presence of a row here indicates a given User has favorited a given Dashboard.'
            columns:
              - column:
                  name: id
                  type: int
                  autoIncrement: true
                  constraints:
                    primaryKey: true
                    nullable: false
              - column:
                  name: user_id
                  type: int
                  remarks: 'ID of the User who favorited the Dashboard.'
                  constraints:
                    nullable: false
                    referencedTableName: core_user
                    referencedColumnNames: id
                    foreignKeyName: fk_dashboard_favorite_user_id
                    deleteCascade: true
              - column:
                  name: dashboard_id
                  type: int
                  remarks: 'ID of the Dashboard favorited by the User.'
                  constraints:
                    nullable: false
                    referencedTableName: report_dashboard
                    referencedColumnNames: id
                    foreignKeyName: fk_dashboard_favorite_dashboard_id
                    deleteCascade: true
        - addUniqueConstraint:
            tableName: dashboard_favorite
            columnNames: user_id, dashboard_id
            constraintName: unique_dashboard_favorite_user_id_dashboard_id
        - createIndex:
            tableName: dashboard_favorite
            indexName: idx_dashboard_favorite_user_id
            columns:
              - column:
                  name: user_id
        - createIndex:
            tableName: dashboard_favorite
            indexName: idx_dashboard_favorite_dashboard_id
            columns:
              - column:
                  name: dashboard_id
  - changeSet:
      id: 56
      author: wwwiiilll
      comment: 'Added 0.25.0'
      changes:
        - addColumn:
            tableName: core_user
            columns:
              - column:
                  name: ldap_auth
                  type: boolean
                  defaultValueBoolean: false
                  constraints:
                    nullable: false
  - changeSet:
      id: 57
      author: camsaul
      comment: 'Added 0.25.0'
      changes:
        - addColumn:
            tableName: report_card
            columns:
              - column:
                  name: result_metadata
                  type: text
                  remarks: 'Serialized JSON containing metadata about the result columns from running the query.'
  - changeSet:
      id: 58
      author: senior
      validCheckSum: ANY
      comment: 'Added 0.25.0'
      changes:
        - createTable:
            tableName: dimension
            remarks: 'Stores references to alternate views of existing fields, such as remapping an integer to a description, like an enum'
            columns:
              - column:
                  name: id
                  type: int
                  autoIncrement: true
                  constraints:
                    primaryKey: true
                    nullable: false
              - column:
                  name: field_id
                  type: int
                  remarks: 'ID of the field this dimension row applies to'
                  constraints:
                    deferrable: false
                    foreignKeyName: fk_dimension_ref_field_id
                    initiallyDeferred: false
                    nullable: false
                    referencedTableName: metabase_field
                    referencedColumnNames: id
                    deleteCascade: true
              - column:
                  name: name
                  type: VARCHAR(254)
                  remarks: 'Short description used as the display name of this new column'
                  constraints:
                    nullable: false
              - column:
                  name: type
                  type: varchar(254)
                  remarks: 'Either internal for a user defined remapping or external for a foreign key based remapping'
                  constraints:
                    nullable: false
              - column:
                  name: human_readable_field_id
                  type: int
                  remarks: 'Only used with external type remappings. Indicates which field on the FK related table to use for display'
                  constraints:
                    deferrable: false
                    foreignKeyName: fk_dimension_displayfk_ref_field_id
                    initiallyDeferred: false
                    nullable: true
                    referencedTableName: metabase_field
                    referencedColumnNames: id
                    deleteCascade: true
              - column:
                  name: created_at
                  type: DATETIME
                  remarks: 'The timestamp of when the dimension was created.'
                  constraints:
                    nullable: false
              - column:
                  name: updated_at
                  type: DATETIME
                  remarks: 'The timestamp of when these dimension was last updated.'
                  constraints:
                    nullable: false
        - addUniqueConstraint:
            tableName: dimension
            columnNames: field_id, name
            constraintName: unique_dimension_field_id_name
        - createIndex:
            tableName: dimension
            indexName: idx_dimension_field_id
            columns:
              - column:
                  name: field_id
  - changeSet:
      id: 59
      author: camsaul
      comment: 'Added 0.26.0'
      changes:
        - addColumn:
            tableName: metabase_field
            columns:
              - column:
                  name: fingerprint
                  type: text
                  remarks: 'Serialized JSON containing non-identifying information about this Field, such as min, max, and percent JSON. Used for classification.'
  - changeSet:
      id: 60
      author: camsaul
      validCheckSum: ANY
      comment: 'Added 0.26.0'
      changes:
        - addColumn:
            tableName: metabase_database
            columns:
              - column:
                  name: metadata_sync_schedule
                  type: varchar(254)
                  remarks: 'The cron schedule string for when this database should undergo the metadata sync process (and analysis for new fields).'
                  defaultValue: '0 50 * * * ? *' # run at the end of every hour
                  constraints:
                    nullable: false
        - addColumn:
            tableName: metabase_database
            columns:
              - column:
                  name: cache_field_values_schedule
                  type: varchar(254)
                  remarks: 'The cron schedule string for when FieldValues for eligible Fields should be updated.'
                  defaultValue: '0 50 0 * * ? *' # run at 12:50 AM
                  constraints:
                    nullable: false
  - changeSet:
      id: 61
      author: camsaul
      comment: 'Added 0.26.0'
      changes:
        - addColumn:
            tableName: metabase_field
            columns:
              - column:
                  name: fingerprint_version
                  type: int
                  remarks: 'The version of the fingerprint for this Field. Used so we can keep track of which Fields need to be analyzed again when new things are added to fingerprints.'
                  defaultValue: 0
                  constraints:
                    nullable: false
  - changeSet:
      id: 62
      author: senior
      comment: 'Added 0.26.0'
      changes:
        - addColumn:
            tableName: metabase_database
            columns:
              - column:
                  name: timezone
                  type: VARCHAR(254)
                  remarks: 'Timezone identifier for the database, set by the sync process'
  - changeSet:
      id: 63
      author: camsaul
      comment: 'Added 0.26.0'
      changes:
        - addColumn:
            tableName: metabase_database
            columns:
              - column:
                  name: is_on_demand
                  type: boolean
                  remarks: 'Whether we should do On-Demand caching of FieldValues for this DB. This means FieldValues are updated when their Field is used in a Dashboard or Card param.'
                  defaultValue: false
                  constraints:
                    nullable: false
  - changeSet:
      id: 64
      author: senior
      comment: 'Added 0.26.0'
      changes:
      - dropForeignKeyConstraint:
          baseTableName: raw_table
          constraintName: fk_rawtable_ref_database
          remarks: 'This FK prevents deleting databases even though RAW_TABLE is no longer used. The table is still around to support downgrades, but the FK reference is no longer needed.'
# Changeset 65 was accidentally released in 0.26.0.RC2. The changeset has been removed from the migrations list so that
# users that haven't ran the migration (i.e. they didn't run 0.26.0.RC2) won't waste time running it just to have it
# reversed. For 0.26.0.RC2 users, the below changeset will remove those tables if they are present
  - changeSet:
      id: 66
      author: senior
      comment: 'Added 0.26.0'
      validCheckSum: ANY
      changes:
        - sql:
            sql: drop table if exists computation_job_result cascade
        - sql:
            sql: drop table if exists computation_job cascade
# NOTE Atte Keinänen 9/28/17: This was originally in changeset 65 as explained above
  - changeSet:
      id: 67
      author: attekei
      validCheckSum: ANY
      comment: 'Added 0.27.0'
      changes:
        - createTable:
            tableName: computation_job
            remarks: 'Stores submitted async computation jobs.'
            columns:
              - column:
                  name: id
                  type: int
                  autoIncrement: true
                  constraints:
                    primaryKey: true
                    nullable: false
              - column:
                  constraints:
                    deferrable: false
                    foreignKeyName: fk_computation_job_ref_user_id
                    initiallyDeferred: false
                    referencedTableName: core_user
                    referencedColumnNames: id
                  name: creator_id
                  type: int
              - column:
                  name: created_at
                  type: DATETIME
                  constraints:
                    nullable: false
              - column:
                  name: updated_at
                  type: DATETIME
                  constraints:
                    nullable: false
              - column:
                  name: type
                  type: varchar(254)
                  constraints:
                    nullable: false
              - column:
                  name: status
                  type: varchar(254)
                  constraints:
                    nullable: false
        - createTable:
            tableName: computation_job_result
            remarks: 'Stores results of async computation jobs.'
            columns:
              - column:
                  name: id
                  type: int
                  autoIncrement: true
                  constraints:
                    primaryKey: true
                    nullable: false
              - column:
                  constraints:
                    deferrable: false
                    foreignKeyName: fk_computation_result_ref_job_id
                    initiallyDeferred: false
                    nullable: false
                    referencedTableName: computation_job
                    referencedColumnNames: id
                  name: job_id
                  type: int
              - column:
                  name: created_at
                  type: DATETIME
                  constraints:
                    nullable: false
              - column:
                  name: updated_at
                  type: DATETIME
                  constraints:
                    nullable: false
              - column:
                  name: permanence
                  type: varchar(254)
                  constraints:
                    nullable: false
              - column:
                  name: payload
                  type: text
                  constraints:
                    nullable: false
  - changeSet:
      id: 68
      author: sbelak
      comment: 'Added 0.27.0'
      validCheckSum: ANY
      changes:
        - addColumn:
            tableName: computation_job
            columns:
              - column:
                  name: context
                  type: text
        - addColumn:
            tableName: computation_job
            columns:
              - column:
                  name: ended_at
                  type: DATETIME
  - changeSet:
      id: 69
      author: senior
      validCheckSum: ANY
      comment: 'Added 0.27.0'
      remarks: 'Add columns to the pulse table for alerts'
      changes:
        - addColumn:
            tableName: pulse
            columns:
              - column:
                  name: alert_condition
                  type: varchar(254)
                  remarks: 'Condition (i.e. "rows" or "goal") used as a guard for alerts'
        - addColumn:
            tableName: pulse
            columns:
              - column:
                  name: alert_first_only
                  type: boolean
                  remarks: 'True if the alert should be disabled after the first notification'
        - addColumn:
            tableName: pulse
            columns:
              - column:
                  name: alert_above_goal
                  type: boolean
                  remarks: 'For a goal condition, alert when above the goal'
        # There is no name for an alert, so this column is only required for pulses
        - dropNotNullConstraint:
            tableName: pulse
            columnName: name
            columnDataType: varchar(254)
  - changeSet:
      id: 70
      author: camsaul
      comment: 'Added 0.28.0'
      changes:
        - addColumn:
            tableName: metabase_field
            columns:
              - column:
                  name: database_type
                  type: varchar(255)
                  remarks: 'The actual type of this column in the database. e.g. VARCHAR or TEXT.'
        # We want to enforce NOT NULL right away for all columns going forward so just put some sort of
        # placeholder in place for existing columns.
        - addNotNullConstraint:
            tableName: metabase_field
            columnName: database_type
            columnDataType: varchar(255)
            defaultNullValue: '?'
  - changeSet:
      id: 71
      author: camsaul
      comment: 'Added 0.28.0'
      changes:
        # drop the NOT NULL constraint on DashboardCard.card_id since we're now letting you add things other than Cards
        # to Dashboards, for example static text cards
        - dropNotNullConstraint:
            tableName: report_dashboardcard
            columnName: card_id
            columnDataType: int
  - changeSet:
      id: 72
      author: senior
      validCheckSum: ANY
      comment: 'Added 0.28.0'
      changes:
        - addColumn:
            tableName: pulse_card
            columns:
              - column:
                  name: include_csv
                  type: boolean
                  defaultValueBoolean: false
                  remarks: 'True if a CSV of the data should be included for this pulse card'
                  constraints:
                    nullable: false
        - addColumn:
            tableName: pulse_card
            columns:
              - column:
                  name: include_xls
                  type: boolean
                  defaultValueBoolean: false
                  remarks: 'True if a XLS of the data should be included for this pulse card'
                  constraints:
                    nullable: false
  - changeSet:
      id: 73
      author: camsaul
      comment: 'Added 0.29.0'
      changes:
        # add a new 'options' (serialized JSON) column to Database to store things like whether we should default to
        # making string searches case-insensitive
        - addColumn:
            tableName: metabase_database
            columns:
              - column:
                  name: options
                  type: text
                  remarks: 'Serialized JSON containing various options like QB behavior.'
  - changeSet:
      id: 74
      author: camsaul
      comment: 'Added 0.29.0'
      changes:
        - addColumn:
            tableName: metabase_field
            columns:
              - column:
                  name: has_field_values
                  type: text
                  remarks: 'Whether we have FieldValues ("list"), should ad-hoc search ("search"), disable entirely ("none"), or infer dynamically (null)"'
  - changeSet:
      id: 75
      author: camsaul
      comment: 'Added 0.28.2'
      changes:
        - addColumn:
            tableName: report_card
            columns:
              - column:
                  name: read_permissions
                  type: text
                  remarks: 'Permissions required to view this Card and run its query.'
  - changeSet:
      id: 76
      author: senior
      comment: 'Added 0.30.0'
      changes:
        - addColumn:
            tableName: metabase_table
            columns:
              - column:
                  name: fields_hash
                  type: text
                  remarks: 'Computed hash of all of the fields associated to this table'
  - changeSet:
      id: 77
      author: senior
      comment: 'Added 0.30.0'
      changes:
        - addColumn:
            tableName: core_user
            columns:
              - column:
                  name: login_attributes
                  type: text
                  remarks: 'JSON serialized map with attributes used for row level permissions'
  - changeSet:
      id: 78
      author: camsaul
      validCheckSum: ANY
      comment: 'Added 0.30.0'
      changes:
        - createTable:
            tableName: group_table_access_policy
            remarks: 'Records that a given Card (Question) should automatically replace a given Table as query source for a given a Perms Group.'
            columns:
              - column:
                  name: id
                  type: int
                  autoIncrement: true
                  constraints:
                    primaryKey: true
                    nullable: false
              - column:
                  name: group_id
                  type: int
                  remarks: 'ID of the Permissions Group this policy affects.'
                  constraints:
                    nullable: false
                    referencedTableName: permissions_group
                    referencedColumnNames: id
                    foreignKeyName: fk_gtap_group_id
                    deleteCascade: true
              - column:
                  name: table_id
                  type: int
                  remarks: 'ID of the Table that should get automatically replaced as query source for the Permissions Group.'
                  constraints:
                    nullable: false
                    referencedTableName: metabase_table
                    referencedColumnNames: id
                    foreignKeyName: fk_gtap_table_id
                    deleteCascade: true
              - column:
                  name: card_id
                  type: int
                  remarks: 'ID of the Card (Question) to be used to replace the Table.'
                  constraints:
                    nullable: false
                    referencedTableName: report_card
                    referencedColumnNames: id
                    foreignKeyName: fk_gtap_card_id
              - column:
                  name: attribute_remappings
                  type: text
                  remarks: 'JSON-encoded map of user attribute identifier to the param name used in the Card.'
              # TODO - do we also want to include `created_at` and `updated_at` columns here? We can add them later if needed
        # Add an index on table_id + group_id since that is what the Query Processor is going to be looking up 99% of
        # the time in order to get the corresponding Card ID for query-rewriting purposes
        #
        # TODO - do we want indexes on any of the other FKs? Are we going to be looking up all the GTAPs for a given
        # Table or for a given Group with enough regularity we would want to put indexes on those columns?
        - createIndex:
            indexName: idx_gtap_table_id_group_id
            tableName: group_table_access_policy
            columns:
              - column:
                  name: table_id
              - column:
                  name: group_id
        # There should only ever be one GTAP entry for a give Group + Table combination.
        - addUniqueConstraint:
            tableName: group_table_access_policy
            columnNames: table_id, group_id
            constraintName: unique_gtap_table_id_group_id
  - changeSet:
      id: 79
      author: camsaul
      validCheckSum: ANY
      comment: 'Added 0.30.0'
      changes:
        - addColumn:
            tableName: report_dashboard
            columns:
              - column:
                  name: collection_id
                  type: int
                  remarks: 'Optional ID of Collection this Dashboard belongs to.'
                  constraints:
                    referencedTableName: collection
                    referencedColumnNames: id
                    foreignKeyName: fk_dashboard_collection_id
              # TODO - if someone deletes a collection, what should happen to the Dashboards that are in it? Should they
              # get deleted as well? Or should collection_id be cleared, effectively putting them in the so-called
              # "root" collection?
        - createIndex:
            tableName: report_dashboard
            indexName: idx_dashboard_collection_id
            columns:
              - column:
                  name: collection_id
        - addColumn:
            tableName: pulse
            columns:
              - column:
                  name: collection_id
                  type: int
                  remarks: 'Options ID of Collection this Pulse belongs to.'
                  constraints:
                    referencedTableName: collection
                    referencedColumnNames: id
                    foreignKeyName: fk_pulse_collection_id
        - createIndex:
            tableName: pulse
            indexName: idx_pulse_collection_id
            columns:
              - column:
                  name: collection_id
  - changeSet:
      id: 80
      author: camsaul
      changes:
        - addColumn:
            tableName: collection
            columns:
              - column:
                  name: location
                  type: varchar(254)
                  remarks: 'Directory-structure path of ancestor Collections. e.g. "/1/2/" means our Parent is Collection 2, and their parent is Collection 1.'
                  constraints:
                    nullable: false
                  defaultValue: "/"
        - createIndex:
            tableName: collection
            indexName: idx_collection_location
            columns:
              - column:
                  name: location
  - changeSet:
      id: 81
      author: camsaul
      comment: 'Added 0.30.0'
      changes:
        - addColumn:
            tableName: report_dashboard
            columns:
              - column:
                  name: collection_position
                  type: smallint
                  remarks: 'Optional pinned position for this item in its Collection. NULL means item is not pinned.'
        - addColumn:
            tableName: report_card
            columns:
              - column:
                  name: collection_position
                  type: smallint
                  remarks: 'Optional pinned position for this item in its Collection. NULL means item is not pinned.'
        - addColumn:
            tableName: pulse
            columns:
              - column:
                  name: collection_position
                  type: smallint
                  remarks: 'Optional pinned position for this item in its Collection. NULL means item is not pinned.'
  - changeSet:
      id: 82
      author: senior
      comment: 'Added 0.30.0'
      changes:
        - addColumn:
            tableName: core_user
            columns:
              - column:
                  name: updated_at
                  type: datetime
                  remarks: 'When was this User last updated?'
        - sql:
            sql: update core_user set updated_at=date_joined
# Remove the GTAP card_id constraint. When not included, will default to querying against the GTAP table_id.
  - changeSet:
      id: 83
      author: senior
      comment: 'Added 0.30.0'
      changes:
        - dropNotNullConstraint:
            tableName: group_table_access_policy
            columnName: card_id
            columnDataType: int
# Switch the logic for metric/segment archiving to be more consistent with other entities in the model.
# Similarly, add the archived flag to pulses which doesn't have one.
  - changeSet:
      id: 84
      author: senior
      comment: 'Added 0.30.0'
      changes:
        - renameColumn:
            tableName: metric
            columnDataType: boolean
            newColumnName: archived
            oldColumnName: is_active
        - addDefaultValue:
            tableName: metric
            columnDataType: boolean
            columnName: archived
            defaultValueBoolean: false
        - renameColumn:
            tableName: segment
            columnDataType: boolean
            newColumnName: archived
            oldColumnName: is_active
        - addDefaultValue:
            tableName: segment
            columnDataType: boolean
            columnName: archived
            defaultValueBoolean: false
        - addColumn:
            tableName: pulse
            columns:
              - column:
                  name: archived
                  type: boolean
                  remarks: 'Has this pulse been archived?'
                  defaultValueBoolean: false
        # Before this change, metrics/segments had opposite logic, rather than marking something as archived
        # it was marked as active. Since the column is now an archived column, flip the boolean value
        #
        # As you may have noticed, we're not flipping the value for Metric here. @senior originally intended to do so,
        # but the YAML was off slightly. We have corrected this issue at a later date -- see migration #100
        - sql:
            sql: update segment set archived = not(archived)
  # Personal Collections, and removing Collection's unique constraint and index on slug
  - changeSet:
      id: 85
      author: camsaul
      validCheckSum: ANY
      comment: 'Added 0.30.0'
      changes:
        - addColumn:
            tableName: collection
            columns:
              - column:
                  name: personal_owner_id
                  type: int
                  remarks: 'If set, this Collection is a personal Collection, for exclusive use of the User with this ID.'
                  constraints:
                    referencedTableName: core_user
                    referencedColumnNames: id
                    foreignKeyName: fk_collection_personal_owner_id
                    unique: true
                    uniqueConstraintName: unique_collection_personal_owner_id
                    deleteCascade: true
        # Needed so we can efficiently look up the Collection belonging to a User, and so we can efficiently enforce the
        # unique constraint
        - createIndex:
            tableName: collection
            indexName: idx_collection_personal_owner_id
            columns:
              - column:
                  name: personal_owner_id
        # We're no longer enforcing unique constraints on Collection slugs or using them directly in the URLs, so let's
        # go ahead and remove stuff related to that...
        #
        # It's easier to just copy the value of slug to a new column and drop the old one than to try to deduce what the
        # unique constraint is named locally across all of our different DBMSes
        # (For example see https://stackoverflow.com/questions/10008476/dropping-unique-constraint-for-column-in-h2)
        #
        # Here's the plan: add new column _slug; copy values of slug into _slug; remove slug; rename _slug to slug
        - addColumn:
            tableName: collection
            columns:
              - column:
                  name: _slug
                  type: varchar(254)
                  remarks: 'Sluggified version of the Collection name. Used only for display purposes in URL; not unique or indexed.'
        # I don't know of an easy way to copy existing values of slug to _slug with Liquibase as we create the column so
        # just have to do it this way instead
        - sql:
            sql: UPDATE collection SET _slug = slug
        - addNotNullConstraint:
            tableName: collection
            columnName: _slug
            columnDataType: varchar(254)
        - dropColumn:
            tableName: collection
            columnName: slug
        - renameColumn:
            tableName: collection
            oldColumnName: _slug
            newColumnName: slug
            columnDataType: varchar(254)
        # Let's try to make sure the comments on the name column of Collection actually reflect reality
        - sql:
            dbms: postgresql,h2
            sql: "COMMENT ON COLUMN collection.name IS 'The user-facing name of this Collection.'"
        - sql:
            dbms: mysql,mariadb
            sql: "ALTER TABLE `collection` CHANGE `name` `name` TEXT NOT NULL COMMENT 'The user-facing name of this Collection.'"

# In 0.30.0 we finally removed the long-deprecated native read permissions. Since they're no longer considered valid by
# our permissions code, remove any entries for them so they don't cause problems.
  - changeSet:
      id: 86
      author: camsaul
      comment: 'Added 0.30.0'
      changes:
        - sql:
            sql: DELETE FROM permissions WHERE object LIKE '%/native/read/'

# Time to finally get rid of the RawTable and RawColumn tables. Bye Felicia!
  - changeSet:
      id: 87
      author: camsaul
      comment: 'Added 0.30.0'
      changes:
        - dropTable:
            tableName: raw_column
        - dropTable:
            tableName: raw_table
  - changeSet:
      id: 88
      author: senior
      comment: 'Added 0.30.0'
      changes:
        - addColumn:
            tableName: core_user
            columns:
              - column:
                  name: saml_auth
                  type: boolean
                  defaultValueBoolean: false
                  constraints:
                    nullable: false
                  remarks: 'Boolean to indicate if this user is authenticated via SAML'

# The Quartz Task Scheduler can use a DB to 'cluster' tasks and make sure they are only ran by a single instance where
# using a multi-instance Metabase setup.

# Quartz identifiers are upper-case in MySQL and H2 but lower-case in PostgreSQL for reasons... so we'll have to
# define properties for EVERYTHING and use the correct identifiers

  - property: {name: quartz.blob_data.name,                         dbms: "postgresql",       value: blob_data}
  - property: {name: quartz.blob_data.name,                         dbms: "mysql,mariadb,h2", value: BLOB_DATA}
  - property: {name: quartz.bool_prop_1.name,                       dbms: "postgresql",       value: bool_prop_1}
  - property: {name: quartz.bool_prop_1.name,                       dbms: "mysql,mariadb,h2", value: BOOL_PROP_1}
  - property: {name: quartz.bool_prop_2.name,                       dbms: "postgresql",       value: bool_prop_2}
  - property: {name: quartz.bool_prop_2.name,                       dbms: "mysql,mariadb,h2", value: BOOL_PROP_2}
  - property: {name: quartz.calendar.name,                          dbms: "postgresql",       value: calendar}
  - property: {name: quartz.calendar.name,                          dbms: "mysql,mariadb,h2", value: CALENDAR}
  - property: {name: quartz.calendar_name.name,                     dbms: "postgresql",       value: calendar_name}
  - property: {name: quartz.calendar_name.name,                     dbms: "mysql,mariadb,h2", value: CALENDAR_NAME}
  - property: {name: quartz.checkin_interval.name,                  dbms: "postgresql",       value: checkin_interval}
  - property: {name: quartz.checkin_interval.name,                  dbms: "mysql,mariadb,h2", value: CHECKIN_INTERVAL}
  - property: {name: quartz.cron_expression.name,                   dbms: "postgresql",       value: cron_expression}
  - property: {name: quartz.cron_expression.name,                   dbms: "mysql,mariadb,h2", value: CRON_EXPRESSION}
  - property: {name: quartz.dec_prop_1.name,                        dbms: "postgresql",       value: dec_prop_1}
  - property: {name: quartz.dec_prop_1.name,                        dbms: "mysql,mariadb,h2", value: DEC_PROP_1}
  - property: {name: quartz.dec_prop_2.name,                        dbms: "postgresql",       value: dec_prop_2}
  - property: {name: quartz.dec_prop_2.name,                        dbms: "mysql,mariadb,h2", value: DEC_PROP_2}
  - property: {name: quartz.description.name,                       dbms: "postgresql",       value: description}
  - property: {name: quartz.description.name,                       dbms: "mysql,mariadb,h2", value: DESCRIPTION}
  - property: {name: quartz.end_time.name,                          dbms: "postgresql",       value: end_time}
  - property: {name: quartz.end_time.name,                          dbms: "mysql,mariadb,h2", value: END_TIME}
  - property: {name: quartz.entry_id.name,                          dbms: "postgresql",       value: entry_id}
  - property: {name: quartz.entry_id.name,                          dbms: "mysql,mariadb,h2", value: ENTRY_ID}
  - property: {name: quartz.fired_time.name,                        dbms: "postgresql",       value: fired_time}
  - property: {name: quartz.fired_time.name,                        dbms: "mysql,mariadb,h2", value: FIRED_TIME}
  - property: {name: quartz.fk_qrtz_blob_triggers_triggers.name,    dbms: "postgresql",       value: fk_qrtz_blob_triggers_triggers}
  - property: {name: quartz.fk_qrtz_blob_triggers_triggers.name,    dbms: "mysql,mariadb,h2", value: FK_QRTZ_BLOB_TRIGGERS_TRIGGERS}
  - property: {name: quartz.fk_qrtz_cron_triggers_triggers.name,    dbms: "postgresql",       value: fk_qrtz_cron_triggers_triggers}
  - property: {name: quartz.fk_qrtz_cron_triggers_triggers.name,    dbms: "mysql,mariadb,h2", value: FK_QRTZ_CRON_TRIGGERS_TRIGGERS}
  - property: {name: quartz.fk_qrtz_simple_triggers_triggers.name,  dbms: "postgresql",       value: fk_qrtz_simple_triggers_triggers}
  - property: {name: quartz.fk_qrtz_simple_triggers_triggers.name,  dbms: "mysql,mariadb,h2", value: FK_QRTZ_SIMPLE_TRIGGERS_TRIGGERS}
  - property: {name: quartz.fk_qrtz_simprop_triggers_triggers.name, dbms: "postgresql",       value: fk_qrtz_simprop_triggers_triggers}
  - property: {name: quartz.fk_qrtz_simprop_triggers_triggers.name, dbms: "mysql,mariadb,h2", value: FK_QRTZ_SIMPROP_TRIGGERS_TRIGGERS}
  - property: {name: quartz.fk_qrtz_triggers_job_details.name,      dbms: "postgresql",       value: fk_qrtz_triggers_job_details}
  - property: {name: quartz.fk_qrtz_triggers_job_details.name,      dbms: "mysql,mariadb,h2", value: FK_QRTZ_TRIGGERS_JOB_DETAILS}
  - property: {name: quartz.idx_qrtz_ft_inst_job_req_rcvry.name,    dbms: "postgresql",       value: idx_qrtz_ft_inst_job_req_rcvry}
  - property: {name: quartz.idx_qrtz_ft_inst_job_req_rcvry.name,    dbms: "mysql,mariadb,h2", value: IDX_QRTZ_FT_INST_JOB_REQ_RCVRY}
  - property: {name: quartz.idx_qrtz_ft_jg.name,                    dbms: "postgresql",       value: idx_qrtz_ft_jg}
  - property: {name: quartz.idx_qrtz_ft_jg.name,                    dbms: "mysql,mariadb,h2", value: IDX_QRTZ_FT_JG}
  - property: {name: quartz.idx_qrtz_ft_j_g.name,                   dbms: "postgresql",       value: idx_qrtz_ft_j_g}
  - property: {name: quartz.idx_qrtz_ft_j_g.name,                   dbms: "mysql,mariadb,h2", value: IDX_QRTZ_FT_J_G}
  - property: {name: quartz.idx_qrtz_ft_tg.name,                    dbms: "postgresql",       value: idx_qrtz_ft_tg}
  - property: {name: quartz.idx_qrtz_ft_tg.name,                    dbms: "mysql,mariadb,h2", value: IDX_QRTZ_FT_TG}
  - property: {name: quartz.idx_qrtz_ft_trig_inst_name.name,        dbms: "postgresql",       value: idx_qrtz_ft_trig_inst_name}
  - property: {name: quartz.idx_qrtz_ft_trig_inst_name.name,        dbms: "mysql,mariadb,h2", value: IDX_QRTZ_FT_TRIG_INST_NAME}
  - property: {name: quartz.idx_qrtz_ft_t_g.name,                   dbms: "postgresql",       value: idx_qrtz_ft_t_g}
  - property: {name: quartz.idx_qrtz_ft_t_g.name,                   dbms: "mysql,mariadb,h2", value: IDX_QRTZ_FT_T_G}
  - property: {name: quartz.idx_qrtz_j_grp.name,                    dbms: "postgresql",       value: idx_qrtz_j_grp}
  - property: {name: quartz.idx_qrtz_j_grp.name,                    dbms: "mysql,mariadb,h2", value: IDX_QRTZ_J_GRP}
  - property: {name: quartz.idx_qrtz_j_req_recovery.name,           dbms: "postgresql",       value: idx_qrtz_j_req_recovery}
  - property: {name: quartz.idx_qrtz_j_req_recovery.name,           dbms: "mysql,mariadb,h2", value: IDX_QRTZ_J_REQ_RECOVERY}
  - property: {name: quartz.idx_qrtz_t_c.name,                      dbms: "postgresql",       value: idx_qrtz_t_c}
  - property: {name: quartz.idx_qrtz_t_c.name,                      dbms: "mysql,mariadb,h2", value: IDX_QRTZ_T_C}
  - property: {name: quartz.idx_qrtz_t_g.name,                      dbms: "postgresql",       value: idx_qrtz_t_g}
  - property: {name: quartz.idx_qrtz_t_g.name,                      dbms: "mysql,mariadb,h2", value: IDX_QRTZ_T_G}
  - property: {name: quartz.idx_qrtz_t_j.name,                      dbms: "postgresql",       value: idx_qrtz_t_j}
  - property: {name: quartz.idx_qrtz_t_j.name,                      dbms: "mysql,mariadb,h2", value: IDX_QRTZ_T_J}
  - property: {name: quartz.idx_qrtz_t_jg.name,                     dbms: "postgresql",       value: idx_qrtz_t_jg}
  - property: {name: quartz.idx_qrtz_t_jg.name,                     dbms: "mysql,mariadb,h2", value: IDX_QRTZ_T_JG}
  - property: {name: quartz.idx_qrtz_t_next_fire_time.name,         dbms: "postgresql",       value: idx_qrtz_t_next_fire_time}
  - property: {name: quartz.idx_qrtz_t_next_fire_time.name,         dbms: "mysql,mariadb,h2", value: IDX_QRTZ_T_NEXT_FIRE_TIME}
  - property: {name: quartz.idx_qrtz_t_nft_misfire.name,            dbms: "postgresql",       value: idx_qrtz_t_nft_misfire}
  - property: {name: quartz.idx_qrtz_t_nft_misfire.name,            dbms: "mysql,mariadb,h2", value: IDX_QRTZ_T_NFT_MISFIRE}
  - property: {name: quartz.idx_qrtz_t_nft_st.name,                 dbms: "postgresql",       value: idx_qrtz_t_nft_st}
  - property: {name: quartz.idx_qrtz_t_nft_st.name,                 dbms: "mysql,mariadb,h2", value: IDX_QRTZ_T_NFT_ST}
  - property: {name: quartz.idx_qrtz_t_nft_st_misfire.name,         dbms: "postgresql",       value: idx_qrtz_t_nft_st_misfire}
  - property: {name: quartz.idx_qrtz_t_nft_st_misfire.name,         dbms: "mysql,mariadb,h2", value: IDX_QRTZ_T_NFT_ST_MISFIRE}
  - property: {name: quartz.idx_qrtz_t_nft_st_misfire_grp.name,     dbms: "postgresql",       value: idx_qrtz_t_nft_st_misfire_grp}
  - property: {name: quartz.idx_qrtz_t_nft_st_misfire_grp.name,     dbms: "mysql,mariadb,h2", value: IDX_QRTZ_T_NFT_ST_MISFIRE_GRP}
  - property: {name: quartz.idx_qrtz_t_n_g_state.name,              dbms: "postgresql",       value: idx_qrtz_t_n_g_state}
  - property: {name: quartz.idx_qrtz_t_n_g_state.name,              dbms: "mysql,mariadb,h2", value: IDX_QRTZ_T_N_G_STATE}
  - property: {name: quartz.idx_qrtz_t_n_state.name,                dbms: "postgresql",       value: idx_qrtz_t_n_state}
  - property: {name: quartz.idx_qrtz_t_n_state.name,                dbms: "mysql,mariadb,h2", value: IDX_QRTZ_T_N_STATE}
  - property: {name: quartz.idx_qrtz_t_state.name,                  dbms: "postgresql",       value: idx_qrtz_t_state}
  - property: {name: quartz.idx_qrtz_t_state.name,                  dbms: "mysql,mariadb,h2", value: IDX_QRTZ_T_STATE}
  - property: {name: quartz.instance_name.name,                     dbms: "postgresql",       value: instance_name}
  - property: {name: quartz.instance_name.name,                     dbms: "mysql,mariadb,h2", value: INSTANCE_NAME}
  - property: {name: quartz.int_prop_1.name,                        dbms: "postgresql",       value: int_prop_1}
  - property: {name: quartz.int_prop_1.name,                        dbms: "mysql,mariadb,h2", value: INT_PROP_1}
  - property: {name: quartz.int_prop_2.name,                        dbms: "postgresql",       value: int_prop_2}
  - property: {name: quartz.int_prop_2.name,                        dbms: "mysql,mariadb,h2", value: INT_PROP_2}
  - property: {name: quartz.is_durable.name,                        dbms: "postgresql",       value: is_durable}
  - property: {name: quartz.is_durable.name,                        dbms: "mysql,mariadb,h2", value: IS_DURABLE}
  - property: {name: quartz.is_nonconcurrent.name,                  dbms: "postgresql",       value: is_nonconcurrent}
  - property: {name: quartz.is_nonconcurrent.name,                  dbms: "mysql,mariadb,h2", value: IS_NONCONCURRENT}
  - property: {name: quartz.is_update_data.name,                    dbms: "postgresql",       value: is_update_data}
  - property: {name: quartz.is_update_data.name,                    dbms: "mysql,mariadb,h2", value: IS_UPDATE_DATA}
  - property: {name: quartz.job_class_name.name,                    dbms: "postgresql",       value: job_class_name}
  - property: {name: quartz.job_class_name.name,                    dbms: "mysql,mariadb,h2", value: JOB_CLASS_NAME}
  - property: {name: quartz.job_data.name,                          dbms: "postgresql",       value: job_data}
  - property: {name: quartz.job_data.name,                          dbms: "mysql,mariadb,h2", value: JOB_DATA}
  - property: {name: quartz.job_group.name,                         dbms: "postgresql",       value: job_group}
  - property: {name: quartz.job_group.name,                         dbms: "mysql,mariadb,h2", value: JOB_GROUP}
  - property: {name: quartz.job_name.name,                          dbms: "postgresql",       value: job_name}
  - property: {name: quartz.job_name.name,                          dbms: "mysql,mariadb,h2", value: JOB_NAME}
  - property: {name: quartz.last_checkin_time.name,                 dbms: "postgresql",       value: last_checkin_time}
  - property: {name: quartz.last_checkin_time.name,                 dbms: "mysql,mariadb,h2", value: LAST_CHECKIN_TIME}
  - property: {name: quartz.lock_name.name,                         dbms: "postgresql",       value: lock_name}
  - property: {name: quartz.lock_name.name,                         dbms: "mysql,mariadb,h2", value: LOCK_NAME}
  - property: {name: quartz.long_prop_1.name,                       dbms: "postgresql",       value: long_prop_1}
  - property: {name: quartz.long_prop_1.name,                       dbms: "mysql,mariadb,h2", value: LONG_PROP_1}
  - property: {name: quartz.long_prop_2.name,                       dbms: "postgresql",       value: long_prop_2}
  - property: {name: quartz.long_prop_2.name,                       dbms: "mysql,mariadb,h2", value: LONG_PROP_2}
  - property: {name: quartz.misfire_instr.name,                     dbms: "postgresql",       value: misfire_instr}
  - property: {name: quartz.misfire_instr.name,                     dbms: "mysql,mariadb,h2", value: MISFIRE_INSTR}
  - property: {name: quartz.next_fire_time.name,                    dbms: "postgresql",       value: next_fire_time}
  - property: {name: quartz.next_fire_time.name,                    dbms: "mysql,mariadb,h2", value: NEXT_FIRE_TIME}
  - property: {name: quartz.pk_qrtz_blob_triggers.name,             dbms: "postgresql",       value: pk_qrtz_blob_triggers}
  - property: {name: quartz.pk_qrtz_blob_triggers.name,             dbms: "mysql,mariadb,h2", value: PK_QRTZ_BLOB_TRIGGERS}
  - property: {name: quartz.pk_qrtz_calendars.name,                 dbms: "postgresql",       value: pk_qrtz_calendars}
  - property: {name: quartz.pk_qrtz_calendars.name,                 dbms: "mysql,mariadb,h2", value: PK_QRTZ_CALENDARS}
  - property: {name: quartz.pk_qrtz_cron_triggers.name,             dbms: "postgresql",       value: pk_qrtz_cron_triggers}
  - property: {name: quartz.pk_qrtz_cron_triggers.name,             dbms: "mysql,mariadb,h2", value: PK_QRTZ_CRON_TRIGGERS}
  - property: {name: quartz.pk_qrtz_fired_triggers.name,            dbms: "postgresql",       value: pk_qrtz_fired_triggers}
  - property: {name: quartz.pk_qrtz_fired_triggers.name,            dbms: "mysql,mariadb,h2", value: PK_QRTZ_FIRED_TRIGGERS}
  - property: {name: quartz.pk_qrtz_job_details.name,               dbms: "postgresql",       value: pk_qrtz_job_details}
  - property: {name: quartz.pk_qrtz_job_details.name,               dbms: "mysql,mariadb,h2", value: PK_QRTZ_JOB_DETAILS}
  - property: {name: quartz.pk_qrtz_locks.name,                     dbms: "postgresql",       value: pk_qrtz_locks}
  - property: {name: quartz.pk_qrtz_locks.name,                     dbms: "mysql,mariadb,h2", value: PK_QRTZ_LOCKS}
  - property: {name: quartz.pk_qrtz_scheduler_state.name,           dbms: "postgresql",       value: pk_qrtz_scheduler_state}
  - property: {name: quartz.pk_qrtz_scheduler_state.name,           dbms: "mysql,mariadb,h2", value: PK_QRTZ_SCHEDULER_STATE}
  - property: {name: quartz.pk_qrtz_simple_triggers.name,           dbms: "postgresql",       value: pk_qrtz_simple_triggers}
  - property: {name: quartz.pk_qrtz_simple_triggers.name,           dbms: "mysql,mariadb,h2", value: PK_QRTZ_SIMPLE_TRIGGERS}
  - property: {name: quartz.pk_qrtz_simprop_triggers.name,          dbms: "postgresql",       value: pk_qrtz_simprop_triggers}
  - property: {name: quartz.pk_qrtz_simprop_triggers.name,          dbms: "mysql,mariadb,h2", value: PK_QRTZ_SIMPROP_TRIGGERS}
  - property: {name: quartz.pk_qrtz_triggers.name,                  dbms: "postgresql",       value: pk_qrtz_triggers}
  - property: {name: quartz.pk_qrtz_triggers.name,                  dbms: "mysql,mariadb,h2", value: PK_QRTZ_TRIGGERS}
  - property: {name: quartz.pk_sched_name.name,                     dbms: "postgresql",       value: pk_sched_name}
  - property: {name: quartz.pk_sched_name.name,                     dbms: "mysql,mariadb,h2", value: PK_SCHED_NAME}
  - property: {name: quartz.prev_fire_time.name,                    dbms: "postgresql",       value: prev_fire_time}
  - property: {name: quartz.prev_fire_time.name,                    dbms: "mysql,mariadb,h2", value: PREV_FIRE_TIME}
  - property: {name: quartz.priority.name,                          dbms: "postgresql",       value: priority}
  - property: {name: quartz.priority.name,                          dbms: "mysql,mariadb,h2", value: PRIORITY}
  - property: {name: quartz.qrtz_blob_triggers.name,                dbms: "postgresql",       value: qrtz_blob_triggers}
  - property: {name: quartz.qrtz_blob_triggers.name,                dbms: "mysql,mariadb,h2", value: QRTZ_BLOB_TRIGGERS}
  - property: {name: quartz.qrtz_calendars.name,                    dbms: "postgresql",       value: qrtz_calendars}
  - property: {name: quartz.qrtz_calendars.name,                    dbms: "mysql,mariadb,h2", value: QRTZ_CALENDARS}
  - property: {name: quartz.qrtz_cron_triggers.name,                dbms: "postgresql",       value: qrtz_cron_triggers}
  - property: {name: quartz.qrtz_cron_triggers.name,                dbms: "mysql,mariadb,h2", value: QRTZ_CRON_TRIGGERS}
  - property: {name: quartz.qrtz_fired_triggers.name,               dbms: "postgresql",       value: qrtz_fired_triggers}
  - property: {name: quartz.qrtz_fired_triggers.name,               dbms: "mysql,mariadb,h2", value: QRTZ_FIRED_TRIGGERS}
  - property: {name: quartz.qrtz_job_details.name,                  dbms: "postgresql",       value: qrtz_job_details}
  - property: {name: quartz.qrtz_job_details.name,                  dbms: "mysql,mariadb,h2", value: QRTZ_JOB_DETAILS}
  - property: {name: quartz.qrtz_locks.name,                        dbms: "postgresql",       value: qrtz_locks}
  - property: {name: quartz.qrtz_locks.name,                        dbms: "mysql,mariadb,h2", value: QRTZ_LOCKS}
  - property: {name: quartz.qrtz_paused_trigger_grps.name,          dbms: "postgresql",       value: qrtz_paused_trigger_grps}
  - property: {name: quartz.qrtz_paused_trigger_grps.name,          dbms: "mysql,mariadb,h2", value: QRTZ_PAUSED_TRIGGER_GRPS}
  - property: {name: quartz.qrtz_scheduler_state.name,              dbms: "postgresql",       value: qrtz_scheduler_state}
  - property: {name: quartz.qrtz_scheduler_state.name,              dbms: "mysql,mariadb,h2", value: QRTZ_SCHEDULER_STATE}
  - property: {name: quartz.qrtz_simple_triggers.name,              dbms: "postgresql",       value: qrtz_simple_triggers}
  - property: {name: quartz.qrtz_simple_triggers.name,              dbms: "mysql,mariadb,h2", value: QRTZ_SIMPLE_TRIGGERS}
  - property: {name: quartz.qrtz_simprop_triggers.name,             dbms: "postgresql",       value: qrtz_simprop_triggers}
  - property: {name: quartz.qrtz_simprop_triggers.name,             dbms: "mysql,mariadb,h2", value: QRTZ_SIMPROP_TRIGGERS}
  - property: {name: quartz.qrtz_triggers.name,                     dbms: "postgresql",       value: qrtz_triggers}
  - property: {name: quartz.qrtz_triggers.name,                     dbms: "mysql,mariadb,h2", value: QRTZ_TRIGGERS}
  - property: {name: quartz.repeat_count.name,                      dbms: "postgresql",       value: repeat_count}
  - property: {name: quartz.repeat_count.name,                      dbms: "mysql,mariadb,h2", value: REPEAT_COUNT}
  - property: {name: quartz.repeat_interval.name,                   dbms: "postgresql",       value: repeat_interval}
  - property: {name: quartz.repeat_interval.name,                   dbms: "mysql,mariadb,h2", value: REPEAT_INTERVAL}
  - property: {name: quartz.requests_recovery.name,                 dbms: "postgresql",       value: requests_recovery}
  - property: {name: quartz.requests_recovery.name,                 dbms: "mysql,mariadb,h2", value: REQUESTS_RECOVERY}
  - property: {name: quartz.sched_name.name,                        dbms: "postgresql",       value: sched_name}
  - property: {name: quartz.sched_name.name,                        dbms: "mysql,mariadb,h2", value: SCHED_NAME}
  - property: {name: quartz.sched_time.name,                        dbms: "postgresql",       value: sched_time}
  - property: {name: quartz.sched_time.name,                        dbms: "mysql,mariadb,h2", value: SCHED_TIME}
  - property: {name: quartz.start_time.name,                        dbms: "postgresql",       value: start_time}
  - property: {name: quartz.start_time.name,                        dbms: "mysql,mariadb,h2", value: START_TIME}
  - property: {name: quartz.state.name,                             dbms: "postgresql",       value: state}
  - property: {name: quartz.state.name,                             dbms: "mysql,mariadb,h2", value: STATE}
  - property: {name: quartz.str_prop_1.name,                        dbms: "postgresql",       value: str_prop_1}
  - property: {name: quartz.str_prop_1.name,                        dbms: "mysql,mariadb,h2", value: STR_PROP_1}
  - property: {name: quartz.str_prop_2.name,                        dbms: "postgresql",       value: str_prop_2}
  - property: {name: quartz.str_prop_2.name,                        dbms: "mysql,mariadb,h2", value: STR_PROP_2}
  - property: {name: quartz.str_prop_3.name,                        dbms: "postgresql",       value: str_prop_3}
  - property: {name: quartz.str_prop_3.name,                        dbms: "mysql,mariadb,h2", value: STR_PROP_3}
  - property: {name: quartz.times_triggered.name,                   dbms: "postgresql",       value: times_triggered}
  - property: {name: quartz.times_triggered.name,                   dbms: "mysql,mariadb,h2", value: TIMES_TRIGGERED}
  - property: {name: quartz.time_zone_id.name,                      dbms: "postgresql",       value: time_zone_id}
  - property: {name: quartz.time_zone_id.name,                      dbms: "mysql,mariadb,h2", value: TIME_ZONE_ID}
  - property: {name: quartz.trigger_group.name,                     dbms: "postgresql",       value: trigger_group}
  - property: {name: quartz.trigger_group.name,                     dbms: "mysql,mariadb,h2", value: TRIGGER_GROUP}
  - property: {name: quartz.trigger_name.name,                      dbms: "postgresql",       value: trigger_name}
  - property: {name: quartz.trigger_name.name,                      dbms: "mysql,mariadb,h2", value: TRIGGER_NAME}
  - property: {name: quartz.trigger_state.name,                     dbms: "postgresql",       value: trigger_state}
  - property: {name: quartz.trigger_state.name,                     dbms: "mysql,mariadb,h2", value: TRIGGER_STATE}
  - property: {name: quartz.trigger_type.name,                      dbms: "postgresql",       value: trigger_type}
  - property: {name: quartz.trigger_type.name,                      dbms: "mysql,mariadb,h2", value: TRIGGER_TYPE}

  - changeSet:
      id: 89
      author: camsaul
      comment: Added 0.30.0
      validCheckSum: ANY
      changes:
        - createTable:
            tableName: ${quartz.qrtz_job_details.name}
            remarks: Used for Quartz scheduler.
            columns:
              - column:
                  name: ${quartz.sched_name.name}
                  type: varchar(120)
                  constraints:
                    nullable: false
              - column:
                  name: ${quartz.job_name.name}
                  type: varchar(200)
                  constraints:
                    nullable: false
              - column:
                  name: ${quartz.job_group.name}
                  type: varchar(200)
                  constraints:
                    nullable: false
              - column:
                  name: ${quartz.description.name}
                  type: varchar(250)
              - column:
                  name: ${quartz.job_class_name.name}
                  type: varchar(250)
                  constraints:
                    nullable: false
              - column:
                  name: ${quartz.is_durable.name}
                  type: bool
                  constraints:
                    nullable: false
              - column:
                  name: ${quartz.is_nonconcurrent.name}
                  type: bool
                  constraints:
                    nullable: false
              - column:
                  name: ${quartz.is_update_data.name}
                  type: bool
                  constraints:
                    nullable: false
              - column:
                  name: ${quartz.requests_recovery.name}
                  type: bool
                  constraints:
                    nullable: false
              - column:
                  name: ${quartz.job_data.name}
                  type: ${blob.type}
        - addPrimaryKey:
            tableName: ${quartz.qrtz_job_details.name}
            columnNames: ${quartz.sched_name.name}, ${quartz.job_name.name}, ${quartz.job_group.name}
            constraintName: ${quartz.pk_qrtz_job_details.name}
        - createTable:
            tableName: ${quartz.qrtz_triggers.name}
            remarks: Used for Quartz scheduler.
            columns:
              - column:
                  name: ${quartz.sched_name.name}
                  type: varchar(120)
                  constraints:
                    nullable: false
              - column:
                  name: ${quartz.trigger_name.name}
                  type: varchar(200)
                  constraints:
                    nullable: false
              - column:
                  name: ${quartz.trigger_group.name}
                  type: varchar(200)
                  constraints:
                    nullable: false
              - column:
                  name: ${quartz.job_name.name}
                  type: varchar(200)
                  constraints:
                    nullable: false
              - column:
                  name: ${quartz.job_group.name}
                  type: varchar(200)
                  constraints:
                    nullable: false
              - column:
                  name: ${quartz.description.name}
                  type: varchar(250)
              - column:
                  name: ${quartz.next_fire_time.name}
                  type: bigint
              - column:
                  name: ${quartz.prev_fire_time.name}
                  type: bigint
              - column:
                  name: ${quartz.priority.name}
                  type: integer
              - column:
                  name: ${quartz.trigger_state.name}
                  type: varchar(16)
                  constraints:
                    nullable: false
              - column:
                  name: ${quartz.trigger_type.name}
                  type: varchar(8)
                  constraints:
                    nullable: false
              - column:
                  name: ${quartz.start_time.name}
                  type: bigint
                  constraints:
                    nullable: false
              - column:
                  name: ${quartz.end_time.name}
                  type: bigint
              - column:
                  name: ${quartz.calendar_name.name}
                  type: varchar(200)
              - column:
                  name: ${quartz.misfire_instr.name}
                  type: smallint
              - column:
                  name: ${quartz.job_data.name}
                  type: ${blob.type}
        - addPrimaryKey:
            tableName: ${quartz.qrtz_triggers.name}
            columnNames: ${quartz.sched_name.name}, ${quartz.trigger_name.name}, ${quartz.trigger_group.name}
            constraintName: ${quartz.pk_qrtz_triggers.name}
        - addForeignKeyConstraint:
            baseTableName: ${quartz.qrtz_triggers.name}
            baseColumnNames: ${quartz.sched_name.name}, ${quartz.job_name.name}, ${quartz.job_group.name}
            referencedTableName: ${quartz.qrtz_job_details.name}
            referencedColumnNames: ${quartz.sched_name.name}, ${quartz.job_name.name}, ${quartz.job_group.name}
            constraintName: ${quartz.fk_qrtz_triggers_job_details.name}
        - createTable:
            tableName: ${quartz.qrtz_simple_triggers.name}
            remarks: Used for Quartz scheduler.
            columns:
              - column:
                  name: ${quartz.sched_name.name}
                  type: varchar(120)
                  constraints:
                    nullable: false
              - column:
                  name: ${quartz.trigger_name.name}
                  type: varchar(200)
                  constraints:
                    nullable: false
              - column:
                  name: ${quartz.trigger_group.name}
                  type: varchar(200)
                  constraints:
                    nullable: false
              - column:
                  name: ${quartz.repeat_count.name}
                  type: bigint
                  constraints:
                    nullable: false
              - column:
                  name: ${quartz.repeat_interval.name}
                  type: bigint
                  constraints:
                    nullable: false
              - column:
                  name: ${quartz.times_triggered.name}
                  type: bigint
                  constraints:
                    nullable: false
        - addPrimaryKey:
            tableName: ${quartz.qrtz_simple_triggers.name}
            columnNames: ${quartz.sched_name.name}, ${quartz.trigger_name.name}, ${quartz.trigger_group.name}
            constraintName: ${quartz.pk_qrtz_simple_triggers.name}
        - addForeignKeyConstraint:
            baseTableName: ${quartz.qrtz_simple_triggers.name}
            baseColumnNames: ${quartz.sched_name.name}, ${quartz.trigger_name.name}, ${quartz.trigger_group.name}
            referencedTableName: ${quartz.qrtz_triggers.name}
            referencedColumnNames: ${quartz.sched_name.name}, ${quartz.trigger_name.name}, ${quartz.trigger_group.name}
            constraintName: ${quartz.fk_qrtz_simple_triggers_triggers.name}
        - createTable:
            tableName: ${quartz.qrtz_cron_triggers.name}
            remarks: Used for Quartz scheduler.
            columns:
              - column:
                  name: ${quartz.sched_name.name}
                  type: varchar(120)
                  constraints:
                    nullable: false
              - column:
                  name: ${quartz.trigger_name.name}
                  type: varchar(200)
                  constraints:
                    nullable: false
              - column:
                  name: ${quartz.trigger_group.name}
                  type: varchar(200)
                  constraints:
                    nullable: false
              - column:
                  name: ${quartz.cron_expression.name}
                  type: varchar(120)
                  constraints:
                    nullable: false
              - column:
                  name: ${quartz.time_zone_id.name}
                  type: varchar(80)
        - addPrimaryKey:
            tableName: ${quartz.qrtz_cron_triggers.name}
            columnNames: ${quartz.sched_name.name}, ${quartz.trigger_name.name}, ${quartz.trigger_group.name}
            constraintName: ${quartz.pk_qrtz_cron_triggers.name}
        - addForeignKeyConstraint:
            baseTableName: ${quartz.qrtz_cron_triggers.name}
            baseColumnNames: ${quartz.sched_name.name}, ${quartz.trigger_name.name}, ${quartz.trigger_group.name}
            referencedTableName: ${quartz.qrtz_triggers.name}
            referencedColumnNames: ${quartz.sched_name.name}, ${quartz.trigger_name.name}, ${quartz.trigger_group.name}
            constraintName: ${quartz.fk_qrtz_cron_triggers_triggers.name}
        - createTable:
            tableName: ${quartz.qrtz_simprop_triggers.name}
            remarks: Used for Quartz scheduler.
            columns:
              - column:
                  name: ${quartz.sched_name.name}
                  type: varchar(120)
                  constraints:
                    nullable: false
              - column:
                  name: ${quartz.trigger_name.name}
                  type: varchar(200)
                  constraints:
                    nullable: false
              - column:
                  name: ${quartz.trigger_group.name}
                  type: varchar(200)
                  constraints:
                    nullable: false
              - column:
                  name: ${quartz.str_prop_1.name}
                  type: varchar(512)
              - column:
                  name: ${quartz.str_prop_2.name}
                  type: varchar(512)
              - column:
                  name: ${quartz.str_prop_3.name}
                  type: varchar(512)
              - column:
                  name: ${quartz.int_prop_1.name}
                  type: int
              - column:
                  name: ${quartz.int_prop_2.name}
                  type: int
              - column:
                  name: ${quartz.long_prop_1.name}
                  type: bigint
              - column:
                  name: ${quartz.long_prop_2.name}
                  type: bigint
              - column:
                  name: ${quartz.dec_prop_1.name}
                  type: numeric(13,4)
              - column:
                  name: ${quartz.dec_prop_2.name}
                  type: numeric(13,4)
              - column:
                  name: ${quartz.bool_prop_1.name}
                  type: bool
              - column:
                  name: ${quartz.bool_prop_2.name}
                  type: bool
        - addPrimaryKey:
            tableName: ${quartz.qrtz_simprop_triggers.name}
            columnNames: ${quartz.sched_name.name}, ${quartz.trigger_name.name}, ${quartz.trigger_group.name}
            constraintName: ${quartz.pk_qrtz_simprop_triggers.name}
        - addForeignKeyConstraint:
            baseTableName: ${quartz.qrtz_simprop_triggers.name}
            baseColumnNames: ${quartz.sched_name.name}, ${quartz.trigger_name.name}, ${quartz.trigger_group.name}
            referencedTableName: ${quartz.qrtz_triggers.name}
            referencedColumnNames: ${quartz.sched_name.name}, ${quartz.trigger_name.name}, ${quartz.trigger_group.name}
            constraintName: ${quartz.fk_qrtz_simprop_triggers_triggers.name}
        - createTable:
            tableName: ${quartz.qrtz_blob_triggers.name}
            remarks: Used for Quartz scheduler.
            columns:
              - column:
                  name: ${quartz.sched_name.name}
                  type: varchar(120)
                  constraints:
                    nullable: false
              - column:
                  name: ${quartz.trigger_name.name}
                  type: varchar(200)
                  constraints:
                    nullable: false
              - column:
                  name: ${quartz.trigger_group.name}
                  type: varchar(200)
                  constraints:
                    nullable: false
              - column:
                  name: ${quartz.blob_data.name}
                  type: ${blob.type}
        - addPrimaryKey:
            tableName: ${quartz.qrtz_blob_triggers.name}
            columnNames: ${quartz.sched_name.name}, ${quartz.trigger_name.name}, ${quartz.trigger_group.name}
            constraintName: ${quartz.pk_qrtz_blob_triggers.name}
        - addForeignKeyConstraint:
            baseTableName: ${quartz.qrtz_blob_triggers.name}
            baseColumnNames: ${quartz.sched_name.name}, ${quartz.trigger_name.name}, ${quartz.trigger_group.name}
            referencedTableName: ${quartz.qrtz_triggers.name}
            referencedColumnNames: ${quartz.sched_name.name}, ${quartz.trigger_name.name}, ${quartz.trigger_group.name}
            constraintName: ${quartz.fk_qrtz_blob_triggers_triggers.name}
        - createTable:
            tableName: ${quartz.qrtz_calendars.name}
            remarks: Used for Quartz scheduler.
            columns:
              - column:
                  name: ${quartz.sched_name.name}
                  type: varchar(120)
                  constraints:
                    nullable: false
              - column:
                  name: ${quartz.calendar_name.name}
                  type: varchar(200)
                  constraints:
                    nullable: false
              - column:
                  name: ${quartz.calendar.name}
                  type: ${blob.type}
                  constraints:
                    nullable: false
        - addPrimaryKey:
            tableName: ${quartz.qrtz_calendars.name}
            columnNames: ${quartz.sched_name.name}, ${quartz.calendar_name.name}
            constraintName: ${quartz.pk_qrtz_calendars.name}
        - createTable:
            tableName: ${quartz.qrtz_paused_trigger_grps.name}
            remarks: Used for Quartz scheduler.
            columns:
              - column:
                  name: ${quartz.sched_name.name}
                  type: varchar(120)
                  constraints:
                    nullable: false
              - column:
                  name: ${quartz.trigger_group.name}
                  type: varchar(200)
                  constraints:
                    nullable: false
        - addPrimaryKey:
            tableName: ${quartz.qrtz_paused_trigger_grps.name}
            columnNames: ${quartz.sched_name.name}, ${quartz.trigger_group.name}
            constraintName: ${quartz.pk_sched_name.name}
        - createTable:
            tableName: ${quartz.qrtz_fired_triggers.name}
            remarks: Used for Quartz scheduler.
            columns:
              - column:
                  name: ${quartz.sched_name.name}
                  type: varchar(120)
                  constraints:
                    nullable: false
              - column:
                  name: ${quartz.entry_id.name}
                  type: varchar(95)
                  constraints:
                    nullable: false
              - column:
                  name: ${quartz.trigger_name.name}
                  type: varchar(200)
                  constraints:
                    nullable: false
              - column:
                  name: ${quartz.trigger_group.name}
                  type: varchar(200)
                  constraints:
                    nullable: false
              - column:
                  name: ${quartz.instance_name.name}
                  type: varchar(200)
                  constraints:
                    nullable: false
              - column:
                  name: ${quartz.fired_time.name}
                  type: bigint
                  constraints:
                    nullable: false
# Note: this column is not used on Quartz 2.1.x; it is used in 2.2.x, which recommends making it NOT NULL. I've made it
# nullable since at the time of this migration we're still using 2.1.7; including it gives us an easy upgrade path in
# the future.
              - column:
                  name: ${quartz.sched_time.name}
                  type: bigint
              - column:
                  name: ${quartz.priority.name}
                  type: integer
                  constraints:
                    nullable: false
              - column:
                  name: ${quartz.state.name}
                  type: varchar(16)
                  constraints:
                    nullable: false
              - column:
                  name: ${quartz.job_name.name}
                  type: varchar(200)
              - column:
                  name: ${quartz.job_group.name}
                  type: varchar(200)
              - column:
                  name: ${quartz.is_nonconcurrent.name}
                  type: bool
              - column:
                  name: ${quartz.requests_recovery.name}
                  type: bool
        - addPrimaryKey:
            tableName: ${quartz.qrtz_fired_triggers.name}
            columnNames: ${quartz.sched_name.name}, ${quartz.entry_id.name}
            constraintName: ${quartz.pk_qrtz_fired_triggers.name}
        - createTable:
            tableName: ${quartz.qrtz_scheduler_state.name}
            remarks: Used for Quartz scheduler.
            columns:
              - column:
                  name: ${quartz.sched_name.name}
                  type: varchar(120)
                  constraints:
                    nullable: false
              - column:
                  name: ${quartz.instance_name.name}
                  type: varchar(200)
                  constraints:
                    nullable: false
              - column:
                  name: ${quartz.last_checkin_time.name}
                  type: bigint
                  constraints:
                    nullable: false
              - column:
                  name: ${quartz.checkin_interval.name}
                  type: bigint
                  constraints:
                    nullable: false
        - addPrimaryKey:
            tableName: ${quartz.qrtz_scheduler_state.name}
            columnNames: ${quartz.sched_name.name}, ${quartz.instance_name.name}
            constraintName: ${quartz.pk_qrtz_scheduler_state.name}
        - createTable:
            tableName: ${quartz.qrtz_locks.name}
            remarks: Used for Quartz scheduler.
            columns:
              - column:
                  name: ${quartz.sched_name.name}
                  type: varchar(120)
                  constraints:
                    nullable: false
              - column:
                  name: ${quartz.lock_name.name}
                  type: varchar(40)
                  constraints:
                    nullable: false
        - addPrimaryKey:
            tableName: ${quartz.qrtz_locks.name}
            columnNames: ${quartz.sched_name.name}, ${quartz.lock_name.name}
            constraintName: ${quartz.pk_qrtz_locks.name}
        - createIndex:
            indexName: ${quartz.idx_qrtz_j_req_recovery.name}
            tableName: ${quartz.qrtz_job_details.name}
            columns:
              - column:
                  name: ${quartz.sched_name.name}
              - column:
                  name: ${quartz.requests_recovery.name}
        - createIndex:
            indexName: ${quartz.idx_qrtz_j_grp.name}
            tableName: ${quartz.qrtz_job_details.name}
            columns:
              - column:
                  name: ${quartz.sched_name.name}
              - column:
                  name: ${quartz.job_group.name}
        - createIndex:
            indexName: ${quartz.idx_qrtz_t_j.name}
            tableName: ${quartz.qrtz_triggers.name}
            columns:
              - column:
                  name: ${quartz.sched_name.name}
              - column:
                  name: ${quartz.job_name.name}
              - column:
                  name: ${quartz.job_group.name}
        - createIndex:
            indexName: ${quartz.idx_qrtz_t_jg.name}
            tableName: ${quartz.qrtz_triggers.name}
            columns:
              - column:
                  name: ${quartz.sched_name.name}
              - column:
                  name: ${quartz.job_group.name}
        - createIndex:
            indexName: ${quartz.idx_qrtz_t_c.name}
            tableName: ${quartz.qrtz_triggers.name}
            columns:
              - column:
                  name: ${quartz.sched_name.name}
              - column:
                  name: ${quartz.calendar_name.name}
        - createIndex:
            indexName: ${quartz.idx_qrtz_t_g.name}
            tableName: ${quartz.qrtz_triggers.name}
            columns:
              - column:
                  name: ${quartz.sched_name.name}
              - column:
                  name: ${quartz.trigger_group.name}
        - createIndex:
            indexName: ${quartz.idx_qrtz_t_state.name}
            tableName: ${quartz.qrtz_triggers.name}
            columns:
              - column:
                  name: ${quartz.sched_name.name}
              - column:
                  name: ${quartz.trigger_state.name}
        - createIndex:
            indexName: ${quartz.idx_qrtz_t_n_state.name}
            tableName: ${quartz.qrtz_triggers.name}
            columns:
              - column:
                  name: ${quartz.sched_name.name}
              - column:
                  name: ${quartz.trigger_name.name}
              - column:
                  name: ${quartz.trigger_group.name}
              - column:
                  name: ${quartz.trigger_state.name}
        - createIndex:
            indexName: ${quartz.idx_qrtz_t_n_g_state.name}
            tableName: ${quartz.qrtz_triggers.name}
            columns:
              - column:
                  name: ${quartz.sched_name.name}
              - column:
                  name: ${quartz.trigger_group.name}
              - column:
                  name: ${quartz.trigger_state.name}
        - createIndex:
            indexName: ${quartz.idx_qrtz_t_next_fire_time.name}
            tableName: ${quartz.qrtz_triggers.name}
            columns:
              - column:
                  name: ${quartz.sched_name.name}
              - column:
                  name: ${quartz.next_fire_time.name}
        - createIndex:
            indexName: ${quartz.idx_qrtz_t_nft_st.name}
            tableName: ${quartz.qrtz_triggers.name}
            columns:
              - column:
                  name: ${quartz.sched_name.name}
              - column:
                  name: ${quartz.trigger_state.name}
              - column:
                  name: ${quartz.next_fire_time.name}
        - createIndex:
            indexName: ${quartz.idx_qrtz_t_nft_misfire.name}
            tableName: ${quartz.qrtz_triggers.name}
            columns:
              - column:
                  name: ${quartz.sched_name.name}
              - column:
                  name: ${quartz.misfire_instr.name}
              - column:
                  name: ${quartz.next_fire_time.name}
        - createIndex:
            indexName: ${quartz.idx_qrtz_t_nft_st_misfire.name}
            tableName: ${quartz.qrtz_triggers.name}
            columns:
              - column:
                  name: ${quartz.sched_name.name}
              - column:
                  name: ${quartz.misfire_instr.name}
              - column:
                  name: ${quartz.next_fire_time.name}
              - column:
                  name: ${quartz.trigger_state.name}
        - createIndex:
            indexName: ${quartz.idx_qrtz_t_nft_st_misfire_grp.name}
            tableName: ${quartz.qrtz_triggers.name}
            columns:
              - column:
                  name: ${quartz.sched_name.name}
              - column:
                  name: ${quartz.misfire_instr.name}
              - column:
                  name: ${quartz.next_fire_time.name}
              - column:
                  name: ${quartz.trigger_group.name}
              - column:
                  name: ${quartz.trigger_state.name}
        - createIndex:
            indexName: ${quartz.idx_qrtz_ft_trig_inst_name.name}
            tableName: ${quartz.qrtz_fired_triggers.name}
            columns:
              - column:
                  name: ${quartz.sched_name.name}
              - column:
                  name: ${quartz.instance_name.name}
        - createIndex:
            indexName: ${quartz.idx_qrtz_ft_inst_job_req_rcvry.name}
            tableName: ${quartz.qrtz_fired_triggers.name}
            columns:
              - column:
                  name: ${quartz.sched_name.name}
              - column:
                  name: ${quartz.instance_name.name}
              - column:
                  name: ${quartz.requests_recovery.name}
        - createIndex:
            indexName: ${quartz.idx_qrtz_ft_j_g.name}
            tableName: ${quartz.qrtz_fired_triggers.name}
            columns:
              - column:
                  name: ${quartz.sched_name.name}
              - column:
                  name: ${quartz.job_name.name}
              - column:
                  name: ${quartz.job_group.name}
        - createIndex:
            indexName: ${quartz.idx_qrtz_ft_jg.name}
            tableName: ${quartz.qrtz_fired_triggers.name}
            columns:
              - column:
                  name: ${quartz.sched_name.name}
              - column:
                  name: ${quartz.job_group.name}
        - createIndex:
            indexName: ${quartz.idx_qrtz_ft_t_g.name}
            tableName: ${quartz.qrtz_fired_triggers.name}
            columns:
              - column:
                  name: ${quartz.sched_name.name}
              - column:
                  name: ${quartz.trigger_name.name}
              - column:
                  name: ${quartz.trigger_group.name}
        - createIndex:
            indexName: ${quartz.idx_qrtz_ft_tg.name}
            tableName: ${quartz.qrtz_fired_triggers.name}
            columns:
              - column:
                  name: ${quartz.sched_name.name}
              - column:
                  name: ${quartz.trigger_group.name}

  - changeSet:
      id: 90
      author: senior
      comment: 'Added 0.30.0'
      changes:
        - addColumn:
            tableName: core_user
            columns:
              - column:
                  name: sso_source
                  type: varchar(254)
                  remarks: 'String to indicate the SSO backend the user is from'
        - sql:
            sql: update core_user set sso_source='saml' where saml_auth=true
        - dropColumn:
            tableName: core_user
            columnName: saml_auth

# Forgot to get rid of the raw_table_id and raw_column_id columns when we dropped the tables they referenced in migration 87.

  - changeSet:
      id: 91
      author: camsaul
      comment: 'Added 0.30.0'
      changes:
        - dropColumn:
            tableName: metabase_table
            columnName: raw_table_id
        - dropColumn:
            tableName: metabase_field
            columnName: raw_column_id

# Add database_id column to query_execution

  - changeSet:
      id: 92
      author: camsaul
      comment: 'Added 0.31.0'
      validCheckSum: ANY
      changes:
        - addColumn:
            tableName: query_execution
            columns:
              - column:
                  name: database_id
                  type: integer
                  remarks: 'ID of the database this query was ran against.'

# Start recording the actual query dictionary that's been executed

  - changeSet:
      id: 93
      author: camsaul
      comment: 'Added 0.31.0'
      changes:
        - addColumn:
            tableName: query
            columns:
              - column:
                  name: query
                  type: text
                  remarks: 'The actual "query dictionary" for this query.'

# Create the TaskHistory table, intended to provide debugging info on our background/quartz processes
  - changeSet:
      id: 94
      author: senior
      comment: 'Added 0.31.0'
      changes:
        - createTable:
            tableName: task_history
            remarks: 'Timing and metadata info about background/quartz processes'
            columns:
              - column:
                  name: id
                  type: int
                  autoIncrement: true
                  constraints:
                    primaryKey: true
                    nullable: false
              - column:
                  name: task
                  type: VARCHAR(254)
                  remarks: 'Name of the task'
                  constraints:
                    nullable: false
              # The sync tasks all have a db_id, but there are others that won't, such as the pulses
              # task or task history cleanup. The way around this is to create a join table between
              # TASK_HISTORY and METABASE_DATABASE, but that doesn't seem worth it right now.
              - column:
                  name: db_id
                  type: integer
              - column:
                  name: started_at
                  type: datetime
                  constraints:
                    nullable: false
              - column:
                  name: ended_at
                  type: datetime
                  constraints:
                    nullable: false
              - column:
                  name: duration
                  type: int
                  constraints:
                    nullable: false
              - column:
                  name: task_details
                  remarks: 'JSON string with additional info on the task'
                  type: text
        - createIndex:
            indexName: idx_task_history_end_time
            tableName: task_history
            columns:
              - column:
                  name: ended_at
        - createIndex:
            indexName: idx_task_history_db_id
            tableName: task_history
            columns:
              - column:
                  name: db_id
# Before this changeset, the databasechangelog table didn't include any uniqueness constraing for the databasechangelog
# table. Not having anything that uniquely identifies a row can cause issues for database replication. In earlier
# versions of Liquibase the uniquenes constraint was (ID, AUTHOR, FILENAME) but that was dropped
# (https://liquibase.jira.com/browse/CORE-1909) as some as the combination of the three columns caused issues on some
# databases. We only support PostgreSQL, MySQL and H2 which doesn't have that issue. This changeset puts back that
# uniqueness constraint since the issue shouldn't affect us and it will allow replication without the user needed to
# add their own constraint.
  - changeSet:
      id: 95
      author: senior
      comment: 'Added 0.31.0'
      validCheckSum: ANY
      # Don't add the constraint if there are already duplicates in the database change log! Migrations will fail!
      # See #8909
      preConditions:
        - onFail: MARK_RAN
        # If we're dumping the migration as a SQL file or trying to force-migrate we can't check the preconditions
        # so just go ahead and skip the entire thing. This is a non-critical migration
        - onUpdateSQL: IGNORE
        - sqlCheck:
            expectedResult: 0
            sql: SELECT count(*) FROM (SELECT count(*) FROM DATABASECHANGELOG GROUP BY ID, AUTHOR, FILENAME HAVING count(*) > 1) t1
      changes:
        - addUniqueConstraint:
            columnNames: id, author, filename
            constraintName: idx_databasechangelog_id_author_filename
            tableName: ${databasechangelog.name}
#
# ADD Field.settings COLUMN
#
  - changeSet:
      id: 96
      author: camsaul
      comment: 'Added 0.31.0'
      changes:
        - addColumn:
            tableName: metabase_field
            columns:
              - column:
                  name: settings
                  type: text
                  remarks: 'Serialized JSON FE-specific settings like formatting, etc. Scope of what is stored here may increase in future.'
#
# Change MySQL/Maria's blob type to LONGBLOB to more closely match what H2 and PostgreSQL support for size limits
#
  - changeSet:
      id: 97
      author: senior
      comment: 'Added 0.32.0'
      preConditions:
        - onFail: MARK_RAN
        - dbms:
            type: mysql,mariadb
      changes:
        - modifyDataType:
            tableName: query_cache
            columnName: results
            newDataType: longblob

#
# Add unique constraints for (Field name + table_id + parent_id) and for (Table name + schema + db_id) unless for one
# reason or another those would-be constraints are already violated. This is to fix issue where sometimes the same Field
# or Table is synced more than once (see #669, #8950, #9048)
#
# Note that the SQL standard says unique constraints should not apply to columns with NULL values. Consider the following:
#
# INSERT INTO metabase_table (db_id, schema, name) VALUES (1, 'PUBLIC', 'my_table');
# INSERT INTO metabase_table (db_id, schema, name) VALUES (1, 'PUBLIC', 'my_table'); -- fails: violates UNIQUE constraint
#
# INSERT INTO metabase_table (db_id, schema, name) VALUES (1, NULL, 'my_table');
# INSERT INTO metabase_table (db_id, schema, name) VALUES (1, NULL, 'my_table'); -- succeeds: because schema is NULL constraint does not apply
#
# Thus these constraints won't work if the data warehouse DB in question doesn't use schemas (e.g. MySQL or MongoDB). It
# will work for other data warehouse types.
#
# Luckily Postgres (but not H2 or MySQL) supports constraints that only apply to columns matching conditions, so we can
# add additional constraints to properly handle those cases.
  - changeSet:
      id: 98
      author: camsaul
      comment: 'Added 0.32.0'
      preConditions:
        - onFail: MARK_RAN
        - onUpdateSQL: IGNORE
        - or:
            - and:
                - dbms:
                    type: mysql,mariadb
                - sqlCheck:
                    expectedResult: 0
                    sql: SELECT count(*) FROM (SELECT count(*) FROM `metabase_table` GROUP BY `db_id`, `schema`, `name` HAVING count(*) > 1) t1
            - and:
                - dbms:
                    type: h2,postgresql
                - sqlCheck:
                    expectedResult: 0
                    sql: SELECT count(*) FROM (SELECT count(*) FROM METABASE_TABLE GROUP BY DB_ID, SCHEMA, NAME HAVING count(*) > 1) t1
      changes:
        - addUniqueConstraint:
            tableName: metabase_table
            columnNames: db_id, schema, name
            constraintName: idx_uniq_table_db_id_schema_name
        # For Postgres, add additional constraint to apply if schema is NULL
        - sql:
            dbms: postgresql
            sql: CREATE UNIQUE INDEX idx_uniq_table_db_id_schema_name_2col ON "metabase_table" ("db_id", "name") WHERE "schema" IS NULL

  - changeSet:
      id: 99
      author: camsaul
      comment: 'Added 0.32.0'
      preConditions:
        - onFail: MARK_RAN
        - onUpdateSQL: IGNORE
        - or:
            - and:
                - dbms:
                    type: mysql,mariadb
                - sqlCheck:
                    expectedResult: 0
                    sql: SELECT count(*) FROM (SELECT count(*) FROM `metabase_field` GROUP BY `table_id`, `parent_id`, `name` HAVING count(*) > 1) t1
            - and:
                - dbms:
                    type: h2,postgresql
                - sqlCheck:
                    expectedResult: 0
                    sql: SELECT count(*) FROM (SELECT count(*) FROM METABASE_FIELD GROUP BY TABLE_ID, PARENT_ID, NAME HAVING count(*) > 1) t1
      changes:
        - addUniqueConstraint:
            tableName: metabase_field
            columnNames: table_id, parent_id, name
            constraintName: idx_uniq_field_table_id_parent_id_name
        # For Postgres, add additional constraint to apply if schema is NULL
        - sql:
            dbms: postgresql
            sql: CREATE UNIQUE INDEX idx_uniq_field_table_id_parent_id_name_2col ON "metabase_field" ("table_id", "name") WHERE "parent_id" IS NULL

#
# Migration 84 was written slightly incorrectly and did not correctly migrate the values of is_active -> archived for
# METRICS. If you look at the migration you will notice the raw SQL part is a `sql` map with 2 `sql` keys. The first key
# is ignored, and that statement was never ran.
#
# To fix this we will migrate any metrics that haven't been updated since that migration ran and fix their archived
# status
  - changeSet:
      id: 100
      author: camsaul
      comment: 'Added 0.32.0'
      validCheckSum: ANY
      changes:
        # databasechangelog is upper-case in MySQL and MariaDB (and H2 for that matter, but H2 will upper-case the
        # unquoted identifier)
        - sql:
            dbms: postgresql,h2
            sql: >-
              UPDATE metric
              SET archived = NOT archived
              WHERE EXISTS (
                SELECT *
                FROM databasechangelog dbcl
                WHERE dbcl.id = '84'
                  AND metric.updated_at < dbcl.dateexecuted
              )
        - sql:
            dbms: mysql,mariadb
            sql: >-
              UPDATE metric
              SET archived = NOT archived
              WHERE EXISTS (
                SELECT *
                FROM `DATABASECHANGELOG` dbcl
                WHERE dbcl.id = '84'
                  AND metric.updated_at < dbcl.dateexecuted
              )

# Very helpful for performance reasons. See #9519
  - changeSet:
      id: 101
      author: camsaul
      comment: 'Added 0.32.0'
      changes:
        - createIndex:
            indexName: idx_field_parent_id
            tableName: metabase_field
            columns:
              - column:
                  name: parent_id

# A per-Database setting for the new Query Builder 3.0.
  - changeSet:
      id: 103
      author: camsaul
      comment: 'Added 0.32.10'
      changes:
        - addColumn:
            tableName: metabase_database
            columns:
              - column:
                  name: auto_run_queries
                  remarks: 'Whether to automatically run queries when doing simple filtering and summarizing in the Query Builder.'
                  type: boolean
                  constraints:
                    nullable: false
                  defaultValueBoolean: true


  # To fix EE full-app embedding without compromising security. Full-app embed sessions cannot have `SameSite` attributes in their cookies.
  - changeSet:
      id: 104
      author: camsaul
      comment: 'Added EE 1.1.6/CE 0.33.0'
      changes:
        - addColumn:
            tableName: core_session
            columns:
              - column:
                  name: anti_csrf_token
                  type: text
                  remarks: 'Anti-CSRF token for full-app embed sessions.'

#
# Change `metabase_field.database_type` to `text` to accomodate more exotic field types (enums in Clickhouse, rows in Presto, ...)
#
  - changeSet:
      id: 106
      author: sb
      comment: 'Added 0.33.5'
      changes:
        - modifyDataType:
            tableName: metabase_field
            columnName: database_type
            newDataType: text

#
#  Migrations 107-160 are used to convert a MySQL or MariaDB database to utf8mb4 on launch -- see #11753 for a detailed explanation of these migrations
#

  - changeSet:
        id: 107
        author: camsaul
        comment: Added 0.34.2
        # If this migration fails for any reason continue with the next migration; do not fail the entire process if this one fails
        failOnError: false
        preConditions:
          # If preconditions fail (i.e., dbms is not mysql or mariadb) then mark this migration as 'ran'
          - onFail: MARK_RAN
          # If we're generating SQL output for migrations instead of running via liquibase, fail the preconditions which means these migrations will be skipped
          - onSqlOutput: FAIL
          - or:
              - dbms:
                    type: mysql
              - dbms:
                    type: mariadb
        changes:
          - sql:
                sql: ALTER DATABASE CHARACTER SET = utf8mb4 COLLATE = utf8mb4_unicode_ci;
  - changeSet:
        id: 108
        author: camsaul
        comment: Added 0.34.2
        failOnError: false
        preConditions:
          - onFail: MARK_RAN
          - onSqlOutput: FAIL
          - or:
              - dbms:
                    type: mysql
              - dbms:
                    type: mariadb
        changes:
          - sql:
                sql: ALTER TABLE `DATABASECHANGELOG` CONVERT TO CHARACTER SET utf8mb4 COLLATE utf8mb4_unicode_ci;
  - changeSet:
        id: 109
        author: camsaul
        comment: Added 0.34.2
        failOnError: false
        preConditions:
          - onFail: MARK_RAN
          - onSqlOutput: FAIL
          - or:
              - dbms:
                    type: mysql
              - dbms:
                    type: mariadb
        changes:
          - sql:
                sql: ALTER TABLE `DATABASECHANGELOGLOCK` CONVERT TO CHARACTER SET utf8mb4 COLLATE utf8mb4_unicode_ci;
  - changeSet:
        id: 110
        author: camsaul
        comment: Added 0.34.2
        failOnError: false
        preConditions:
          - onFail: MARK_RAN
          - onSqlOutput: FAIL
          - or:
              - dbms:
                    type: mysql
              - dbms:
                    type: mariadb
        changes:
          - sql:
                sql: ALTER TABLE `QRTZ_CALENDARS` CONVERT TO CHARACTER SET utf8mb4 COLLATE utf8mb4_unicode_ci;
  - changeSet:
        id: 111
        author: camsaul
        comment: Added 0.34.2
        failOnError: false
        preConditions:
          - onFail: MARK_RAN
          - onSqlOutput: FAIL
          - or:
              - dbms:
                    type: mysql
              - dbms:
                    type: mariadb
        changes:
          - sql:
                sql: ALTER TABLE `QRTZ_FIRED_TRIGGERS` CONVERT TO CHARACTER SET utf8mb4 COLLATE utf8mb4_unicode_ci;
  - changeSet:
        id: 112
        author: camsaul
        comment: Added 0.34.2
        failOnError: false
        preConditions:
          - onFail: MARK_RAN
          - onSqlOutput: FAIL
          - or:
              - dbms:
                    type: mysql
              - dbms:
                    type: mariadb
        changes:
          - sql:
                sql: ALTER TABLE `QRTZ_JOB_DETAILS` CONVERT TO CHARACTER SET utf8mb4 COLLATE utf8mb4_unicode_ci;
  - changeSet:
        id: 113
        author: camsaul
        comment: Added 0.34.2
        failOnError: false
        preConditions:
          - onFail: MARK_RAN
          - onSqlOutput: FAIL
          - or:
              - dbms:
                    type: mysql
              - dbms:
                    type: mariadb
        changes:
          - sql:
                sql: ALTER TABLE `QRTZ_LOCKS` CONVERT TO CHARACTER SET utf8mb4 COLLATE utf8mb4_unicode_ci;
  - changeSet:
        id: 114
        author: camsaul
        comment: Added 0.34.2
        failOnError: false
        preConditions:
          - onFail: MARK_RAN
          - onSqlOutput: FAIL
          - or:
              - dbms:
                    type: mysql
              - dbms:
                    type: mariadb
        changes:
          - sql:
                sql: ALTER TABLE `QRTZ_PAUSED_TRIGGER_GRPS` CONVERT TO CHARACTER SET utf8mb4 COLLATE utf8mb4_unicode_ci;
  - changeSet:
        id: 115
        author: camsaul
        comment: Added 0.34.2
        failOnError: false
        preConditions:
          - onFail: MARK_RAN
          - onSqlOutput: FAIL
          - or:
              - dbms:
                    type: mysql
              - dbms:
                    type: mariadb
        changes:
          - sql:
                sql: ALTER TABLE `QRTZ_SCHEDULER_STATE` CONVERT TO CHARACTER SET utf8mb4 COLLATE utf8mb4_unicode_ci;
  - changeSet:
        id: 116
        author: camsaul
        comment: Added 0.34.2
        failOnError: false
        preConditions:
          - onFail: MARK_RAN
          - onSqlOutput: FAIL
          - or:
              - dbms:
                    type: mysql
              - dbms:
                    type: mariadb
        changes:
          - sql:
                sql: ALTER TABLE `core_user` CONVERT TO CHARACTER SET utf8mb4 COLLATE utf8mb4_unicode_ci;
  - changeSet:
        id: 117
        author: camsaul
        comment: Added 0.34.2
        failOnError: false
        preConditions:
          - onFail: MARK_RAN
          - onSqlOutput: FAIL
          - or:
              - dbms:
                    type: mysql
              - dbms:
                    type: mariadb
        changes:
          - sql:
                sql: ALTER TABLE `data_migrations` CONVERT TO CHARACTER SET utf8mb4 COLLATE utf8mb4_unicode_ci;
  - changeSet:
        id: 118
        author: camsaul
        comment: Added 0.34.2
        failOnError: false
        preConditions:
          - onFail: MARK_RAN
          - onSqlOutput: FAIL
          - or:
              - dbms:
                    type: mysql
              - dbms:
                    type: mariadb
        changes:
          - sql:
                sql: ALTER TABLE `dependency` CONVERT TO CHARACTER SET utf8mb4 COLLATE utf8mb4_unicode_ci;
  - changeSet:
        id: 119
        author: camsaul
        comment: Added 0.34.2
        failOnError: false
        preConditions:
          - onFail: MARK_RAN
          - onSqlOutput: FAIL
          - or:
              - dbms:
                    type: mysql
              - dbms:
                    type: mariadb
        changes:
          - sql:
                sql: ALTER TABLE `label` CONVERT TO CHARACTER SET utf8mb4 COLLATE utf8mb4_unicode_ci;
  - changeSet:
        id: 120
        author: camsaul
        comment: Added 0.34.2
        failOnError: false
        preConditions:
          - onFail: MARK_RAN
          - onSqlOutput: FAIL
          - or:
              - dbms:
                    type: mysql
              - dbms:
                    type: mariadb
        changes:
          - sql:
                sql: ALTER TABLE `metabase_database` CONVERT TO CHARACTER SET utf8mb4 COLLATE utf8mb4_unicode_ci;
  - changeSet:
        id: 121
        author: camsaul
        comment: Added 0.34.2
        failOnError: false
        preConditions:
          - onFail: MARK_RAN
          - onSqlOutput: FAIL
          - or:
              - dbms:
                    type: mysql
              - dbms:
                    type: mariadb
        changes:
          - sql:
                sql: ALTER TABLE `permissions_group` CONVERT TO CHARACTER SET utf8mb4 COLLATE utf8mb4_unicode_ci;
  - changeSet:
        id: 122
        author: camsaul
        comment: Added 0.34.2
        failOnError: false
        preConditions:
          - onFail: MARK_RAN
          - onSqlOutput: FAIL
          - or:
              - dbms:
                    type: mysql
              - dbms:
                    type: mariadb
        changes:
          - sql:
                sql: ALTER TABLE `query` CONVERT TO CHARACTER SET utf8mb4 COLLATE utf8mb4_unicode_ci;
  - changeSet:
        id: 123
        author: camsaul
        comment: Added 0.34.2
        failOnError: false
        preConditions:
          - onFail: MARK_RAN
          - onSqlOutput: FAIL
          - or:
              - dbms:
                    type: mysql
              - dbms:
                    type: mariadb
        changes:
          - sql:
                sql: ALTER TABLE `query_cache` CONVERT TO CHARACTER SET utf8mb4 COLLATE utf8mb4_unicode_ci;
  - changeSet:
        id: 124
        author: camsaul
        comment: Added 0.34.2
        failOnError: false
        preConditions:
          - onFail: MARK_RAN
          - onSqlOutput: FAIL
          - or:
              - dbms:
                    type: mysql
              - dbms:
                    type: mariadb
        changes:
          - sql:
                sql: ALTER TABLE `query_execution` CONVERT TO CHARACTER SET utf8mb4 COLLATE utf8mb4_unicode_ci;
  - changeSet:
        id: 125
        author: camsaul
        comment: Added 0.34.2
        failOnError: false
        preConditions:
          - onFail: MARK_RAN
          - onSqlOutput: FAIL
          - or:
              - dbms:
                    type: mysql
              - dbms:
                    type: mariadb
        changes:
          - sql:
                sql: ALTER TABLE `setting` CONVERT TO CHARACTER SET utf8mb4 COLLATE utf8mb4_unicode_ci;
  - changeSet:
        id: 126
        author: camsaul
        comment: Added 0.34.2
        failOnError: false
        preConditions:
          - onFail: MARK_RAN
          - onSqlOutput: FAIL
          - or:
              - dbms:
                    type: mysql
              - dbms:
                    type: mariadb
        changes:
          - sql:
                sql: ALTER TABLE `task_history` CONVERT TO CHARACTER SET utf8mb4 COLLATE utf8mb4_unicode_ci;
  - changeSet:
        id: 127
        author: camsaul
        comment: Added 0.34.2
        failOnError: false
        preConditions:
          - onFail: MARK_RAN
          - onSqlOutput: FAIL
          - or:
              - dbms:
                    type: mysql
              - dbms:
                    type: mariadb
        changes:
          - sql:
                sql: ALTER TABLE `QRTZ_TRIGGERS` CONVERT TO CHARACTER SET utf8mb4 COLLATE utf8mb4_unicode_ci;
  - changeSet:
        id: 128
        author: camsaul
        comment: Added 0.34.2
        failOnError: false
        preConditions:
          - onFail: MARK_RAN
          - onSqlOutput: FAIL
          - or:
              - dbms:
                    type: mysql
              - dbms:
                    type: mariadb
        changes:
          - sql:
                sql: ALTER TABLE `activity` CONVERT TO CHARACTER SET utf8mb4 COLLATE utf8mb4_unicode_ci;
  - changeSet:
        id: 129
        author: camsaul
        comment: Added 0.34.2
        failOnError: false
        preConditions:
          - onFail: MARK_RAN
          - onSqlOutput: FAIL
          - or:
              - dbms:
                    type: mysql
              - dbms:
                    type: mariadb
        changes:
          - sql:
                sql: ALTER TABLE `collection` CONVERT TO CHARACTER SET utf8mb4 COLLATE utf8mb4_unicode_ci;
  - changeSet:
        id: 130
        author: camsaul
        comment: Added 0.34.2
        failOnError: false
        preConditions:
          - onFail: MARK_RAN
          - onSqlOutput: FAIL
          - or:
              - dbms:
                    type: mysql
              - dbms:
                    type: mariadb
        changes:
          - sql:
                sql: ALTER TABLE `collection_revision` CONVERT TO CHARACTER SET utf8mb4 COLLATE utf8mb4_unicode_ci;
  - changeSet:
        id: 131
        author: camsaul
        comment: Added 0.34.2
        failOnError: false
        preConditions:
          - onFail: MARK_RAN
          - onSqlOutput: FAIL
          - or:
              - dbms:
                    type: mysql
              - dbms:
                    type: mariadb
        changes:
          - sql:
                sql: ALTER TABLE `computation_job` CONVERT TO CHARACTER SET utf8mb4 COLLATE utf8mb4_unicode_ci;
  - changeSet:
        id: 132
        author: camsaul
        comment: Added 0.34.2
        failOnError: false
        preConditions:
          - onFail: MARK_RAN
          - onSqlOutput: FAIL
          - or:
              - dbms:
                    type: mysql
              - dbms:
                    type: mariadb
        changes:
          - sql:
                sql: ALTER TABLE `core_session` CONVERT TO CHARACTER SET utf8mb4 COLLATE utf8mb4_unicode_ci;
  - changeSet:
        id: 133
        author: camsaul
        comment: Added 0.34.2
        failOnError: false
        preConditions:
          - onFail: MARK_RAN
          - onSqlOutput: FAIL
          - or:
              - dbms:
                    type: mysql
              - dbms:
                    type: mariadb
        changes:
          - sql:
                sql: ALTER TABLE `metabase_table` CONVERT TO CHARACTER SET utf8mb4 COLLATE utf8mb4_unicode_ci;
  - changeSet:
        id: 134
        author: camsaul
        comment: Added 0.34.2
        failOnError: false
        preConditions:
          - onFail: MARK_RAN
          - onSqlOutput: FAIL
          - or:
              - dbms:
                    type: mysql
              - dbms:
                    type: mariadb
        changes:
          - sql:
                sql: ALTER TABLE `permissions` CONVERT TO CHARACTER SET utf8mb4 COLLATE utf8mb4_unicode_ci;
  - changeSet:
        id: 135
        author: camsaul
        comment: Added 0.34.2
        failOnError: false
        preConditions:
          - onFail: MARK_RAN
          - onSqlOutput: FAIL
          - or:
              - dbms:
                    type: mysql
              - dbms:
                    type: mariadb
        changes:
          - sql:
                sql: ALTER TABLE `permissions_revision` CONVERT TO CHARACTER SET utf8mb4 COLLATE utf8mb4_unicode_ci;
  - changeSet:
        id: 136
        author: camsaul
        comment: Added 0.34.2
        failOnError: false
        preConditions:
          - onFail: MARK_RAN
          - onSqlOutput: FAIL
          - or:
              - dbms:
                    type: mysql
              - dbms:
                    type: mariadb
        changes:
          - sql:
                sql: ALTER TABLE `revision` CONVERT TO CHARACTER SET utf8mb4 COLLATE utf8mb4_unicode_ci;
  - changeSet:
        id: 137
        author: camsaul
        comment: Added 0.34.2
        failOnError: false
        preConditions:
          - onFail: MARK_RAN
          - onSqlOutput: FAIL
          - or:
              - dbms:
                    type: mysql
              - dbms:
                    type: mariadb
        changes:
          - sql:
                sql: ALTER TABLE `view_log` CONVERT TO CHARACTER SET utf8mb4 COLLATE utf8mb4_unicode_ci;
  - changeSet:
        id: 138
        author: camsaul
        comment: Added 0.34.2
        failOnError: false
        preConditions:
          - onFail: MARK_RAN
          - onSqlOutput: FAIL
          - or:
              - dbms:
                    type: mysql
              - dbms:
                    type: mariadb
        changes:
          - sql:
                sql: ALTER TABLE `QRTZ_BLOB_TRIGGERS` CONVERT TO CHARACTER SET utf8mb4 COLLATE utf8mb4_unicode_ci;
  - changeSet:
        id: 139
        author: camsaul
        comment: Added 0.34.2
        failOnError: false
        preConditions:
          - onFail: MARK_RAN
          - onSqlOutput: FAIL
          - or:
              - dbms:
                    type: mysql
              - dbms:
                    type: mariadb
        changes:
          - sql:
                sql: ALTER TABLE `QRTZ_CRON_TRIGGERS` CONVERT TO CHARACTER SET utf8mb4 COLLATE utf8mb4_unicode_ci;
  - changeSet:
        id: 140
        author: camsaul
        comment: Added 0.34.2
        failOnError: false
        preConditions:
          - onFail: MARK_RAN
          - onSqlOutput: FAIL
          - or:
              - dbms:
                    type: mysql
              - dbms:
                    type: mariadb
        changes:
          - sql:
                sql: ALTER TABLE `QRTZ_SIMPLE_TRIGGERS` CONVERT TO CHARACTER SET utf8mb4 COLLATE utf8mb4_unicode_ci;
  - changeSet:
        id: 141
        author: camsaul
        comment: Added 0.34.2
        failOnError: false
        preConditions:
          - onFail: MARK_RAN
          - onSqlOutput: FAIL
          - or:
              - dbms:
                    type: mysql
              - dbms:
                    type: mariadb
        changes:
          - sql:
                sql: ALTER TABLE `QRTZ_SIMPROP_TRIGGERS` CONVERT TO CHARACTER SET utf8mb4 COLLATE utf8mb4_unicode_ci;
  - changeSet:
        id: 142
        author: camsaul
        comment: Added 0.34.2
        failOnError: false
        preConditions:
          - onFail: MARK_RAN
          - onSqlOutput: FAIL
          - or:
              - dbms:
                    type: mysql
              - dbms:
                    type: mariadb
        changes:
          - sql:
                sql: ALTER TABLE `computation_job_result` CONVERT TO CHARACTER SET utf8mb4 COLLATE utf8mb4_unicode_ci;
  - changeSet:
        id: 143
        author: camsaul
        comment: Added 0.34.2
        failOnError: false
        preConditions:
          - onFail: MARK_RAN
          - onSqlOutput: FAIL
          - or:
              - dbms:
                    type: mysql
              - dbms:
                    type: mariadb
        changes:
          - sql:
                sql: ALTER TABLE `metabase_field` CONVERT TO CHARACTER SET utf8mb4 COLLATE utf8mb4_unicode_ci;
  - changeSet:
        id: 144
        author: camsaul
        comment: Added 0.34.2
        failOnError: false
        preConditions:
          - onFail: MARK_RAN
          - onSqlOutput: FAIL
          - or:
              - dbms:
                    type: mysql
              - dbms:
                    type: mariadb
        changes:
          - sql:
                sql: ALTER TABLE `permissions_group_membership` CONVERT TO CHARACTER SET utf8mb4 COLLATE utf8mb4_unicode_ci;
  - changeSet:
        id: 145
        author: camsaul
        comment: Added 0.34.2
        failOnError: false
        preConditions:
          - onFail: MARK_RAN
          - onSqlOutput: FAIL
          - or:
              - dbms:
                    type: mysql
              - dbms:
                    type: mariadb
        changes:
          - sql:
                sql: ALTER TABLE `pulse` CONVERT TO CHARACTER SET utf8mb4 COLLATE utf8mb4_unicode_ci;
  - changeSet:
        id: 146
        author: camsaul
        comment: Added 0.34.2
        failOnError: false
        preConditions:
          - onFail: MARK_RAN
          - onSqlOutput: FAIL
          - or:
              - dbms:
                    type: mysql
              - dbms:
                    type: mariadb
        changes:
          - sql:
                sql: ALTER TABLE `report_dashboard` CONVERT TO CHARACTER SET utf8mb4 COLLATE utf8mb4_unicode_ci;
  - changeSet:
        id: 147
        author: camsaul
        comment: Added 0.34.2
        failOnError: false
        preConditions:
          - onFail: MARK_RAN
          - onSqlOutput: FAIL
          - or:
              - dbms:
                    type: mysql
              - dbms:
                    type: mariadb
        changes:
          - sql:
                sql: ALTER TABLE `dashboard_favorite` CONVERT TO CHARACTER SET utf8mb4 COLLATE utf8mb4_unicode_ci;
  - changeSet:
        id: 148
        author: camsaul
        comment: Added 0.34.2
        failOnError: false
        preConditions:
          - onFail: MARK_RAN
          - onSqlOutput: FAIL
          - or:
              - dbms:
                    type: mysql
              - dbms:
                    type: mariadb
        changes:
          - sql:
                sql: ALTER TABLE `dimension` CONVERT TO CHARACTER SET utf8mb4 COLLATE utf8mb4_unicode_ci;
  - changeSet:
        id: 149
        author: camsaul
        comment: Added 0.34.2
        failOnError: false
        preConditions:
          - onFail: MARK_RAN
          - onSqlOutput: FAIL
          - or:
              - dbms:
                    type: mysql
              - dbms:
                    type: mariadb
        changes:
          - sql:
                sql: ALTER TABLE `metabase_fieldvalues` CONVERT TO CHARACTER SET utf8mb4 COLLATE utf8mb4_unicode_ci;
  - changeSet:
        id: 150
        author: camsaul
        comment: Added 0.34.2
        failOnError: false
        preConditions:
          - onFail: MARK_RAN
          - onSqlOutput: FAIL
          - or:
              - dbms:
                    type: mysql
              - dbms:
                    type: mariadb
        changes:
          - sql:
                sql: ALTER TABLE `metric` CONVERT TO CHARACTER SET utf8mb4 COLLATE utf8mb4_unicode_ci;
  - changeSet:
        id: 151
        author: camsaul
        comment: Added 0.34.2
        failOnError: false
        preConditions:
          - onFail: MARK_RAN
          - onSqlOutput: FAIL
          - or:
              - dbms:
                    type: mysql
              - dbms:
                    type: mariadb
        changes:
          - sql:
                sql: ALTER TABLE `pulse_channel` CONVERT TO CHARACTER SET utf8mb4 COLLATE utf8mb4_unicode_ci;
  - changeSet:
        id: 152
        author: camsaul
        comment: Added 0.34.2
        failOnError: false
        preConditions:
          - onFail: MARK_RAN
          - onSqlOutput: FAIL
          - or:
              - dbms:
                    type: mysql
              - dbms:
                    type: mariadb
        changes:
          - sql:
                sql: ALTER TABLE `segment` CONVERT TO CHARACTER SET utf8mb4 COLLATE utf8mb4_unicode_ci;
  - changeSet:
        id: 153
        author: camsaul
        comment: Added 0.34.2
        failOnError: false
        preConditions:
          - onFail: MARK_RAN
          - onSqlOutput: FAIL
          - or:
              - dbms:
                    type: mysql
              - dbms:
                    type: mariadb
        changes:
          - sql:
                sql: ALTER TABLE `pulse_channel_recipient` CONVERT TO CHARACTER SET utf8mb4 COLLATE utf8mb4_unicode_ci;
  - changeSet:
        id: 154
        author: camsaul
        comment: Added 0.34.2
        failOnError: false
        preConditions:
          - onFail: MARK_RAN
          - onSqlOutput: FAIL
          - or:
              - dbms:
                    type: mysql
              - dbms:
                    type: mariadb
        changes:
          - sql:
                sql: ALTER TABLE `report_card` CONVERT TO CHARACTER SET utf8mb4 COLLATE utf8mb4_unicode_ci;
  - changeSet:
        id: 155
        author: camsaul
        comment: Added 0.34.2
        failOnError: false
        preConditions:
          - onFail: MARK_RAN
          - onSqlOutput: FAIL
          - or:
              - dbms:
                    type: mysql
              - dbms:
                    type: mariadb
        changes:
          - sql:
                sql: ALTER TABLE `metric_important_field` CONVERT TO CHARACTER SET utf8mb4 COLLATE utf8mb4_unicode_ci;
  - changeSet:
        id: 156
        author: camsaul
        comment: Added 0.34.2
        failOnError: false
        preConditions:
          - onFail: MARK_RAN
          - onSqlOutput: FAIL
          - or:
              - dbms:
                    type: mysql
              - dbms:
                    type: mariadb
        changes:
          - sql:
                sql: ALTER TABLE `report_cardfavorite` CONVERT TO CHARACTER SET utf8mb4 COLLATE utf8mb4_unicode_ci;
  - changeSet:
        id: 157
        author: camsaul
        comment: Added 0.34.2
        failOnError: false
        preConditions:
          - onFail: MARK_RAN
          - onSqlOutput: FAIL
          - or:
              - dbms:
                    type: mysql
              - dbms:
                    type: mariadb
        changes:
          - sql:
                sql: ALTER TABLE `card_label` CONVERT TO CHARACTER SET utf8mb4 COLLATE utf8mb4_unicode_ci;
  - changeSet:
        id: 158
        author: camsaul
        comment: Added 0.34.2
        failOnError: false
        preConditions:
          - onFail: MARK_RAN
          - onSqlOutput: FAIL
          - or:
              - dbms:
                    type: mysql
              - dbms:
                    type: mariadb
        changes:
          - sql:
                sql: ALTER TABLE `pulse_card` CONVERT TO CHARACTER SET utf8mb4 COLLATE utf8mb4_unicode_ci;
  - changeSet:
        id: 159
        author: camsaul
        comment: Added 0.34.2
        failOnError: false
        preConditions:
          - onFail: MARK_RAN
          - onSqlOutput: FAIL
          - or:
              - dbms:
                    type: mysql
              - dbms:
                    type: mariadb
        changes:
          - sql:
                sql: ALTER TABLE `report_dashboardcard` CONVERT TO CHARACTER SET utf8mb4 COLLATE utf8mb4_unicode_ci;
  - changeSet:
        id: 160
        author: camsaul
        comment: Added 0.34.2
        failOnError: false
        preConditions:
          - onFail: MARK_RAN
          - onSqlOutput: FAIL
          - or:
              - dbms:
                    type: mysql
              - dbms:
                    type: mariadb
        changes:
          - sql:
                sql: ALTER TABLE `dashboardcard_series` CONVERT TO CHARACTER SET utf8mb4 COLLATE utf8mb4_unicode_ci;

# [161 has been removed. Superceded by 166]

# Drop the old query_queryexecution table if present. This was replaced by query_execution in 0.23.0. This was
# formerly a data migration but was converted to a Liquibase migration so people running migrations manually will
# still have the Table dropped.

  - changeSet:
      id: 162
      author: camsaul
      comment: 'Added 0.23.0 as a data migration; converted to Liquibase migration in 0.35.0'
      preConditions:
        - onFail: MARK_RAN
        - tableExists:
            tableName: query_queryexecution
      changes:
        - dropTable:
            tableName: query_queryexecution

# Drop Card.read_permissions. Prior to 0.30.0 Card permissions were always based on the Database/Table(s) being
# queried (i.e., the permissions model we use for ad-hoc queries). These permissions were calculated and stored in
# `read_permissions` for performance reasons. In 0.30.0, we switched to having Card permissions always be inherited
# from their parent Collection, and the column hasn't been used since then. Time to let it go.

  - changeSet:
      id: 163
      author: camsaul
      comment: 'Added 0.35.0'
      changes:
        - dropColumn:
            tableName: report_card
            columnName: read_permissions

# Add User `locale` -- when set, this User will see the Metabase in this Locale rather than the system default Locale
# (the `site-locale` Setting).

  - changeSet:
      id: 164
      author: camsaul
      comment: 'Added 0.35.0'
      changes:
        - addColumn:
            tableName: core_user
            columns:
              - column:
                  name: locale
                  remarks: 'Preferred ISO locale (language/country) code, e.g "en" or "en-US", for this User. Overrides site default.'
                  type: varchar(5)

# Add Field `database_position` to keep the order in which fields are ordered in the DB, `custom_position` for custom
# position; and Table `field_order` setting.

  - changeSet:
      id: 165
      author: sb
      comment: 'Added field_order to Table and database_position to Field'
      validCheckSum: ANY
      changes:
        - addColumn:
            tableName: metabase_field
            columns:
              - column:
                  name: database_position
                  type: int
                  defaultValueNumeric: 0
                  constraints:
                    nullable: false
        - addColumn:
            tableName: metabase_field
            columns:
              - column:
                  name: custom_position
                  type: int
                  defaultValueNumeric: 0
                  constraints:
                    nullable: false
        - addColumn:
            tableName: metabase_table
            columns:
              - column:
                  name: field_order
                  type: varchar(254)
                  defaultValue: database
                  constraints:
                    nullable: false
        - sql:
            sql: update metabase_field set database_position = id

# Change field_values.updated_at and query_cache.updated_at from datetime to timestamp [with time zone] to get >
# second resolution on MySQL.
#
# query_cache.updated_at was originally converted to a timestamp in 161, but we used `timestamp` instead of
# `timestamp(6)`. It is converted correctly here.

  - changeSet:
      id: 166
      author: camsaul
      comment: Added 0.36.0/1.35.4
      changes:
        - modifyDataType:
            tableName: metabase_fieldvalues
            columnName: updated_at
            newDataType: ${timestamp_type}
        - modifyDataType:
            tableName: query_cache
            columnName: updated_at
            newDataType: ${timestamp_type}

# Create the native query snippets table, intended to store snippets and their metadata
  - changeSet:
      id: 167
      author: walterl, camsaul
      validCheckSum: ANY
      comment: 'Added 0.36.0'
      changes:
        # If an older version of this Table was created locally (during dev) drop it, we have an updated definition
        - sql:
            sql: drop table if exists native_query_snippet
        - createTable:
            tableName: native_query_snippet
            remarks: 'Query snippets (raw text) to be substituted in native queries'
            columns:
              - column:
                  name: id
                  type: int
                  autoIncrement: true
                  constraints:
                    primaryKey: true
                    nullable: false
              - column:
                  name: name
                  type: VARCHAR(254)
                  remarks: 'Name of the query snippet'
                  constraints:
                    nullable: false
                    unique: true
              - column:
                  name: description
                  type: text
              - column:
                  name: content
                  type: text
                  remarks: 'Raw query snippet'
                  constraints:
                    nullable: false
              - column:
                  name: creator_id
                  type: int
                  constraints:
                    nullable: false
                    referencedTableName: core_user
                    referencedColumnNames: id
                    foreignKeyName: fk_snippet_creator_id
                    # This primarily affects tests because under normal
                    # circumstances we don't delete Users, we just archive them
                    deleteCascade: true
              - column:
                  name: archived
                  type: boolean
                  defaultValueBoolean: false
                  constraints:
                    nullable: false
              - column:
                  name: created_at
                  type: ${timestamp_type}
                  # it seems like defaultValueComputed actaully just ends
                  # getting ignored anyway -- see
                  # https://stackoverflow.com/questions/58816496/force-liquibase-to-current-timestamp-instead-of-now
                  # We set a custom value for MySQL/MariaDB in MetabaseMySqlCreateTableSqlGenerator.java
                  defaultValueComputed: current_timestamp
                  constraints:
                    nullable: false
              - column:
                  name: updated_at
                  type: ${timestamp_type}
                  defaultValueComputed: current_timestamp
                  constraints:
                    nullable: false
        # Needed to efficiently enforce the unique constraint on name and so we can lookup by name as well.
        - createIndex:
            tableName: native_query_snippet
            indexName: idx_snippet_name
            columns:
              - column:
                  name: name

# Convert query execution from DATETIME to TIMESTAMP(6) so have normalize TZ
# offset and so MySQL/MariaDB has better than second precision

  - changeSet:
      id: 168
      author: camsaul
      comment: Added 0.36.0
      changes:
        - modifyDataType:
            tableName: query_execution
            columnName: started_at
            newDataType: ${timestamp_type}

# Remove `Table.rows`, which hasn't been used for years now. Older versions of Metabase used to store the row count in
# this column but we disabled it a long time ago for performance reasons. Now it's time to remove it entirely.

  - changeSet:
      id: 169
      author: camsaul
      comment: Added 0.36.0
      changes:
        - dropColumn:
            tableName: metabase_table
            columnName: rows

# Remove fields_hash from Table model, as we no longer skip sync steps if metadata
# hash hasn't changed.

  - changeSet:
      id: 170
      author: sb
      comment: Added 0.36.0
      changes:
        - dropColumn:
            tableName: metabase_table
            columnName: fields_hash

# In EE, NativeQuerySnippets have a permissions system based on "snippet folders" which are Collections under the
# hood. However, these Collections live in a separate "namespace" -- a completely separate hierarchy of Collections.

  - changeSet:
      id: 171
      author: camsaul
      validCheckSum: ANY
      comment: Added 0.36.0
      changes:
        - addColumn:
            tableName: native_query_snippet
            columns:
              - column:
                  name: collection_id
                  type: int
                  remarks: 'ID of the Snippet Folder (Collection) this Snippet is in, if any'
                  constraints:
                    nullable: true
                    referencedTableName: collection
                    referencedColumnNames: id
                    foreignKeyName: fk_snippet_collection_id
                    deleteCascade: true
        - createIndex:
            tableName: native_query_snippet
            indexName: idx_snippet_collection_id
            columns:
              - column:
                  name: collection_id

  - changeSet:
      id: 172
      author: camsaul
      comment: Added 0.36.0
      changes:
        - addColumn:
            tableName: collection
            columns:
              - column:
                  name: namespace
                  type: varchar(254)
                  remarks: 'The namespace (hierachy) this Collection belongs to. NULL means the Collection is in the default namespace.'
                  constraints:
                    nullable: true

# These migrations convert various FK constraints in the DB to ones with ON DELETE CASCADE so the DB can handle this
# instead of relying on Toucan pre-delete methods to do it, which are subject to race conditions.

  # activity.user_id -> core_user.id
  - changeSet:
      id: 173
      author: camsaul
      comment: Added 0.36.0
      changes:
        - dropForeignKeyConstraint:
            baseTableName: activity
            constraintName: fk_activity_ref_user_id

  - changeSet:
      id: 174
      author: camsaul
      comment: Added 0.36.0
      changes:
        - addForeignKeyConstraint:
            baseTableName: activity
            baseColumnNames: user_id
            referencedTableName: core_user
            referencedColumnNames: id
            constraintName: fk_activity_ref_user_id
            onDelete: CASCADE

  # card_label.card_id -> report_card.id
  - changeSet:
      id: 175
      author: camsaul
      comment: Added 0.36.0
      changes:
        - dropForeignKeyConstraint:
            baseTableName: card_label
            constraintName: fk_card_label_ref_card_id

  - changeSet:
      id: 176
      author: camsaul
      comment: Added 0.36.0
      changes:
        - addForeignKeyConstraint:
            baseTableName: card_label
            baseColumnNames: card_id
            referencedTableName: report_card
            referencedColumnNames: id
            constraintName: fk_card_label_ref_card_id
            onDelete: CASCADE

  # card_label.label_id -> label.id
  - changeSet:
      id: 177
      author: camsaul
      comment: Added 0.36.0
      changes:
        - dropForeignKeyConstraint:
            baseTableName: card_label
            constraintName: fk_card_label_ref_label_id

  - changeSet:
      id: 178
      author: camsaul
      comment: Added 0.36.0
      changes:
        - addForeignKeyConstraint:
            baseTableName: card_label
            baseColumnNames: label_id
            referencedTableName: label
            referencedColumnNames: id
            constraintName: fk_card_label_ref_label_id
            onDelete: CASCADE

  # collection.personal_owner_id -> core_user.id
  - changeSet:
      id: 179
      author: camsaul
      comment: Added 0.36.0
      changes:
        - dropForeignKeyConstraint:
            baseTableName: collection
            constraintName: fk_collection_personal_owner_id

  - changeSet:
      id: 180
      author: camsaul
      comment: Added 0.36.0
      changes:
        - addForeignKeyConstraint:
            baseTableName: collection
            baseColumnNames: personal_owner_id
            referencedTableName: core_user
            referencedColumnNames: id
            constraintName: fk_collection_personal_owner_id
            onDelete: CASCADE

  # collection_revision.user_id -> core_user.id
  - changeSet:
      id: 181
      author: camsaul
      comment: Added 0.36.0
      changes:
        - dropForeignKeyConstraint:
            baseTableName: collection_revision
            constraintName: fk_collection_revision_user_id

  - changeSet:
      id: 182
      author: camsaul
      comment: Added 0.36.0
      changes:
        - addForeignKeyConstraint:
            baseTableName: collection_revision
            baseColumnNames: user_id
            referencedTableName: core_user
            referencedColumnNames: id
            constraintName: fk_collection_revision_user_id
            onDelete: CASCADE

  # computation_job.creator_id -> core_user.id
  - changeSet:
      id: 183
      author: camsaul
      comment: Added 0.36.0
      changes:
        - dropForeignKeyConstraint:
            baseTableName: computation_job
            constraintName: fk_computation_job_ref_user_id

  - changeSet:
      id: 184
      author: camsaul
      comment: Added 0.36.0
      changes:
        - addForeignKeyConstraint:
            baseTableName: computation_job
            baseColumnNames: creator_id
            referencedTableName: core_user
            referencedColumnNames: id
            constraintName: fk_computation_job_ref_user_id
            onDelete: CASCADE

  # computation_job_result.job_id -> computation_job.id
  - changeSet:
      id: 185
      author: camsaul
      comment: Added 0.36.0
      changes:
        - dropForeignKeyConstraint:
            baseTableName: computation_job_result
            constraintName: fk_computation_result_ref_job_id

  - changeSet:
      id: 186
      author: camsaul
      comment: Added 0.36.0
      changes:
        - addForeignKeyConstraint:
            baseTableName: computation_job_result
            baseColumnNames: job_id
            referencedTableName: computation_job
            referencedColumnNames: id
            constraintName: fk_computation_result_ref_job_id
            onDelete: CASCADE

  # core_session.user_id -> core_user.id
  - changeSet:
      id: 187
      author: camsaul
      comment: Added 0.36.0
      changes:
        - dropForeignKeyConstraint:
            baseTableName: core_session
            constraintName: fk_session_ref_user_id

  - changeSet:
      id: 188
      author: camsaul
      comment: Added 0.36.0
      changes:
        - addForeignKeyConstraint:
            baseTableName: core_session
            baseColumnNames: user_id
            referencedTableName: core_user
            referencedColumnNames: id
            constraintName: fk_session_ref_user_id
            onDelete: CASCADE

  # dashboardcard_series.card_id -> report_card.id
  - changeSet:
      id: 189
      author: camsaul
      comment: Added 0.36.0
      changes:
        - dropForeignKeyConstraint:
            baseTableName: dashboardcard_series
            constraintName: fk_dashboardcard_series_ref_card_id

  - changeSet:
      id: 190
      author: camsaul
      comment: Added 0.36.0
      changes:
        - addForeignKeyConstraint:
            baseTableName: dashboardcard_series
            baseColumnNames: card_id
            referencedTableName: report_card
            referencedColumnNames: id
            constraintName: fk_dashboardcard_series_ref_card_id
            onDelete: CASCADE

  # dashboardcard_series.dashboardcard_id -> report_dashboardcard.id
  - changeSet:
      id: 191
      author: camsaul
      comment: Added 0.36.0
      changes:
        - dropForeignKeyConstraint:
            baseTableName: dashboardcard_series
            constraintName: fk_dashboardcard_series_ref_dashboardcard_id

  - changeSet:
      id: 192
      author: camsaul
      comment: Added 0.36.0
      changes:
        - addForeignKeyConstraint:
            baseTableName: dashboardcard_series
            baseColumnNames: dashboardcard_id
            referencedTableName: report_dashboardcard
            referencedColumnNames: id
            constraintName: fk_dashboardcard_series_ref_dashboardcard_id
            onDelete: CASCADE

  # group_table_access_policy.card_id -> report_card.id
  - changeSet:
      id: 193
      author: camsaul
      comment: Added 0.36.0
      changes:
        - dropForeignKeyConstraint:
            baseTableName: group_table_access_policy
            constraintName: fk_gtap_card_id

  - changeSet:
      id: 194
      author: camsaul
      comment: Added 0.36.0
      changes:
        - addForeignKeyConstraint:
            baseTableName: group_table_access_policy
            baseColumnNames: card_id
            referencedTableName: report_card
            referencedColumnNames: id
            constraintName: fk_gtap_card_id
            onDelete: CASCADE

  # metabase_field.parent_id -> metabase_field.id
  - changeSet:
      id: 195
      author: camsaul
      comment: Added 0.36.0
      changes:
        - dropForeignKeyConstraint:
            baseTableName: metabase_field
            constraintName: fk_field_parent_ref_field_id

  - changeSet:
      id: 196
      author: camsaul
      comment: Added 0.36.0
      changes:
        - addForeignKeyConstraint:
            baseTableName: metabase_field
            baseColumnNames: parent_id
            referencedTableName: metabase_field
            referencedColumnNames: id
            constraintName: fk_field_parent_ref_field_id
            onDelete: CASCADE

  # metabase_field.table_id -> metabase_table.id
  - changeSet:
      id: 197
      author: camsaul
      comment: Added 0.36.0
      changes:
        - dropForeignKeyConstraint:
            baseTableName: metabase_field
            constraintName: fk_field_ref_table_id

  - changeSet:
      id: 198
      author: camsaul
      comment: Added 0.36.0
      changes:
        - addForeignKeyConstraint:
            baseTableName: metabase_field
            baseColumnNames: table_id
            referencedTableName: metabase_table
            referencedColumnNames: id
            constraintName: fk_field_ref_table_id
            onDelete: CASCADE

  # metabase_fieldvalues.field_id -> metabase_field.id
  - changeSet:
      id: 199
      author: camsaul
      comment: Added 0.36.0
      changes:
        - dropForeignKeyConstraint:
            baseTableName: metabase_fieldvalues
            constraintName: fk_fieldvalues_ref_field_id

  - changeSet:
      id: 200
      author: camsaul
      comment: Added 0.36.0
      changes:
        - addForeignKeyConstraint:
            baseTableName: metabase_fieldvalues
            baseColumnNames: field_id
            referencedTableName: metabase_field
            referencedColumnNames: id
            constraintName: fk_fieldvalues_ref_field_id
            onDelete: CASCADE

  # metabase_table.db_id -> metabase_database.id
  - changeSet:
      id: 201
      author: camsaul
      comment: Added 0.36.0
      changes:
        - dropForeignKeyConstraint:
            baseTableName: metabase_table
            constraintName: fk_table_ref_database_id

  - changeSet:
      id: 202
      author: camsaul
      comment: Added 0.36.0
      changes:
        - addForeignKeyConstraint:
            baseTableName: metabase_table
            baseColumnNames: db_id
            referencedTableName: metabase_database
            referencedColumnNames: id
            constraintName: fk_table_ref_database_id
            onDelete: CASCADE

  # metric.creator_id -> core_user.id
  - changeSet:
      id: 203
      author: camsaul
      comment: Added 0.36.0
      changes:
        - dropForeignKeyConstraint:
            baseTableName: metric
            constraintName: fk_metric_ref_creator_id

  - changeSet:
      id: 204
      author: camsaul
      comment: Added 0.36.0
      changes:
        - addForeignKeyConstraint:
            baseTableName: metric
            baseColumnNames: creator_id
            referencedTableName: core_user
            referencedColumnNames: id
            constraintName: fk_metric_ref_creator_id
            onDelete: CASCADE

  # metric.table_id -> metabase_table.id
  - changeSet:
      id: 205
      author: camsaul
      comment: Added 0.36.0
      changes:
        - dropForeignKeyConstraint:
            baseTableName: metric
            constraintName: fk_metric_ref_table_id

  - changeSet:
      id: 206
      author: camsaul
      comment: Added 0.36.0
      changes:
        - addForeignKeyConstraint:
            baseTableName: metric
            baseColumnNames: table_id
            referencedTableName: metabase_table
            referencedColumnNames: id
            constraintName: fk_metric_ref_table_id
            onDelete: CASCADE

  # metric_important_field.field_id -> metabase_field.id
  - changeSet:
      id: 207
      author: camsaul
      comment: Added 0.36.0
      changes:
        - dropForeignKeyConstraint:
            baseTableName: metric_important_field
            constraintName: fk_metric_important_field_metabase_field_id

  - changeSet:
      id: 208
      author: camsaul
      comment: Added 0.36.0
      changes:
        - addForeignKeyConstraint:
            baseTableName: metric_important_field
            baseColumnNames: field_id
            referencedTableName: metabase_field
            referencedColumnNames: id
            constraintName: fk_metric_important_field_metabase_field_id
            onDelete: CASCADE

  # metric_important_field.metric_id -> metric.id
  - changeSet:
      id: 209
      author: camsaul
      comment: Added 0.36.0
      changes:
        - dropForeignKeyConstraint:
            baseTableName: metric_important_field
            constraintName: fk_metric_important_field_metric_id

  - changeSet:
      id: 210
      author: camsaul
      comment: Added 0.36.0
      changes:
        - addForeignKeyConstraint:
            baseTableName: metric_important_field
            baseColumnNames: metric_id
            referencedTableName: metric
            referencedColumnNames: id
            constraintName: fk_metric_important_field_metric_id
            onDelete: CASCADE

  # native_query_snippet.collection_id -> collection.id
  - changeSet:
      id: 211
      author: camsaul
      comment: Added 0.36.0
      changes:
        - dropForeignKeyConstraint:
            baseTableName: native_query_snippet
            constraintName: fk_snippet_collection_id

  - changeSet:
      id: 212
      author: camsaul
      comment: Added 0.36.0
      changes:
        - addForeignKeyConstraint:
            baseTableName: native_query_snippet
            baseColumnNames: collection_id
            referencedTableName: collection
            referencedColumnNames: id
            constraintName: fk_snippet_collection_id
            onDelete: SET NULL

  # permissions.group_id -> permissions_group.id
  - changeSet:
      id: 213
      author: camsaul
      comment: Added 0.36.0
      changes:
        - dropForeignKeyConstraint:
            baseTableName: permissions
            constraintName: fk_permissions_group_id

  - changeSet:
      id: 214
      author: camsaul
      comment: Added 0.36.0
      changes:
        - addForeignKeyConstraint:
            baseTableName: permissions
            baseColumnNames: group_id
            referencedTableName: permissions_group
            referencedColumnNames: id
            constraintName: fk_permissions_group_id
            onDelete: CASCADE

  # permissions_group_membership.group_id -> permissions_group.id
  - changeSet:
      id: 215
      author: camsaul
      comment: Added 0.36.0
      changes:
        - dropForeignKeyConstraint:
            baseTableName: permissions_group_membership
            constraintName: fk_permissions_group_group_id

  - changeSet:
      id: 216
      author: camsaul
      comment: Added 0.36.0
      changes:
        - addForeignKeyConstraint:
            baseTableName: permissions_group_membership
            baseColumnNames: group_id
            referencedTableName: permissions_group
            referencedColumnNames: id
            constraintName: fk_permissions_group_group_id
            onDelete: CASCADE

  # permissions_group_membership.user_id -> core_user.id
  - changeSet:
      id: 217
      author: camsaul
      comment: Added 0.36.0
      changes:
        - dropForeignKeyConstraint:
            baseTableName: permissions_group_membership
            constraintName: fk_permissions_group_membership_user_id

  - changeSet:
      id: 218
      author: camsaul
      comment: Added 0.36.0
      changes:
        - addForeignKeyConstraint:
            baseTableName: permissions_group_membership
            baseColumnNames: user_id
            referencedTableName: core_user
            referencedColumnNames: id
            constraintName: fk_permissions_group_membership_user_id
            onDelete: CASCADE

  # permissions_revision.user_id -> core_user.id
  - changeSet:
      id: 219
      author: camsaul
      comment: Added 0.36.0
      changes:
        - dropForeignKeyConstraint:
            baseTableName: permissions_revision
            constraintName: fk_permissions_revision_user_id

  - changeSet:
      id: 220
      author: camsaul
      comment: Added 0.36.0
      changes:
        - addForeignKeyConstraint:
            baseTableName: permissions_revision
            baseColumnNames: user_id
            referencedTableName: core_user
            referencedColumnNames: id
            constraintName: fk_permissions_revision_user_id
            onDelete: CASCADE

  # pulse.collection_id -> collection.id
  - changeSet:
      id: 221
      author: camsaul
      comment: Added 0.36.0
      changes:
        - dropForeignKeyConstraint:
            baseTableName: pulse
            constraintName: fk_pulse_collection_id

  - changeSet:
      id: 222
      author: camsaul
      comment: Added 0.36.0
      changes:
        - addForeignKeyConstraint:
            baseTableName: pulse
            baseColumnNames: collection_id
            referencedTableName: collection
            referencedColumnNames: id
            constraintName: fk_pulse_collection_id
            onDelete: SET NULL

  # pulse.creator_id -> core_user.id
  - changeSet:
      id: 223
      author: camsaul
      comment: Added 0.36.0
      changes:
        - dropForeignKeyConstraint:
            baseTableName: pulse
            constraintName: fk_pulse_ref_creator_id

  - changeSet:
      id: 224
      author: camsaul
      comment: Added 0.36.0
      changes:
        - addForeignKeyConstraint:
            baseTableName: pulse
            baseColumnNames: creator_id
            referencedTableName: core_user
            referencedColumnNames: id
            constraintName: fk_pulse_ref_creator_id
            onDelete: CASCADE

  # pulse_card.card_id -> report_card.id
  - changeSet:
      id: 225
      author: camsaul
      comment: Added 0.36.0
      changes:
        - dropForeignKeyConstraint:
            baseTableName: pulse_card
            constraintName: fk_pulse_card_ref_card_id

  - changeSet:
      id: 226
      author: camsaul
      comment: Added 0.36.0
      changes:
        - addForeignKeyConstraint:
            baseTableName: pulse_card
            baseColumnNames: card_id
            referencedTableName: report_card
            referencedColumnNames: id
            constraintName: fk_pulse_card_ref_card_id
            onDelete: CASCADE

  # pulse_card.pulse_id -> pulse.id
  - changeSet:
      id: 227
      author: camsaul
      comment: Added 0.36.0
      changes:
        - dropForeignKeyConstraint:
            baseTableName: pulse_card
            constraintName: fk_pulse_card_ref_pulse_id

  - changeSet:
      id: 228
      author: camsaul
      comment: Added 0.36.0
      changes:
        - addForeignKeyConstraint:
            baseTableName: pulse_card
            baseColumnNames: pulse_id
            referencedTableName: pulse
            referencedColumnNames: id
            constraintName: fk_pulse_card_ref_pulse_id
            onDelete: CASCADE

  # pulse_channel.pulse_id -> pulse.id
  - changeSet:
      id: 229
      author: camsaul
      comment: Added 0.36.0
      changes:
        - dropForeignKeyConstraint:
            baseTableName: pulse_channel
            constraintName: fk_pulse_channel_ref_pulse_id

  - changeSet:
      id: 230
      author: camsaul
      comment: Added 0.36.0
      changes:
        - addForeignKeyConstraint:
            baseTableName: pulse_channel
            baseColumnNames: pulse_id
            referencedTableName: pulse
            referencedColumnNames: id
            constraintName: fk_pulse_channel_ref_pulse_id
            onDelete: CASCADE

  # pulse_channel_recipient.pulse_channel_id -> pulse_channel.id
  - changeSet:
      id: 231
      author: camsaul
      comment: Added 0.36.0
      changes:
        - dropForeignKeyConstraint:
            baseTableName: pulse_channel_recipient
            constraintName: fk_pulse_channel_recipient_ref_pulse_channel_id

  - changeSet:
      id: 232
      author: camsaul
      comment: Added 0.36.0
      changes:
        - addForeignKeyConstraint:
            baseTableName: pulse_channel_recipient
            baseColumnNames: pulse_channel_id
            referencedTableName: pulse_channel
            referencedColumnNames: id
            constraintName: fk_pulse_channel_recipient_ref_pulse_channel_id
            onDelete: CASCADE

  # pulse_channel_recipient.user_id -> core_user.id
  - changeSet:
      id: 233
      author: camsaul
      comment: Added 0.36.0
      changes:
        - dropForeignKeyConstraint:
            baseTableName: pulse_channel_recipient
            constraintName: fk_pulse_channel_recipient_ref_user_id

  - changeSet:
      id: 234
      author: camsaul
      comment: Added 0.36.0
      changes:
        - addForeignKeyConstraint:
            baseTableName: pulse_channel_recipient
            baseColumnNames: user_id
            referencedTableName: core_user
            referencedColumnNames: id
            constraintName: fk_pulse_channel_recipient_ref_user_id
            onDelete: CASCADE

  # report_card.collection_id -> collection.id
  - changeSet:
      id: 235
      author: camsaul
      comment: Added 0.36.0
      changes:
        - dropForeignKeyConstraint:
            baseTableName: report_card
            constraintName: fk_card_collection_id

  - changeSet:
      id: 236
      author: camsaul
      comment: Added 0.36.0
      changes:
        - addForeignKeyConstraint:
            baseTableName: report_card
            baseColumnNames: collection_id
            referencedTableName: collection
            referencedColumnNames: id
            constraintName: fk_card_collection_id
            onDelete: SET NULL

  # report_card.made_public_by_id -> core_user.id
  - changeSet:
      id: 237
      author: camsaul
      comment: Added 0.36.0
      changes:
        - dropForeignKeyConstraint:
            baseTableName: report_card
            constraintName: fk_card_made_public_by_id

  - changeSet:
      id: 238
      author: camsaul
      comment: Added 0.36.0
      changes:
        - addForeignKeyConstraint:
            baseTableName: report_card
            baseColumnNames: made_public_by_id
            referencedTableName: core_user
            referencedColumnNames: id
            constraintName: fk_card_made_public_by_id
            onDelete: CASCADE

  # report_card.creator_id -> core_user.id
  - changeSet:
      id: 239
      author: camsaul
      comment: Added 0.36.0
      changes:
        - dropForeignKeyConstraint:
            baseTableName: report_card
            constraintName: fk_card_ref_user_id

  - changeSet:
      id: 240
      author: camsaul
      comment: Added 0.36.0
      changes:
        - addForeignKeyConstraint:
            baseTableName: report_card
            baseColumnNames: creator_id
            referencedTableName: core_user
            referencedColumnNames: id
            constraintName: fk_card_ref_user_id
            onDelete: CASCADE

  # report_card.database_id -> metabase_database.id
  - changeSet:
      id: 241
      author: camsaul
      comment: Added 0.36.0
      changes:
        - dropForeignKeyConstraint:
            baseTableName: report_card
            constraintName: fk_report_card_ref_database_id

  - changeSet:
      id: 242
      author: camsaul
      comment: Added 0.36.0
      changes:
        - addForeignKeyConstraint:
            baseTableName: report_card
            baseColumnNames: database_id
            referencedTableName: metabase_database
            referencedColumnNames: id
            constraintName: fk_report_card_ref_database_id
            onDelete: CASCADE

  # report_card.table_id -> metabase_table.id
  - changeSet:
      id: 243
      author: camsaul
      comment: Added 0.36.0
      changes:
        - dropForeignKeyConstraint:
            baseTableName: report_card
            constraintName: fk_report_card_ref_table_id

  - changeSet:
      id: 244
      author: camsaul
      comment: Added 0.36.0
      changes:
        - addForeignKeyConstraint:
            baseTableName: report_card
            baseColumnNames: table_id
            referencedTableName: metabase_table
            referencedColumnNames: id
            constraintName: fk_report_card_ref_table_id
            onDelete: CASCADE

  # report_cardfavorite.card_id -> report_card.id
  - changeSet:
      id: 245
      author: camsaul
      comment: Added 0.36.0
      changes:
        - dropForeignKeyConstraint:
            baseTableName: report_cardfavorite
            constraintName: fk_cardfavorite_ref_card_id

  - changeSet:
      id: 246
      author: camsaul
      comment: Added 0.36.0
      changes:
        - addForeignKeyConstraint:
            baseTableName: report_cardfavorite
            baseColumnNames: card_id
            referencedTableName: report_card
            referencedColumnNames: id
            constraintName: fk_cardfavorite_ref_card_id
            onDelete: CASCADE

  # report_cardfavorite.owner_id -> core_user.id
  - changeSet:
      id: 247
      author: camsaul
      comment: Added 0.36.0
      changes:
        - dropForeignKeyConstraint:
            baseTableName: report_cardfavorite
            constraintName: fk_cardfavorite_ref_user_id

  - changeSet:
      id: 248
      author: camsaul
      comment: Added 0.36.0
      changes:
        - addForeignKeyConstraint:
            baseTableName: report_cardfavorite
            baseColumnNames: owner_id
            referencedTableName: core_user
            referencedColumnNames: id
            constraintName: fk_cardfavorite_ref_user_id
            onDelete: CASCADE

  # report_dashboard.collection_id -> collection.id
  - changeSet:
      id: 249
      author: camsaul
      comment: Added 0.36.0
      changes:
        - dropForeignKeyConstraint:
            baseTableName: report_dashboard
            constraintName: fk_dashboard_collection_id

  - changeSet:
      id: 250
      author: camsaul
      comment: Added 0.36.0
      changes:
        - addForeignKeyConstraint:
            baseTableName: report_dashboard
            baseColumnNames: collection_id
            referencedTableName: collection
            referencedColumnNames: id
            constraintName: fk_dashboard_collection_id
            onDelete: SET NULL

  # report_dashboard.made_public_by_id -> core_user.id
  - changeSet:
      id: 251
      author: camsaul
      comment: Added 0.36.0
      changes:
        - dropForeignKeyConstraint:
            baseTableName: report_dashboard
            constraintName: fk_dashboard_made_public_by_id

  - changeSet:
      id: 252
      author: camsaul
      comment: Added 0.36.0
      changes:
        - addForeignKeyConstraint:
            baseTableName: report_dashboard
            baseColumnNames: made_public_by_id
            referencedTableName: core_user
            referencedColumnNames: id
            constraintName: fk_dashboard_made_public_by_id
            onDelete: CASCADE

  # report_dashboard.creator_id -> core_user.id
  - changeSet:
      id: 253
      author: camsaul
      comment: Added 0.36.0
      changes:
        - dropForeignKeyConstraint:
            baseTableName: report_dashboard
            constraintName: fk_dashboard_ref_user_id

  - changeSet:
      id: 254
      author: camsaul
      comment: Added 0.36.0
      changes:
        - addForeignKeyConstraint:
            baseTableName: report_dashboard
            baseColumnNames: creator_id
            referencedTableName: core_user
            referencedColumnNames: id
            constraintName: fk_dashboard_ref_user_id
            onDelete: CASCADE

  # report_dashboardcard.card_id -> report_card.id
  - changeSet:
      id: 255
      author: camsaul
      comment: Added 0.36.0
      changes:
        - dropForeignKeyConstraint:
            baseTableName: report_dashboardcard
            constraintName: fk_dashboardcard_ref_card_id

  - changeSet:
      id: 256
      author: camsaul
      comment: Added 0.36.0
      changes:
        - addForeignKeyConstraint:
            baseTableName: report_dashboardcard
            baseColumnNames: card_id
            referencedTableName: report_card
            referencedColumnNames: id
            constraintName: fk_dashboardcard_ref_card_id
            onDelete: CASCADE

  # report_dashboardcard.dashboard_id -> report_dashboard.id
  - changeSet:
      id: 257
      author: camsaul
      comment: Added 0.36.0
      changes:
        - dropForeignKeyConstraint:
            baseTableName: report_dashboardcard
            constraintName: fk_dashboardcard_ref_dashboard_id

  - changeSet:
      id: 258
      author: camsaul
      comment: Added 0.36.0
      changes:
        - addForeignKeyConstraint:
            baseTableName: report_dashboardcard
            baseColumnNames: dashboard_id
            referencedTableName: report_dashboard
            referencedColumnNames: id
            constraintName: fk_dashboardcard_ref_dashboard_id
            onDelete: CASCADE

  # revision.user_id -> core_user.id
  - changeSet:
      id: 259
      author: camsaul
      comment: Added 0.36.0
      changes:
        - dropForeignKeyConstraint:
            baseTableName: revision
            constraintName: fk_revision_ref_user_id

  - changeSet:
      id: 260
      author: camsaul
      comment: Added 0.36.0
      changes:
        - addForeignKeyConstraint:
            baseTableName: revision
            baseColumnNames: user_id
            referencedTableName: core_user
            referencedColumnNames: id
            constraintName: fk_revision_ref_user_id
            onDelete: CASCADE

  # segment.creator_id -> core_user.id
  - changeSet:
      id: 261
      author: camsaul
      comment: Added 0.36.0
      changes:
        - dropForeignKeyConstraint:
            baseTableName: segment
            constraintName: fk_segment_ref_creator_id

  - changeSet:
      id: 262
      author: camsaul
      comment: Added 0.36.0
      changes:
        - addForeignKeyConstraint:
            baseTableName: segment
            baseColumnNames: creator_id
            referencedTableName: core_user
            referencedColumnNames: id
            constraintName: fk_segment_ref_creator_id
            onDelete: CASCADE

  # segment.table_id -> metabase_table.id
  - changeSet:
      id: 263
      author: camsaul
      comment: Added 0.36.0
      changes:
        - dropForeignKeyConstraint:
            baseTableName: segment
            constraintName: fk_segment_ref_table_id

  - changeSet:
      id: 264
      author: camsaul
      comment: Added 0.36.0
      changes:
        - addForeignKeyConstraint:
            baseTableName: segment
            baseColumnNames: table_id
            referencedTableName: metabase_table
            referencedColumnNames: id
            constraintName: fk_segment_ref_table_id
            onDelete: CASCADE

  # view_log.user_id -> core_user.id
  - changeSet:
      id: 265
      author: camsaul
      comment: Added 0.36.0
      changes:
        - dropForeignKeyConstraint:
            baseTableName: view_log
            constraintName: fk_view_log_ref_user_id

  - changeSet:
      id: 266
      author: camsaul
      comment: Added 0.36.0
      changes:
        - addForeignKeyConstraint:
            baseTableName: view_log
            baseColumnNames: user_id
            referencedTableName: core_user
            referencedColumnNames: id
            constraintName: fk_view_log_ref_user_id
            onDelete: CASCADE

# changesets 268-272 allow for handling user account emails in lowercase (GH issue 3047)
  - changeSet:
      id: 268
      author: rlotun
      comment: Added 0.37.0  # create index on lower(email), for performance reasons (not availble on h2 and only on more recent versions of mysql)
      failOnError: false
      preConditions:
        - onFail: MARK_RAN
        - and:
            - dbms:
                type: postgresql,mysql,mariadb
      changes:
        - createIndex:
            columns:
             - column:
                 name: lower(email)
                 type: varchar(254)
            tableName: core_user
            indexName: idx_lower_email
  - changeSet:
      id: 269
      author: rlotun
      comment: Added 0.37.0  # set email values to lower(email) but do so defensively and in a way that works on postgres and mysql - skip over those that would introduce duplicates (e.g. Reza@email.com and reza@email.com)
      changes:
        - sql :
            sql : UPDATE core_user SET email = lower(email) WHERE lower(email) NOT IN (SELECT * FROM (SELECT lower(email) FROM core_user GROUP BY lower(email) HAVING count(email) > 1) as e)
  - changeSet:
      id: 270
      author: rlotun
      comment: Added 0.37.0 # try to install citext extension on posgres (user requires privileges on postgres)
      failOnError: false
      preConditions:
        - onFail: MARK_RAN
        - or:
            - dbms:
                type: postgresql
      changes:
        - sql :
            sql : CREATE EXTENSION IF NOT EXISTS citext
  - changeSet:
      id: 271
      author: rlotun
      comment: Added 0.37.0 # try to convert email column to citext on postgres, if citext extension installed
      failOnError: false
      preConditions:
        - onFail: MARK_RAN
        - and:
            - dbms:
                type: postgresql
            - sqlCheck:
                expectedResult: 1
                sql: SELECT count(*) FROM pg_extension WHERE extname = 'citext'
      changes:
        - modifyDataType:
            tableName: core_user
            columnName: email
            newDataType: citext
  - changeSet:
      id: 272
      author: rlotun
      comment: Added 0.37.0 # for H2 convert column to VARCHAR_IGNORECASE
      failOnError: false
      preConditions:
         - or:
             - dbms:
                   type: h2
      changes:
        - modifyDataType:
            tableName: core_user
            columnName: email
            newDataType: varchar_ignorecase(254)

  - changeSet:
      id: 273
      author: camsaul
      comment: Added 0.37.1
      changes:
        - addDefaultValue:
            tableName: core_user
            columnName: is_superuser
            columnDataType: boolean
            defaultValueBoolean: false

  - changeSet:
      id: 274
      author: camsaul
      comment: Added 0.37.1
      changes:
        - addDefaultValue:
            tableName: core_user
            columnName: is_active
            columnDataType: boolean
            defaultValueBoolean: true

 # Add refingerprint to database to mark if fingerprinting or
 # not. Nullable in first pass so can be opt in and then in a
 # subsequent pass can be globally turned on where null, respecting
 # people who turned it on and then off.

  - changeSet:
      id: 275
      author: dpsutton
      comment: 'Added 0.38.0 refingerprint to Database'
      validCheckSum: ANY
      changes:
        - addColumn:
            tableName: metabase_database
            columns:
              - column:
                  name: refingerprint
                  type: boolean
                  remarks: 'Whether or not to enable periodic refingerprinting for this Database.'
                  constraints:
                    nullable: true
  - changeSet:
      id: 276
      author: robroland
      comment: Added 0.38.0 - Dashboard subscriptions
      validCheckSum: ANY
      changes:
        - addColumn:
            tableName: pulse_card
            columns:
            - column:
                name: dashboard_card_id
                type: int
                remarks: 'If this Pulse is a Dashboard subscription, the ID of the DashboardCard that corresponds to this PulseCard.'
                constraints:
                  nullable: true
                  referencedTableName: report_dashboardcard
                  referencedColumnNames: id
                  foreignKeyName: fk_pulse_card_ref_pulse_card_id
                  deferrable: false
                  initiallyDeferred: false

  - changeSet:
      id: 277
      author: tsmacdonald
      comment: Added 0.38.0 - Dashboard subscriptions
      changes:
        - dropForeignKeyConstraint:
            baseTableName: pulse_card
            constraintName: fk_pulse_card_ref_pulse_card_id

  - changeSet:
      id: 278
      author: tsmacdonald
      comment: Added 0.38.0 - Dashboard subscrptions
      changes:
        - addForeignKeyConstraint:
            baseTableName: pulse_card
            baseColumnNames: dashboard_card_id
            referencedTableName: report_dashboardcard
            referencedColumnNames: id
            constraintName: fk_pulse_card_ref_pulse_card_id
            onDelete: CASCADE

  - changeSet:
      id: 279
      author: camsaul
      comment: Added 0.38.0 - Dashboard subscriptions
      changes:
        - addColumn:
            tableName: pulse
            columns:
              - column:
                  name: dashboard_id
                  type: int
                  remarks: 'ID of the Dashboard if this Pulse is a Dashboard Subscription.'

  # FK constraint is added separately because deleteCascade doesn't work in addColumn -- see #14321
  - changeSet:
      id: 280
      author: camsaul
      comment: Added 0.38.0 - Dashboard subscriptions
      changes:
        - addForeignKeyConstraint:
            baseTableName: pulse
            baseColumnNames: dashboard_id
            referencedTableName: report_dashboard
            referencedColumnNames: id
            constraintName: fk_pulse_ref_dashboard_id
            onDelete: CASCADE

  - changeSet:
      id: 281
      author: dpsutton
      comment: Added 0.39 - Semantic type system - rename special_type
      changes:
        - renameColumn:
            tableName: metabase_field
            oldColumnName: special_type
            newColumnName: semantic_type
            columnDataType: varchar(255)

  # Change the TaskHistory timestamp columns to higher-resolution columns: on MySQL, they previously only had *second*
  # resolution, which caused annoying test failures and made it hard to correctly sort tasks that happened in quick
  # succession.
  #
  # We have to give these columns default values as well, or MySQL is going to be very fussy about having two
  # NOT NULL timestamp columns without default values at the same time.
  #
  # This is done in raw SQL because AFAIK there's no way in Liquibase to change a column type and give it a default
  # value in a single statement, which we have to do to make MySQL happy.
  - changeSet:
      id: 282
      author: camsaul
      comment: Added 0.39.0
      changes:
        - sql:
            dbms: h2
            sql: |
              ALTER TABLE task_history
              ALTER COLUMN started_at timestamp with time zone DEFAULT current_timestamp NOT NULL;
        - sql:
            dbms: postgresql
            sql: |
              ALTER TABLE task_history
              ALTER COLUMN started_at TYPE timestamp with time zone,
              ALTER COLUMN started_at SET DEFAULT current_timestamp;
        - sql:
            dbms: mysql,mariadb
            sql: |
              ALTER TABLE task_history
              MODIFY started_at timestamp(6) DEFAULT current_timestamp(6) NOT NULL;

  - changeSet:
      id: 283
      author: camsaul
      comment: Added 0.39.0
      changes:
        - sql:
            dbms: h2
            sql: |
              ALTER TABLE task_history
              ALTER COLUMN ended_at timestamp with time zone DEFAULT current_timestamp NOT NULL;
        - sql:
            dbms: postgresql
            sql: |
              ALTER TABLE task_history
              ALTER COLUMN ended_at TYPE timestamp with time zone,
              ALTER COLUMN ended_at SET DEFAULT current_timestamp;
        - sql:
            dbms: mysql,mariadb
            sql: |
              ALTER TABLE task_history
              MODIFY ended_at timestamp(6) DEFAULT current_timestamp(6) NOT NULL;
  - changeSet:
      id: 284
      author: dpsutton
      comment: Added 0.39 - Semantic type system - add effective type
      changes:
        - addColumn:
            tableName: metabase_field
            columns:
              - column:
                  name: effective_type
                  type: varchar(255)
                  remarks: 'The effective type of the field after any coercions.'
  - changeSet:
      id: 285
      author: dpsutton
      comment: Added 0.39 - Semantic type system - add coercion column
      changes:
        - addColumn:
            tableName: metabase_field
            columns:
              - column:
                  name: coercion_strategy
                  type: varchar(255)
                  remarks: 'A strategy to coerce the base_type into the effective_type.'
  - changeSet:
      id: 286
      author: dpsutton
      comment: Added 0.39 - Semantic type system - set effective_type default
      changes:
        - sql:
            sql: UPDATE metabase_field set effective_type = base_type
  - changeSet:
      id: 287
      author: dpsutton
      comment: Added 0.39 - Semantic type system - migrate ISO8601 strings
      validCheckSum: ANY
      changes:
        - sql:
            sql: >-
              UPDATE metabase_field
              SET effective_type    = (CASE semantic_type
                                         WHEN 'type/ISO8601DateTimeString' THEN 'type/DateTime'
                                         WHEN 'type/ISO8601TimeString'     THEN 'type/Time'
                                         WHEN 'type/ISO8601DateString'     THEN 'type/Date'
                                       END),
                  coercion_strategy = (CASE semantic_type
                                        WHEN 'type/ISO8601DateTimeString' THEN 'Coercion/ISO8601->DateTime'
                                        WHEN 'type/ISO8601TimeString'     THEN 'Coercion/ISO8601->Time'
                                        WHEN 'type/ISO8601DateString'     THEN 'Coercion/ISO8601->Date'
                                       END)
              WHERE semantic_type IN ('type/ISO8601DateTimeString',
                                      'type/ISO8601TimeString',
                                      'type/ISO8601DateString');
  ## This includes values 'timestamp_milliseconds' and 'timestamp_seconds'. These are old "special_types" that were
  ## migrated in a data migration for version 0.20. But these migrations occur after all liquibase migrations so
  ## it would be possible for another type/UNIXTimestampSeconds to pop up after this migration that supposedly
  ## got rid of them all
  - changeSet:
      id: 288
      author: dpsutton
      comment: Added 0.39 - Semantic type system - migrate unix timestamps
      validCheckSum: ANY
      changes:
        - sql:
              sql: >-
                UPDATE metabase_field
                set effective_type    = 'type/Instant',
                    coercion_strategy = (case semantic_type
                                          WHEN 'type/UNIXTimestampSeconds'      THEN 'Coercion/UNIXSeconds->DateTime'
                                          WHEN 'timestamp_seconds'              THEN 'Coercion/UNIXSeconds->DateTime'
                                          WHEN 'type/UNIXTimestampMilliSeconds' THEN 'Coercion/UNIXMilliSeconds->DateTime'
                                          WHEN 'timestamp_milliseconds'         THEN 'Coercion/UNIXMilliSeconds->DateTime'
                                          WHEN 'type/UNIXTimestampMicroSeconds' THEN 'Coercion/UNIXMicroSeconds->DateTime'
                                         END)
                WHERE semantic_type IN ('type/UNIXTimestampSeconds',
                                        'type/UNIXTimestampMilliSeconds',
                                        'type/UNIXTimestampMicroSeconds',
                                        'timestamp_seconds',
                                        'timestamp_milliseconds');

  - changeSet:
      id: 289
      author: dpsutton
      comment: Added 0.39 - Semantic type system - migrate unix timestamps (corrects typo- seconds was migrated correctly, not millis and micros)
      validCheckSum: ANY
      changes:
        - sql:
              sql: >-
                UPDATE metabase_field
                set effective_type    = 'type/Instant',
                    coercion_strategy = (case semantic_type
                                          WHEN 'type/UNIXTimestampMilliseconds' THEN 'Coercion/UNIXMilliSeconds->DateTime'
                                          WHEN 'type/UNIXTimestampMicroseconds' THEN 'Coercion/UNIXMicroSeconds->DateTime'
                                         END)
                WHERE semantic_type IN ('type/UNIXTimestampMilliseconds',
                                        'type/UNIXTimestampMicroseconds')

  - changeSet:
      id: 290
      author: dpsutton
      comment: Added 0.39 - Semantic type system - Clobber semantic_type where there was a coercion
      changes:
        - sql:
              sql: UPDATE metabase_field set semantic_type = null where coercion_strategy is not null

# 291-297 create the new login history Table

  - changeSet:
      id: 291
      author: camsaul
      validCheckSum: ANY
      comment: Added 0.39.0
      changes:
        - createTable:
            tableName: login_history
            remarks: "Keeps track of various logins for different users and additional info such as location and device"
            columns:
              - column:
                  name: id
                  type: int
                  autoIncrement: true
                  constraints:
                    primaryKey: true
                    nullable: false
              - column:
                  name: timestamp
                  type: ${timestamp_type}
                  remarks: "When this login occurred."
                  defaultValueComputed: current_timestamp
                  constraints:
                    nullable: false
              - column:
                  name: user_id
                  type: int
                  remarks: "ID of the User that logged in."
                  constraints:
                    foreignKeyName: fk_login_history_user_id
                    referencedTableName: core_user
                    referencedColumnNames: id
                    nullable: false
                    deleteCascade: true
              # FK constraint is created later, because we can't create it inline with ON DELETE SET NULL
              - column:
                  name: session_id
                  type: varchar(254)
                  remarks: "ID of the Session created by this login if one is currently active. NULL if Session is no longer active."
              - column:
                  name: device_id
                  type: char(36)
                  remarks: "Cookie-based unique identifier for the device/browser the user logged in from."
                  constraints:
                    nullable: false
              - column:
                  name: device_description
                  type: text
                  remarks: "Description of the device that login happened from, for example a user-agent string, but this might be something different if we support alternative auth mechanisms in the future."
                  constraints:
                    nullable: false
              - column:
                  name: ip_address
                  type: text
                  remarks: "IP address of the device that login happened from, so we can geocode it and determine approximate location."
                  constraints:
                    nullable: false

  - changeSet:
      id: 292
      author: camsaul
      comment: Added 0.39.0
      changes:
        - createIndex:
            tableName: login_history
            indexName: idx_user_id
            columns:
              - column:
                  name: user_id

  - changeSet:
      id: 293
      author: camsaul
      comment: Added 0.39.0
      changes:
        - addForeignKeyConstraint:
            baseTableName: login_history
            baseColumnNames: session_id
            referencedTableName: core_session
            referencedColumnNames: id
            constraintName: fk_login_history_session_id
            onDelete: SET NULL

  - changeSet:
      id: 294
      author: camsaul
      comment: Added 0.39.0
      changes:
        - createIndex:
            tableName: login_history
            indexName: idx_session_id
            columns:
              - column:
                  name: session_id

  # index on login history timestamp -- so admin can see *all* recent logins, or we can delete login history after a certain age
  - changeSet:
      id: 295
      author: camsaul
      comment: Added 0.39.0
      changes:
        - createIndex:
            tableName: login_history
            indexName: idx_timestamp
            columns:
              - column:
                  name: timestamp

  # index on login history user_id + device_id -- so we can easily see if this is the first time a device is used
  - changeSet:
      id: 296
      author: camsaul
      comment: Added 0.39.0
      changes:
        - createIndex:
            tableName: login_history
            indexName: idx_user_id_device_id
            columns:
              - column:
                  name: session_id
              - column:
                  name: device_id

  # index on login history user_id + timestamp -- so we can easily see recent logins for a user
  - changeSet:
      id: 297
      author: camsaul
      comment: Added 0.39.0
      changes:
        - createIndex:
            tableName: login_history
            indexName: idx_user_id_timestamp
            columns:
              - column:
                  name: user_id
              - column:
                  name: timestamp

  # Add parameter columns to pulses so that dashboard subscriptions can have their own filters
  - changeSet:
      id: 298
      author: tsmacdonald
      comment: Added 0.39.0
      changes:
        - addColumn:
            tableName: pulse
            columns:
              - column:
                  name: parameters
                  type: text
                  remarks: "Let dashboard subscriptions have their own filters"
                  constraints:
                    nullable: true
                    deferrable: false
                    initiallyDeferred: false
  - changeSet:
      id: 299
      author: tsmacdonald
      comment: Added 0.39.0
      changes:
        - addNotNullConstraint:
            columnDataType: text
            columnName: parameters
            defaultNullValue: '[]'
            tableName: pulse
  - changeSet:
      id: 300
      author: dpsutton
      comment: Added 0.40.0
      changes:
        - renameTable:
            oldTableName: collection_revision
            newTableName: collection_permission_graph_revision
  - changeSet:
      id: 301
      author: dpsutton
      comment: Added 0.40.0 renaming collection_revision to collection_permission_graph_revision
      failOnError: false # mysql and h2 don't have this sequence
      preConditions:
        - onFail: MARK_RAN
        - dbms:
            type: postgresql
      changes:
        - sql:
            - sql: ALTER SEQUENCE collection_revision_id_seq RENAME TO collection_permission_graph_revision_id_seq

  - changeSet:
      id: 303
      author: tsmacdonald
      comment: Added 0.40.0
      changes:
        - createTable:
            tableName: moderation_review
            remarks: "Reviews (from moderators) for a given question/dashboard (BUCM)"
            columns:
              - column:
                  name: id
                  type: int
                  autoIncrement: true
                  constraints:
                    primaryKey: true
                    nullable: false
              - column:
                  name: updated_at
                  type: ${timestamp_type}
                  defaultValueComputed: current_timestamp
                  remarks: "most recent modification time"
                  constraints:
                    nullable: false
              - column:
                  name: created_at
                  type: ${timestamp_type}
                  defaultValueComputed: current_timestamp
                  remarks: "creation time"
                  constraints:
                    nullable: false
              - column:
                  name: status
                  type: varchar(255)
                  remarks: "verified, misleading, confusing, not_misleading, pending"
              - column:
                  name: text
                  type: text
                  remarks: "Explanation of the review"
                  # I don't think it needs to be non-nullable
              - column:
                  name: moderated_item_id
                  type: int
                  remarks: "either a document or question ID; the item that needs review"
                  constraints:
                    nullable: false
              - column:
                  name: moderated_item_type
                  type: varchar(255)
                  remarks: "whether it's a question or dashboard"
                  constraints:
                    nullable: false
              - column:
                  name: moderator_id
                  type: int
                  remarks: "ID of the user who did the review"
                  constraints:
                    nullable: false
              - column:
                  name: most_recent
                  type: boolean
                  remarks: "tag for most recent review"
                  constraints:
                    nullable: false

  - changeSet:
      id: 304
      author: camsaul
      comment: Added 0.40.0 (replaces a data migration dating back to 0.20.0)
      changes:
        - sql:
              sql: >-
                UPDATE metabase_field
                SET semantic_type = (CASE semantic_type
                                      WHEN 'avatar'    THEN 'type/AvatarURL'
                                      WHEN 'category'  THEN 'type/Category'
                                      WHEN 'city'      THEN 'type/City'
                                      WHEN 'country'   THEN 'type/Country'
                                      WHEN 'desc'      THEN 'type/Description'
                                      WHEN 'fk'        THEN 'type/FK'
                                      WHEN 'id'        THEN 'type/PK'
                                      WHEN 'image'     THEN 'type/ImageURL'
                                      WHEN 'json'      THEN 'type/SerializedJSON'
                                      WHEN 'latitude'  THEN 'type/Latitude'
                                      WHEN 'longitude' THEN 'type/Longitude'
                                      WHEN 'name'      THEN 'type/Name'
                                      WHEN 'number'    THEN 'type/Number'
                                      WHEN 'state'     THEN 'type/State'
                                      WHEN 'url'       THEN 'type/URL'
                                      WHEN 'zip_code'  THEN 'type/ZipCode'
                                     END)
                WHERE semantic_type IN ('avatar', 'category', 'city', 'country', 'desc', 'fk', 'id', 'image',
                                        'json', 'latitude', 'longitude', 'name', 'number', 'state', 'url',
                                        'zip_code');

  - changeSet:
      id: 305
      author: camsaul
      comment: Added 0.40.0 (replaces a data migration dating back to 0.20.0)
      changes:
        - sql:
            sql: >-
              UPDATE metabase_field
              SET base_type = (CASE base_type
                                WHEN 'ArrayField'      THEN 'type/Array'
                                WHEN 'BigIntegerField' THEN 'type/BigInteger'
                                WHEN 'BooleanField'    THEN 'type/Boolean'
                                WHEN 'CharField'       THEN 'type/Text'
                                WHEN 'DateField'       THEN 'type/Date'
                                WHEN 'DateTimeField'   THEN 'type/DateTime'
                                WHEN 'DecimalField'    THEN 'type/Decimal'
                                WHEN 'DictionaryField' THEN 'type/Dictionary'
                                WHEN 'FloatField'      THEN 'type/Float'
                                WHEN 'IntegerField'    THEN 'type/Integer'
                                WHEN 'TextField'       THEN 'type/Text'
                                WHEN 'TimeField'       THEN 'type/Time'
                                WHEN 'UUIDField'       THEN 'type/UUID'
                                WHEN 'UnknownField'    THEN 'type/*'
                               END)
              WHERE base_type IN ('ArrayField', 'BigIntegerField', 'BooleanField', 'CharField', 'DateField',
                                  'DateTimeField', 'DecimalField', 'DictionaryField', 'FloatField', 'IntegerField',
                                  'TextField', 'TimeField', 'UUIDField', 'UnknownField');
  - changeSet:
      id: 308
      author: howonlee
      comment: Added 0.40.0 Track cache hits in query_execution table
      changes:
        - addColumn:
            tableName: query_execution
            columns:
              - column:
                  name: cache_hit
                  type: boolean
                  remarks: "Cache hit on query execution"
                  constraints:
                    nullable: true


  - changeSet:
      id: 309
      author: dpsutton
      comment: 'Added 0.40.0 - Add type to collections'
      changes:
        - addColumn:
            tableName: collection
            columns:
              - column:
                  name: authority_level
                  type: varchar(255)
                  remarks: 'Nullable column to incidate collection''s authority level. Initially values are "official" and nil.'
                  constraints:
                    nullable: true


  - changeSet:
      id: 310
      author: howonlee
      comment: Added 0.40.0 Migrate friendly field names
      changes:
        - update:
            tableName: setting
            columns:
              - column:
                  name: value
                  value: 'simple'
            where: "'key'='humanization-strategy' AND value='advanced'"

  - changeSet:
      id: 311
      author: howonlee
      comment: Added 0.40.0 Migrate friendly field names, not noop
      changes:
        - sql:
            dbms: mariadb,mysql
            sql: |
                UPDATE setting SET value='simple' WHERE `key`='humanization-strategy'
                AND value='advanced'
        - sql:
            dbms: postgresql,h2
            sql: |
                UPDATE setting SET value='simple' WHERE key='humanization-strategy'
                AND value='advanced'

  - changeSet:
      id: 312
      author: noahmoss
      comment: Added 0.41.0 Backfill collection_id for dashboard subscriptions
      changes:
        - sql:
            dbms: mariadb,mysql
            sql: >-
              UPDATE pulse p
              INNER JOIN report_dashboard d
              ON p.dashboard_id = d.id
              SET p.collection_id = d.collection_id;
        - sql:
            dbms: postgresql
            sql: >-
              UPDATE pulse p
              SET collection_id = d.collection_id
              FROM report_dashboard d
              WHERE p.dashboard_id = d.id
              AND p.dashboard_id IS NOT NULL;
        - sql:
            dbms: h2
            sql: >-
              UPDATE pulse p
              SET collection_id = (
                SELECT d.collection_id
                FROM report_dashboard d
                WHERE d.id = p.dashboard_id
              )
              WHERE dashboard_id IS NOT NULL;

  - changeSet:
      id: 313
      author: jeff303
      comment: Added 0.42.0 - Secret domain object.
      validCheckSum: ANY
      changes:
        - createTable:
            tableName: secret
            remarks: Storage for managed secrets (passwords, binary data, etc.)
            columns:
              - column:
                  autoIncrement: true
                  constraints:
                    nullable: false
                    primaryKey: true
                  name: id
                  remarks: Part of composite primary key for secret; this is the uniquely generted ID column
                  type: int
              - column:
                  constraints:
                    nullable: false
                    primaryKey: true
                  name: version
                  defaultValue: 1
                  remarks: Part of composite primary key for secret; this is the version column
                  type: int
              - column:
                  constraints:
                    deferrable: false
                    foreignKeyName: fk_secret_ref_user_id
                    initiallyDeferred: false
                    nullable: true
                    referencedTableName: core_user
                    referencedColumnNames: id
                  name: creator_id
                  remarks: User ID who created this secret instance
                  type: int
              - column:
                  constraints:
                    nullable: false
                  name: created_at
                  remarks: Timestamp for when this secret instance was created
                  type: ${timestamp_type}
              - column:
                  constraints:
                    nullable: true
                  name: updated_at
                  remarks: >-
                    Timestamp for when this secret record was updated. Only relevant when non-value field changes
                    since a value change will result in a new version being inserted.
                  type: ${timestamp_type}
              - column:
                  constraints:
                    nullable: false
                  name: name
                  remarks: The name of this secret record.
                  type: varchar(254)
              - column:
                  constraints:
                    # TODO: do we want to constrain this field or leave open for extension? or separate table with FK?
                    nullable: false
                  name: kind
                  remarks: >-
                    The kind of secret this record represents; the value is interpreted as a Clojure keyword with a
                    hierarchy. Ex: 'bytes' means generic binary data, 'jks-keystore' extends 'bytes' but has a specific
                    meaning.
                  type: varchar(254)
              - column:
                  constraints:
                    # TODO: similar question to above?
                    nullable: true
                  name: source
                  remarks: >-
                    The source of secret record, which controls how Metabase interprets the value (ex: 'file-path'
                    means the 'simple_value' is not the real value, but a pointer to a file that contains the value).
                  type: varchar(254)
              - column:
                  constraints:
                    nullable: false
                  name: value
                  remarks: The base64 encoded binary value of this secret record. If encryption is enabled, this will
                    be the output of the encryption procedure on the plaintext. If not, it will be the base64 encoded
                    plaintext.
                  type: ${blob.type}

  - changeSet:
      id: 314
      author: howonlee
      comment: Added 0.41.0 Fine grained caching controls
      changes:
        - addColumn:
            tableName: metabase_database
            columns:
              - column:
                  name: cache_ttl
                  type: integer
                  remarks: "Granular cache TTL for specific database."
                  constraints:
                    nullable: true

  - changeSet:
      id: 315
      author: howonlee
      comment: Added 0.41.0 Fine grained caching controls, pt 2
      changes:
        - addColumn:
            tableName: report_dashboard
            columns:
              - column:
                  name: cache_ttl
                  type: integer
                  remarks: "Granular cache TTL for specific dashboard."
                  constraints:
                    nullable: true

  - changeSet:
      id: 316
      author: howonlee
      comment: Added 0.41.0 Fine grained caching controls, pt 3
      changes:
        - addColumn:
            tableName: view_log
            columns:
              - column:
                  name: metadata
                  type: text
                  remarks: "Serialized JSON corresponding to metadata for view."
                  constraints:
                    nullable: true

  - changeSet:
      id: 381
      author: camsaul
      comment: Added 0.41.2 Add index to QueryExecution card_id to fix performance issues (#18759)
      changes:
        - createIndex:
            tableName: query_execution
            indexName: idx_query_execution_card_id
            columns:
              - column:
                  name: card_id

  - changeSet:
      id: 382
      author: camsaul
      comment: Added 0.41.2 Add index to ModerationReview moderated_item_type + moderated_item_id to fix performance issues (#18759)
      changes:
        - createIndex:
            tableName: moderation_review
            indexName: idx_moderation_review_item_type_item_id
            columns:
              - column:
                  name: moderated_item_type
              - column:
                  name: moderated_item_id

  - changeSet:
      id: 383
      author: camsaul
      comment: Added 0.41.3 -- Add index to QueryExecution card_id + started_at to fix performance issue #19053
      changes:
        - createIndex:
            tableName: query_execution
            indexName: idx_query_execution_card_id_started_at
            columns:
              - column:
                  name: card_id
              - column:
                  name: started_at

  - changeSet:
      id: v42.00-000
      author: camsaul
      comment: Added 0.42.0 Remove unused column (#5240)
      # this migration was previously numbered 317 and merged into master before we adopted the 0.42.0+ migration ID
      # numbering scheme. See #18821 for more info.
      preConditions:
        - onFail: MARK_RAN
        - or:
            # For some insane reason databasechangelog is upper-case in MySQL and MariaDB.
            - and:
                - dbms:
                    type: postgresql,h2
                - sqlCheck:
                    expectedResult: 0
                    sql: SELECT count(*) FROM databasechangelog WHERE id = '317';
            - and:
                - dbms:
                    type: mysql,mariadb
                - sqlCheck:
                    expectedResult: 0
                    sql: SELECT count(*) FROM `DATABASECHANGELOG` WHERE id = '317';

      changes:
        - dropColumn:
            tableName: metabase_table
            columnName: entity_name


  - changeSet:
      id: v42.00-001
      author: camsaul
      comment: Added 0.42.0 Attempt to add Card.database_id (by parsing query) to rows that are missing it (#5999)
      # If this migration fails for any reason continue with the next migration; do not fail the entire process if this one fails
      failOnError: false
      # Don't run for H2 -- the version of H2 we're using doesn't support JSON stuff.
      preConditions:
        - onFail: MARK_RAN
        - dbms:
            type: postgresql,mysql,mariadb
      # The basic idea below is to parse the `database_id` from the JSON string query dictionary and use it to set the
      # database_id column as needed. We do an INNER JOIN against the Database table to make sure that Database
      # actually exists (so we don't attempt to set an invalid database_id)
      changes:
        - sql:
            dbms: postgresql
            sql: >-
              WITH c2 AS (
                SELECT *, (dataset_query::json->>'database')::integer AS query_database_id
                FROM report_card
              )
              UPDATE report_card c
              SET database_id = c2.query_database_id
              FROM c2
              INNER JOIN metabase_database db
                ON db.id = c2.query_database_id
              WHERE c.database_id IS NULL
                AND c.id = c2.id
                AND c2.query_database_id IS NOT NULL;
        # MySQL and MariaDB are exactly the same other than different function names: json_value (for MariaDB) vs
        # json_extract (for MySQL)
        - sql:
            dbms: mariadb
            sql: >-
              UPDATE report_card c
              JOIN (
                SELECT *, cast(json_value(dataset_query, '$.database') AS signed) AS query_database_id
                FROM report_card
                ) c2
                ON c.id = c2.id
              INNER JOIN metabase_database db ON c2.query_database_id = db.id
              SET c.database_id = c2.query_database_id
              WHERE c.database_id IS NULL
                AND c2.query_database_id IS NOT NULL;
        - sql:
            dbms: mysql
            sql: >-
              UPDATE report_card c
              JOIN (
                SELECT *, cast(json_extract(dataset_query, '$.database') AS signed) AS query_database_id
                FROM report_card
                ) c2
                ON c.id = c2.id
              INNER JOIN metabase_database db ON c2.query_database_id = db.id
              SET c.database_id = c2.query_database_id
              WHERE c.database_id IS NULL
                AND c2.query_database_id IS NOT NULL;

  - changeSet:
      id: v42.00-002
      author: camsaul
      comment: Added 0.42.0 Added constraint we should have had all along (#5999)
      preConditions:
        - onFail: MARK_RAN
        # If we're dumping the migration as a SQL file or trying to force-migrate we can't check the preconditions
        # so just go ahead and skip the entire thing. This is a non-critical migration
        - onUpdateSQL: IGNORE
        - sqlCheck:
            expectedResult: 0
            sql: SELECT count(*) FROM report_card WHERE database_id IS NULL
      changes:
        - addNotNullConstraint:
            columnDataType: int
            tableName: report_card
            columnName: database_id

  - changeSet:
      id: v42.00-003
      author: dpsutton
      comment: Added 0.42.0 Initial support for datasets based on questions
      # this migration was previously numbered 320 and merged into master before we adopted the 0.42.0+ migration ID
      # numbering scheme. See #18821 for more info.
      preConditions:
        - onFail: MARK_RAN
        - or:
            - and:
                - dbms:
                    type: postgresql,h2
                - sqlCheck:
                    expectedResult: 0
                    sql: SELECT count(*) FROM databasechangelog WHERE id = '320';
            - and:
                - dbms:
                    type: mysql,mariadb
                - sqlCheck:
                    expectedResult: 0
                    sql: SELECT count(*) FROM `DATABASECHANGELOG` WHERE id = '320';
      changes:
        - addColumn:
            tableName: report_card
            columns:
              - column:
                  name: dataset
                  type: boolean
                  remarks: "Indicate whether question is a dataset"
                  constraints:
                    nullable: false
                  defaultValue: false

  - changeSet:    # this one is run unconditionally so unify the type to ${text.type} across ALL dbs
      id: v42.00-004 # this differentiation was first done under changeSet 13 above
      author: jeff303
      comment: >-
        Added 0.42.0 - modify type of activity.details from text to ${text.type}
      changes:
        - modifyDataType:
            tableName: activity
            columnName: details
            newDataType: ${text.type}

  - changeSet:
      id: v42.00-005
      author: jeff303
      comment: >-
        Added 0.42.0 - modify type of collection.description from text to ${text.type}
        on mysql,mariadb
      changes:
        - modifyDataType:
            tableName: collection
            columnName: description
            newDataType: ${text.type}
      preConditions:
        - onFail: MARK_RAN
        - dbms:
            type: mysql,mariadb

  - changeSet:
      id: v42.00-006
      author: jeff303
      comment: >-
        Added 0.42.0 - modify type of collection.name from text to ${text.type}
        on mysql,mariadb
      changes:
        - modifyDataType:
            tableName: collection
            columnName: name
            newDataType: ${text.type}
      preConditions:
        - onFail: MARK_RAN
        - dbms:
            type: mysql,mariadb

  - changeSet:
      id: v42.00-007
      author: jeff303
      comment: >-
        Added 0.42.0 - modify type of computation_job.context from text to ${text.type}
        on mysql,mariadb
      changes:
        - modifyDataType:
            tableName: computation_job
            columnName: context
            newDataType: ${text.type}
      preConditions:
        - onFail: MARK_RAN
        - dbms:
            type: mysql,mariadb

  - changeSet:
      id: v42.00-008
      author: jeff303
      comment: >-
        Added 0.42.0 - modify type of computation_job_result.payload from text
        to ${text.type} on mysql,mariadb
      changes:
        - modifyDataType:
            tableName: computation_job_result
            columnName: payload
            newDataType: ${text.type}
      preConditions:
        - onFail: MARK_RAN
        - dbms:
            type: mysql,mariadb

  - changeSet:
      id: v42.00-009
      author: jeff303
      comment: >-
        Added 0.42.0 - modify type of core_session.anti_csrf_token from text
        to ${text.type} on mysql,mariadb
      changes:
        - modifyDataType:
            tableName: core_session
            columnName: anti_csrf_token
            newDataType: ${text.type}
      preConditions:
        - onFail: MARK_RAN
        - dbms:
            type: mysql,mariadb

  - changeSet:
      id: v42.00-010
      author: jeff303
      comment: >-
        Added 0.42.0 - modify type of core_user.login_attributes from text to
        ${text.type} on mysql,mariadb
      changes:
        - modifyDataType:
            tableName: core_user
            columnName: login_attributes
            newDataType: ${text.type}
      preConditions:
        - onFail: MARK_RAN
        - dbms:
            type: mysql,mariadb

  - changeSet:
      id: v42.00-011
      author: jeff303
      comment: >-
        Added 0.42.0 - modify type of group_table_access_policy.attribute_remappings
        from text to ${text.type} on mysql,mariadb
      changes:
        - modifyDataType:
            tableName: group_table_access_policy
            columnName: attribute_remappings
            newDataType: ${text.type}
      preConditions:
        - onFail: MARK_RAN
        - dbms:
            type: mysql,mariadb

  - changeSet:
      id: v42.00-012
      author: jeff303
      comment: >-
        Added 0.42.0 - modify type of login_history.device_description from text
        to ${text.type} on mysql,mariadb
      changes:
        - modifyDataType:
            tableName: login_history
            columnName: device_description
            newDataType: ${text.type}
      preConditions:
        - onFail: MARK_RAN
        - dbms:
            type: mysql,mariadb

  - changeSet:
      id: v42.00-013
      author: jeff303
      comment: >-
        Added 0.42.0 - modify type of login_history.ip_address from text to ${text.type}
        on mysql,mariadb
      changes:
        - modifyDataType:
            tableName: login_history
            columnName: ip_address
            newDataType: ${text.type}
      preConditions:
        - onFail: MARK_RAN
        - dbms:
            type: mysql,mariadb

  - changeSet:
      id: v42.00-014
      author: jeff303
      comment: >-
        Added 0.42.0 - modify type of metabase_database.caveats from text to
        ${text.type} on mysql,mariadb
      changes:
        - modifyDataType:
            tableName: metabase_database
            columnName: caveats
            newDataType: ${text.type}
      preConditions:
        - onFail: MARK_RAN
        - dbms:
            type: mysql,mariadb

  - changeSet:
      id: v42.00-015
      author: jeff303
      comment: >-
        Added 0.42.0 - modify type of metabase_database.description from text
        to ${text.type} on mysql,mariadb
      changes:
        - modifyDataType:
            tableName: metabase_database
            columnName: description
            newDataType: ${text.type}
      preConditions:
        - onFail: MARK_RAN
        - dbms:
            type: mysql,mariadb

  - changeSet:
      id: v42.00-016
      author: jeff303
      comment: >-
        Added 0.42.0 - modify type of metabase_database.details from text to
        ${text.type} on mysql,mariadb
      changes:
        - modifyDataType:
            tableName: metabase_database
            columnName: details
            newDataType: ${text.type}
      preConditions:
        - onFail: MARK_RAN
        - dbms:
            type: mysql,mariadb

  - changeSet:
      id: v42.00-017
      author: jeff303
      comment: >-
        Added 0.42.0 - modify type of metabase_database.options from text to
        ${text.type} on mysql,mariadb
      changes:
        - modifyDataType:
            tableName: metabase_database
            columnName: options
            newDataType: ${text.type}
      preConditions:
        - onFail: MARK_RAN
        - dbms:
            type: mysql,mariadb

  - changeSet:
      id: v42.00-018
      author: jeff303
      comment: >-
        Added 0.42.0 - modify type of metabase_database.points_of_interest from
        text to ${text.type} on mysql,mariadb
      changes:
        - modifyDataType:
            tableName: metabase_database
            columnName: points_of_interest
            newDataType: ${text.type}
      preConditions:
        - onFail: MARK_RAN
        - dbms:
            type: mysql,mariadb

  - changeSet:
      id: v42.00-019
      author: jeff303
      comment: >-
        Added 0.42.0 - modify type of metabase_field.caveats from text to ${text.type}
        on mysql,mariadb
      changes:
        - modifyDataType:
            tableName: metabase_field
            columnName: caveats
            newDataType: ${text.type}
      preConditions:
        - onFail: MARK_RAN
        - dbms:
            type: mysql,mariadb

  - changeSet:
      id: v42.00-020
      author: jeff303
      comment: >-
        Added 0.42.0 - modify type of metabase_field.database_type from text
        to ${text.type} on mysql,mariadb
      changes:
        - modifyDataType:
            tableName: metabase_field
            columnName: database_type
            newDataType: ${text.type}
      preConditions:
        - onFail: MARK_RAN
        - dbms:
            type: mysql,mariadb

  - changeSet:
      id: v42.00-021
      author: jeff303
      comment: >-
        Added 0.42.0 - modify type of metabase_field.description from text to
        ${text.type} on mysql,mariadb
      changes:
        - modifyDataType:
            tableName: metabase_field
            columnName: description
            newDataType: ${text.type}
      preConditions:
        - onFail: MARK_RAN
        - dbms:
            type: mysql,mariadb

  - changeSet:
      id: v42.00-022
      author: jeff303
      comment: >-
        Added 0.42.0 - modify type of metabase_field.fingerprint from text to
        ${text.type} on mysql,mariadb
      changes:
        - modifyDataType:
            tableName: metabase_field
            columnName: fingerprint
            newDataType: ${text.type}
      preConditions:
        - onFail: MARK_RAN
        - dbms:
            type: mysql,mariadb

  - changeSet:
      id: v42.00-023
      author: jeff303
      comment: >-
        Added 0.42.0 - modify type of metabase_field.has_field_values from text
        to ${text.type} on mysql,mariadb
      changes:
        - modifyDataType:
            tableName: metabase_field
            columnName: has_field_values
            newDataType: ${text.type}
      preConditions:
        - onFail: MARK_RAN
        - dbms:
            type: mysql,mariadb

  - changeSet:
      id: v42.00-024
      author: jeff303
      comment: >-
        Added 0.42.0 - modify type of metabase_field.points_of_interest from
        text to ${text.type} on mysql,mariadb
      changes:
        - modifyDataType:
            tableName: metabase_field
            columnName: points_of_interest
            newDataType: ${text.type}
      preConditions:
        - onFail: MARK_RAN
        - dbms:
            type: mysql,mariadb

  - changeSet:
      id: v42.00-025
      author: jeff303
      comment: >-
        Added 0.42.0 - modify type of metabase_field.settings from text to ${text.type}
        on mysql,mariadb
      changes:
        - modifyDataType:
            tableName: metabase_field
            columnName: settings
            newDataType: ${text.type}
      preConditions:
        - onFail: MARK_RAN
        - dbms:
            type: mysql,mariadb

  - changeSet:
      id: v42.00-026
      author: jeff303
      comment: >-
        Added 0.42.0 - modify type of metabase_fieldvalues.human_readable_values
        from text to ${text.type} on mysql,mariadb
      changes:
        - modifyDataType:
            tableName: metabase_fieldvalues
            columnName: human_readable_values
            newDataType: ${text.type}
      preConditions:
        - onFail: MARK_RAN
        - dbms:
            type: mysql,mariadb

  - changeSet:
      id: v42.00-027
      author: jeff303
      comment: >-
        Added 0.42.0 - modify type of metabase_fieldvalues.values from text to
        ${text.type} on mysql,mariadb
      changes:
        - modifyDataType:
            tableName: metabase_fieldvalues
            columnName: values
            newDataType: ${text.type}
      preConditions:
        - onFail: MARK_RAN
        - dbms:
            type: mysql,mariadb

  - changeSet:
      id: v42.00-028
      author: jeff303
      comment: >-
        Added 0.42.0 - modify type of metabase_table.caveats from text to ${text.type}
        on mysql,mariadb
      changes:
        - modifyDataType:
            tableName: metabase_table
            columnName: caveats
            newDataType: ${text.type}
      preConditions:
        - onFail: MARK_RAN
        - dbms:
            type: mysql,mariadb

  - changeSet:
      id: v42.00-029
      author: jeff303
      comment: >-
        Added 0.42.0 - modify type of metabase_table.description from text to
        ${text.type} on mysql,mariadb
      changes:
        - modifyDataType:
            tableName: metabase_table
            columnName: description
            newDataType: ${text.type}
      preConditions:
        - onFail: MARK_RAN
        - dbms:
            type: mysql,mariadb

  - changeSet:
      id: v42.00-030
      author: jeff303
      comment: >-
        Added 0.42.0 - modify type of metabase_table.points_of_interest from
        text to ${text.type} on mysql,mariadb
      changes:
        - modifyDataType:
            tableName: metabase_table
            columnName: points_of_interest
            newDataType: ${text.type}
      preConditions:
        - onFail: MARK_RAN
        - dbms:
            type: mysql,mariadb

  - changeSet:
      id: v42.00-031
      author: jeff303
      comment: >-
        Added 0.42.0 - modify type of metric.caveats from text to ${text.type}
        on mysql,mariadb
      changes:
        - modifyDataType:
            tableName: metric
            columnName: caveats
            newDataType: ${text.type}
      preConditions:
        - onFail: MARK_RAN
        - dbms:
            type: mysql,mariadb

  - changeSet:
      id: v42.00-032
      author: jeff303
      comment: >-
        Added 0.42.0 - modify type of metric.definition from text to ${text.type}
        on mysql,mariadb
      changes:
        - modifyDataType:
            tableName: metric
            columnName: definition
            newDataType: ${text.type}
      preConditions:
        - onFail: MARK_RAN
        - dbms:
            type: mysql,mariadb

  - changeSet:
      id: v42.00-033
      author: jeff303
      comment: >-
        Added 0.42.0 - modify type of metric.description from text to ${text.type}
        on mysql,mariadb
      changes:
        - modifyDataType:
            tableName: metric
            columnName: description
            newDataType: ${text.type}
      preConditions:
        - onFail: MARK_RAN
        - dbms:
            type: mysql,mariadb

  - changeSet:
      id: v42.00-034
      author: jeff303
      comment: >-
        Added 0.42.0 - modify type of metric.how_is_this_calculated from text
        to ${text.type} on mysql,mariadb
      changes:
        - modifyDataType:
            tableName: metric
            columnName: how_is_this_calculated
            newDataType: ${text.type}
      preConditions:
        - onFail: MARK_RAN
        - dbms:
            type: mysql,mariadb

  - changeSet:
      id: v42.00-035
      author: jeff303
      comment: >-
        Added 0.42.0 - modify type of metric.points_of_interest from text to
        ${text.type} on mysql,mariadb
      changes:
        - modifyDataType:
            tableName: metric
            columnName: points_of_interest
            newDataType: ${text.type}
      preConditions:
        - onFail: MARK_RAN
        - dbms:
            type: mysql,mariadb

  - changeSet:
      id: v42.00-036
      author: jeff303
      comment: >-
        Added 0.42.0 - modify type of moderation_review.text from text to ${text.type}
        on mysql,mariadb
      changes:
        - modifyDataType:
            tableName: moderation_review
            columnName: text
            newDataType: ${text.type}
      preConditions:
        - onFail: MARK_RAN
        - dbms:
            type: mysql,mariadb

  - changeSet:
      id: v42.00-037
      author: jeff303
      comment: >-
        Added 0.42.0 - modify type of native_query_snippet.content from text
        to ${text.type} on mysql,mariadb
      changes:
        - modifyDataType:
            tableName: native_query_snippet
            columnName: content
            newDataType: ${text.type}
      preConditions:
        - onFail: MARK_RAN
        - dbms:
            type: mysql,mariadb

  - changeSet:
      id: v42.00-038
      author: jeff303
      comment: >-
        Added 0.42.0 - modify type of native_query_snippet.description from text
        to ${text.type} on mysql,mariadb
      changes:
        - modifyDataType:
            tableName: native_query_snippet
            columnName: description
            newDataType: ${text.type}
      preConditions:
        - onFail: MARK_RAN
        - dbms:
            type: mysql,mariadb

  - changeSet:
      id: v42.00-039
      author: jeff303
      comment: >-
        Added 0.42.0 - modify type of pulse.parameters from text to ${text.type}
        on mysql,mariadb
      changes:
        - modifyDataType:
            tableName: pulse
            columnName: parameters
            newDataType: ${text.type}
      preConditions:
        - onFail: MARK_RAN
        - dbms:
            type: mysql,mariadb

  - changeSet:
      id: v42.00-040
      author: jeff303
      comment: >-
        Added 0.42.0 - modify type of pulse_channel.details from text to ${text.type}
        on mysql,mariadb
      changes:
        - modifyDataType:
            tableName: pulse_channel
            columnName: details
            newDataType: ${text.type}
      preConditions:
        - onFail: MARK_RAN
        - dbms:
            type: mysql,mariadb

  - changeSet:
      id: v42.00-041
      author: jeff303
      comment: >-
        Added 0.42.0 - modify type of query.query from text to ${text.type} on
        mysql,mariadb
      changes:
        - modifyDataType:
            tableName: query
            columnName: query
            newDataType: ${text.type}
      preConditions:
        - onFail: MARK_RAN
        - dbms:
            type: mysql,mariadb

  - changeSet:
      id: v42.00-042
      author: jeff303
      comment: >-
        Added 0.42.0 - modify type of query_execution.error from text to ${text.type}
        on mysql,mariadb
      changes:
        - modifyDataType:
            tableName: query_execution
            columnName: error
            newDataType: ${text.type}
      preConditions:
        - onFail: MARK_RAN
        - dbms:
            type: mysql,mariadb

  - changeSet:
      id: v42.00-043
      author: jeff303
      comment: >-
        Added 0.42.0 - modify type of report_card.dataset_query from text to
        ${text.type} on mysql,mariadb
      changes:
        - modifyDataType:
            tableName: report_card
            columnName: dataset_query
            newDataType: ${text.type}
      preConditions:
        - onFail: MARK_RAN
        - dbms:
            type: mysql,mariadb

  - changeSet:
      id: v42.00-044
      author: jeff303
      comment: >-
        Added 0.42.0 - modify type of report_card.description from text to ${text.type}
        on mysql,mariadb
      changes:
        - modifyDataType:
            tableName: report_card
            columnName: description
            newDataType: ${text.type}
      preConditions:
        - onFail: MARK_RAN
        - dbms:
            type: mysql,mariadb

  - changeSet:
      id: v42.00-045
      author: jeff303
      comment: >-
        Added 0.42.0 - modify type of report_card.embedding_params from text
        to ${text.type} on mysql,mariadb
      changes:
        - modifyDataType:
            tableName: report_card
            columnName: embedding_params
            newDataType: ${text.type}
      preConditions:
        - onFail: MARK_RAN
        - dbms:
            type: mysql,mariadb

  - changeSet:
      id: v42.00-046
      author: jeff303
      comment: >-
        Added 0.42.0 - modify type of report_card.result_metadata from text to
        ${text.type} on mysql,mariadb
      changes:
        - modifyDataType:
            tableName: report_card
            columnName: result_metadata
            newDataType: ${text.type}
      preConditions:
        - onFail: MARK_RAN
        - dbms:
            type: mysql,mariadb

  - changeSet:
      id: v42.00-047
      author: jeff303
      comment: >-
        Added 0.42.0 - modify type of report_card.visualization_settings from
        text to ${text.type} on mysql,mariadb
      changes:
        - modifyDataType:
            tableName: report_card
            columnName: visualization_settings
            newDataType: ${text.type}
      preConditions:
        - onFail: MARK_RAN
        - dbms:
            type: mysql,mariadb

  - changeSet:
      id: v42.00-048
      author: jeff303
      comment: >-
        Added 0.42.0 - modify type of report_dashboard.caveats from text to ${text.type}
        on mysql,mariadb
      changes:
        - modifyDataType:
            tableName: report_dashboard
            columnName: caveats
            newDataType: ${text.type}
      preConditions:
        - onFail: MARK_RAN
        - dbms:
            type: mysql,mariadb

  - changeSet:
      id: v42.00-049
      author: jeff303
      comment: >-
        Added 0.42.0 - modify type of report_dashboard.description from text
        to ${text.type} on mysql,mariadb
      changes:
        - modifyDataType:
            tableName: report_dashboard
            columnName: description
            newDataType: ${text.type}
      preConditions:
        - onFail: MARK_RAN
        - dbms:
            type: mysql,mariadb

  - changeSet:
      id: v42.00-050
      author: jeff303
      comment: >-
        Added 0.42.0 - modify type of report_dashboard.embedding_params from
        text to ${text.type} on mysql,mariadb
      changes:
        - modifyDataType:
            tableName: report_dashboard
            columnName: embedding_params
            newDataType: ${text.type}
      preConditions:
        - onFail: MARK_RAN
        - dbms:
            type: mysql,mariadb

  - changeSet:
      id: v42.00-051
      author: jeff303
      comment: >-
        Added 0.42.0 - modify type of report_dashboard.parameters from text to
        ${text.type} on mysql,mariadb
      changes:
        - modifyDataType:
            tableName: report_dashboard
            columnName: parameters
            newDataType: ${text.type}
      preConditions:
        - onFail: MARK_RAN
        - dbms:
            type: mysql,mariadb

  - changeSet:
      id: v42.00-052
      author: jeff303
      comment: >-
        Added 0.42.0 - modify type of report_dashboard.points_of_interest from
        text to ${text.type} on mysql,mariadb
      changes:
        - modifyDataType:
            tableName: report_dashboard
            columnName: points_of_interest
            newDataType: ${text.type}
      preConditions:
        - onFail: MARK_RAN
        - dbms:
            type: mysql,mariadb

  - changeSet:
      id: v42.00-053
      author: jeff303
      comment: >-
        Added 0.42.0 - modify type of report_dashboardcard.parameter_mappings
        from text to ${text.type} on mysql,mariadb
      changes:
        - modifyDataType:
            tableName: report_dashboardcard
            columnName: parameter_mappings
            newDataType: ${text.type}
      preConditions:
        - onFail: MARK_RAN
        - dbms:
            type: mysql,mariadb

  - changeSet:
      id: v42.00-054
      author: jeff303
      comment: >-
        Added 0.42.0 - modify type of report_dashboardcard.visualization_settings
        from text to ${text.type} on mysql,mariadb
      changes:
        - modifyDataType:
            tableName: report_dashboardcard
            columnName: visualization_settings
            newDataType: ${text.type}
      preConditions:
        - onFail: MARK_RAN
        - dbms:
            type: mysql,mariadb

  - changeSet:
      id: v42.00-055
      author: jeff303
      comment: >-
        Added 0.42.0 - modify type of revision.message from text to ${text.type}
        on mysql,mariadb
      changes:
        - modifyDataType:
            tableName: revision
            columnName: message
            newDataType: ${text.type}
      preConditions:
        - onFail: MARK_RAN
        - dbms:
            type: mysql,mariadb

  - changeSet:    # this one is run unconditionally so unify the type to ${text.type} across ALL dbs
      id: v42.00-056 # this differentiation was first done under changeSet 10 above
      author: jeff303
      comment: >-
        Added 0.42.0 - modify type of revision.object from text to ${text.type}
      changes:
        - modifyDataType:
            tableName: revision
            columnName: object
            newDataType: ${text.type}

  - changeSet:
      id: v42.00-057
      author: jeff303
      comment: >-
        Added 0.42.0 - modify type of segment.caveats from text to ${text.type}
        on mysql,mariadb
      changes:
        - modifyDataType:
            tableName: segment
            columnName: caveats
            newDataType: ${text.type}
      preConditions:
        - onFail: MARK_RAN
        - dbms:
            type: mysql,mariadb

  - changeSet:
      id: v42.00-058
      author: jeff303
      comment: >-
        Added 0.42.0 - modify type of segment.definition from text to ${text.type}
        on mysql,mariadb
      changes:
        - modifyDataType:
            tableName: segment
            columnName: definition
            newDataType: ${text.type}
      preConditions:
        - onFail: MARK_RAN
        - dbms:
            type: mysql,mariadb

  - changeSet:
      id: v42.00-059
      author: jeff303
      comment: >-
        Added 0.42.0 - modify type of segment.description from text to ${text.type}
        on mysql,mariadb
      changes:
        - modifyDataType:
            tableName: segment
            columnName: description
            newDataType: ${text.type}
      preConditions:
        - onFail: MARK_RAN
        - dbms:
            type: mysql,mariadb

  - changeSet:
      id: v42.00-060
      author: jeff303
      comment: >-
        Added 0.42.0 - modify type of segment.points_of_interest from text to
        ${text.type} on mysql,mariadb
      changes:
        - modifyDataType:
            tableName: segment
            columnName: points_of_interest
            newDataType: ${text.type}
      preConditions:
        - onFail: MARK_RAN
        - dbms:
            type: mysql,mariadb

  - changeSet:
      id: v42.00-061
      author: jeff303
      comment: >-
        Added 0.42.0 - modify type of setting.value from text to ${text.type}
        on mysql,mariadb
      changes:
        - modifyDataType:
            tableName: setting
            columnName: value
            newDataType: ${text.type}
      preConditions:
        - onFail: MARK_RAN
        - dbms:
            type: mysql,mariadb

  - changeSet:
      id: v42.00-062
      author: jeff303
      comment: >-
        Added 0.42.0 - modify type of task_history.task_details from text to
        ${text.type} on mysql,mariadb
      changes:
        - modifyDataType:
            tableName: task_history
            columnName: task_details
            newDataType: ${text.type}
      preConditions:
        - onFail: MARK_RAN
        - dbms:
            type: mysql,mariadb

  - changeSet:
      id: v42.00-063
      author: jeff303
      comment: >-
        Added 0.42.0 - modify type of view_log.metadata from text to ${text.type}
        on mysql,mariadb
      changes:
        - modifyDataType:
            tableName: view_log
            columnName: metadata
            newDataType: ${text.type}
      preConditions:
        - onFail: MARK_RAN
        - dbms:
            type: mysql,mariadb

  - changeSet:
      id: v42.00-064
      author: jeff303
      comment: "Added 0.42.0 - fix type of query_cache.results on upgrade (in case changeSet 97 was run before #16095)"
      preConditions:
        - onFail: MARK_RAN
        - dbms:
            type: mysql,mariadb
      changes:
        - modifyDataType:
            tableName: query_cache
            columnName: results
            newDataType: longblob

  - changeSet:
      id: v42.00-065
      author: dpsutton
      comment: >-
        Added 0.42.0 - Another modal dismissed state on user. Retaining the same suffix and boolean style to ease an
        eventual migration.
      changes:
        - addColumn:
            tableName: core_user
            columns:
              - column:
                  name: is_datasetnewb
                  type: boolean
                  remarks: "Boolean flag to indicate if the dataset info modal has been dismissed."
                  defaultValueBoolean: true
                  constraints:
                    nullable: false

  - changeSet:
      id: v42.00-066
      author: noahmoss
      comment: >-
        Added 0.42.0 - new columns for initial DB sync progress UX. Indicates whether a database has succesfully synced
        at least one time.
      changes:
        - addColumn:
            tableName: metabase_database
            columns:
              - column:
                  name: initial_sync_status
                  type: varchar(32)
                  remarks: "String indicating whether a database has completed its initial sync and is ready to use"
                  defaultValue: "complete"
                  constraints:
                    nullable: false

  - changeSet:
      id: v42.00-067
      author: noahmoss
      comment: >-
        Added 0.42.0 - new columns for initial DB sync progress UX. Indicates whether a table has succesfully synced
        at least one time.
      changes:
        - addColumn:
            tableName: metabase_table
            columns:
              - column:
                  name: initial_sync_status
                  type: varchar(32)
                  remarks: "String indicating whether a table has completed its initial sync and is ready to use"
                  defaultValue: "complete"
                  constraints:
                    nullable: false

  - changeSet:
      id: v42.00-068
      author: noahmoss
      comment: >-
        Added 0.42.0 - new columns for initial DB sync progress UX. Records the ID of the admin who added a database.
        May be null for the sample dataset, or for databases added prior to 0.42.0.
      changes:
        - addColumn:
            tableName: metabase_database
            columns:
              - column:
                  name: creator_id
                  type: int
                  remarks: "ID of the admin who added the database"
                  constraints:
                    nullable: true

  - changeSet:
      id: v42.00-069
      author: noahmoss
      comment: >-
        Added 0.42.0 - adds FK constraint for creator_id column, containing the ID of the admin who added a database.
      changes:
        - addForeignKeyConstraint:
            baseTableName: metabase_database
            baseColumnNames: creator_id
            referencedTableName: core_user
            referencedColumnNames: id
            constraintName: fk_database_creator_id
            onDelete: SET NULL

  - changeSet:
      id: v42.00-070
      author: camsaul
      comment: >-
        Added 0.42.0 - add Database.settings column to implement Database-local Settings
      # This migration was originally misnumbered, so now that it has a correct number it may get triggered a second
      # time. That's fine
      preConditions:
        - onFail: MARK_RAN
        - not:
            - columnExists:
                tableName: metabase_database
                columnName: settings
      changes:
        - addColumn:
            tableName: metabase_database
            columns:
              - column:
                  name: settings
                  type: ${text.type}
                  remarks: "Serialized JSON containing Database-local Settings for this Database"

  - changeSet:
      id: v42.00-071
      author: noahmoss
      comment: >-
        Added 0.42.0 - migrates the Sample Dataset to the name "Sample Database"
      changes:
        - sql:
            sql: UPDATE metabase_database SET name='Sample Database' WHERE is_sample=true

  - changeSet:
      id: v43.00-001
      author: jeff303
      comment: >-
        Added 0.43.0 - migrates any Database using the old bigquery driver to bigquery-cloud-sdk instead
      changes:
        - sql:
            sql: UPDATE metabase_database SET engine = 'bigquery-cloud-sdk' WHERE engine = 'bigquery'


  #
  # The next few migrations replace metabase.db.data-migrations/add-users-to-default-permissions-groups from 0.20.0
  #

  # Create the magic Permissions Groups if they don't already exist.

  # [add-users-to-default-permissions-groups 1 of 4]
  - changeSet:
      id: v43.00-002
      author: camsaul
      comment: >-
        Added 0.43.0. Create magic 'All Users' Permissions Group if it does not already exist.
      preConditions:
        - onFail: MARK_RAN
        - sqlCheck:
            expectedResult: 0
            sql: >-
              SELECT count(*) FROM permissions_group WHERE name = 'All Users';
      changes:
        - sql:
            sql: >-
              INSERT INTO permissions_group (name)
              VALUES
              ('All Users')

  # [add-users-to-default-permissions-groups 2 of 4]
  - changeSet:
      id: v43.00-003
      author: camsaul
      comment: >-
        Added 0.43.0. Create magic 'Administrators' Permissions Group if it does not already exist.
      preConditions:
        - onFail: MARK_RAN
        - sqlCheck:
            expectedResult: 0
            sql: >-
              SELECT count(*) FROM permissions_group WHERE name = 'Administrators';
      changes:
        - sql:
            sql: >-
              INSERT INTO permissions_group (name)
              VALUES
              ('Administrators')

  # Add existing Users to the magic Permissions Groups if needed.

  # [add-users-to-default-permissions-groups 3 of 4]
  - changeSet:
      id: v43.00-004
      author: camsaul
      comment: >-
        Added 0.43.0. Add existing Users to 'All Users' magic Permissions Group if needed.
      changes:
        - sql:
            sql: >-
              INSERT INTO permissions_group_membership (user_id, group_id)
              SELECT
                u.id AS user_id,
                all_users_group.id AS group_id
                FROM core_user u
                LEFT JOIN (
                  SELECT *
                  FROM permissions_group
                  WHERE name = 'All Users'
                ) all_users_group
                  ON true
                LEFT JOIN permissions_group_membership pgm
                       ON u.id = pgm.user_id
                      AND all_users_group.id = pgm.group_id
                WHERE pgm.id IS NULL;

  # [add-users-to-default-permissions-groups 4 of 4]
  - changeSet:
      id: v43.00-005
      author: camsaul
      comment: >-
        Added 0.43.0. Add existing Users with 'is_superuser' flag to 'Administrators' magic Permissions Group if needed.
      changes:
        - sql:
            sql: >-
              INSERT INTO permissions_group_membership (user_id, group_id)
              SELECT
                u.id AS user_id,
                admin_group.id AS group_id
                FROM core_user u
                LEFT JOIN (
                  SELECT *
                  FROM permissions_group
                  WHERE name = 'Administrators'
                ) admin_group
                  ON true
                LEFT JOIN permissions_group_membership pgm
                       ON u.id = pgm.user_id
                      AND admin_group.id = pgm.group_id
                WHERE u.is_superuser = true
                  AND pgm.id IS NULL;

  #
  # This migration replaces metabase.db.data-migrations/add-admin-group-root-entry, added 0.20.0
  #
  # Create root permissions entry for admin magic Permissions Group. Admin Group has a single entry that lets it
  # access to everything
  - changeSet:
      id: v43.00-006
      author: camsaul
      comment: >-
        Added 0.43.0. Create root '/' permissions entry for the 'Administrators' magic Permissions Group if needed.
      changes:
        - sql:
            sql: >-
              INSERT INTO permissions (group_id, object)
              SELECT
                admin_group.id AS group_id,
                '/' AS object
              FROM (
                SELECT id
                FROM permissions_group
                WHERE name = 'Administrators'
              ) admin_group
              LEFT JOIN permissions p
                     ON admin_group.id = p.group_id
                    AND p.object = '/'
              WHERE p.object IS NULL;

  #
  # The following migration replaces metabase.db.data-migrations/add-databases-to-magic-permissions-groups, added 0.20.0
  #

  # Add permissions entries for 'All Users' for all Databases created BEFORE we created the 'All Users' Permissions
  # Group. This replaces the old 'add-databases-to-magic-permissions-groups' Clojure-land data migration. Only run
  # this migration if that one hasn't been run yet.
  - changeSet:
      id: v43.00-007
      author: camsaul
      comment: >-
        Added 0.43.0. Grant permissions for existing Databases to 'All Users' permissions group.
      preConditions:
        - onFail: MARK_RAN
        - sqlCheck:
            expectedResult: 0
            sql: >-
              SELECT count(*)
              FROM data_migrations
              WHERE id = 'add-databases-to-magic-permissions-groups';
      changes:
        - sql:
            sql: >-
              INSERT INTO permissions (object, group_id)
              SELECT db.object, all_users.id AS group_id
              FROM (
                SELECT concat('/db/', id, '/') AS object
                FROM metabase_database
              ) db
              LEFT JOIN (
                SELECT id
                FROM permissions_group
                WHERE name = 'All Users'
              ) all_users
                ON true
              LEFT JOIN permissions p
                     ON p.group_id = all_users.id
                    AND db.object = p.object
              WHERE p.object IS NULL;

  #
  # The following migration replaces metabase.db.migrations/copy-site-url-setting-and-remove-trailing-slashes, added 0.23.0
  #
  # Copy the value of the old setting `-site-url` to the new `site-url` if applicable. (`site-url` used to be stored
  # internally as `-site-url`; this was confusing, see #4188 for details.) Make sure `site-url` has no trailing slashes
  # originally fixed in #4123.
  - changeSet:
      id: v43.00-008
      author: camsaul
      comment: >-
        Added 0.43.0. Migrate legacy '-site-url' Setting to 'site-url'. Trim trailing slashes.
      preConditions:
        - onFail: MARK_RAN
        - or:
            - and:
                - dbms:
                    type: postgresql,h2
                - sqlCheck:
                    expectedResult: 0
                    sql: SELECT count(*) FROM setting WHERE key = 'site-url';
            - and:
                - dbms:
                    type: mysql,mariadb
                - sqlCheck:
                    expectedResult: 0
                    sql: SELECT count(*) FROM setting WHERE `key` = 'site-url';
      changes:
        - sql:
            dbms: h2,postgresql
            sql: >-
              INSERT INTO setting (key, value)
              SELECT
                'site-url' AS key,
                regexp_replace(value, '/$', '') AS value
              FROM setting
              WHERE key = '-site-url';
        - sql:
            dbms: mysql,mariadb
            # MySQL 5.7 doesn't support regexp_replace :(
            # 'key' has to be quoted in MySQL
            sql: >-
              INSERT INTO setting (`key`, value)
              SELECT
                'site-url' AS `key`,
                CASE
                  WHEN value LIKE '%/'
                    THEN substring(value, 1, length(value) - 1)
                  ELSE
                    value
                  END
                AS value
              FROM setting
              WHERE `key` = '-site-url';

  #
  # The following migration replaces metabase.db.migrations/ensure-protocol-specified-in-site-url, added in 0.25.1
  #
  # There's a window on in the 0.23.0 and 0.23.1 releases that the site-url could be persisted without a protocol
  # specified. Other areas of the application expect that site-url will always include http/https. This migration
  # ensures that if we have a site-url stored it has the current defaulting logic applied to it
  - changeSet:
      id: v43.00-009
      author: camsaul
      comment: >-
        Added 0.43.0. Make sure 'site-url' Setting includes protocol.
      changes:
        - sql:
            dbms: h2,postgresql
            sql: >-
              UPDATE setting
              SET value = concat('http://', value)
              WHERE key = 'site-url'
                AND value NOT LIKE 'http%';
        - sql:
            dbms: mysql,mariadb
            sql: >-
              UPDATE setting
              SET value = concat('http://', value)
              WHERE `key` = 'site-url'
                AND value NOT LIKE 'http%';

  #
  # The following migrations replace metabase.db.migrations/migrate-humanization-setting, added in 0.28.0
  #
  # Prior to version 0.28.0 humanization was configured using the boolean setting `enable-advanced-humanization`.
  # `true` meant "use advanced humanization", while `false` meant "use simple humanization". In 0.28.0, this Setting
  # was replaced by the `humanization-strategy` Setting, which (at the time of this writing) allows for a choice
  # between three options: advanced, simple, or none. Migrate any values of the old Setting, if set, to the new one.

  # [migrate-humanization-setting part 1 of 2]
  - changeSet:
      id: v43.00-010
      author: camsaul
      comment: >-
        Added 0.43.0. Migrates value of legacy enable-advanced-humanization Setting to humanization-strategy Setting added in 0.28.0.
      preConditions:
        - onFail: MARK_RAN
        - or:
            - and:
                - dbms:
                    type: postgresql,h2
                - sqlCheck:
                    expectedResult: 0
                    sql: SELECT count(*) FROM setting WHERE key = 'humanization-strategy';
            - and:
                - dbms:
                    type: mysql,mariadb
                - sqlCheck:
                    expectedResult: 0
                    sql: SELECT count(*) FROM setting WHERE `key` = 'humanization-strategy';
      changes:
        - sql:
            dbms: h2,postgresql
            sql: >-
              INSERT INTO setting (key, value)
              SELECT
                'humanization-strategy'                                      AS key,
                (CASE WHEN value = 'true' THEN 'advanced' ELSE 'simple' END) AS value
              FROM setting
              WHERE key = 'enable-advanced-humanization';
        # key has to be quoted in MySQL/MariaDB
        - sql:
            dbms: mysql,mariadb
            sql: >-
              INSERT INTO setting (`key`, value)
              SELECT
                'humanization-strategy'                                      AS `key`,
                (CASE WHEN value = 'true' THEN 'advanced' ELSE 'simple' END) AS value
              FROM setting
              WHERE `key` = 'enable-advanced-humanization';

  # [migrate-humanization-setting part 2 of 2]
  - changeSet:
      id: v43.00-011
      author: camsaul
      comment: >-
        Added 0.43.0. Remove legacy enable-advanced-humanization Setting.
      changes:
        - sql:
            dbms: h2,postgresql
            sql: >-
              DELETE FROM setting WHERE key = 'enable-advanced-humanization';
        # key has to be quoted in MySQL/MariaDB
        - sql:
            dbms: mysql,mariadb
            sql: >-
              DELETE FROM setting WHERE `key` = 'enable-advanced-humanization';

  #
  # The following migration replaces metabase.db.migrations/mark-category-fields-as-list, added in 0.29.0
  #
  # Starting in version 0.29.0 we switched the way we decide which Fields should get FieldValues. Prior to 29, Fields
  # would be marked as special type Category if they should have FieldValues. In 29+, the Category special type no
  # longer has any meaning as far as the backend is concerned. Instead, we use the new `has_field_values` column to
  # keep track of these things. Fields whose value for `has_field_values` is `list` is the equiavalent of the old
  # meaning of the Category special type.
  #
  # Note that in 0.39.0 special type was renamed to semantic type
  - changeSet:
      id: v43.00-012
      author: camsaul
      comment: >-
        Added 0.43.0. Set Field.has_field_values to 'list' if semantic_type derives from :type/Category.
      preConditions:
        - onFail: MARK_RAN
        - sqlCheck:
            expectedResult: 0
            sql: >-
              SELECT count(*)
              FROM data_migrations
              WHERE id = 'mark-category-fields-as-list';
      changes:
        - sql:
            # This is a snapshot of all the descendants of `:type/Category` at the time this migration was written. We
            # don't need to worry about new types being added in the future, since the purpose of this migration is
            # only to update old columns.
            sql: >-
              UPDATE metabase_field
              SET has_field_values = 'list'
              WHERE has_field_values IS NULL
                AND active = true
                AND semantic_type IN (
                  'type/Category',
                  'type/City',
                  'type/Company',
                  'type/Country',
                  'type/Name',
                  'type/Product',
                  'type/Source',
                  'type/State',
                  'type/Subscription',
                  'type/Title'
                );

  #
  # The following migrations replace metabase.db.migrations/add-migrated-collections, added in 0.30.0
  #
  # In 0.30 dashboards and pulses will be saved in collections rather than on separate list pages. Additionally, there
  # will no longer be any notion of saved questions existing outside of a collection (i.e. in the weird "Everything
  # Else" area where they can currently be saved).
  #
  # Consequently we'll need to move existing dashboards, pulses, and questions-not-in-a-collection to a new location
  # when users upgrade their instance to 0.30 from a previous version.
  #
  # The user feedback we've received points to a UX that would do the following:
  #
  # 1. Set permissions to the Root Collection to readwrite perms access for *all* Groups.
  #
  # 2. Create three new collections within the root collection: "Migrated dashboards," "Migrated pulses," and "Migrated
  #    questions."
  #
  # 3. The permissions settings for these new collections should be set to No Access for all user groups except
  #    Administrators.
  #
  # 4. Existing Dashboards, Pulses, and Questions from the "Everything Else" area should now be present within these
  #    new collections.

  # [add-migrated-collections part 1 of 7] Create 'Migrated Dashboards' Collection if needed
  - changeSet:
      id: v43.00-014
      author: camsaul
      comment: >-
        Added 0.43.0. Add 'Migrated Dashboards' Collection if needed and there are any Dashboards not in a Collection.
      preConditions:
        - onFail: MARK_RAN
        - and:
            - sqlCheck:
                expectedResult: 0
                sql: >-
                  SELECT count(*)
                  FROM data_migrations
                  WHERE id = 'add-migrated-collections';
            - sqlCheck:
                expectedResult: 0
                sql: >-
                  SELECT count(*)
                  FROM collection
                  WHERE name = 'Migrated Dashboards';
            - not:
                - sqlCheck:
                    expectedResult: 0
                    sql: >-
                      SELECT count(*)
                      FROM report_dashboard
                      WHERE collection_id IS NULL;
      changes:
        - sql:
            # #509ee3 is the MB brand color
            sql: >-
              INSERT INTO collection (name, color, slug)
              VALUES
              ('Migrated Dashboards', '#509ee3', 'migrated_dashboards');

  # [add-migrated-collections part 2 of 7] Create 'Migrated Pulses' Collection if needed
  - changeSet:
      id: v43.00-015
      author: camsaul
      comment: >-
        Added 0.43.0. Add 'Migrated Pulses' Collection if needed and there are any Pulses not in a Collection.
      preConditions:
        - onFail: MARK_RAN
        - and:
            - sqlCheck:
                expectedResult: 0
                sql: >-
                  SELECT count(*)
                  FROM data_migrations
                  WHERE id = 'add-migrated-collections';
            - sqlCheck:
                expectedResult: 0
                sql: >-
                  SELECT count(*)
                  FROM collection
                  WHERE name = 'Migrated Pulses';
            - not:
                - sqlCheck:
                    expectedResult: 0
                    sql: >-
                      SELECT count(*)
                      FROM pulse
                      WHERE collection_id IS NULL;
      changes:
        - sql:
            # #509ee3 is the MB brand color
            sql: >-
              INSERT INTO collection (name, color, slug)
              VALUES
              ('Migrated Pulses', '#509ee3', 'migrated_pulses');

  # [add-migrated-collections part 3 of 7] Create 'Migrated Questions' Collection if needed
  - changeSet:
      id: v43.00-016
      author: camsaul
      comment: >-
        Added 0.43.0. Add 'Migrated Questions' Collection if needed and there are any Cards not in a Collection.
      preConditions:
        - onFail: MARK_RAN
        - and:
            - sqlCheck:
                expectedResult: 0
                sql: >-
                  SELECT count(*)
                  FROM data_migrations
                  WHERE id = 'add-migrated-collections';
            - sqlCheck:
                expectedResult: 0
                sql: >-
                  SELECT count(*)
                  FROM collection
                  WHERE name = 'Migrated Questions';
            - not:
                - sqlCheck:
                    expectedResult: 0
                    sql: >-
                      SELECT count(*)
                      FROM report_card
                      WHERE collection_id IS NULL;
      changes:
        - sql:
            # #509ee3 is the MB brand color
            sql: >-
              INSERT INTO collection (name, color, slug)
              VALUES
              ('Migrated Questions', '#509ee3', 'migrated_questions');

  # [add-migrated-collections part 4 of 7] Move Dashboards not in a Collection to 'Migrated Dashboards'
  - changeSet:
      id: v43.00-017
      author: camsaul
      comment: >-
        Added 0.43.0. Move Dashboards not in a Collection to 'Migrated Dashboards'.
      preConditions:
        - onFail: MARK_RAN
        - sqlCheck:
            expectedResult: 0
            sql: >-
              SELECT count(*)
              FROM data_migrations
              WHERE id = 'add-migrated-collections';
      changes:
        - sql:
            sql: >-
              UPDATE report_dashboard
              SET collection_id = (SELECT id FROM collection WHERE name = 'Migrated Dashboards')
              WHERE collection_id IS NULL;


  # [add-migrated-collections part 5 of 7] Move Pulses not in a Collection to 'Migrated Pulses'
  - changeSet:
      id: v43.00-018
      author: camsaul
      comment: >-
        Added 0.43.0. Move Pulses not in a Collection to 'Migrated Pulses'.
      preConditions:
        - onFail: MARK_RAN
        - sqlCheck:
            expectedResult: 0
            sql: >-
              SELECT count(*)
              FROM data_migrations
              WHERE id = 'add-migrated-collections';
      changes:
        - sql:
            sql: >-
              UPDATE pulse
              SET collection_id = (SELECT id FROM collection WHERE name = 'Migrated Pulses')
              WHERE collection_id IS NULL;

  # [add-migrated-collections part 6 of 7] Move Cards not in a Collection to 'Migrated Questions'
  - changeSet:
      id: v43.00-019
      author: camsaul
      comment: >-
        Added 0.43.0. Move Cards not in a Collection to 'Migrated Questions'.
      preConditions:
        - onFail: MARK_RAN
        - sqlCheck:
            expectedResult: 0
            sql: >-
              SELECT count(*)
              FROM data_migrations
              WHERE id = 'add-migrated-collections';
      changes:
        - sql:
            sql: >-
              UPDATE report_card
              SET collection_id = (SELECT id FROM collection WHERE name = 'Migrated Questions')
              WHERE collection_id IS NULL;

  # [add-migrated-collections part 7 of 7] Grant All Users readwrite perms for the Root Collection.
  - changeSet:
      id: v43.00-020
      author: camsaul
      comment: >-
        Added 0.43.0. Grant the 'All Users' Permissions Group readwrite perms for the Root Collection.
      preConditions:
        - onFail: MARK_RAN
        - and:
            - sqlCheck:
                expectedResult: 0
                sql: >-
                  SELECT count(*)
                  FROM data_migrations
                  WHERE id = 'add-migrated-collections';
      changes:
        - sql:
            sql: >-
              INSERT INTO permissions (group_id, object)
              SELECT
                all_users_group.id AS group_id,
                '/collection/root/' AS object
              FROM (
                SELECT id
                FROM permissions_group
                WHERE name = 'All Users'
              ) all_users_group
              LEFT JOIN permissions p
                     ON all_users_group.id = p.group_id
                    AND p.object = '/collection/root/'
              WHERE p.object IS NULL;

  - changeSet:
      id: v43.00-021
      author: adam-james
      comment: Added 0.43.0 - Timeline table for Events
      changes:
        - createTable:
            tableName: timeline
            remarks: Timeline table to organize events
            columns:
              - column:
                  name: id
                  type: int
                  autoIncrement: true
                  constraints:
                    nullable: false
                    primaryKey: true
              - column:
                  remarks: Name of the timeline
                  name: name
                  type: varchar(255)
                  constraints:
                    nullable: false
              - column:
                  remarks: Optional description of the timeline
                  name: description
                  type: varchar(255)
                  constraints:
                    nullable: true
              - column:
                  name: icon
                  type: varchar(128)
                  constraints:
                    nullable: true
                  remarks: the icon to use when displaying the event
              - column:
                  remarks: ID of the collection containing the timeline
                  name: collection_id
                  type: int
                  constraints:
                    nullable: true
                    references: collection(id)
                    foreignKeyName: fk_timeline_collection_id
                    deleteCascade: true
              - column:
                  remarks: Whether or not the timeline has been archived
                  name: archived
                  type: boolean
                  defaultValueBoolean: false
                  constraints:
                    nullable: false
              - column:
                  remarks: ID of the user who created the timeline
                  name: creator_id
                  type: int
                  constraints:
                    nullable: false
                    references: core_user(id)
                    foreignKeyName: fk_timeline_creator_id
                    deleteCascade: true
              - column:
                  remarks: The timestamp of when the timeline was created
                  name: created_at
                  type: ${timestamp_type}
                  defaultValueComputed: current_timestamp
                  constraints:
                    nullable: false
              - column:
                  remarks: The timestamp of when the timeline was updated
                  name: updated_at
                  type: ${timestamp_type}
                  defaultValueComputed: current_timestamp
                  constraints:
                    nullable: false

  - changeSet:
      id: v43.00-022
      author: adam-james
      comment: Added 0.43.0 - Events table
      changes:
        - createTable:
            tableName: timeline_event
            remarks: Events table
            columns:
              - column:
                  name: id
                  type: int
                  autoIncrement: true
                  constraints:
                    nullable: false
                    primaryKey: true
              - column:
                  remarks: ID of the timeline containing the event
                  name: timeline_id
                  type: int
                  constraints:
                    nullable: false
                    references: timeline(id)
                    foreignKeyName: fk_events_timeline_id
                    deleteCascade: true
              - column:
                  remarks: Name of the event
                  name: name
                  type: varchar(255)
                  constraints:
                    nullable: false
              - column:
                  remarks: Optional markdown description of the event
                  name: description
                  type: varchar(255)
                  constraints:
                    nullable: true
              - column:
                  name: timestamp
                  type: ${timestamp_type}
                  constraints:
                    nullable: false
                  remarks: When the event happened
              - column:
                  name: time_matters
                  type: boolean
                  constraints:
                    nullable: false
                  remarks: >-
                     Indicate whether the time component matters or if the timestamp should just serve to indicate the
                     day of the event without any time associated to it.
              - column:
                  name: timezone
                  constraints:
                    nullable: false
                  type: varchar(255)
                  remarks: Timezone to display the underlying UTC timestamp in for the client
              - column:
                  name: icon
                  type: varchar(128)
                  constraints:
                    nullable: true
                  remarks: the icon to use when displaying the event
              - column:
                  remarks: Whether or not the event has been archived
                  name: archived
                  type: boolean
                  defaultValueBoolean: false
                  constraints:
                    nullable: false
              - column:
                  remarks: ID of the user who created the event
                  name: creator_id
                  type: int
                  constraints:
                    nullable: false
                    references: core_user(id)
                    foreignKeyName: fk_event_creator_id
                    deleteCascade: true
              - column:
                  remarks: The timestamp of when the event was created
                  name: created_at
                  type: ${timestamp_type}
                  defaultValueComputed: current_timestamp
                  constraints:
                    nullable: false
              - column:
                  remarks: The timestamp of when the event was modified
                  name: updated_at
                  type: ${timestamp_type}
                  defaultValueComputed: current_timestamp
                  constraints:
                    nullable: false

  - changeSet:
      id: v43.00-023
      author: dpsutton
      comment: Added 0.43.0 - Index on timeline collection_id
      changes:
        - createIndex:
            tableName: timeline
            indexName: idx_timeline_collection_id
            columns:
              - column:
                  name: collection_id

  - changeSet:
      id: v43.00-024
      author: dpsutton
      comment: Added 0.43.0 - Index on timeline_event timeline_id
      changes:
        - createIndex:
            tableName: timeline_event
            indexName: idx_timeline_event_timeline_id
            columns:
              - column:
                  name: timeline_id

  - changeSet:
      id: v43.00-025
      author: dpsutton
      comment: Added 0.43.0 - Index on timeline timestamp
      changes:
        - createIndex:
            tableName: timeline_event
            indexName: idx_timeline_event_timeline_id_timestamp
            columns:
              - column:
                  name: timeline_id
              - column:
                  name: timestamp

  - changeSet:
      id: v43.00-026
      author: noahmoss
      comment: >-
        Added 0.43.0 - adds User.settings column to implement User-local Settings
      changes:
        - addColumn:
            tableName: core_user
            columns:
              - column:
                  name: settings
                  type: ${text.type}
                  remarks: "Serialized JSON containing User-local Settings for this User"

  - changeSet:
      id: v43.00-027
      author: camsaul
      comment: Added 0.43.0. Drop NOT NULL constraint for core_user.password
      changes:
        - dropNotNullConstraint:
            tableName: core_user
            columnName: password
            columnDataType: varchar(254)

  - changeSet:
      id: v43.00-028
      author: camsaul
      comment: Added 0.43.0. Drop NOT NULL constraint for core_user.password_salt
      changes:
        - dropNotNullConstraint:
            tableName: core_user
            columnName: password_salt
            columnDataType: varchar(254)

  #
  # The following migration replaces metabase.db.data-migrations/clear-ldap-user-local-passwords, added 0.30.0
  #
  # Before 0.30.0, we were storing the LDAP user's password in the core_user table (though it wasn't used). This
  # migration clears those passwords out, disabling password-based login.
  - changeSet:
      id: v43.00-029
      author: camsaul
      comment: Added 0.43.0. Clear local password for Users using LDAP auth.
      changes:
        - sql:
            sql: >-
              UPDATE core_user
              SET
                password = NULL,
                password_salt = NULL
              WHERE ldap_auth IS TRUE;

  - changeSet:
      id: v43.00-030
      author: dpsutton
      comment: Added 0.43.0 - Dashboard bookmarks table
      changes:
        - createTable:
            tableName: dashboard_bookmark
            remarks: Table holding bookmarks on dashboards
            columns:
              - column:
                  name: id
                  type: int
                  autoIncrement: true
                  constraints:
                    primaryKey: true
                    nullable: false
              - column:
                  name: user_id
                  type: int
                  remarks: 'ID of the User who bookmarked the Dashboard'
                  constraints:
                    nullable: false
                    references: core_user(id)
                    foreignKeyName: fk_dashboard_bookmark_user_id
                    deleteCascade: true
              - column:
                  name: dashboard_id
                  type: int
                  remarks: 'ID of the Dashboard bookmarked by the user'
                  constraints:
                    nullable: false
                    references: report_dashboard(id)
                    foreignKeyName: fk_dashboard_bookmark_dashboard_id
                    deleteCascade: true
              - column:
                  remarks: The timestamp of when the bookmark was created
                  name: created_at
                  type: ${timestamp_type}
                  defaultValueComputed: current_timestamp
                  constraints:
                    nullable: false
  - changeSet:
      id: v43.00-031
      author: dpsutton
      comment: Added 0.43.0 - Dashboard bookmarks table unique constraint
      changes:
        - addUniqueConstraint:
            tableName: dashboard_bookmark
            columnNames: user_id, dashboard_id
            constraintName: unique_dashboard_bookmark_user_id_dashboard_id
  - changeSet:
      id: v43.00-032
      author: dpsutton
      comment: Added 0.43.0 - Dashboard bookmarks table index on user_id
      changes:
        - createIndex:
            tableName: dashboard_bookmark
            columns:
              - column:
                  name: user_id
            indexName: idx_dashboard_bookmark_user_id
  - changeSet:
      id: v43.00-033
      author: dpsutton
      comment: Added 0.43.0 - Dashboard bookmarks table index on dashboard_id
      changes:
        - createIndex:
            tableName: dashboard_bookmark
            columns:
              - column:
                  name: dashboard_id
            indexName: idx_dashboard_bookmark_dashboard_id

  - changeSet:
      id: v43.00-034
      author: dpsutton
      comment: Added 0.43.0 - Card bookmarks table
      changes:
        - createTable:
            tableName: card_bookmark
            remarks: Table holding bookmarks on cards
            columns:
              - column:
                  name: id
                  type: int
                  autoIncrement: true
                  constraints:
                    primaryKey: true
                    nullable: false
              - column:
                  name: user_id
                  type: int
                  remarks: 'ID of the User who bookmarked the Card'
                  constraints:
                    nullable: false
                    references: core_user(id)
                    foreignKeyName: fk_card_bookmark_user_id
                    deleteCascade: true
              - column:
                  name: card_id
                  type: int
                  remarks: 'ID of the Card bookmarked by the user'
                  constraints:
                    nullable: false
                    references: report_card(id)
                    foreignKeyName: fk_card_bookmark_dashboard_id
                    deleteCascade: true
              - column:
                  remarks: The timestamp of when the bookmark was created
                  name: created_at
                  type: ${timestamp_type}
                  defaultValueComputed: current_timestamp
                  constraints:
                    nullable: false
  - changeSet:
      id: v43.00-035
      author: dpsutton
      comment: Added 0.43.0 - Card bookmarks table unique constraint
      changes:
        - addUniqueConstraint:
            tableName: card_bookmark
            columnNames: user_id, card_id
            constraintName: unique_card_bookmark_user_id_card_id
  - changeSet:
      id: v43.00-036
      author: dpsutton
      comment: Added 0.43.0 - Card bookmarks table index on user_id
      changes:
        - createIndex:
            tableName: card_bookmark
            columns:
              - column:
                  name: user_id
            indexName: idx_card_bookmark_user_id
  - changeSet:
      id: v43.00-037
      author: dpsutton
      comment: Added 0.43.0 - Card bookmarks table index on card_id
      changes:
        - createIndex:
            tableName: card_bookmark
            columns:
              - column:
                  name: card_id
            indexName: idx_card_bookmark_card_id

  - changeSet:
      id: v43.00-038
      author: dpsutton
      comment: Added 0.43.0 - Collection bookmarks table
      changes:
        - createTable:
            tableName: collection_bookmark
            remarks: Table holding bookmarks on collections
            columns:
              - column:
                  name: id
                  type: int
                  autoIncrement: true
                  constraints:
                    primaryKey: true
                    nullable: false
              - column:
                  name: user_id
                  type: int
                  remarks: 'ID of the User who bookmarked the Collection'
                  constraints:
                    nullable: false
                    references: core_user(id)
                    foreignKeyName: fk_collection_bookmark_user_id
                    deleteCascade: true
              - column:
                  name: collection_id
                  type: int
                  remarks: 'ID of the Card bookmarked by the user'
                  constraints:
                    nullable: false
                    references: collection(id)
                    foreignKeyName: fk_collection_bookmark_collection_id
                    deleteCascade: true
              - column:
                  remarks: The timestamp of when the bookmark was created
                  name: created_at
                  type: ${timestamp_type}
                  defaultValueComputed: current_timestamp
                  constraints:
                    nullable: false
  - changeSet:
      id: v43.00-039
      author: dpsutton
      comment: Added 0.43.0 - Collection bookmarks table unique constraint
      changes:
        - addUniqueConstraint:
            tableName: collection_bookmark
            columnNames: user_id, collection_id
            constraintName: unique_collection_bookmark_user_id_collection_id
  - changeSet:
      id: v43.00-040
      author: dpsutton
      comment: Added 0.43.0 - Collection bookmarks table index on user_id
      changes:
        - createIndex:
            tableName: collection_bookmark
            columns:
              - column:
                  name: user_id
            indexName: idx_collection_bookmark_user_id
  - changeSet:
      id: v43.00-041
      author: dpsutton
      comment: Added 0.43.0 - Collection bookmarks table index on collection_id
      changes:
        - createIndex:
            tableName: collection_bookmark
            columns:
              - column:
                  name: collection_id
            indexName: idx_collection_bookmark_collection_id

  - changeSet:
<<<<<<< HEAD
      id: v43.00-043
      author: howonlee
      comment: Added 0.43.0 - Nested field columns in fields
      changes:
        - addColumn:
            columns:
            - column:
                remarks: Nested field column paths, flattened
                name: nfc_path
                type: varchar(254)
                constraints:
                  nullable: true
            tableName: metabase_field
=======
      id: v43.00-042
      author: noahmoss
      comment: >-
        Added 0.43.0. Grant download permissions for existing Databases to 'All Users' permissions group
      changes:
        - sql:
            sql: >-
              INSERT INTO permissions (object, group_id)
              SELECT db.object, all_users.id AS group_id
              FROM (
                SELECT concat('/download/db/', id, '/') AS object
                FROM metabase_database
              ) db
              LEFT JOIN (
                SELECT id
                FROM permissions_group
                WHERE name = 'All Users'
              ) all_users
                ON true
              LEFT JOIN permissions p
                     ON p.group_id = all_users.id
                    AND db.object = p.object
              WHERE p.object IS NULL;

  - changeSet:
      id: v43.00-044
      author: noahmoss
      comment: Added 0.43.0 - Removes MetaBot permissions group
      changes:
        - sql:
            sql: DELETE FROM permissions_group WHERE name = 'MetaBot'
>>>>>>> 329b540b

# >>>>>>>>>> DO NOT ADD NEW MIGRATIONS BELOW THIS LINE! ADD THEM ABOVE <<<<<<<<<<

########################################################################################################################
#
# ADVICE:
#
# 1) Run ./bin/lint-migrations-file.sh to run core.spec checks against any changes you make here. Liquibase is pretty
#    forgiving and won't complain if you accidentally mix up things like deleteCascade and onDelete: CASCADE. CI runs
#    this check but it's nicer to know now instead of waiting for CI.
#
# 2) Please post a message in the Metabase Slack #migrations channel to let others know you are creating a new
#    migration so someone else doesn't steal your ID number
#
# 3) Migrations IDs should follow the format
#
#    vMM.mm-NNN
#
#    where
#
#    M = major version
#    m = minor version
#    N = migration number relative to that major+minor version
#
#   e.g. the first migration added to 0.42.0 should be numbered v42.00-000 and the second migration should be numbered
#   v42.00-001. The first migration for 0.42.1 should be numbered v42.01-000, and so forth.
#
#   This numbering scheme was adopted beginning with version 0.42.0 so that we could go back and add migrations to patch
#   releases without the ID sequence getting wildly out of order. See PR #18821 for more information.
#
# PLEASE KEEP THIS MESSAGE AT THE BOTTOM OF THIS FILE!!!!! Add new migrations above the message.
#
########################################################################################################################<|MERGE_RESOLUTION|>--- conflicted
+++ resolved
@@ -11214,21 +11214,6 @@
             indexName: idx_collection_bookmark_collection_id
 
   - changeSet:
-<<<<<<< HEAD
-      id: v43.00-043
-      author: howonlee
-      comment: Added 0.43.0 - Nested field columns in fields
-      changes:
-        - addColumn:
-            columns:
-            - column:
-                remarks: Nested field column paths, flattened
-                name: nfc_path
-                type: varchar(254)
-                constraints:
-                  nullable: true
-            tableName: metabase_field
-=======
       id: v43.00-042
       author: noahmoss
       comment: >-
@@ -11252,6 +11237,21 @@
                      ON p.group_id = all_users.id
                     AND db.object = p.object
               WHERE p.object IS NULL;
+      
+  - changeSet:
+      id: v43.00-043
+      author: howonlee
+      comment: Added 0.43.0 - Nested field columns in fields
+      changes:
+        - addColumn:
+            columns:
+            - column:
+                remarks: Nested field column paths, flattened
+                name: nfc_path
+                type: varchar(254)
+                constraints:
+                  nullable: true
+            tableName: metabase_field
 
   - changeSet:
       id: v43.00-044
@@ -11260,7 +11260,6 @@
       changes:
         - sql:
             sql: DELETE FROM permissions_group WHERE name = 'MetaBot'
->>>>>>> 329b540b
 
 # >>>>>>>>>> DO NOT ADD NEW MIGRATIONS BELOW THIS LINE! ADD THEM ABOVE <<<<<<<<<<
 
