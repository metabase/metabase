(ns metabase-enterprise.audit-db
  (:require [clojure.java.io :as io]
            [metabase-enterprise.internal-user :as ee.internal-user]
            [metabase-enterprise.serialization.cmd :as serialization.cmd]
            [metabase.config :as config]
            [metabase.db.env :as mdb.env]
            [metabase.models.database :refer [Database]]
            [metabase.public-settings.premium-features :refer [defenterprise]]
            [metabase.sync.sync-metadata :as sync-metadata]
            [metabase.util :as u]
            [metabase.util.files :as u.files]
            [metabase.util.log :as log]
            [toucan2.core :as t2]))

<<<<<<< HEAD
(defenterprise default-audit-db-id
  "Default audit db id."
  :feature :none
  []
  13371337)

(defenterprise default-audit-collection-entity-ids
  "Default audit collection entity ids."
  :feature :none
  []
  ["vG58R8k-QddHWA7_47umn" "BIuewteY-F31QpFe_Agu0" "C0bd1kiOY1oCdmaORjNy6" "jlpssXoda_EbXFIKNA-lF"])

(defenterprise default-audit-collection-report-entity-ids
  "Default audit collection report entity ids."
  :feature :none
  []
  ["okNLSZKdSxaoG58JSQY54" "yz5XFcuy-eGq95SYiR9d5" "AHFm6v0B-cb4IfMsshL4h" "UifX7veCwucQN1gC_dtmw"])
=======
(set! *warn-on-reflection* true)

(def ^:private default-audit-db-id 13371337)
>>>>>>> 77e73b72

(defn- install-database!
  "Creates the audit db, a clone of the app db used for auditing purposes.

  - This uses a weird ID because some tests are hardcoded to look for database with ID = 2, and inserting an extra db
  throws that off since the IDs are sequential...

  - In the unlikely case that a user has many many databases in Metabase, and ensure there can Never be a collision, we
  do a quick check here and pick a new ID if it would have collided. Similar to finding an open port number."
  ([engine] (install-database! engine (default-audit-db-id)))
  ([engine id]
   (if (t2/select-one Database :id id)
     (install-database! engine (inc id))
     (do
       ;; guard against someone manually deleting the audit-db entry, but not removing the audit-db permissions.
       (t2/delete! :permissions {:where [:like :object (str "%/db/" id "/%")]})
       (t2/insert! Database {:is_audit         true
                             :id               (default-audit-db-id)
                             :name             "Internal Metabase Database"
                             :description      "Internal Audit DB used to power metabase analytics."
                             :engine           engine
                             :is_full_sync     true
                             :is_on_demand     false
                             :creator_id       nil
                             :auto_run_queries true})))))

(defn ensure-db-installed!
  "Called on app startup to ensure the existance of the audit db in enterprise apps.

  The return values indicate what action was taken."
  []
  (let [audit-db (t2/select-one Database :is_audit true)]
    (cond
      (nil? audit-db)
      (u/prog1 ::installed
        (log/info "Installing Audit DB...")
        (install-database! mdb.env/db-type))

      (not= mdb.env/db-type (:engine audit-db))
      (u/prog1 ::updated
        (log/infof "App DB change detected. Changing Audit DB source to match: %s." (name mdb.env/db-type))
        (t2/update! Database :is_audit true {:engine mdb.env/db-type})
        (ensure-db-installed!))

      :else
      ::no-op)))

(def analytics-root-dir-resource
  "Where to look for analytics content created by Metabase to load into the app instance on startup."
  (io/resource "instance_analytics.zip"))

(defenterprise ensure-audit-db-installed!
  "EE implementation of `ensure-db-installed!`. Also forces an immediate sync on audit-db."
  :feature :none
  []
  (u/prog1 (ensure-db-installed!)
    ;; There's a sync scheduled, but we want to force a sync right away:
    (if-let [audit-db (t2/select-one :model/Database {:where [:= :is_audit true]})]
      (do (log/info "Beginning Audit DB Sync...")
          (log/with-no-logs (sync-metadata/sync-db-metadata! audit-db))
          (log/info "Audit DB Sync Complete."))
      (when (not config/is-prod?)
        (log/warn "Audit DB was not installed correctly!!")))
    ;; load instance analytics content (collections/dashboards/cards/etc.) when the resource exists:
    (when analytics-root-dir-resource
      (ee.internal-user/ensure-internal-user-exists!)
      (log/info "Loading Analytics Content...")
      (log/info "Unzipping analytics to plugins...")
      (u.files/unzip-file analytics-root-dir-resource "plugins")
      (log/info "Unzipping done.")
      (log/info "Loading files...")
      (let [report (log/with-no-logs (serialization.cmd/v2-load "plugins/instance_analytics" {}))]
        (if (not-empty (:errors report))
          (log/info (str "Error Loading Analytics Content: " (pr-str report)))
          (log/info (str "Loading Analytics Content Complete (" (count (:seen report)) ") entities synchronized.")))))))<|MERGE_RESOLUTION|>--- conflicted
+++ resolved
@@ -12,12 +12,9 @@
             [metabase.util.log :as log]
             [toucan2.core :as t2]))
 
-<<<<<<< HEAD
-(defenterprise default-audit-db-id
-  "Default audit db id."
-  :feature :none
-  []
-  13371337)
+(set! *warn-on-reflection* true)
+
+(def ^:private default-audit-db-id 13371337)
 
 (defenterprise default-audit-collection-entity-ids
   "Default audit collection entity ids."
@@ -30,11 +27,6 @@
   :feature :none
   []
   ["okNLSZKdSxaoG58JSQY54" "yz5XFcuy-eGq95SYiR9d5" "AHFm6v0B-cb4IfMsshL4h" "UifX7veCwucQN1gC_dtmw"])
-=======
-(set! *warn-on-reflection* true)
-
-(def ^:private default-audit-db-id 13371337)
->>>>>>> 77e73b72
 
 (defn- install-database!
   "Creates the audit db, a clone of the app db used for auditing purposes.
