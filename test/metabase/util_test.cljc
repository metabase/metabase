--- conflicted
+++ resolved
@@ -392,16 +392,6 @@
            (u/assoc-dissoc {:foo "bar"} :foo false))
         "false should be assoc'd")))
 
-<<<<<<< HEAD
-(deftest classify-changes-test
-  (testing "classify correctly"
-    (is (= {:to-update [{:id 2 :name "c3"} {:id 4 :name "c4"}]
-            :to-delete [{:id 1 :name "c1"} {:id 3 :name "c3"}]
-            :to-create [{:id -1 :name "-c1"}]}
-           (u/classify-changes
-             [{:id 1 :name "c1"}   {:id 2 :name "c2"} {:id 3 :name "c3"} {:id 4 :name "c4"}]
-             [{:id -1 :name "-c1"} {:id 2 :name "c3"} {:id 4 :name "c4"}])))))
-=======
 (deftest ^:parallel assoc-default-test
   (testing "nil map"
     (is (= {:x 0}
@@ -421,4 +411,12 @@
   (testing "multiple defaults for the same key"
     (is (= {:x nil, :y 1, :z 2}
            (u/assoc-default {:x nil} :x 0, :y nil, :y 1, :z 2, :x 3, :z 4)))))
->>>>>>> 9ff037d3
+
+(deftest classify-changes-test
+  (testing "classify correctly"
+    (is (= {:to-update [{:id 2 :name "c3"} {:id 4 :name "c4"}]
+            :to-delete [{:id 1 :name "c1"} {:id 3 :name "c3"}]
+            :to-create [{:id -1 :name "-c1"}]}
+           (u/classify-changes
+             [{:id 1 :name "c1"}   {:id 2 :name "c2"} {:id 3 :name "c3"} {:id 4 :name "c4"}]
+             [{:id -1 :name "-c1"} {:id 2 :name "c3"} {:id 4 :name "c4"}])))))