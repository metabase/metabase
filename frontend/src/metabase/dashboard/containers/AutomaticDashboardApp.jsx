--- conflicted
+++ resolved
@@ -80,11 +80,7 @@
       <div className={cx(CS.flex, CS.alignCenter)}>
         {t`Your dashboard was saved`}
         <Link
-<<<<<<< HEAD
-          className={cx("link", CS.textBold, CS.ml1)}
-=======
-          className={cx(CS.link, CS.textBold, "ml1")}
->>>>>>> 6655faa0
+          className={cx(CS.link, CS.textBold, CS.ml1)}
           to={Urls.dashboard(newDashboard)}
         >
           {t`See it`}
@@ -139,11 +135,7 @@
                   <div className={cx(CS.flex, CS.alignCenter, CS.py2)}>
                     <XrayIcon name="bolt" size={24} />
                     <div>
-<<<<<<< HEAD
-                      <h2 className={cx("text-wrap", CS.mr2)}>
-=======
-                      <h2 className={cx(CS.textWrap, "mr2")}>
->>>>>>> 6655faa0
+                      <h2 className={cx(CS.textWrap, CS.mr2)}>
                         {dashboard && <TransientTitle dashboard={dashboard} />}
                       </h2>
                     </div>
@@ -151,11 +143,7 @@
                       <Button className={CS.mlAuto} disabled>{t`Saved`}</Button>
                     ) : (
                       <ActionButton
-<<<<<<< HEAD
-                        className={cx(CS.mlAuto, "text-nowrap")}
-=======
-                        className={cx("ml-auto", CS.textNoWrap)}
->>>>>>> 6655faa0
+                        className={cx(CS.mlAuto, CS.textNoWrap)}
                         success
                         borderless
                         actionFn={this.save}
