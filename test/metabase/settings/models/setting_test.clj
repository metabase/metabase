--- conflicted
+++ resolved
@@ -5,17 +5,10 @@
    [clojure.walk :as walk]
    [environ.core :as env]
    [medley.core :as m]
-<<<<<<< HEAD
-   [metabase.config.core :as config]
-   [metabase.db :as mdb]
-   [metabase.db.connection :as mdb.connection]
-   [metabase.db.query :as mdb.query]
-=======
    [metabase.app-db.connection :as mdb.connection]
    [metabase.app-db.core :as mdb]
    [metabase.app-db.query :as mdb.query]
-   [metabase.config :as config]
->>>>>>> 3ecfbb74
+   [metabase.config.core :as config]
    [metabase.models.serialization :as serdes]
    [metabase.settings.models.setting :as setting :refer [defsetting]]
    [metabase.settings.models.setting.cache :as setting.cache]
