import styled from "@emotion/styled";

import FormField from "metabase/core/components/FormField";
import Radio from "metabase/core/components/Radio";
import { color, darken } from "metabase/lib/colors";
import { space } from "metabase/styled-components/theme";
import { Icon } from "metabase/ui";

const DRAG_HANDLE_SIZE = 12;

export const FormFieldContainer = styled.div`
  background-color: var(--mb-color-bg-white);
<<<<<<< HEAD
  border: 1px solid ${color("border")};
=======
  border: 1px solid var(--mb-color-border);
>>>>>>> 2bfaab28
  border-radius: ${space(1)};
  overflow: hidden;
`;

const ContentContainer = styled.div`
  display: flex;
  gap: ${space(1)};
`;

export const EditorContainer = styled(ContentContainer)`
  display: flex;
  padding: 1rem 1rem 0.85rem 0.85rem;
  gap: ${space(1)};

  ${Radio.RadioGroupVariants.join(", ")} {
    margin-top: 10px;
  }

  ${Radio.RadioContainerVariants.join(", ")} {
    padding: 4px 10px;
  }
`;

export const Column = styled.div<{ full?: boolean }>`
  display: flex;
  flex-direction: column;
  flex: ${props => (props.full ? 1 : "unset")};

  min-width: ${DRAG_HANDLE_SIZE}px;
`;

export const Header = styled.div`
  display: flex;
  justify-content: space-between;
  align-items: center;
`;

export const Title = styled.div`
  color: ${color("text-dark")};
  font-weight: 700;
`;

export const Subtitle = styled.div`
  color: ${color("text-medium")};
  font-size: 0.85rem;
  font-weight: 700;

  margin-top: 1.2rem;
`;

export const DragHandle = styled(Icon)`
  color: ${color("text-medium")};
  margin-top: 4px;
`;

DragHandle.defaultProps = { size: DRAG_HANDLE_SIZE };

export const PreviewContainer = styled(ContentContainer)`
  background-color: var(--mb-color-bg-light);
  border-top: 1px solid ${() => darken("bg-light", 0.1)};

  padding: 1rem 1rem 2rem 1rem;

  ${FormField.Root} {
    margin-bottom: 0;
  }

  ${FormField.Label} {
    color: ${color("text-dark")};
  }
`;

export const InputContainer = styled.div`
  flex: 1 0 1;
`;<|MERGE_RESOLUTION|>--- conflicted
+++ resolved
@@ -10,11 +10,7 @@
 
 export const FormFieldContainer = styled.div`
   background-color: var(--mb-color-bg-white);
-<<<<<<< HEAD
-  border: 1px solid ${color("border")};
-=======
   border: 1px solid var(--mb-color-border);
->>>>>>> 2bfaab28
   border-radius: ${space(1)};
   overflow: hidden;
 `;
