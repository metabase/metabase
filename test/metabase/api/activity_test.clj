(ns metabase.api.activity-test
  "Tests for /api/activity endpoints."
  (:require
   [clojure.test :refer :all]
   [java-time.api :as t]
   [metabase.events :as events]
   [metabase.models.card :refer [Card]]
   [metabase.models.dashboard :refer [Dashboard]]
   [metabase.models.table :refer [Table]]
   [metabase.query-processor.util :as qp.util]
   [metabase.test :as mt]
   [metabase.test.fixtures :as fixtures]
   [metabase.util :as u]
   [toucan2.core :as t2]))

(set! *warn-on-reflection* true)

(use-fixtures :once (fixtures/initialize :db))

(defn- clear-recent-views-for-user
  [test-user]
  (t2/delete! :model/RecentViews :user_id (mt/user->id test-user)))

(deftest most-recently-viewed-dashboard-views-test
  (clear-recent-views-for-user :crowberto)
  (clear-recent-views-for-user :rasta)
<<<<<<< HEAD
  (mt/test-helpers-set-global-values!
    (mt/with-temporary-setting-values [disable-grouper-batch-processing true]
      (mt/with-temp [Card      card-1  {:name       "rand-name"
                                        :creator_id (mt/user->id :crowberto)
                                        :display    "table"}
                     Dashboard dash-1  {:name        "rand-name2"
                                        :description "rand-name2"
                                        :creator_id  (mt/user->id :crowberto)}
                     Dashboard dash-2  {:name        "rand-name2"
                                        :description "rand-name2"
                                        :creator_id  (mt/user->id :crowberto)}
                     Dashboard dash-3  {:name        "rand-name2"
                                        :description "rand-name2"
                                        :archived    true
                                        :creator_id  (mt/user->id :crowberto)}
                     Table     table-1 {:name "rand-name"}]
        (mt/with-test-user :crowberto
          (doseq [{:keys [topic event]} [{:topic :event/dashboard-read :event {:object-id (:id dash-1)}}
                                         {:topic :event/dashboard-read :event {:object-id (:id dash-2)}}
                                         {:topic :event/dashboard-read :event {:object-id (:id dash-3)}}
                                         {:topic :event/card-query :event {:card-id (:id card-1)}}
                                         {:topic :event/table-read :event {:object table-1}}]]
            (events/publish-event! topic (assoc event :user-id (mt/user->id :crowberto))))
          (testing "most_recently_viewed_dashboard endpoint shows the current user's most recently viewed dashboard."
            (is (= (assoc dash-3 :collection nil :view_count 1) #_dash-2 ;; TODO: this should be dash-2, because dash-3 is archived
                   (mt/user-http-request :crowberto :get 200 "activity/most_recently_viewed_dashboard")))))
        (mt/with-test-user :rasta
          (testing "If nothing has been viewed, return a 204"
            (is (nil? (mt/user-http-request :rasta :get 204
                                            "activity/most_recently_viewed_dashboard"))))
          (events/publish-event! :event/dashboard-read {:object-id (:id dash-1) :user-id (mt/user->id :rasta)})
          (testing "Only the user's own views are returned."
            (is (= (assoc dash-1 :collection nil :view_count 2)
                   (mt/user-http-request :rasta :get 200
                                         "activity/most_recently_viewed_dashboard"))))
          (events/publish-event! :event/dashboard-read {:object-id (:id dash-1) :user-id (mt/user->id :rasta)})
          (testing "If the user has no permissions for the dashboard, return a 204"
            (mt/with-non-admin-groups-no-root-collection-perms
              (is (nil? (mt/user-http-request :rasta :get 204
                                              "activity/most_recently_viewed_dashboard"))))))))))
=======
  (mt/with-temp [Card      card-1  {:name       "rand-name"
                                    :creator_id (mt/user->id :crowberto)
                                    :display    "table"}
                 Dashboard dash-1  {:name        "rand-name2"
                                    :description "rand-name2"
                                    :creator_id  (mt/user->id :crowberto)}
                 Dashboard dash-2  {:name        "rand-name2"
                                    :description "rand-name2"
                                    :creator_id  (mt/user->id :crowberto)}
                 Dashboard dash-3  {:name        "rand-name2"
                                    :description "rand-name2"
                                    :archived    true
                                    :creator_id  (mt/user->id :crowberto)}
                 Table     table-1 {:name "rand-name"}]
    (mt/with-test-user :crowberto
      (doseq [{:keys [topic event]} [{:topic :event/dashboard-read :event {:object-id (:id dash-1)}}
                                     {:topic :event/dashboard-read :event {:object-id (:id dash-2)}}
                                     {:topic :event/dashboard-read :event {:object-id (:id dash-3)}}
                                     {:topic :event/card-query :event {:card-id (:id card-1)}}
                                     {:topic :event/table-read :event {:object table-1}}]]
        (events/publish-event! topic (assoc event :user-id (mt/user->id :crowberto))))
      (testing "most_recently_viewed_dashboard endpoint shows the current user's most recently viewed non-archived dashboard."
        (is (= (assoc dash-2 :collection nil :view_count 0)
               (mt/user-http-request :crowberto :get 200 "activity/most_recently_viewed_dashboard")))))
    (mt/with-test-user :rasta
      (testing "If nothing has been viewed, return a 204"
        (is (nil? (mt/user-http-request :rasta :get 204
                                        "activity/most_recently_viewed_dashboard"))))
      (events/publish-event! :event/dashboard-read {:object-id (:id dash-1) :user-id (mt/user->id :rasta)})
      (testing "Only the user's own views are returned."
        (is (= (assoc dash-1 :collection nil :view_count 0)
               (mt/user-http-request :rasta :get 200
                                     "activity/most_recently_viewed_dashboard"))))
      (events/publish-event! :event/dashboard-read {:object-id (:id dash-1) :user-id (mt/user->id :rasta)})
      (testing "If the user has no permissions for the dashboard, return a 204"
        (mt/with-non-admin-groups-no-root-collection-perms
          (is (nil? (mt/user-http-request :rasta :get 204
                                          "activity/most_recently_viewed_dashboard"))))))))
>>>>>>> ec296791

(deftest most-recently-viewed-dashboard-views-include-collection-test
  (mt/test-helpers-set-global-values!
    (mt/with-temporary-setting-values [disable-grouper-batch-processing true]
      (mt/with-temp [:model/Collection coll   {:name "Analytics"}
                     :model/Dashboard  dash-1 {:collection_id (t2/select-one-pk :model/Collection :personal_owner_id (mt/user->id :crowberto))}
                     :model/Dashboard  dash-2 {:collection_id (:id coll)}]
        (mt/with-model-cleanup [:model/RecentViews]
          (mt/with-test-user :crowberto
            (testing "view a dashboard in a personal collection"
              (events/publish-event! :event/dashboard-read {:object-id (:id dash-1) :user-id (mt/user->id :crowberto)})
              (let [crowberto-personal-coll (t2/select-one :model/Collection :personal_owner_id (mt/user->id :crowberto))]
                (is (= (assoc dash-1 :collection (assoc crowberto-personal-coll :is_personal true) :view_count 1)
                       (mt/user-http-request :crowberto :get 200
                                             "activity/most_recently_viewed_dashboard")))))

            (testing "view a dashboard in a public collection"
              (events/publish-event! :event/dashboard-read {:object-id (:id dash-2) :user-id (mt/user->id :crowberto)})
              (is (= (assoc dash-2 :collection (assoc coll :is_personal false) :view_count 1)
                     (mt/user-http-request :crowberto :get 200
                                           "activity/most_recently_viewed_dashboard"))))))))))

(deftest recent-views-test
  (clear-recent-views-for-user :crowberto)
  (clear-recent-views-for-user :rasta)
  (mt/with-temp [Card      card1     {:name                   "rand-name"
                                      :creator_id             (mt/user->id :crowberto)
                                      :display                "table"
                                      :visualization_settings {}}
                 Card      archived  {:name                   "archived-card"
                                      :creator_id             (mt/user->id :crowberto)
                                      :display                "table"
                                      :archived               true
                                      :visualization_settings {}}
                 Dashboard dash {:name        "rand-name2"
                                 :description "rand-name2"
                                 :creator_id  (mt/user->id :crowberto)}
                 Table     table1 {:name "rand-name"}
                 Table     hidden-table {:name            "hidden table"
                                         :visibility_type "hidden"}
                 Card      dataset {:name                   "rand-name"
                                    :type                   :model
                                    :creator_id             (mt/user->id :crowberto)
                                    :display                "table"
                                    :visualization_settings {}}
                 Card      metric  {:name                   "rand-metric-name"
                                    :type                   :metric
                                    :creator_id             (mt/user->id :crowberto)
                                    :display                "table"
                                    :visualization_settings {}}]
    (testing "recent_views endpoint shows the current user's recently viewed items."
      (mt/with-model-cleanup [:model/RecentViews]
        (mt/with-test-user :crowberto
          (doseq [[topic event] [[:event/card-query     {:card-id (:id dataset)}]
                                 [:event/card-query     {:card-id (:id dataset)}]
                                 [:event/card-query     {:card-id (:id card1)}]
                                 [:event/card-query     {:card-id (:id card1)}]
                                 [:event/card-query     {:card-id (:id card1)}]
                                 [:event/dashboard-read {:object-id (:id dash)}]
                                 [:event/card-query     {:card-id (:id card1)}]
                                 [:event/dashboard-read {:object-id (:id dash)}]
                                 [:event/table-read     {:object table1}]
                                 [:event/card-query     {:card-id (:id archived)}]
                                 [:event/table-read     {:object hidden-table}]
                                 [:event/card-query     {:card-id (:id metric)}]]]
            (events/publish-event! topic (assoc event :user-id (mt/user->id :crowberto))))
          (testing "No duplicates or archived items are returned."
            (let [expected [{:model "metric" :id (u/the-id metric) :name "rand-metric-name"}
                            {:model "table" :id (u/the-id table1) :name "rand-name"}
                            {:model "dashboard" :id (u/the-id dash) :name "rand-name2"}
                            {:model "card" :id (u/the-id card1) :name "rand-name"}
                            {:model "dataset" :id (u/the-id dataset) :name "rand-name"}]
                  recent-views (:recent_views (mt/user-http-request :crowberto :get 200 "activity/recent_views"))
                  recent-views-2 (:recents (mt/user-http-request :crowberto :get 200 "activity/recents?context=views"))]
              (is (= expected (map #(select-keys % [:model :id :name]) recent-views)))
              (is (= expected (map #(select-keys % [:model :id :name]) recent-views-2))))))
        (mt/with-test-user :rasta
          (events/publish-event! :event/card-query {:card-id (:id dataset) :user-id (mt/user->id :rasta)})
          (events/publish-event! :event/card-query {:card-id (:id card1) :user-id (mt/user->id :crowberto)})
          (testing "Only the user's own views are returned."
            (let [recent-views (:recent_views (mt/user-http-request :rasta :get 200 "activity/recent_views"))]
              (is (partial=
                   [{:model "dataset" :id (u/the-id dataset)}]
                   (reverse recent-views))))))))))

(deftest recent-card-read-views-test
  (clear-recent-views-for-user :crowberto)
  (mt/with-test-user :crowberto
    (mt/with-model-cleanup [:model/ViewLog :model/RecentViews]
      (mt/with-temp [:model/Database  {db-id :id} {}
                     :model/Card      card1     {:name                   "rand-name"
                                                 :creator_id             (mt/user->id :crowberto)
                                                 :display                "table"
                                                 :visualization_settings {}
                                                 :database_id            db-id}
                     :model/Card      archived  {:name                   "archived-card"
                                                 :creator_id             (mt/user->id :crowberto)
                                                 :display                "table"
                                                 :archived               true
                                                 :visualization_settings {}
                                                 :database_id            db-id}
                     :model/Dashboard dash {:name        "rand-name2"
                                            :description "rand-name2"
                                            :creator_id  (mt/user->id :crowberto)}
                     :model/Table     table1 {:name "rand-name"}
                     :model/Table     hidden-table {:name            "hidden table"
                                                    :visibility_type "hidden"}
                     :model/Card      dataset {:name                   "rand-name"
                                               :type                   :model
                                               :creator_id             (mt/user->id :crowberto)
                                               :display                "table"
                                               :visualization_settings {}
                                               :database_id            db-id}
                     :model/Card      metric  {:name                   "rand-metric-name"
                                               :type                   :metric
                                               :creator_id             (mt/user->id :crowberto)
                                               :display                "table"
                                               :visualization_settings {}
                                               :database_id            db-id}]
        (testing "recent_views endpoint shows the current user's recently viewed items."
          (clear-recent-views-for-user :crowberto)
          (testing (str "> EVENT: " :event/card-read " does create recent views.")
            (doseq [[topic event] [[:event/card-read      {:user-id (mt/user->id :crowberto) :object-id (u/the-id dataset) :context :question}]
                                   [:event/card-read      {:user-id (mt/user->id :crowberto) :object-id (u/the-id dataset) :context :question}]
                                   [:event/card-read      {:user-id (mt/user->id :crowberto) :object-id (u/the-id card1) :context :question}]
                                   [:event/card-read      {:user-id (mt/user->id :crowberto) :object-id (u/the-id card1) :context :question}]
                                   [:event/dashboard-read {:user-id (mt/user->id :crowberto) :object-id (u/the-id dash)}]
                                   [:event/card-read      {:user-id (mt/user->id :crowberto) :object-id (u/the-id card1) :context :question}]
                                   [:event/dashboard-read {:user-id (mt/user->id :crowberto) :object-id (u/the-id dash)}]
                                   [:event/table-read     {:user-id (mt/user->id :crowberto) :object table1}]
                                   [:event/card-read      {:user-id (mt/user->id :crowberto) :object-id (u/the-id archived) :context :question}]
                                   [:event/table-read     {:user-id (mt/user->id :crowberto) :object hidden-table}]
                                   [:event/card-read      {:user-id (mt/user->id :crowberto) :object-id (u/the-id metric) :context :question}]]]
              (events/publish-event! topic (assoc event :user-id (mt/user->id :crowberto))))
            (let [recent-views (:recents (mt/user-http-request :crowberto :get 200 "activity/recents?context=views"))]
              (is (= [{:model "metric" :id (u/the-id metric) :name "rand-metric-name"}
                      {:model "table" :id (u/the-id table1) :name "rand-name"}
                      {:model "dashboard" :id (u/the-id dash) :name "rand-name2"}
                      {:model "card" :id (u/the-id card1) :name "rand-name"}
                      {:model "dataset" :id (u/the-id dataset) :name "rand-name"}]
                     (map #(select-keys % [:model :id :name]) recent-views))))))))))

(deftest recent-card-query-views-test
  (clear-recent-views-for-user :crowberto)
  (mt/with-test-user :crowberto
    (mt/with-model-cleanup [:model/ViewLog :model/RecentViews]
      (mt/with-temp [:model/Database  {db-id :id} {}
                     :model/Card      card1     {:name                   "rand-name"
                                                 :creator_id             (mt/user->id :crowberto)
                                                 :display                "table"
                                                 :visualization_settings {}
                                                 :database_id            db-id}
                     :model/Card      archived  {:name                   "archived-card"
                                                 :creator_id             (mt/user->id :crowberto)
                                                 :display                "table"
                                                 :archived               true
                                                 :visualization_settings {}
                                                 :database_id            db-id}
                     :model/Dashboard dash {:name        "rand-name2"
                                            :description "rand-name2"
                                            :creator_id  (mt/user->id :crowberto)}
                     :model/Table     table1 {:name "rand-name"}
                     :model/Table     hidden-table {:name            "hidden table"
                                                    :visibility_type "hidden"}
                     :model/Card      dataset {:name                   "rand-name"
                                               :type                   :model
                                               :creator_id             (mt/user->id :crowberto)
                                               :display                "table"
                                               :visualization_settings {}
                                               :database_id            db-id}
                     :model/Card      metric  {:name                   "rand-metric-name"
                                               :type                   :metric
                                               :creator_id             (mt/user->id :crowberto)
                                               :display                "table"
                                               :visualization_settings {}
                                               :database_id            db-id}]
        (testing "recent_views endpoint shows the current user's recently viewed items."
          (clear-recent-views-for-user :crowberto)
          (testing (str "> EVENT: " :event/card-query " does create recent views.")
            (doseq [[topic event] [[:event/card-query     {:user-id (mt/user->id :crowberto) :card-id (u/the-id dataset)}]
                                   [:event/card-query     {:user-id (mt/user->id :crowberto) :card-id (u/the-id dataset)}]
                                   [:event/card-query     {:user-id (mt/user->id :crowberto) :card-id (u/the-id card1)}]
                                   [:event/card-query     {:user-id (mt/user->id :crowberto) :card-id (u/the-id card1)}]
                                   [:event/dashboard-read {:user-id (mt/user->id :crowberto) :object-id (u/the-id dash)}]
                                   [:event/card-query     {:user-id (mt/user->id :crowberto) :card-id (u/the-id card1)}]
                                   [:event/dashboard-read {:user-id (mt/user->id :crowberto) :object-id (u/the-id dash)}]
                                   [:event/table-read     {:user-id (mt/user->id :crowberto) :object table1}]
                                   [:event/card-query     {:user-id (mt/user->id :crowberto) :card-id (u/the-id archived)}]
                                   [:event/table-read     {:user-id (mt/user->id :crowberto) :object hidden-table}]
                                   [:event/card-query     {:user-id (mt/user->id :crowberto) :card-id (u/the-id metric)}]]]
              (events/publish-event! topic (assoc event :user-id (mt/user->id :crowberto))))
            (let [recent-views (:recents (mt/user-http-request :crowberto :get 200 "activity/recents?context=views"))]
              (is (= [{:model "metric" :id (u/the-id metric) :name "rand-metric-name"}
                      {:model "table" :id (u/the-id table1) :name "rand-name"}
                      {:model "dashboard" :id (u/the-id dash) :name "rand-name2"}
                      {:model "card" :id (u/the-id card1) :name "rand-name"}
                      {:model "dataset" :id (u/the-id dataset) :name "rand-name"}]
                     (map #(select-keys % [:model :id :name]) recent-views))))))))))

(defn- create-views!
  "Insert views [user-id model model-id]. Views are entered a second apart with last view as most recent."
  [views]
  (let [start-time (t/offset-date-time)
        views (->> (map (fn [[user model model-id] seconds-ago]
                          (case model
                            "card" {:executor_id user :card_id model-id
                                    :context :question
                                    :hash (qp.util/query-hash {})
                                    :running_time 1
                                    :result_rows 1
                                    :native false
                                    :started_at (t/plus start-time (t/seconds (- seconds-ago)))}
                            {:user_id user, :model model, :model_id model-id
                             :timestamp (t/plus start-time (t/seconds (- seconds-ago)))}))
                        (reverse views)
                        (range))
                   (group-by #(if (:card_id %) :card :other)))]
    (t2/insert! :model/RecentViews (:other views))
    (t2/insert! :model/QueryExecution (:card views))))

(deftest popular-items-test
  ;; Clear out recent views & query execution log so that test doesn't read stale state
  (t2/delete! :model/RecentViews)
  (t2/delete! :model/QueryExecution)
  (mt/with-temp [Card      card1 {:name                   "rand-name"
                                  :creator_id             (mt/user->id :crowberto)
                                  :display                "table"
                                  :visualization_settings {}}
                 Card      archived  {:name                   "archived-card"
                                      :creator_id             (mt/user->id :crowberto)
                                      :display                "table"
                                      :archived               true
                                      :visualization_settings {}}
                 Dashboard dash1 {:name        "rand-name"
                                  :description "rand-name"
                                  :creator_id  (mt/user->id :crowberto)
                                  :view_count  10}
                 Dashboard dash2 {:name        "other-dashboard"
                                  :description "just another dashboard"
                                  :creator_id  (mt/user->id :crowberto)
                                  :view_count  5}
                 Table     table1 {:name "rand-name"}
                 Table     hidden-table {:name            "hidden table"
                                         :visibility_type "hidden"}
                 Card      dataset {:name                   "rand-name"
                                    :type                   :model
                                    :creator_id             (mt/user->id :crowberto)
                                    :display                "table"
                                    :visualization_settings {}}
                 Card      metric  {:name                   "rand-name"
                                    :type                   :metric
                                    :creator_id             (mt/user->id :crowberto)
                                    :display                "table"
                                    :visualization_settings {}}]
    (let [test-ids (set (map :id [card1 archived dash1 dash2 table1 hidden-table dataset metric]))]
      (testing "Items viewed by multiple users are never duplicated in the popular items list."
        (mt/with-model-cleanup [:model/RecentViews :model/QueryExecution]
          (create-views! [[(mt/user->id :rasta)     "dashboard" (:id dash1)]
                          [(mt/user->id :crowberto) "dashboard" (:id dash1)]
                          [(mt/user->id :rasta)     "card"      (:id card1)]
                          [(mt/user->id :crowberto) "card"      (:id card1)]])
          (is (= [["dashboard" (u/the-id dash1)]
                  ["card" (u/the-id card1)]]
                 ;; all views are from :rasta, but :crowberto can still see popular items
                 (->> (mt/user-http-request :crowberto :get 200 "activity/popular_items")
                      :popular_items
                      (filter (comp test-ids u/the-id))
                      (map (juxt :model :id)))))))
      (testing "Items viewed by other users can still show up in popular items."
        (mt/with-model-cleanup [:model/RecentViews :model/QueryExecution]
          (create-views! [[(mt/user->id :rasta) "dashboard" (:id dash1)]
                          [(mt/user->id :rasta) "card"      (:id card1)]
                          [(mt/user->id :rasta) "table"     (:id table1)]
                          [(mt/user->id :rasta) "card"      (:id metric)]])
          (is (= [["dashboard" (:id dash1)]
                  ["card" (:id card1)]
                  ["metric" (:id metric)]
                  ["table" (:id table1)]]
                 ;; all views are from :rasta, but :crowberto can still see popular items
                 (->> (mt/user-http-request :crowberto :get 200 "activity/popular_items")
                      :popular_items
                      (filter #(test-ids (:id %)))
                      (map (juxt :model :id)))))))
      (testing "Items with more views show up sooner in popular items."
        (mt/with-model-cleanup [:model/RecentViews :model/QueryExecution]
          (create-views! (concat
                          ;; one item with many views is considered more popular
                          (repeat 10 [(mt/user->id :rasta) "dashboard" (:id dash1)])
                          [[(mt/user->id :rasta) "dashboard" (:id dash2)]
                           [(mt/user->id :rasta) "card"      (:id dataset)]
                           [(mt/user->id :rasta) "table"     (:id table1)]
                           [(mt/user->id :rasta) "card"      (:id card1)]]))
          (is (= [["dashboard" (:id dash1)]
                  ["dashboard" (:id dash2)]
                  ["card"      (:id card1)]
                  ["dataset"   (:id dataset)]
                  ["table"     (:id table1)]]
                 ;; all views are from :rasta, but :crowberto can still see popular items
                 (->> (mt/user-http-request :crowberto :get 200 "activity/popular_items")
                      :popular_items
                      (filter #(test-ids (:id %)))
                      (map (juxt :model :id))))))))))

(deftest recents-endpoint-context-test
  (testing "Context query param is required"
    (is (= {:context "vector of enum of :selections, :views"}
           (:errors (mt/user-http-request :crowberto :get 400 "activity/recents")))))
  (testing "recent_views endpoint remains unchanged"
    (is (= {:recent_views []}
           (mt/user-http-request :crowberto :get 200 "activity/recent_views"))))
  (testing "Context query param controls return values: views"
    (is (= {:recents []}
           (mt/user-http-request :crowberto :get 200 "activity/recents?context=views"))))
  (testing "Context query param controls return values: selections"
    (is (= {:recents []}
           (mt/user-http-request :crowberto :get 200 "activity/recents?context=selections")))))<|MERGE_RESOLUTION|>--- conflicted
+++ resolved
@@ -24,87 +24,46 @@
 (deftest most-recently-viewed-dashboard-views-test
   (clear-recent-views-for-user :crowberto)
   (clear-recent-views-for-user :rasta)
-<<<<<<< HEAD
   (mt/test-helpers-set-global-values!
     (mt/with-temporary-setting-values [disable-grouper-batch-processing true]
-      (mt/with-temp [Card      card-1  {:name       "rand-name"
-                                        :creator_id (mt/user->id :crowberto)
-                                        :display    "table"}
-                     Dashboard dash-1  {:name        "rand-name2"
-                                        :description "rand-name2"
-                                        :creator_id  (mt/user->id :crowberto)}
-                     Dashboard dash-2  {:name        "rand-name2"
-                                        :description "rand-name2"
-                                        :creator_id  (mt/user->id :crowberto)}
-                     Dashboard dash-3  {:name        "rand-name2"
-                                        :description "rand-name2"
-                                        :archived    true
-                                        :creator_id  (mt/user->id :crowberto)}
-                     Table     table-1 {:name "rand-name"}]
-        (mt/with-test-user :crowberto
-          (doseq [{:keys [topic event]} [{:topic :event/dashboard-read :event {:object-id (:id dash-1)}}
-                                         {:topic :event/dashboard-read :event {:object-id (:id dash-2)}}
-                                         {:topic :event/dashboard-read :event {:object-id (:id dash-3)}}
-                                         {:topic :event/card-query :event {:card-id (:id card-1)}}
-                                         {:topic :event/table-read :event {:object table-1}}]]
-            (events/publish-event! topic (assoc event :user-id (mt/user->id :crowberto))))
-          (testing "most_recently_viewed_dashboard endpoint shows the current user's most recently viewed dashboard."
-            (is (= (assoc dash-3 :collection nil :view_count 1) #_dash-2 ;; TODO: this should be dash-2, because dash-3 is archived
-                   (mt/user-http-request :crowberto :get 200 "activity/most_recently_viewed_dashboard")))))
-        (mt/with-test-user :rasta
-          (testing "If nothing has been viewed, return a 204"
-            (is (nil? (mt/user-http-request :rasta :get 204
-                                            "activity/most_recently_viewed_dashboard"))))
-          (events/publish-event! :event/dashboard-read {:object-id (:id dash-1) :user-id (mt/user->id :rasta)})
-          (testing "Only the user's own views are returned."
-            (is (= (assoc dash-1 :collection nil :view_count 2)
-                   (mt/user-http-request :rasta :get 200
-                                         "activity/most_recently_viewed_dashboard"))))
-          (events/publish-event! :event/dashboard-read {:object-id (:id dash-1) :user-id (mt/user->id :rasta)})
-          (testing "If the user has no permissions for the dashboard, return a 204"
-            (mt/with-non-admin-groups-no-root-collection-perms
-              (is (nil? (mt/user-http-request :rasta :get 204
-                                              "activity/most_recently_viewed_dashboard"))))))))))
-=======
-  (mt/with-temp [Card      card-1  {:name       "rand-name"
-                                    :creator_id (mt/user->id :crowberto)
-                                    :display    "table"}
-                 Dashboard dash-1  {:name        "rand-name2"
-                                    :description "rand-name2"
-                                    :creator_id  (mt/user->id :crowberto)}
-                 Dashboard dash-2  {:name        "rand-name2"
-                                    :description "rand-name2"
-                                    :creator_id  (mt/user->id :crowberto)}
-                 Dashboard dash-3  {:name        "rand-name2"
-                                    :description "rand-name2"
-                                    :archived    true
-                                    :creator_id  (mt/user->id :crowberto)}
-                 Table     table-1 {:name "rand-name"}]
-    (mt/with-test-user :crowberto
-      (doseq [{:keys [topic event]} [{:topic :event/dashboard-read :event {:object-id (:id dash-1)}}
-                                     {:topic :event/dashboard-read :event {:object-id (:id dash-2)}}
-                                     {:topic :event/dashboard-read :event {:object-id (:id dash-3)}}
-                                     {:topic :event/card-query :event {:card-id (:id card-1)}}
-                                     {:topic :event/table-read :event {:object table-1}}]]
-        (events/publish-event! topic (assoc event :user-id (mt/user->id :crowberto))))
-      (testing "most_recently_viewed_dashboard endpoint shows the current user's most recently viewed non-archived dashboard."
-        (is (= (assoc dash-2 :collection nil :view_count 0)
-               (mt/user-http-request :crowberto :get 200 "activity/most_recently_viewed_dashboard")))))
-    (mt/with-test-user :rasta
-      (testing "If nothing has been viewed, return a 204"
-        (is (nil? (mt/user-http-request :rasta :get 204
+     (mt/with-temp [Card      card-1  {:name       "rand-name"
+                                       :creator_id (mt/user->id :crowberto)
+                                       :display    "table"}
+                    Dashboard dash-1  {:name        "rand-name2"
+                                       :description "rand-name2"
+                                       :creator_id  (mt/user->id :crowberto)}
+                    Dashboard dash-2  {:name        "rand-name2"
+                                       :description "rand-name2"
+                                       :creator_id  (mt/user->id :crowberto)}
+                    Dashboard dash-3  {:name        "rand-name2"
+                                       :description "rand-name2"
+                                       :archived    true
+                                       :creator_id  (mt/user->id :crowberto)}
+                    Table     table-1 {:name "rand-name"}]
+       (mt/with-test-user :crowberto
+         (doseq [{:keys [topic event]} [{:topic :event/dashboard-read :event {:object-id (:id dash-1)}}
+                                        {:topic :event/dashboard-read :event {:object-id (:id dash-2)}}
+                                        {:topic :event/dashboard-read :event {:object-id (:id dash-3)}}
+                                        {:topic :event/card-query :event {:card-id (:id card-1)}}
+                                        {:topic :event/table-read :event {:object table-1}}]]
+           (events/publish-event! topic (assoc event :user-id (mt/user->id :crowberto))))
+         (testing "most_recently_viewed_dashboard endpoint shows the current user's most recently viewed non-archived dashboard."
+           (is (= (assoc dash-2 :collection nil :view_count 0)
+                  (mt/user-http-request :crowberto :get 200 "activity/most_recently_viewed_dashboard")))))
+       (mt/with-test-user :rasta
+         (testing "If nothing has been viewed, return a 204"
+           (is (nil? (mt/user-http-request :rasta :get 204
+                                           "activity/most_recently_viewed_dashboard"))))
+         (events/publish-event! :event/dashboard-read {:object-id (:id dash-1) :user-id (mt/user->id :rasta)})
+         (testing "Only the user's own views are returned."
+           (is (= (assoc dash-1 :collection nil :view_count 0)
+                  (mt/user-http-request :rasta :get 200
                                         "activity/most_recently_viewed_dashboard"))))
-      (events/publish-event! :event/dashboard-read {:object-id (:id dash-1) :user-id (mt/user->id :rasta)})
-      (testing "Only the user's own views are returned."
-        (is (= (assoc dash-1 :collection nil :view_count 0)
-               (mt/user-http-request :rasta :get 200
-                                     "activity/most_recently_viewed_dashboard"))))
-      (events/publish-event! :event/dashboard-read {:object-id (:id dash-1) :user-id (mt/user->id :rasta)})
-      (testing "If the user has no permissions for the dashboard, return a 204"
-        (mt/with-non-admin-groups-no-root-collection-perms
-          (is (nil? (mt/user-http-request :rasta :get 204
-                                          "activity/most_recently_viewed_dashboard"))))))))
->>>>>>> ec296791
+         (events/publish-event! :event/dashboard-read {:object-id (:id dash-1) :user-id (mt/user->id :rasta)})
+         (testing "If the user has no permissions for the dashboard, return a 204"
+           (mt/with-non-admin-groups-no-root-collection-perms
+             (is (nil? (mt/user-http-request :rasta :get 204
+                                             "activity/most_recently_viewed_dashboard"))))))))))
 
 (deftest most-recently-viewed-dashboard-views-include-collection-test
   (mt/test-helpers-set-global-values!
