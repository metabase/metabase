import { useCallback, useState } from "react";
import { CSSTransition, TransitionGroup } from "react-transition-group";
import { t } from "ttag";
import * as Yup from "yup";

import ModalContent from "metabase/components/ModalContent";
import FormProvider from "metabase/core/components/FormProvider/FormProvider";
import FormCollectionPicker, {
  NewCollectionButton,
} from "metabase/collections/containers/FormCollectionPicker/FormCollectionPicker";
import CreateCollectionModal from "metabase/collections/containers/CreateCollectionModal";
import Form from "metabase/core/components/Form";
import FormInput from "metabase/core/components/FormInput";
import FormFooter from "metabase/core/components/FormFooter";
import FormTextArea from "metabase/core/components/FormTextArea";
import FormErrorMessage from "metabase/core/components/FormErrorMessage";
import Button from "metabase/core/components/Button";
import FormSubmitButton from "metabase/core/components/FormSubmitButton";
import FormRadio from "metabase/core/components/FormRadio";
import { canonicalCollectionId } from "metabase/collections/utils";
import { Collection, CollectionId } from "metabase-types/api";
import * as Errors from "metabase/core/utils/errors";
import { isQuestionEdited } from "metabase/query_builder/utils";
import Question from "metabase-lib/Question";

import "./SaveQuestionModal.css";

const getSingleStepTitle = (questionType: string, showSaveType: boolean) => {
  if (questionType === "model") {
    return t`Save model`;
  } else if (showSaveType) {
    return t`Save question`;
  }

  return t`Save new question`;
};

const SAVE_QUESTION_SCHEMA = Yup.object({
  saveType: Yup.string(),
  name: Yup.string().when("saveType", {
    // We don't care if the form is valid when overwrite mode is enabled,
    // as original question's data will be submitted instead of the form values
    is: (value: string) => value !== "overwrite",
    then: Yup.string().required(Errors.required),
    otherwise: Yup.string().nullable(true),
  }),
});

interface SaveQuestionModalProps {
  question: Question;
  originalQuestion: Question | null;
  onCreate: (question: Question) => void;
  onSave: (question: Question) => Promise<void>;
  onClose: () => void;
  multiStep?: boolean;
  initialCollectionId?: number;
}

interface FormValues {
  saveType: string;
  collection_id: CollectionId | null | undefined;
  name: string;
  description: string;
}

const isOverwriteMode = (
  question: Question | null,
  saveType: string,
): question is Question => {
  return saveType === "overwrite";
};

export const SaveQuestionModal = ({
  question,
  originalQuestion,
  onCreate,
  onSave,
  onClose,
  multiStep,
  initialCollectionId,
}: SaveQuestionModalProps) => {
  const handleOverwrite = useCallback(
    async (originalQuestion: Question, details: FormValues) => {
      const collectionId = canonicalCollectionId(
        originalQuestion.collectionId(),
      );
      const displayName = originalQuestion.displayName();
      const description = originalQuestion.description();

      const newQuestion = question
        .setDisplayName(displayName)
        .setDescription(description)
        .setCollectionId(collectionId);

      await onSave(newQuestion.setId(originalQuestion.id()));
    },
    [question, onSave],
  );

  const handleCreate = useCallback(
    async (details: FormValues) => {
      if (details.saveType !== "create") {
        return;
      }

      const collectionId = canonicalCollectionId(details.collection_id);
      const displayName = details.name.trim();
      const description = details.description
        ? details.description.trim()
        : null;

      const newQuestion = question
        .setDisplayName(displayName)
        .setDescription(description)
        .setCollectionId(collectionId);

      await onCreate(newQuestion);
    },
    [question, onCreate],
  );

  const handleSubmit = useCallback(
    async (details: FormValues) => {
      if (isOverwriteMode(originalQuestion, details.saveType)) {
        await handleOverwrite(originalQuestion, details);
      } else {
        await handleCreate(details);
      }
    },
    [originalQuestion, handleOverwrite, handleCreate],
  );

  const [creatingNewCollection, setCreatingNewCollection] = useState(false);
  const [openCollectionId, setOpenCollectionId] = useState<CollectionId>();
  const [stagedValues, setStagedValues] = useState<FormValues | null>(null);

  const isReadonly = originalQuestion != null && !originalQuestion.canWrite();

<<<<<<< HEAD
    await onCreate(newQuestion);
  }

  render() {
    const { question, originalQuestion, initialCollectionId } = this.props;

    const isReadonly = originalQuestion != null && !originalQuestion.canWrite();

    const initialValues: FormValues = {
      name: question.generateQueryDescription() || "",
      description: question.description() || "",
      collection_id:
        question.collectionId() === undefined || isReadonly
          ? initialCollectionId
          : question.collectionId(),
      saveType:
        originalQuestion &&
        !originalQuestion.isDataset() &&
        originalQuestion.canWrite()
          ? "overwrite"
          : "create",
    };

    const questionType = question.isDataset() ? "model" : "question";

    const multiStepTitle =
      questionType === "question"
        ? t`First, save your question`
        : t`First, save your model`;

    const showSaveType =
      isQuestionEdited(question, originalQuestion) &&
      originalQuestion.canWrite();
=======
  const initialValues: FormValues = {
    name: question.generateQueryDescription() || "",
    description: question.description() || "",
    collection_id:
      question.collectionId() === undefined || isReadonly
        ? initialCollectionId
        : question.collectionId(),
    saveType:
      originalQuestion &&
      !originalQuestion.isDataset() &&
      originalQuestion.canWrite()
        ? "overwrite"
        : "create",
    ...stagedValues,
  };
>>>>>>> 78f9d76f

  const questionType = question.isDataset() ? "model" : "question";

  const multiStepTitle =
    questionType === "question"
      ? t`First, save your question`
      : t`First, save your model`;

  const showSaveType =
    !question.isSaved() &&
    !!originalQuestion &&
    !originalQuestion.isDataset() &&
    originalQuestion.canWrite();

  const singleStepTitle = getSingleStepTitle(questionType, showSaveType);

  const title = multiStep ? multiStepTitle : singleStepTitle;

  const nameInputPlaceholder =
    questionType === "question"
      ? t`What is the name of your question?`
      : t`What is the name of your model?`;

  if (creatingNewCollection && stagedValues) {
    return (
      <CreateCollectionModal
        collectionId={openCollectionId}
        onClose={() => setCreatingNewCollection(false)}
        onCreate={(collection: Collection) => {
          handleSubmit({ ...stagedValues, collection_id: collection.id });
        }}
      />
    );
  }

  return (
    <ModalContent id="SaveQuestionModal" title={title} onClose={onClose}>
      <FormProvider
        initialValues={initialValues}
        onSubmit={handleSubmit}
        validationSchema={SAVE_QUESTION_SCHEMA}
        enableReinitialize
      >
        {({ values, isValid }) => (
          <Form>
            {showSaveType && (
              <FormRadio
                name="saveType"
                title={t`Replace or save as new?`}
                options={[
                  {
                    name: t`Replace original question, "${originalQuestion?.displayName()}"`,
                    value: "overwrite",
                  },
                  { name: t`Save as new question`, value: "create" },
                ]}
                vertical
              />
            )}
            <TransitionGroup>
              {values.saveType === "create" && (
                <CSSTransition
                  classNames="saveQuestionModalFields"
                  timeout={{
                    enter: 500,
                    exit: 500,
                  }}
                >
                  <div className="saveQuestionModalFields">
                    <FormInput
                      autoFocus
                      name="name"
                      title={t`Name`}
                      placeholder={nameInputPlaceholder}
                    />
                    <FormTextArea
                      name="description"
                      title={t`Description`}
                      placeholder={t`It's optional but oh, so helpful`}
                    />
                    <FormCollectionPicker
                      onOpenCollectionChange={setOpenCollectionId}
                      name="collection_id"
                      title={t`Which collection should this go in?`}
                    >
                      <NewCollectionButton
                        disabled={!isValid}
                        onClick={() => {
                          setCreatingNewCollection(true);
                          setStagedValues(values);
                        }}
                      />
                    </FormCollectionPicker>
                  </div>
                </CSSTransition>
              )}
            </TransitionGroup>
            <FormFooter>
              <FormErrorMessage inline />
              <Button type="button" onClick={onClose}>{t`Cancel`}</Button>
              <FormSubmitButton title={t`Save`} primary />
            </FormFooter>
          </Form>
        )}
      </FormProvider>
    </ModalContent>
  );
};<|MERGE_RESOLUTION|>--- conflicted
+++ resolved
@@ -136,41 +136,6 @@
 
   const isReadonly = originalQuestion != null && !originalQuestion.canWrite();
 
-<<<<<<< HEAD
-    await onCreate(newQuestion);
-  }
-
-  render() {
-    const { question, originalQuestion, initialCollectionId } = this.props;
-
-    const isReadonly = originalQuestion != null && !originalQuestion.canWrite();
-
-    const initialValues: FormValues = {
-      name: question.generateQueryDescription() || "",
-      description: question.description() || "",
-      collection_id:
-        question.collectionId() === undefined || isReadonly
-          ? initialCollectionId
-          : question.collectionId(),
-      saveType:
-        originalQuestion &&
-        !originalQuestion.isDataset() &&
-        originalQuestion.canWrite()
-          ? "overwrite"
-          : "create",
-    };
-
-    const questionType = question.isDataset() ? "model" : "question";
-
-    const multiStepTitle =
-      questionType === "question"
-        ? t`First, save your question`
-        : t`First, save your model`;
-
-    const showSaveType =
-      isQuestionEdited(question, originalQuestion) &&
-      originalQuestion.canWrite();
-=======
   const initialValues: FormValues = {
     name: question.generateQueryDescription() || "",
     description: question.description() || "",
@@ -186,7 +151,6 @@
         : "create",
     ...stagedValues,
   };
->>>>>>> 78f9d76f
 
   const questionType = question.isDataset() ? "model" : "question";
 
@@ -196,10 +160,7 @@
       : t`First, save your model`;
 
   const showSaveType =
-    !question.isSaved() &&
-    !!originalQuestion &&
-    !originalQuestion.isDataset() &&
-    originalQuestion.canWrite();
+    isQuestionEdited(question, originalQuestion) && originalQuestion.canWrite();
 
   const singleStepTitle = getSingleStepTitle(questionType, showSaveType);
 
