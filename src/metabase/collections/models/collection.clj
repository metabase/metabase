--- conflicted
+++ resolved
@@ -2051,17 +2051,10 @@
                   ;; Why not make this a search term? I suspect it was just overlooked before.
                   :description true
                   :collection_authority_level :authority_level
-<<<<<<< HEAD
-                  :collection_name :name
-                  :collection_type :type
-                  :location true}
-   :where [:= :namespace nil]
-=======
                   :collection_name            :name
                   :collection_type            :type
                   :location                   true}
    :where        [:or [:= :namespace nil] [:= :namespace "analytics"]]
->>>>>>> c63dff0d
    ;; depends on the current user, used for rendering and ranking
    ;; TODO not sure this is what it'll look like
    :bookmark [:model/CollectionBookmark [:and
