--- conflicted
+++ resolved
@@ -14,16 +14,12 @@
 export const FETCH_DATABASES = "metabase/admin/databases/FETCH_DATABASES";
 export const INITIALIZE_DATABASE = "metabase/admin/databases/INITIALIZE_DATABASE";
 const ADD_SAMPLE_DATASET = "metabase/admin/databases/ADD_SAMPLE_DATASET";
-<<<<<<< HEAD
-export const SAVE_DATABASE = "metabase/admin/databases/SAVE_DATABASE";
-=======
 export const UPDATE_DATABASE = 'metabase/admin/databases/UPDATE_DATABASE'
 export const UPDATE_DATABASE_STARTED = 'metabase/admin/databases/UPDATE_DATABASE_STARTED'
 export const UPDATE_DATABASE_FAILED = 'metabase/admin/databases/UPDATE_DATABASE_FAILED'
 export const CREATE_DATABASE = 'metabase/admin/databases/CREATE_DATABASE'
 export const CREATE_DATABASE_STARTED = 'metabase/admin/databases/CREATE_DATABASE_STARTED'
 export const CREATE_DATABASE_FAILED = 'metabase/admin/databases/CREATE_DATABASE_FAILED'
->>>>>>> 4ef778da
 export const DELETE_DATABASE = "metabase/admin/databases/DELETE_DATABASE";
 export const DELETE_DATABASE_STARTED = 'metabase/admin/databases/DELETE_DATABASE_STARTED'
 export const DELETE_DATABASE_FAILED = "metabase/admin/databases/DELETE_DATABASE_FAILED";
@@ -84,36 +80,6 @@
     };
 });
 
-<<<<<<< HEAD
-export const START_ADD_DATABASE = 'metabase/admin/databases/START_ADD_DATABASE'
-const startAddDatabase = createAction(START_ADD_DATABASE)
-
-// saveDatabase
-export const saveDatabase = createThunkAction(SAVE_DATABASE, function(database, details) {
-    return async function(dispatch, getState) {
-        let savedDatabase, formState;
-
-        try {
-            //$scope.$broadcast("form:reset");
-            database.details = details;
-            if (database.id) {
-                //$scope.$broadcast("form:api-success", "Successfully saved!");
-                savedDatabase = await MetabaseApi.db_update(database);
-                MetabaseAnalytics.trackEvent("Databases", "Update", database.engine);
-            } else {
-                //$scope.$broadcast("form:api-success", "Successfully created!");
-                //$scope.$emit("database:created", new_database);
-                dispatch(push('/admin/databases'))
-                dispatch(startAddDatabase(database))
-                savedDatabase = await MetabaseApi.db_create(database);
-                MetabaseAnalytics.trackEvent("Databases", "Create", database.engine);
-
-                // update the db metadata already here because otherwise there will be a gap between "Adding..." status
-                // and seeing the db that was just added
-                await dispatch(fetchDatabases())
-                dispatch(push('/admin/databases?created='+savedDatabase.id));
-            }
-=======
 export const createDatabase = function (database) {
     return async function (dispatch, getState) {
         try {
@@ -133,7 +99,6 @@
         }
     };
 }
->>>>>>> 4ef778da
 
 export const updateDatabase = function(database) {
     return async function(dispatch, getState) {
@@ -162,23 +127,12 @@
             dispatch(updateDatabase(database))
         }
     };
-<<<<<<< HEAD
-});
-
-const START_DELETE_DATABASE = 'metabase/admin/databases/START_DELETE_DATABASE'
-const startDeleteDatabase = createAction(START_DELETE_DATABASE)
-=======
 };
->>>>>>> 4ef778da
 
 export const deleteDatabase = function(databaseId, isDetailView = true) {
     return async function(dispatch, getState) {
         try {
-<<<<<<< HEAD
-            dispatch(startDeleteDatabase(databaseId))
-=======
             dispatch.action(DELETE_DATABASE_STARTED, { databaseId })
->>>>>>> 4ef778da
             dispatch(push('/admin/databases/'));
             await MetabaseApi.db_delete({"dbId": databaseId});
             MetabaseAnalytics.trackEvent("Databases", "Delete", isDetailView ? "Using Detail" : "Using List");
@@ -221,28 +175,10 @@
     [SELECT_ENGINE]: { next: (state, { payload }) => ({...state, engine: payload }) }
 }, null);
 
-const adds = handleActions({
-    [START_ADD_DATABASE]: {
-        next: (state, { payload }) => state.concat([payload])
-    },
-    [SAVE_DATABASE]: {
-        next: (state, { payload }) => state.filter((db) => db.name !== payload.database.name)
-    }
-}, []);
-
 const deletes = handleActions({
-<<<<<<< HEAD
-    [START_DELETE_DATABASE]: {
-        next: (state, { payload }) => state.concat([payload])
-    },
-    [DELETE_DATABASE]: {
-        next: (state, { payload }) => state.filter((dbId) => dbId !== payload)
-    }
-=======
     [DELETE_DATABASE_STARTED]: (state, { payload: { databaseId } }) => state.concat([databaseId]),
     [DELETE_DATABASE_FAILED]: (state, { payload: { databaseId, error } }) => state.filter((dbId) => dbId !== databaseId),
     [DELETE_DATABASE]: (state, { payload: { databaseId } }) => state.filter((dbId) => dbId !== databaseId)
->>>>>>> 4ef778da
 }, []);
 
 const deletionError = handleActions({
@@ -266,6 +202,5 @@
     editingDatabase,
     deletionError,
     formState,
-    adds,
     deletes
 });