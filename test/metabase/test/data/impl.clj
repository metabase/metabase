--- conflicted
+++ resolved
@@ -218,13 +218,8 @@
 
 (defn- the-field-id* [table-id field-name & {:keys [parent-id]}]
   (or (t2/select-one-pk Field, :active true, :table_id table-id, :name field-name, :parent_id parent-id)
-<<<<<<< HEAD
       (let [{db-id :db_id, table-name :name} (t2/select-one [Table :name :db_id] :id table-id)
-            db-name                          (db/select-one-field :name Database :id db-id)
-=======
-      (let [{db-id :db_id, table-name :name} (db/select-one [Table :name :db_id] :id table-id)
             db-name                          (t2/select-one-fn :name Database :id db-id)
->>>>>>> 3bd35da2
             field-name                       (qualified-field-name {:parent_id parent-id, :name field-name})
             all-field-names                  (all-field-names table-id)]
         (throw
