databaseChangeLog:
  - property:
      name: timestamp_type
      value: timestamp with time zone
      dbms: postgresql,h2
  - property:
      name: timestamp_type
      value: timestamp(6)
      dbms: mysql,mariadb
  - property:
      name: blob.type
      value: blob
      dbms: mysql,h2,mariadb
  - property:
      name: blob.type
      value: bytea
      dbms: postgresql
  # In MySQL, use LONGTEXT instead of TEXT (#7006)
  - property:
      name: text.type
      value: text
      dbms: postgresql,h2
  - property:
      name: text.type
      value: longtext
      dbms: mysql,mariadb
  # databasechangelog is uppercase in MySQL and H2 but lower-case in Postgres for reasons
  - property:
      name: databasechangelog.name
      value: DATABASECHANGELOG
      dbms: h2,mysql,mariadb
  - property:
      name: databasechangelog.name
      value: databasechangelog
      dbms: postgresql
  # in MySQL, use bit(1) for booleans instead of tinyint
  - property:
      name: boolean.type
      value: boolean
      dbms: postgresql,h2
  - property:
      name: boolean.type
      value: bit(1)
      dbms: mysql,mariadb

  - objectQuotingStrategy: QUOTE_ALL_OBJECTS

  - changeSet:
      id: v00.00-000
      validCheckSum: 8:a59595109e74e7a2678a1b0dfd25f74a
      author: qnkhuat
      comment: Initialze metabase
      preConditions:
        - onFail: MARK_RAN
        - not:
          - tableExists:
              tableName: core_user
      changes:
        - sqlFile:
            dbms: postgresql
            path: initialization/metabase_postgres.sql
            relativeToChangelogFile: true
        - sqlFile:
            dbms: mysql,mariadb
            path: initialization/metabase_mysql.sql
            relativeToChangelogFile: true
        - sqlFile:
            dbms: h2
            path: initialization/metabase_h2.sql
            relativeToChangelogFile: true

# Note on rollback: migrations for v45 onwards should always include a rollback key unless they are supported
# by Liquibase Auto Rollback. Most common changes are supported. See docs here:
#
#  https://docs.liquibase.com/workflows/liquibase-community/liquibase-auto-rollback.html

  - changeSet:
      id: v45.00-001
      validCheckSum: 8:da99b71a4ac7eb662f6a95e69585935e
      author: snoe
      comment: Added 0.44.0 - writeback
      # This migration was previously numbered v44.00-012 but ultimately was not shipped with 44.
      preConditions:
        - onFail: MARK_RAN
        - or:
            # For some insane reason databasechangelog is upper-case in MySQL and MariaDB.
            - and:
                - dbms:
                    type: postgresql,h2
                - sqlCheck:
                    expectedResult: 0
                    sql: SELECT count(*) FROM databasechangelog WHERE id = 'v44.00-012';
            - and:
                - dbms:
                    type: mysql,mariadb
                - sqlCheck:
                    expectedResult: 0
                    sql: SELECT count(*) FROM `DATABASECHANGELOG` WHERE id = 'v44.00-012';
      changes:
        - createTable:
            tableName: action
            remarks: An action is something you can do, such as run a readwrite query
            columns:
              - column:
                  name: id
                  type: int
                  autoIncrement: true
                  constraints:
                    primaryKey: true
                    nullable: false
              - column:
                  remarks: The timestamp of when the action was created
                  name: created_at
                  type: ${timestamp_type}
                  defaultValueComputed: current_timestamp
                  constraints:
                    nullable: false
              - column:
                  remarks: The timestamp of when the action was updated
                  name: updated_at
                  type: ${timestamp_type}
                  defaultValueComputed: current_timestamp
                  constraints:
                    nullable: false
              - column:
                  remarks: Type of action
                  name: type
                  type: ${text.type}
                  constraints:
                    nullable: false

  - changeSet:
      id: v45.00-002
      validCheckSum: 8:6da7a6285edb138c404de0eeba209570
      author: snoe
      comment: Added 0.44.0 - writeback
      # This migration was previously numbered v44.00-013 but ultimately was not shipped with 44.
      preConditions:
        - onFail: MARK_RAN
        - or:
            # For some insane reason databasechangelog is upper-case in MySQL and MariaDB.
            - and:
                - dbms:
                    type: postgresql,h2
                - sqlCheck:
                    expectedResult: 0
                    sql: SELECT count(*) FROM databasechangelog WHERE id = 'v44.00-013';
            - and:
                - dbms:
                    type: mysql,mariadb
                - sqlCheck:
                    expectedResult: 0
                    sql: SELECT count(*) FROM `DATABASECHANGELOG` WHERE id = 'v44.00-013';
      changes:
        - createTable:
            tableName: query_action
            remarks: A readwrite query type of action
            columns:
              - column:
                  name: action_id
                  type: int
                  remarks: The related action
                  constraints:
                    nullable: false
                    referencedTableName: action
                    referencedColumnNames: id
                    foreignKeyName: fk_query_action_ref_action_id
                    deleteCascade: true
              - column:
                  name: card_id
                  type: int
                  remarks: The related card
                  constraints:
                    nullable: false
                    referencedTableName: report_card
                    referencedColumnNames: id
                    foreignKeyName: fk_query_action_ref_card_id
                    deleteCascade: true

  - changeSet:
      id: v45.00-003
      validCheckSum: 8:512337d6d4af38016aa79585abbe03a1
      author: snoe
      comment: Added 0.44.0 - writeback
      # This migration was previously numbered v44.00-014 but ultimately was not shipped with 44.
      preConditions:
        - onFail: MARK_RAN
        - or:
            # For some insane reason databasechangelog is upper-case in MySQL and MariaDB.
            - and:
                - dbms:
                    type: postgresql,h2
                - sqlCheck:
                    expectedResult: 0
                    sql: SELECT count(*) FROM databasechangelog WHERE id = 'v44.00-014';
            - and:
                - dbms:
                    type: mysql,mariadb
                - sqlCheck:
                    expectedResult: 0
                    sql: SELECT count(*) FROM `DATABASECHANGELOG` WHERE id = 'v44.00-014';
      changes:
        - addPrimaryKey:
            tableName: query_action
            columnNames: action_id, card_id
            constraintName: pk_query_action
      rollback: # will be deleted when table is deleted

  # note: some migrations which only added and deleted tables within v45 were removed, hence an ID gap here

  - changeSet:
      id: v45.00-011
      validCheckSum: 8:dcf1cda9f20dca4b6ff8101b13b98c4a
      author: snoe
      comment: Added 0.44.0 - writeback
      # This migration was previously numbered v44.00-022 but ultimately was not shipped with 44.
      preConditions:
        - onFail: MARK_RAN
        - or:
            # For some insane reason databasechangelog is upper-case in MySQL and MariaDB.
            - and:
                - dbms:
                    type: postgresql,h2
                - sqlCheck:
                    expectedResult: 0
                    sql: SELECT count(*) FROM databasechangelog WHERE id = 'v44.00-022';
            - and:
                - dbms:
                    type: mysql,mariadb
                - sqlCheck:
                    expectedResult: 0
                    sql: SELECT count(*) FROM `DATABASECHANGELOG` WHERE id = 'v44.00-022';
      changes:
        - addColumn:
            columns:
              - column:
                  name: is_write
                  type: boolean
                  defaultValueBoolean: false
                  remarks: Indicates that this query will perform writes to a db
                  constraints:
                    nullable: false
            tableName: report_card

  - changeSet:
      id: v45.00-012
      validCheckSum: 8:aadf28229f585cff7c4b4c1918e558b2
      author: snoe
      comment: Added 0.44.0 - writeback
      # This migration was previously numbered v44.00-031 but ultimately was not shipped with 44.
      preConditions:
        - onFail: MARK_RAN
        - or:
            # For some insane reason databasechangelog is upper-case in MySQL and MariaDB.
            - and:
                - dbms:
                    type: postgresql,h2
                - sqlCheck:
                    expectedResult: 0
                    sql: SELECT count(*) FROM databasechangelog WHERE id = 'v44.00-031';
            - and:
                - dbms:
                    type: mysql,mariadb
                - sqlCheck:
                    expectedResult: 0
                    sql: SELECT count(*) FROM `DATABASECHANGELOG` WHERE id = 'v44.00-031';
      changes:
        - createTable:
            tableName: http_action
            remarks: An http api call type of action
            columns:
              - column:
                  name: action_id
                  type: int
                  remarks: The related action
                  constraints:
                    nullable: false
                    referencedTableName: action
                    referencedColumnNames: id
                    foreignKeyName: fk_http_action_ref_action_id
                    deleteCascade: true
              - column:
                  name: name
                  type: varchar(254)
                  remarks: The name of this action
                  constraints:
                    nullable: false
              - column:
                  name: description
                  type: ${text.type}
                  remarks: An optional description for this action
              - column:
                  name: template
                  type: ${text.type}
                  remarks: A template that defines method,url,body,headers required to make an api call
                  constraints:
                    nullable: false
              - column:
                  name: response_handle
                  type: ${text.type}
                  remarks: A program to take an api response and transform to an appropriate response for emitters
              - column:
                  name: error_handle
                  type: ${text.type}
                  remarks: A program to take an api response to determine if an error occurred

  - changeSet:
      id: v45.00-013
      validCheckSum: 8:26dba276b14255d4346507a1a25d117b
      author: snoe
      comment: Added 0.44.0 - writeback
      # This migration was previously numbered v44.00-032 but ultimately was not shipped with 44.
      preConditions:
        - onFail: MARK_RAN
        - or:
            # For some insane reason databasechangelog is upper-case in MySQL and MariaDB.
            - and:
                - dbms:
                    type: postgresql,h2
                - sqlCheck:
                    expectedResult: 0
                    sql: SELECT count(*) FROM databasechangelog WHERE id = 'v44.00-032';
            - and:
                - dbms:
                    type: mysql,mariadb
                - sqlCheck:
                    expectedResult: 0
                    sql: SELECT count(*) FROM `DATABASECHANGELOG` WHERE id = 'v44.00-032';
      changes:
        - addPrimaryKey:
            tableName: http_action
            columnNames: action_id
            constraintName: pk_http_action
      rollback: # no rollback needed, will be deleted with table


  # note: some migrations which only added and deleted tables within v45 were removed, hence an ID gap here

  - changeSet:
      id: v45.00-022
      validCheckSum: 8:d46fa24e4d75a11b2e92aecbf39c6ee1
      author: snoe
      comment: Added 0.45.0 - add app container
      changes:
        - createTable:
            tableName: app
            remarks: Defines top level concerns for App
            columns:
              - column:
                  name: id
                  type: int
                  autoIncrement: true
                  constraints:
                    primaryKey: true
                    nullable: false
              - column:
                  name: entity_id
                  type: char(21)
                  remarks: Random NanoID tag for unique identity.
                  constraints:
                    nullable: false
                    unique: true
              - column:
                  name: collection_id
                  type: int
                  remarks: The associated collection
                  constraints:
                    nullable: false
                    referencedTableName: collection
                    referencedColumnNames: id
                    foreignKeyName: fk_app_ref_collection_id
                    deleteCascade: true
                    unique: true
              - column:
                  name: dashboard_id
                  type: int
                  remarks: The homepage of the app
              - column:
                  remarks: JSON for the navigation items of the app
                  name: nav_items
                  type: ${text.type}
              - column:
                  remarks: JSON for frontend related additions, such as styling
                  name: options
                  type: ${text.type}
              - column:
                  remarks: The timestamp of when the app was created
                  name: created_at
                  type: ${timestamp_type}
                  defaultValueComputed: current_timestamp
                  constraints:
                    nullable: false
              - column:
                  remarks: The timestamp of when the app was updated
                  name: updated_at
                  type: ${timestamp_type}
                  defaultValueComputed: current_timestamp
                  constraints:
                    nullable: false

  - changeSet:
      id: v45.00-023
      validCheckSum: 8:c6c1ff9ca3b62d4cda3a2d782dd86f2f
      author: snoe
      comment: Added 0.45.0 - add app container
      changes:
        - addForeignKeyConstraint:
            baseTableName: app
            baseColumnNames: dashboard_id
            referencedTableName: report_dashboard
            referencedColumnNames: id
            constraintName: fk_app_ref_dashboard_id
            onDelete: SET NULL

  - changeSet:
      id: v45.00-025
      validCheckSum: 8:50a43cea3123ecdb602123825f5a7dbf
      author: metamben
      comment: Added 0.45.0 - mark app pages
      changes:
        - addColumn:
            columns:
              - column:
                  name: is_app_page
                  type: boolean
                  defaultValueBoolean: false
                  remarks: Indicates that this dashboard serves as a page of an app
                  constraints:
                    nullable: false
            tableName: report_dashboard

  - changeSet:
      id: v45.00-026
      validCheckSum: 8:ae77d4086998911877e3207fcf90c9c7
      author: snoe
      comment: Added 0.45.0 - apps add action_id to report_dashboardcard
      changes:
        - addColumn:
            columns:
              - column:
                  name: action_id
                  type: int
                  remarks: The related action
            tableName: report_dashboardcard

  # FK constraint is added separately because deleteCascade doesn't work in addColumn -- see #14321
  - changeSet:
      id: v45.00-027
      validCheckSum: 8:40c3c8391c1416a3bce09ca3c7237173
      author: snoe
      comment: Added 0.45.0 - apps add fk for action_id to report_dashboardcard
      changes:
        - addForeignKeyConstraint:
            baseTableName: report_dashboardcard
            baseColumnNames: action_id
            referencedTableName: action
            referencedColumnNames: id
            constraintName: fk_report_dashboardcard_ref_action_id
            onDelete: CASCADE

  - changeSet:
      id: v45.00-028
      validCheckSum: 8:f8f68f80627aeb2ef7f28f2af2b5a31b
      author: camsaul
      comment: Added 0.45.0 -- rename DashboardCard sizeX to size_x. See https://github.com/metabase/metabase/issues/16344
      changes:
        - renameColumn:
            tableName: report_dashboardcard
            columnDataType: int
            oldColumnName: sizeX
            newColumnName: size_x

  - changeSet:
      id: v45.00-029
      validCheckSum: 8:579957652133eab3ee023dd911162a1e
      author: camsaul
      comment: Added 0.45.0 -- rename DashboardCard size_y to size_y. See https://github.com/metabase/metabase/issues/16344
      changes:
        - renameColumn:
            tableName: report_dashboardcard
            columnDataType: int
            oldColumnName: sizeY
            newColumnName: size_y

  - changeSet:
      id: v45.00-030
      validCheckSum: 8:41eda097feb034c4d01b2dbda74753c8
      author: camsaul
      comment: Added 0.45.0 -- add default value to DashboardCard size_x -- this was previously done by Toucan
      changes:
        - addDefaultValue:
            tableName: report_dashboardcard
            columnName: size_x
            defaultValue: 2

  - changeSet:
      id: v45.00-031
      validCheckSum: 8:6416e373e335dc1c12c7571af674dede
      author: camsaul
      comment: Added 0.45.0 -- add default value to DashboardCard size_y -- this was previously done by Toucan
      changes:
        - addDefaultValue:
            tableName: report_dashboardcard
            columnName: size_y
            defaultValue: 2

  - changeSet:
      id: v45.00-032
      validCheckSum: 8:d97444fe24a2dca618a2804741335f6d
      author: camsaul
      comment: Added 0.45.0 -- add default value for DashboardCard created_at (Postgres/H2)
      dbms: postgresql,h2
      preConditions:
        - onFail: MARK_RAN
        - dbms:
            type: postgresql,h2
      changes:
        - addDefaultValue:
            tableName: report_dashboardcard
            columnName: created_at
            columnDataType: ${timestamp_type}
            defaultValueComputed: current_timestamp

    # addDefaultValue with defaultValueComputed doesn't work for MySQL/MariaDB so we have to do this the hard way.
  - changeSet:
      id: v45.00-033
      validCheckSum: 8:34df79fc79e086ab05bb2fd79bb4e322
      author: camsaul
      comment: Added 0.45.0 -- add default value for DashboardCard created_at (MySQL/MariaDB)
      preConditions:
        - onFail: MARK_RAN
        - dbms:
            type: mysql,mariadb
      changes:
        - sql:
            sql: >-
              ALTER TABLE report_dashboardcard
              CHANGE created_at
              created_at timestamp(6) NOT NULL DEFAULT current_timestamp(6);
      rollback: # nothing to do, but required for sql

  - changeSet:
      id: v45.00-034
      validCheckSum: 8:ba0505a87ef876026759cdcb4e704f41
      author: camsaul
      comment: Added 0.45.0 -- add default value for DashboardCard updated_at (Postgres/H2)
      dbms: postgresql,h2
      preConditions:
        - onFail: MARK_RAN
        - dbms:
            type: postgresql,h2
      changes:
        - addDefaultValue:
            tableName: report_dashboardcard
            columnName: updated_at
            columnDataType: ${timestamp_type}
            defaultValueComputed: current_timestamp

  - changeSet:
      id: v45.00-035
      validCheckSum: 8:dcee49781d80d9c4be5ad9dd51975a07
      author: camsaul
      comment: Added 0.45.0 -- add default value for DashboardCard updated_at (MySQL/MariaDB)
      preConditions:
        - onFail: MARK_RAN
        - dbms:
            type: mysql,mariadb
      changes:
        - sql:
            sql: >-
              ALTER TABLE report_dashboardcard
              CHANGE updated_at
              updated_at timestamp(6) NOT NULL DEFAULT current_timestamp(6);
      rollback: # nothing to do

  - changeSet:
      id: v45.00-036
      validCheckSum: 8:cd4009254bd2c56aaf281082038c1f0b
      author: snoe
      comment: Added 0.45.0 - add model action table
      changes:
        - createTable:
            tableName: model_action
            remarks: Ties actions to models
            columns:
              - column:
                  name: id
                  type: int
                  autoIncrement: true
                  constraints:
                    primaryKey: true
                    nullable: false
              - column:
                  name: entity_id
                  type: char(21)
                  remarks: Random NanoID tag for unique identity.
                  constraints:
                    nullable: false
                    unique: true
              - column:
                  name: slug
                  type: varchar(254)
                  remarks: The referenceable name for this action
                  constraints:
                    nullable: false
              - column:
                  name: card_id
                  type: int
                  remarks: The associated model
                  constraints:
                    nullable: false
                    referencedTableName: report_card
                    referencedColumnNames: id
                    foreignKeyName: fk_model_action_ref_card_id
                    deleteCascade: true
              - column:
                  name: action_id
                  type: int
                  remarks: The associated action
                  constraints:
                    nullable: true
                    referencedTableName: action
                    referencedColumnNames: id
                    foreignKeyName: fk_model_action_ref_action_id
                    deleteCascade: true
              - column:
                  name: requires_pk
                  remarks: Indicates that the primary key(s) need to be passed in as parameters
                  type: boolean
                  defaultValueBoolean: false
                  constraints:
                    nullable: false
              - column:
                  name: parameter_mappings
                  type: ${text.type}
                  remarks: Mappings for primary keys to action parameters
              - column:
                  name: visualization_settings
                  type: ${text.type}
                  remarks: Settings for rendering the action

  - changeSet:
      id: v45.00-037
      validCheckSum: 8:56f548cc84a53cc6d18302761ee71554
      author: snoe
      comment: Added 0.45.0 - model action
      changes:
        - addUniqueConstraint:
            tableName: model_action
            columnNames: card_id, slug
            constraintName: unique_model_action_card_id_slug
      rollback: # will be deleted with table

  # The next 4 values add default values for Database `created_at` and `updated_at`; previously this was handled by
  # Toucan but it's more convenient to do this at the application database level instead -- it facilitates stuff like
  # schema migration tests that don't use Toucan, or other manual scripting
  - changeSet:
      id: v45.00-038
      validCheckSum: 8:c38ddc295206e807c7254581ed9566c3
      author: camsaul
      comment: Added 0.45.0 -- add default value for Database created_at (Postgres/H2)
      dbms: postgresql,h2
      preConditions:
        - onFail: MARK_RAN
        - dbms:
            type: postgresql,h2
      changes:
        - addDefaultValue:
            tableName: metabase_database
            columnName: created_at
            columnDataType: ${timestamp_type}
            defaultValueComputed: current_timestamp

    # addDefaultValue with defaultValueComputed doesn't work for MySQL/MariaDB so we have to do this the hard way.
  - changeSet:
      id: v45.00-039
      validCheckSum: 8:2c539d76d3aead7f7366b15333132b30
      author: camsaul
      comment: Added 0.45.0 -- add default value for Database created_at (MySQL/MariaDB)
      preConditions:
        - onFail: MARK_RAN
        - dbms:
            type: mysql,mariadb
      changes:
        - sql:
            sql: >-
              ALTER TABLE metabase_database
              CHANGE created_at
              created_at timestamp(6) NOT NULL DEFAULT current_timestamp(6);
      rollback: # nothing to do

  - changeSet:
      id: v45.00-040
      validCheckSum: 8:00ac7c24cfd3e7ea3a21f21f4e45dbcf
      author: camsaul
      comment: Added 0.45.0 -- add default value for Database updated_at (Postgres/H2)
      dbms: postgresql,h2
      preConditions:
        - onFail: MARK_RAN
        - dbms:
            type: postgresql,h2
      changes:
        - addDefaultValue:
            tableName: metabase_database
            columnName: updated_at
            columnDataType: ${timestamp_type}
            defaultValueComputed: current_timestamp

  - changeSet:
      id: v45.00-041
      validCheckSum: 8:82dc368fa3e0163a06929da6e9556fe2
      author: camsaul
      comment: Added 0.45.0 -- add default value for Database updated_at (MySQL/MariaDB)
      preConditions:
        - onFail: MARK_RAN
        - dbms:
            type: mysql,mariadb
      changes:
        - sql:
            sql: >-
              ALTER TABLE metabase_database
              CHANGE updated_at
              updated_at timestamp(6) NOT NULL DEFAULT current_timestamp(6);
      rollback: # nothing to do

  # It was probably an oversight, but while we validated Database `details` in the API layer it was not a required/NOT
  # NULL column in the application Database itself. No problem; let's add it now that we've noticed it.
  #
  # MySQL (at least 5.7) won't let us have nice things:
  #
  # https://dev.mysql.com/doc/refman/5.7/en/data-type-defaults.html
  #
  # The BLOB, TEXT, GEOMETRY, and JSON data types cannot be assigned a default value.
  #
  # Because of this restriction we will just have to update existing NULL values in SQL and then add a NOT NULL
  # restriction separately; we can use Toucan `pre-insert` to set defaults values when saving things.
  - changeSet:
      id: v45.00-042
      validCheckSum: 8:d04207471480e335f14094e9a7a5d293
      author: camsaul
      comment: Added 0.45.0 -- add default value for Database with NULL details
      changes:
        - sql:
            sql: >-
              UPDATE metabase_database SET details = '{}' WHERE details IS NULL;
      rollback: # nothing to do, since a '{}' is okay for v44

  - changeSet:
      id: v45.00-043
      validCheckSum: 8:1d07a5435e51abd0663458d907865a6b
      author: camsaul
      comment: Added 0.45.0 -- make Database details NOT NULL
      changes:
        - addNotNullConstraint:
            columnDataType: ${text.type}
            tableName: metabase_database
            columnName: details

  - changeSet:
      id: v45.00-044
      validCheckSum: 8:0b23976c5d2248d511ac31b244efef22
      author: metamben
      comment: Added 0.45.0 -- create app permission graph revision table
      changes:
        - createTable:
            tableName: app_permission_graph_revision
            remarks: 'Used to keep track of changes made to app permissions.'
            columns:
              - column:
                  name: id
                  type: int
                  autoIncrement: true
                  constraints:
                    primaryKey: true
                    nullable: false
              - column:
                  name: before
                  type: ${text.type}
                  remarks: 'Serialized JSON of the apps graph before the changes.'
                  constraints:
                    nullable: false
              - column:
                  name: after
                  type: ${text.type}
                  remarks: 'Serialized JSON of the apps graph after the changes.'
                  constraints:
                    nullable: false
              - column:
                  name: user_id
                  type: int
                  remarks: 'The ID of the admin who made this set of changes.'
                  constraints:
                    nullable: false
                    referencedTableName: core_user
                    referencedColumnNames: id
                    foreignKeyName: fk_app_permission_graph_revision_user_id
              - column:
                  name: created_at
                  type: ${timestamp_type}
                  remarks: 'The timestamp of when these changes were made.'
                  defaultValueComputed: current_timestamp
                  constraints:
                    nullable: false
              - column:
                  name: remark
                  type: ${text.type}
                  remarks: 'Optional remarks explaining why these changes were made.'

  # note: some migrations which only added and deleted tables within v45 were removed, hence an ID gap here

  # Add created_at to Collection
  - changeSet:
      id: v45.00-048
      validCheckSum: 8:0aca8f157f163e62805b7202f8aa202f
      author: camsaul
      comment: Added 0.45.0 -- add created_at to Collection
      changes:
        - addColumn:
            tableName: collection
            columns:
              - column:
                  name: created_at
                  type: ${timestamp_type}
                  remarks: Timestamp of when this Collection was created.
                  constraints:
                    nullable: false
                  defaultValueComputed: current_timestamp

  # Seed Collection created_at for Personal Collections with the date_joined of the User that owns them.
  - changeSet:
      id: v45.00-049
      author: camsaul
      comment: Added 0.45.0 -- set Collection.created_at to User.date_joined for Personal Collections
      validCheckSum: 8:df2097d176fad99c142c5dd75ce8a3db
      changes:
        - sql:
            dbms: postgresql
            sql: >-
              UPDATE collection c
              SET created_at = u.date_joined
              FROM core_user u
              WHERE c.personal_owner_id = u.id;
        - sql:
            dbms: mysql,mariadb
            sql: >-
              UPDATE collection c
              INNER JOIN core_user u
              ON c.personal_owner_id = u.id
              SET c.created_at = u.date_joined;
        - sql:
            dbms: h2
            sql: >-
              UPDATE collection c
              SET created_at = (
                SELECT u.date_joined
                FROM core_user u
                WHERE c.personal_owner_id = u.id
              )
              WHERE c.personal_owner_id IS NOT NULL;
      rollback: # nothing to roll back, but required for sql change types

  # seed Collection created_at based on the max created at of child objects
  #
  # At the time of this writing, the following Models can appear in a Collection:
  #
  # - App
  # - Card
  # - Dashboard
  # - Pulse
  # - Timeline
  # - NativeQuerySnippet
  - changeSet:
      id: v45.00-050
      author: camsaul
      validCheckSum: ANY
      comment: Added 0.45.0 -- seed Collection.created_at with value of oldest item for non-Personal Collections
      changes:
        - sql:
            dbms: postgresql
            sql: >-
              UPDATE collection c
              SET created_at = created_ats.created_at
              FROM (
                SELECT min(created_at) AS created_at, collection_id
                FROM (
                  SELECT created_at, collection_id FROM app                  UNION ALL
                  SELECT created_at, collection_id FROM report_card          UNION ALL
                  SELECT created_at, collection_id FROM report_dashboard     UNION ALL
                  SELECT created_at, collection_id FROM pulse                UNION ALL
                  SELECT created_at, collection_id FROM timeline             UNION ALL
                  SELECT created_at, collection_id FROM native_query_snippet
                ) created_ats
                GROUP BY collection_id
              ) created_ats
              WHERE c.id = created_ats.collection_id
                AND c.personal_owner_id IS NULL;
        - sql:
            dbms: mysql,mariadb
            sql: >-
              UPDATE collection c
              LEFT JOIN (
                SELECT min(created_at) AS created_at, collection_id
                FROM (
                  SELECT created_at, collection_id FROM app                  UNION ALL
                  SELECT created_at, collection_id FROM report_card          UNION ALL
                  SELECT created_at, collection_id FROM report_dashboard     UNION ALL
                  SELECT created_at, collection_id FROM pulse                UNION ALL
                  SELECT created_at, collection_id FROM timeline             UNION ALL
                  SELECT created_at, collection_id FROM native_query_snippet
                ) created_ats
                GROUP BY collection_id
              ) created_ats
              ON c.id = created_ats.collection_id
              SET c.created_at = created_ats.created_at
              WHERE c.personal_owner_id IS NULL
                AND created_ats.created_at IS NOT NULL;
        - sql:
            dbms: h2
            # I would have preferred using MERGE ... USING instead of WHERE EXISTS ... but it's broken in 1.4.197
            # because of https://github.com/h2database/h2database/issues/1034, which is fixed in 1.4.198. So this will
            # have to do for now, even if it's a little ugly.
            sql: >-
              WITH created_ats AS (
                SELECT min(created_at) AS created_at, collection_id
                FROM (
                  SELECT created_at, collection_id FROM app                  UNION ALL
                  SELECT created_at, collection_id FROM report_card          UNION ALL
                  SELECT created_at, collection_id FROM report_dashboard     UNION ALL
                  SELECT created_at, collection_id FROM pulse                UNION ALL
                  SELECT created_at, collection_id FROM timeline             UNION ALL
                  SELECT created_at, collection_id FROM native_query_snippet
                ) created_ats
                GROUP BY collection_id
              )
              UPDATE collection c
              SET created_at = (
                SELECT created_ats.created_at
                FROM created_ats
                WHERE created_ats.collection_id = c.id
              )
              WHERE EXISTS (
                SELECT created_ats.collection_id
                FROM created_ats
                WHERE c.id = created_ats.collection_id
                  AND c.personal_owner_id IS NULL
              );
      rollback: # rollback is a no-op for most seed migrations, but required for sql change type

  - changeSet:
      id: v45.00-051
      validCheckSum: 8:2378c7031da6871dcf1c737bf323d211
      author: qnkhuat
      comment: >-
        Added 0.45.0 - modify type of collection_permission_graph_revision.after from text to ${text.type}
        on mysql,mariadb
      changes:
        - modifyDataType:
            tableName: collection_permission_graph_revision
            columnName: after
            newDataType: ${text.type}
      rollback:
        - modifyDataType:
            tableName: collection_permission_graph_revision
            columnName: after
            newDataType: text
      preConditions:
        - onFail: MARK_RAN
        - dbms:
            type: mysql,mariadb

  - changeSet:
      id: v45.00-052
      validCheckSum: 8:b7343eb9556c3e636b6f8dd70708c0b3
      author: qnkhuat
      comment: >-
        Added 0.45.0 - modify type of collection_permission_graph_revision.before from text to ${text.type}
        on mysql,mariadb
      changes:
        - modifyDataType:
            tableName: collection_permission_graph_revision
            columnName: before
            newDataType: ${text.type}
      rollback:
        - modifyDataType:
            tableName: collection_permission_graph_revision
            columnName: before
            newDataType: text
      preConditions:
        - onFail: MARK_RAN
        - dbms:
            type: mysql,mariadb

  - changeSet:
      id: v45.00-053
      validCheckSum: 8:fa552605d5a587c4fa74e0c6bd358097
      author: qnkhuat
      comment: >-
        Added 0.45.0 - modify type of collection_permission_graph_revision.remark from text to ${text.type}
        on mysql,mariadb
      changes:
        - modifyDataType:
            tableName: collection_permission_graph_revision
            columnName: remark
            newDataType: ${text.type}
      rollback:
        - modifyDataType:
            tableName: collection_permission_graph_revision
            columnName: remark
            newDataType: text
      preConditions:
        - onFail: MARK_RAN
        - dbms:
            type: mysql,mariadb

  - changeSet:
      id: v45.00-054
      validCheckSum: 8:60862c4ecf505727e839ac5e94f95528
      author: qnkhuat
      comment: >-
        Added 0.45.0 - modify type of permissions_revision.after from text to ${text.type}
        on mysql,mariadb
      changes:
        - modifyDataType:
            tableName: permissions_revision
            columnName: after
            newDataType: ${text.type}
      rollback:
        - modifyDataType:
            tableName: permissions_revision
            columnName: after
            newDataType: text
      preConditions:
        - onFail: MARK_RAN
        - dbms:
            type: mysql,mariadb

  - changeSet:
      id: v45.00-055
      validCheckSum: 8:717f0c266da5768098a2ead6168f3b18
      author: qnkhuat
      comment: >-
        Added 0.45.0 - modify type of permissions_revision.before from text to ${text.type}
        on mysql,mariadb
      changes:
        - modifyDataType:
            tableName: permissions_revision
            columnName: before
            newDataType: ${text.type}
      rollback:
        - modifyDataType:
            tableName: permissions_revision
            columnName: before
            newDataType: text
      preConditions:
        - onFail: MARK_RAN
        - dbms:
            type: mysql,mariadb

  - changeSet:
      id: v45.00-056
      validCheckSum: 8:a1f364d45a922c90b4fac741a22e66b3
      author: qnkhuat
      comment: >-
        Added 0.45.0 - modify type of permissions_revision.remark from text to ${text.type}
        on mysql,mariadb
      changes:
        - modifyDataType:
            tableName: permissions_revision
            columnName: remark
            newDataType: ${text.type}
      rollback:
        - modifyDataType:
            tableName: permissions_revision
            columnName: remark
            newDataType: text
      preConditions:
        - onFail: MARK_RAN
        - dbms:
            type: mysql,mariadb

  - changeSet:
      id: v45.00-057
      validCheckSum: 8:650a5b435f8195765a2ab1e3e4bc7b14
      author: qnkhuat
      comment: >-
        Added 0.45.0 - modify type of secret.value from blob to longblob
        on mysql,mariadb
      changes:
        - modifyDataType:
            tableName: secret
            columnName: value
            newDataType: longblob
      rollback:
        - modifyDataType:
            tableName: secret
            columnName: value
            newDataType: ${blob.type}
      preConditions:
        - onFail: MARK_RAN
        - dbms:
            type: mysql,mariadb

  - changeSet:
      id: v46.00-000
      validCheckSum: 8:97251413292221e51490e990b6f683f2
      author: snoe
      comment: Added 0.46.0 - Unify action representation
      changes:
        - createTable:
            tableName: implicit_action
            remarks: An action with dynamic parameters based on the underlying model
            columns:
              - column:
                  name: action_id
                  type: int
                  remarks: The associated action
                  constraints:
                    nullable: false
                    referencedTableName: action
                    referencedColumnNames: id
                    foreignKeyName: fk_implicit_action_action_id
                    deleteCascade: true
              - column:
                  name: kind
                  type: ${text.type}
                  remarks: The kind of implicit action create/update/delete
                  constraints:
                    nullable: false

  - changeSet:
      id: v46.00-001
      validCheckSum: 8:4a90c7523749aa7e4e4d2ea9dd6db777
      author: snoe
      comment: Added 0.46.0 - Unify action representation
      changes:
        - addColumn:
            tableName: action
            columns:
              - column:
                  name: model_id
                  remarks: The associated model
                  type: int

  - changeSet:
      id: v46.00-002
      validCheckSum: 8:b2b112f0df413692631b75822f658de1
      author: snoe
      comment: Added 0.46.0 - Unify action representation
      changes:
        - addColumn:
            tableName: action
            columns:
              - column:
                  name: name
                  remarks: The name of the action
                  type: varchar(254)

  - changeSet:
      id: v46.00-003
      validCheckSum: 8:45b8358f31811335aaa93032726a042b
      author: snoe
      comment: Added 0.46.0 - Unify action representation
      changes:
        - addColumn:
            tableName: action
            columns:
              - column:
                  name: description
                  remarks: The description of the action
                  type: ${text.type}

  - changeSet:
      id: v46.00-004
      validCheckSum: 8:0ce8ff05beffc5c72e2348bcec581eee
      author: snoe
      comment: Added 0.46.0 - Unify action representation
      changes:
        - addColumn:
            tableName: action
            columns:
              - column:
                  name: parameters
                  remarks: The saved parameters for this action
                  type: ${text.type}

  - changeSet:
      id: v46.00-005
      validCheckSum: 8:84cf1fbf435c7c3f794c973de4d62fad
      author: snoe
      comment: Added 0.46.0 - Unify action representation
      changes:
        - addColumn:
            tableName: action
            columns:
              - column:
                  name: parameter_mappings
                  remarks: The saved parameter mappings for this action
                  type: ${text.type}

  - changeSet:
      id: v46.00-006
      validCheckSum: 8:df43ef08b76c33c5626dbf9b226717b5
      author: snoe
      comment: Added 0.46.0 - Unify action representation
      changes:
        - addColumn:
            tableName: action
            columns:
              - column:
                  name: visualization_settings
                  remarks: The UI visualization_settings for this action
                  type: ${text.type}

  - changeSet:
      id: v46.00-007
      validCheckSum: 8:6830901cccc14ad22cdfd86bd3a2afe7
      author: snoe
      comment: Added 0.46.0 - Unify action representation
      changes:
        - addForeignKeyConstraint:
            baseTableName: action
            baseColumnNames: model_id
            referencedTableName: report_card
            referencedColumnNames: id
            constraintName: fk_action_model_id

  - changeSet:
      id: v46.00-008
      validCheckSum: 8:6e73a8683d1b757c5f9034513ec8a581
      author: snoe
      comment: Added 0.46.0 - Unify action representation
      changes:
        - addColumn:
            tableName: query_action
            columns:
              - column:
                  name: database_id
                  remarks: The associated database
                  type: int

  - changeSet:
      id: v46.00-009
      validCheckSum: 8:2b4fd7cee77d5ed8de22fcc2fba158bc
      author: snoe
      comment: Added 0.46.0 - Unify action representation
      changes:
        - addColumn:
            tableName: query_action
            columns:
              - column:
                  name: dataset_query
                  remarks: The MBQL writeback query
                  type: ${text.type}

  - changeSet:
      id: v46.00-010
      validCheckSum: 8:77ca03e5a0dbe370461295da1c77cf0f
      author: snoe
      comment: Added 0.46.0 - Unify action representation
      changes:
        - addForeignKeyConstraint:
            baseTableName: query_action
            baseColumnNames: database_id
            referencedTableName: metabase_database
            referencedColumnNames: id
            constraintName: fk_query_action_database_id
            onDelete: CASCADE

  - changeSet:
      id: v46.00-011
      author: snoe
      validCheckSum: ANY
      comment: Added 0.46.0 - Unify action representation
      changes:
        - sql:
            dbms: mysql,mariadb
            sql: >-
              ALTER TABLE query_action DROP PRIMARY KEY, ADD PRIMARY KEY pk_query_action (action_id);
        - sql:
            dbms: h2
            sql: >-
              ALTER TABLE query_action DROP PRIMARY KEY;
              ALTER TABLE query_action ADD CONSTRAINT pk_query_action PRIMARY KEY (action_id);
        - sql:
            dbms: postgresql
            sql: >-
              ALTER TABLE query_action DROP CONSTRAINT pk_query_action;
              ALTER TABLE query_action ADD CONSTRAINT pk_query_action PRIMARY KEY (action_id);
      rollback:
        - sql:
            dbms: mysql,mariadb
            sql: >-
              ALTER TABLE query_action DROP PRIMARY KEY, ADD PRIMARY KEY pk_query_action (action_id, card_id);
        - sql:
            dbms: h2
            sql: >-
              ALTER TABLE query_action DROP CONSTRAINT fk_query_action_ref_action_id;
              ALTER TABLE query_action DROP PRIMARY KEY;
              ALTER TABLE query_action ADD CONSTRAINT fk_query_action_ref_action_id FOREIGN KEY (action_id) REFERENCES action(id) ON DELETE CASCADE;
              ALTER TABLE query_action ADD CONSTRAINT pk_query_action PRIMARY KEY (action_id, card_id);
        - sql:
            dbms: postgresql
            sql: >-
              ALTER TABLE query_action DROP CONSTRAINT pk_query_action;
              ALTER TABLE query_action ADD CONSTRAINT pk_query_action PRIMARY KEY (action_id, card_id);

  - changeSet:
      id: v46.00-012
      validCheckSum: 8:7e4dffe8bbbb740207001ead696a8557
      author: snoe
      comment: Added 0.46.0 - Unify action representation
      changes:
        - dropNotNullConstraint:
            tableName: query_action
            columnDataType: int
            columnName: card_id

  # migration for developers and internal use of actions created in 45 during a short period.
  - changeSet:
      id: v46.00-013
      author: snoe
      comment: Added 0.46.0 - Unify action representation
      validCheckSum: ANY
      changes:
        - sql:
            sql: >-
              INSERT INTO action (type, model_id, name)
              SELECT 'implicit', card_id, slug
              FROM model_action
              WHERE action_id is null AND slug in ('insert','update','delete');

              INSERT INTO implicit_action (action_id, kind)
              SELECT
                id,
                case name
                  when 'insert' then 'row/create'
                  when 'update' then 'row/update'
                  when 'delete' then 'row/delete'
                end
              FROM action
              WHERE type = 'implicit';

              UPDATE action
              SET model_id = (SELECT card_id
                              FROM model_action
                              WHERE model_action.action_id = action.id)
              WHERE model_id is null;

              DELETE FROM action WHERE model_id is null;

              UPDATE report_dashboardcard
              SET action_id = (SELECT action.id
                               FROM action
                               LEFT JOIN implicit_action ON implicit_action.action_id = action.id
                               WHERE action.model_id = report_dashboardcard.card_id
                               AND coalesce((
                                  CASE implicit_action.kind
                                     WHEN 'row/create' THEN 'insert'
                                     WHEN 'row/delete' THEN 'delete'
                                     WHEN 'row/update' THEN 'update'
                                  END), ('action_' || action.id)) =
                                  substring(report_dashboardcard.visualization_settings,
                                    position('"action_slug":"' in report_dashboardcard.visualization_settings)+15,
                                    position('"' in
                                      substring(report_dashboardcard.visualization_settings,
                                        position('"action_slug":"' in visualization_settings)+15)) - 1))
              WHERE report_dashboardcard.visualization_settings like '%action_slug%';

              UPDATE query_action SET
                dataset_query = (select dataset_query from report_card where report_card.id = query_action.card_id),
                database_id = (select database_id from report_card where report_card.id = query_action.card_id);

              UPDATE action SET
                name = (
                  select name
                  from query_action
                  inner join report_card on report_card.id = query_action.card_id
                  where query_action.action_id = action.id),
                description = (
                  select description
                  from query_action
                  inner join report_card on report_card.id = query_action.card_id
                  where query_action.action_id = action.id),
                parameters = (
                  select parameters
                  from query_action
                  inner join report_card on report_card.id = query_action.card_id
                  where query_action.action_id = action.id),
                parameter_mappings = (
                  select parameter_mappings
                  from query_action
                  inner join report_card on report_card.id = query_action.card_id
                  where query_action.action_id = action.id),
                visualization_settings = (
                  select visualization_settings
                  from query_action
                  inner join report_card on report_card.id = query_action.card_id
                  where query_action.action_id = action.id)
              WHERE type = 'query';
      rollback: # no-op, we do not care to preserve actions from 46->45

  - changeSet:
      id: v46.00-014
      validCheckSum: 8:585958ee7e90e23a9cc22ebf7e4228cb
      author: snoe
      comment: Added 0.46.0 - Unify action representation
      changes:
        - dropForeignKeyConstraint:
            baseTableName: query_action
            constraintName: fk_query_action_ref_card_id
      rollback:

  - changeSet:
      id: v46.00-015
      validCheckSum: 8:9b57260e146618caff3f468116031008
      author: snoe
      comment: Added 0.46.0 - Unify action representation
      changes:
        - dropColumn:
            tableName: query_action
            columnName: card_id

      rollback:
        - addColumn:
            tableName: query_action
            columns:
              - column:
                  name: card_id
                  type: int
                  remarks: The related card
                  constraints:
                    nullable: false
                    referencedTableName: report_card
                    referencedColumnNames: id
                    foreignKeyName: fk_query_action_ref_card_id
                    deleteCascade: true

  - changeSet:
      id: v46.00-016
      validCheckSum: 8:cb79eef9f483e73b3d9b571f916b8598
      author: snoe
      comment: Added 0.46.0 - Unify action representation
      changes:
        - sql:
            sql: >-
              DELETE FROM report_card
              WHERE is_write = true;

              DELETE FROM model_action;
      rollback: # we do not care to preserve actions from 46->45
        - sql:
            sql: >-
              DELETE FROM report_dashboardcard WHERE action_id is not null;
              DELETE FROM action;

  - changeSet:
      id: v46.00-017
      validCheckSum: 8:90525ade34e7bb883bf75cdf8a2b3340
      author: snoe
      comment: Added 0.46.0 - Unify action representation
      changes:
        - dropColumn:
            tableName: http_action
            columnName: name
      rollback:
        - addColumn:
            tableName: http_action
            columns:
              - column:
                  name: name
                  type: varchar(254)
                  remarks: The name of this action
                  constraints:
                    nullable: false

  - changeSet:
      id: v46.00-018
      validCheckSum: 8:cf3c31a975dc86f1def6ee5d11f5f9dc
      author: snoe
      comment: Added 0.46.0 - Unify action representation
      changes:
        - dropColumn:
            tableName: http_action
            columnName: description
      rollback:
        - addColumn:
            tableName: http_action
            columns:
              - column:
                  name: description
                  type: ${text.type}
                  remarks: An optional description for this action

  - changeSet:
      id: v46.00-019
      validCheckSum: 8:a9f70163707cc7f798bdd0527a55854b
      author: snoe
      comment: Added 0.46.0 - Unify action representation
      changes:
        - dropColumn:
            tableName: report_card
            columnName: is_write
      rollback:
        - addColumn:
            columns:
              - column:
                  name: is_write
                  type: boolean
                  defaultValueBoolean: false
                  remarks: Indicates that this query will perform writes to a db
                  constraints:
                    nullable: false
            tableName: report_card

  - changeSet:
      id: v46.00-020
      validCheckSum: 8:2def45c139267d7424e1187764122669
      author: snoe
      comment: Added 0.46.0 - Unify action representation
      changes:
        - addNotNullConstraint:
            tableName: query_action
            columnName: database_id
            columnDataType: int

  - changeSet:
      id: v46.00-021
      validCheckSum: 8:52c8107f4bcc6e9889b270e0a4954921
      author: snoe
      comment: Added 0.46.0 - Unify action representation
      changes:
        - addNotNullConstraint:
            tableName: query_action
            columnName: dataset_query
            columnDataType: ${text.type}

  - changeSet:
      id: v46.00-022
      validCheckSum: 8:52c8107f4bcc6e9889b270e0a4954921
      author: snoe
      comment: Added 0.46.0 - Unify action representation
      changes:
        - addNotNullConstraint:
            tableName: query_action
            columnName: dataset_query
            columnDataType: ${text.type}

  - changeSet:
      id: v46.00-023
      validCheckSum: 8:33c91db1b039855af8bf1dc8315bd5d2
      author: snoe
      comment: Added 0.46.0 - Unify action representation
      changes:
        - addNotNullConstraint:
            tableName: action
            columnName: model_id
            columnDataType: int

  - changeSet:
      id: v46.00-024
      validCheckSum: 8:080ff435bae61f324535393d9e78de38
      author: snoe
      comment: Added 0.46.0 - Unify action representation
      changes:
        - addNotNullConstraint:
            tableName: action
            columnName: name
            columnDataType: varchar(254)

  - changeSet:
      id: v46.00-025
      validCheckSum: 8:60016f3de98c7382602485f13bc4e04f
      author: snoe
      comment: Added 0.46.0 - Unify action representation
      changes:
        - dropTable:
            tableName: model_action
      rollback:
        - createTable:
            tableName: model_action
            remarks: Ties actions to models
            columns:
              - column:
                  name: id
                  type: int
                  autoIncrement: true
                  constraints:
                    primaryKey: true
                    nullable: false
              - column:
                  name: entity_id
                  type: char(21)
                  remarks: Random NanoID tag for unique identity.
                  constraints:
                    nullable: false
                    unique: true
              - column:
                  name: slug
                  type: varchar(254)
                  remarks: The referenceable name for this action
                  constraints:
                    nullable: false
              - column:
                  name: card_id
                  type: int
                  remarks: The associated model
                  constraints:
                    nullable: false
                    referencedTableName: report_card
                    referencedColumnNames: id
                    foreignKeyName: fk_model_action_ref_card_id
                    deleteCascade: true
              - column:
                  name: action_id
                  type: int
                  remarks: The associated action
                  constraints:
                    nullable: true
                    referencedTableName: action
                    referencedColumnNames: id
                    foreignKeyName: fk_model_action_ref_action_id
                    deleteCascade: true
              - column:
                  name: requires_pk
                  remarks: Indicates that the primary key(s) need to be passed in as parameters
                  type: boolean
                  defaultValueBoolean: false
                  constraints:
                    nullable: false
              - column:
                  name: parameter_mappings
                  type: ${text.type}
                  remarks: Mappings for primary keys to action parameters
              - column:
                  name: visualization_settings
                  type: ${text.type}
                  remarks: Settings for rendering the action

  - changeSet:
      id: v46.00-026
      validCheckSum: 8:948b9653bfbadeb29c847ef41d053dba
      author: metamben
      comment: Added 0.46.0 -- add field for tracking DBMS versions
      changes:
        - addColumn:
            tableName: metabase_database
            columns:
              - column:
                  name: dbms_version
                  type: ${text.type}
                  remarks: 'A JSON object describing the flavor and version of the DBMS.'

  - changeSet:
      id: v46.00-027
      validCheckSum: 8:5f7773b797a3c85a99cd35cb60cfd0b3
      author: snoe
      comment: Added 0.46.0 -- add last_used_at to FieldValues
      changes:
        - addColumn:
            tableName: metabase_fieldvalues
            columns:
              - column:
                  name: last_used_at
                  type: ${timestamp_type}
                  remarks: Timestamp of when these FieldValues were last used.
                  constraints:
                    nullable: false
                  defaultValueComputed: current_timestamp

  - changeSet:
      id: v46.00-028
      validCheckSum: 8:33cc1a038e926acb7dfd7cf29b4fa545
      author: tsmacdonald
      comment: Added 0.46.0 -- Join table connecting cards to dashboards/cards's parameters that need custom filter values from the card
      changes:
        - createTable:
            tableName: parameter_card
            remarks: "Join table connecting cards to entities (dashboards, other cards, etc.) that use the values generated by the card for filter values"
            columns:
              - column:
                  name: id
                  type: int
                  autoIncrement: true
                  constraints:
                    primaryKey: true
                    nullable: false
              - column:
                  name: updated_at
                  type: ${timestamp_type}
                  defaultValueComputed: current_timestamp
                  remarks: "most recent modification time"
                  constraints:
                    nullable: false
              - column:
                  name: created_at
                  type: ${timestamp_type}
                  defaultValueComputed: current_timestamp
                  remarks: "creation time"
                  constraints:
                    nullable: false
              - column:
                  name: card_id
                  type: int
                  remarks: "ID of the card generating the values"
                  constraints:
                    nullable: false
              - column:
                  name: parameterized_object_type
                  type: varchar(32)
                  remarks: "Type of the entity consuming the values (dashboard, card, etc.)"
                  constraints:
                    nullable: false
              - column:
                  name: parameterized_object_id
                  type: int
                  remarks: "ID of the entity consuming the values"
                  constraints:
                    nullable: false
              - column:
                  name: parameter_id
                  type: varchar(32)
                  remarks: "The parameter ID"
                  constraints:
                    nullable: false

  # Make Dimension <=> Field a 1t1 relationship. Replace unique field_id + name with unique field_id.
  # See issue #27054.
  - changeSet:
      id: v46.00-029
      validCheckSum: 8:96336855a4180eaf51d7be4a97f3b1a4
      author: camsaul
      comment: Make Dimension <=> Field a 1t1 relationship. Drop unique constraint on field_id + name. (1/3)
      changes:
        - dropUniqueConstraint:
            tableName: dimension
            constraintName: unique_dimension_field_id_name
      rollback:
        - addUniqueConstraint:
            tableName: dimension
            constraintName: unique_dimension_field_id_name
            columnNames: field_id, name

  - changeSet:
      id: v46.00-030
      validCheckSum: 8:e1f67579cb8dc1102445df299636cb7b
      author: camsaul
      comment: Make Dimension <=> Field a 1t1 relationship. Delete duplicate entries. (2/3)
      changes:
        - sql:
            # Which rows to keep is not 100% clear. I decided to keep newer entries, by ID. I considered keeping new
            # entries by `updated_at` but the SQL for doing that across the three databases was such a hairball and
            # having duplicates in the first place was such an edge case I decided this approach is fine for now. The
            # `row_number()` window function would have made this easier to do but we haven't merged H2 v2 yet.
            #
            # Writing the query with these unnecessary subselects is stupid, but MySQL 5.7 doesn't work without them.
            # See https://metaboat.slack.com/archives/CKZEMT1MJ/p1670624514320419 for more info
            sql: >-
              DELETE FROM dimension
              WHERE field_id IN (
                SELECT field_id
                FROM (
                  SELECT field_id
                  FROM dimension
                  GROUP BY field_id
                  HAVING COUNT(*) > 1
                ) duplicates
              )
              AND id NOT IN (
                SELECT id FROM (
                  SELECT max(id) AS id
                  FROM dimension
                  GROUP BY field_id
                ) most_recents
              );
      rollback: # don't need to roll back anything, deleting duplicate entries doesn't need to be reversed.

  - changeSet:
      id: v46.00-031
      validCheckSum: 8:a9b4c86de880b2bc01e208d8d4d8cf64
      author: camsaul
      comment: Make Dimension <=> Field a 1t1 relationship. Add unique constraint on field_id. (3/3)
      changes:
        - addUniqueConstraint:
            tableName: dimension
            columnNames: field_id
            constraintName: unique_dimension_field_id
        # this change can roll back automatically.

  - changeSet:
      id: v46.00-032
      validCheckSum: 8:2a7de9726282af199737a334395f1068
      author: tsmacdonald
      comment: Added 0.46.0 -- Unique parameter_card
      changes:
        - addUniqueConstraint:
            tableName: parameter_card
            columnNames: parameterized_object_id, parameterized_object_type, parameter_id
            constraintName: unique_parameterized_object_card_parameter

  - changeSet:
      id: v46.00-033
      validCheckSum: 8:25bc5b1a806d4b352d43f5b16e7e6e20
      author: tsmacdonald
      comment: Added 0.46.0 -- parameter_card index on connected object
      changes:
        - createIndex:
            tableName: parameter_card
            columns:
              - column:
                  name: parameterized_object_id
            indexName: idx_parameter_card_parameterized_object_id

  - changeSet:
      id: v46.00-034
      validCheckSum: 8:5a6b5a2cf7160baec4f81f6675de898c
      author: tsmacdonald
      comment: Added 0.46.0 -- parameter_card index on connected card
      changes:
        - createIndex:
            tableName: parameter_card
            columns:
              - column:
                  name: card_id
            indexName: idx_parameter_card_card_id

  - changeSet:
      id: v46.00-035
      validCheckSum: 8:0639e4c0939848b4377792290311f239
      author: tsmacdonald
      comment: Added 0.46.0 - parameter_card.card_id foreign key
      changes:
        - addForeignKeyConstraint:
            baseTableName: parameter_card
            baseColumnNames: card_id
            referencedTableName: report_card
            referencedColumnNames: id
            constraintName: fk_parameter_card_ref_card_id
            onDelete: CASCADE

  - changeSet:
      id: v46.00-036
      validCheckSum: 8:39d440f29a481e9f0915532106079a1a
      author: metamben
      comment: App containers are removed in 0.46.0
      changes:
        - dropTable:
            tableName: app_permission_graph_revision
      rollback:
        - createTable:
            tableName: app_permission_graph_revision
            remarks: 'Used to keep track of changes made to app permissions.'
            columns:
              - column:
                  name: id
                  type: int
                  autoIncrement: true
                  constraints:
                    primaryKey: true
                    nullable: false
              - column:
                  name: before
                  type: ${text.type}
                  remarks: 'Serialized JSON of the apps graph before the changes.'
                  constraints:
                    nullable: false
              - column:
                  name: after
                  type: ${text.type}
                  remarks: 'Serialized JSON of the apps graph after the changes.'
                  constraints:
                    nullable: false
              - column:
                  name: user_id
                  type: int
                  remarks: 'The ID of the admin who made this set of changes.'
                  constraints:
                    nullable: false
                    referencedTableName: core_user
                    referencedColumnNames: id
                    foreignKeyName: fk_app_permission_graph_revision_user_id
              - column:
                  name: created_at
                  type: ${timestamp_type}
                  remarks: 'The timestamp of when these changes were made.'
                  defaultValueComputed: current_timestamp
                  constraints:
                    nullable: false
              - column:
                  name: remark
                  type: ${text.type}
                  remarks: 'Optional remarks explaining why these changes were made.'

  - changeSet:
      id: v46.00-037
      validCheckSum: 8:dbbe898501c554e3ee74c6b9ef9c1575
      author: metamben
      comment: App pages are removed in 0.46.0
      changes:
        - dropColumn:
            tableName: report_dashboard
            columnName: is_app_page
      rollback:
        - addColumn:
            columns:
              - column:
                  name: is_app_page
                  type: boolean
                  defaultValueBoolean: false
                  remarks: Indicates that this dashboard serves as a page of an app
                  constraints:
                    nullable: false
            tableName: report_dashboard

  - changeSet:
      id: v46.00-038
      validCheckSum: 8:220a27bae93423a2c9a76f611f10b87b
      author: metamben
      comment: App containers are removed in 0.46.0
      changes:
        - dropTable:
            tableName: app
      rollback:
        - createTable:
            tableName: app
            remarks: Defines top level concerns for App
            columns:
              - column:
                  name: id
                  type: int
                  autoIncrement: true
                  constraints:
                    primaryKey: true
                    nullable: false
              - column:
                  name: entity_id
                  type: char(21)
                  remarks: Random NanoID tag for unique identity.
                  constraints:
                    nullable: false
                    unique: true
              - column:
                  name: collection_id
                  type: int
                  remarks: The associated collection
                  constraints:
                    nullable: false
                    referencedTableName: collection
                    referencedColumnNames: id
                    foreignKeyName: fk_app_ref_collection_id
                    deleteCascade: true
                    unique: true
              - column:
                  name: dashboard_id
                  type: int
                  remarks: The homepage of the app
              - column:
                  remarks: JSON for the navigation items of the app
                  name: nav_items
                  type: ${text.type}
              - column:
                  remarks: JSON for frontend related additions, such as styling
                  name: options
                  type: ${text.type}
              - column:
                  remarks: The timestamp of when the app was created
                  name: created_at
                  type: ${timestamp_type}
                  defaultValueComputed: current_timestamp
                  constraints:
                    nullable: false
              - column:
                  remarks: The timestamp of when the app was updated
                  name: updated_at
                  type: ${timestamp_type}
                  defaultValueComputed: current_timestamp
                  constraints:
                    nullable: false
        - addForeignKeyConstraint:
            baseTableName: app
            baseColumnNames: dashboard_id
            referencedTableName: report_dashboard
            referencedColumnNames: id
            constraintName: fk_app_ref_dashboard_id
            onDelete: SET NULL

  - changeSet:
      id: v46.00-039
      validCheckSum: 8:7ed32de11fbe8565148d8491f908ad05
      author: qnkhuat
      comment: Added 0.46.0 - add entity_id to parameter_card
      changes:
        - addColumn:
            columns:
            - column:
                remarks: Random NanoID tag for unique identity.
                name: entity_id
                type: char(21)
                constraints:
                  nullable: true
                  unique: true
            tableName: parameter_card

  - changeSet:
      id: v46.00-040
      validCheckSum: 8:7fec881cac598cce34b62c98fcf37563
      author: tsmacdonald
      comment: Added 0.46.0 -- Bump default dashcard size to 4x4
      changes:
        - addDefaultValue:
            tableName: report_dashboardcard
            columnName: size_x
            defaultValue: 4

  - changeSet:
      id: v46.00-041
      validCheckSum: 8:0214a8d0b94a9eb48aad75b1d50dd279
      author: tsmacdonald
      comment: Added 0.46.0 -- Bump default dashcard size to 4x4
      changes:
        - addDefaultValue:
            tableName: report_dashboardcard
            columnName: size_y
            defaultValue: 4

  - changeSet:
      id: v46.00-042
      validCheckSum: 8:7b91ad83569565517c43e9f7b9bfa29a
      author: tsmacdonald
      comment: Added 0.46.0 -- index query_execution.executor_id
      changes:
        - createIndex:
            tableName: query_execution
            columns:
              - column:
                  name: executor_id
            indexName: idx_query_execution_executor_id

  - changeSet:
      id: v46.00-043
      validCheckSum: 8:d9cab29076035068cfc49fb9570832af
      author: tsmacdonald
      comment: Added 0.46.0 -- index query_execution.context
      changes:
        - createIndex:
            tableName: query_execution
            columns:
              - column:
                  name: context
            indexName: idx_query_execution_context

  - changeSet:
      id: v46.00-045
      validCheckSum: 8:7a9cabf1c693de8b0c9555f7deb072a4
      author: calherries
      comment: Added 0.46.0 -- add public_uuid to action.
      changes:
        - addColumn:
            tableName: action
            columns:
              - column:
                  name: public_uuid
                  type: char(36)
                  remarks: 'Unique UUID used to in publically-accessible links to this Action.'
                  constraints:
                    unique: true

  - changeSet:
      id: v46.00-051
      validCheckSum: 8:74e83fc2ee7c1a06a94f07830f361773
      author: calherries
      comment: Added 0.46.0 -- drop defaults for dashcard's position and size
      changes:
        - dropDefaultValue:
            tableName: report_dashboardcard
            columnName: row
      rollback:
        - addDefaultValue:
            tableName: report_dashboardcard
            columnName: row
            defaultValueNumeric: 4

  - changeSet:
      id: v46.00-052
      validCheckSum: 8:948c978fcb2d938d272a05b3e56808d1
      author: calherries
      comment: Added 0.46.0 -- drop defaults for dashcard's position and size
      changes:
        - dropDefaultValue:
            tableName: report_dashboardcard
            columnName: col
      rollback:
        - addDefaultValue:
            tableName: report_dashboardcard
            columnName: col
            defaultValueNumeric: 4

  - changeSet:
      id: v46.00-053
      validCheckSum: 8:04e092dbffdfda13f28b1e3ea38299a7
      author: calherries
      comment: Added 0.46.0 -- drop defaults for dashcard's position and size
      changes:
        - dropDefaultValue:
            tableName: report_dashboardcard
            columnName: size_x
      rollback:
        - addDefaultValue:
            tableName: report_dashboardcard
            columnName: size_x
            defaultValueNumeric: 4

  - changeSet:
      id: v46.00-054
      validCheckSum: 8:bc3abf9ab94199aeaebb2be28dea77aa
      author: calherries
      comment: Added 0.46.0 -- drop defaults for dashcard's position and size
      changes:
        - dropDefaultValue:
            tableName: report_dashboardcard
            columnName: size_y
      rollback:
        - addDefaultValue:
            tableName: report_dashboardcard
            columnName: size_y
            defaultValueNumeric: 4

  - changeSet:
      id: v46.00-055
      validCheckSum: 8:48a516459b84a21e9edbdbfe1bffd671
      author: calherries
      comment: Added 0.46.0 -- add made_public_by_id
      changes:
        - addColumn:
            tableName: action
            columns:
              - column:
                  name: made_public_by_id
                  type: int
                  remarks: 'The ID of the User who first publically shared this Action.'

  - changeSet:
      id: v46.00-056
      validCheckSum: 8:af93ab591b44b5d81d8d8a496600c1bc
      author: calherries
      comment: Added 0.46.0 -- add public_uuid and made_public_by_id to action. public_uuid is indexed
      changes:
        - createIndex:
            tableName: action
            indexName: idx_action_public_uuid
            columns:
              column:
                name: public_uuid

  - changeSet:
      id: v46.00-057
      validCheckSum: 8:aff3b0e15dcfc36a4fd97faade0751c0
      author: dpsutton
      comment: Added 0.46.0 -- parameter_card.parameter_id long enough to hold a uuid
      changes:
        - modifyDataType:
            tableName: parameter_card
            columnName: parameter_id
            newDataType: varchar(36)
      rollback: #nothing to do, char(32) or char(36) are equivalent

  - changeSet:
      id: v46.00-058
      validCheckSum: 8:11440c629413c7231e7f156347353761
      author: calherries
      comment: Added 0.46.0 -- add FK constraint for action.made_public_by_id with core_user.id
      changes:
        - addForeignKeyConstraint:
            baseTableName: action
            baseColumnNames: made_public_by_id
            referencedTableName: core_user
            referencedColumnNames: id
            constraintName: fk_action_made_public_by_id
            onDelete: CASCADE

  - changeSet:
      id: v46.00-059
      validCheckSum: 8:6ddec7d622e9200e36bd5e2e2e0a48c2
      author: tsmacdonald
      comment: Added 0.46.0 -- add actions.creator_id
      changes:
        - addColumn:
            tableName: action
            columns:
              - column:
                  name: creator_id
                  type: int
                  remarks: 'The user who created the action'
      rollback:
        - dropColumn:
            tableName: action
            columnName: creator_id

  - changeSet:
      id: v46.00-060
      validCheckSum: 8:fc1762a930726afb11131acf3a56312b
      author: tsmacdonald
      comment: Added 0.46.0 -- action.creator_id index
      changes:
        - createIndex:
            tableName: action
            columns:
              - column:
                  name: creator_id
            indexName: idx_action_creator_id
      rollback:
        - dropIndex:
            tableName: action
            indexName: idx_action_creator_id

  - changeSet:
      id: v46.00-061
      validCheckSum: 8:d57393ae0e96a9b1a0bd7a66597cb485
      author: tsmacdonald
      comment: Added 0.46.0 -- action.creator_id index
      changes:
        - addForeignKeyConstraint:
            baseTableName: action
            baseColumnNames: creator_id
            referencedTableName: core_user
            referencedColumnNames: id
            constraintName: fk_action_creator_id
            nullable: false

  - changeSet:
      id: v46.00-062
      validCheckSum: 8:20efdbd79df3c76cbf77318d871a9836
      author: tsmacdonald
      comment: Added 0.46.0 -- add actions.archived
      changes:
        - addColumn:
            tableName: action
            columns:
              - column:
                  name: archived
                  type: boolean
                  defaultValueBoolean: false
                  remarks: 'Whether or not the action has been archived'
                  constraints:
                    nullable: false
      rollback:
        - dropColumn:
            tableName: action
            columnName: archived

  - changeSet:
      id: v46.00-064
      validCheckSum: 8:0ac10ca0d82f1bbe39737eb0a8fdcd7d
      author: noahmoss
      comment: Added 0.46.0 -- rename `group_table_access_policy` to `sandboxes`
      changes:
        - renameTable:
            newTableName: sandboxes
            oldTableName: group_table_access_policy

  - changeSet:
      id: v46.00-065
      validCheckSum: 8:5cbb335952dd1ab7a137d80d6c1ab82e
      author: noahmoss
      comment: Added 0.46.0 -- add `permission_id` to `sandboxes`
      changes:
      - addColumn:
          tableName: sandboxes
          columns:
          - column:
              name: permission_id
              type: int
              remarks: The ID of the corresponding permissions path for this sandbox

  - changeSet:
      id: v46.00-070
      validCheckSum: 8:d440a8d0aef0bbfdae24a9c70bd37605
      author: calherries
      comment: Added 0.46.0 - add entity_id column to action
      changes:
        - addColumn:
            columns:
            - column:
                remarks: Random NanoID tag for unique identity.
                name: entity_id
                type: char(21)
                constraints:
                  nullable: true
                  unique: true
            tableName: action

  - changeSet:
      id: v46.00-074
      validCheckSum: 8:c1273a3003d82638a0a5413bf2aa6777
      author: metamben
      comment: Added 0.46.0 -- increase precision of updated_at of report_card
      changes:
        - modifyDataType:
            tableName: report_card
            columnName: updated_at
            newDataType: ${timestamp_type}
      rollback:
        - modifyDataType:
            tableName: report_card
            columnName: updated_at
            newDataType: DATETIME

  - changeSet:
      id: v46.00-079
      validCheckSum: 8:de167f33d3f7670246623466487d2e67
      author: john-metabase
      comment: Added 0.46.0 -- migrates Databases using deprecated and removed presto driver to presto-jdbc
      changes:
        - sql: UPDATE metabase_database SET engine = 'presto-jdbc' WHERE engine = 'presto'
      rollback: # nothing to do, since we don't know which drivers used to be presto

  - changeSet:
      id: v46.00-080
      validCheckSum: 8:022a846feb10103f2e9fe4b58cb792d6
      author: noahmoss
      comment: Migrate data permission paths from v1 to v2 (splitting them into separate data and query permissions)
      changes:
        - customChange:
            class: "metabase.db.custom_migrations.SplitDataPermissions"

  - changeSet:
      id: v46.00-084
      validCheckSum: 8:b4f465ca3be584028e077b907656b804
      author: qnkhuat
      comment: Added 0.46.0 - CASCADE delete for action.model_id
      changes:
        - dropForeignKeyConstraint:
            baseTableName: action
            constraintName: fk_action_model_id
      rollback:
        - addForeignKeyConstraint:
            baseTableName: action
            baseColumnNames: model_id
            referencedTableName: report_card
            referencedColumnNames: id
            constraintName: fk_action_model_id
            onDelete: CASCADE

  - changeSet:
      id: v46.00-085
      validCheckSum: 8:17fe48c56aa457a6a09775099d44d7a5
      author: qnkhuat
      comment: Added 0.46.0 - CASCADE delete for action.model_id
      changes:
        - addForeignKeyConstraint:
            baseTableName: action
            baseColumnNames: model_id
            referencedTableName: report_card
            referencedColumnNames: id
            constraintName: fk_action_model_id
            onDelete: CASCADE

  - changeSet:
      id: v46.00-086
      validCheckSum: 8:677e076d8741275d31a02e97531fd930
      author: calherries
      comment: Added 0.46.0 - Delete the abandonment email task
      changes:
        - customChange:
            class: "metabase.db.custom_migrations.DeleteAbandonmentEmailTask"

  - changeSet:
      id: v46.00-088
      validCheckSum: 8:ff9defc19920960db55ef71e4d32b4ea
      author: noahmoss
      comment: Added 0.46.5 -- backfill `permission_id` values in `sandboxes`. This is a fixed verison of v46.00-066
               which has been removed, since it had a bug that blocked a customer from upgrading.
      changes:
        - sql: >-
            UPDATE sandboxes s
            SET permission_id = (
              SELECT p.id
              FROM permissions p
              WHERE
                p.object = CONCAT('/db/',
                                  (SELECT t.db_id FROM metabase_table t WHERE t.id = s.table_id),
                                  '/schema/',
                                  (SELECT t.schema FROM metabase_table t WHERE t.id = s.table_id),
                                  '/table/',
                                  s.table_id,
                                  '/query/segmented/')
                AND p.group_id = s.group_id
              LIMIT 1
            )
            WHERE permission_id IS NULL;
      rollback:
        # not required, new values added here do not need to be dropped

  - changeSet:
      id: v46.00-089
      validCheckSum: 8:e0fbd2514cc960cc74106204ac65a3ea
      author: noahmoss
      comment: Added 0.46.5 -- remove orphaned entries in `sandboxes`
      changes:
        - sql: >-
            DELETE FROM sandboxes
            WHERE permission_id IS NULL;
      rollback: # not required, orphaned sandboxes should not be re-added to the DB

  - changeSet:
      id: v46.00-090
      validCheckSum: 8:963c0cd3a7bd2858e4dbfd4d4aad95cb
      author: noahmoss
      comment: Add foreign key constraint on sandboxes.permission_id
      preConditions:
        - onFail: MARK_RAN
        - not:
            - foreignKeyConstraintExists:
                - foreignKeyName: fk_sandboxes_ref_permissions
      changes:
        - addForeignKeyConstraint:
            baseTableName: sandboxes
            baseColumnNames: permission_id
            referencedTableName: permissions
            referencedColumnNames: id
            constraintName: fk_sandboxes_ref_permissions
            onDelete: CASCADE

  - changeSet:
      id: v47.00-001
      validCheckSum: 8:14bf2732687c04256e9c036ba142aa93
      author: calherries
      comment: Added 0.47.0 -- set base-type to type/JSON for JSON database-types for postgres and mysql
      changes:
        - sql:
            sql: >-
              UPDATE metabase_field f
              SET base_type = 'type/JSON'
              WHERE EXISTS (
                SELECT *
                FROM metabase_database d
                JOIN metabase_table t ON t.db_id = d.id
                WHERE f.table_id = t.id
                  AND lower(f.database_type) in ('json', 'jsonb')
                  AND d.engine in ('postgres', 'mysql')
              )
      rollback:
        - sql:
            dbms: postgresql
            sql: >-
              UPDATE metabase_field f
              SET base_type = case when d.engine = 'postgres' then 'type/Structured' else 'type/SerializedJSON' end
              FROM metabase_database d
              JOIN metabase_table t ON t.db_id = d.id
              WHERE f.table_id = t.id
                AND lower(f.database_type) in ('json', 'jsonb')
                AND d.engine in ('postgres', 'mysql')
        - sql:
            dbms: mysql,mariadb
            sql: >-
              UPDATE metabase_field f
              JOIN metabase_table t ON f.table_id = t.id
              JOIN metabase_database d ON t.db_id = d.id
              SET base_type = case when d.engine = 'postgres' then 'type/Structured' else 'type/SerializedJSON' end
              WHERE lower(f.database_type) in ('json', 'jsonb')
                AND d.engine in ('postgres', 'mysql')
        - sql:
            dbms: h2
            sql: >-
              MERGE INTO metabase_field f
              USING (
                SELECT f.id, case when d.engine = 'postgres' then 'type/Structured' else 'type/SerializedJSON' end as base_type
                FROM metabase_field f
                JOIN metabase_table t ON f.table_id = t.id
                JOIN metabase_database d ON t.db_id = d.id
                WHERE lower(f.database_type) in ('json', 'jsonb')
                  AND d.engine in ('postgres', 'mysql')
              ) as updates
              ON f.id = updates.id
              WHEN MATCHED THEN
                UPDATE SET f.base_type = updates.base_type;

  - changeSet:
      id: v47.00-002
      validCheckSum: 8:963690f41f487b122464277c627823f6
      author: calherries
      comment: Added 0.47.0 - Add json_unfolding column to metabase_field
      changes:
        - addColumn:
            columns:
            - column:
                remarks: 'Enable/disable JSON unfolding for a field'
                name: json_unfolding
                type: boolean
                defaultValueBoolean: false
                constraints:
                  nullable: false
            tableName: metabase_field

  - changeSet:
      id: v47.00-003
      validCheckSum: 8:97bccdf5e9bcdfacd1c315fa1342c167
      author: calherries
      comment: Added 0.47.0 - Populate metabase_field.json_unfolding based on base_type
      changes:
        - sql:
            sql: >-
              UPDATE metabase_field
              SET json_unfolding = true
              WHERE base_type = 'type/JSON';
      rollback: # nothing to do, since json_unfolding is new in 47

  - changeSet:
      id: v47.00-004
      validCheckSum: 8:58ad79be7de00e413da51fab3c8beea0
      author: qnkhuat
      comment: Added 0.47.0 - Add auto_incremented to metabase_field
      changes:
        - addColumn:
            tableName: metabase_field
            columns:
              - column:
                  name: database_is_auto_increment
                  type: boolean
                  remarks: Indicates this field is auto incremented
                  defaultValueBoolean: false
                  constraints:
                    nullable: false

  - changeSet:
      id: v47.00-005
      validCheckSum: 8:ccf53f27a551fd0799d0103bd65cca99
      author: winlost
      comment: Added 0.47.0 - Add auto_apply_filters to dashboard
      changes:
        - addColumn:
            tableName: report_dashboard
            columns:
              - column:
                  name: auto_apply_filters
                  type: boolean
                  remarks: Whether or not to auto-apply filters on a dashboard
                  defaultValueBoolean: true
                  constraints:
                    nullable: false

  - changeSet:
      id: v47.00-006
      validCheckSum: 8:b63ff10d3d121bed42eece1ae3dbb177
      author: qnkhuat
      comment: Added 0.47.0 - Add dashboard_tab table
      changes:
        - createTable:
            tableName: dashboard_tab
            remarks: "Join table connecting dashboard to dashboardcards"
            columns:
              - column:
                  name: id
                  type: int
                  autoIncrement: true
                  constraints:
                    primaryKey: true
                    nullable: false
              - column:
                  name: dashboard_id
                  type: int
                  remarks: The dashboard that a tab is on
                  constraints:
                    nullable: false
                    referencedTableName: report_dashboard
                    referencedColumnNames: id
                    foreignKeyName: fk_dashboard_tab_ref_dashboard_id
                    deleteCascade: true
              - column:
                  name: name
                  remarks: Displayed name of the tab
                  type: ${text.type}
                  constraints:
                    nullable: false
              - column:
                  name: position
                  remarks: Position of the tab with respect to others tabs in dashboard
                  type: int
                  constraints:
                    nullable: false
              - column:
                  name: entity_id
                  type: char(21)
                  remarks: Random NanoID tag for unique identity.
                  constraints:
                    nullable: false
                    unique: true
              - column:
                  name: created_at
                  remarks: The timestamp at which the tab was created
                  type: ${timestamp_type}
                  defaultValueComputed: current_timestamp
                  constraints:
                    nullable: false
              - column:
                  name: updated_at
                  remarks: The timestamp at which the tab was last updated
                  type: ${timestamp_type}
                  defaultValueComputed: current_timestamp
                  constraints:
                    nullable: false

  - changeSet:
      id: v47.00-007
      validCheckSum: 8:e9f7d6b18d65be6fde07c0b5471b8760
      author: qnkhuat
      comment: Added 0.47.0 -- add report_dashboardcard.dashboard_tab_id
      changes:
        - addColumn:
            tableName: report_dashboardcard
            columns:
              - column:
                  name: dashboard_tab_id
                  type: int
                  remarks: The referenced tab id that dashcard is on, it's nullable for dashboard with no tab
                  constraints:
                    nullable: true

  - changeSet:
      id: v47.00-008
      validCheckSum: 8:e37c88d202007bd3e6a72b6404d1b0e9
      author: qnkhuat
      comment: Added 0.47.0 -- add report_dashboardcard.dashboard_tab_id fk constraint
      changes:
        - addForeignKeyConstraint:
            baseTableName: report_dashboardcard
            baseColumnNames: dashboard_tab_id
            referencedTableName: dashboard_tab
            referencedColumnNames: id
            constraintName: fk_report_dashboardcard_ref_dashboard_tab_id
            deleteCascade: true

  - changeSet:
      id: v47.00-009
      validCheckSum: 8:398124b0dd4dd6e117cdc1378152469b
      author: qwef
      comment: Added 0.47.0 - Replace user google_auth and ldap_auth columns with sso_source values
      changes:
        - sql:
            sql: UPDATE core_user SET sso_source = 'google' WHERE google_auth = true;
      rollback:
        - sql:
            sql: UPDATE core_user SET google_auth = true, sso_source = NULL WHERE sso_source = 'google';

  - changeSet:
      id: v47.00-010
      validCheckSum: 8:3c4f9fc116fbced18c50952def65b3e0
      author: tsmacdonald
      comment: Added 0.47.0 - Make metabase_table.name long enough for H2 names
      changes:
        - modifyDataType:
            tableName: metabase_table
            columnName: name
            newDataType: varchar(256)
      rollback: # no rollback needed, varchar(256) is backwards compatible

  - changeSet:
      id: v47.00-011
      validCheckSum: 8:148b982debddfa511cb45b87179b8c46
      author: tsmacdonald
      comment: Added 0.47.0 - Make metabase_table.display_name long enough for H2 names
      changes:
        - modifyDataType:
            tableName: metabase_table
            columnName: display_name
            newDataType: varchar(256)
      rollback: # no rollback needed, varchar(256) is backwards compatible

  - changeSet:
      id: v47.00-012
      validCheckSum: 8:bf19ef077bc6bc517c515dd78ca46e3b
      author: qwef
      comment: Added 0.47.0 - Replace user google_auth and ldap_auth columns with sso_source values
      changes:
        - dropColumn:
            tableName: core_user
            columnName: google_auth
      rollback:
        - addColumn:
            tableName: core_user
            columns:
              - column:
                  name: google_auth
                  type: boolean
                  defaultValueBoolean: false
                  constraints:
                    nullable: false

  - changeSet:
      id: v47.00-013
      validCheckSum: 8:044aec6d07049e3c5a45830797189ab0
      author: qwef
      comment: Added 0.47.0 - Replace user google_auth and ldap_auth columns with sso_source values
      changes:
        - sql:
            sql: UPDATE core_user SET sso_source = 'ldap' WHERE ldap_auth = true;
      rollback:
        - sql:
            sql: UPDATE core_user SET ldap_auth = true, sso_source = NULL WHERE sso_source = 'ldap';

  - changeSet:
      id: v47.00-014
      validCheckSum: 8:6a973f3198ad4596ecade95e61b35991
      author: qwef
      comment: Added 0.47.0 - Replace user google_auth and ldap_auth columns with sso_source values
      changes:
        - dropColumn:
            tableName: core_user
            columnName: ldap_auth
      rollback:
        - addColumn:
            tableName: core_user
            columns:
              - column:
                  name: ldap_auth
                  type: boolean
                  defaultValueBoolean: false
                  constraints:
                    nullable: false

  - changeSet:
      id: v47.00-015
      validCheckSum: 8:d2d5eea99db75e656709006b3a7749f0
      author: escherize
      comment: added 0.47.0 - Add is_audit to metabase_database
      changes:
        - addColumn:
            tableName: metabase_database
            columns:
              - column:
                  name: is_audit
                  type: boolean
                  defaultValueBoolean: false
                  remarks: 'Only the app db, visible to admins via auditing should have this set true.'
                  constraints:
                    nullable: false

  - changeSet:
      id: v47.00-016
      validCheckSum: 8:62290f0389eb2a17170a9c0351ac8a85
      author: calherres
      comment: Added 0.47.0 - Migrate the report_card.visualization_settings.column_settings field refs from legacy format
      changes:
        - customChange:
            class: "metabase.db.custom_migrations.MigrateLegacyColumnSettingsFieldRefs"

  - changeSet:
      id: v47.00-018
      validCheckSum: 8:7bacd2f60393eebd3bebcfdb0e952ecd
      author: dpsutton
      comment: Indexed Entities information table
      changes:
        - createTable:
            tableName: model_index
            remarks: 'Used to keep track of which models have indexed columns.'
            columns:
              - column:
                  name: id
                  type: int
                  autoIncrement: true
                  constraints:
                    primaryKey: true
                    nullable: false
              - column:
                  name: model_id
                  type: int
                  remarks: 'The ID of the indexed model.'
              - column:
                  name: pk_ref
                  type: ${text.type}
                  remarks: 'Serialized JSON of the primary key field ref.'
                  constraints:
                    nullable: false
              - column:
                  name: value_ref
                  type: ${text.type}
                  remarks: 'Serialized JSON of the label field ref.'
                  constraints:
                    nullable: false
              - column:
                  name: schedule
                  type: ${text.type}
                  remarks: 'The cron schedule for when value syncing should happen.'
                  constraints:
                    nullable: false
              - column:
                  name: state
                  type: ${text.type}
                  remarks: 'The status of the index: initializing, indexed, error, overflow.'
                  constraints:
                    nullable: false
              - column:
                  name: indexed_at
                  type: ${timestamp_type}
                  remarks: 'When the status changed'
                  constraints:
                    nullable: true
              - column:
                  name: error
                  type: ${text.type}
                  remarks: 'The error message if the status is error.'
                  constraints:
                    nullable: true
              - column:
                  name: created_at
                  type: ${timestamp_type}
                  remarks: 'The timestamp of when these changes were made.'
                  defaultValueComputed: current_timestamp
                  constraints:
                    nullable: false
              - column:
                  remarks: 'ID of the user who created the event'
                  name: creator_id
                  type: int
                  constraints:
                    nullable: false
                    references: core_user(id)
                    foreignKeyName: fk_model_index_creator_id
                    deleteCascade: true
      rollback:
        - dropTable:
            tableName: model_index

  - changeSet:
      id: v47.00-019
      validCheckSum: 8:7a5589d70c80b3ffc99a85722f440a91
      author: dpsutton
      comment: Indexed Entities values table
      changes:
        - createTable:
            tableName: model_index_value
            remarks: 'Used to keep track of the values indexed in a model'
            columns:
              - column:
                  name: model_index_id
                  type: int
                  remarks: 'The ID of the indexed model.'
              - column:
                  name: model_pk
                  type: int
                  remarks: 'The primary key of the indexed value'
                  constraints:
                    nullable: false
              - column:
                  name: name
                  type: ${text.type}
                  remarks: 'The label to display identifying the indexed value.'
                  constraints:
                    nullable: false
      rollback:
        - dropTable:
            tableName: model_index_value

  - changeSet:
      id: v47.00-020
      validCheckSum: 8:d32a4cf7b37f012a7db74628cdde48df
      author: dpsutton
      comment: Add unique constraint on index_id and pk
      changes:
        - addUniqueConstraint:
            tableName: model_index_value
            constraintName: unique_model_index_value_model_index_id_model_pk
            columnNames: model_index_id, model_pk
      rollback:
        - dropUniqueConstraint:
            tableName: model_index_value
            constraintName: unique_model_index_value_model_index_id_model_pk

  - changeSet:
      id: v47.00-023
      validCheckSum: 8:5d9e81c3e950afad66cb5e9e823b1f03
      author: dpsutton
      comment: Added 0.47.0 -- model_index index
      changes:
        - createIndex:
            tableName: model_index
            columns:
              - column:
                  name: model_id
            indexName: idx_model_index_model_id

  - changeSet:
      id: v47.00-024
      validCheckSum: 8:3079db8d91e54ff2b41050f7dab27936
      author: dpsutton
      comment: Added 0.47.0 -- model_index foriegn key to report_card
      changes:
        - addForeignKeyConstraint:
            baseTableName: model_index
            baseColumnNames: model_id
            referencedTableName: report_card
            referencedColumnNames: id
            constraintName: fk_model_index_model_id
            nullable: false
            deleteCascade: true

  - changeSet:
      id: v47.00-025
      validCheckSum: 8:6889e314a2016c9bc017a358b81ed24e
      author: dpsutton
      comment: Added 0.47.0 -- model_index_value foriegn key to model_index
      changes:
        - addForeignKeyConstraint:
            baseTableName: model_index_value
            baseColumnNames: model_index_id
            referencedTableName: model_index
            referencedColumnNames: id
            constraintName: fk_model_index_value_model_id
            nullable: false
            deleteCascade: true

  - changeSet:
      id: v47.00-026
      validCheckSum: 8:acf279edf538ee29a4ea9103d809b3da
      author: noahmoss
      comment: Added 0.47.0 - New table for connection impersonation policies
      changes:
        - createTable:
            tableName: connection_impersonations
            remarks: Table for holding connection impersonation policies
            columns:
              - column:
                  name: id
                  type: int
                  autoIncrement: true
                  constraints:
                    primaryKey: true
                    nullable: false
              - column:
                  name: db_id
                  type: int
                  remarks: 'ID of the database this connection impersonation policy affects'
                  constraints:
                    nullable: false
                    referencedTableName: metabase_database
                    referencedColumnNames: id
                    foreignKeyName: fk_conn_impersonation_db_id
                    deleteCascade: true
              - column:
                  name: group_id
                  type: int
                  remarks: 'ID of the permissions group this connection impersonation policy affects'
                  constraints:
                    nullable: false
                    referencedTableName: permissions_group
                    referencedColumnNames: id
                    foreignKeyName: fk_conn_impersonation_group_id
                    deleteCascade: true
              - column:
                  name: attribute
                  type: ${text.type}
                  remarks: 'User attribute associated with the database role to use for this connection impersonation policy'

  - changeSet:
      id: v47.00-027
      validCheckSum: 8:c720f3de8feed35e592c0ca9b9975a18
      author: calherries
      comment: Added 0.47.0 - Migrate field_ref in report_card.result_metadata from legacy format
      changes:
        - customChange:
            class: "metabase.db.custom_migrations.MigrateLegacyResultMetadataFieldRefs"

  - changeSet:
      id: v47.00-028
      validCheckSum: 8:f38598170766acaaa8fd3b20ef683372
      author: calherries
      comment: Added 0.47.0 - Add join-alias to the report_card.visualization_settings.column_settings field refs
      changes:
        - customChange:
            class: "metabase.db.custom_migrations.AddJoinAliasToVisualizationSettingsFieldRefs"

  - changeSet:
      id: v47.00-029
      validCheckSum: 8:c7625e5018087e915e547f9318b2b8f5
      author: qnkhuat
      comment: Added 0.47.0 - Stack cards vertically for dashboard with tabs on downgrade
      changes:
        - customChange:
            class: "metabase.db.custom_migrations.DowngradeDashboardTab"

  - changeSet:
      id: v47.00-030
      validCheckSum: 8:7919d959008457419a09fd3275d3ed00
      author: escherize
      comment: Added 0.47.0 - Type column for collections for instance-analytics
      changes:
        - addColumn:
            tableName: collection
            columns:
              - column:
                  name: type
                  type: varchar(256)
                  defaultValue: null
                  remarks: 'This is used to differentiate instance-analytics collections from all other collections.'

  - changeSet:
      id: v47.00-031
      author: qnkhuat
      comment: Added 0.47.0 - migrate dashboard grid size from 18 to 24
      validCheckSum: 8:ad9bdb62df65cf26a5a9892a82779ea7
      changes:
          # new_size_x = size_x + ((col + size_x + 1) // 3) - ((col + 1) // 3)
          # new_col    = col + ((col + 1) // 3)
          - sql:
              dbms: postgresql
              sql: >-
                  update report_dashboardcard set size_x = size_x + floor(cast(size_x + col + 1  as decimal) / 3) - floor(cast(col + 1 as decimal) / 3);
                  update report_dashboardcard set col    = col + floor(cast(col + 1 as decimal) / 3);
          - sql:
              dbms: mysql,mariadb,h2
              sql: >-
                  update report_dashboardcard set size_x = size_x + floor(cast(size_x + col + 1  as decimal) / 3) - floor(cast(col + 1 as decimal) / 3);
                  update report_dashboardcard set col    = col + floor(cast(col + 1 as decimal) / 3);

      rollback:
          # new_size_x = size_x - ((size_x + col + 1) // 4 - (col + 1) // 4) for size_x > 1
          # new_col    = col - (col + 1) // 4
          # for size_x, we keep it as it is, because it can't be smaller right?
          - sql:
              dbms: postgresql
              sql: >-
                  update report_dashboardcard set size_x = size_x - (floor(cast(size_x + col + 1 as decimal) / 4) - floor(cast(col + 1 as decimal) / 4)) where size_x <> 1;
                  update report_dashboardcard set col    = col - floor(cast(col + 1 as decimal) / 4);

          - sql:
              dbms: mysql,mariadb,h2
              sql: >-
                  update report_dashboardcard set size_x = size_x - (floor(cast(size_x + col + 1 as decimal) / 4) - floor(cast(col + 1 as decimal) / 4)) where size_x <> 1;
                  update report_dashboardcard set col    = col - floor(cast(col + 1 as decimal) / 4);

  - changeSet:
      id: v47.00-032
      author: qnkhuat
      comment: Added 0.47.0 - migrate dashboard grid size from 18 to 24 for revisions
      validCheckSum: ANY
      changes:
        - customChange:
            class: "metabase.db.custom_migrations.RevisionDashboardMigrateGridFrom18To24"

  - changeSet:
      id: v47.00-033
      validCheckSum: 8:c4a38673bf2a702e807a2074c0d0b719
      author: calherries
      comment: Added 0.47.0 - Migrate field refs in visualization_settings.column_settings keys from legacy format
      changes:
        - customChange:
            class: "metabase.db.custom_migrations.RevisionMigrateLegacyColumnSettingsFieldRefs"

  - changeSet:
      id: v47.00-034
      validCheckSum: 8:bb77d686c5c204e480a1da5fcfb518e2
      author: calherries
      comment: Added 0.47.0 - Add join-alias to the visualization_settings.column_settings field refs in card revisions
      changes:
        - customChange:
            class: "metabase.db.custom_migrations.RevisionAddJoinAliasToColumnSettingsFieldRefs"

  - changeSet:
      id: v47.00-035
      validCheckSum: 8:aeafa7ff310f799eb3fb2e14640a9e06
      author: calherries
      comment: Added 0.47.0 - Drop foreign key constraint on implicit_action.action_id
      changes:
        - dropForeignKeyConstraint:
            baseTableName: implicit_action
            constraintName: fk_implicit_action_action_id
      rollback:
        - addForeignKeyConstraint:
            baseTableName: implicit_action
            baseColumnNames: action_id
            referencedTableName: action
            referencedColumnNames: id
            constraintName: fk_implicit_action_action_id
            onDelete: CASCADE

  - changeSet:
      id: v47.00-036
      validCheckSum: 8:e815729b6ebfd4799743b249409558aa
      author: calherries
      comment: Added 0.47.0 - Set primary key to action_id for implicit_action table
      changes:
        - addPrimaryKey:
            tableName: implicit_action
            columnNames: action_id
            constraintName: pk_implicit_action

  - changeSet:
      id: v47.00-037
      validCheckSum: 8:58c705a18bb3441e3ed5d1167ec64fcb
      author: calherries
      comment: Added 0.47.0 - Add foreign key constraint on implicit_action.action_id
      changes:
        - addForeignKeyConstraint:
            baseTableName: implicit_action
            baseColumnNames: action_id
            referencedTableName: action
            referencedColumnNames: id
            constraintName: fk_implicit_action_action_id
            onDelete: CASCADE

  - changeSet:
      id: v47.00-043
      validCheckSum: 8:5e030b73be03e7cd8b19a5a46f9b2a4c
      author: calherres
      comment: Added 0.47.0 - Migrate report_dashboardcard.visualization_settings.column_settings field refs from legacy format
      changes:
        - customChange:
            class: "metabase.db.custom_migrations.MigrateLegacyDashboardCardColumnSettingsFieldRefs"

  - changeSet:
      id: v47.00-044
      validCheckSum: 8:1828d1bd8e2da6eec14ca61e6c01a56f
      author: calherries
      comment: Added 0.47.0 - Add join-alias to the report_dashboardcard.visualization_settings.column_settings field refs
      changes:
        - customChange:
            class: "metabase.db.custom_migrations.AddJoinAliasToDashboardCardColumnSettingsFieldRefs"

  - changeSet:
      id: v47.00-045
      validCheckSum: 8:d7f479a389877010f5af9dc7ec859b51
      author: calherres
      comment: Added 0.47.0 - Migrate dashboard revision dashboard cards' visualization_settings.column_settings field refs from legacy format
      changes:
        - customChange:
            class: "metabase.db.custom_migrations.RevisionMigrateLegacyDashboardCardColumnSettingsFieldRefs"

  - changeSet:
      id: v47.00-046
      validCheckSum: 8:1e43c8712a5b36809a3c3fa9933a523c
      author: calherries
      comment: Added 0.47.0 - Add join-alias to dashboard revision dashboard cards' visualization_settings.column_settings field refs
      changes:
        - customChange:
            class: "metabase.db.custom_migrations.RevisionAddJoinAliasToDashboardCardColumnSettingsFieldRefs"

  - changeSet:
      id: v47.00-050
      validCheckSum: 8:a5d516f2b5ea92f401387646b49a9950
      author: tsmacdonald
      comment: Added 0.47.0 - table.is_upload
      changes:
        - addColumn:
            tableName: metabase_table
            columns:
              - column:
                  name: is_upload
                  type: boolean
                  defaultValueBoolean: false
                  remarks: 'Was the table created from user-uploaded (i.e., from a CSV) data?'
                  constraints:
                    nullable: false

  - changeSet:
      id: v47.00-051
      validCheckSum: 8:83a8b7ad58b2deb0732e671db51fa608
      author: noahmoss
      comment: Added 0.47.0 - Drop foreign key constraint on connection_impersonations.db_id
      changes:
        - dropForeignKeyConstraint:
            baseTableName: connection_impersonations
            constraintName: fk_conn_impersonation_db_id
      rollback:
        - addForeignKeyConstraint:
            baseTableName: connection_impersonations
            baseColumnNames: db_id
            referencedTableName: metabase_database
            referencedColumnNames: id
            constraintName: fk_conn_impersonation_db_id
            onDelete: CASCADE

  - changeSet:
      id: v47.00-052
      validCheckSum: 8:d170bef8f707027360cf08fb55e91452
      author: noahmoss
      comment: Added 0.47.0 - Drop foreign key constraint on connection_impersonations.group_id
      changes:
        - dropForeignKeyConstraint:
            baseTableName: connection_impersonations
            constraintName: fk_conn_impersonation_group_id
      rollback:
        - addForeignKeyConstraint:
            baseTableName: connection_impersonations
            baseColumnNames: group_id
            referencedTableName: permissions_group
            referencedColumnNames: id
            constraintName: fk_conn_impersonation_group_id
            onDelete: CASCADE

  - changeSet:
      id: v47.00-053
      validCheckSum: 8:3b52631c2c82b88043b840391c7d9ef0
      author: noahmoss
      comment: Added 0.47.0 -- connection_impersonations index for db_id column
      changes:
        - createIndex:
            tableName: connection_impersonations
            columns:
              - column:
                  name: db_id
            indexName: idx_conn_impersonations_db_id

  - changeSet:
      id: v47.00-054
      validCheckSum: 8:5404d7e3781f0dfcc984676ea434c842
      author: noahmoss
      comment: Added 0.47.0 -- connection_impersonations index for group_id column
      changes:
        - createIndex:
            tableName: connection_impersonations
            columns:
              - column:
                  name: group_id
            indexName: idx_conn_impersonations_group_id

  - changeSet:
      id: v47.00-055
      validCheckSum: 8:295c4477995058b93eba2857090eb6f6
      author: noahmoss
      comment: Added 0.47.0 - unique constraint for connection impersonations
      changes:
        - addUniqueConstraint:
            tableName: connection_impersonations
            columnNames: group_id, db_id
            constraintName: conn_impersonation_unique_group_id_db_id
      rollback:
        - dropUniqueConstraint:
            tableName: connection_impersonations
            constraintName: conn_impersonation_unique_group_id_db_id

  - changeSet:
      id: v47.00-056
      validCheckSum: 8:bd965141f770a65982ecebab51a565e9
      author: noahmoss
      comment: Added 0.47.0 - re-add foreign key constraint on connection_impersonations.db_id
      changes:
        - addForeignKeyConstraint:
            baseTableName: connection_impersonations
            baseColumnNames: db_id
            referencedTableName: metabase_database
            referencedColumnNames: id
            constraintName: fk_conn_impersonation_db_id
            onDelete: CASCADE

  - changeSet:
      id: v47.00-057
      validCheckSum: 8:fe79acdba9db58709b6fffbb7aac2844
      author: noahmoss
      comment: Added 0.47.0 - re-add foreign key constraint on connection_impersonations.group_id
      changes:
        - addForeignKeyConstraint:
            baseTableName: connection_impersonations
            baseColumnNames: group_id
            referencedTableName: permissions_group
            referencedColumnNames: id
            constraintName: fk_conn_impersonation_group_id
            onDelete: CASCADE

  - changeSet:
      id: v47.00-058
      validCheckSum: 8:05731b3e62deb09c64b60bc10031d206
      author: qnkhuat
      comment: 'Drop parameter_card.entity_id'
      preConditions:
        - onFail: MARK_RAN
        - columnExists:
            tableName: parameter_card
            columnName: entity_id
      changes:
        - dropColumn:
            tableName: parameter_card
            columnName: entity_id
      rollback:
        - addColumn:
            tableName: parameter_card
            columns:
              - column:
                  remarks: Random NanoID tag for unique identity.
                  name: entity_id
                  type: char(21)
                  constraints:
                    nullable: true
                    unique: true

  - changeSet:
      id: v47.00-059
      validCheckSum: 8:123cf42eed168444f88418f071d2730f
      author: piranha
      comment: 'Drops not null from dashboard_tab.entity_id since it breaks drop-entity-ids command'
      changes:
        - dropNotNullConstraint:
            tableName: dashboard_tab
            columnName: entity_id
            columnDataType: char(21)
      rollback: # noop, and 'drop not null' is a noop if it's dropped already

  - changeSet:
      id: v48.00-001
      validCheckSum: 8:c38ceb502af7907aed614f17da6c3f80
      author: qnkhuat
      comment: Added 0.47.0 - Migrate database.options to database.settings
      changes:
        - customChange:
            class: "metabase.db.custom_migrations.MigrateDatabaseOptionsToSettings"

  - changeSet:
      id: v48.00-002
      validCheckSum: 8:deceb81591f51f2d7253976f247e36cc
      author: qnkhuat
      comment: Added 0.47.0 - drop metabase_database.options
      changes:
        - dropColumn:
            tableName: metabase_database
            columnName: options
      rollback:
        - addColumn:
            tableName: metabase_database
            columns:
              - column:
                  name: options
                  type: ${text.type}
                  remarks: "Serialized JSON containing various options like QB behavior."

  - changeSet:
      id: v48.00-003
      validCheckSum: 8:da33cde0f1f93eed56c0f6d9ac2007df
      author: qnkhuat
      comment: Added 0.48.0 - drop computation_job_result table
      preConditions:
        - onFail: MARK_RAN
        - tableExists:
            tableName: computation_job_result
      changes:
          - dropTable:
              tableName: computation_job_result
      rollback: # no rollback needed since this table has been unused since 2018

  - changeSet:
      id: v48.00-004
      validCheckSum: 8:d0b1d7cc179c332b7e31f065325b7275
      author: qnkhuat
      comment: Added 0.48.0 - drop computation_job table
      preConditions:
        - onFail: MARK_RAN
        - tableExists:
            tableName: computation_job
      changes:
          - dropTable:
              tableName: computation_job
      rollback: # no rollback needed since this table has been unused since 2018

  - changeSet:
      id: v48.00-005
      validCheckSum: 8:a570f2e1d90a302bc207c00e3776eaaf
      author: qnkhuat
      comment: Added 0.48.0 - Add query_execution.action_id
      changes:
        - addColumn:
            tableName: query_execution
            columns:
              - column:
                  name: action_id
                  type: integer
                  remarks: 'The ID of the action associated with this query execution, if any.'

  - changeSet:
      id: v48.00-006
      validCheckSum: 8:cf1413241565a186bf98eece35d519bf
      author: qnkhuat
      comment: Added 0.48.0 - Index query_execution.action_id
      changes:
        - createIndex:
            tableName: query_execution
            indexName: idx_query_execution_action_id
            columns:
              column:
                name: action_id

  - changeSet:
      id: v48.00-007
      validCheckSum: 8:15d05ceba05e5b7d25d351fb6ec5b100
      author: qnkhuat
      comment: Added 0.48.0 - Add revision.most_recent
      changes:
        - addColumn:
            tableName: revision
            columns:
              - column:
                  name: most_recent
                  type: boolean
                  defaultValueBoolean: false
                  remarks: 'Whether a revision is the most recent one'
                  constraints:
                    nullable: false

  - changeSet:
      id: v48.00-008
      validCheckSum: 8:c0a512701d6dfd5cc1c4a689919be074
      author: qnkhuat
      comment: Set revision.most_recent = true for latest revisions
      changes:
        - sql:
            dbms: postgresql,h2
            sql: >-
              UPDATE revision r
              SET most_recent = true
              WHERE (model, model_id, timestamp) IN (
                                 SELECT model, model_id, MAX(timestamp)
                                 FROM revision
                                 GROUP BY model, model_id);
          # mysql and mariadb does not allow update on a table that is in the select part
          # so it we join for them
        - sql:
            dbms: mysql,mariadb
            sql: >-
              UPDATE revision r
              JOIN (
                  SELECT model, model_id, MAX(timestamp) AS max_timestamp
                  FROM revision
                  GROUP BY model, model_id
              ) AS subquery
              ON r.model = subquery.model AND r.model_id = subquery.model_id AND r.timestamp = subquery.max_timestamp
              SET r.most_recent = true;
      rollback: # nothing to do since the most_recent will be dropped anyway

  - changeSet:
      id: v48.00-009
      validCheckSum: 8:dfd90256380263274ea7f5cc0c5ed413
      author: calherries
      comment: Added 0.48.0 - Create table_privileges table
      changes:
        - createTable:
            tableName: table_privileges
            remarks: Table for user and role privileges by table
            columns:
              - column:
                  name: table_id
                  type: int
                  remarks: 'Table ID'
                  constraints:
                    foreignKeyName: fk_table_privileges_table_id
                    nullable: false
                    referencedTableName: metabase_table
                    referencedColumnNames: id
                    deleteCascade: true
              - column:
                  name: role
                  type: varchar(255)
                  remarks: 'Role name. NULL indicates the privileges are the current user''s'
              - column:
                  name: select
                  type: boolean
                  remarks: 'Privilege to select from the table'
                  constraints:
                    nullable: false
                  defaultValue: false
              - column:
                  name: update
                  type: boolean
                  remarks: 'Privilege to update records in the table'
                  constraints:
                    nullable: false
                  defaultValue: false
              - column:
                  name: insert
                  type: boolean
                  remarks: 'Privilege to insert records into the table'
                  constraints:
                    nullable: false
                  defaultValue: false
              - column:
                  name: delete
                  type: boolean
                  remarks: 'Privilege to delete records from the table'
                  constraints:
                    nullable: false
                  defaultValue: false
            uniqueConstraints:
              - unique:
                  columnNames: table_id, role
                  name: uq_table_privileges_table_id_role


  - changeSet:
      id: v48.00-010
      validCheckSum: 8:da6117039b6e0249b710cc3160af982d
      author: qnkhuat
      comment: Remove ON UPDATE for revision.timestamp on mysql, mariadb
      preConditions:
          # If preconditions fail (i.e., dbms is not mysql or mariadb) then mark this migration as 'ran'
          - onFail: MARK_RAN
          - dbms:
              type: mysql,mariadb
      changes:
          - sql:
                sql: ALTER TABLE `revision` CHANGE `timestamp` `timestamp` timestamp(6) NOT NULL DEFAULT current_timestamp(6);
      rollback: # no need

  - changeSet:
      id: v48.00-011
      validCheckSum: 8:65ef87949a7e9555fabaf69069806ee0
      author: qnkhuat
      comment: Index revision.most_recent
      changes:
        - createIndex:
            tableName: revision
            indexName: idx_revision_most_recent
            columns:
              column:
                name: most_recent

  - changeSet:
      id: v48.00-013
      validCheckSum: 8:145eb766e2d49e95f31d8a08df8ff776
      author: qnkhuat
      comment: Index unindexed FKs for postgres
      preConditions:
        - onFail: MARK_RAN
        - dbms:
            type: postgresql
      changes:
          - sql:
              sql: >-
                  CREATE INDEX IF NOT EXISTS idx_action_made_public_by_id ON action (made_public_by_id);
                  CREATE INDEX IF NOT EXISTS idx_action_model_id ON action (model_id);
                  CREATE INDEX IF NOT EXISTS idx_application_permissions_revision_user_id ON application_permissions_revision (user_id);
                  CREATE INDEX IF NOT EXISTS idx_collection_permission_graph_revision_user_id ON collection_permission_graph_revision (user_id);
                  CREATE INDEX IF NOT EXISTS idx_core_session_user_id ON core_session (user_id);
                  CREATE INDEX IF NOT EXISTS idx_dashboard_tab_dashboard_id ON dashboard_tab (dashboard_id);
                  CREATE INDEX IF NOT EXISTS idx_dimension_human_readable_field_id ON dimension (human_readable_field_id);
                  CREATE INDEX IF NOT EXISTS idx_metabase_database_creator_id ON metabase_database (creator_id);
                  CREATE INDEX IF NOT EXISTS idx_model_index_creator_id ON model_index (creator_id);
                  CREATE INDEX IF NOT EXISTS idx_native_query_snippet_creator_id ON native_query_snippet (creator_id);
                  CREATE INDEX IF NOT EXISTS idx_permissions_revision_user_id ON permissions_revision (user_id);
                  CREATE INDEX IF NOT EXISTS idx_persisted_info_creator_id ON persisted_info (creator_id);
                  CREATE INDEX IF NOT EXISTS idx_persisted_info_database_id ON persisted_info (database_id);
                  CREATE INDEX IF NOT EXISTS idx_pulse_dashboard_id ON pulse (dashboard_id);
                  CREATE INDEX IF NOT EXISTS idx_pulse_card_dashboard_card_id ON pulse_card (dashboard_card_id);
                  CREATE INDEX IF NOT EXISTS idx_pulse_channel_recipient_pulse_channel_id ON pulse_channel_recipient (pulse_channel_id);
                  CREATE INDEX IF NOT EXISTS idx_pulse_channel_recipient_user_id ON pulse_channel_recipient (user_id);
                  CREATE INDEX IF NOT EXISTS idx_query_action_database_id ON query_action (database_id);
                  CREATE INDEX IF NOT EXISTS idx_report_card_database_id ON report_card (database_id);
                  CREATE INDEX IF NOT EXISTS idx_report_card_made_public_by_id ON report_card (made_public_by_id);
                  CREATE INDEX IF NOT EXISTS idx_report_card_table_id ON report_card (table_id);
                  CREATE INDEX IF NOT EXISTS idx_report_dashboard_made_public_by_id ON report_dashboard (made_public_by_id);
                  CREATE INDEX IF NOT EXISTS idx_report_dashboardcard_action_id ON report_dashboardcard (action_id);
                  CREATE INDEX IF NOT EXISTS idx_report_dashboardcard_dashboard_tab_id ON report_dashboardcard (dashboard_tab_id);
                  CREATE INDEX IF NOT EXISTS idx_revision_user_id ON revision (user_id);
                  CREATE INDEX IF NOT EXISTS idx_sandboxes_card_id ON sandboxes (card_id);
                  CREATE INDEX IF NOT EXISTS idx_sandboxes_permission_id ON sandboxes (permission_id);
                  CREATE INDEX IF NOT EXISTS idx_secret_creator_id ON secret (creator_id);
                  CREATE INDEX IF NOT EXISTS idx_timeline_creator_id ON timeline (creator_id);
                  CREATE INDEX IF NOT EXISTS idx_timeline_event_creator_id ON timeline_event (creator_id);
      rollback: # no need

  - changeSet:
      id: v48.00-014
      validCheckSum: 8:b2c1361f1dc14c2390a1dc25a4a86311
      author: calherries
      comment: Added 0.48.0 - Create table_privileges.table_id index
      preConditions:
        - onFail: MARK_RAN
        - dbms:
            type: postgresql
      changes:
        - createIndex:
            indexName: idx_table_privileges_table_id
            tableName: table_privileges
            columns:
              - column:
                  name: table_id
      rollback: # not needed, it will be removed with the table

  - changeSet:
      id: v48.00-015
      validCheckSum: 8:6f58cf60c8048bb39bbf6128058ff85e
      author: calherries
      comment: Added 0.48.0 - Create table_privileges.role index
      changes:
        - createIndex:
            indexName: idx_table_privileges_role
            tableName: table_privileges
            columns:
              - column:
                  name: role
      rollback: # not needed, it will be removed with the table

  - changeSet:
      id: v48.00-016
      validCheckSum: 8:ea2cb901edad5cf3a1250bdd2a9b0866
      author: calherries
      comment: Added 0.48.0 - Change the type of collection.slug to varchar(510)
      changes:
        - modifyDataType:
            tableName: collection
            columnName: slug
            newDataType: varchar(510)
      rollback:
        - modifyDataType:
            tableName: collection
            columnName: slug
            newDataType: varchar(254)

  - changeSet:
      id: v48.00-018
      validCheckSum: 8:efae52e7403f39c1458f53e885b4393d
      author: noahmoss
      comment: Add new recent_views table
      changes:
        - createTable:
            tableName: recent_views
            remarks: Used to store recently viewed objects for each user
            columns:
              - column:
                  name: id
                  type: int
                  autoIncrement: true
                  constraints:
                    primaryKey: true
                    nullable: false
              - column:
                  name: user_id
                  type: int
                  remarks: The user associated with this view
                  constraints:
                    nullable: false
                    referencedTableName: core_user
                    referencedColumnNames: id
                    foreignKeyName: fk_recent_views_ref_user_id
              - column:
                  name: model
                  type: varchar(16)
                  remarks: The name of the model that was viewed
                  constraints:
                    nullable: false
              - column:
                  name: model_id
                  type: int
                  remarks: The ID of the model that was viewed
                  constraints:
                    nullable: false
              - column:
                  name: timestamp
                  type: DATETIME
                  remarks: The time a view was recorded
                  constraints:
                    nullable: false

  - changeSet:
      id: v48.00-019
      validCheckSum: 8:c3866a4b7cfbb49d4b626dc2fd750935
      author: nemanjaglumac
      comment: 'Collection color is removed in 0.48.0'
      changes:
        - dropColumn:
            tableName: collection
            columnName: color
      rollback:
        - addColumn:
            tableName: collection
            columns:
              - column:
                  name: color
                  type: char(7)
                  remarks: 'Seven-character hex color for this Collection, including the preceding hash sign.'
                  constraints:
                    nullable: false
                  defaultValue: '#31698A'

  - changeSet:
      id: v48.00-020
      validCheckSum: 8:2c410019e1834304131ff57278003d35
      author: noahmoss
      comment: Added 0.48.0 - Create recent_views.user_id index
      changes:
        - createIndex:
            indexName: idx_recent_views_user_id
            tableName: recent_views
            columns:
              - column:
                  name: user_id
      rollback: # not needed, it will be removed with the table

  - changeSet:
      id: v48.00-021
      validCheckSum: 8:a1543239e39c70dc9bab3bbc303242b1
      author: piranha
      comment: 'Cards store Metabase version used to create them'
      changes:
        - addColumn:
            tableName: report_card
            columns:
              - column:
                  name: metabase_version
                  type: varchar(100)
                  remarks: 'Metabase version used to create the card.'

  - changeSet:
      id: v48.00-022
      validCheckSum: 8:0f034d06b1ad5336c3c81b0d22cde259
      author: johnswanson
      comment: Migrate migrate-click-through to a custom migration
      preConditions:
        - onFail: MARK_RAN
        - sqlCheck:
            expectedResult: 0
            sql: SELECT count(*) FROM data_migrations WHERE id = 'migrate-click-through';
      changes:
        - customChange:
            class: "metabase.db.custom_migrations.MigrateClickThrough"

  - changeSet:
      id: v48.00-023
      validCheckSum: 8:f18e5e053b508aab0bdd8c4bf1d7de4b
      author: piranha
      comment: Data migration migrate-remove-admin-from-group-mapping-if-needed
      preConditions:
        - onFail: MARK_RAN
        - sqlCheck:
            expectedResult: 0
            sql: SELECT count(*) FROM data_migrations WHERE id = 'migrate-remove-admin-from-group-mapping-if-needed';
      changes:
        - customChange:
            class: "metabase.db.custom_migrations.MigrateRemoveAdminFromGroupMappingIfNeeded"

  - changeSet:
      id: v48.00-024
      validCheckSum: 8:fab2a51d73c66cea059d55a6fea8bb2f
      author: piranha
      comment: All data migrations were transferred to custom_migrations!
      changes:
        - dropTable:
            tableName: data_migrations
      rollback:
        - sql:
            sql: >-
              CREATE TABLE data_migrations (
                id varchar(254) primary key,
                timestamp ${timestamp_type} not null
              );
              INSERT INTO data_migrations VALUES
                  ('set-card-database-and-table-ids', current_timestamp),
                  ('set-mongodb-databases-ssl-false', current_timestamp),
                  ('set-default-schemas', current_timestamp),
                  ('set-admin-email', current_timestamp),
                  ('remove-database-sync-activity-entries', current_timestamp),
                  ('remove-duplicate-fk-entries', current_timestamp),
                  ('update-dashboards-to-new-grid', current_timestamp),
                  ('migrate-field-visibility-type', current_timestamp),
                  ('fix-dashboard-cards-without-positions', current_timestamp),
                  ('migrate-fk-metadata', current_timestamp),
                  ('create-raw-tables', current_timestamp),
                  ('migrate-base-types', current_timestamp),
                  ('migrate-field-types', current_timestamp),
                  ('fix-invalid-field-types', current_timestamp),
                  ('add-users-to-default-permissions-groups', current_timestamp),
                  ('add-admin-group-root-entry', current_timestamp),
                  ('add-databases-to-magic-permissions-groups', current_timestamp),
                  ('fix-legacy-magic-group-names', current_timestamp),
                  ('remove-trailing-slashes-from-site-url-setting', current_timestamp),
                  ('copy-site-url-setting-and-remove-trailing-slashes', current_timestamp),
                  ('migrate-query-executions', current_timestamp),
                  ('drop-old-query-execution-table', current_timestamp),
                  ('ensure-protocol-specified-in-site-url', current_timestamp),
                  ('populate-card-database-id', current_timestamp),
                  ('migrate-humanization-setting', current_timestamp),
                  ('populate-card-read-permissions', current_timestamp),
                  ('mark-category-fields-as-list', current_timestamp),
                  ('repopulate-card-read-permissions', current_timestamp),
                  ('add-legacy-sql-directive-to-bigquery-sql-cards', current_timestamp),
                  ('clear-ldap-user-local-passwords', current_timestamp),
                  ('add-migrated-collections', current_timestamp),
                  ('migrate-map-regions', current_timestamp),
                  ('migrate-click-through', current_timestamp),
                  ('migrate-remove-admin-from-group-mapping-if-needed', current_timestamp);

  - changeSet:
      id: v48.00-025
      validCheckSum: 8:a2fa9ab0913b9e4b97dff91f973344d6
      author: piranha
      comment: 'Revisions store Metabase version used to create them'
      changes:
        - addColumn:
            tableName: revision
            columns:
              - column:
                  name: metabase_version
                  type: varchar(100)
                  remarks: 'Metabase version used to create the revision.'

  - changeSet:
      id: v48.00-026
      validCheckSum: 8:7c8330e861c16997780a9b0881144b26
      author: lbrdnk
      comment: Set semantic_type with value type/Number to null (#18754)
      changes:
        - update:
            tableName: metabase_field
            columns:
              - column:
                  name: semantic_type
                  value: NULL
            where: semantic_type = 'type/Number'
      rollback:

  # this is a no op, it was previously used to Drop parameter_card.entity_id,
  # now it's moved to v47.00-058
  # this is still here because we want the change set id to be consistent
  # see #35239 for details
  - changeSet:
      id: v48.00-027
      author: qnkhuat
      validCheckSum: ANY
      comment: 'No op migration'
      changes:
        - sql:
          sql: SELECT 1;
      rollback:

  - changeSet:
      id: v48.00-028
      validCheckSum: 8:818119252c2e7877bbf46aec40fab160
      author: noahmoss
      comment: Add new audit_log table
      changes:
        - createTable:
            tableName: audit_log
            remarks: Used to store application events for auditing use cases
            columns:
              - column:
                  name: id
                  type: int
                  autoIncrement: true
                  constraints:
                    primaryKey: true
                    nullable: false
              - column:
                  name: topic
                  type: varchar(32)
                  remarks: The topic of a given audit event
                  constraints:
                    nullable: false
              - column:
                  name: timestamp
                  type: ${timestamp_type}
                  remarks: The time an event was recorded
                  constraints:
                    nullable: false
              - column:
                  name: end_timestamp
                  type: ${timestamp_type}
                  remarks: The time an event ended, if applicable
                  constraints:
                    nullable: true
              - column:
                  name: user_id
                  type: int
                  remarks: The user who performed an action or triggered an event
                  constraints:
                    nullable: true
              - column:
                  name: model
                  type: varchar(32)
                  remarks: The name of the model this event applies to (e.g. Card, Dashboard), if applicable
                  constraints:
                    nullable: true
              - column:
                  name: model_id
                  type: int
                  remarks: The ID of the model this event applies to, if applicable
                  constraints:
                    nullable: true
              - column:
                  name: details
                  type: ${text.type}
                  remarks: A JSON map with metadata about the event
                  constraints:
                    nullable: false

  - changeSet:
      id: v48.00-029
      validCheckSum: 8:1994760ab0950e7f591c40e887295e1a
      author: noahmoss
      comment: Added 0.48.0 - new view v_audit_log
      changes:
        - sqlFile:
            dbms: postgresql
            path: instance_analytics_views/audit_log/v1/postgres-audit_log.sql
            relativeToChangelogFile: true
        - sqlFile:
            dbms: mysql,mariadb
            path: instance_analytics_views/audit_log/v1/mysql-audit_log.sql
            relativeToChangelogFile: true
        - sqlFile:
            dbms: h2
            path: instance_analytics_views/audit_log/v1/h2-audit_log.sql
            relativeToChangelogFile: true
      rollback:
        - sql:
            sql: drop view if exists v_audit_log;

  - changeSet:
      id: v48.00-030
      validCheckSum: 8:965d6479698fe55f2f6799be552b5edb
      author: noahmoss
      comment: Added 0.48.0 - new view v_content
      changes:
        - sqlFile:
            dbms: postgresql
            path: instance_analytics_views/content/v1/postgres-content.sql
            relativeToChangelogFile: true
        - sqlFile:
            dbms: mysql,mariadb
            path: instance_analytics_views/content/v1/mysql-content.sql
            relativeToChangelogFile: true
        - sqlFile:
            dbms: h2
            path: instance_analytics_views/content/v1/h2-content.sql
            relativeToChangelogFile: true
      rollback:
        - sql:
            sql: drop view if exists v_content;

  - changeSet:
      id: v48.00-031
      validCheckSum: 8:721bedb0dd362793a1a216cf3e552f3b
      author: noahmoss
      comment: Added 0.48.0 - new view v_dashboardcard
      changes:
        - sqlFile:
            path: instance_analytics_views/dashboardcard/v1/dashboardcard.sql
            relativeToChangelogFile: true
      rollback:
        - sql:
            sql: drop view if exists v_dashboardcard;

  - changeSet:
      id: v48.00-032
      validCheckSum: 8:64d52462def7bb6981a3b6a40d42e67e
      author: noahmoss
      comment: Added 0.48.0 - new view v_group_members
      changes:
        - sqlFile:
            path: instance_analytics_views/group_members/v1/group_members.sql
            relativeToChangelogFile: true
      rollback:
        - sql:
            sql: drop view if exists v_group_members;

  - changeSet:
      id: v48.00-033
      validCheckSum: 8:7ac57373a0fba4bd9613c242702c863d
      author: noahmoss
      comment: Added 0.48.0 - new view v_subscriptions for postgres
      changes:
        - sqlFile:
            dbms: postgresql
            path: instance_analytics_views/subscriptions/v1/postgres-subscriptions.sql
            relativeToChangelogFile: true
        - sqlFile:
            dbms: mysql,mariadb
            path: instance_analytics_views/subscriptions/v1/mysql-subscriptions.sql
            relativeToChangelogFile: true
        - sqlFile:
            dbms: h2
            path: instance_analytics_views/subscriptions/v1/h2-subscriptions.sql
            relativeToChangelogFile: true
      rollback:
        - sql:
            sql: drop view if exists v_subscriptions;

  - changeSet:
      id: v48.00-034
      validCheckSum: 8:1c268d93ce69eaee11e3ecdf9951449a
      author: noahmoss
      comment: Added 0.48.0 - new view v_users
      changes:
        - sqlFile:
            dbms: postgresql
            path: instance_analytics_views/users/v1/postgres-users.sql
            relativeToChangelogFile: true
        - sqlFile:
            dbms: mysql,mariadb
            path: instance_analytics_views/users/v1/mysql-users.sql
            relativeToChangelogFile: true
        - sqlFile:
            dbms: h2
            path: instance_analytics_views/users/v1/h2-users.sql
            relativeToChangelogFile: true
      rollback:
        - sql:
            sql: drop view if exists v_users;

  - changeSet:
      id: v48.00-035
      validCheckSum: 8:c0276764af3e1b4b5b0c4e5fdc979e60
      author: noahmoss
      comment: Added 0.48.0 - new view v_alerts
      changes:
        - sqlFile:
            dbms: postgresql
            path: instance_analytics_views/alerts/v1/postgres-alerts.sql
            relativeToChangelogFile: true
        - sqlFile:
            dbms: mysql,mariadb
            path: instance_analytics_views/alerts/v1/mysql-alerts.sql
            relativeToChangelogFile: true
        - sqlFile:
            dbms: h2
            path: instance_analytics_views/alerts/v1/h2-alerts.sql
            relativeToChangelogFile: true
      rollback:
        - sql:
            sql: drop view if exists v_alerts;

  - changeSet:
      id: v48.00-036
      validCheckSum: 8:8a35e1bdf0738ccac5da8062d6671dd0
      author: noahmoss
      comment: Added 0.48.0 - new view v_databases
      changes:
        - sqlFile:
            path: instance_analytics_views/databases/v1/databases.sql
            relativeToChangelogFile: true
      rollback:
        - sql:
            sql: drop view if exists v_databases;

  - changeSet:
      id: v48.00-037
      validCheckSum: 8:a4b6ebd594b4663a6a888211f36ce6c3
      author: noahmoss
      comment: Added 0.48.0 - new view v_fields
      changes:
        - sqlFile:
            dbms: postgresql
            path: instance_analytics_views/fields/v1/postgres-fields.sql
            relativeToChangelogFile: true
        - sqlFile:
            dbms: mysql,mariadb
            path: instance_analytics_views/fields/v1/mysql-fields.sql
            relativeToChangelogFile: true
        - sqlFile:
            dbms: h2
            path: instance_analytics_views/fields/v1/h2-fields.sql
            relativeToChangelogFile: true
      rollback:
        - sql:
            sql: drop view if exists v_fields;

  - changeSet:
      id: v48.00-038
      validCheckSum: 8:a24f4bcd3336e79d1c8ef33ab81c0db3
      author: noahmoss
      comment: Added 0.48.0 - new view v_query_log
      changes:
        - sqlFile:
            dbms: postgresql
            path: instance_analytics_views/query_log/v1/postgres-query_log.sql
            relativeToChangelogFile: true
        - sqlFile:
            dbms: mysql,mariadb
            path: instance_analytics_views/query_log/v1/mysql-query_log.sql
            relativeToChangelogFile: true
        - sqlFile:
            dbms: h2
            path: instance_analytics_views/query_log/v1/h2-query_log.sql
            relativeToChangelogFile: true
      rollback:
        - sql:
            sql: drop view if exists v_query_log;

  - changeSet:
      id: v48.00-039
      validCheckSum: 8:b43481a01df86830c4cb1adb8189d400
      author: noahmoss
      comment: Added 0.48.0 - new view v_tables
      changes:
        - sqlFile:
            dbms: postgresql
            path: instance_analytics_views/tables/v1/postgres-tables.sql
            relativeToChangelogFile: true
        - sqlFile:
            dbms: mysql,mariadb
            path: instance_analytics_views/tables/v1/mysql-tables.sql
            relativeToChangelogFile: true
        - sqlFile:
            dbms: h2
            path: instance_analytics_views/tables/v1/h2-tables.sql
            relativeToChangelogFile: true
      rollback:
        - sql:
            sql: drop view if exists v_tables;

  - changeSet:
      id: v48.00-040
      validCheckSum: 8:b8842eac1c7cba6e997d4d288306e36c
      author: noahmoss
      comment: Added 0.48.0 - new view v_view_log
      changes:
        - sqlFile:
            dbms: postgresql
            path: instance_analytics_views/view_log/v1/postgres-view_log.sql
            relativeToChangelogFile: true
        - sqlFile:
            dbms: mysql,mariadb
            path: instance_analytics_views/view_log/v1/mysql-view_log.sql
            relativeToChangelogFile: true
        - sqlFile:
            dbms: h2
            path: instance_analytics_views/view_log/v1/h2-view_log.sql
            relativeToChangelogFile: true
      rollback:
        - sql:
            sql: drop view if exists v_view_log;

  - changeSet:
      id: v48.00-045
      validCheckSum: 8:874f14ae26d742448d8dd2b47dc8aa3d
      author: qwef
      comment: Added 0.48.0 - add is_sandboxed to query_execution
      changes:
        - addColumn:
            tableName: query_execution
            columns:
              - column:
                  name: is_sandboxed
                  type: boolean
                  remarks: "Is query from a sandboxed user"
                  constraints:
                    nullable: true

  - changeSet:
      id: v48.00-046
      validCheckSum: 8:4bb11295621890202e066cd15de93a52
      author: noahmoss
      comment: Added 0.48.0 - new indexes to optimize audit v2 queries
      changes:
        - sqlFile:
            dbms: postgresql
            path: instance_analytics_views/indexes/v1/postgres-indexes.sql
            relativeToChangelogFile: true
        - sqlFile:
            dbms: mysql
            path: instance_analytics_views/indexes/v1/mysql-indexes.sql
            relativeToChangelogFile: true
        - sqlFile:
            dbms: mariadb
            path: instance_analytics_views/indexes/v1/mariadb-indexes.sql
            relativeToChangelogFile: true
        - sqlFile:
            dbms: h2
            path: instance_analytics_views/indexes/v1/h2-indexes.sql
            relativeToChangelogFile: true
      rollback:
        # Only MySQL needes a rollback because all the other DBs support "CREATE INDEX IF NOT EXISTS"
        - sqlFile:
            dbms: mysql
            path: instance_analytics_views/indexes/v1/mysql-rollback.sql
            relativeToChangelogFile: true

  - changeSet:
      id: v48.00-047
      validCheckSum: 8:2b18bed0e1ae18dd7b26a0770dac54c0
      author: noahmoss
      comment: Drop foreign key on recent_views so that it can be recreated with onDelete policy
      changes:
        - dropForeignKeyConstraint:
            baseTableName: recent_views
            constraintName: fk_recent_views_ref_user_id
      rollback:
        - addForeignKeyConstraint:
            baseTableName: recent_views
            constraintName: fk_recent_views_ref_user_id
            referencedTableName: core_user
            baseColumnNames: user_id
            referencedColumnNames: id
            onDelete: CASCADE

  - changeSet:
      id: v48.00-048
      validCheckSum: 8:872e632a8ffa42eb2969f77823e8bfc8
      author: noahmoss
      comment: Add foreign key on recent_views with onDelete CASCADE
      changes:
        - addForeignKeyConstraint:
            baseTableName: recent_views
            constraintName: fk_recent_views_ref_user_id
            referencedTableName: core_user
            baseColumnNames: user_id
            referencedColumnNames: id
            onDelete: CASCADE
      rollback:
        - dropForeignKeyConstraint:
            baseTableName: recent_views
            constraintName: fk_recent_views_ref_user_id

  - changeSet:
      id: v48.00-049
      validCheckSum: 8:853f2a24c53470bf2d9e85b1246bab7b
      author: noahmoss
      comment: Migrate data from activity to audit_log
      changes:
        - sql:
            dbms: postgresql
            sql: >-
              INSERT INTO audit_log (topic, timestamp, user_id, model, model_id, details)
              SELECT
                topic,
                timestamp,
                user_id,
                model,
                model_id,
                details::jsonb || json_strip_nulls(json_build_object('database_id', database_id, 'table_id', table_id))::jsonb
              FROM activity;
        - sql:
            dbms: mysql,mariadb
            sql: >-
              INSERT INTO audit_log (topic, timestamp, user_id, model, model_id, details)
              SELECT
                  topic,
                  timestamp,
                  user_id,
                  model,
                  model_id,
                  JSON_MERGE(
                      details,
                      JSON_OBJECT('database_id', database_id, 'table_id', table_id)
                  )
              FROM activity;
        - sql:
            dbms: h2
            sql: >-
              INSERT INTO audit_log (topic, timestamp, user_id, model, model_id, details)
              SELECT
                  topic,
                  timestamp,
                  user_id,
                  model,
                  model_id,
                  JSON_OBJECT(
                    'database_id': database_id,
                    'table_id': table_id
                    ABSENT ON NULL
                  )
              FROM activity;
      rollback: # not necessary

  - changeSet:
      id: v48.00-050
      validCheckSum: 8:d41d8cd98f00b204e9800998ecf8427e
      author: noahmoss
      comment: Added 0.48.0 - no-op migration to remove audit DB and collection on downgrade
      changes:
        - comment: "No operation performed for this changeset on execution."
      rollback:
        - sql: DELETE FROM metabase_database WHERE is_audit = TRUE;
        - sql: DELETE FROM collection WHERE type = 'instance_analytics';

  - changeSet:
      id: v48.00-051
      validCheckSum: 8:5f5d1fd5b6153a6613511fd8f765737d
      author: calherries
      comment: Migrate metabase_field when the fk target field is inactive
      changes:
        - sql:
            dbms: mariadb,mysql
            sql: >-
              UPDATE metabase_field AS a
              JOIN metabase_field AS b ON b.id = a.fk_target_field_id
              SET a.fk_target_field_id = NULL,
                  a.semantic_type = NULL
              WHERE b.active = FALSE;
        - sql:
            dbms: postgresql,h2
            sql: >-
              UPDATE metabase_field
              SET fk_target_field_id = NULL,
                  semantic_type = NULL
              WHERE fk_target_field_id IN (
                  SELECT id
                  FROM metabase_field
                  WHERE active = FALSE
              );
      rollback: # no change

  - changeSet:
      id: v48.00-053
      validCheckSum: 8:8b41162170f6d712871b2ee9221adc1a
      author: johnswanson
      comment: Increase length of `activity.model` to fit longer model names
      changes:
        - modifyDataType:
            tableName: activity
            columnName: model
            newDataType: VARCHAR(32)
      rollback: # not necessary

  - changeSet:
      id: v48.00-054
      validCheckSum: 8:d41d8cd98f00b204e9800998ecf8427e
      author: escherize
      comment: Added 0.48.0 - no-op migration to remove Internal Metabase User on downgrade
      changes:
        - comment: "No operation performed for this changeset on execution."
      rollback:
        - sql: DELETE FROM core_user WHERE id = 13371338;

  - changeSet:
      id: v48.00-055
      validCheckSum: 8:fd36092d50982fbf31ce16757c16e47e
      author: noahmoss
      comment: Added 0.48.0 - new view v_tasks
      changes:
        - sqlFile:
            dbms: postgresql
            path: instance_analytics_views/tasks/v1/postgres-tasks.sql
            relativeToChangelogFile: true
        - sqlFile:
            dbms: mysql,mariadb
            path: instance_analytics_views/tasks/v1/mysql-tasks.sql
            relativeToChangelogFile: true
        - sqlFile:
            dbms: h2
            path: instance_analytics_views/tasks/v1/h2-tasks.sql
            relativeToChangelogFile: true
      rollback:
        - sql:
            sql: drop view if exists v_tasks;

  - changeSet:
      id: v48.00-056
      validCheckSum: 8:229e8058cc8309053b344bbfdb042405
      author: noahmoss
      comment: 'Adjust view_log schema for Audit Log v2'
      changes:
        - addColumn:
            tableName: view_log
            columns:
              - column:
                  name: has_access
                  type: boolean
                  constraints:
                    nullable: true
                  remarks: 'Whether the user who initiated the view had read access to the item being viewed.'

  - changeSet:
      id: v48.00-057
      validCheckSum: 8:8e32153df1031ea12005d58ce1674873
      author: noahmoss
      comment: 'Adjust view_log schema for Audit Log v2'
      changes:
        - addColumn:
            tableName: view_log
            columns:
              - column:
                  name: context
                  type: varchar(32)
                  constraints:
                    nullable: true
                  remarks: 'The context of the view, can be collection, question, or dashboard. Only for cards.'

  - changeSet:
      id: v48.00-059
      validCheckSum: 8:fd8b5031dbbf69c4588ce2699eb20f33
      author: qwef
      comment: 'Update the namespace of any audit collections that are already loaded'
      changes:
        - sql:
            sql: UPDATE collection SET namespace = 'analytics' WHERE entity_id = 'okNLSZKdSxaoG58JSQY54' OR entity_id = 'vG58R8k-QddHWA7_47umn'
      rollback: # not necessary

  - changeSet:
      id: v48.00-060
      validCheckSum: 8:a59027f5494811033ce77cd0ba05d6bd
      author: noahmoss
      comment: Added 0.48.0 - task_history.started_at
      changes:
        - createIndex:
            indexName: idx_task_history_started_at
            tableName: task_history
            columns:
              - column:
                  name: started_at

  - changeSet:
      id: v48.00-061
      validCheckSum: 8:9b9939aad6ca12f7cf4dfa85dae6eb1c
      author: piranha
      comment: 'Adds query_execution.cache_hash -> query_cache.query_hash'
      changes:
        - addColumn:
            tableName: query_execution
            columns:
              - column:
                  name: cache_hash
                  type: ${blob.type}
                  constraints:
                    nullable: true
                  remarks: 'Hash of normalized query, calculated in middleware.cache'

  # this index was added in migration 95, but during our split migration work in #34400 we didn't include this index
  # in the sql initialization, so we need to recreate one here for new instances running 48+
  - changeSet:
      id: v48.00-067
      validCheckSum: 8:e7cd8168533c58c865dacf320e819218
      author: qnkhuat
      comment: 'Add unique constraint idx_databasechangelog_id_author_filename'
      preConditions:
        - onFail: MARK_RAN
        # If we're dumping the migration as a SQL file or trying to force-migrate we can't check the preconditions
        # so just go ahead and skip the entire thing. This is a non-critical migration
        - onUpdateSQL: IGNORE
        - and:
          - sqlCheck:
              expectedResult: 0
              sql: SELECT count(*) FROM (SELECT count(*) FROM DATABASECHANGELOG GROUP BY ID, AUTHOR, FILENAME HAVING count(*) > 1) t1
          - or:
            - and:
              - dbms:
                  type: postgresql
              - sqlCheck:
                  expectedResult: 0
                  sql: >-
                    SELECT COUNT(*)
                    FROM pg_indexes
                    WHERE tablename = 'databasechangelog' AND
                          indexname = 'idx_databasechangelog_id_author_filename';
            - and:
              - dbms:
                  type: h2
              - sqlCheck:
                  expectedResult: 0
                  sql: >-
                    SELECT COUNT(*)
                    FROM INFORMATION_SCHEMA.INDEXES
                    WHERE TABLE_NAME = 'DATABASECHANGELOG' AND
                          INDEX_NAME = 'IDX_DATABASECHANGELOG_ID_AUTHOR_FILENAME_INDEX_1';
            - and:
              - dbms:
                  type: mysql,mariadb
              - not:
                - indexExists:
                    tableName: ${databasechangelog.name}
                    indexName: idx_databasechangelog_id_author_filename
      changes:
        - addUniqueConstraint:
            constraintName: idx_databasechangelog_id_author_filename
            tableName: ${databasechangelog.name}
            columnNames: id, author, filename
      rollback:
        - dropUniqueConstraint:
            tableName: ${databasechangelog.name}
            constraintName: idx_databasechangelog_id_author_filename

  - changeSet:
      id: v49.00-000
      author: qnkhuat
      comment: Remove leagcy pulses
      changes:
        - sql: DELETE FROM pulse where dashboard_id is null and alert_condition is null;
      # pulse has been deprecated in v38(~2.5 years ago), even the UI to view it is broken
      # so we don't need to worry about recovering it on rollback
      rollback:

  - changeSet:
      id: v49.00-003
      author: johnswanson
      comment: Add a `type` to users
      changes:
        - addColumn:
            columns:
              - column:
                  name: type
                  type: varchar(64)
                  constraints:
                    nullable: false
                  defaultValue: 'personal'
                  remarks: The type of user
            tableName: core_user

  - changeSet:
      id: v49.00-004
      author: johnswanson
      comment: Add a table for API keys
      changes:
        - createTable:
            tableName: api_key
            remarks: An API Key
            columns:
              - column:
                  remarks: The ID of the API Key itself
                  name: id
                  type: int
                  autoIncrement: true
                  constraints:
                    primaryKey: true
                    nullable: false
              - column:
                  name: user_id
                  type: int
                  remarks: The ID of the user who this API Key acts as
                  constraints:
                    nullable: false
                    referencedTableName: core_user
                    referencedColumnNames: id
                    foreignKeyName: fk_api_key_user_id
              - column:
                  remarks: The hashed API key
                  name: key
                  type: varchar(254)
                  constraints:
                    nullable: false
              - column:
                  remarks: The first 7 characters of the unhashed key
                  name: key_prefix
                  type: varchar(7)
                  constraints:
                    nullable: false
                    unique: true
              - column:
                  remarks: The ID of the user that created this API key
                  name: created_by
                  type: integer
                  constraints:
                    nullable: false
                    referencedTableName: core_user
                    referencedColumnNames: id
                    foreignKeyName: fk_api_key_created_by_user_id
              - column:
                  remarks: The timestamp when the key was created
                  name: created_at
                  type: ${timestamp_type}
                  defaultValueComputed: current_timestamp
                  constraints:
                    nullable: false
              - column:
                  remarks: The timestamp when the key was last updated
                  name: updated_at
                  type: ${timestamp_type}
                  defaultValueComputed: current_timestamp
                  constraints:
                    nullable: false

  - changeSet:
      id: v49.00-005
      author: johnswanson
      comment: Add an index on `api_key.created_by`
      rollback: # not necessary, will be removed with the table
      changes:
        - createIndex:
            tableName: api_key
            indexName: idx_api_key_created_by
            columns:
              column:
                name: created_by

  - changeSet:
      id: v49.00-006
      author: johnswanson
      comment: Add an index on `api_key.user_id`
      rollback: # not necessary, will be removed with the table
      changes:
        - createIndex:
            tableName: api_key
            indexName: idx_api_key_user_id
            columns:
              column:
                name: user_id

  - changeSet:
      id: v49.00-007
      author: johnswanson
      comment: Set the `type` of the internal user
      changes:
        - sql:
            sql: UPDATE core_user SET type='internal' WHERE id=13371338;
      rollback: # not necessary

  - changeSet:
      id: v49.00-008
      author: qnkhuat
      comment: Add metabase_field.database_indexed
      changes:
        - addColumn:
            tableName: metabase_field
            columns:
              - column:
                  name: database_indexed
                  type: boolean
                  constraints:
                    nullable: true
                  remarks: 'If the database supports indexing, this column indicate whether or not a field is indexed, or is the 1st column in a composite index'

  - changeSet:
      id: v49.00-009
      author: adam-james
      comment: Migrate pulse_card.include_csv to 'true' when the joined card.display is 'table'
      changes:
        - sql:
            dbms: mariadb,mysql
            sql: >-
              UPDATE pulse_card AS pc
              JOIN report_card AS rc ON rc.id = pc.card_id
              SET pc.include_csv = TRUE
              WHERE rc.display = 'table';
        - sql:
            dbms: postgresql,h2
            sql: >-
              UPDATE pulse_card pc
              SET include_csv = TRUE
              WHERE pc.card_id IN (
                  SELECT rc.id
                  FROM report_card rc
                  WHERE rc.display = 'table'
                  AND rc.id = pc.card_id
              );
      rollback: # no change

  - changeSet:
      id: v49.00-010
      author: johnswanson
      comment: Add a name to API Keys
      changes:
        - addColumn:
            tableName: api_key
            columns:
              - column:
                  name: name
                  type: varchar(254)
                  constraints:
                    nullable: false
                    unique: true
                  remarks: 'The user-defined name of the API key.'

  - changeSet:
      id: v49.00-011
      author: qnkhuat
      comment: Add metabase_table.database_require_filter
      changes:
        - addColumn:
            tableName: metabase_table
            columns:
              - column:
                  name: database_require_filter
                  type: boolean
                  constraints:
                    nullable: true
                  remarks: 'If true, the table requires a filter to be able to query it'

  - changeSet:
      id: v49.00-012
      author: qnkhuat
      comment: Add metabase_field.database_partitioned
      changes:
        - addColumn:
            tableName: metabase_field
            columns:
              - column:
                  name: database_partitioned
                  type: boolean
                  constraints:
                    nullable: true
                  remarks: 'Whether the table is partitioned by this field'

  - changeSet:
      id: v49.00-013
      author: johnswanson
      comment: Add `api_key.updated_by_id`
      rollback: # will be removed with the table
      changes:
        - addColumn:
            tableName: api_key
            columns:
              - column:
                  remarks: The ID of the user that last updated this API key
                  name: updated_by_id
                  type: integer
                  constraints:
                    # no default and nullable: false for a new column? yikes! But this should probably be ok, because
                    # we don't yet have any UI for creating a new API key.
                    nullable: false
                    referencedTableName: core_user
                    referencedColumnNames: id
                    foreignKeyName: fk_api_key_updated_by_id_user_id

  - changeSet:
      id: v49.00-014
      author: johnswanson
      comment: Add an index on `api_key.updated_by_id`
      rollback: # not necessary, will be removed with the table
      changes:
        - createIndex:
            tableName: api_key
            indexName: idx_api_key_updated_by_id
            columns:
              column:
                name: updated_by_id

  - changeSet:
      id: v49.00-015
      author: johnswanson
      comment: Rename `created_by` to `creator_id`
      rollback: # not necessary, will be removed with the table
      changes:
        - renameColumn:
            tableName: api_key
            columnDataType: integer
            oldColumnName: created_by
            newColumnName: creator_id

  - changeSet:
      id: v49.00-016
      author: noahmoss
      comment: >-
        Added 0.49.0 - modify type of action.archived from boolean to
        ${boolean.type} on mysql,mariadb
      dbms: mysql,mariadb
      changes:
        - modifyDataType:
            tableName: action
            columnName: archived
            newDataType: ${boolean.type}
      rollback:
        - modifyDataType:
            tableName: action
            columnName: archived
            newDataType: boolean
      preConditions:
        - onFail: MARK_RAN
        - dbms:
            type: mysql,mariadb

  - changeSet:
      id: v49.00-017
      author: noahmoss
      comment: Add NOT NULL constraint to action.archived
      changes:
        - addNotNullConstraint:
            columnDataType: ${boolean.type}
            tableName: action
            columnName: archived
            defaultNullValue: false
      preConditions:
        - onFail: MARK_RAN
        - dbms:
            type: mysql,mariadb

  - changeSet:
      id: v49.00-018
      author: noahmoss
      comment: Add default value to action.archived
      changes:
        - addDefaultValue:
            defaultValueBoolean: false
            tableName: action
            columnName: archived
      preConditions:
        - onFail: MARK_RAN
        - dbms:
            type: mysql,mariadb

  - changeSet:
      id: v49.00-019
      author: noahmoss
      comment: >-
        Added 0.49.0 - modify type of metabase_field.json_unfolding from
        boolean to ${boolean.type} on mysql,mariadb
      dbms: mysql,mariadb
      changes:
        - modifyDataType:
            tableName: metabase_field
            columnName: json_unfolding
            newDataType: ${boolean.type}
      rollback:
        - modifyDataType:
            tableName: metabase_field
            columnName: json_unfolding
            newDataType: boolean
      preConditions:
        - onFail: MARK_RAN
        - dbms:
            type: mysql,mariadb

  - changeSet:
      id: v49.00-020
      author: noahmoss
      comment: Add NOT NULL constraint to metabase_field.json_unfolding
      changes:
        - addNotNullConstraint:
            columnDataType: ${boolean.type}
            tableName: metabase_field
            columnName: json_unfolding
            defaultNullValue: false
      preConditions:
        - onFail: MARK_RAN
        - dbms:
            type: mysql,mariadb

  - changeSet:
      id: v49.00-021
      author: noahmoss
      comment: Add default value to metabase_field.json_unfolding
      changes:
        - addDefaultValue:
            defaultValueBoolean: false
            tableName: metabase_field
            columnName: json_unfolding
      preConditions:
        - onFail: MARK_RAN
        - dbms:
            type: mysql,mariadb

  - changeSet:
      id: v49.00-022
      author: noahmoss
      comment: >-
        Added 0.49.0 - modify type of metabase_field.database_is_auto_increment
        from boolean to ${boolean.type} on mysql,mariadb
      dbms: mysql,mariadb
      changes:
        - modifyDataType:
            tableName: metabase_field
            columnName: database_is_auto_increment
            newDataType: ${boolean.type}
      rollback:
        - modifyDataType:
            tableName: metabase_field
            columnName: database_is_auto_increment
            newDataType: boolean
      preConditions:
        - onFail: MARK_RAN
        - dbms:
            type: mysql,mariadb

  - changeSet:
      id: v49.00-023
      author: noahmoss
      comment: Add NOT NULL constraint to metabase_field.database_is_auto_increment
      changes:
        - addNotNullConstraint:
            columnDataType: ${boolean.type}
            tableName: metabase_field
            columnName: database_is_auto_increment
            defaultNullValue: false
      preConditions:
        - onFail: MARK_RAN
        - dbms:
            type: mysql,mariadb

  - changeSet:
      id: v49.00-024
      author: noahmoss
      comment: Add default value to metabase_field.database_is_auto_increment
      changes:
        - addDefaultValue:
            defaultValueBoolean: false
            tableName: metabase_field
            columnName: database_is_auto_increment
      preConditions:
        - onFail: MARK_RAN
        - dbms:
            type: mysql,mariadb

  - changeSet:
      id: v49.00-025
      author: noahmoss
      comment: >-
        Added 0.49.0 - modify type of report_dashboard.auto_apply_filters
        from boolean to ${boolean.type} on mysql,mariadb
      dbms: mysql,mariadb
      changes:
        - modifyDataType:
            tableName: report_dashboard
            columnName: auto_apply_filters
            newDataType: ${boolean.type}
      rollback:
        - modifyDataType:
            tableName: report_dashboard
            columnName: auto_apply_filters
            newDataType: boolean
      preConditions:
        - onFail: MARK_RAN
        - dbms:
            type: mysql,mariadb

  - changeSet:
      id: v49.00-026
      author: noahmoss
      comment: Add NOT NULL constraint to report_dashboard.auto_apply_filters
      changes:
        - addNotNullConstraint:
            columnDataType: ${boolean.type}
            tableName: report_dashboard
            columnName: auto_apply_filters
            defaultNullValue: true
      preConditions:
        - onFail: MARK_RAN
        - dbms:
            type: mysql,mariadb

  - changeSet:
      id: v49.00-027
      author: noahmoss
      comment: Add default value to report_dashboard.auto_apply_filters
      changes:
        - addDefaultValue:
            defaultValueBoolean: true
            tableName: report_dashboard
            columnName: auto_apply_filters
      preConditions:
        - onFail: MARK_RAN
        - dbms:
            type: mysql,mariadb

  - changeSet:
      id: v49.00-028
      author: noahmoss
      comment: >-
        Added 0.49.0 - modify type of metabase_database.is_audit
        from boolean to ${boolean.type} on mysql,mariadb
      dbms: mysql,mariadb
      changes:
        - modifyDataType:
            tableName: metabase_database
            columnName: is_audit
            newDataType: ${boolean.type}
      rollback:
        - modifyDataType:
            tableName: metabase_database
            columnName: is_audit
            newDataType: boolean
      preConditions:
        - onFail: MARK_RAN
        - dbms:
            type: mysql,mariadb

  - changeSet:
      id: v49.00-029
      author: noahmoss
      comment: Add NOT NULL constraint to metabase_database.is_audit
      changes:
        - addNotNullConstraint:
            columnDataType: ${boolean.type}
            tableName: metabase_database
            columnName: is_audit
            defaultNullValue: false
      preConditions:
        - onFail: MARK_RAN
        - dbms:
            type: mysql,mariadb

  - changeSet:
      id: v49.00-030
      author: noahmoss
      comment: Add default value to metabase_database.is_audit
      changes:
        - addDefaultValue:
            defaultValueBoolean: false
            tableName: metabase_database
            columnName: is_audit
      preConditions:
        - onFail: MARK_RAN
        - dbms:
            type: mysql,mariadb

  - changeSet:
      id: v49.00-031
      author: noahmoss
      comment: >-
        Added 0.49.0 - modify type of metabase_table.is_upload
        from boolean to ${boolean.type} on mysql,mariadb
      dbms: mysql,mariadb
      changes:
        - modifyDataType:
            tableName: metabase_table
            columnName: is_upload
            newDataType: ${boolean.type}
      rollback:
        - modifyDataType:
            tableName: metabase_table
            columnName: is_upload
            newDataType: boolean
      preConditions:
        - onFail: MARK_RAN
        - dbms:
            type: mysql,mariadb

  - changeSet:
      id: v49.00-032
      author: noahmoss
      comment: Add NOT NULL constraint to metabase_table.is_upload
      changes:
        - addNotNullConstraint:
            columnDataType: ${boolean.type}
            tableName: metabase_table
            columnName: is_upload
            defaultNullValue: false
      preConditions:
        - onFail: MARK_RAN
        - dbms:
            type: mysql,mariadb

  - changeSet:
      id: v49.00-033
      author: noahmoss
      comment: Add default value to metabase_table.is_upload
      changes:
        - addDefaultValue:
            defaultValueBoolean: false
            tableName: metabase_table
            columnName: is_upload
      preConditions:
        - onFail: MARK_RAN
        - dbms:
            type: mysql,mariadb

  - changeSet:
      id: v49.00-034
      author: noahmoss
      comment: >-
        Added 0.49.0 - modify type of revision.most_recent
        from boolean to ${boolean.type} on mysql,mariadb
      dbms: mysql,mariadb
      changes:
        - modifyDataType:
            tableName: revision
            columnName: most_recent
            newDataType: ${boolean.type}
      rollback:
        - modifyDataType:
            tableName: revision
            columnName: most_recent
            newDataType: boolean
      preConditions:
        - onFail: MARK_RAN
        - dbms:
            type: mysql,mariadb

  - changeSet:
      id: v49.00-035
      author: noahmoss
      comment: >-
        Added 0.49.0 - modify type of revision.most_recent
        from boolean to ${boolean.type} on mysql,mariadb
      dbms: mysql,mariadb
      changes:
        - modifyDataType:
            tableName: revision
            columnName: most_recent
            newDataType: ${boolean.type}
      rollback:
        - modifyDataType:
            tableName: revision
            columnName: most_recent
            newDataType: boolean
      preConditions:
        - onFail: MARK_RAN
        - dbms:
            type: mysql,mariadb

  - changeSet:
      id: v49.00-036
      author: noahmoss
      comment: Add NOT NULL constraint to revision.most_recent
      changes:
        - addNotNullConstraint:
            columnDataType: ${boolean.type}
            tableName: revision
            columnName: most_recent
            defaultNullValue: false
      preConditions:
        - onFail: MARK_RAN
        - dbms:
            type: mysql,mariadb

  - changeSet:
      id: v49.00-037
      author: noahmoss
      comment: Add default value to revision.most_recent
      changes:
        - addDefaultValue:
            defaultValueBoolean: false
            tableName: revision
            columnName: most_recent
      preConditions:
        - onFail: MARK_RAN
        - dbms:
            type: mysql,mariadb

  - changeSet:
      id: v49.00-038
      author: noahmoss
      comment: >-
        Added 0.49.0 - modify type of table_privileges.select
        from boolean to ${boolean.type} on mysql,mariadb
      dbms: mysql,mariadb
      changes:
        - modifyDataType:
            tableName: table_privileges
            columnName: select
            newDataType: ${boolean.type}
      rollback:
        - modifyDataType:
            tableName: table_privileges
            columnName: select
            newDataType: boolean
      preConditions:
        - onFail: MARK_RAN
        - dbms:
            type: mysql,mariadb

  - changeSet:
      id: v49.00-039
      author: noahmoss
      comment: Add NOT NULL constraint to table_privileges.select
      changes:
        - addNotNullConstraint:
            columnDataType: ${boolean.type}
            tableName: table_privileges
            columnName: select
            defaultNullValue: false
      preConditions:
        - onFail: MARK_RAN
        - dbms:
            type: mysql,mariadb

  - changeSet:
      id: v49.00-040
      author: noahmoss
      comment: Add default value to table_privileges.select
      changes:
        - addDefaultValue:
            defaultValueBoolean: false
            tableName: table_privileges
            columnName: select
      preConditions:
        - onFail: MARK_RAN
        - dbms:
            type: mysql,mariadb

  - changeSet:
      id: v49.00-041
      author: noahmoss
      comment: >-
        Added 0.49.0 - modify type of table_privileges.update
        from boolean to ${boolean.type} on mysql,mariadb
      dbms: mysql,mariadb
      changes:
        - modifyDataType:
            tableName: table_privileges
            columnName: update
            newDataType: ${boolean.type}
      rollback:
        - modifyDataType:
            tableName: table_privileges
            columnName: update
            newDataType: boolean
      preConditions:
        - onFail: MARK_RAN
        - dbms:
            type: mysql,mariadb

  - changeSet:
      id: v49.00-042
      author: noahmoss
      comment: Add NOT NULL constraint to table_privileges.update
      changes:
        - addNotNullConstraint:
            columnDataType: ${boolean.type}
            tableName: table_privileges
            columnName: update
            defaultNullValue: false
      preConditions:
        - onFail: MARK_RAN
        - dbms:
            type: mysql,mariadb

  - changeSet:
      id: v49.00-043
      author: noahmoss
      comment: Add default value to table_privileges.update
      changes:
        - addDefaultValue:
            defaultValueBoolean: false
            tableName: table_privileges
            columnName: update
      preConditions:
        - onFail: MARK_RAN
        - dbms:
            type: mysql,mariadb

  - changeSet:
      id: v49.00-044
      author: noahmoss
      comment: >-
        Added 0.49.0 - modify type of table_privileges.insert
        from boolean to ${boolean.type} on mysql,mariadb
      dbms: mysql,mariadb
      changes:
        - modifyDataType:
            tableName: table_privileges
            columnName: insert
            newDataType: ${boolean.type}
      rollback:
        - modifyDataType:
            tableName: table_privileges
            columnName: insert
            newDataType: boolean
      preConditions:
        - onFail: MARK_RAN
        - dbms:
            type: mysql,mariadb

  - changeSet:
      id: v49.00-045
      author: noahmoss
      comment: Add NOT NULL constraint to table_privileges.insert
      changes:
        - addNotNullConstraint:
            columnDataType: ${boolean.type}
            tableName: table_privileges
            columnName: insert
            defaultNullValue: false
      preConditions:
        - onFail: MARK_RAN
        - dbms:
            type: mysql,mariadb

  - changeSet:
      id: v49.00-046
      author: noahmoss
      comment: Add default value to table_privileges.insert
      changes:
        - addDefaultValue:
            defaultValueBoolean: false
            tableName: table_privileges
            columnName: insert
      preConditions:
        - onFail: MARK_RAN
        - dbms:
            type: mysql,mariadb

  - changeSet:
      id: v49.00-047
      author: noahmoss
      comment: >-
        Added 0.49.0 - modify type of table_privileges.delete
        from boolean to ${boolean.type} on mysql,mariadb
      dbms: mysql,mariadb
      changes:
        - modifyDataType:
            tableName: table_privileges
            columnName: delete
            newDataType: ${boolean.type}
      rollback:
        - modifyDataType:
            tableName: table_privileges
            columnName: delete
            newDataType: boolean
      preConditions:
        - onFail: MARK_RAN
        - dbms:
            type: mysql,mariadb

  - changeSet:
      id: v49.00-048
      author: noahmoss
      comment: Add NOT NULL constraint to table_privileges.delete
      changes:
        - addNotNullConstraint:
            columnDataType: ${boolean.type}
            tableName: table_privileges
            columnName: delete
            defaultNullValue: false
      preConditions:
        - onFail: MARK_RAN
        - dbms:
            type: mysql,mariadb

  - changeSet:
      id: v49.00-049
      author: noahmoss
      comment: Add default value to table_privileges.delete
      changes:
        - addDefaultValue:
            defaultValueBoolean: false
            tableName: table_privileges
            columnName: delete
      preConditions:
        - onFail: MARK_RAN
        - dbms:
            type: mysql,mariadb

  - changeSet:
      id: v49.00-050
      author: noahmoss
      comment: >-
        Added 0.49.0 - modify type of query_execution.is_sandboxed
        from boolean to ${boolean.type} on mysql,mariadb
      dbms: mysql,mariadb
      changes:
        - modifyDataType:
            tableName: query_execution
            columnName: is_sandboxed
            newDataType: ${boolean.type}
      rollback:
        - modifyDataType:
            tableName: query_execution
            columnName: is_sandboxed
            newDataType: boolean
      preConditions:
        - onFail: MARK_RAN
        - dbms:
            type: mysql,mariadb

  - changeSet:
      id: v49.00-051
      author: noahmoss
      comment: >-
        Added 0.49.0 - modify type of view_log.has_access
        from boolean to ${boolean.type} on mysql,mariadb
      dbms: mysql,mariadb
      changes:
        - modifyDataType:
            tableName: view_log
            columnName: has_access
            newDataType: ${boolean.type}
      rollback:
        - modifyDataType:
            tableName: view_log
            columnName: has_access
            newDataType: boolean
      preConditions:
        - onFail: MARK_RAN
        - dbms:
            type: mysql,mariadb

  - changeSet:
      id: v49.00-052
      author: noahmoss
      comment: >-
        Added 0.49.0 - modify type of metabase_field.database_indexed
        from boolean to ${boolean.type} on mysql,mariadb
      dbms: mysql,mariadb
      changes:
        - modifyDataType:
            tableName: metabase_field
            columnName: database_indexed
            newDataType: ${boolean.type}
      rollback:
        - modifyDataType:
            tableName: metabase_field
            columnName: database_indexed
            newDataType: boolean
      preConditions:
        - onFail: MARK_RAN
        - dbms:
            type: mysql,mariadb

  - changeSet:
      id: v49.00-053
      author: noahmoss
      comment: >-
        Added 0.49.0 - modify type of metabase_table.database_require_filter
        from boolean to ${boolean.type} on mysql,mariadb
      dbms: mysql,mariadb
      changes:
        - modifyDataType:
            tableName: metabase_table
            columnName: database_require_filter
            newDataType: ${boolean.type}
      rollback:
        - modifyDataType:
            tableName: metabase_table
            columnName: database_require_filter
            newDataType: boolean
      preConditions:
        - onFail: MARK_RAN
        - dbms:
            type: mysql,mariadb

  - changeSet:
      id: v49.00-059
      author: qnkhuat
      comment: Added 0.49.0 - unify type of time columns
      changes:
        - customChange:
            class: "metabase.db.custom_migrations.UnifyTimeColumnsType"

  - changeSet:
      id: v49.00-060
      author: qnkhuat
      comment: >-
        Added 0.49.0 - modify type of metabase_field.database_partitioned
        from boolean to ${boolean.type} on mysql,mariadb
      dbms: mysql,mariadb
      changes:
        - modifyDataType:
            tableName: metabase_field
            columnName: database_partitioned
            newDataType: ${boolean.type}
      rollback:
        - modifyDataType:
            tableName: metabase_field
            columnName: database_partitioned
            newDataType: boolean
      preConditions:
        - onFail: MARK_RAN
        - dbms:
            type: mysql,mariadb

  - changeSet:
      id: v49.2023-01-24T12:00:00
      author: piranha
      comment: >-
        This significantly speeds up api.database/autocomplete-fields query
        and is an improvement for issue 30588.
        H2 does not support this: https://github.com/h2database/h2database/issues/3535
        Mariadb does not support this.
        Mysql says it does, but reports an error during migration.
      dbms: postgresql
      changes:
        - createIndex:
            tableName: metabase_field
            indexName: idx_field_name_lower
            columns:
              - column:
                  name: lower(name)
                  computed: true
      rollback:
        - dropIndex:
            tableName: metabase_field
            indexName: idx_field_name_lower

  - changeSet:
      id: v49.2024-01-22T11:50:00
      author: qnkhuat
      comment: Add `report_card.type`
      changes:
        - addColumn:
            tableName: report_card
            columns:
              - column:
                  remarks: The type of card, could be 'question', 'model', 'metric'
                  name: type
                  type: varchar(16)
                  defaultValue: "question"
                  constraints:
                    nullable: false

  - changeSet:
      id: v49.2024-01-22T11:51:00
      author: qnkhuat
      comment: Backfill `report_card.type`
      changes:
        - sql:
            sql: >-
              UPDATE report_card
              SET type = 'model'
              WHERE dataset is true
      rollback: # no need, the column will be dropped

  - changeSet:
      id: v49.2024-01-22T11:52:00
      author: qnkhuat
      comment: Backfill `report_card.type`
      changes:
        - customChange:
            class: "metabase.db.custom_migrations.CardRevisionAddType"

  - changeSet:
      id: v49.2024-01-29T19:26:40
      author: adam-james
      comment: Add width setting to Dashboards
      changes:
        - addColumn:
            tableName: report_dashboard
            columns:
              - column:
                  name: width
                  type: varchar(16)
                  defaultValue: "fixed"
                  remarks: "The value of the dashboard's width setting can be fixed or full. New dashboards will be set to fixed"

  - changeSet:
      id: v49.2024-01-29T19:30:00
      author: adam-james
      comment: Update existing report_dashboard width values to full
      changes:
        - update:
            tableName: report_dashboard
            columns:
              - column:
                  name: width
                  value: "full"
      rollback: []

  - changeSet:
      id: v49.2024-01-29T19:56:40
      author: adam-james
      comment: Dashboard width setting must have a value
      changes:
        - addNotNullConstraint:
            tableName: report_dashboard
            columnName: width
            columnDatatype: varchar(16)
            defaultNullvalue: "full"
            remarks: "If for some reason an existing dashboard has null width value it is set to full"

  - changeSet:
      id: v49.2024-01-29T19:59:12
      author: adam-james
      comment: Add default value to report_dashboard.width for mysql and mariadb
      changes:
        - addDefaultValue:
            defaultValue: "fixed"
            tableName: report_dashboard
            columnName: width
      preConditions:
        - onFail: MARK_RAN
        - dbms:
            type: mysql,mariadb

  - changeSet:
      id: v49.2024-02-02T11:27:49
      author: oisincoveney
      comment: >-
        Add report_card.initially_published_at
      changes:
        - addColumn:
            tableName: report_card
            columns:
              - column:
                  name: initially_published_at
                  type: ${timestamp_type}
                  constraints:
                    nullable: true
                  remarks: The timestamp when the card was first published in a static embed

  - changeSet:
        id: v49.2024-02-02T11:28:36
        author: oisincoveney
        comment: >-
          Add report_dashboard.initially_published_at
        changes:
          - addColumn:
              tableName: report_dashboard
              columns:
                - column:
                    name: initially_published_at
                    type: ${timestamp_type}
                    constraints:
                      nullable: true
                    remarks: The timestamp when the dashboard was first published in a static embed

  - changeSet:
      id: v49.2024-02-07T21:52:01
      author: noahmoss
      comment: Added 0.49.0 - updated view v_view_log
      changes:
        - sqlFile:
            dbms: postgresql
            path: instance_analytics_views/view_log/v2/postgres-view_log.sql
            relativeToChangelogFile: true
        - sqlFile:
            dbms: mysql,mariadb
            path: instance_analytics_views/view_log/v2/mysql-view_log.sql
            relativeToChangelogFile: true
        - sqlFile:
            dbms: h2
            path: instance_analytics_views/view_log/v2/h2-view_log.sql
            relativeToChangelogFile: true
      rollback:
        - sqlFile:
            dbms: postgresql
            path: instance_analytics_views/view_log/v1/postgres-view_log.sql
            relativeToChangelogFile: true
        - sqlFile:
            dbms: mysql,mariadb
            path: instance_analytics_views/view_log/v1/mysql-view_log.sql
            relativeToChangelogFile: true
        - sqlFile:
            dbms: h2
            path: instance_analytics_views/view_log/v1/h2-view_log.sql
            relativeToChangelogFile: true

  - changeSet:
      id: v49.2024-02-07T21:52:02
      author: noahmoss
      comment: Added 0.49.0 - updated view v_audit_log
      changes:
        - sqlFile:
            dbms: postgresql
            path: instance_analytics_views/audit_log/v2/postgres-audit_log.sql
            relativeToChangelogFile: true
        - sqlFile:
            dbms: mysql,mariadb
            path: instance_analytics_views/audit_log/v2/mysql-audit_log.sql
            relativeToChangelogFile: true
        - sqlFile:
            dbms: h2
            path: instance_analytics_views/audit_log/v2/h2-audit_log.sql
            relativeToChangelogFile: true
      rollback:
        - sqlFile:
            dbms: postgresql
            path: instance_analytics_views/audit_log/v1/postgres-audit_log.sql
            relativeToChangelogFile: true
        - sqlFile:
            dbms: mysql,mariadb
            path: instance_analytics_views/audit_log/v1/mysql-audit_log.sql
            relativeToChangelogFile: true
        - sqlFile:
            dbms: h2
            path: instance_analytics_views/audit_log/v1/h2-audit_log.sql
            relativeToChangelogFile: true

  - changeSet:
      id: v49.2024-02-07T21:52:03
      author: noahmoss
      comment: Added 0.49.0 - updated view v_group_members
      changes:
        - sqlFile:
            path: instance_analytics_views/group_members/v2/group_members.sql
            relativeToChangelogFile: true
      rollback:
        - sqlFile:
            dbms: postgresql
            path: instance_analytics_views/group_members/v1/group_members.sql
            relativeToChangelogFile: true

  - changeSet:
      id: v49.2024-02-07T21:52:04
      author: noahmoss
      comment: Added 0.49.0 - updated view v_query_log
      changes:
        - sqlFile:
            dbms: postgresql
            path: instance_analytics_views/query_log/v2/postgres-query_log.sql
            relativeToChangelogFile: true
        - sqlFile:
            dbms: mysql,mariadb
            path: instance_analytics_views/query_log/v2/mysql-query_log.sql
            relativeToChangelogFile: true
        - sqlFile:
            dbms: h2
            path: instance_analytics_views/query_log/v2/h2-query_log.sql
            relativeToChangelogFile: true
      rollback:
        - sqlFile:
            dbms: postgresql
            path: instance_analytics_views/query_log/v1/postgres-query_log.sql
            relativeToChangelogFile: true
        - sqlFile:
            dbms: mysql,mariadb
            path: instance_analytics_views/query_log/v1/mysql-query_log.sql
            relativeToChangelogFile: true
        - sqlFile:
            dbms: h2
            path: instance_analytics_views/query_log/v1/h2-query_log.sql
            relativeToChangelogFile: true

  - changeSet:
      id: v49.2024-02-07T21:52:05
      author: noahmoss
      comment: Added 0.49.0 - updated view v_users
      changes:
        - sqlFile:
            dbms: postgresql
            path: instance_analytics_views/users/v2/postgres-users.sql
            relativeToChangelogFile: true
        - sqlFile:
            dbms: mysql,mariadb
            path: instance_analytics_views/users/v2/mysql-users.sql
            relativeToChangelogFile: true
        - sqlFile:
            dbms: h2
            path: instance_analytics_views/users/v2/h2-users.sql
            relativeToChangelogFile: true
      rollback:
        - sqlFile:
            dbms: postgresql
            path: instance_analytics_views/users/v1/postgres-users.sql
            relativeToChangelogFile: true
        - sqlFile:
            dbms: mysql,mariadb
            path: instance_analytics_views/users/v1/mysql-users.sql
            relativeToChangelogFile: true
        - sqlFile:
            dbms: h2
            path: instance_analytics_views/users/v1/h2-users.sql
            relativeToChangelogFile: true

  - changeSet:
      id: v49.2024-02-09T13:55:26
      author: noahmoss
      comment: Set default value for enable-public-sharing to `false` for existing instances with users, if not already set
      preConditions:
        - onFail: MARK_RAN
        - and:
            - or:
                - and:
                    - dbms:
                        type: postgresql
                    - sqlCheck:
                        expectedResult: 0
                        sql: SELECT count(*) FROM setting WHERE key = 'enable-public-sharing';
                - and:
                    - dbms:
                        type: h2
                    - sqlCheck:
                        expectedResult: 0
                        sql: SELECT count(*) FROM setting WHERE "KEY" = 'enable-public-sharing';
                - and:
                    - dbms:
                        type: mysql,mariadb
                    - sqlCheck:
                        expectedResult: 0
                        sql: SELECT count(*) FROM setting WHERE `key` = 'enable-public-sharing';
            - sqlCheck:
                expectedResult: 1
                sql: >
                  SELECT CASE WHEN COUNT(*) > 0 THEN 1 ELSE 0 END FROM core_user;
      changes:
        - sql:
            dbms: postgresql
            sql: INSERT INTO setting (key, value) VALUES ('enable-public-sharing', 'false');
        - sql:
            dbms: mysql,mariadb
            sql: INSERT INTO setting (`key`, value) VALUES ('enable-public-sharing', 'false');
        - sql:
            dbms: h2
            sql: INSERT INTO setting ("KEY", "VALUE") VALUES ('enable-public-sharing', 'false');
      rollback: # not needed

  - changeSet:
      id: v49.2024-03-26T10:23:12
      author: adam-james
      comment: Add pulse_card.format_rows
      changes:
        - addColumn:
            tableName: pulse_card
            columns:
              - column:
                  name: format_rows
                  type: ${boolean.type}
                  defaultValue: true
                  remarks: Whether or not to apply formatting to the rows of the export

  - changeSet:
      id: v49.2024-03-26T20:27:58
      author: noahmoss
      comment: Added 0.46.0 - Delete the truncate audit log task (renamed to truncate audit tables)
      changes:
        - customChange:
            class: "metabase.db.custom_migrations.DeleteTruncateAuditLogTask"

  - changeSet:
      id: v49.2024-04-09T10:00:00
      author: qnkhuat
      comment: Drop not null constraint on metabase_database.cache_field_values_schedule
      changes:
        - dropNotNullConstraint:
            tableName: metabase_database
            columnName: cache_field_values_schedule
            columnDataType: varchar(254)
      # nothing because it should always be like this
      rollback:

  - changeSet:
      id: v49.2024-04-09T10:00:01
      author: qnkhuat
      comment: Drop default value on metabase_database.cache_field_values_schedule
      changes:
        - dropDefaultValue:
            tableName: metabase_database
            columnName: cache_field_values_schedule
      # nothing because it should always be like this
      rollback:

  - changeSet:
      id: v49.2024-04-09T10:00:02
      author: qnkhuat
      comment: Add null as default value for metabase_database.cache_field_values_schedule
      changes:
        - addDefaultValue:
            defaultValue: "null"
            tableName: metabase_database
            columnName: cache_field_values_schedule
      # nothing because it should always be like this
      rollback:

  - changeSet:
      id: v49.2024-04-09T10:00:03
      author: qnkhuat
      comment: This clears the schedule for caching field values for databases with period scanning disabled.
      changes:
        - customChange:
            class: "metabase.db.custom_migrations.DeleteScanFieldValuesTriggerForDBThatTurnItOff"

  - changeSet:
      id: v49.2024-05-07T10:00:00
      author: qnkhuat
      comment: Set revision.most_recent = true to latest revision and false to others. A redo of v48.00-008 for mysql
      preConditions:
        - onFail: MARK_RAN
        - dbms:
            type: mysql,mariadb
      changes:
        - sql:
            dbms: mysql,mariadb
            sql: >-
              UPDATE revision AS r
              JOIN (
                  SELECT inner_revision.id,
                        ROW_NUMBER() OVER (PARTITION BY inner_revision.model, inner_revision.model_id ORDER BY inner_revision.timestamp DESC, inner_revision.id DESC) AS row_num
                    FROM revision AS inner_revision
                    JOIN (
                          SELECT model, model_id
                          FROM revision
                          WHERE most_recent = true
                          GROUP BY model, model_id
                          HAVING count(*) > 1
                        ) AS infected_revision ON inner_revision.model = infected_revision.model AND inner_revision.model_id = infected_revision.model_id
              ) AS n ON r.id = n.id
              SET r.most_recent = (n.row_num = 1);
      rollback: # nothing

  - changeSet:
      id: v50.2024-01-04T13:52:51
      author: noahmoss
      comment: Data permissions table
      changes:
        - createTable:
            tableName: data_permissions
            remarks: A table to store database and table permissions
            columns:
              - column:
                  remarks: The ID of the permission
                  name: id
                  type: int
                  autoIncrement: true
                  constraints:
                    primaryKey: true
                    nullable: false
              - column:
                  remarks: The ID of the associated permission group
                  name: group_id
                  type: int
                  constraints:
                    nullable: false
                    referencedTableName: permissions_group
                    referencedColumnNames: id
                    foreignKeyName: fk_data_permissions_ref_permissions_group
                    deleteCascade: true
              - column:
                  remarks: The type of the permission (e.g. "data", "collection", "download"...)
                  name: perm_type
                  type: varchar(64)
                  constraints:
                    nullable: false
              - column:
                  remarks: A database ID, for DB and table-level permissions
                  name: db_id
                  type: int
                  constraints:
                    nullable: false
                    referencedTableName: metabase_database
                    referencedColumnNames: id
                    foreignKeyName: fk_data_permissions_ref_db_id
                    deleteCascade: true
              - column:
                  remarks: A schema name, for table-level permissions
                  name: schema_name
                  type: varchar(254)
                  constraints:
                    nullable: true
              - column:
                  remarks: A table ID
                  name: table_id
                  type: int
                  constraints:
                    nullable: true
                    referencedTableName: metabase_table
                    referencedColumnNames: id
                    foreignKeyName: fk_data_permissions_ref_table_id
                    deleteCascade: true
              - column:
                  remarks: The value this permission is set to.
                  name: perm_value
                  type: varchar(64)
                  constraints:
                    nullable: false

  - changeSet:
      id: v50.2024-01-09T13:52:21
      author: noahmoss
      comment: Index on data_permissions.table_id
      rollback: # not necessary, will be removed with the table
      changes:
        - createIndex:
            tableName: data_permissions
            columns:
              - column:
                  name: table_id
            indexName: idx_data_permissions_table_id

  - changeSet:
      id: v50.2024-01-09T13:53:50
      author: noahmoss
      comment: Index on data_permissions.db_id
      rollback: # not necessary, will be removed with the table
      changes:
        - createIndex:
            tableName: data_permissions
            columns:
              - column:
                  name: db_id
            indexName: idx_data_permissions_db_id

  - changeSet:
      id: v50.2024-01-09T13:53:54
      author: noahmoss
      comment: Index on data_permissions.group_id
      rollback: # not necessary, will be removed with the table
      changes:
        - createIndex:
            tableName: data_permissions
            columns:
              - column:
                  name: group_id
            indexName: idx_data_permissions_group_id

  - changeSet:
      id: v50.2024-01-10T03:27:29
      author: noahmoss
      comment: Drop foreign key constraint on sandboxes.permissions_id
      changes:
        - dropForeignKeyConstraint:
            baseTableName: sandboxes
            constraintName: fk_sandboxes_ref_permissions
      rollback:
        - addForeignKeyConstraint:
            baseTableName: sandboxes
            baseColumnNames: permission_id
            referencedTableName: permissions
            referencedColumnNames: id
            constraintName: fk_sandboxes_ref_permissions
            onDelete: CASCADE

  - changeSet:
      id: v50.2024-01-10T03:27:30
      author: noahmoss
      comment: Migrate data-access permissions from `permissions` to `data_permissions`
      changes:
        - sqlFile:
            dbms: postgresql,h2
            path: permissions/data_access.sql
            relativeToChangelogFile: true
        - sqlFile:
            dbms: mysql,mariadb
            path: permissions/mysql_data_access.sql
            relativeToChangelogFile: true
      rollback:
        - sqlFile:
            dbms: postgresql,h2
            path: permissions/rollback/data_access.sql
            relativeToChangelogFile: true
        - sqlFile:
            dbms: mysql,mariadb
            path: permissions/rollback/mysql_data_access.sql
            relativeToChangelogFile: true

  - changeSet:
      id: v50.2024-01-10T03:27:31
      author: noahmoss
      comment: Migrate native-query-editing permissions from `permissions` to `data_permissions`
      changes:
        - sqlFile:
            path: permissions/native_query_editing.sql
            relativeToChangelogFile: true
      rollback:
        - sqlFile:
            path: permissions/rollback/native_query_editing.sql
            relativeToChangelogFile: true

  - changeSet:
      id: v50.2024-01-10T03:27:32
      author: noahmoss
      comment: Migrate download-results permissions from `permissions` to `data_permissions`
      changes:
        - sqlFile:
            dbms: postgresql,h2
            path: permissions/download_results.sql
            relativeToChangelogFile: true
        - sqlFile:
            dbms: mysql,mariadb
            path: permissions/mysql_download_results.sql
            relativeToChangelogFile: true
      rollback:
        - sqlFile:
            dbms: postgresql,h2
            path: permissions/rollback/download_results.sql
            relativeToChangelogFile: true
        - sqlFile:
            dbms: mysql,mariadb
            path: permissions/rollback/mysql_download_results.sql
            relativeToChangelogFile: true

  - changeSet:
      id: v50.2024-01-10T03:27:33
      author: noahmoss
      comment: Migrate manage-data-metadata permissions from `permissions` to `data_permissions`
      changes:
        - sqlFile:
            dbms: postgresql,h2
            path: permissions/manage_table_metadata.sql
            relativeToChangelogFile: true
        - sqlFile:
            dbms: mysql,mariadb
            path: permissions/mysql_manage_table_metadata.sql
            relativeToChangelogFile: true
      rollback:
        - sqlFile:
            dbms: postgresql,h2
            path: permissions/rollback/manage_table_metadata.sql
            relativeToChangelogFile: true
        - sqlFile:
            dbms: mysql,mariadb
            path: permissions/rollback/mysql_manage_table_metadata.sql
            relativeToChangelogFile: true

  - changeSet:
      id: v50.2024-01-10T03:27:34
      author: noahmoss
      comment: Migrate manage-database permissions from `permissions` to `data_permissions`
      changes:
        - sqlFile:
            path: permissions/manage_database.sql
            relativeToChangelogFile: true
      rollback:
        - sqlFile:
            path: permissions/rollback/manage_database.sql
            relativeToChangelogFile: true

  - changeSet:
      id: v50.2024-02-19T21:32:04
      author: noahmoss
      comment: Clear data permission paths
      changes:
        - sql: >-
            DELETE FROM permissions WHERE object LIKE '%/db/%';
      rollback: # not needed; handled by the permission migrations above

  - changeSet:
      id: v50.2024-02-20T19:21:04
      author: camsaul
      comment: Drop v1 version of v_content view since it references report_card.dataset which we are dropping in next migration
      changes:
        - sql:
            sql: >
              DROP VIEW IF EXISTS v_content;
      rollback:
        - sqlFile:
            dbms: postgresql
            path: instance_analytics_views/content/v1/postgres-content.sql
            relativeToChangelogFile: true
        - sqlFile:
            dbms: mysql,mariadb
            path: instance_analytics_views/content/v1/mysql-content.sql
            relativeToChangelogFile: true
        - sqlFile:
            dbms: h2
            path: instance_analytics_views/content/v1/h2-content.sql
            relativeToChangelogFile: true

  - changeSet:
      id: v50.2024-02-20T19:25:40
      author: camsaul
      comment: Remove report_card.dataset (indicated whether Card was a Model; migrated to report_card.type in 49)
      changes:
        - dropColumn:
            tableName: report_card
            columnName: dataset
      rollback:
        - addColumn:
            tableName: report_card
            columns:
              - column:
                  name: dataset
                  type: boolean
                  remarks: "Indicate whether question is a model"
                  constraints:
                    nullable: false
                  defaultValue: false
        - sql:
            sql: >-
              UPDATE report_card
              SET dataset = true
              WHERE type = 'model';

  - changeSet:
      id: v50.2024-02-20T19:26:38
      author: camsaul
      comment: Add new v2 version of v_content view which uses report_card.type instead of report_card.dataset (removed in previous migration)
      changes:
        - sqlFile:
            dbms: postgresql
            path: instance_analytics_views/content/v2/postgres-content.sql
            relativeToChangelogFile: true
        - sqlFile:
            dbms: mysql,mariadb
            path: instance_analytics_views/content/v2/mysql-content.sql
            relativeToChangelogFile: true
        - sqlFile:
            dbms: h2
            path: instance_analytics_views/content/v2/h2-content.sql
            relativeToChangelogFile: true
      rollback:
        - sql:
            sql: >-
              DROP VIEW IF EXISTS v_content;

  - changeSet:
      id: v50.2024-02-26T22:15:54
      author: noahmoss
      comment: New `view-data` permission
      changes:
        - sqlFile:
            dbms: postgresql,h2
            path: permissions/view_data.sql
            relativeToChangelogFile: true
        - sqlFile:
            dbms: mysql,mariadb
            path: permissions/mysql_view_data.sql
            relativeToChangelogFile: true
      rollback:
        - sqlFile:
            path: permissions/rollback/view_data.sql
            relativeToChangelogFile: true

  - changeSet:
      id: v50.2024-02-26T22:15:55
      author: noahmoss
      comment: New `create_queries` permission
      changes:
        - sqlFile:
            path: permissions/create_queries.sql
            relativeToChangelogFile: true
      rollback:
        - sqlFile:
            path: permissions/rollback/create_queries.sql
            relativeToChangelogFile: true

  - changeSet:
      id: v50.2024-02-29T15:06:43
      author: tsmacdonald
      comment: Add the query_field join table
      changes:
        - createTable:
            tableName: query_field
            remarks: Fields used by a card's query
            columns:
              - column:
                  name: id
                  remarks: PK
                  type: int
                  autoIncrement: true
                  constraints:
                    primaryKey: true
                    nullable: false
              - column:
                  name: card_id
                  remarks: referenced card
                  type: int
                  constraints:
                    nullable: false
                    referencedTableName: report_card
                    referencedColumnNames: id
                    foreignKeyName: fk_query_field_card_id
                    deleteCascade: true
              - column:
                  name: field_id
                  remarks: referenced field
                  type: int
                  constraints:
                    nullable: false
                    referencedTableName: metabase_field
                    referencedColumnNames: id
                    foreignKeyName: fk_query_field_field_id
                    deleteCascade: true

  - changeSet:
      id: v50.2024-02-29T15:07:43
      author: tsmacdonald
      comment: Index query_field.card_id
      rollback: # not necessary, will be removed with the table
      changes:
        - createIndex:
            tableName: query_field
            columns:
              - column:
                  name: card_id
            indexName: idx_query_field_card_id

  - changeSet:
      id: v50.2024-02-29T15:08:43
      author: tsmacdonald
      comment: Index query_field.field_id
      rollback: # not necessary, will be removed with the table
      changes:
        - createIndex:
            tableName: query_field
            columns:
              - column:
                  name: field_id
            indexName: idx_query_field_field_id

  - changeSet:
      id: v50.2024-03-12T17:16:38
      author: noahmoss
      comment: Drops the `activity` table which is now unused
      changes:
        - dropTable:
            tableName: activity
      rollback:
        - createTable:
            tableName: activity
            columns:
              - column:
                  name: id
                  type: int
                  autoIncrement: true
                  constraints:
                    primaryKey: true
                    nullable: false
              - column:
                  name: topic
                  type: varchar(32)
                  constraints:
                    nullable: false
              - column:
                  name: timestamp
                  type: DATETIME
                  constraints:
                    nullable: false
              - column:
                  name: user_id
                  type: int
                  constraints:
                    nullable: true
                    referencedTableName: core_user
                    referencedColumnNames: id
                    foreignKeyName: fk_activity_ref_user_id
                    deferrable: false
                    initiallyDeferred: false
              - column:
                  name: model
                  type: varchar(16)
                  constraints:
                    nullable: true
              - column:
                  name: model_id
                  type: int
                  constraints:
                    nullable: true
              - column:
                  name: database_id
                  type: int
                  constraints:
                    nullable: true
              - column:
                  name: table_id
                  type: int
                  constraints:
                    nullable: true
              - column:
                  name: custom_id
                  type: varchar(48)
                  constraints:
                    nullable: true
              - column:
                  name: details
                  type: ${text.type}
                  constraints:
                    nullable: false
        - sql:
            dbms: mysql
            sql: >
              CREATE index idx_activity_entity_qualified_id ON activity (
                (
                  CASE
                    WHEN model = 'Dataset' THEN (concat('card_', model_id))
                    WHEN model_id IS NULL THEN NULL
                    ELSE (concat(lower(model), '_', model_id))
                  END
                )
              );

  - changeSet:
      id: v50.2024-03-18T16:00:00
      author: piranha
      comment: 'Effective caching #36847'
      changes:
        - createTable:
            tableName: cache_config
            remarks: Cache Configuration
            columns:
              - column:
                  name: id
                  remarks: Unique ID
                  type: int
                  autoIncrement: true
                  constraints:
                    primaryKey: true
                    nullable: false
              - column:
                  name: model
                  remarks: Name of an entity model
                  type: varchar(32)
                  constraints:
                    nullable: false
              - column:
                  name: model_id
                  remarks: ID of the said entity
                  type: int
                  constraints:
                    nullable: false
              - column:
                  name: created_at
                  remarks: Timestamp when the config was inserted
                  type: ${timestamp_type}
                  defaultValueComputed: current_timestamp
                  constraints:
                    nullable: false
              - column:
                  name: updated_at
                  remarks: Timestamp when the config was updated
                  type: ${timestamp_type}
                  defaultValueComputed: current_timestamp
                  constraints:
                    nullable: false
              - column:
                  name: strategy
                  remarks: caching strategy name
                  type: ${text.type}
                  constraints:
                    nullable: false
              - column:
                  name: config
                  remarks: caching strategy configuration
                  type: ${text.type}
                  constraints:
                    nullable: false
              - column:
                  name: state
                  remarks: state for strategies needing to keep some data between runs
                  type: ${text.type}
                  constraints:
                    nullable: true
              - column:
                  name: invalidated_at
                  remarks: indicates when a cache was invalidated last time for schedule-based strategies
                  type: ${timestamp_type}
                  constraints:
                    nullable: true
              - column:
                  name: next_run_at
                  remarks: keeps next time to run for schedule-based strategies
                  type: ${timestamp_type}
                  constraints:
                    nullable: true

  - changeSet:
      id: v50.2024-03-18T16:00:01
      author: piranha
      comment: 'Effective caching #36847'
      rollback: # will be removed with the table
      changes:
        - addUniqueConstraint:
            remarks: Unique config for cache_config (model, model_id)
            tableName: cache_config
            constraintName: idx_cache_config_unique_model
            columnNames: model, model_id

  - changeSet:
      id: v50.2024-03-21T17:41:00
      author: qnkhuat
      comment: Add metabase_table.estimated_row_count
      changes:
        - addColumn:
            tableName: metabase_table
            columns:
              - column:
                  name: estimated_row_count
                  type: bigint
                  remarks: The estimated row count

  - changeSet:
      id: v50.2024-03-22T00:38:28
      author: qnkhuat
      comment: Add field_usage table
      changes:
        - createTable:
            tableName: field_usage
            remarks: Used to store field usage during query execution
            columns:
              - column:
                  name: id
                  remarks: Unique ID
                  type: int
                  autoIncrement: true
                  constraints:
                    primaryKey: true
                    nullable: false
              - column:
                  name: field_id
                  remarks: ID of the field
                  type: int
                  constraints:
                    nullable: false
                    referencedTableName: metabase_field
                    referencedColumnNames: id
                    foreignKeyName: fk_field_usage_field_id_metabase_field_id
                    deleteCascade: true
              - column:
                  name: query_execution_id
                  remarks: referenced query execution
                  type: int
                  constraints:
                    nullable: false
                    referencedTableName: query_execution
                    referencedColumnNames: id
                    foreignKeyName: fk_field_usage_query_execution_id
                    deleteCascade: true
              - column:
                  name: used_in
                  remarks: which part of the query the field was used in
                  type: varchar(25)
                  constraints:
                    nullable: false
              - column:
                  name: filter_op
                  remarks: filter's operator that applied to the field
                  type: varchar(25)
                  constraints:
                    nullable: true
              - column:
                  name: aggregation_function
                  remarks: the aggregation function that field applied to
                  type: varchar(25)
                  constraints:
                    nullable: true
              - column:
                  name: breakout_temporal_unit
                  remarks: temporal unit options of the breakout
                  type: varchar(25)
                  constraints:
                    nullable: true
              - column:
                  name: breakout_binning_strategy
                  remarks: the strategy of breakout
                  type: varchar(25)
                  constraints:
                    nullable: true
              - column:
                  name: breakout_binning_num_bins
                  remarks: The numbin option of breakout
                  type: int
                  constraints:
                    nullable: true
              - column:
                  name: breakout_binning_bin_width
                  remarks: The numbin option of breakout
                  type: int
                  constraints:
                    nullable: true
              - column:
                  name: created_at
                  type: ${timestamp_type}
                  remarks: The time a field usage was recorded
                  defaultValueComputed: current_timestamp
                  constraints:
                    nullable: false

  - changeSet:
      id: v50.2024-03-22T00:39:28
      author: qnkhuat
      comment: Index field_usage.field_id
      rollback: # not necessary, will be removed with the table
      changes:
        - createIndex:
            tableName: field_usage
            indexName: idx_field_usage_field_id
            columns:
              column:
                name: field_id

  - changeSet:
      id: v50.2024-03-24T19:34:11
      author: noahmoss
      comment: Clean up deprecated view-data and native-query-editing permissions
      rollback: # handled by the rollbacks for `v50.2024-02-26T22:15:54` and `v50.2024-02-26T22:15:55`
      changes:
        - sql:
            sql: >
              DELETE FROM data_permissions where perm_type = 'perms/data-access' OR perm_type = 'perms/native-query-editing';

  - changeSet:
      id: v50.2024-03-25T14:53:00
      author: tsmacdonald
      comment: Add query_field.direct_reference
      changes:
        - addColumn:
            tableName: query_field
            columns:
              - column:
                  name: direct_reference
                  type: ${boolean.type}
                  remarks: "Is the Field referenced directly or via a wildcard"
                  constraints:
                    nullable: false
                  defaultValue: true

  - changeSet:
      id: v50.2024-03-28T16:30:35
      author: calherries
      comment: Create internal user
      changes:
        - customChange:
            class: "metabase.db.custom_migrations.CreateInternalUser"

  - changeSet:
      id: v50.2024-03-29T10:00:00
      author: piranha
      comment: 'Granular cache invalidation'
      changes:
        - addColumn:
            tableName: report_card
            columns:
              - column:
                  name: cache_invalidated_at
                  type: ${timestamp_type}
                  remarks: 'An invalidation time that can supersede cache_config.invalidated_at'
                  constraints:
                    nullable: true

  - changeSet:
      id: v50.2024-04-09T15:55:19
      author: calherries
      comment: Add collection.is_sample column
      changes:
        - addColumn:
            tableName: collection
            columns:
              - column:
                  name: is_sample
                  type: ${boolean.type}
                  remarks: "Is the collection part of the sample content?"
                  constraints:
                    nullable: false
                  defaultValue: false

  - changeSet:
      id: v50.2024-04-09T15:55:22
      author: calherries
      comment: Create sample content
      changes:
        - customChange:
            class: "metabase.db.custom_migrations.CreateSampleContent"

  - changeSet:
      id: v50.2024-04-12T12:33:09
      author: piranha
      comment: 'Copy old cache configurations to cache_config table'
      changes:
        - sqlFile:
            dbms: postgresql
            path: custom_sql/fill_cache_config.pg.sql
            relativeToChangelogFile: true
        - sqlFile:
            dbms: mysql,mariadb
            path: custom_sql/fill_cache_config.my.sql
            relativeToChangelogFile: true
        - sqlFile:
            dbms: h2
            path: custom_sql/fill_cache_config.h2.sql
            relativeToChangelogFile: true
      rollback: # no rollback necessary, we're not removing the columns yet

  - changeSet:
      id: v50.2024-04-15T16:30:35
      author: qnkhuat
      comment: Add report_card.last_used_at
      changes:
        - addColumn:
            tableName: report_card
            columns:
              - column:
                  name: last_used_at
                  type: ${timestamp_type}
                  remarks: The timestamp of when the card is last used
                  constraints:
                    nullable: true

  - changeSet:
      id: v50.2024-04-19T17:04:04
      author: noahmoss
      comment: Clean up deprecated view-data and native-query-editing permissions (again)
      rollback: # handled by the rollbacks for `v50.2024-02-26T22:15:54` and `v50.2024-02-26T22:15:55`
      changes:
        - sql:
            sql: >
              DELETE FROM data_permissions where perm_type = 'perms/data-access' OR perm_type = 'perms/native-query-editing';

  - changeSet:
      id: v50.2024-04-25T01:04:05
      author: qnkhuat
      comment: Delete the old SendPulses job and trigger
      changes:
        - customChange:
            class: "metabase.db.custom_migrations.DeleteSendPulsesTask"

  - changeSet:
      id: v50.2024-04-25T01:04:06
      author: qnkhuat
      comment: Delete SendPulse Job on downgrade
      changes:
        - customChange:
            class: "metabase.db.custom_migrations.DeleteSendPulseTaskOnDowngrade"

  - changeSet:
      id: v50.2024-04-25T01:04:07
      author: qnkhuat
      comment: Delete InitSendPulseTriggers Job on downgrade
      changes:
        - customChange:
            class: "metabase.db.custom_migrations.DeleteInitSendPulseTriggersOnDowngrade"

  - changeSet:
      id: v50.2024-04-25T03:15:01
      author: noahmoss
      comment: Add entity_id to core_user
      changes:
        - addColumn:
            columns:
              - column:
                  remarks: NanoID tag for each user
                  name: entity_id
                  type: char(21)
                  constraints:
                    nullable: true
                    unique: true
            tableName: core_user

  - changeSet:
      id: v50.2024-04-25T03:15:02
      author: noahmoss
      comment: Add entity_id to permissions_group
      changes:
        - addColumn:
            columns:
              - column:
                  remarks: NanoID tag for each user
                  name: entity_id
                  type: char(21)
                  constraints:
                    nullable: true
                    unique: true
            tableName: permissions_group

  - changeSet:
      id: v50.2024-04-25T16:29:31
      author: calherries
      comment: Add report_card.view_count
      changes:
        - addColumn:
            columns:
              - column:
                  name: view_count
                  type: integer
                  defaultValueNumeric: 0
                  remarks: Keeps a running count of card views
                  constraints:
                    nullable: false
            tableName: report_card

  - changeSet:
      id: v50.2024-04-25T16:29:32
      author: calherries
      comment: Populate report_card.view_count
      changes:
        - sql:
            dbms: mysql,mariadb
            sql: >-
              UPDATE report_card c
              SET c.view_count = (
                  SELECT COUNT(*)
                  FROM view_log v
                  WHERE v.model = 'card'
                  AND v.model_id = c.id
              );
        - sql:
            dbms: postgresql,h2
            sql: >-
              UPDATE report_card c
              SET view_count = (
                  SELECT count(*)
                  FROM view_log v
                  WHERE v.model = 'card'
                  AND v.model_id = c.id
              );
      rollback: # nothing to do, since view_count didn't exist in v49

  - changeSet:
      id: v50.2024-04-25T16:29:33
      author: calherries
      comment: Add report_dashboard.view_count
      changes:
        - addColumn:
            columns:
              - column:
                  name: view_count
                  type: integer
                  defaultValueNumeric: 0
                  remarks: Keeps a running count of dashboard views
                  constraints:
                    nullable: false
            tableName: report_dashboard

  - changeSet:
      id: v50.2024-04-25T16:29:34
      author: calherries
      comment: Populate report_dashboard.view_count
      changes:
        - sql:
            dbms: mysql,mariadb
            sql: >-
              UPDATE report_dashboard c
              SET c.view_count = (
                  SELECT COUNT(*)
                  FROM view_log v
                  WHERE v.model = 'dashboard'
                  AND v.model_id = c.id
              );
        - sql:
            dbms: postgresql,h2
            sql: >-
              UPDATE report_dashboard c
              SET view_count = (
                  SELECT count(*)
                  FROM view_log v
                  WHERE v.model = 'dashboard'
                  AND v.model_id = c.id
              );
      rollback: # nothing to do, since view_count didn't exist in v49

  - changeSet:
      id: v50.2024-04-25T16:29:35
      author: calherries
      comment: Add metabase_table.view_count
      changes:
        - addColumn:
            columns:
              - column:
                  name: view_count
                  type: integer
                  defaultValueNumeric: 0
                  remarks: Keeps a running count of card views
                  constraints:
                    nullable: false
            tableName: metabase_table

  - changeSet:
      id: v50.2024-04-25T16:29:36
      author: calherries
      comment: Populate metabase_table.view_count
      changes:
        - sql:
            dbms: mysql,mariadb
            sql: >-
              UPDATE metabase_table t
              SET t.view_count = (
                  SELECT count(*)
                  FROM view_log v
                  WHERE v.model = 'table'
                  AND v.model_id = t.id
              );
        - sql:
            dbms: postgresql,h2
            sql: >-
              UPDATE metabase_table t
              SET view_count = (
                  SELECT count(*)
                  FROM view_log v
                  WHERE v.model = 'table'
                  AND v.model_id = t.id
              );
      rollback: # nothing to do, since view_count didn't exist in v49

  - changeSet:
      id: v50.2024-04-26T09:19:00
      author: adam-james
      comment: Added 0.50.0 - Per-user Dashboard Parameter values table
      changes:
        - createTable:
            tableName: user_parameter_value
            remarks: Table holding last set value of a parameter per user
            columns:
              - column:
                  name: id
                  type: int
                  autoIncrement: true
                  constraints:
                    primaryKey: true
                    nullable: false
              - column:
                  name: user_id
                  type: int
                  remarks: 'ID of the User who has set the parameter value'
                  constraints:
                    nullable: false
                    references: core_user(id)
                    foreignKeyName: fk_user_parameter_value_user_id
                    deleteCascade: true
              - column:
                  name: parameter_id
                  type: varchar(36)
                  remarks: "The parameter ID"
                  constraints:
                    nullable: false
              - column:
                  name: value
                  type: ${text.type}
                  remarks: Value of the parameter
                  constraints:
                    nullable: true

  - changeSet:
      id: v50.2024-04-26T09:25:00
      author: adam-james
      comment: Index user_parameter_value.user_id
      rollback: # not necessary, will be removed with the table
      changes:
        - createIndex:
            tableName: user_parameter_value
            indexName: idx_user_parameter_value_user_id
            columns:
              column:
                name: user_id

  - changeSet:
      id: v50.2024-04-30T23:57:23
      author: noahmoss
      comment: Add `scope` column to api_key to support SCIM authentication
      changes:
        - addColumn:
            columns:
              - column:
                  name: scope
                  type: varchar(64)
                  remarks: The scope of the API key, if applicable
                  constraints:
                    nullable: true
            tableName: api_key

  - changeSet:
      id: v50.2024-04-30T23:58:24
      author: noahmoss
      comment: Drop NOT NULL constraint on api_key.user_id to support SCIM-scoped API keys
      changes:
        - dropNotNullConstraint:
            tableName: api_key
            columnName: user_id
            columnDataType: integer
      rollback: # we can't reliably add back the constraint while downgrading

  - changeSet:
      id: v50.2024-05-08T09:00:00
      author: qnkhuat
      comment: Add task_history.status
      changes:
        - addColumn:
            tableName: task_history
            columns:
              - column:
                  name: status
                  type: varchar(21)
                  remarks: "the status of task history, could be started, failed, success, unknown"
                  constraints:
                    nullable: false
                  defaultValue: "unknown"

  - changeSet:
      id: v50.2024-05-08T09:00:01
      author: qnkhuat
      comment: Drop default value task_history.status
      changes:
        - dropDefaultValue:
            tableName: task_history
            columnName: status
      # the column will be dropped
      rollback:

  - changeSet:
      id: v50.2024-05-08T09:00:02
      author: qnkhuat
      comment: Add "started" as default value for task_history.status, now that backfill is done.
      changes:
        - addDefaultValue:
            defaultValue: "started"
            tableName: task_history
            columnName: status
      # the column will be dropped
      rollback:

  - changeSet:
      id: v50.2024-05-08T09:00:03
      author: qnkhuat
      comment: Drop not null constraint for task_history.ended_at
      changes:
        - dropNotNullConstraint:
            tableName: task_history
            columnDataType: ${timestamp_type}
            columnName: ended_at

  - changeSet:
      id: v50.2024-05-08T09:00:04
      author: qnkhuat
      comment: Drop not null constraint for task_history.duration
      changes:
        - dropNotNullConstraint:
            tableName: task_history
            columnDataType: int
            columnName: duration

  - changeSet:
      id: v50.2024-05-08T09:00:05
      author: qnkhuat
      comment: Drop default value task_history.ended_at
      changes:
        - dropDefaultValue:
            tableName: task_history
            columnName: ended_at
      rollback:
        - addDefaultValue:
            tableName: task_history
            columnName: ended_at
            defaultValueComputed: current_timestamp

  - changeSet:
      id: v50.2024-05-08T09:00:06
      author: qnkhuat
      comment: Add null as default value for task_history.ended_at
      changes:
        - addDefaultValue:
            defaultValue: "null"
            tableName: task_history
            columnName: ended_at
      # the migration above will add one
      rollback:

  - changeSet:
      id: v50.2024-05-13T16:00:00
      author: filipesilva
      comment: Create cloud migration
      changes:
        - createTable:
            tableName: cloud_migration
            remarks: Migrate to cloud directly from Metabase
            columns:
              - column:
                  name: id
                  remarks: Unique ID
                  type: int
                  autoIncrement: true
                  constraints:
                    primaryKey: true
                    nullable: false
              - column:
                  name: external_id
                  remarks: Matching ID in Cloud for this migration
                  type: ${text.type}
                  constraints:
                    nullable: false
              - column:
                  name: upload_url
                  remarks: URL where the backup will be uploaded to
                  type: ${text.type}
                  constraints:
                    nullable: false
              - column:
                  name: state
                  remarks: 'Current state of the migration: init, setup, dump, upload, done, error, cancelled'
                  type: varchar(32)
                  defaultValue: init
                  constraints:
                    nullable: false
              - column:
                  name: progress
                  remarks: Number between 0 to 100 representing progress as a percentage
                  type: int
                  defaultValue: 0
                  constraints:
                    nullable: false
              - column:
                  name: created_at
                  remarks: Timestamp when the config was inserted
                  type: ${timestamp_type}
                  constraints:
                    nullable: false
              - column:
                  name: updated_at
                  remarks: Timestamp when the config was updated
                  type: ${timestamp_type}
                  constraints:
                    nullable: false

  - changeSet:
      id: v50.2024-05-14T12:13:22
      author: johnswanson
      comment: Add `collection.trashed_from_location`
      changes:
        - addColumn:
            tableName: collection
            columns:
              - column:
                  name: trashed_from_location
                  type: ${text.type}
                  remarks: "The previous location this collection was trashed from"
                  constraints:
                    nullable: true

  - changeSet:
      id: v50.2024-05-14T12:13:33
      author: johnswanson
      comment: Add `report_card.trashed_from_collection_id`
      changes:
        - addColumn:
            tableName: report_card
            columns:
              - column:
                  name: trashed_from_collection_id
                  type: int
                  remarks: "The previous parent collection this card was trashed *from*"
                  constraints:
                    nullable: true

  - changeSet:
      id: v50.2024-05-14T12:13:39
      author: johnswanson
      comment: Add `report_dashboard.trashed_from_collection_id`
      changes:
        - addColumn:
            tableName: report_dashboard
            columns:
              - column:
                  name: trashed_from_collection_id
                  type: int
                  remarks: "The previous parent collection this dashboard was trashed *from*"
                  constraints:
                    nullable: true

  - changeSet:
      id: v50.2024-05-14T12:42:16
      author: johnswanson
      comment: Drop foreign key constraint fk_snippet_collection_id
      rollback:
        - addForeignKeyConstraint:
            baseTableName: native_query_snippet
            baseColumnNames: collection_id
            referencedTableName: collection
            referencedColumnNames: id
            constraintName: fk_snippet_collection_id
            onDelete: SET NULL
      changes:
        - dropForeignKeyConstraint:
            baseTableName: native_query_snippet
            constraintName: fk_snippet_collection_id

  - changeSet:
      id: v50.2024-05-14T12:42:27
      author: johnswanson
      comment: Add foreign key constraint fk_snippet_collection_id with CASCADE delete
      rollback:
        - dropForeignKeyConstraint:
            baseTableName: native_query_snippet
            constraintName: fk_snippet_collection_id
      changes:
        - addForeignKeyConstraint:
            baseTableName: native_query_snippet
            baseColumnNames: collection_id
            referencedTableName: collection
            referencedColumnNames: id
            constraintName: fk_snippet_collection_id
            onDelete: CASCADE

  - changeSet:
      id: v50.2024-05-14T12:42:29
      author: johnswanson
      comment: Drop foreign key constraint fk_pulse_collection_id
      rollback:
        - addForeignKeyConstraint:
            baseTableName: pulse
            baseColumnNames: collection_id
            referencedTableName: collection
            referencedColumnNames: id
            constraintName: fk_pulse_collection_id
            onDelete: SET NULL
      changes:
        - dropForeignKeyConstraint:
            baseTableName: pulse
            constraintName: fk_pulse_collection_id

  - changeSet:
      id: v50.2024-05-14T12:42:32
      author: johnswanson
      comment: Add foreign key constraint fk_pulse_collection_id with CASCADE delete
      rollback:
        - dropForeignKeyConstraint:
            baseTableName: pulse
            constraintName: fk_pulse_collection_id
      changes:
        - addForeignKeyConstraint:
            baseTableName: pulse
            baseColumnNames: collection_id
            referencedTableName: collection
            referencedColumnNames: id
            constraintName: fk_pulse_collection_id
            onDelete: CASCADE

  - changeSet:
      id: v50.2024-05-14T12:42:33
      author: johnswanson
      comment: Drop foreign key constraint fk_card_collection_id
      rollback:
        - addForeignKeyConstraint:
            baseTableName: report_card
            baseColumnNames: collection_id
            referencedTableName: collection
            referencedColumnNames: id
            constraintName: fk_card_collection_id
            onDelete: SET NULL
      changes:
        - dropForeignKeyConstraint:
            baseTableName: report_card
            constraintName: fk_card_collection_id

  - changeSet:
      id: v50.2024-05-14T12:42:36
      author: johnswanson
      comment: Add foreign key constraint fk_card_collection_id with CASCADE delete
      rollback:
        - dropForeignKeyConstraint:
            baseTableName: report_card
            constraintName: fk_card_collection_id
      changes:
        - addForeignKeyConstraint:
            baseTableName: report_card
            baseColumnNames: collection_id
            referencedTableName: collection
            referencedColumnNames: id
            constraintName: fk_card_collection_id
            onDelete: CASCADE

  - changeSet:
      id: v50.2024-05-14T12:42:37
      author: johnswanson
      comment: Drop foreign key constraint fk_dashboard_collection_id
      rollback:
        - addForeignKeyConstraint:
            baseTableName: report_dashboard
            baseColumnNames: collection_id
            referencedTableName: collection
            referencedColumnNames: id
            constraintName: fk_dashboard_collection_id
            onDelete: SET NULL
      changes:
        - dropForeignKeyConstraint:
            baseTableName: report_dashboard
            constraintName: fk_dashboard_collection_id

  - changeSet:
      id: v50.2024-05-14T12:42:40
      author: johnswanson
      comment: Add foreign key constraint fk_dashboard_collection_id with CASCADE delete
      rollback:
        - dropForeignKeyConstraint:
            baseTableName: report_dashboard
            constraintName: fk_dashboard_collection_id
      changes:
        - addForeignKeyConstraint:
            baseTableName: report_dashboard
            baseColumnNames: collection_id
            referencedTableName: collection
            referencedColumnNames: id
            constraintName: fk_dashboard_collection_id
            onDelete: CASCADE

  - changeSet:
      id: v50.2024-05-14T12:42:42
      author: johnswanson
      comment: Create the Trash collection
      changes:
        - sql:
            sql: >-
              INSERT INTO collection (name, slug, entity_id, type) VALUES ('Trash', 'trash', 'trashtrashtrashtrasht', 'trash');
              INSERT INTO permissions (object, group_id)
              SELECT CONCAT('/collection/', c.id, '/'), pg.id
              FROM collection c
              CROSS JOIN permissions_group pg
              WHERE c.type = 'trash' AND pg.name != 'Administrators';

      rollback:
        - sql:
            sql: >-
              DELETE
              FROM permissions
              WHERE permissions.object IN (
                SELECT CONCAT('/collection/', collection.id, '/') FROM collection WHERE collection.type = 'trash'
              );
              UPDATE collection
              SET
                entity_id = NULL,
                archived = true,
                name = 'Trash (Auto-Generated)',
                type = NULL
              WHERE type = 'trash';

  - changeSet:
      id: v50.2024-05-14T12:42:44
      author: johnswanson
      comment: Move existing archived collections to the Trash - (Postgres)
      preConditions:
        - onFail: MARK_RAN
        - dbms:
            type: postgresql
      changes:
        - sql:
            sql: >-
              UPDATE collection AS c1
              SET trashed_from_location = c1.location,
                  location = CONCAT('/', c2.id, '/')
              FROM (SELECT id FROM collection WHERE type = 'trash') AS c2
              WHERE c1.archived = true AND c1.namespace IS NULL;
      rollback: # not needed. See above: `Trash` becomes a normal collection

  - changeSet:
      id: v50.2024-05-14T12:42:46
      author: johnswanson
      comment: Move existing archived collections to the Trash - (H2)
      preConditions:
        - onFail: MARK_RAN
        - dbms:
            type: h2
      changes:
        - sql:
            sql: >-
              UPDATE collection AS c1
              SET trashed_from_location = c1.location,
                  location = CONCAT('/', (SELECT id FROM collection WHERE type = 'trash'), '/')
              WHERE c1.archived = true AND c1.namespace IS NULL;
      rollback: # Not needed.

  - changeSet:
      id: v50.2024-05-14T12:42:48
      author: johnswanson
      comment: Move existing archived collections to the Trash - (MySQL/MariaDB)
      preConditions:
        - onFail: MARK_RAN
        - dbms:
            type: mysql,mariadb
      changes:
        - sql:
            sql: >-
              UPDATE collection AS c1
              JOIN (
                  SELECT id FROM collection WHERE type = 'trash'
              ) AS c2
              SET c1.trashed_from_location = c1.location,
                  c1.location = CONCAT('/', c2.id, '/')
              WHERE c1.archived = true AND c1.namespace IS NULL;
      rollback: # Not needed

  - changeSet:
      id: v50.2024-05-14T12:42:50
      author: johnswanson
      comment: Move existing archived dashboards to the Trash
      changes:
        - sql:
            sql: >-
              UPDATE report_dashboard
              SET trashed_from_collection_id = collection_id, collection_id = (SELECT id FROM collection WHERE type = 'trash')
              WHERE archived = true;
      rollback: # Not needed

  - changeSet:
      id: v50.2024-05-14T12:42:52
      author: johnswanson
      comment: Move existing archived cards to the Trash
      changes:
        - sql:
            sql: >-
              UPDATE report_card
              SET trashed_from_collection_id = collection_id, collection_id = (SELECT id FROM collection WHERE type = 'trash')
              WHERE archived = true;
      rollback: # Not needed

  - changeSet:
      id: v50.2024-05-15T13:13:13
      author: adam-james
      comment: Fix visualization settings for stacked area/bar/combo displays
      changes:
        - customChange:
            class: "metabase.db.custom_migrations.MigrateStackedAreaBarComboDisplaySettings"

  - changeSet:
<<<<<<< HEAD
      id: v50.2024-05-17T19:54:23
      author: calherries
      comment: Add metabase_database.uploads_enabled column
      changes:
        - addColumn:
            tableName: metabase_database
            columns:
              - column:
                  name: uploads_enabled
                  type: ${boolean.type}
                  defaultValueBoolean: false
                  remarks: Whether uploads are enabled for this database
                  constraints:
                    nullable: false

  - changeSet:
      id: v50.2024-05-17T19:54:24
      author: calherries
      comment: Add metabase_database.uploads_schema_name column
      changes:
        - addColumn:
            tableName: metabase_database
            columns:
              - column:
                  name: uploads_schema_name
                  type: ${text.type}
                  remarks: The schema name for uploads
                  constraints:
                    nullable: true

  - changeSet:
      id: v50.2024-05-17T19:54:25
      author: calherries
      comment: Add metabase_database.uploads_table_prefix column
      changes:
        - addColumn:
            tableName: metabase_database
            columns:
              - column:
                  name: uploads_table_prefix
                  type: ${text.type}
                  remarks: The prefix for upload table names
                  constraints:
                    nullable: true

  - changeSet:
      id: v50.2024-05-17T19:54:26
      author: calherries
      comment: Update metabase_database.uploads_enabled value
      changes:
        - sql:
            sql: >-
              UPDATE metabase_database d
              SET uploads_enabled = true
              WHERE EXISTS (SELECT * FROM setting s WHERE s.key = 'uploads-database-id' AND cast(s.value AS INT) = d.id);
      rollback: # nothing to do, since uploads_enabled didn't exist in v49

  - changeSet:
      id: v50.2024-05-17T19:54:27
      author: calherries
      comment: Update metabase_database.uploads_table_prefix value
      changes:
        - sql:
            sql: >-
              UPDATE metabase_database d
              SET uploads_table_prefix = (SELECT s.value FROM setting s WHERE s.key = 'uploads-table-prefix')
              WHERE uploads_enabled;
      rollback: # nothing to do, since uploads_table_prefix didn't exist in v49

  - changeSet:
      id: v50.2024-05-17T19:54:28
      author: calherries
      comment: Update metabase_database.uploads_table_prefix value
      changes:
        - sql:
            sql: >-
              UPDATE metabase_database d
              SET uploads_schema_name = (SELECT s.value FROM setting s WHERE s.key = 'uploads-schema-name')
              WHERE uploads_enabled;
      rollback: # nothing to do, since uploads_schema_name didn't exist in v49

   # TODO: remove old settings
=======
      id: v51.2024-05-13T15:30:57
      author: metamben
      comment: Backup of dataset_query rewritten by the metrics v2 migration
      changes:
        - addColumn:
            tableName: report_card
            columns:
              - column:
                  name: dataset_query_metrics_v2_migration_backup
                  remarks: The copy of dataset_query before the metrics v2 migration
                  type: ${text.type}

  - changeSet:
      id: v51.2024-05-13T16:00:00
      author: metamben
      comment: Migrate v1 metrics to v2 metrics
      changes:
        - customChange:
            class: "metabase.db.custom_migrations.MigrateMetricsToV2"

  - changeSet:
      id: v51.2024-05-20T19:10:34
      author: johnswanson
      comment: >-
        Modify type of report_card.collection_preview to ${boolean.type} on mysql,mariadb
      dbms: mysql,mariadb
      changes:
        - modifyDataType:
            tableName: report_card
            columnName: collection_preview
            newDataType: ${boolean.type}
      rollback:
        - modifyDataType:
            tableName: report_card
            columnName: collection_preview
            newDataType: boolean
            defaultValueBoolean: true
      preConditions:
        - onFail: MARK_RAN
        - dbms:
            type: mysql,mariadb

  - changeSet:
      id: v51.2024-05-20T20:37:55
      author: johnswanson
      comment: Add NOT NULL constraint to report_card.collection_preview
      changes:
        - addNotNullConstraint:
            columnDataType: ${boolean.type}
            tableName: report_card
            columnName: collection_preview
            defaultNullValue: true
      preConditions:
        - onFail: MARK_RAN
        - dbms:
            type: mysql,mariadb

  - changeSet:
      id: v51.2024-05-20T20:38:34
      author: johnswanson
      comment: Add default value to report_card.collection_preview
      changes:
        - addDefaultValue:
            defaultValueBoolean: true
            tableName: report_card
            columnName: collection_preview
      preConditions:
        - onFail: MARK_RAN
        - dbms:
            type: mysql,mariadb
>>>>>>> cf97acda

  # >>>>>>>>>> DO NOT ADD NEW MIGRATIONS BELOW THIS LINE! ADD THEM ABOVE <<<<<<<<<<

########################################################################################################################
#
# ADVICE:
#
# 1) Run ./bin/lint-migrations-file.sh to run core.spec checks against any changes you make here. Liquibase is pretty
#    forgiving and won't complain if you accidentally mix up things like deleteCascade and onDelete: CASCADE. CI runs
#    this check but it's nicer to know now instead of waiting for CI.
#
#   1a) Ensure your changes are compatible with Liquibase rollback. See comments starting with
#       0.45 migrations for more notes. Rollback to 0.44 and forwards to the latest migration is tested
#       automatically and the migrations linter will check for the presence of rollback where required as
#       much as possible.
#
# 2) Migration IDs should follow the format
#
#    vMM.TIMESTAMP
#
#    Where
#
#    M         = major version
#    TIMESTAMP = the current timestamp with format `yyyy-MM-dd'T'HH:mm:ss`
#                To get this timestamp, evaluate this in your REPL: `(dev/migration-timestamp)`
#
#    E.g: You're adding a new migration for version 49, And it's 10:30:00AM on April 1, 2023 (UTC),
#    your migration id should be: `v49.2023-04-01T10:30:00`.
#
# PLEASE KEEP THIS MESSAGE AT THE BOTTOM OF THIS FILE!!!!! Add new migrations above the message.
#
########################################################################################################################<|MERGE_RESOLUTION|>--- conflicted
+++ resolved
@@ -7315,7 +7315,6 @@
             class: "metabase.db.custom_migrations.MigrateStackedAreaBarComboDisplaySettings"
 
   - changeSet:
-<<<<<<< HEAD
       id: v50.2024-05-17T19:54:23
       author: calherries
       comment: Add metabase_database.uploads_enabled column
@@ -7397,8 +7396,7 @@
               WHERE uploads_enabled;
       rollback: # nothing to do, since uploads_schema_name didn't exist in v49
 
-   # TODO: remove old settings
-=======
+  - changeSet:
       id: v51.2024-05-13T15:30:57
       author: metamben
       comment: Backup of dataset_query rewritten by the metrics v2 migration
@@ -7469,7 +7467,6 @@
         - onFail: MARK_RAN
         - dbms:
             type: mysql,mariadb
->>>>>>> cf97acda
 
   # >>>>>>>>>> DO NOT ADD NEW MIGRATIONS BELOW THIS LINE! ADD THEM ABOVE <<<<<<<<<<
 
