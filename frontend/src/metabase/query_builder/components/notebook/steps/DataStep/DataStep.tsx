import { useMemo } from "react";
import { t } from "ttag";

import PopoverWithTrigger from "metabase/components/PopoverWithTrigger";
import { FieldPicker } from "metabase/common/components/FieldPicker";
import { DataSourceSelector } from "metabase/query_builder/components/DataSelector";

import type { DatabaseId, TableId } from "metabase-types/api";
import * as Lib from "metabase-lib";

import type { NotebookStepUiComponentProps } from "../../types";
import { NotebookCell, NotebookCellItem } from "../../NotebookCell";
import { FieldsPickerIcon, FIELDS_PICKER_STYLES } from "../../FieldsPickerIcon";
import { DataStepCell } from "./DataStep.styled";

export const DataStep = ({
  query,
  step,
  readOnly,
  color,
  updateQuery,
}: NotebookStepUiComponentProps) => {
  const { stageIndex } = step;

  const question = step.question;
  const collectionId = question.collectionId();
<<<<<<< HEAD
  const tableId = Lib.sourceTableOrCardId(topLevelQuery);

  const databaseId = Lib.databaseID(topLevelQuery);
  const table = tableId
    ? Lib.tableOrCardMetadata(topLevelQuery, tableId)
    : null;
=======
  const databaseId = Lib.databaseID(query);
  const tableId = Lib.sourceTableOrCardId(query);
  const table = tableId ? Lib.tableOrCardMetadata(query, tableId) : null;
>>>>>>> 51336061

  const pickerLabel = table
    ? Lib.displayInfo(query, stageIndex, table).displayName
    : t`Pick your starting data`;

  const isRaw = useMemo(() => {
    return (
      Lib.aggregations(query, stageIndex).length === 0 &&
      Lib.breakouts(query, stageIndex).length === 0
    );
  }, [query, stageIndex]);

  const canSelectTableColumns = table && isRaw && !readOnly;

  const handleTableSelect = (tableId: TableId, databaseId: DatabaseId) => {
    const metadata = question.metadata();
    const metadataProvider = Lib.metadataProvider(databaseId, metadata);
    const nextTable = Lib.tableOrCardMetadata(metadataProvider, tableId);
    updateQuery(Lib.queryFromTableOrCardMetadata(metadataProvider, nextTable));
  };

  return (
    <NotebookCell color={color}>
      <NotebookCellItem
        color={color}
        inactive={!table}
        right={
          canSelectTableColumns && (
            <DataFieldsPicker
              query={query}
              stageIndex={stageIndex}
              updateQuery={updateQuery}
            />
          )
        }
        containerStyle={FIELDS_PICKER_STYLES.notebookItemContainer}
        rightContainerStyle={FIELDS_PICKER_STYLES.notebookRightItemContainer}
        data-testid="data-step-cell"
      >
        <DataSourceSelector
          hasTableSearch
          collectionId={collectionId}
          databaseQuery={{ saved: true }}
          selectedDatabaseId={databaseId}
          selectedTableId={tableId}
          setSourceTableFn={handleTableSelect}
          isInitiallyOpen={!table}
          triggerElement={<DataStepCell>{pickerLabel}</DataStepCell>}
        />
      </NotebookCellItem>
    </NotebookCell>
  );
};

interface DataFieldsPickerProps {
  query: Lib.Query;
  stageIndex: number;
  updateQuery: (query: Lib.Query) => Promise<void>;
}

export const DataFieldsPicker = ({
  query,
  stageIndex,
  updateQuery,
}: DataFieldsPickerProps) => {
  const columns = useMemo(
    () => Lib.fieldableColumns(query, stageIndex),
    [query, stageIndex],
  );

  const handleToggle = (changedIndex: number, isSelected: boolean) => {
    const nextColumns = columns.filter((_, currentIndex) => {
      if (currentIndex === changedIndex) {
        return isSelected;
      }
      const column = columns[currentIndex];
      return Lib.displayInfo(query, stageIndex, column).selected;
    });
    const nextQuery = Lib.withFields(query, stageIndex, nextColumns);
    updateQuery(nextQuery);
  };

  const checkColumnSelected = (column: Lib.ColumnMetadata) =>
    !!Lib.displayInfo(query, stageIndex, column).selected;

  const handleSelectAll = () => {
    const nextQuery = Lib.withFields(query, stageIndex, []);
    updateQuery(nextQuery);
  };

  const handleSelectNone = () => {
    const nextQuery = Lib.withFields(query, stageIndex, [columns[0]]);
    updateQuery(nextQuery);
  };

  return (
    <PopoverWithTrigger
      triggerStyle={FIELDS_PICKER_STYLES.trigger}
      triggerElement={FieldsPickerIcon}
    >
      <FieldPicker
        query={query}
        stageIndex={stageIndex}
        columns={columns}
        isColumnSelected={checkColumnSelected}
        onToggle={handleToggle}
        onSelectAll={handleSelectAll}
        onSelectNone={handleSelectNone}
      />
    </PopoverWithTrigger>
  );
};<|MERGE_RESOLUTION|>--- conflicted
+++ resolved
@@ -24,18 +24,9 @@
 
   const question = step.question;
   const collectionId = question.collectionId();
-<<<<<<< HEAD
-  const tableId = Lib.sourceTableOrCardId(topLevelQuery);
-
-  const databaseId = Lib.databaseID(topLevelQuery);
-  const table = tableId
-    ? Lib.tableOrCardMetadata(topLevelQuery, tableId)
-    : null;
-=======
   const databaseId = Lib.databaseID(query);
   const tableId = Lib.sourceTableOrCardId(query);
   const table = tableId ? Lib.tableOrCardMetadata(query, tableId) : null;
->>>>>>> 51336061
 
   const pickerLabel = table
     ? Lib.displayInfo(query, stageIndex, table).displayName
