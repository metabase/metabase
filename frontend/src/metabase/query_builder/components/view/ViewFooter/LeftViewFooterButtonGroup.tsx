import { t } from "ttag";

<<<<<<< HEAD
import CS from "metabase/css/core/index.css";
import { useDispatch, useSelector } from "metabase/lib/redux";
import {
  onCloseChartSettings,
  onCloseChartType,
  onOpenChartSettings,
  onOpenChartType,
} from "metabase/query_builder/actions";
import ViewButton from "metabase/query_builder/components/view/ViewButton";
import { FooterButtonGroup } from "metabase/query_builder/components/view/ViewFooter.styled";
import { getUiControls } from "metabase/query_builder/selectors";
import { Group } from "metabase/ui";
import type { QueryBuilderUIControls } from "metabase-types/store";

export const LeftViewFooterButtonGroup = () => {
  const {
    isShowingChartSettingsSidebar,
    isShowingChartTypeSidebar,
  }: QueryBuilderUIControls = useSelector(getUiControls);

  const dispatch = useDispatch();

  return (
    <Group className={CS.flex1}>
      <FooterButtonGroup>
        <ViewButton
          medium
          labelBreakpoint="sm"
          data-testid="viz-type-button"
          active={isShowingChartTypeSidebar}
          onClick={
            isShowingChartTypeSidebar
              ? () => dispatch(onCloseChartType())
              : () => dispatch(onOpenChartType())
          }
        >
          {t`Visualization`}
        </ViewButton>
        <ViewButton
          active={isShowingChartSettingsSidebar}
          icon="gear"
          iconSize={16}
          medium
          onlyIcon
          labelBreakpoint="sm"
          data-testid="viz-settings-button"
          onClick={
            isShowingChartSettingsSidebar
              ? () => dispatch(onCloseChartSettings())
              : () => dispatch(onOpenChartSettings())
          }
        />
      </FooterButtonGroup>
    </Group>
  );
};
=======
import ViewButton from "metabase/query_builder/components/view/ViewButton";
import { FooterButtonGroup } from "metabase/query_builder/components/view/ViewFooter.styled";

export type LeftViewFooterButtonGroupProps = {
  isShowingChartTypeSidebar: boolean;
  isShowingChartSettingsSidebar: boolean;
  onCloseChartType: () => void;
  onOpenChartType: () => void;
  onCloseChartSettings: () => void;
  onOpenChartSettings: () => void;
};
export const LeftViewFooterButtonGroup = ({
  isShowingChartTypeSidebar,
  isShowingChartSettingsSidebar,
  onCloseChartType,
  onOpenChartType,
  onCloseChartSettings,
  onOpenChartSettings,
}: LeftViewFooterButtonGroupProps) => (
  <FooterButtonGroup>
    <ViewButton
      medium
      labelBreakpoint="sm"
      data-testid="viz-type-button"
      active={isShowingChartTypeSidebar}
      onClick={
        isShowingChartTypeSidebar
          ? () => onCloseChartType()
          : () => onOpenChartType()
      }
    >
      {t`Visualization`}
    </ViewButton>
    <ViewButton
      active={isShowingChartSettingsSidebar}
      icon="gear"
      iconSize={16}
      medium
      onlyIcon
      labelBreakpoint="sm"
      data-testid="viz-settings-button"
      onClick={
        isShowingChartSettingsSidebar
          ? () => onCloseChartSettings()
          : () => onOpenChartSettings()
      }
    />
  </FooterButtonGroup>
);
>>>>>>> b9c6090b
<|MERGE_RESOLUTION|>--- conflicted
+++ resolved
@@ -1,6 +1,5 @@
 import { t } from "ttag";
 
-<<<<<<< HEAD
 import CS from "metabase/css/core/index.css";
 import { useDispatch, useSelector } from "metabase/lib/redux";
 import {
@@ -56,55 +55,4 @@
       </FooterButtonGroup>
     </Group>
   );
-};
-=======
-import ViewButton from "metabase/query_builder/components/view/ViewButton";
-import { FooterButtonGroup } from "metabase/query_builder/components/view/ViewFooter.styled";
-
-export type LeftViewFooterButtonGroupProps = {
-  isShowingChartTypeSidebar: boolean;
-  isShowingChartSettingsSidebar: boolean;
-  onCloseChartType: () => void;
-  onOpenChartType: () => void;
-  onCloseChartSettings: () => void;
-  onOpenChartSettings: () => void;
-};
-export const LeftViewFooterButtonGroup = ({
-  isShowingChartTypeSidebar,
-  isShowingChartSettingsSidebar,
-  onCloseChartType,
-  onOpenChartType,
-  onCloseChartSettings,
-  onOpenChartSettings,
-}: LeftViewFooterButtonGroupProps) => (
-  <FooterButtonGroup>
-    <ViewButton
-      medium
-      labelBreakpoint="sm"
-      data-testid="viz-type-button"
-      active={isShowingChartTypeSidebar}
-      onClick={
-        isShowingChartTypeSidebar
-          ? () => onCloseChartType()
-          : () => onOpenChartType()
-      }
-    >
-      {t`Visualization`}
-    </ViewButton>
-    <ViewButton
-      active={isShowingChartSettingsSidebar}
-      icon="gear"
-      iconSize={16}
-      medium
-      onlyIcon
-      labelBreakpoint="sm"
-      data-testid="viz-settings-button"
-      onClick={
-        isShowingChartSettingsSidebar
-          ? () => onCloseChartSettings()
-          : () => onOpenChartSettings()
-      }
-    />
-  </FooterButtonGroup>
-);
->>>>>>> b9c6090b
+};