--- conflicted
+++ resolved
@@ -11,13 +11,8 @@
             [metabase.driver.sql-jdbc.execute :as sql-jdbc.execute]
             [metabase.driver.sql.query-processor :as sql.qp]
             [metabase.driver.util :as driver.u]
-<<<<<<< HEAD
             [metabase.models.field :refer [Field]]
             [metabase.models.table :as table :refer [Table]]
-=======
-            [metabase.models :refer [Field Table]]
-            [metabase.models.table :as table]
->>>>>>> 9b37290e
             [metabase.query-processor :as qp]
             [metabase.query-processor.store :as qp.store]
             [metabase.util :as u]
@@ -257,6 +252,8 @@
                               :create-sql create-hsql
                               :sql-args   sql-args}))))))
 
+;;;; Bulk actions
+
 (defmulti do-nested-transaction
   "Execute `thunk` inside a nested transaction inside `connection`, which is currently in a transaction. If `thunk`
   throws an Exception, the nested transaction should be rolled back, but the parent transaction should be able to
@@ -305,9 +302,10 @@
              (conj successes result)])
           (catch Throwable e
             [(conj errors {:index row-index, :error (ex-message e)})
-<<<<<<< HEAD
              successes]))))
      rows)))
+
+;;;; `:bulk/create`
 
 (defmethod actions/perform-action!* [:sql-jdbc :bulk/create]
   [driver _action database {:keys [table-id rows]}]
@@ -328,60 +326,7 @@
                                                        {:status-code 400, :errors errors})))
                                      {:created-rows (map :created-row successes)})))}))
 
-(defn- table-id->pk-field-name->id [table-id]
-  (db/select-field->id :name Field
-    {:where [:and
-             [:= :table_id table-id]
-             (mdb.u/isa :semantic_type :type/PK)]}))
-
-(defn- pk-value-map->honeysql-filter-clause [pk-name->id pk-value-map]
-  (into [:and] (for [[pk-name value] pk-value-map]
-                 [:=
-                  [:field (get pk-name->id (u/qualified-name pk-name)) nil]
-                  value])))
-
-(defn- bulk-update-row-xform [database table-id]
-  ;; TODO -- make sure all rows specify the PK columns
-  (let [pk-name->id (table-id->pk-field-name->id table-id)
-        pk-keys     (set (map keyword (keys pk-name->id)))]
-    (fn [row]
-      (let [pk-column->value (select-keys row pk-keys)
-            non-pk-keys      (set/difference (set (keys row)) pk-keys)]
-        (when (empty? non-pk-keys)
-          (throw (ex-info (tru "Invalid update row map: no non-PK column. Got {0}, all of which are PKs."
-                               (pr-str non-pk-keys))
-                          {:status-code 400
-                           :all-keys    (set (keys row))
-                           :pk-keys     pk-keys})))
-        {:database   (u/the-id database)
-         :type       :query
-         :query      {:source-table table-id
-                      :filter       (pk-value-map->honeysql-filter-clause pk-name->id pk-column->value)}
-         :update-row (select-keys row non-pk-keys)}))))
-
-(defmethod actions/perform-action!* [:sql-jdbc :bulk/update]
-  [driver _action database {:keys [table-id rows]}]
-  (log/tracef "Updating %d rows" (count rows))
-  (perform-bulk-action-with-repeated-single-row-actions!
-   {:driver   driver
-    :database database
-    :action   :row/update
-    :rows     rows
-    :xform    (comp (map (bulk-update-row-xform database table-id))
-                    #(completing % (fn [[errors successes]]
-                                     (when (seq errors)
-                                       (throw (ex-info (tru "Error(s) updating rows.")
-                                                       {:status-code 400, :errors errors})))
-                                     (transduce
-                                      (map (comp first :rows-updated))
-                                      (completing +
-                                                  (fn [num-rows-updated]
-                                                    {:rows-updated num-rows-updated}))
-                                      0
-                                      successes))))}))
-=======
-             created-rows]))))
-     rows)))
+;;;; `:bulk/delete`
 
 (defn- check-consistent-pk-value-map-keys [pk-value-maps]
   (let [all-pk-value-map-column-sets (reduce
@@ -468,4 +413,57 @@
            (catch Throwable e
              [(conj errors {:index row-index, :error (ex-message e)})]))))
       (pk-value-maps->honeysql-filter-clauses table-id pk-value-maps))))
->>>>>>> 9b37290e
+
+;;;; `bulk/update`
+
+(defn- table-id->pk-field-name->id [table-id]
+  (db/select-field->id :name Field
+    {:where [:and
+             [:= :table_id table-id]
+             (mdb.u/isa :semantic_type :type/PK)]}))
+
+(defn- pk-value-map->honeysql-filter-clause [pk-name->id pk-value-map]
+  (into [:and] (for [[pk-name value] pk-value-map]
+                 [:=
+                  [:field (get pk-name->id (u/qualified-name pk-name)) nil]
+                  value])))
+
+(defn- bulk-update-row-xform [database table-id]
+  ;; TODO -- make sure all rows specify the PK columns
+  (let [pk-name->id (table-id->pk-field-name->id table-id)
+        pk-keys     (set (map keyword (keys pk-name->id)))]
+    (fn [row]
+      (let [pk-column->value (select-keys row pk-keys)
+            non-pk-keys      (set/difference (set (keys row)) pk-keys)]
+        (when (empty? non-pk-keys)
+          (throw (ex-info (tru "Invalid update row map: no non-PK column. Got {0}, all of which are PKs."
+                               (pr-str non-pk-keys))
+                          {:status-code 400
+                           :all-keys    (set (keys row))
+                           :pk-keys     pk-keys})))
+        {:database   (u/the-id database)
+         :type       :query
+         :query      {:source-table table-id
+                      :filter       (pk-value-map->honeysql-filter-clause pk-name->id pk-column->value)}
+         :update-row (select-keys row non-pk-keys)}))))
+
+(defmethod actions/perform-action!* [:sql-jdbc :bulk/update]
+  [driver _action database {:keys [table-id rows]}]
+  (log/tracef "Updating %d rows" (count rows))
+  (perform-bulk-action-with-repeated-single-row-actions!
+   {:driver   driver
+    :database database
+    :action   :row/update
+    :rows     rows
+    :xform    (comp (map (bulk-update-row-xform database table-id))
+                    #(completing % (fn [[errors successes]]
+                                     (when (seq errors)
+                                       (throw (ex-info (tru "Error(s) updating rows.")
+                                                       {:status-code 400, :errors errors})))
+                                     (transduce
+                                      (map (comp first :rows-updated))
+                                      (completing +
+                                                  (fn [num-rows-updated]
+                                                    {:rows-updated num-rows-updated}))
+                                      0
+                                      successes))))}))