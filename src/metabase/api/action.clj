--- conflicted
+++ resolved
@@ -5,23 +5,16 @@
    [metabase.actions :as actions]
    [metabase.actions.http-action :as http-action]
    [metabase.api.common :as api]
-<<<<<<< HEAD
    [metabase.api.common.validation :as validation]
-   [metabase.models :refer [Action Card HTTPAction ImplicitAction QueryAction]]
+   [metabase.models :refer [Action Card Database HTTPAction ImplicitAction QueryAction]]
    [metabase.models.action :as action]
    [metabase.util :as u]
-   [metabase.util.malli :as mu]
-   [toucan.db :as db])
-  (:import
-   (java.util UUID)))
-=======
-   [metabase.models :refer [Action Card Database HTTPAction ImplicitAction QueryAction]]
-   [metabase.models.action :as action]
    [metabase.util.i18n :refer [tru]]
    [metabase.util.malli :as mu]
    [toucan.db :as db]
-   [toucan.hydrate :refer [hydrate]]))
->>>>>>> 35c5ea91
+   [toucan.hydrate :refer [hydrate]])
+  (:import
+   (java.util UUID)))
 
 (def ^:private json-query-schema
   [:and
