--- conflicted
+++ resolved
@@ -45,11 +45,7 @@
               <Icon
                 name="mail"
                 className={cx(
-<<<<<<< HEAD
-                  [CS.mr1],
-=======
                   CS.mr1,
->>>>>>> 6a8f24cc
                   {
                     [cx(CS.textBrand, CS.hoverChild, CS.hoverInherit)]:
                       emailConfigured,
@@ -95,11 +91,7 @@
                 name={slackConfigured ? "slack_colorized" : "slack"}
                 size={16}
                 className={cx(CS.mr1, {
-<<<<<<< HEAD
                   [CS.textLight]: !slackConfigured,
-=======
-                  "text-light": !slackConfigured,
->>>>>>> 6a8f24cc
                   [cx(CS.hoverChild, CS.hoverInherit)]: slackConfigured,
                 })}
               />
