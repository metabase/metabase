import cx from "classnames";
import PropTypes from "prop-types";
import { memo } from "react";
import { Link } from "react-router";

import { Icon } from "metabase/ui";
<<<<<<< HEAD
import S from "./QueryButton.module.css";
=======

import S from "./QueryButton.css";
>>>>>>> e8133575

const QueryButton = ({ className, text, icon, iconClass, onClick, link }) => (
  <div className={className}>
    <Link
      className={cx(S.queryButton, "bg-light-hover px1 rounded")}
      onClick={onClick}
      to={link}
    >
      <Icon name={icon} />
      <span className={S.queryButtonText}>{text}</span>
    </Link>
  </div>
);
QueryButton.propTypes = {
  className: PropTypes.string,
  icon: PropTypes.any.isRequired,
  text: PropTypes.string.isRequired,
  iconClass: PropTypes.string,
  onClick: PropTypes.func,
  link: PropTypes.string,
};

export default memo(QueryButton);<|MERGE_RESOLUTION|>--- conflicted
+++ resolved
@@ -4,12 +4,8 @@
 import { Link } from "react-router";
 
 import { Icon } from "metabase/ui";
-<<<<<<< HEAD
+
 import S from "./QueryButton.module.css";
-=======
-
-import S from "./QueryButton.css";
->>>>>>> e8133575
 
 const QueryButton = ({ className, text, icon, iconClass, onClick, link }) => (
   <div className={className}>
