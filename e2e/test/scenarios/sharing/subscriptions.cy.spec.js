import { USERS } from "e2e/support/cypress_data";
import { SAMPLE_DATABASE } from "e2e/support/cypress_sample_database";
import { ORDERS_DASHBOARD_ID } from "e2e/support/cypress_sample_instance_data";
import {
  restore,
  setupSMTP,
  describeEE,
  popover,
  sidebar,
  mockSlackConfigured,
  isOSS,
  visitDashboard,
  sendEmailAndAssert,
  addOrUpdateDashboardCard,
  addTextBox,
  setTokenFeatures,
  emailSubscriptionRecipients,
  openEmailPage,
  setupSubscriptionWithRecipients,
  openPulseSubscription,
  sendEmailAndVisitIt,
  clickSend,
  viewEmailPage,
  openPublicLinkPopoverFromMenu,
  openEmbedModalFromMenu,
  getEmbedModalSharingPane,
} from "e2e/support/helpers";

const { PRODUCTS, PRODUCTS_ID } = SAMPLE_DATABASE;
const { admin, normal } = USERS;

describe("scenarios > dashboard > subscriptions", () => {
  beforeEach(() => {
    restore();
    cy.signInAsAdmin();
  });

  it("should allow sharing if there are no dashboard cards", () => {
    cy.createDashboard().then(({ body: { id: DASHBOARD_ID } }) => {
      visitDashboard(DASHBOARD_ID);
    });

    cy.findByLabelText("subscriptions").should("not.exist");

    openPublicLinkPopoverFromMenu();
    cy.findByTestId("public-link-popover-content").should("be.visible");

    // close link popover
    cy.icon("share").click();

    openEmbedModalFromMenu();
    getEmbedModalSharingPane().within(() => {
      cy.findByText("Public embed").should("be.visible");
      cy.findByText("Static embed").should("be.visible");
    });
  });

  it("should allow sharing if dashboard contains only text cards (metabase#15077)", () => {
    cy.createDashboard().then(({ body: { id: DASHBOARD_ID } }) => {
      visitDashboard(DASHBOARD_ID);
    });
    addTextBox("Foo");
    cy.button("Save").click();
    // eslint-disable-next-line no-unscoped-text-selectors -- deprecated usage
    cy.findByText("You're editing this dashboard.").should("not.exist");
    openEmbedModalFromMenu();
    // Ensure clicking share icon opens sharing and embedding modal directly,
    // without a menu with sharing and dashboard subscription options.
    // Dashboard subscriptions are not shown because
    // getting notifications with static text-only cards doesn't make a lot of sense
    cy.findByLabelText("subscriptions").should("not.exist");

    getEmbedModalSharingPane().within(() => {
      cy.findByText("Public embed").should("be.visible");
      cy.findByText("Static embed").should("be.visible");
    });
  });

  describe("sidebar toggling behavior", () => {
    it("should allow toggling the sidebar", () => {
      openDashboardSubscriptions();

      // The sidebar starts open after the method there, so test that clicking the icon closes it
      cy.findByLabelText("subscriptions").click();
      sidebar().should("not.exist");
    });
  });

  describe("with no channels set up", () => {
    it("should instruct user to connect email or slack", () => {
      openDashboardSubscriptions();
      // Look for the messaging about configuring slack and email
      cy.findByRole("link", { name: /set up email/i });
      cy.findByRole("link", { name: /configure Slack/i });
    });
  });

  describe("with email set up", { tags: "@external" }, () => {
    beforeEach(() => {
      setupSMTP();
    });

    describe("with no existing subscriptions", () => {
      it("should not enable subscriptions without the recipient (metabase#17657)", () => {
        openDashboardSubscriptions();

        // eslint-disable-next-line no-unscoped-text-selectors -- deprecated usage
        cy.findByText("Email it").click();

        // Make sure no recipients have been assigned
        cy.findByPlaceholderText("Enter user names or email addresses");

        // Change the schedule to "Monthly"
        // eslint-disable-next-line no-unscoped-text-selectors -- deprecated usage
        cy.findByText("Hourly").click();
        // eslint-disable-next-line no-unscoped-text-selectors -- deprecated usage
        cy.findByText("Monthly").click();

        sidebar().within(() => {
          cy.button("Done").should("be.disabled");
        });
      });

      it("should allow creation of a new email subscription", () => {
        createEmailSubscription();
        // eslint-disable-next-line no-unscoped-text-selectors -- deprecated usage
        cy.findByText("Emailed hourly");
      });

      it("should not render people dropdown outside of the borders of the screen (metabase#17186)", () => {
        openDashboardSubscriptions();

        // eslint-disable-next-line no-unscoped-text-selectors -- deprecated usage
        cy.findByText("Email it").click();
        cy.findByPlaceholderText("Enter user names or email addresses").click();

        popover().isRenderedWithinViewport();
      });

      it.skip("should not send attachments by default if not explicitly selected (metabase#28673)", () => {
        openDashboardSubscriptions();
        assignRecipient();

        cy.findByLabelText("Attach results").should("not.be.checked");
        sendEmailAndAssert(
          ({ attachments }) => expect(attachments).to.be.empty,
        );
      });
    });

    describe("with existing subscriptions", () => {
      it("should show existing dashboard subscriptions", () => {
        createEmailSubscription();
        openDashboardSubscriptions();
        // eslint-disable-next-line no-unscoped-text-selectors -- deprecated usage
        cy.findByText("Emailed hourly");
      });

      it("should forward non-admin users to add email form when clicking add", () => {
        cy.signInAsNormalUser();

        openDashboardSubscriptions();

        sidebar().within(() => {
          cy.findByPlaceholderText("Enter user names or email addresses")
            .click()
            .type(`${normal.first_name} ${normal.last_name}{enter}`);
<<<<<<< HEAD
          cy.contains("Done")
            // TODO: fix test after styles migration
            .closest(".Button")
            .should("not.be.disabled")
            .click();
=======
          clickButton("Done");
>>>>>>> 68a232e5

          cy.findByLabelText("add icon").click();
          cy.findByText("Email this dashboard").should("exist");
        });
      });

      it("should send as BCC by default", () => {
        const ORDERS_DASHBOARD_NAME = "Orders in a dashboard";

        assignRecipients();
        sidebar().within(() => {
          clickSend();
        });

        viewEmailPage(ORDERS_DASHBOARD_NAME);

        cy.get(".main-container").within(() => {
          cy.findByText("Bcc:").should("exist");
          cy.findByText(`${admin.email}`).should("exist");
          cy.findByText(`${normal.email}`).should("exist");
        });
      });

      it("should send as CC when opted-in", () => {
        // opt-in to CC
        cy.visit("/admin/settings/email");
        cy.findByTestId("bcc-enabled?-setting")
          .findByLabelText("CC - Disclose recipients")
          .click();

        const ORDERS_DASHBOARD_NAME = "Orders in a dashboard";

        assignRecipients();
        sidebar().within(() => {
          clickSend();
        });

        viewEmailPage(ORDERS_DASHBOARD_NAME);

        cy.get(".main-container").within(() => {
          cy.findByText("Bcc:").should("not.exist");
          cy.findByText(`${admin.email}`).should("exist");
          cy.findByText(`${normal.email}`).should("exist");
        });
      });
    });

    describe("let non-users unsubscribe from subscriptions", () => {
      it(
        "should allow non-user to unsubscribe from subscription",
        { tags: "@flaky" },
        () => {
          const nonUserEmail = "non-user@example.com";
          const otherUserEmail = "other-user@example.com";
          const dashboardName = "Orders in a dashboard";

          visitDashboard(ORDERS_DASHBOARD_ID);

          setupSubscriptionWithRecipients([nonUserEmail, otherUserEmail]);

          emailSubscriptionRecipients();

          openEmailPage(dashboardName).then(() => {
            cy.intercept("/api/session/pulse/unsubscribe").as("unsubscribe");
            cy.findByText("Unsubscribe").click();
            cy.wait("@unsubscribe");
            cy.contains(
              `You've unsubscribed ${nonUserEmail} from the "${dashboardName}" alert.`,
            ).should("exist");
          });

          openDashboardSubscriptions();
          openPulseSubscription();

          sidebar().findByText(nonUserEmail).should("not.exist");
          sidebar().findByText(otherUserEmail).should("exist");
        },
      );

      it("should allow non-user to undo-unsubscribe from subscription", () => {
        const nonUserEmail = "non-user@example.com";
        const dashboardName = "Orders in a dashboard";
        visitDashboard(ORDERS_DASHBOARD_ID);

        setupSubscriptionWithRecipients([nonUserEmail]);

        emailSubscriptionRecipients();

        openEmailPage(dashboardName).then(() => {
          cy.intercept("/api/session/pulse/unsubscribe").as("unsubscribe");
          cy.intercept("/api/session/pulse/unsubscribe/undo").as("resubscribe");

          cy.findByText("Unsubscribe").click();
          cy.wait("@unsubscribe");

          cy.contains(
            `You've unsubscribed ${nonUserEmail} from the "${dashboardName}" alert.`,
          ).should("exist");

          cy.findByText("Undo").click();
          cy.wait("@resubscribe");

          cy.contains(
            `Okay, ${nonUserEmail} is subscribed to the "${dashboardName}" alert again.`,
          ).should("exist");
        });

        openDashboardSubscriptions();
        openPulseSubscription();

        sidebar().findByText(nonUserEmail).should("exist");
      });

      it("should show 404 page when missing required parameters", () => {
        const nonUserEmail = "non-user@example.com";

        const params = {
          hash: "459a8e9f8d9e",
          email: nonUserEmail,
        }; // missing pulse-id

        cy.visit({
          url: "/unsubscribe",
          qs: params,
        });

        cy.findByLabelText("error page").should("exist");
      });

      it("should show error message when server responds with an error", () => {
        const nonUserEmail = "non-user@example.com";

        const params = {
          hash: "459a8e9f8d9e",
          email: nonUserEmail,
          "pulse-id": "f", // invalid pulse-id
        };

        cy.visit({
          url: "/unsubscribe",
          qs: params,
        });

        cy.findByLabelText("error message").should("exist");
      });
    });

    it("should persist attachments for dashboard subscriptions (metabase#14117)", () => {
      assignRecipient();
      // This is extremely fragile
      // TODO: update test once changes from `https://github.com/metabase/metabase/pull/14121` are merged into `master`
      // eslint-disable-next-line no-unscoped-text-selectors -- deprecated usage
      cy.findByText("Attach results")
        .parent()
        .parent()
        .next()
        .find("input") // Toggle
        .click();
      // eslint-disable-next-line no-unscoped-text-selectors -- deprecated usage
      cy.findByText("Questions to attach").click();
      clickButton("Done");
      // eslint-disable-next-line no-unscoped-text-selectors -- deprecated usage
      cy.findByText("Subscriptions");
      // eslint-disable-next-line no-unscoped-text-selectors -- deprecated usage
      cy.findByText("Emailed hourly").click();
      // eslint-disable-next-line no-unscoped-text-selectors -- deprecated usage
      cy.findByText("Delete this subscription").scrollIntoView();
      // eslint-disable-next-line no-unscoped-text-selectors -- deprecated usage
      cy.findByText("Questions to attach");
      cy.findAllByRole("listitem")
        .contains("Orders") // yields the whole <li> element
        .within(() => {
          cy.findByRole("checkbox").should("be.checked");
        });
    });

    it("should not display 'null' day of the week (metabase#14405)", () => {
      assignRecipient();
      // eslint-disable-next-line no-unscoped-text-selectors -- deprecated usage
      cy.findByText("To:").click();
      cy.findAllByTestId("select-button").contains("Hourly").click();
      // eslint-disable-next-line no-unscoped-text-selectors -- deprecated usage
      cy.findByText("Monthly").click();
      cy.findAllByTestId("select-button").contains("First").click();
      // eslint-disable-next-line no-unscoped-text-selectors -- deprecated usage
      cy.findByText("15th (Midpoint)").click();
      cy.findAllByTestId("select-button").contains("15th (Midpoint)").click();
      // eslint-disable-next-line no-unscoped-text-selectors -- deprecated usage
      cy.findByText("First").click();
      clickButton("Done");
      // Implicit assertion (word mustn't contain string "null")
      // eslint-disable-next-line no-unscoped-text-selectors -- deprecated usage
      cy.findByText(/^Emailed monthly on the first (?!null)/);
    });

    it("should work when using dashboard default filter value on native query with required parameter (metabase#15705)", () => {
      cy.createNativeQuestion({
        name: "15705",
        native: {
          query: "SELECT COUNT(*) FROM ORDERS WHERE QUANTITY={{qty}}",
          "template-tags": {
            qty: {
              id: "3cfb3686-0d13-48db-ab5b-100481a3a830",
              name: "qty",
              "display-name": "Qty",
              type: "number",
              required: true,
            },
          },
        },
      }).then(({ body: { id: QUESTION_ID } }) => {
        cy.createDashboard({ name: "15705D" }).then(
          ({ body: { id: DASHBOARD_ID } }) => {
            // Add filter to the dashboard
            cy.request("PUT", `/api/dashboard/${DASHBOARD_ID}`, {
              // Using the old dashboard filter syntax
              parameters: [
                {
                  name: "Quantity",
                  slug: "quantity",
                  id: "930e4001",
                  type: "category",
                  default: "3",
                },
              ],
            });

            // Add question to the dashboard
            addOrUpdateDashboardCard({
              dashboard_id: DASHBOARD_ID,
              card_id: QUESTION_ID,
              card: {
                parameter_mappings: [
                  {
                    parameter_id: "930e4001",
                    card_id: QUESTION_ID,
                    target: ["variable", ["template-tag", "qty"]],
                  },
                ],
              },
            });

            assignRecipient({ dashboard_id: DASHBOARD_ID });
          },
        );
      });
      // Click anywhere outside to close the popover
      // eslint-disable-next-line no-unscoped-text-selectors -- deprecated usage
      cy.findByText("15705D").click();
      sendEmailAndAssert(email => {
        expect(email.html).not.to.include(
          "An error occurred while displaying this card.",
        );
        expect(email.html).to.include("2,738");
      });
    });

    it("should include text cards (metabase#15744)", () => {
      const TEXT_CARD = "FooBar";

      visitDashboard(ORDERS_DASHBOARD_ID);
      addTextBox(TEXT_CARD);
      cy.button("Save").click();
      // eslint-disable-next-line no-unscoped-text-selectors -- deprecated usage
      cy.findByText("You're editing this dashboard.").should("not.exist");
      assignRecipient();
      // Click outside popover to close it and at the same time check that the text card content is shown as expected
      // eslint-disable-next-line no-unscoped-text-selectors -- deprecated usage
      cy.findByText(TEXT_CARD).click();
      sendEmailAndAssert(email => {
        expect(email.html).to.include(TEXT_CARD);
      });
    });

    it('should load question binned by "Month of year" or similar granularity (metabase#16918)', () => {
      const questionDetails = {
        name: "16918",
        query: {
          "source-table": PRODUCTS_ID,
          aggregation: [["count"]],
          breakout: [
            [
              "field",
              PRODUCTS.CREATED_AT,
              { "temporal-unit": "month-of-year" },
            ],
            ["field", PRODUCTS.CATEGORY, null],
          ],
        },
        display: "line",
      };

      const dashboardDetails = { name: "Repro Dashboard" };

      cy.createQuestionAndDashboard({ questionDetails, dashboardDetails }).then(
        ({ body: { dashboard_id } }) => {
          assignRecipient({ dashboard_id });
        },
      );

      sendEmailAndAssert(email => {
        expect(email.html).to.include(dashboardDetails.name);
        expect(email.html).to.include(questionDetails.name);
      });
    });
  });

  describe("with Slack set up", () => {
    beforeEach(() => {
      mockSlackConfigured();
    });

    it("should not enable 'Done' button before channel is selected (metabase#14494)", () => {
      openSlackCreationForm();

      cy.findAllByRole("button", { name: "Done" }).should("be.disabled");
      cy.findByPlaceholderText("Pick a user or channel...").click();
      // eslint-disable-next-line no-unscoped-text-selectors -- deprecated usage
      cy.findByText("#work").click();
      cy.findAllByRole("button", { name: "Done" }).should("not.be.disabled");
    });

    it("should have 'Send to Slack now' button (metabase#14515)", () => {
      openSlackCreationForm();

      sidebar().within(() => {
        cy.findAllByRole("button", { name: "Send to Slack now" }).should(
          "be.disabled",
        );
        cy.findByPlaceholderText("Pick a user or channel...").click();
      });

      popover().findByText("#work").click();
      sidebar()
        .findAllByRole("button", { name: "Done" })
        .should("not.be.disabled");
    });

    it("should forward non-admin users to add slack form when clicking add", () => {
      cy.signInAsNormalUser();
      openDashboardSubscriptions();

      sidebar().within(() => {
        cy.findByPlaceholderText("Pick a user or channel...").click();
      });

      popover().findByText("#work").click();
      sidebar().findAllByRole("button", { name: "Done" }).click();

      sidebar().within(() => {
        cy.findByLabelText("add icon").click();
        cy.findByText("Send this dashboard to Slack").should("exist");
      });
    });
  });

  describe("OSS email subscriptions", { tags: ["@OSS", "external"] }, () => {
    beforeEach(() => {
      cy.onlyOn(isOSS);
      cy.visit(`/dashboard/${ORDERS_DASHBOARD_ID}`);
      setupSMTP();
    });

    describe("with parameters", () => {
      beforeEach(() => {
        addParametersToDashboard();
      });

      it("should have a list of the default parameters applied to the subscription", () => {
        assignRecipient();

        cy.findByTestId("dashboard-parameters-and-cards")
          .next("aside")
          .as("subscriptionBar")
          .findByText("Text is Corbin Mertz");
        clickButton("Done");

        cy.get("[aria-label='Pulse Card']")
          .findByText("Text is Corbin Mertz")
          .click();

        sendEmailAndVisitIt();
        cy.get("table.header").within(() => {
          cy.findByText("Text").next().findByText("Corbin Mertz");
          cy.findByText("Text 1").should("not.exist");
        });

        // change default text to sallie
        cy.visit(`/dashboard/${ORDERS_DASHBOARD_ID}`);
        cy.icon("pencil").click();
        cy.findByTestId("edit-dashboard-parameters-widget-container")
          .findByText("Text")
          .click();
        cy.get("@subscriptionBar").findByText("Corbin Mertz").click();
        popover()
          .findByText("Corbin Mertz")
          .closest("li")
          .icon("close")
          .click();
        popover().find("input").type("Sallie");
        popover().findByText("Sallie Flatley").click();
        popover().contains("Update filter").click();
        cy.button("Save").click();

        // verify existing subscription shows new default in UI
        openDashboardSubscriptions();
        cy.get("[aria-label='Pulse Card']")
          .findByText("Text is Sallie Flatley")
          .click();

        // verify existing subscription show new default in email
        sendEmailAndVisitIt();
        cy.get("table.header").within(() => {
          cy.findByText("Text").next().findByText("Sallie Flatley");
          cy.findByText("Text 1").should("not.exist");
        });
      });
    });
  });

  describeEE("EE email subscriptions", { tags: "@external" }, () => {
    beforeEach(() => {
      setTokenFeatures("all");
      setupSMTP();
      cy.visit(`/dashboard/${ORDERS_DASHBOARD_ID}`);
    });

    it("should only show current user in recipients dropdown if `user-visiblity` setting is `none`", () => {
      openRecipientsWithUserVisibilitySetting("none");

      popover().find("span").should("have.length", 1);
    });

    it("should only show users in same group in recipients dropdown if `user-visiblity` setting is `group`", () => {
      openRecipientsWithUserVisibilitySetting("group");

      popover().find("span").should("have.length", 5);
    });

    it("should show all users in recipients dropdown if `user-visiblity` setting is `all`", () => {
      openRecipientsWithUserVisibilitySetting("all");

      popover().find("span").should("have.length", 9);
    });

    describe("with no parameters", () => {
      it("should have no parameters section", () => {
        openDashboardSubscriptions();
        // eslint-disable-next-line no-unscoped-text-selectors -- deprecated usage
        cy.findByText("Email it").click();

        // eslint-disable-next-line no-unscoped-text-selectors -- deprecated usage
        cy.findByText("Set filter values for when this gets sent").should(
          "not.exist",
        );
      });
    });

    describe("with parameters", () => {
      beforeEach(() => {
        addParametersToDashboard();
      });

      it("should show a filter description containing default values, even when not explicitly added to subscription", () => {
        assignRecipient();
        clickButton("Done");

        // verify defaults are listed correctly in UI
        cy.get("[aria-label='Pulse Card']")
          .findByText("Text is Corbin Mertz")
          .click();

        // verify defaults are listed correctly in email
        sendEmailAndVisitIt();
        cy.get("table.header").within(() => {
          cy.findByText("Text").next().findByText("Corbin Mertz");
          cy.findByText("Text 1").should("not.exist");
        });

        // change default text to sallie
        cy.visit(`/dashboard/${ORDERS_DASHBOARD_ID}`);
        cy.icon("pencil").click();
        cy.findByTestId("edit-dashboard-parameters-widget-container")
          .findByText("Text")
          .click();

        cy.findByTestId("dashboard-parameters-and-cards")
          .next("aside")
          .findByText("Corbin Mertz")
          .click();
        popover()
          .findByText("Corbin Mertz")
          .closest("li")
          .icon("close")
          .click();
        popover().find("input").type("Sallie");
        popover().findByText("Sallie Flatley").click();
        popover().contains("Update filter").click();
        cy.button("Save").click();

        // verify existing subscription shows new default in UI
        openDashboardSubscriptions();
        cy.get("[aria-label='Pulse Card']")
          .findByText("Text is Sallie Flatley")
          .click();

        // verify existing subscription show new default in email
        sendEmailAndVisitIt();
        cy.get("table.header").within(() => {
          cy.findByText("Text").next().findByText("Sallie Flatley");
          cy.findByText("Text 1").should("not.exist");
        });
      });

      it("should allow for setting parameters in subscription", () => {
        assignRecipient();
        clickButton("Done");

        // eslint-disable-next-line no-unscoped-text-selectors -- deprecated usage
        cy.findByText("Emailed hourly").click();

        cy.findAllByText("Corbin Mertz").last().click();
        popover().find("input").type("Bob");
        popover().findByText("Bobby Kessler").click();
        popover().contains("Update filter").click();

        cy.findAllByText("Text 1").last().click();
        popover().findByText("Gizmo").click();
        popover().contains("Add filter").click();

        cy.intercept("PUT", "/api/pulse/*").as("pulsePut");

        clickButton("Done");
        cy.wait("@pulsePut");
        cy.findByTestId("dashboard-parameters-and-cards")
          .next("aside")
          .findByText("Text is 2 selections and 1 more filter")
          .click();

        sendEmailAndVisitIt();
        cy.get("table.header").within(() => {
          cy.findByText("Text")
            .next()
            .findByText("Corbin Mertz and Bobby Kessler");
          cy.findByText("Text 1").next().findByText("Gizmo");
        });
      });
    });
  });
});

// Helper functions
function openDashboardSubscriptions(dashboard_id = ORDERS_DASHBOARD_ID) {
  // Orders in a dashboard
  visitDashboard(dashboard_id);
  cy.findByLabelText("subscriptions").click();
}

function assignRecipient({
  user = admin,
  dashboard_id = ORDERS_DASHBOARD_ID,
} = {}) {
  openDashboardSubscriptions(dashboard_id);
  cy.findByText("Email it").click();
  cy.findByPlaceholderText("Enter user names or email addresses")
    .click()
    .type(`${user.first_name} ${user.last_name}{enter}`)
    .blur(); // blur is needed to close the popover
}

function assignRecipients({
  users = [admin, normal],
  dashboard_id = ORDERS_DASHBOARD_ID,
} = {}) {
  openDashboardSubscriptions(dashboard_id);
  cy.findByText("Email it").click();

  const userInput = users
    .map(user => `${user.first_name} ${user.last_name}{enter}`)
    .join("");

  cy.findByPlaceholderText("Enter user names or email addresses")
    .click()
    .type(userInput)
    .blur(); // blur is needed to close the popover
}

<<<<<<< HEAD
function clickButton(button_name) {
  // TODO: fix test after styles migration
  cy.contains(button_name).closest(".Button").should("not.be.disabled").click();
=======
function clickButton(name) {
  cy.button(name).should("not.be.disabled").click();
>>>>>>> 68a232e5
}

function createEmailSubscription() {
  assignRecipient();
  clickButton("Done");
}

function openSlackCreationForm() {
  openDashboardSubscriptions();
  sidebar().findByText("Send it to Slack").click();
  sidebar().findByText("Send this dashboard to Slack");
}

function openRecipientsWithUserVisibilitySetting(setting) {
  cy.request("PUT", "/api/setting/user-visibility", {
    value: setting,
  });
  cy.signInAsNormalUser();
  openDashboardSubscriptions();

  sidebar()
    .findByPlaceholderText("Enter user names or email addresses")
    .click();
}

function addParametersToDashboard() {
  // edit dashboard
  cy.icon("pencil").click();

  // add Category > Dropdown "Name" filter
  cy.icon("filter").click();
  cy.findByText("Text or Category").click();
  cy.findByText("Is").click();

  cy.findByText("Select…").click();
  popover().within(() => {
    cy.findByText("Name").click();
  });

  // add default value to the above filter
  cy.findByText("No default").click();
  popover().find("input").type("Corbin");
  popover().findByText("Corbin Mertz").click();
  popover().contains("Add filter").click();

  // add Category > Dropdown "Category" filter
  cy.icon("filter").click();
  cy.findByText("Text or Category").click();
  cy.findByText("Is").click();
  cy.findByText("Select…").click();
  popover().within(() => {
    cy.findByText("Category").click();
  });

  cy.findByText("Save").click();
  // wait for dashboard to save
  cy.contains("You're editing this dashboard.").should("not.exist");
}<|MERGE_RESOLUTION|>--- conflicted
+++ resolved
@@ -165,15 +165,7 @@
           cy.findByPlaceholderText("Enter user names or email addresses")
             .click()
             .type(`${normal.first_name} ${normal.last_name}{enter}`);
-<<<<<<< HEAD
-          cy.contains("Done")
-            // TODO: fix test after styles migration
-            .closest(".Button")
-            .should("not.be.disabled")
-            .click();
-=======
           clickButton("Done");
->>>>>>> 68a232e5
 
           cy.findByLabelText("add icon").click();
           cy.findByText("Email this dashboard").should("exist");
@@ -761,14 +753,8 @@
     .blur(); // blur is needed to close the popover
 }
 
-<<<<<<< HEAD
-function clickButton(button_name) {
-  // TODO: fix test after styles migration
-  cy.contains(button_name).closest(".Button").should("not.be.disabled").click();
-=======
 function clickButton(name) {
   cy.button(name).should("not.be.disabled").click();
->>>>>>> 68a232e5
 }
 
 function createEmailSubscription() {
