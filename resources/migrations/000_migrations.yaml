databaseChangeLog:
  - property:
      name: timestamp_type
      value: timestamp with time zone
      dbms: postgresql,h2
  - property:
      name: timestamp_type
      value: timestamp(6)
      dbms: mysql,mariadb
  - property:
      name: blob.type
      value: blob
      dbms: mysql,h2,mariadb
  - property:
      name: blob.type
      value: bytea
      dbms: postgresql
  # In MySQL, use LONGTEXT instead of TEXT (#7006)
  - property:
      name: text.type
      value: text
      dbms: postgresql,h2
  - property:
      name: text.type
      value: longtext
      dbms: mysql,mariadb
  # databasechangelog is uppercase in MySQL and H2 but lower-case in Postgres for reasons
  - property:
      name: databasechangelog.name
      value: DATABASECHANGELOG
      dbms: h2,mysql,mariadb
  - property:
      name: databasechangelog.name
      value: databasechangelog
      dbms: postgresql

  - objectQuotingStrategy: QUOTE_ALL_OBJECTS

  - changeSet:
      id: '1'
      author: agilliland
      validCheckSum: ANY
      changes:
      - createTable:
          columns:
          - column:
              autoIncrement: true
              constraints:
                nullable: false
                primaryKey: true
              name: id
              type: int
          - column:
              constraints:
                nullable: false
                unique: true
              name: slug
              type: varchar(254)
          - column:
              constraints:
                nullable: false
              name: name
              type: varchar(254)
          - column:
              name: description
              type: text
          - column:
              name: logo_url
              type: varchar(254)
          - column:
              constraints:
                nullable: false
              name: inherits
              type: boolean
          tableName: core_organization
      - createTable:
          columns:
          - column:
              autoIncrement: true
              constraints:
                nullable: false
                primaryKey: true
              name: id
              type: int
          - column:
              constraints:
                nullable: false
                unique: true
              name: email
              type: varchar(254)
          - column:
              constraints:
                nullable: false
              name: first_name
              type: varchar(254)
          - column:
              constraints:
                nullable: false
              name: last_name
              type: varchar(254)
          - column:
              constraints:
                nullable: false
              name: password
              type: varchar(254)
          - column:
              constraints:
                nullable: false
              defaultValue: default
              name: password_salt
              type: varchar(254)
          - column:
              constraints:
                nullable: false
              name: date_joined
              type: DATETIME
          - column:
              constraints:
                nullable: true
              name: last_login
              type: DATETIME
          - column:
              constraints:
                nullable: false
              name: is_staff
              type: boolean
          - column:
              constraints:
                nullable: false
              name: is_superuser
              type: boolean
          - column:
              constraints:
                nullable: false
              name: is_active
              type: boolean
          - column:
              name: reset_token
              type: varchar(254)
          - column:
              name: reset_triggered
              type: BIGINT
          tableName: core_user
      - createTable:
          columns:
          - column:
              autoIncrement: true
              constraints:
                nullable: false
                primaryKey: true
              name: id
              type: int
          - column:
              constraints:
                nullable: false
              name: admin
              type: boolean
          - column:
              constraints:
                deferrable: false
                foreignKeyName: fk_userorgperm_ref_user_id
                initiallyDeferred: false
                nullable: false
                referencedTableName: core_user
                referencedColumnNames: id
              name: user_id
              type: int
          - column:
              constraints:
                deferrable: false
                foreignKeyName: fk_userorgperm_ref_organization_id
                initiallyDeferred: false
                nullable: false
                referencedTableName: core_organization
                referencedColumnNames: id
              name: organization_id
              type: int
          tableName: core_userorgperm
      - addUniqueConstraint:
          columnNames: user_id, organization_id
          constraintName: idx_unique_user_id_organization_id
          tableName: core_userorgperm
      - createIndex:
          columns:
          - column:
              name: user_id
              type: int
          indexName: idx_userorgperm_user_id
          tableName: core_userorgperm
      - createIndex:
          columns:
          - column:
              name: organization_id
              type: int
          indexName: idx_userorgperm_organization_id
          tableName: core_userorgperm
      - createTable:
          columns:
          - column:
              autoIncrement: true
              constraints:
                nullable: false
                primaryKey: true
              name: id
              type: int
          - column:
              constraints:
                nullable: false
              name: url
              type: varchar(254)
          - column:
              constraints:
                nullable: false
              name: timestamp
              type: DATETIME
          - column:
              constraints:
                deferrable: false
                foreignKeyName: fk_permissionviolation_ref_user_id
                initiallyDeferred: false
                nullable: false
                referencedTableName: core_user
                referencedColumnNames: id
              name: user_id
              type: int
          tableName: core_permissionsviolation
      - createIndex:
          columns:
          - column:
              name: user_id
              type: int
          indexName: idx_permissionsviolation_user_id
          tableName: core_permissionsviolation
      - createTable:
          columns:
          - column:
              autoIncrement: true
              constraints:
                nullable: false
                primaryKey: true
              name: id
              type: int
          - column:
              constraints:
                nullable: false
              name: created_at
              type: DATETIME
          - column:
              constraints:
                nullable: false
              name: updated_at
              type: DATETIME
          - column:
              constraints:
                nullable: false
              name: name
              type: varchar(254)
          - column:
              name: description
              type: text
          - column:
              constraints:
                deferrable: false
                foreignKeyName: fk_database_ref_organization_id
                initiallyDeferred: false
                nullable: false
                referencedTableName: core_organization
                referencedColumnNames: id
              name: organization_id
              type: int
          - column:
              name: details
              type: text
          - column:
              constraints:
                nullable: false
              name: engine
              type: varchar(254)
          tableName: metabase_database
      - createIndex:
          columns:
          - column:
              name: organization_id
          indexName: idx_database_organization_id
          tableName: metabase_database
      - createTable:
          columns:
          - column:
              autoIncrement: true
              constraints:
                nullable: false
                primaryKey: true
              name: id
              type: int
          - column:
              constraints:
                nullable: false
              name: created_at
              type: DATETIME
          - column:
              constraints:
                nullable: false
              name: updated_at
              type: DATETIME
          - column:
              constraints:
                nullable: false
              name: name
              type: varchar(254)
          - column:
              name: rows
              type: int
          - column:
              name: description
              type: text
          - column:
              name: entity_name
              type: varchar(254)
          - column:
              name: entity_type
              type: varchar(254)
          - column:
              constraints:
                nullable: false
              name: active
              type: boolean
          - column:
              constraints:
                deferrable: false
                foreignKeyName: fk_table_ref_database_id
                initiallyDeferred: false
                nullable: false
                referencedTableName: metabase_database
                referencedColumnNames: id
              name: db_id
              type: int
          tableName: metabase_table
      - createIndex:
          columns:
          - column:
              name: db_id
          indexName: idx_table_db_id
          tableName: metabase_table
      - createTable:
          columns:
          - column:
              autoIncrement: true
              constraints:
                nullable: false
                primaryKey: true
              name: id
              type: int
          - column:
              constraints:
                nullable: false
              name: created_at
              type: DATETIME
          - column:
              constraints:
                nullable: false
              name: updated_at
              type: DATETIME
          - column:
              constraints:
                nullable: false
              name: name
              type: varchar(254)
          - column:
              constraints:
                nullable: false
              name: base_type
              type: varchar(255)
          - column:
              name: special_type
              type: varchar(255)
          - column:
              constraints:
                nullable: false
              name: active
              type: boolean
          - column:
              name: description
              type: text
          - column:
              constraints:
                nullable: false
              name: preview_display
              type: boolean
          - column:
              constraints:
                nullable: false
              name: position
              type: int
          - column:
              constraints:
                deferrable: false
                foreignKeyName: fk_field_ref_table_id
                initiallyDeferred: false
                nullable: false
                referencedTableName: metabase_table
                referencedColumnNames: id
              name: table_id
              type: int
          - column:
              constraints:
                nullable: false
              name: field_type
              type: varchar(254)
          tableName: metabase_field
      - createIndex:
          columns:
          - column:
              name: table_id
          indexName: idx_field_table_id
          tableName: metabase_field
      - createTable:
          columns:
          - column:
              autoIncrement: true
              constraints:
                nullable: false
                primaryKey: true
              name: id
              type: int
          - column:
              constraints:
                nullable: false
              name: created_at
              type: DATETIME
          - column:
              constraints:
                nullable: false
              name: updated_at
              type: DATETIME
          - column:
              constraints:
                nullable: false
              name: relationship
              type: varchar(254)
          - column:
              constraints:
                deferrable: false
                foreignKeyName: fk_foreignkey_dest_ref_field_id
                initiallyDeferred: false
                nullable: false
                referencedTableName: metabase_field
                referencedColumnNames: id
              name: destination_id
              type: int
          - column:
              constraints:
                deferrable: false
                foreignKeyName: fk_foreignkey_origin_ref_field_id
                initiallyDeferred: false
                nullable: false
                referencedTableName: metabase_field
                referencedColumnNames: id
              name: origin_id
              type: int
          tableName: metabase_foreignkey
      - createIndex:
          columns:
          - column:
              name: destination_id
          indexName: idx_foreignkey_destination_id
          tableName: metabase_foreignkey
      - createIndex:
          columns:
          - column:
              name: origin_id
          indexName: idx_foreignkey_origin_id
          tableName: metabase_foreignkey
      - createTable:
          columns:
          - column:
              autoIncrement: true
              constraints:
                nullable: false
                primaryKey: true
              name: id
              type: int
          - column:
              constraints:
                nullable: false
              name: created_at
              type: DATETIME
          - column:
              constraints:
                nullable: false
              name: updated_at
              type: DATETIME
          - column:
              name: values
              type: text
          - column:
              name: human_readable_values
              type: text
          - column:
              constraints:
                deferrable: false
                foreignKeyName: fk_fieldvalues_ref_field_id
                initiallyDeferred: false
                nullable: false
                referencedTableName: metabase_field
                referencedColumnNames: id
              name: field_id
              type: int
          tableName: metabase_fieldvalues
      - createIndex:
          columns:
          - column:
              name: field_id
          indexName: idx_fieldvalues_field_id
          tableName: metabase_fieldvalues
      - createTable:
          columns:
          - column:
              autoIncrement: true
              constraints:
                nullable: false
                primaryKey: true
              name: id
              type: int
          - column:
              constraints:
                nullable: false
              name: created_at
              type: DATETIME
          - column:
              constraints:
                nullable: false
              name: updated_at
              type: DATETIME
          - column:
              constraints:
                nullable: false
              name: name
              type: varchar(254)
          - column:
              constraints:
                deferrable: false
                foreignKeyName: fk_tablesegment_ref_table_id
                initiallyDeferred: false
                nullable: false
                referencedTableName: metabase_table
                referencedColumnNames: id
              name: table_id
              type: int
          - column:
              constraints:
                nullable: false
              name: filter_clause
              type: text
          tableName: metabase_tablesegment
      - createIndex:
          columns:
          - column:
              name: table_id
          indexName: idx_tablesegment_table_id
          tableName: metabase_tablesegment
      - createTable:
          columns:
          - column:
              autoIncrement: true
              constraints:
                nullable: false
                primaryKey: true
              name: id
              type: int
          - column:
              constraints:
                nullable: false
              name: created_at
              type: DATETIME
          - column:
              constraints:
                nullable: false
              name: updated_at
              type: DATETIME
          - column:
              constraints:
                nullable: false
              name: name
              type: varchar(254)
          - column:
              constraints:
                nullable: false
              name: type
              type: varchar(254)
          - column:
              constraints:
                nullable: false
              name: details
              type: text
          - column:
              constraints:
                nullable: false
              name: version
              type: int
          - column:
              constraints:
                nullable: false
              name: public_perms
              type: int
          - column:
              constraints:
                deferrable: false
                foreignKeyName: fk_query_ref_user_id
                initiallyDeferred: false
                nullable: false
                referencedTableName: core_user
                referencedColumnNames: id
              name: creator_id
              type: int
          - column:
              constraints:
                deferrable: false
                foreignKeyName: fk_query_ref_database_id
                initiallyDeferred: false
                nullable: false
                referencedTableName: metabase_database
                referencedColumnNames: id
              name: database_id
              type: int
          tableName: query_query
      - createIndex:
          columns:
          - column:
              name: creator_id
          indexName: idx_query_creator_id
          tableName: query_query
      - createIndex:
          columns:
          - column:
              name: database_id
          indexName: idx_query_database_id
          tableName: query_query
      - createTable:
          columns:
          - column:
              autoIncrement: true
              constraints:
                nullable: false
                primaryKey: true
              name: id
              type: int
          - column:
              constraints:
                nullable: false
                unique: true
              name: uuid
              type: varchar(254)
          - column:
              constraints:
                nullable: false
              name: version
              type: int
          - column:
              constraints:
                nullable: false
              name: json_query
              type: text
          - column:
              constraints:
                nullable: false
              name: raw_query
              type: text
          - column:
              constraints:
                nullable: false
              name: status
              type: varchar(254)
          - column:
              constraints:
                nullable: false
              name: started_at
              type: DATETIME
          - column:
              name: finished_at
              type: DATETIME
          - column:
              constraints:
                nullable: false
              name: running_time
              type: int
          - column:
              constraints:
                nullable: false
              name: error
              type: text
          - column:
              constraints:
                nullable: false
              name: result_file
              type: varchar(254)
          - column:
              constraints:
                nullable: false
              name: result_rows
              type: int
          - column:
              constraints:
                nullable: false
              name: result_data
              type: text
          - column:
              constraints:
                deferrable: false
                foreignKeyName: fk_queryexecution_ref_query_id
                initiallyDeferred: false
                nullable: true
                referencedTableName: query_query
                referencedColumnNames: id
              name: query_id
              type: int
          - column:
              constraints:
                nullable: false
              name: additional_info
              type: text
          - column:
              constraints:
                deferrable: false
                foreignKeyName: fk_queryexecution_ref_user_id
                initiallyDeferred: false
                nullable: false
                referencedTableName: core_user
                referencedColumnNames: id
              name: executor_id
              type: int
          tableName: query_queryexecution
      - createIndex:
          columns:
          - column:
              name: query_id
          indexName: idx_queryexecution_query_id
          tableName: query_queryexecution
      - createIndex:
          columns:
          - column:
              name: executor_id
          indexName: idx_queryexecution_executor_id
          tableName: query_queryexecution
      - createTable:
          columns:
          - column:
              autoIncrement: true
              constraints:
                nullable: false
                primaryKey: true
              name: id
              type: int
          - column:
              constraints:
                nullable: false
              name: created_at
              type: DATETIME
          - column:
              constraints:
                nullable: false
              name: updated_at
              type: DATETIME
          - column:
              constraints:
                nullable: false
              name: name
              type: varchar(254)
          - column:
              name: description
              type: text
          - column:
              constraints:
                nullable: false
              name: display
              type: varchar(254)
          - column:
              constraints:
                nullable: false
              name: public_perms
              type: int
          - column:
              constraints:
                nullable: false
              name: dataset_query
              type: text
          - column:
              constraints:
                nullable: false
              name: visualization_settings
              type: text
          - column:
              constraints:
                deferrable: false
                foreignKeyName: fk_card_ref_user_id
                initiallyDeferred: false
                nullable: false
                referencedTableName: core_user
                referencedColumnNames: id
              name: creator_id
              type: int
          - column:
              constraints:
                deferrable: false
                foreignKeyName: fk_card_ref_organization_id
                initiallyDeferred: false
                nullable: false
                referencedTableName: core_organization
                referencedColumnNames: id
              name: organization_id
              type: int
          tableName: report_card
      - createIndex:
          columns:
          - column:
              name: creator_id
          indexName: idx_card_creator_id
          tableName: report_card
      - createIndex:
          columns:
          - column:
              name: organization_id
          indexName: idx_card_organization_id
          tableName: report_card
      - createTable:
          columns:
          - column:
              autoIncrement: true
              constraints:
                nullable: false
                primaryKey: true
              name: id
              type: int
          - column:
              constraints:
                nullable: false
              name: created_at
              type: DATETIME
          - column:
              constraints:
                nullable: false
              name: updated_at
              type: DATETIME
          - column:
              constraints:
                deferrable: false
                foreignKeyName: fk_cardfavorite_ref_card_id
                initiallyDeferred: false
                nullable: false
                referencedTableName: report_card
                referencedColumnNames: id
              name: card_id
              type: int
          - column:
              constraints:
                deferrable: false
                foreignKeyName: fk_cardfavorite_ref_user_id
                initiallyDeferred: false
                nullable: false
                referencedTableName: core_user
                referencedColumnNames: id
              name: owner_id
              type: int
          tableName: report_cardfavorite
      - addUniqueConstraint:
          columnNames: card_id, owner_id
          constraintName: idx_unique_cardfavorite_card_id_owner_id
          tableName: report_cardfavorite
      - createIndex:
          columns:
          - column:
              name: card_id
          indexName: idx_cardfavorite_card_id
          tableName: report_cardfavorite
      - createIndex:
          columns:
          - column:
              name: owner_id
          indexName: idx_cardfavorite_owner_id
          tableName: report_cardfavorite
      - createTable:
          columns:
          - column:
              autoIncrement: true
              constraints:
                nullable: false
                primaryKey: true
              name: id
              type: int
          - column:
              constraints:
                nullable: false
              name: created_at
              type: DATETIME
          - column:
              constraints:
                nullable: false
              name: updated_at
              type: DATETIME
          - column:
              constraints:
                nullable: false
              name: name
              type: varchar(254)
          - column:
              name: description
              type: text
          - column:
              constraints:
                nullable: false
              name: public_perms
              type: int
          - column:
              constraints:
                deferrable: false
                foreignKeyName: fk_dashboard_ref_user_id
                initiallyDeferred: false
                nullable: false
                referencedTableName: core_user
                referencedColumnNames: id
              name: creator_id
              type: int
          - column:
              constraints:
                deferrable: false
                foreignKeyName: fk_dashboard_ref_organization_id
                initiallyDeferred: false
                nullable: false
                referencedTableName: core_organization
                referencedColumnNames: id
              name: organization_id
              type: int
          tableName: report_dashboard
      - createIndex:
          columns:
          - column:
              name: creator_id
          indexName: idx_dashboard_creator_id
          tableName: report_dashboard
      - createIndex:
          columns:
          - column:
              name: organization_id
          indexName: idx_dashboard_organization_id
          tableName: report_dashboard
      - createTable:
          columns:
          - column:
              autoIncrement: true
              constraints:
                nullable: false
                primaryKey: true
              name: id
              type: int
          - column:
              constraints:
                nullable: false
              name: created_at
              type: DATETIME
          - column:
              constraints:
                nullable: false
              name: updated_at
              type: DATETIME
          - column:
              constraints:
                nullable: false
              name: sizeX
              type: int
          - column:
              constraints:
                nullable: false
              name: sizeY
              type: int
          - column:
              name: row
              type: int
          - column:
              name: col
              type: int
          - column:
              constraints:
                deferrable: false
                foreignKeyName: fk_dashboardcard_ref_card_id
                initiallyDeferred: false
                nullable: false
                referencedTableName: report_card
                referencedColumnNames: id
              name: card_id
              type: int
          - column:
              constraints:
                deferrable: false
                foreignKeyName: fk_dashboardcard_ref_dashboard_id
                initiallyDeferred: false
                nullable: false
                referencedTableName: report_dashboard
                referencedColumnNames: id
              name: dashboard_id
              type: int
          tableName: report_dashboardcard
      - createIndex:
          columns:
          - column:
              name: card_id
          indexName: idx_dashboardcard_card_id
          tableName: report_dashboardcard
      - createIndex:
          columns:
          - column:
              name: dashboard_id
          indexName: idx_dashboardcard_dashboard_id
          tableName: report_dashboardcard
      - createTable:
          columns:
          - column:
              autoIncrement: true
              constraints:
                nullable: false
                primaryKey: true
              name: id
              type: int
          - column:
              constraints:
                deferrable: false
                foreignKeyName: fk_dashboardsubscription_ref_dashboard_id
                initiallyDeferred: false
                nullable: false
                referencedTableName: report_dashboard
                referencedColumnNames: id
              name: dashboard_id
              type: int
          - column:
              constraints:
                deferrable: false
                foreignKeyName: fk_dashboardsubscription_ref_user_id
                initiallyDeferred: false
                nullable: false
                referencedTableName: core_user
                referencedColumnNames: id
              name: user_id
              type: int
          tableName: report_dashboardsubscription
      - addUniqueConstraint:
          columnNames: dashboard_id, user_id
          constraintName: idx_uniq_dashsubscrip_dashboard_id_user_id
          tableName: report_dashboardsubscription
      - createIndex:
          columns:
          - column:
              name: dashboard_id
          indexName: idx_dashboardsubscription_dashboard_id
          tableName: report_dashboardsubscription
      - createIndex:
          columns:
          - column:
              name: user_id
          indexName: idx_dashboardsubscription_user_id
          tableName: report_dashboardsubscription
      - createTable:
          columns:
          - column:
              autoIncrement: true
              constraints:
                nullable: false
                primaryKey: true
              name: id
              type: int
          - column:
              constraints:
                nullable: false
              name: created_at
              type: DATETIME
          - column:
              constraints:
                nullable: false
              name: updated_at
              type: DATETIME
          - column:
              constraints:
                nullable: false
              name: name
              type: varchar(254)
          - column:
              name: description
              type: text
          - column:
              constraints:
                nullable: false
              name: public_perms
              type: int
          - column:
              constraints:
                nullable: false
              name: mode
              type: int
          - column:
              constraints:
                nullable: false
              name: version
              type: int
          - column:
              constraints:
                nullable: false
              name: dataset_query
              type: text
          - column:
              name: email_addresses
              type: text
          - column:
              constraints:
                deferrable: false
                foreignKeyName: fk_emailreport_ref_user_id
                initiallyDeferred: false
                nullable: false
                referencedTableName: core_user
                referencedColumnNames: id
              name: creator_id
              type: int
          - column:
              constraints:
                deferrable: false
                foreignKeyName: fk_emailreport_ref_organization_id
                initiallyDeferred: false
                nullable: false
                referencedTableName: core_organization
                referencedColumnNames: id
              name: organization_id
              type: int
          - column:
              constraints:
                nullable: false
              name: schedule
              type: text
          tableName: report_emailreport
      - createIndex:
          columns:
          - column:
              name: creator_id
          indexName: idx_emailreport_creator_id
          tableName: report_emailreport
      - createIndex:
          columns:
          - column:
              name: organization_id
          indexName: idx_emailreport_organization_id
          tableName: report_emailreport
      - createTable:
          columns:
          - column:
              autoIncrement: true
              constraints:
                nullable: false
                primaryKey: true
              name: id
              type: int
          - column:
              constraints:
                deferrable: false
                foreignKeyName: fk_emailreport_recipients_ref_emailreport_id
                initiallyDeferred: false
                nullable: false
                referencedTableName: report_emailreport
                referencedColumnNames: id
              name: emailreport_id
              type: int
          - column:
              constraints:
                deferrable: false
                foreignKeyName: fk_emailreport_recipients_ref_user_id
                initiallyDeferred: false
                nullable: false
                referencedTableName: core_user
                referencedColumnNames: id
              name: user_id
              type: int
          tableName: report_emailreport_recipients
      - addUniqueConstraint:
          columnNames: emailreport_id, user_id
          constraintName: idx_uniq_emailreportrecip_emailreport_id_user_id
          tableName: report_emailreport_recipients
      - createIndex:
          columns:
          - column:
              name: emailreport_id
          indexName: idx_emailreport_recipients_emailreport_id
          tableName: report_emailreport_recipients
      - createIndex:
          columns:
          - column:
              name: user_id
          indexName: idx_emailreport_recipients_user_id
          tableName: report_emailreport_recipients
      - createTable:
          columns:
          - column:
              autoIncrement: true
              constraints:
                nullable: false
                primaryKey: true
              name: id
              type: int
          - column:
              constraints:
                nullable: false
              name: details
              type: text
          - column:
              constraints:
                nullable: false
              name: status
              type: varchar(254)
          - column:
              constraints:
                nullable: false
              name: created_at
              type: DATETIME
          - column:
              name: started_at
              type: DATETIME
          - column:
              name: finished_at
              type: DATETIME
          - column:
              constraints:
                nullable: false
              name: error
              type: text
          - column:
              constraints:
                nullable: false
              name: sent_email
              type: text
          - column:
              constraints:
                deferrable: false
                foreignKeyName: fk_emailreportexecutions_ref_organization_id
                initiallyDeferred: false
                nullable: false
                referencedTableName: core_organization
                referencedColumnNames: id
              name: organization_id
              type: int
          - column:
              constraints:
                deferrable: false
                foreignKeyName: fk_emailreportexecutions_ref_report_id
                initiallyDeferred: false
                nullable: true
                referencedTableName: report_emailreport
                referencedColumnNames: id
              name: report_id
              type: int
          tableName: report_emailreportexecutions
      - createIndex:
          columns:
          - column:
              name: organization_id
          indexName: idx_emailreportexecutions_organization_id
          tableName: report_emailreportexecutions
      - createIndex:
          columns:
          - column:
              name: report_id
          indexName: idx_emailreportexecutions_report_id
          tableName: report_emailreportexecutions
      - createTable:
          columns:
          - column:
              autoIncrement: true
              constraints:
                nullable: false
                primaryKey: true
              name: id
              type: int
          - column:
              constraints:
                nullable: false
              name: created_at
              type: DATETIME
          - column:
              constraints:
                nullable: false
              name: updated_at
              type: DATETIME
          - column:
              constraints:
                nullable: false
              name: start
              type: DATETIME
          - column:
              constraints:
                nullable: false
              name: end
              type: DATETIME
          - column:
              name: title
              type: TEXT
          - column:
              constraints:
                nullable: false
              name: body
              type: TEXT
          - column:
              constraints:
                nullable: false
              name: annotation_type
              type: int
          - column:
              constraints:
                nullable: false
              name: edit_count
              type: int
          - column:
              constraints:
                nullable: false
              name: object_type_id
              type: int
          - column:
              constraints:
                nullable: false
              name: object_id
              type: int
          - column:
              constraints:
                deferrable: false
                foreignKeyName: fk_annotation_ref_user_id
                initiallyDeferred: false
                nullable: false
                referencedTableName: core_user
                referencedColumnNames: id
              name: author_id
              type: int
          - column:
              constraints:
                deferrable: false
                foreignKeyName: fk_annotation_ref_organization_id
                initiallyDeferred: false
                nullable: false
                referencedTableName: core_organization
                referencedColumnNames: id
              name: organization_id
              type: int
          tableName: annotation_annotation
      - createIndex:
          columns:
          - column:
              name: author_id
          indexName: idx_annotation_author_id
          tableName: annotation_annotation
      - createIndex:
          columns:
          - column:
              name: organization_id
          indexName: idx_annotation_organization_id
          tableName: annotation_annotation
      - createIndex:
          columns:
          - column:
              name: object_type_id
          indexName: idx_annotation_object_type_id
          tableName: annotation_annotation
      - createIndex:
          columns:
          - column:
              name: object_id
          indexName: idx_annotation_object_id
          tableName: annotation_annotation
      - modifySql:
          dbms: postgresql
          replace:
            replace: WITHOUT
            with: WITH
  - changeSet:
      id: '2'
      author: agilliland
      validCheckSum: ANY
      changes:
      - createTable:
          columns:
          - column:
              constraints:
                nullable: false
                primaryKey: true
              name: id
              type: varchar(254)
          - column:
              constraints:
                deferrable: false
                foreignKeyName: fk_session_ref_user_id
                initiallyDeferred: false
                nullable: false
                referencedTableName: core_user
                referencedColumnNames: id
              name: user_id
              type: int
          - column:
              constraints:
                nullable: false
              name: created_at
              type: DATETIME
          tableName: core_session
      - modifySql:
          dbms: postgresql
          replace:
            replace: WITHOUT
            with: WITH
  - changeSet:
      id: '4'
      author: cammsaul
      changes:
      - createTable:
          columns:
          - column:
              constraints:
                nullable: false
                primaryKey: true
              name: key
              type: varchar(254)
          - column:
              constraints:
                nullable: false
              name: value
              type: varchar(254)
          tableName: setting
  - changeSet:
      id: '5'
      author: agilliland
      changes:
      - addColumn:
          columns:
          - column:
              name: report_timezone
              type: varchar(254)
          tableName: core_organization
  - changeSet:
      id: '6'
      author: agilliland
      changes:
      - dropNotNullConstraint:
          columnDataType: int
          columnName: organization_id
          tableName: metabase_database
      - dropForeignKeyConstraint:
          baseTableName: metabase_database
          constraintName: fk_database_ref_organization_id
      - dropNotNullConstraint:
          columnDataType: int
          columnName: organization_id
          tableName: report_card
      - dropForeignKeyConstraint:
          baseTableName: report_card
          constraintName: fk_card_ref_organization_id
      - dropNotNullConstraint:
          columnDataType: int
          columnName: organization_id
          tableName: report_dashboard
      - dropForeignKeyConstraint:
          baseTableName: report_dashboard
          constraintName: fk_dashboard_ref_organization_id
      - dropNotNullConstraint:
          columnDataType: int
          columnName: organization_id
          tableName: report_emailreport
      - dropForeignKeyConstraint:
          baseTableName: report_emailreport
          constraintName: fk_emailreport_ref_organization_id
      - dropNotNullConstraint:
          columnDataType: int
          columnName: organization_id
          tableName: report_emailreportexecutions
      - dropForeignKeyConstraint:
          baseTableName: report_emailreportexecutions
          constraintName: fk_emailreportexecutions_ref_organization_id
      - dropNotNullConstraint:
          columnDataType: int
          columnName: organization_id
          tableName: annotation_annotation
      - dropForeignKeyConstraint:
          baseTableName: annotation_annotation
          constraintName: fk_annotation_ref_organization_id
  - changeSet:
      id: '7'
      author: cammsaul
      validCheckSum: ANY
      changes:
      - addColumn:
          columns:
          - column:
              constraints:
                foreignKeyName: fk_field_parent_ref_field_id
                nullable: true
                referencedTableName: metabase_field
                referencedColumnNames: id
              name: parent_id
              type: int
          tableName: metabase_field
  - changeSet:
      id: '8'
      author: tlrobinson
      changes:
      - addColumn:
          columns:
          - column:
              name: display_name
              type: varchar(254)
          tableName: metabase_table
      - addColumn:
          columns:
          - column:
              name: display_name
              type: varchar(254)
          tableName: metabase_field
  - changeSet:
      id: '9'
      author: tlrobinson
      changes:
      - addColumn:
          columns:
          - column:
              name: visibility_type
              type: varchar(254)
          tableName: metabase_table
  - changeSet:
      id: 10
      author: cammsaul
      validCheckSum: ANY
      changes:
        - createTable:
            tableName: revision
            columns:
              - column:
                  name: id
                  type: int
                  autoIncrement: true
                  constraints:
                    primaryKey: true
                    nullable: false
              - column:
                  name: model
                  type: varchar(16)
                  constraints:
                    nullable: false
              - column:
                  name: model_id
                  type: int
                  constraints:
                    nullable: false
              - column:
                  name: user_id
                  type: int
                  constraints:
                    nullable: false
                    referencedTableName: core_user
                    referencedColumnNames: id
                    foreignKeyName: fk_revision_ref_user_id
                    deferrable: false
                    initiallyDeferred: false
              - column:
                  name: timestamp
                  type: DATETIME
                  constraints:
                    nullable: false
              - column:
                  name: object
                  type: ${text.type}
                  constraints:
                    nullable: false
              - column:
                  name: is_reversion
                  type: boolean
                  defaultValueBoolean: false
                  constraints:
                    nullable: false
        - createIndex:
            tableName: revision
            indexName: idx_revision_model_model_id
            columns:
              - column:
                  name: model
              - column:
                  name: model_id
        - modifySql:
            dbms: postgresql
            replace:
              replace: WITHOUT
              with: WITH
        - modifySql:
            dbms: mysql,mariadb
            replace:
              replace: object VARCHAR
              with: object TEXT
  - changeSet:
      id: 11
      author: agilliland
      changes:
        - sql:
            sql: update report_dashboard set public_perms = 2 where public_perms = 1
  - changeSet:
      id: 12
      author: agilliland
      validCheckSum: ANY
      changes:
        - addColumn:
            tableName: report_card
            columns:
              - column:
                  name: database_id
                  type: int
                  constraints:
                    nullable: true
                    referencedTableName: metabase_database
                    referencedColumnNames: id
                    foreignKeyName: fk_report_card_ref_database_id
                    deferrable: false
                    initiallyDeferred: false
        - addColumn:
            tableName: report_card
            columns:
              - column:
                  name: table_id
                  type: int
                  constraints:
                    nullable: true
                    referencedTableName: metabase_table
                    referencedColumnNames: id
                    foreignKeyName: fk_report_card_ref_table_id
                    deferrable: false
                    initiallyDeferred: false
        - addColumn:
            tableName: report_card
            columns:
              - column:
                  name: query_type
                  type: varchar(16)
                  constraints:
                    nullable: true
  - changeSet:
      id: 13
      author: agilliland
      validCheckSum: ANY
      changes:
        - createTable:
            tableName: activity
            columns:
              - column:
                  name: id
                  type: int
                  autoIncrement: true
                  constraints:
                    primaryKey: true
                    nullable: false
              - column:
                  name: topic
                  type: varchar(32)
                  constraints:
                    nullable: false
              - column:
                  name: timestamp
                  type: DATETIME
                  constraints:
                    nullable: false
              - column:
                  name: user_id
                  type: int
                  constraints:
                    nullable: true
                    referencedTableName: core_user
                    referencedColumnNames: id
                    foreignKeyName: fk_activity_ref_user_id
                    deferrable: false
                    initiallyDeferred: false
              - column:
                  name: model
                  type: varchar(16)
                  constraints:
                    nullable: true
              - column:
                  name: model_id
                  type: int
                  constraints:
                    nullable: true
              - column:
                  name: database_id
                  type: int
                  constraints:
                    nullable: true
              - column:
                  name: table_id
                  type: int
                  constraints:
                    nullable: true
              - column:
                  name: custom_id
                  type: varchar(48)
                  constraints:
                    nullable: true
              - column:
                  name: details
                  type: ${text.type}
                  constraints:
                    nullable: false
        - createIndex:
            tableName: activity
            indexName: idx_activity_timestamp
            columns:
              column:
                name: timestamp
        - createIndex:
            tableName: activity
            indexName: idx_activity_user_id
            columns:
              column:
                name: user_id
        - createIndex:
            tableName: activity
            indexName: idx_activity_custom_id
            columns:
              column:
                name: custom_id
        - modifySql:
            dbms: postgresql
            replace:
              replace: WITHOUT
              with: WITH
        - modifySql:
            dbms: mysql,mariadb
            replace:
              replace: details VARCHAR
              with: details TEXT
  - changeSet:
      id: 14
      author: agilliland
      validCheckSum: ANY
      changes:
        - createTable:
            tableName: view_log
            columns:
              - column:
                  name: id
                  type: int
                  autoIncrement: true
                  constraints:
                    primaryKey: true
                    nullable: false
              - column:
                  name: user_id
                  type: int
                  constraints:
                    nullable: true
                    referencedTableName: core_user
                    referencedColumnNames: id
                    foreignKeyName: fk_view_log_ref_user_id
                    deferrable: false
                    initiallyDeferred: false
              - column:
                  name: model
                  type: varchar(16)
                  constraints:
                    nullable: false
              - column:
                  name: model_id
                  type: int
                  constraints:
                    nullable: false
              - column:
                  name: timestamp
                  type: DATETIME
                  constraints:
                    nullable: false
        - createIndex:
            tableName: view_log
            indexName: idx_view_log_user_id
            columns:
              column:
                name: user_id
        - createIndex:
            tableName: view_log
            indexName: idx_view_log_timestamp
            columns:
              column:
                name: model_id
        - modifySql:
            dbms: postgresql
            replace:
              replace: WITHOUT
              with: WITH
  - changeSet:
      id: 15
      author: agilliland
      changes:
        - addColumn:
            tableName: revision
            columns:
              - column:
                  name: is_creation
                  type: boolean
                  defaultValueBoolean: false
                  constraints:
                    nullable: false
  - changeSet:
      id: 16
      author: agilliland
      changes:
        - dropNotNullConstraint:
            tableName: core_user
            columnName: last_login
            columnDataType: DATETIME
        - modifySql:
            dbms: postgresql
            replace:
              replace: WITHOUT
              with: WITH
  - changeSet:
      id: 17
      author: agilliland
      changes:
        - addColumn:
            tableName: metabase_database
            columns:
              - column:
                  name: is_sample
                  type: boolean
                  defaultValueBoolean: false
                  constraints:
                    nullable: false
        - sql:
            sql: update metabase_database set is_sample = true where name = 'Sample Dataset'
  - changeSet:
      id: 18
      author: camsaul
      validCheckSum: ANY
      changes:
        - createTable:
            tableName: data_migrations
            columns:
              - column:
                  name: id
                  type: VARCHAR(254)
                  constraints:
                    primaryKey: true
                    nullable: false
              - column:
                  name: timestamp
                  type: DATETIME
                  constraints:
                    nullable: false
        - createIndex:
            tableName: data_migrations
            indexName: idx_data_migrations_id
            columns:
              column:
                name: id
  - changeSet:
      id: 19
      author: camsaul
      changes:
        - addColumn:
            tableName: metabase_table
            columns:
              - column:
                  name: schema
                  type: VARCHAR(256)
  - changeSet:
      id: 20
      author: agilliland
      validCheckSum: ANY
      changes:
        - createTable:
            tableName: pulse
            columns:
              - column:
                  name: id
                  type: int
                  autoIncrement: true
                  constraints:
                    primaryKey: true
                    nullable: false
              - column:
                  name: creator_id
                  type: int
                  constraints:
                    nullable: false
                    referencedTableName: core_user
                    referencedColumnNames: id
                    foreignKeyName: fk_pulse_ref_creator_id
                    deferrable: false
                    initiallyDeferred: false
              - column:
                  name: name
                  type: varchar(254)
                  constraints:
                    nullable: false
              - column:
                  name: public_perms
                  type: int
                  constraints:
                    nullable: false
              - column:
                  name: created_at
                  type: DATETIME
                  constraints:
                    nullable: false
              - column:
                  name: updated_at
                  type: DATETIME
                  constraints:
                    nullable: false
        - createIndex:
            tableName: pulse
            indexName: idx_pulse_creator_id
            columns:
              column:
                name: creator_id
        - createTable:
            tableName: pulse_card
            columns:
              - column:
                  name: id
                  type: int
                  autoIncrement: true
                  constraints:
                    primaryKey: true
                    nullable: false
              - column:
                  name: pulse_id
                  type: int
                  constraints:
                    nullable: false
                    referencedTableName: pulse
                    referencedColumnNames: id
                    foreignKeyName: fk_pulse_card_ref_pulse_id
                    deferrable: false
                    initiallyDeferred: false
              - column:
                  name: card_id
                  type: int
                  constraints:
                    nullable: false
                    referencedTableName: report_card
                    referencedColumnNames: id
                    foreignKeyName: fk_pulse_card_ref_card_id
                    deferrable: false
                    initiallyDeferred: false
              - column:
                  name: position
                  type: int
                  constraints:
                    nullable: false
        - createIndex:
            tableName: pulse_card
            indexName: idx_pulse_card_pulse_id
            columns:
              column:
                name: pulse_id
        - createIndex:
            tableName: pulse_card
            indexName: idx_pulse_card_card_id
            columns:
              column:
                name: card_id
        - createTable:
            tableName: pulse_channel
            columns:
              - column:
                  name: id
                  type: int
                  autoIncrement: true
                  constraints:
                    primaryKey: true
                    nullable: false
              - column:
                  name: pulse_id
                  type: int
                  constraints:
                    nullable: false
                    referencedTableName: pulse
                    referencedColumnNames: id
                    foreignKeyName: fk_pulse_channel_ref_pulse_id
                    deferrable: false
                    initiallyDeferred: false
              - column:
                  name: channel_type
                  type: varchar(32)
                  constraints:
                    nullable: false
              - column:
                  name: details
                  type: text
                  constraints:
                    nullable: false
              - column:
                  name: schedule_type
                  type: varchar(32)
                  constraints:
                    nullable: false
              - column:
                  name: schedule_hour
                  type: int
                  constraints:
                    nullable: true
              - column:
                  name: schedule_day
                  type: varchar(64)
                  constraints:
                    nullable: true
              - column:
                  name: created_at
                  type: DATETIME
                  constraints:
                    nullable: false
              - column:
                  name: updated_at
                  type: DATETIME
                  constraints:
                    nullable: false
        - createIndex:
            tableName: pulse_channel
            indexName: idx_pulse_channel_pulse_id
            columns:
              column:
                name: pulse_id
        - createIndex:
            tableName: pulse_channel
            indexName: idx_pulse_channel_schedule_type
            columns:
              column:
                name: schedule_type
        - createTable:
            tableName: pulse_channel_recipient
            columns:
              - column:
                  name: id
                  type: int
                  autoIncrement: true
                  constraints:
                    primaryKey: true
                    nullable: false
              - column:
                  name: pulse_channel_id
                  type: int
                  constraints:
                    nullable: false
                    referencedTableName: pulse_channel
                    referencedColumnNames: id
                    foreignKeyName: fk_pulse_channel_recipient_ref_pulse_channel_id
                    deferrable: false
                    initiallyDeferred: false
              - column:
                  name: user_id
                  type: int
                  constraints:
                    nullable: false
                    referencedTableName: core_user
                    referencedColumnNames: id
                    foreignKeyName: fk_pulse_channel_recipient_ref_user_id
                    deferrable: false
                    initiallyDeferred: false
        - modifySql:
            dbms: postgresql
            replace:
              replace: WITHOUT
              with: WITH
  - changeSet:
      id: 21
      author: agilliland
      validCheckSum: ANY
      changes:
        - createTable:
            tableName: segment
            columns:
              - column:
                  name: id
                  type: int
                  autoIncrement: true
                  constraints:
                    primaryKey: true
                    nullable: false
              - column:
                  name: table_id
                  type: int
                  constraints:
                    nullable: false
                    referencedTableName: metabase_table
                    referencedColumnNames: id
                    foreignKeyName: fk_segment_ref_table_id
                    deferrable: false
                    initiallyDeferred: false
              - column:
                  name: creator_id
                  type: int
                  constraints:
                    nullable: false
                    referencedTableName: core_user
                    referencedColumnNames: id
                    foreignKeyName: fk_segment_ref_creator_id
                    deferrable: false
                    initiallyDeferred: false
              - column:
                  name: name
                  type: varchar(254)
                  constraints:
                    nullable: false
              - column:
                  name: description
                  type: text
                  constraints:
                    nullable: true
              - column:
                  name: is_active
                  type: boolean
                  defaultValueBoolean: true
                  constraints:
                    nullable: false
              - column:
                  name: definition
                  type: text
                  constraints:
                    nullable: false
              - column:
                  name: created_at
                  type: DATETIME
                  constraints:
                    nullable: false
              - column:
                  name: updated_at
                  type: DATETIME
                  constraints:
                    nullable: false
        - createIndex:
            tableName: segment
            indexName: idx_segment_creator_id
            columns:
              column:
                name: creator_id
        - createIndex:
            tableName: segment
            indexName: idx_segment_table_id
            columns:
              column:
                name: table_id
        - modifySql:
            dbms: postgresql
            replace:
              replace: WITHOUT
              with: WITH
  - changeSet:
      id: 22
      author: agilliland
      changes:
        - addColumn:
            tableName: revision
            columns:
              - column:
                  name: message
                  type: text
                  constraints:
                    nullable: true
  - changeSet:
      id: 23
      author: agilliland
      changes:
        - modifyDataType:
            tableName: metabase_table
            columnName: rows
            newDataType: BIGINT
  - changeSet:
      id: 24
      author: agilliland
      changes:
        - createTable:
            tableName: dependency
            columns:
              - column:
                  name: id
                  type: int
                  autoIncrement: true
                  constraints:
                    primaryKey: true
                    nullable: false
              - column:
                  name: model
                  type: varchar(32)
                  constraints:
                    nullable: false
              - column:
                  name: model_id
                  type: int
                  constraints:
                    nullable: false
              - column:
                  name: dependent_on_model
                  type: varchar(32)
                  constraints:
                    nullable: false
              - column:
                  name: dependent_on_id
                  type: int
                  constraints:
                    nullable: false
              - column:
                  name: created_at
                  type: DATETIME
                  constraints:
                    nullable: false
        - createIndex:
            tableName: dependency
            indexName: idx_dependency_model
            columns:
              column:
                name: model
        - createIndex:
            tableName: dependency
            indexName: idx_dependency_model_id
            columns:
              column:
                name: model_id
        - createIndex:
            tableName: dependency
            indexName: idx_dependency_dependent_on_model
            columns:
              column:
                name: dependent_on_model
        - createIndex:
            tableName: dependency
            indexName: idx_dependency_dependent_on_id
            columns:
              column:
                name: dependent_on_id
        - modifySql:
            dbms: postgresql
            replace:
              replace: WITHOUT
              with: WITH
  - changeSet:
      id: 25
      author: agilliland
      validCheckSum: ANY
      changes:
        - createTable:
            tableName: metric
            columns:
              - column:
                  name: id
                  type: int
                  autoIncrement: true
                  constraints:
                    primaryKey: true
                    nullable: false
              - column:
                  name: table_id
                  type: int
                  constraints:
                    nullable: false
                    referencedTableName: metabase_table
                    referencedColumnNames: id
                    foreignKeyName: fk_metric_ref_table_id
                    deferrable: false
                    initiallyDeferred: false
              - column:
                  name: creator_id
                  type: int
                  constraints:
                    nullable: false
                    referencedTableName: core_user
                    referencedColumnNames: id
                    foreignKeyName: fk_metric_ref_creator_id
                    deferrable: false
                    initiallyDeferred: false
              - column:
                  name: name
                  type: varchar(254)
                  constraints:
                    nullable: false
              - column:
                  name: description
                  type: text
                  constraints:
                    nullable: true
              - column:
                  name: is_active
                  type: boolean
                  defaultValueBoolean: true
                  constraints:
                    nullable: false
              - column:
                  name: definition
                  type: text
                  constraints:
                    nullable: false
              - column:
                  name: created_at
                  type: DATETIME
                  constraints:
                    nullable: false
              - column:
                  name: updated_at
                  type: DATETIME
                  constraints:
                    nullable: false
        - createIndex:
            tableName: metric
            indexName: idx_metric_creator_id
            columns:
              column:
                name: creator_id
        - createIndex:
            tableName: metric
            indexName: idx_metric_table_id
            columns:
              column:
                name: table_id
        - modifySql:
            dbms: postgresql
            replace:
              replace: WITHOUT
              with: WITH
  - changeSet:
      id: 26
      author: agilliland
      changes:
        - addColumn:
            tableName: metabase_database
            columns:
              - column:
                  name: is_full_sync
                  type: boolean
                  defaultValueBoolean: true
                  constraints:
                    nullable: false
        - sql:
            sql: update metabase_database set is_full_sync = true
  - changeSet:
      id: 27
      author: agilliland
      validCheckSum: ANY
      changes:
        - createTable:
            tableName: dashboardcard_series
            columns:
              - column:
                  name: id
                  type: int
                  autoIncrement: true
                  constraints:
                    primaryKey: true
                    nullable: false
              - column:
                  name: dashboardcard_id
                  type: int
                  constraints:
                    nullable: false
                    referencedTableName: report_dashboardcard
                    referencedColumnNames: id
                    foreignKeyName: fk_dashboardcard_series_ref_dashboardcard_id
                    deferrable: false
                    initiallyDeferred: false
              - column:
                  name: card_id
                  type: int
                  constraints:
                    nullable: false
                    referencedTableName: report_card
                    referencedColumnNames: id
                    foreignKeyName: fk_dashboardcard_series_ref_card_id
                    deferrable: false
                    initiallyDeferred: false
              - column:
                  name: position
                  type: int
                  constraints:
                    nullable: false
        - createIndex:
            tableName: dashboardcard_series
            indexName: idx_dashboardcard_series_dashboardcard_id
            columns:
              column:
                name: dashboardcard_id
        - createIndex:
            tableName: dashboardcard_series
            indexName: idx_dashboardcard_series_card_id
            columns:
              column:
                name: card_id
        - modifySql:
            dbms: postgresql
            replace:
              replace: WITHOUT
              with: WITH
  - changeSet:
      id: 28
      author: agilliland
      changes:
        - addColumn:
            tableName: core_user
            columns:
              - column:
                  name: is_qbnewb
                  type: boolean
                  defaultValueBoolean: true
                  constraints:
                    nullable: false
  - changeSet:
      id: 29
      author: agilliland
      changes:
        - addColumn:
            tableName: pulse_channel
            columns:
              - column:
                  name: schedule_frame
                  type: varchar(32)
                  constraints:
                    nullable: true
  - changeSet:
      id: 30
      author: agilliland
      changes:
        - addColumn:
            tableName: metabase_field
            columns:
              - column:
                  name: visibility_type
                  type: varchar(32)
                  constraints:
                    nullable: true
                    deferrable: false
                    initiallyDeferred: false
        - addNotNullConstraint:
            columnDataType: varchar(32)
            columnName: visibility_type
            defaultNullValue: unset
            tableName: metabase_field

  - changeSet:
      id: 31
      author: agilliland
      changes:
        - addColumn:
            tableName: metabase_field
            columns:
              - column:
                  name: fk_target_field_id
                  type: int
                  constraints:
                    nullable: true
                    deferrable: false
                    initiallyDeferred: false
  - changeSet:
      id: 32
      author: camsaul
      validCheckSum: ANY
      changes:
        ######################################## label table ########################################
        - createTable:
            tableName: label
            columns:
              - column:
                  name: id
                  type: int
                  autoIncrement: true
                  constraints:
                    primaryKey: true
                    nullable: false
              - column:
                  name: name
                  type: VARCHAR(254)
                  constraints:
                    nullable: false
              - column:
                  name: slug
                  type: VARCHAR(254)
                  constraints:
                    nullable: false
                    unique: true
              - column:
                  name: icon
                  type: VARCHAR(128)
        - createIndex:
            tableName: label
            indexName: idx_label_slug
            columns:
              column:
                name: slug
        ######################################## card_label table ########################################
        - createTable:
            tableName: card_label
            columns:
              - column:
                  name: id
                  type: int
                  autoIncrement: true
                  constraints:
                    primaryKey: true
                    nullable: false
              - column:
                  name: card_id
                  type: int
                  constraints:
                    nullable: false
                    referencedTableName: report_card
                    referencedColumnNames: id
                    foreignKeyName: fk_card_label_ref_card_id
                    deferrable: false
                    initiallyDeferred: false
              - column:
                  name: label_id
                  type: int
                  constraints:
                    nullable: false
                    referencedTableName: label
                    referencedColumnNames: id
                    foreignKeyName: fk_card_label_ref_label_id
                    deferrable: false
                    initiallyDeferred: false
        - addUniqueConstraint:
            tableName: card_label
            columnNames: card_id, label_id
            constraintName: unique_card_label_card_id_label_id
        - createIndex:
            tableName: card_label
            indexName: idx_card_label_card_id
            columns:
              column:
                name: card_id
        - createIndex:
            tableName: card_label
            indexName: idx_card_label_label_id
            columns:
              column:
                name: label_id
        ######################################## add archived column to report_card ########################################
        - addColumn:
            tableName: report_card
            columns:
              - column:
                  name: archived
                  type: boolean
                  defaultValueBoolean: false
                  constraints:
                    nullable: false
  - changeSet:
      id: 32
      author: agilliland
      validCheckSum: ANY
      changes:
        - createTable:
            tableName: raw_table
            columns:
              - column:
                  name: id
                  type: int
                  autoIncrement: true
                  constraints:
                    primaryKey: true
                    nullable: false
              - column:
                  name: database_id
                  type: int
                  constraints:
                    nullable: false
                    referencedTableName: metabase_database
                    referencedColumnNames: id
                    foreignKeyName: fk_rawtable_ref_database
                    deferrable: false
                    initiallyDeferred: false
              - column:
                  name: active
                  type: boolean
                  constraints:
                    nullable: false
              - column:
                  name: schema
                  type: varchar(255)
                  constraints:
                    nullable: true
              - column:
                  name: name
                  type: varchar(255)
                  constraints:
                    nullable: false
              - column:
                  name: details
                  type: text
                  constraints:
                    nullable: false
              - column:
                  name: created_at
                  type: DATETIME
                  constraints:
                    nullable: false
              - column:
                  name: updated_at
                  type: DATETIME
                  constraints:
                    nullable: false
        - createIndex:
            tableName: raw_table
            indexName: idx_rawtable_database_id
            columns:
              column:
                name: database_id
        - addUniqueConstraint:
            tableName: raw_table
            columnNames: database_id, schema, name
            constraintName: uniq_raw_table_db_schema_name
        - createTable:
            tableName: raw_column
            columns:
              - column:
                  name: id
                  type: int
                  autoIncrement: true
                  constraints:
                    primaryKey: true
                    nullable: false
              - column:
                  name: raw_table_id
                  type: int
                  constraints:
                    nullable: false
                    referencedTableName: raw_table
                    referencedColumnNames: id
                    foreignKeyName: fk_rawcolumn_tableid_ref_rawtable
                    deferrable: false
                    initiallyDeferred: false
              - column:
                  name: active
                  type: boolean
                  constraints:
                    nullable: false
              - column:
                  name: name
                  type: varchar(255)
                  constraints:
                    nullable: false
              - column:
                  name: column_type
                  type: varchar(128)
                  constraints:
                    nullable: true
              - column:
                  name: is_pk
                  type: boolean
                  constraints:
                    nullable: false
              - column:
                  name: fk_target_column_id
                  type: int
                  constraints:
                    nullable: true
                    referencedTableName: raw_column
                    referencedColumnNames: id
                    foreignKeyName: fk_rawcolumn_fktarget_ref_rawcolumn
                    deferrable: false
                    initiallyDeferred: false
              - column:
                  name: details
                  type: text
                  constraints:
                    nullable: false
              - column:
                  name: created_at
                  type: DATETIME
                  constraints:
                    nullable: false
              - column:
                  name: updated_at
                  type: DATETIME
                  constraints:
                    nullable: false
        - createIndex:
            tableName: raw_column
            indexName: idx_rawcolumn_raw_table_id
            columns:
              column:
                name: raw_table_id
        - addUniqueConstraint:
            tableName: raw_column
            columnNames: raw_table_id, name
            constraintName: uniq_raw_column_table_name
        - addColumn:
            tableName: metabase_table
            columns:
              - column:
                  name: raw_table_id
                  type: int
                  constraints:
                    nullable: true
                    deferrable: false
                    initiallyDeferred: false
        - addColumn:
            tableName: metabase_field
            columns:
              - column:
                  name: raw_column_id
                  type: int
                  constraints:
                    nullable: true
                    deferrable: false
                    initiallyDeferred: false
        - addColumn:
            tableName: metabase_field
            columns:
              - column:
                  name: last_analyzed
                  type: DATETIME
                  constraints:
                    nullable: true
                    deferrable: false
                    initiallyDeferred: false
        - modifySql:
            dbms: postgresql
            replace:
              replace: WITHOUT
              with: WITH
  - changeSet:
      id: 34
      author: tlrobinson
      changes:
        ######################################## add enabled column to pulse_channel ########################################
        - addColumn:
            tableName: pulse_channel
            columns:
              - column:
                  name: enabled
                  type: boolean
                  defaultValueBoolean: true
                  constraints:
                    nullable: false
  - changeSet:
      id: 35
      author: agilliland
      changes:
        - modifyDataType:
            tableName: setting
            columnName: value
            newDataType: TEXT
        - addNotNullContstraint:
            tableName: setting
            columnNames: value
  - changeSet:
      id: 36
      author: agilliland
      changes:
        - addColumn:
            tableName: report_dashboard
            columns:
              - column:
                  name: parameters
                  type: text
                  constraints:
                    nullable: true
                    deferrable: false
                    initiallyDeferred: false
        - addNotNullConstraint:
            columnDataType: text
            columnName: parameters
            defaultNullValue: '[]'
            tableName: report_dashboard
        - addColumn:
            tableName: report_dashboardcard
            columns:
              - column:
                  name: parameter_mappings
                  type: text
                  constraints:
                    nullable: true
                    deferrable: false
                    initiallyDeferred: false
        - addNotNullConstraint:
            columnDataType: text
            columnName: parameter_mappings
            defaultNullValue: '[]'
            tableName: report_dashboardcard
  - changeSet:
      id: 37
      author: tlrobinson
      changes:
        - addColumn:
            tableName: query_queryexecution
            columns:
              - column:
                  name: query_hash
                  type: int
                  constraints:
                    nullable: true
        - addNotNullConstraint:
            tableName: query_queryexecution
            columnName: query_hash
            columnDataType: int
            defaultNullValue: 0
        - createIndex:
            tableName: query_queryexecution
            indexName: idx_query_queryexecution_query_hash
            columns:
              column:
                name: query_hash
        - createIndex:
            tableName: query_queryexecution
            indexName: idx_query_queryexecution_started_at
            columns:
              column:
                name: started_at
  - changeSet:
      id: 38
      author: camsaul
      validCheckSum: ANY
      changes:
        ######################################## Add "points_of_interest" metadata column to various models ########################################
        - addColumn:
            tableName: metabase_database
            columns:
              - column:
                  name: points_of_interest
                  type: text
        - addColumn:
            tableName: metabase_table
            columns:
              - column:
                  name: points_of_interest
                  type: text
        - addColumn:
            tableName: metabase_field
            columns:
              - column:
                  name: points_of_interest
                  type: text
        - addColumn:
            tableName: report_dashboard
            columns:
              - column:
                  name: points_of_interest
                  type: text
        - addColumn:
            tableName: metric
            columns:
              - column:
                  name: points_of_interest
                  type: text
        - addColumn:
            tableName: segment
            columns:
              - column:
                  name: points_of_interest
                  type: text
        ######################################## Add "caveats" metadata column to various models ########################################
        - addColumn:
            tableName: metabase_database
            columns:
              - column:
                  name: caveats
                  type: text
        - addColumn:
            tableName: metabase_table
            columns:
              - column:
                  name: caveats
                  type: text
        - addColumn:
            tableName: metabase_field
            columns:
              - column:
                  name: caveats
                  type: text
        - addColumn:
            tableName: report_dashboard
            columns:
              - column:
                  name: caveats
                  type: text
        - addColumn:
            tableName: metric
            columns:
              - column:
                  name: caveats
                  type: text
        - addColumn:
            tableName: segment
            columns:
              - column:
                  name: caveats
                  type: text
        ######################################## Add "how_is_this_calculated" to metric ########################################
        - addColumn:
            tableName: metric
            columns:
              - column:
                  name: how_is_this_calculated
                  type: text
        ######################################## Add "most important dashboard" (0 or 1 dashboards) ########################################
        - addColumn:
            tableName: report_dashboard
            columns:
              - column:
                  name: show_in_getting_started
                  type: boolean
                  defaultValueBoolean: false
                  constraints:
                    nullable: false
        - createIndex:
            tableName: report_dashboard
            indexName: idx_report_dashboard_show_in_getting_started
            columns:
              column:
                name: show_in_getting_started
        ######################################## Add "most important metrics" (0+ metrics) ########################################
        - addColumn:
            tableName: metric
            columns:
              - column:
                  name: show_in_getting_started
                  type: boolean
                  defaultValueBoolean: false
                  constraints:
                    nullable: false
        - createIndex:
            tableName: metric
            indexName: idx_metric_show_in_getting_started
            columns:
              column:
                name: show_in_getting_started
        ######################################## Add "most important tables (0+ tables) ########################################
        - addColumn:
            tableName: metabase_table
            columns:
              - column:
                  name: show_in_getting_started
                  type: boolean
                  defaultValueBoolean: false
                  constraints:
                    nullable: false
        - createIndex:
            tableName: metabase_table
            indexName: idx_metabase_table_show_in_getting_started
            columns:
              column:
                name: show_in_getting_started
        ######################################## Add "most important segments" (0+ segments) ########################################
        - addColumn:
            tableName: segment
            columns:
              - column:
                  name: show_in_getting_started
                  type: boolean
                  defaultValueBoolean: false
                  constraints:
                    nullable: false
        - createIndex:
            tableName: segment
            indexName: idx_segment_show_in_getting_started
            columns:
              column:
                name: show_in_getting_started
        ######################################## Add "metric_important_field" table ########################################
        - createTable:
            tableName: metric_important_field
            columns:
              - column:
                  name: id
                  type: int
                  autoIncrement: true
                  constraints:
                    primaryKey: true
                    nullable: false
              - column:
                  name: metric_id
                  type: int
                  constraints:
                    nullable: false
                    referencedTableName: metric
                    referencedColumnNames: id
                    foreignKeyName: fk_metric_important_field_metric_id
              - column:
                  name: field_id
                  type: int
                  constraints:
                    nullable: false
                    referencedTableName: metabase_field
                    referencedColumnNames: id
                    foreignKeyName: fk_metric_important_field_metabase_field_id
        - addUniqueConstraint:
            tableName: metric_important_field
            columnNames: metric_id, field_id
            constraintName: unique_metric_important_field_metric_id_field_id
        - createIndex:
            tableName: metric_important_field
            indexName: idx_metric_important_field_metric_id
            columns:
              column:
                name: metric_id
        - createIndex:
            tableName: metric_important_field
            indexName: idx_metric_important_field_field_id
            columns:
              column:
                name: field_id
  - changeSet:
      id: 39
      author: camsaul
      changes:
        - addColumn:
            tableName: core_user
            columns:
              - column:
                  name: google_auth
                  type: boolean
                  defaultValueBoolean: false
                  constraints:
                    nullable: false
  - changeSet:
      id: 40
      author: camsaul
      validCheckSum: ANY
      changes:
        ############################################################ add PermissionsGroup table ############################################################
        - createTable:
            tableName: permissions_group
            columns:
              - column:
                  name: id
                  type: int
                  autoIncrement: true
                  constraints:
                    primaryKey: true
                    nullable: false
              # TODO - it would be nice to make this a case-insensitive unique constraint / index?
              - column:
                  name: name
                  type: varchar(255)
                  constraints:
                    nullable: false
                    unique: true
                    uniqueConstraintName: unique_permissions_group_name
        - createIndex:
            tableName: permissions_group
            indexName: idx_permissions_group_name
            columns:
              column:
                name: name
        ############################################################ add PermissionsGroupMembership table ############################################################
        - createTable:
            tableName: permissions_group_membership
            columns:
              - column:
                  name: id
                  type: int
                  autoIncrement: true
                  constraints:
                    primaryKey: true
                    nullable: false
              - column:
                  name: user_id
                  type: int
                  constraints:
                    nullable: false
                    referencedTableName: core_user
                    referencedColumnNames: id
                    foreignKeyName: fk_permissions_group_membership_user_id
              - column:
                  name: group_id
                  type: int
                  constraints:
                    nullable: false
                    referencedTableName: permissions_group
                    referencedColumnNames: id
                    foreignKeyName: fk_permissions_group_group_id
        - addUniqueConstraint:
            tableName: permissions_group_membership
            columnNames: user_id, group_id
            constraintName: unique_permissions_group_membership_user_id_group_id
        # for things like all users in a given group
        - createIndex:
            tableName: permissions_group_membership
            indexName: idx_permissions_group_membership_group_id
            columns:
              column:
                name: group_id
        # for things like all groups a user belongs to
        - createIndex:
            tableName: permissions_group_membership
            indexName: idx_permissions_group_membership_user_id
            columns:
              column:
                name: user_id
        # for things like is given user a member of a given group (TODO - not sure we need this)
        - createIndex:
            tableName: permissions_group_membership
            indexName: idx_permissions_group_membership_group_id_user_id
            columns:
              - column:
                  name: group_id
              - column:
                  name: user_id
        ############################################################ add Permissions table ############################################################
        - createTable:
            tableName: permissions
            columns:
              - column:
                  name: id
                  type: int
                  autoIncrement: true
                  constraints:
                    primaryKey: true
                    nullable: false
              - column:
                  name: object
                  type: varchar(254)
                  constraints:
                    nullable: false
              - column:
                  name: group_id
                  type: int
                  constraints:
                    nullable: false
                    referencedTableName: permissions_group
                    referencedColumnNames: id
                    foreignKeyName: fk_permissions_group_id
        - createIndex:
            tableName: permissions
            indexName: idx_permissions_group_id
            columns:
              column:
                name: group_id
        - createIndex:
            tableName: permissions
            indexName: idx_permissions_object
            columns:
              column:
                name: object
        - createIndex:
            tableName: permissions
            indexName: idx_permissions_group_id_object
            columns:
              - column:
                  name: group_id
              - column:
                  name: object
        - addUniqueConstraint:
            tableName: permissions
            columnNames: group_id, object
        ############################################################ Tweaks to metabase_table ############################################################
        # Modify the length of metabase_table.schema from 256 -> 254
        # It turns out MySQL InnoDB indices have to be 767 bytes or less (at least for older versions of MySQL)
        # and 'utf8' text columns can use up to 3 bytes per character in MySQL -- see http://stackoverflow.com/a/22515986/1198455
        # So 256 * 3 = 768 bytes (too large to index / add unique constraints)
        # Drop this to 254; 254 * 3 = 762, which should give us room to index it along with a 4-byte integer as well if need be
        # Hoping this doesn't break anyone's existing databases. Hopefully there aren't any schemas that are 255 or 256 bytes long out there; any longer
        # and it would have already broke; any shorter and there's not problem.
        # Anyway, better to break it now than to leave it as-is and have and break permissions where the columns have to be 254 characters wide
        - modifyDataType:
            tableName: metabase_table
            columnName: schema
            newDataType: varchar(254)
        # Add index: this is for doing things like getting all the tables that belong to a given schema
        - createIndex:
            tableName: metabase_table
            indexName: idx_metabase_table_db_id_schema
            columns:
              - column:
                  name: db_id
              - column:
                  name: schema
  - changeSet:
      id: 41
      author: camsaul
      changes:
        - dropColumn:
            tableName: metabase_field
            columnName: field_type
        - addDefaultValue:
            tableName: metabase_field
            columnName: active
            defaultValueBoolean: true
        - addDefaultValue:
            tableName: metabase_field
            columnName: preview_display
            defaultValueBoolean: true
        - addDefaultValue:
            tableName: metabase_field
            columnName: position
            defaultValueNumeric: 0
        - addDefaultValue:
            tableName: metabase_field
            columnName: visibility_type
            defaultValue: "normal"
  - changeSet:
      id: 42
      author: camsaul
      changes:
        - dropForeignKeyConstraint:
            baseTableName: query_queryexecution
            constraintName: fk_queryexecution_ref_query_id
        - dropColumn:
            tableName: query_queryexecution
            columnName: query_id
        - dropColumn:
            tableName: core_user
            columnName: is_staff
        - dropColumn:
            tableName: metabase_database
            columnName: organization_id
        - dropColumn:
            tableName: report_card
            columnName: organization_id
        - dropColumn:
            tableName: report_dashboard
            columnName: organization_id
        - dropTable:
            tableName: annotation_annotation
        - dropTable:
            tableName: core_permissionsviolation
        - dropTable:
            tableName: core_userorgperm
        - dropTable:
            tableName: core_organization
        - dropTable:
            tableName: metabase_foreignkey
        - dropTable:
            tableName: metabase_tablesegment
        - dropTable:
            tableName: query_query
        - dropTable:
            tableName: report_dashboardsubscription
        - dropTable:
            tableName: report_emailreport_recipients
        - dropTable:
            tableName: report_emailreportexecutions
        - dropTable:
            tableName: report_emailreport
  - changeSet:
      id: 43
      author: camsaul
      validCheckSum: ANY
      changes:
        - createTable:
            tableName: permissions_revision
            remarks: 'Used to keep track of changes made to permissions.'
            columns:
              - column:
                  name: id
                  type: int
                  autoIncrement: true
                  constraints:
                    primaryKey: true
                    nullable: false
              - column:
                  name: before
                  type: text
                  remarks: 'Serialized JSON of the permissions before the changes.'
                  constraints:
                    nullable: false
              - column:
                  name: after
                  type: text
                  remarks: 'Serialized JSON of the permissions after the changes.'
                  constraints:
                    nullable: false
              - column:
                  name: user_id
                  type: int
                  remarks: 'The ID of the admin who made this set of changes.'
                  constraints:
                    nullable: false
                    referencedTableName: core_user
                    referencedColumnNames: id
                    foreignKeyName: fk_permissions_revision_user_id
              - column:
                  name: created_at
                  type: datetime
                  remarks: 'The timestamp of when these changes were made.'
                  constraints:
                    nullable: false
              - column:
                  name: remark
                  type: text
                  remarks: 'Optional remarks explaining why these changes were made.'
  - changeSet:
      id: 44
      author: camsaul
      changes:
        - dropColumn:
            tableName: report_card
            columnName: public_perms
        - dropColumn:
            tableName: report_dashboard
            columnName: public_perms
        - dropColumn:
            tableName: pulse
            columnName: public_perms
  - changeSet:
      id: 45
      author: tlrobinson
      changes:
        - addColumn:
            tableName: report_dashboardcard
            columns:
              - column:
                  name: visualization_settings
                  type: text
        - addNotNullConstraint:
            tableName: report_dashboardcard
            columnName: visualization_settings
            columnDataType: text
            defaultNullValue: '{}'
  - changeSet:
      id: 46
      author: camsaul
      changes:
        - addNotNullConstraint:
            tableName: report_dashboardcard
            columnName: row
            columnDataType: integer
            defaultNullValue: 0
        - addNotNullConstraint:
            tableName: report_dashboardcard
            columnName: col
            columnDataType: integer
            defaultNullValue: 0
        - addDefaultValue:
            tableName: report_dashboardcard
            columnName: row
            defaultValueNumeric: 0
        - addDefaultValue:
            tableName: report_dashboardcard
            columnName: col
            defaultValueNumeric: 0
  - changeSet:
      id: 47
      author: camsaul
      validCheckSum: ANY
      changes:
        ######################################## collection table ########################################
        - createTable:
            tableName: collection
            remarks: 'Collections are an optional way to organize Cards and handle permissions for them.'
            columns:
              - column:
                  name: id
                  type: int
                  autoIncrement: true
                  constraints:
                    primaryKey: true
                    nullable: false
              - column:
                  name: name
                  type: text
                  remarks: 'The unique, user-facing name of this Collection.'
                  constraints:
                    nullable: false
              - column:
                  name: slug
                  type: varchar(254)
                  remarks: 'URL-friendly, sluggified, indexed version of name.'
                  constraints:
                    nullable: false
                    unique: true
              - column:
                  name: description
                  type: text
                  remarks: 'Optional description for this Collection.'
              - column:
                  name: color
                  type: char(7)
                  remarks: 'Seven-character hex color for this Collection, including the preceding hash sign.'
                  constraints:
                    nullable: false
              - column:
                  name: archived
                  type: boolean
                  remarks: 'Whether this Collection has been archived and should be hidden from users.'
                  defaultValueBoolean: false
                  constraints:
                    nullable: false
        - createIndex:
            tableName: collection
            indexName: idx_collection_slug
            columns:
              column:
                name: slug
        ######################################## add collection_id to report_card ########################################
        - addColumn:
            tableName: report_card
            columns:
              - column:
                  name: collection_id
                  type: int
                  remarks: 'Optional ID of Collection this Card belongs to.'
                  constraints:
                    referencedTableName: collection
                    referencedColumnNames: id
                    foreignKeyName: fk_card_collection_id
        - createIndex:
            tableName: report_card
            indexName: idx_card_collection_id
            columns:
              column:
                name: collection_id
  - changeSet:
      id: 48
      author: camsaul
      validCheckSum: ANY
      changes:
        - createTable:
            tableName: collection_revision
            remarks: 'Used to keep track of changes made to collections.'
            columns:
              - column:
                  name: id
                  type: int
                  autoIncrement: true
                  constraints:
                    primaryKey: true
                    nullable: false
              - column:
                  name: before
                  type: text
                  remarks: 'Serialized JSON of the collections graph before the changes.'
                  constraints:
                    nullable: false
              - column:
                  name: after
                  type: text
                  remarks: 'Serialized JSON of the collections graph after the changes.'
                  constraints:
                    nullable: false
              - column:
                  name: user_id
                  type: int
                  remarks: 'The ID of the admin who made this set of changes.'
                  constraints:
                    nullable: false
                    referencedTableName: core_user
                    referencedColumnNames: id
                    foreignKeyName: fk_collection_revision_user_id
              - column:
                  name: created_at
                  type: datetime
                  remarks: 'The timestamp of when these changes were made.'
                  constraints:
                    nullable: false
              - column:
                  name: remark
                  type: text
                  remarks: 'Optional remarks explaining why these changes were made.'
  - changeSet:
      id: 49
      author: camsaul
      validCheckSum: ANY
      changes:
        ######################################## Card public_uuid & indices ########################################
        - addColumn:
            tableName: report_card
            columns:
              - column:
                  name: public_uuid
                  type: char(36)
                  remarks: 'Unique UUID used to in publically-accessible links to this Card.'
                  constraints:
                    unique: true
        - addColumn:
            tableName: report_card
            columns:
              - column:
                  name: made_public_by_id
                  type: int
                  remarks: 'The ID of the User who first publically shared this Card.'
                  constraints:
                    referencedTableName: core_user
                    referencedColumnNames: id
                    foreignKeyName: fk_card_made_public_by_id
        - createIndex:
            tableName: report_card
            indexName: idx_card_public_uuid
            columns:
              column:
                name: public_uuid
        ######################################## Dashboard public_uuid & indices ########################################
        - addColumn:
            tableName: report_dashboard
            columns:
              - column:
                  name: public_uuid
                  type: char(36)
                  remarks: 'Unique UUID used to in publically-accessible links to this Dashboard.'
                  constraints:
                    unique: true
        - addColumn:
            tableName: report_dashboard
            columns:
              - column:
                  name: made_public_by_id
                  type: int
                  remarks: 'The ID of the User who first publically shared this Dashboard.'
                  constraints:
                    referencedTableName: core_user
                    referencedColumnNames: id
                    foreignKeyName: fk_dashboard_made_public_by_id
        - createIndex:
            tableName: report_dashboard
            indexName: idx_dashboard_public_uuid
            columns:
              column:
                name: public_uuid
        ######################################## make query_queryexecution.executor_id nullable ########################################
        - dropNotNullConstraint:
            tableName: query_queryexecution
            columnName: executor_id
            columnDataType: int
  - changeSet:
      id: 50
      author: camsaul
      validCheckSum: ANY
      changes:
        ######################################## new Card columns ########################################
        - addColumn:
            tableName: report_card
            columns:
              - column:
                  name: enable_embedding
                  type: boolean
                  remarks: 'Is this Card allowed to be embedded in different websites (using a signed JWT)?'
                  defaultValueBoolean: false
                  constraints:
                    nullable: false
        - addColumn:
            tableName: report_card
            columns:
              - column:
                  name: embedding_params
                  type: text
                  remarks: 'Serialized JSON containing information about required parameters that must be supplied when embedding this Card.'
          ######################################## new Card columns ########################################
        - addColumn:
            tableName: report_dashboard
            columns:
              - column:
                  name: enable_embedding
                  type: boolean
                  remarks: 'Is this Dashboard allowed to be embedded in different websites (using a signed JWT)?'
                  defaultValueBoolean: false
                  constraints:
                    nullable: false
        - addColumn:
            tableName: report_dashboard
            columns:
              - column:
                  name: embedding_params
                  type: text
                  remarks: 'Serialized JSON containing information about required parameters that must be supplied when embedding this Dashboard.'
  - changeSet:
      id: 51
      author: camsaul
      validCheckSum: ANY
      changes:
        - createTable:
            tableName: query_execution
            remarks: 'A log of executed queries, used for calculating historic execution times, auditing, and other purposes.'
            columns:
              - column:
                  name: id
                  type: int
                  autoIncrement: true
                  constraints:
                    primaryKey: true
                    nullable: false
              - column:
                  name: hash
                  type: binary(32)
                  remarks: 'The hash of the query dictionary. This is a 256-bit SHA3 hash of the query.'
                  constraints:
                    nullable: false
              - column:
                  name: started_at
                  type: datetime
                  remarks: 'Timestamp of when this query started running.'
                  constraints:
                    nullable: false
              - column:
                  name: running_time
                  type: integer
                  remarks: 'The time, in milliseconds, this query took to complete.'
                  constraints:
                    nullable: false
              - column:
                  name: result_rows
                  type: integer
                  remarks: 'Number of rows in the query results.'
                  constraints:
                    nullable: false
              - column:
                  name: native
                  type: boolean
                  remarks: 'Whether the query was a native query, as opposed to an MBQL one (e.g., created with the GUI).'
                  constraints:
                    nullable: false
              - column:
                  name: context
                  type: varchar(32)
                  remarks: 'Short string specifying how this query was executed, e.g. in a Dashboard or Pulse.'
              - column:
                  name: error
                  type: text
                  remarks: 'Error message returned by failed query, if any.'
              # The following columns are foreign keys, but we don't keep FK constraints on them for a few reasons:
              # - We don't want to keep indexes on these columns since they wouldn't be generally useful and for size and performance reasons
              # - If a related object (e.g. a Dashboard) is deleted, we don't want to delete the related entries in the QueryExecution log.
              #   We could do something like make the constraint ON DELETE SET NULL, but that would require a full table scan to handle;
              #   If the QueryExecution log became tens of millions of rows large it would take a very long time to scan and update records
              - column:
                  name: executor_id
                  type: integer
                  remarks: 'The ID of the User who triggered this query execution, if any.'
              - column:
                  name: card_id
                  type: integer
                  remarks: 'The ID of the Card (Question) associated with this query execution, if any.'
              - column:
                  name: dashboard_id
                  type: integer
                  remarks: 'The ID of the Dashboard associated with this query execution, if any.'
              - column:
                  name: pulse_id
                  type: integer
                  remarks: 'The ID of the Pulse associated with this query execution, if any.'
        # For things like auditing recently executed queries
        - createIndex:
            tableName: query_execution
            indexName: idx_query_execution_started_at
            columns:
              column:
                name: started_at
        # For things like seeing the 10 most recent executions of a certain query
        - createIndex:
            tableName: query_execution
            indexName: idx_query_execution_query_hash_started_at
            columns:
              - column:
                  name: hash
              - column:
                  name: started_at
  - changeSet:
      id: 52
      author: camsaul
      changes:
        - createTable:
            tableName: query_cache
            remarks: 'Cached results of queries are stored here when using the DB-based query cache.'
            columns:
              - column:
                  name: query_hash
                  type: binary(32)
                  remarks: 'The hash of the query dictionary. (This is a 256-bit SHA3 hash of the query dict).'
                  constraints:
                    primaryKey: true
                    nullable: false
              - column:
                  name: updated_at
                  type: datetime
                  remarks: 'The timestamp of when these query results were last refreshed.'
                  constraints:
                    nullable: false
              - column:
                  name: results
                  type: ${blob.type}
                  remarks: 'Cached, compressed results of running the query with the given hash.'
                  constraints:
                    nullable: false
        - createIndex:
            tableName: query_cache
            indexName: idx_query_cache_updated_at
            columns:
              column:
                name: updated_at
        - addColumn:
            tableName: report_card
            columns:
              - column:
                  name: cache_ttl
                  type: int
                  remarks: 'The maximum time, in seconds, to return cached results for this Card rather than running a new query.'
  - changeSet:
      id: 53
      author: camsaul
      changes:
        - createTable:
            tableName: query
            remarks: 'Information (such as average execution time) for different queries that have been previously ran.'
            columns:
              - column:
                  name: query_hash
                  type: binary(32)
                  remarks: 'The hash of the query dictionary. (This is a 256-bit SHA3 hash of the query dict.)'
                  constraints:
                    primaryKey: true
                    nullable: false
              - column:
                  name: average_execution_time
                  type: int
                  remarks: 'Average execution time for the query, round to nearest number of milliseconds. This is updated as a rolling average.'
                  constraints:
                    nullable: false
  - changeSet:
      id: 54
      author: tlrobinson
      validCheckSum: ANY
      changes:
        - addColumn:
            tableName: pulse
            columns:
              - column:
                  name: skip_if_empty
                  type: boolean
                  remarks: 'Skip a scheduled Pulse if none of its questions have any results'
                  defaultValueBoolean: false
                  constraints:
                    nullable: false
  - changeSet:
      id: 55
      author: camsaul
      validCheckSum: ANY
      changes:
        - addColumn:
            tableName: report_dashboard
            columns:
              - column:
                  name: archived
                  type: boolean
                  remarks: 'Is this Dashboard archived (effectively treated as deleted?)'
                  defaultValueBoolean: false
                  constraints:
                    nullable: false
        - addColumn:
            tableName: report_dashboard
            columns:
              - column:
                  name: position
                  type: integer
                  remarks: 'The position this Dashboard should appear in the Dashboards list, lower-numbered positions appearing before higher numbered ones.'
        - createTable:
            tableName: dashboard_favorite
            remarks: 'Presence of a row here indicates a given User has favorited a given Dashboard.'
            columns:
              - column:
                  name: id
                  type: int
                  autoIncrement: true
                  constraints:
                    primaryKey: true
                    nullable: false
              - column:
                  name: user_id
                  type: int
                  remarks: 'ID of the User who favorited the Dashboard.'
                  constraints:
                    nullable: false
                    referencedTableName: core_user
                    referencedColumnNames: id
                    foreignKeyName: fk_dashboard_favorite_user_id
                    deleteCascade: true
              - column:
                  name: dashboard_id
                  type: int
                  remarks: 'ID of the Dashboard favorited by the User.'
                  constraints:
                    nullable: false
                    referencedTableName: report_dashboard
                    referencedColumnNames: id
                    foreignKeyName: fk_dashboard_favorite_dashboard_id
                    deleteCascade: true
        - addUniqueConstraint:
            tableName: dashboard_favorite
            columnNames: user_id, dashboard_id
            constraintName: unique_dashboard_favorite_user_id_dashboard_id
        - createIndex:
            tableName: dashboard_favorite
            indexName: idx_dashboard_favorite_user_id
            columns:
              - column:
                  name: user_id
        - createIndex:
            tableName: dashboard_favorite
            indexName: idx_dashboard_favorite_dashboard_id
            columns:
              - column:
                  name: dashboard_id
  - changeSet:
      id: 56
      author: wwwiiilll
      comment: 'Added 0.25.0'
      changes:
        - addColumn:
            tableName: core_user
            columns:
              - column:
                  name: ldap_auth
                  type: boolean
                  defaultValueBoolean: false
                  constraints:
                    nullable: false
  - changeSet:
      id: 57
      author: camsaul
      comment: 'Added 0.25.0'
      changes:
        - addColumn:
            tableName: report_card
            columns:
              - column:
                  name: result_metadata
                  type: text
                  remarks: 'Serialized JSON containing metadata about the result columns from running the query.'
  - changeSet:
      id: 58
      author: senior
      validCheckSum: ANY
      comment: 'Added 0.25.0'
      changes:
        - createTable:
            tableName: dimension
            remarks: 'Stores references to alternate views of existing fields, such as remapping an integer to a description, like an enum'
            columns:
              - column:
                  name: id
                  type: int
                  autoIncrement: true
                  constraints:
                    primaryKey: true
                    nullable: false
              - column:
                  name: field_id
                  type: int
                  remarks: 'ID of the field this dimension row applies to'
                  constraints:
                    deferrable: false
                    foreignKeyName: fk_dimension_ref_field_id
                    initiallyDeferred: false
                    nullable: false
                    referencedTableName: metabase_field
                    referencedColumnNames: id
                    deleteCascade: true
              - column:
                  name: name
                  type: VARCHAR(254)
                  remarks: 'Short description used as the display name of this new column'
                  constraints:
                    nullable: false
              - column:
                  name: type
                  type: varchar(254)
                  remarks: 'Either internal for a user defined remapping or external for a foreign key based remapping'
                  constraints:
                    nullable: false
              - column:
                  name: human_readable_field_id
                  type: int
                  remarks: 'Only used with external type remappings. Indicates which field on the FK related table to use for display'
                  constraints:
                    deferrable: false
                    foreignKeyName: fk_dimension_displayfk_ref_field_id
                    initiallyDeferred: false
                    nullable: true
                    referencedTableName: metabase_field
                    referencedColumnNames: id
                    deleteCascade: true
              - column:
                  name: created_at
                  type: DATETIME
                  remarks: 'The timestamp of when the dimension was created.'
                  constraints:
                    nullable: false
              - column:
                  name: updated_at
                  type: DATETIME
                  remarks: 'The timestamp of when these dimension was last updated.'
                  constraints:
                    nullable: false
        - addUniqueConstraint:
            tableName: dimension
            columnNames: field_id, name
            constraintName: unique_dimension_field_id_name
        - createIndex:
            tableName: dimension
            indexName: idx_dimension_field_id
            columns:
              - column:
                  name: field_id
  - changeSet:
      id: 59
      author: camsaul
      comment: 'Added 0.26.0'
      changes:
        - addColumn:
            tableName: metabase_field
            columns:
              - column:
                  name: fingerprint
                  type: text
                  remarks: 'Serialized JSON containing non-identifying information about this Field, such as min, max, and percent JSON. Used for classification.'
  - changeSet:
      id: 60
      author: camsaul
      validCheckSum: ANY
      comment: 'Added 0.26.0'
      changes:
        - addColumn:
            tableName: metabase_database
            columns:
              - column:
                  name: metadata_sync_schedule
                  type: varchar(254)
                  remarks: 'The cron schedule string for when this database should undergo the metadata sync process (and analysis for new fields).'
                  defaultValue: '0 50 * * * ? *' # run at the end of every hour
                  constraints:
                    nullable: false
        - addColumn:
            tableName: metabase_database
            columns:
              - column:
                  name: cache_field_values_schedule
                  type: varchar(254)
                  remarks: 'The cron schedule string for when FieldValues for eligible Fields should be updated.'
                  defaultValue: '0 50 0 * * ? *' # run at 12:50 AM
                  constraints:
                    nullable: false
  - changeSet:
      id: 61
      author: camsaul
      comment: 'Added 0.26.0'
      changes:
        - addColumn:
            tableName: metabase_field
            columns:
              - column:
                  name: fingerprint_version
                  type: int
                  remarks: 'The version of the fingerprint for this Field. Used so we can keep track of which Fields need to be analyzed again when new things are added to fingerprints.'
                  defaultValue: 0
                  constraints:
                    nullable: false
  - changeSet:
      id: 62
      author: senior
      comment: 'Added 0.26.0'
      changes:
        - addColumn:
            tableName: metabase_database
            columns:
              - column:
                  name: timezone
                  type: VARCHAR(254)
                  remarks: 'Timezone identifier for the database, set by the sync process'
  - changeSet:
      id: 63
      author: camsaul
      comment: 'Added 0.26.0'
      changes:
        - addColumn:
            tableName: metabase_database
            columns:
              - column:
                  name: is_on_demand
                  type: boolean
                  remarks: 'Whether we should do On-Demand caching of FieldValues for this DB. This means FieldValues are updated when their Field is used in a Dashboard or Card param.'
                  defaultValue: false
                  constraints:
                    nullable: false
  - changeSet:
      id: 64
      author: senior
      comment: 'Added 0.26.0'
      changes:
      - dropForeignKeyConstraint:
          baseTableName: raw_table
          constraintName: fk_rawtable_ref_database
          remarks: 'This FK prevents deleting databases even though RAW_TABLE is no longer used. The table is still around to support downgrades, but the FK reference is no longer needed.'
# Changeset 65 was accidentally released in 0.26.0.RC2. The changeset has been removed from the migrations list so that
# users that haven't ran the migration (i.e. they didn't run 0.26.0.RC2) won't waste time running it just to have it
# reversed. For 0.26.0.RC2 users, the below changeset will remove those tables if they are present
  - changeSet:
      id: 66
      author: senior
      comment: 'Added 0.26.0'
      validCheckSum: ANY
      changes:
        - sql:
            sql: drop table if exists computation_job_result cascade
        - sql:
            sql: drop table if exists computation_job cascade
# NOTE Atte Keinänen 9/28/17: This was originally in changeset 65 as explained above
  - changeSet:
      id: 67
      author: attekei
      validCheckSum: ANY
      comment: 'Added 0.27.0'
      changes:
        - createTable:
            tableName: computation_job
            remarks: 'Stores submitted async computation jobs.'
            columns:
              - column:
                  name: id
                  type: int
                  autoIncrement: true
                  constraints:
                    primaryKey: true
                    nullable: false
              - column:
                  constraints:
                    deferrable: false
                    foreignKeyName: fk_computation_job_ref_user_id
                    initiallyDeferred: false
                    referencedTableName: core_user
                    referencedColumnNames: id
                  name: creator_id
                  type: int
              - column:
                  name: created_at
                  type: DATETIME
                  constraints:
                    nullable: false
              - column:
                  name: updated_at
                  type: DATETIME
                  constraints:
                    nullable: false
              - column:
                  name: type
                  type: varchar(254)
                  constraints:
                    nullable: false
              - column:
                  name: status
                  type: varchar(254)
                  constraints:
                    nullable: false
        - createTable:
            tableName: computation_job_result
            remarks: 'Stores results of async computation jobs.'
            columns:
              - column:
                  name: id
                  type: int
                  autoIncrement: true
                  constraints:
                    primaryKey: true
                    nullable: false
              - column:
                  constraints:
                    deferrable: false
                    foreignKeyName: fk_computation_result_ref_job_id
                    initiallyDeferred: false
                    nullable: false
                    referencedTableName: computation_job
                    referencedColumnNames: id
                  name: job_id
                  type: int
              - column:
                  name: created_at
                  type: DATETIME
                  constraints:
                    nullable: false
              - column:
                  name: updated_at
                  type: DATETIME
                  constraints:
                    nullable: false
              - column:
                  name: permanence
                  type: varchar(254)
                  constraints:
                    nullable: false
              - column:
                  name: payload
                  type: text
                  constraints:
                    nullable: false
  - changeSet:
      id: 68
      author: sbelak
      comment: 'Added 0.27.0'
      validCheckSum: ANY
      changes:
        - addColumn:
            tableName: computation_job
            columns:
              - column:
                  name: context
                  type: text
        - addColumn:
            tableName: computation_job
            columns:
              - column:
                  name: ended_at
                  type: DATETIME
  - changeSet:
      id: 69
      author: senior
      validCheckSum: ANY
      comment: 'Added 0.27.0'
      remarks: 'Add columns to the pulse table for alerts'
      changes:
        - addColumn:
            tableName: pulse
            columns:
              - column:
                  name: alert_condition
                  type: varchar(254)
                  remarks: 'Condition (i.e. "rows" or "goal") used as a guard for alerts'
        - addColumn:
            tableName: pulse
            columns:
              - column:
                  name: alert_first_only
                  type: boolean
                  remarks: 'True if the alert should be disabled after the first notification'
        - addColumn:
            tableName: pulse
            columns:
              - column:
                  name: alert_above_goal
                  type: boolean
                  remarks: 'For a goal condition, alert when above the goal'
        # There is no name for an alert, so this column is only required for pulses
        - dropNotNullConstraint:
            tableName: pulse
            columnName: name
            columnDataType: varchar(254)
  - changeSet:
      id: 70
      author: camsaul
      comment: 'Added 0.28.0'
      changes:
        - addColumn:
            tableName: metabase_field
            columns:
              - column:
                  name: database_type
                  type: varchar(255)
                  remarks: 'The actual type of this column in the database. e.g. VARCHAR or TEXT.'
        # We want to enforce NOT NULL right away for all columns going forward so just put some sort of
        # placeholder in place for existing columns.
        - addNotNullConstraint:
            tableName: metabase_field
            columnName: database_type
            columnDataType: varchar(255)
            defaultNullValue: '?'
  - changeSet:
      id: 71
      author: camsaul
      comment: 'Added 0.28.0'
      changes:
        # drop the NOT NULL constraint on DashboardCard.card_id since we're now letting you add things other than Cards
        # to Dashboards, for example static text cards
        - dropNotNullConstraint:
            tableName: report_dashboardcard
            columnName: card_id
            columnDataType: int
  - changeSet:
      id: 72
      author: senior
      validCheckSum: ANY
      comment: 'Added 0.28.0'
      changes:
        - addColumn:
            tableName: pulse_card
            columns:
              - column:
                  name: include_csv
                  type: boolean
                  defaultValueBoolean: false
                  remarks: 'True if a CSV of the data should be included for this pulse card'
                  constraints:
                    nullable: false
        - addColumn:
            tableName: pulse_card
            columns:
              - column:
                  name: include_xls
                  type: boolean
                  defaultValueBoolean: false
                  remarks: 'True if a XLS of the data should be included for this pulse card'
                  constraints:
                    nullable: false
  - changeSet:
      id: 73
      author: camsaul
      comment: 'Added 0.29.0'
      changes:
        # add a new 'options' (serialized JSON) column to Database to store things like whether we should default to
        # making string searches case-insensitive
        - addColumn:
            tableName: metabase_database
            columns:
              - column:
                  name: options
                  type: text
                  remarks: 'Serialized JSON containing various options like QB behavior.'
  - changeSet:
      id: 74
      author: camsaul
      comment: 'Added 0.29.0'
      changes:
        - addColumn:
            tableName: metabase_field
            columns:
              - column:
                  name: has_field_values
                  type: text
                  remarks: 'Whether we have FieldValues ("list"), should ad-hoc search ("search"), disable entirely ("none"), or infer dynamically (null)"'
  - changeSet:
      id: 75
      author: camsaul
      comment: 'Added 0.28.2'
      changes:
        - addColumn:
            tableName: report_card
            columns:
              - column:
                  name: read_permissions
                  type: text
                  remarks: 'Permissions required to view this Card and run its query.'
  - changeSet:
      id: 76
      author: senior
      comment: 'Added 0.30.0'
      changes:
        - addColumn:
            tableName: metabase_table
            columns:
              - column:
                  name: fields_hash
                  type: text
                  remarks: 'Computed hash of all of the fields associated to this table'
  - changeSet:
      id: 77
      author: senior
      comment: 'Added 0.30.0'
      changes:
        - addColumn:
            tableName: core_user
            columns:
              - column:
                  name: login_attributes
                  type: text
                  remarks: 'JSON serialized map with attributes used for row level permissions'
  - changeSet:
      id: 78
      author: camsaul
      validCheckSum: ANY
      comment: 'Added 0.30.0'
      changes:
        - createTable:
            tableName: group_table_access_policy
            remarks: 'Records that a given Card (Question) should automatically replace a given Table as query source for a given a Perms Group.'
            columns:
              - column:
                  name: id
                  type: int
                  autoIncrement: true
                  constraints:
                    primaryKey: true
                    nullable: false
              - column:
                  name: group_id
                  type: int
                  remarks: 'ID of the Permissions Group this policy affects.'
                  constraints:
                    nullable: false
                    referencedTableName: permissions_group
                    referencedColumnNames: id
                    foreignKeyName: fk_gtap_group_id
                    deleteCascade: true
              - column:
                  name: table_id
                  type: int
                  remarks: 'ID of the Table that should get automatically replaced as query source for the Permissions Group.'
                  constraints:
                    nullable: false
                    referencedTableName: metabase_table
                    referencedColumnNames: id
                    foreignKeyName: fk_gtap_table_id
                    deleteCascade: true
              - column:
                  name: card_id
                  type: int
                  remarks: 'ID of the Card (Question) to be used to replace the Table.'
                  constraints:
                    nullable: false
                    referencedTableName: report_card
                    referencedColumnNames: id
                    foreignKeyName: fk_gtap_card_id
              - column:
                  name: attribute_remappings
                  type: text
                  remarks: 'JSON-encoded map of user attribute identifier to the param name used in the Card.'
              # TODO - do we also want to include `created_at` and `updated_at` columns here? We can add them later if needed
        # Add an index on table_id + group_id since that is what the Query Processor is going to be looking up 99% of
        # the time in order to get the corresponding Card ID for query-rewriting purposes
        #
        # TODO - do we want indexes on any of the other FKs? Are we going to be looking up all the GTAPs for a given
        # Table or for a given Group with enough regularity we would want to put indexes on those columns?
        - createIndex:
            indexName: idx_gtap_table_id_group_id
            tableName: group_table_access_policy
            columns:
              - column:
                  name: table_id
              - column:
                  name: group_id
        # There should only ever be one GTAP entry for a give Group + Table combination.
        - addUniqueConstraint:
            tableName: group_table_access_policy
            columnNames: table_id, group_id
            constraintName: unique_gtap_table_id_group_id
  - changeSet:
      id: 79
      author: camsaul
      validCheckSum: ANY
      comment: 'Added 0.30.0'
      changes:
        - addColumn:
            tableName: report_dashboard
            columns:
              - column:
                  name: collection_id
                  type: int
                  remarks: 'Optional ID of Collection this Dashboard belongs to.'
                  constraints:
                    referencedTableName: collection
                    referencedColumnNames: id
                    foreignKeyName: fk_dashboard_collection_id
              # TODO - if someone deletes a collection, what should happen to the Dashboards that are in it? Should they
              # get deleted as well? Or should collection_id be cleared, effectively putting them in the so-called
              # "root" collection?
        - createIndex:
            tableName: report_dashboard
            indexName: idx_dashboard_collection_id
            columns:
              - column:
                  name: collection_id
        - addColumn:
            tableName: pulse
            columns:
              - column:
                  name: collection_id
                  type: int
                  remarks: 'Options ID of Collection this Pulse belongs to.'
                  constraints:
                    referencedTableName: collection
                    referencedColumnNames: id
                    foreignKeyName: fk_pulse_collection_id
        - createIndex:
            tableName: pulse
            indexName: idx_pulse_collection_id
            columns:
              - column:
                  name: collection_id
  - changeSet:
      id: 80
      author: camsaul
      changes:
        - addColumn:
            tableName: collection
            columns:
              - column:
                  name: location
                  type: varchar(254)
                  remarks: 'Directory-structure path of ancestor Collections. e.g. "/1/2/" means our Parent is Collection 2, and their parent is Collection 1.'
                  constraints:
                    nullable: false
                  defaultValue: "/"
        - createIndex:
            tableName: collection
            indexName: idx_collection_location
            columns:
              - column:
                  name: location
  - changeSet:
      id: 81
      author: camsaul
      comment: 'Added 0.30.0'
      changes:
        - addColumn:
            tableName: report_dashboard
            columns:
              - column:
                  name: collection_position
                  type: smallint
                  remarks: 'Optional pinned position for this item in its Collection. NULL means item is not pinned.'
        - addColumn:
            tableName: report_card
            columns:
              - column:
                  name: collection_position
                  type: smallint
                  remarks: 'Optional pinned position for this item in its Collection. NULL means item is not pinned.'
        - addColumn:
            tableName: pulse
            columns:
              - column:
                  name: collection_position
                  type: smallint
                  remarks: 'Optional pinned position for this item in its Collection. NULL means item is not pinned.'
  - changeSet:
      id: 82
      author: senior
      comment: 'Added 0.30.0'
      changes:
        - addColumn:
            tableName: core_user
            columns:
              - column:
                  name: updated_at
                  type: datetime
                  remarks: 'When was this User last updated?'
        - sql:
            sql: update core_user set updated_at=date_joined
# Remove the GTAP card_id constraint. When not included, will default to querying against the GTAP table_id.
  - changeSet:
      id: 83
      author: senior
      comment: 'Added 0.30.0'
      changes:
        - dropNotNullConstraint:
            tableName: group_table_access_policy
            columnName: card_id
            columnDataType: int
# Switch the logic for metric/segment archiving to be more consistent with other entities in the model.
# Similarly, add the archived flag to pulses which doesn't have one.
  - changeSet:
      id: 84
      author: senior
      comment: 'Added 0.30.0'
      changes:
        - renameColumn:
            tableName: metric
            columnDataType: boolean
            newColumnName: archived
            oldColumnName: is_active
        - addDefaultValue:
            tableName: metric
            columnDataType: boolean
            columnName: archived
            defaultValueBoolean: false
        - renameColumn:
            tableName: segment
            columnDataType: boolean
            newColumnName: archived
            oldColumnName: is_active
        - addDefaultValue:
            tableName: segment
            columnDataType: boolean
            columnName: archived
            defaultValueBoolean: false
        - addColumn:
            tableName: pulse
            columns:
              - column:
                  name: archived
                  type: boolean
                  remarks: 'Has this pulse been archived?'
                  defaultValueBoolean: false
        # Before this change, metrics/segments had opposite logic, rather than marking something as archived
        # it was marked as active. Since the column is now an archived column, flip the boolean value
        #
        # As you may have noticed, we're not flipping the value for Metric here. @senior originally intended to do so,
        # but the YAML was off slightly. We have corrected this issue at a later date -- see migration #100
        - sql:
            sql: update segment set archived = not(archived)
  # Personal Collections, and removing Collection's unique constraint and index on slug
  - changeSet:
      id: 85
      author: camsaul
      validCheckSum: ANY
      comment: 'Added 0.30.0'
      changes:
        - addColumn:
            tableName: collection
            columns:
              - column:
                  name: personal_owner_id
                  type: int
                  remarks: 'If set, this Collection is a personal Collection, for exclusive use of the User with this ID.'
                  constraints:
                    referencedTableName: core_user
                    referencedColumnNames: id
                    foreignKeyName: fk_collection_personal_owner_id
                    unique: true
                    uniqueConstraintName: unique_collection_personal_owner_id
                    deleteCascade: true
        # Needed so we can efficiently look up the Collection belonging to a User, and so we can efficiently enforce the
        # unique constraint
        - createIndex:
            tableName: collection
            indexName: idx_collection_personal_owner_id
            columns:
              - column:
                  name: personal_owner_id
        # We're no longer enforcing unique constraints on Collection slugs or using them directly in the URLs, so let's
        # go ahead and remove stuff related to that...
        #
        # It's easier to just copy the value of slug to a new column and drop the old one than to try to deduce what the
        # unique constraint is named locally across all of our different DBMSes
        # (For example see https://stackoverflow.com/questions/10008476/dropping-unique-constraint-for-column-in-h2)
        #
        # Here's the plan: add new column _slug; copy values of slug into _slug; remove slug; rename _slug to slug
        - addColumn:
            tableName: collection
            columns:
              - column:
                  name: _slug
                  type: varchar(254)
                  remarks: 'Sluggified version of the Collection name. Used only for display purposes in URL; not unique or indexed.'
        # I don't know of an easy way to copy existing values of slug to _slug with Liquibase as we create the column so
        # just have to do it this way instead
        - sql:
            sql: UPDATE collection SET _slug = slug
        - addNotNullConstraint:
            tableName: collection
            columnName: _slug
            columnDataType: varchar(254)
        - dropColumn:
            tableName: collection
            columnName: slug
        - renameColumn:
            tableName: collection
            oldColumnName: _slug
            newColumnName: slug
            columnDataType: varchar(254)
        # Let's try to make sure the comments on the name column of Collection actually reflect reality
        - sql:
            dbms: postgresql,h2
            sql: "COMMENT ON COLUMN collection.name IS 'The user-facing name of this Collection.'"
        - sql:
            dbms: mysql,mariadb
            sql: "ALTER TABLE `collection` CHANGE `name` `name` TEXT NOT NULL COMMENT 'The user-facing name of this Collection.'"

# In 0.30.0 we finally removed the long-deprecated native read permissions. Since they're no longer considered valid by
# our permissions code, remove any entries for them so they don't cause problems.
  - changeSet:
      id: 86
      author: camsaul
      comment: 'Added 0.30.0'
      changes:
        - sql:
            sql: DELETE FROM permissions WHERE object LIKE '%/native/read/'

# Time to finally get rid of the RawTable and RawColumn tables. Bye Felicia!
  - changeSet:
      id: 87
      author: camsaul
      comment: 'Added 0.30.0'
      changes:
        - dropTable:
            tableName: raw_column
        - dropTable:
            tableName: raw_table
  - changeSet:
      id: 88
      author: senior
      comment: 'Added 0.30.0'
      changes:
        - addColumn:
            tableName: core_user
            columns:
              - column:
                  name: saml_auth
                  type: boolean
                  defaultValueBoolean: false
                  constraints:
                    nullable: false
                  remarks: 'Boolean to indicate if this user is authenticated via SAML'

# The Quartz Task Scheduler can use a DB to 'cluster' tasks and make sure they are only ran by a single instance where
# using a multi-instance Metabase setup.

# Quartz identifiers are upper-case in MySQL and H2 but lower-case in PostgreSQL for reasons... so we'll have to
# define properties for EVERYTHING and use the correct identifiers

  - property: {name: quartz.blob_data.name,                         dbms: "postgresql",       value: blob_data}
  - property: {name: quartz.blob_data.name,                         dbms: "mysql,mariadb,h2", value: BLOB_DATA}
  - property: {name: quartz.bool_prop_1.name,                       dbms: "postgresql",       value: bool_prop_1}
  - property: {name: quartz.bool_prop_1.name,                       dbms: "mysql,mariadb,h2", value: BOOL_PROP_1}
  - property: {name: quartz.bool_prop_2.name,                       dbms: "postgresql",       value: bool_prop_2}
  - property: {name: quartz.bool_prop_2.name,                       dbms: "mysql,mariadb,h2", value: BOOL_PROP_2}
  - property: {name: quartz.calendar.name,                          dbms: "postgresql",       value: calendar}
  - property: {name: quartz.calendar.name,                          dbms: "mysql,mariadb,h2", value: CALENDAR}
  - property: {name: quartz.calendar_name.name,                     dbms: "postgresql",       value: calendar_name}
  - property: {name: quartz.calendar_name.name,                     dbms: "mysql,mariadb,h2", value: CALENDAR_NAME}
  - property: {name: quartz.checkin_interval.name,                  dbms: "postgresql",       value: checkin_interval}
  - property: {name: quartz.checkin_interval.name,                  dbms: "mysql,mariadb,h2", value: CHECKIN_INTERVAL}
  - property: {name: quartz.cron_expression.name,                   dbms: "postgresql",       value: cron_expression}
  - property: {name: quartz.cron_expression.name,                   dbms: "mysql,mariadb,h2", value: CRON_EXPRESSION}
  - property: {name: quartz.dec_prop_1.name,                        dbms: "postgresql",       value: dec_prop_1}
  - property: {name: quartz.dec_prop_1.name,                        dbms: "mysql,mariadb,h2", value: DEC_PROP_1}
  - property: {name: quartz.dec_prop_2.name,                        dbms: "postgresql",       value: dec_prop_2}
  - property: {name: quartz.dec_prop_2.name,                        dbms: "mysql,mariadb,h2", value: DEC_PROP_2}
  - property: {name: quartz.description.name,                       dbms: "postgresql",       value: description}
  - property: {name: quartz.description.name,                       dbms: "mysql,mariadb,h2", value: DESCRIPTION}
  - property: {name: quartz.end_time.name,                          dbms: "postgresql",       value: end_time}
  - property: {name: quartz.end_time.name,                          dbms: "mysql,mariadb,h2", value: END_TIME}
  - property: {name: quartz.entry_id.name,                          dbms: "postgresql",       value: entry_id}
  - property: {name: quartz.entry_id.name,                          dbms: "mysql,mariadb,h2", value: ENTRY_ID}
  - property: {name: quartz.fired_time.name,                        dbms: "postgresql",       value: fired_time}
  - property: {name: quartz.fired_time.name,                        dbms: "mysql,mariadb,h2", value: FIRED_TIME}
  - property: {name: quartz.fk_qrtz_blob_triggers_triggers.name,    dbms: "postgresql",       value: fk_qrtz_blob_triggers_triggers}
  - property: {name: quartz.fk_qrtz_blob_triggers_triggers.name,    dbms: "mysql,mariadb,h2", value: FK_QRTZ_BLOB_TRIGGERS_TRIGGERS}
  - property: {name: quartz.fk_qrtz_cron_triggers_triggers.name,    dbms: "postgresql",       value: fk_qrtz_cron_triggers_triggers}
  - property: {name: quartz.fk_qrtz_cron_triggers_triggers.name,    dbms: "mysql,mariadb,h2", value: FK_QRTZ_CRON_TRIGGERS_TRIGGERS}
  - property: {name: quartz.fk_qrtz_simple_triggers_triggers.name,  dbms: "postgresql",       value: fk_qrtz_simple_triggers_triggers}
  - property: {name: quartz.fk_qrtz_simple_triggers_triggers.name,  dbms: "mysql,mariadb,h2", value: FK_QRTZ_SIMPLE_TRIGGERS_TRIGGERS}
  - property: {name: quartz.fk_qrtz_simprop_triggers_triggers.name, dbms: "postgresql",       value: fk_qrtz_simprop_triggers_triggers}
  - property: {name: quartz.fk_qrtz_simprop_triggers_triggers.name, dbms: "mysql,mariadb,h2", value: FK_QRTZ_SIMPROP_TRIGGERS_TRIGGERS}
  - property: {name: quartz.fk_qrtz_triggers_job_details.name,      dbms: "postgresql",       value: fk_qrtz_triggers_job_details}
  - property: {name: quartz.fk_qrtz_triggers_job_details.name,      dbms: "mysql,mariadb,h2", value: FK_QRTZ_TRIGGERS_JOB_DETAILS}
  - property: {name: quartz.idx_qrtz_ft_inst_job_req_rcvry.name,    dbms: "postgresql",       value: idx_qrtz_ft_inst_job_req_rcvry}
  - property: {name: quartz.idx_qrtz_ft_inst_job_req_rcvry.name,    dbms: "mysql,mariadb,h2", value: IDX_QRTZ_FT_INST_JOB_REQ_RCVRY}
  - property: {name: quartz.idx_qrtz_ft_jg.name,                    dbms: "postgresql",       value: idx_qrtz_ft_jg}
  - property: {name: quartz.idx_qrtz_ft_jg.name,                    dbms: "mysql,mariadb,h2", value: IDX_QRTZ_FT_JG}
  - property: {name: quartz.idx_qrtz_ft_j_g.name,                   dbms: "postgresql",       value: idx_qrtz_ft_j_g}
  - property: {name: quartz.idx_qrtz_ft_j_g.name,                   dbms: "mysql,mariadb,h2", value: IDX_QRTZ_FT_J_G}
  - property: {name: quartz.idx_qrtz_ft_tg.name,                    dbms: "postgresql",       value: idx_qrtz_ft_tg}
  - property: {name: quartz.idx_qrtz_ft_tg.name,                    dbms: "mysql,mariadb,h2", value: IDX_QRTZ_FT_TG}
  - property: {name: quartz.idx_qrtz_ft_trig_inst_name.name,        dbms: "postgresql",       value: idx_qrtz_ft_trig_inst_name}
  - property: {name: quartz.idx_qrtz_ft_trig_inst_name.name,        dbms: "mysql,mariadb,h2", value: IDX_QRTZ_FT_TRIG_INST_NAME}
  - property: {name: quartz.idx_qrtz_ft_t_g.name,                   dbms: "postgresql",       value: idx_qrtz_ft_t_g}
  - property: {name: quartz.idx_qrtz_ft_t_g.name,                   dbms: "mysql,mariadb,h2", value: IDX_QRTZ_FT_T_G}
  - property: {name: quartz.idx_qrtz_j_grp.name,                    dbms: "postgresql",       value: idx_qrtz_j_grp}
  - property: {name: quartz.idx_qrtz_j_grp.name,                    dbms: "mysql,mariadb,h2", value: IDX_QRTZ_J_GRP}
  - property: {name: quartz.idx_qrtz_j_req_recovery.name,           dbms: "postgresql",       value: idx_qrtz_j_req_recovery}
  - property: {name: quartz.idx_qrtz_j_req_recovery.name,           dbms: "mysql,mariadb,h2", value: IDX_QRTZ_J_REQ_RECOVERY}
  - property: {name: quartz.idx_qrtz_t_c.name,                      dbms: "postgresql",       value: idx_qrtz_t_c}
  - property: {name: quartz.idx_qrtz_t_c.name,                      dbms: "mysql,mariadb,h2", value: IDX_QRTZ_T_C}
  - property: {name: quartz.idx_qrtz_t_g.name,                      dbms: "postgresql",       value: idx_qrtz_t_g}
  - property: {name: quartz.idx_qrtz_t_g.name,                      dbms: "mysql,mariadb,h2", value: IDX_QRTZ_T_G}
  - property: {name: quartz.idx_qrtz_t_j.name,                      dbms: "postgresql",       value: idx_qrtz_t_j}
  - property: {name: quartz.idx_qrtz_t_j.name,                      dbms: "mysql,mariadb,h2", value: IDX_QRTZ_T_J}
  - property: {name: quartz.idx_qrtz_t_jg.name,                     dbms: "postgresql",       value: idx_qrtz_t_jg}
  - property: {name: quartz.idx_qrtz_t_jg.name,                     dbms: "mysql,mariadb,h2", value: IDX_QRTZ_T_JG}
  - property: {name: quartz.idx_qrtz_t_next_fire_time.name,         dbms: "postgresql",       value: idx_qrtz_t_next_fire_time}
  - property: {name: quartz.idx_qrtz_t_next_fire_time.name,         dbms: "mysql,mariadb,h2", value: IDX_QRTZ_T_NEXT_FIRE_TIME}
  - property: {name: quartz.idx_qrtz_t_nft_misfire.name,            dbms: "postgresql",       value: idx_qrtz_t_nft_misfire}
  - property: {name: quartz.idx_qrtz_t_nft_misfire.name,            dbms: "mysql,mariadb,h2", value: IDX_QRTZ_T_NFT_MISFIRE}
  - property: {name: quartz.idx_qrtz_t_nft_st.name,                 dbms: "postgresql",       value: idx_qrtz_t_nft_st}
  - property: {name: quartz.idx_qrtz_t_nft_st.name,                 dbms: "mysql,mariadb,h2", value: IDX_QRTZ_T_NFT_ST}
  - property: {name: quartz.idx_qrtz_t_nft_st_misfire.name,         dbms: "postgresql",       value: idx_qrtz_t_nft_st_misfire}
  - property: {name: quartz.idx_qrtz_t_nft_st_misfire.name,         dbms: "mysql,mariadb,h2", value: IDX_QRTZ_T_NFT_ST_MISFIRE}
  - property: {name: quartz.idx_qrtz_t_nft_st_misfire_grp.name,     dbms: "postgresql",       value: idx_qrtz_t_nft_st_misfire_grp}
  - property: {name: quartz.idx_qrtz_t_nft_st_misfire_grp.name,     dbms: "mysql,mariadb,h2", value: IDX_QRTZ_T_NFT_ST_MISFIRE_GRP}
  - property: {name: quartz.idx_qrtz_t_n_g_state.name,              dbms: "postgresql",       value: idx_qrtz_t_n_g_state}
  - property: {name: quartz.idx_qrtz_t_n_g_state.name,              dbms: "mysql,mariadb,h2", value: IDX_QRTZ_T_N_G_STATE}
  - property: {name: quartz.idx_qrtz_t_n_state.name,                dbms: "postgresql",       value: idx_qrtz_t_n_state}
  - property: {name: quartz.idx_qrtz_t_n_state.name,                dbms: "mysql,mariadb,h2", value: IDX_QRTZ_T_N_STATE}
  - property: {name: quartz.idx_qrtz_t_state.name,                  dbms: "postgresql",       value: idx_qrtz_t_state}
  - property: {name: quartz.idx_qrtz_t_state.name,                  dbms: "mysql,mariadb,h2", value: IDX_QRTZ_T_STATE}
  - property: {name: quartz.instance_name.name,                     dbms: "postgresql",       value: instance_name}
  - property: {name: quartz.instance_name.name,                     dbms: "mysql,mariadb,h2", value: INSTANCE_NAME}
  - property: {name: quartz.int_prop_1.name,                        dbms: "postgresql",       value: int_prop_1}
  - property: {name: quartz.int_prop_1.name,                        dbms: "mysql,mariadb,h2", value: INT_PROP_1}
  - property: {name: quartz.int_prop_2.name,                        dbms: "postgresql",       value: int_prop_2}
  - property: {name: quartz.int_prop_2.name,                        dbms: "mysql,mariadb,h2", value: INT_PROP_2}
  - property: {name: quartz.is_durable.name,                        dbms: "postgresql",       value: is_durable}
  - property: {name: quartz.is_durable.name,                        dbms: "mysql,mariadb,h2", value: IS_DURABLE}
  - property: {name: quartz.is_nonconcurrent.name,                  dbms: "postgresql",       value: is_nonconcurrent}
  - property: {name: quartz.is_nonconcurrent.name,                  dbms: "mysql,mariadb,h2", value: IS_NONCONCURRENT}
  - property: {name: quartz.is_update_data.name,                    dbms: "postgresql",       value: is_update_data}
  - property: {name: quartz.is_update_data.name,                    dbms: "mysql,mariadb,h2", value: IS_UPDATE_DATA}
  - property: {name: quartz.job_class_name.name,                    dbms: "postgresql",       value: job_class_name}
  - property: {name: quartz.job_class_name.name,                    dbms: "mysql,mariadb,h2", value: JOB_CLASS_NAME}
  - property: {name: quartz.job_data.name,                          dbms: "postgresql",       value: job_data}
  - property: {name: quartz.job_data.name,                          dbms: "mysql,mariadb,h2", value: JOB_DATA}
  - property: {name: quartz.job_group.name,                         dbms: "postgresql",       value: job_group}
  - property: {name: quartz.job_group.name,                         dbms: "mysql,mariadb,h2", value: JOB_GROUP}
  - property: {name: quartz.job_name.name,                          dbms: "postgresql",       value: job_name}
  - property: {name: quartz.job_name.name,                          dbms: "mysql,mariadb,h2", value: JOB_NAME}
  - property: {name: quartz.last_checkin_time.name,                 dbms: "postgresql",       value: last_checkin_time}
  - property: {name: quartz.last_checkin_time.name,                 dbms: "mysql,mariadb,h2", value: LAST_CHECKIN_TIME}
  - property: {name: quartz.lock_name.name,                         dbms: "postgresql",       value: lock_name}
  - property: {name: quartz.lock_name.name,                         dbms: "mysql,mariadb,h2", value: LOCK_NAME}
  - property: {name: quartz.long_prop_1.name,                       dbms: "postgresql",       value: long_prop_1}
  - property: {name: quartz.long_prop_1.name,                       dbms: "mysql,mariadb,h2", value: LONG_PROP_1}
  - property: {name: quartz.long_prop_2.name,                       dbms: "postgresql",       value: long_prop_2}
  - property: {name: quartz.long_prop_2.name,                       dbms: "mysql,mariadb,h2", value: LONG_PROP_2}
  - property: {name: quartz.misfire_instr.name,                     dbms: "postgresql",       value: misfire_instr}
  - property: {name: quartz.misfire_instr.name,                     dbms: "mysql,mariadb,h2", value: MISFIRE_INSTR}
  - property: {name: quartz.next_fire_time.name,                    dbms: "postgresql",       value: next_fire_time}
  - property: {name: quartz.next_fire_time.name,                    dbms: "mysql,mariadb,h2", value: NEXT_FIRE_TIME}
  - property: {name: quartz.pk_qrtz_blob_triggers.name,             dbms: "postgresql",       value: pk_qrtz_blob_triggers}
  - property: {name: quartz.pk_qrtz_blob_triggers.name,             dbms: "mysql,mariadb,h2", value: PK_QRTZ_BLOB_TRIGGERS}
  - property: {name: quartz.pk_qrtz_calendars.name,                 dbms: "postgresql",       value: pk_qrtz_calendars}
  - property: {name: quartz.pk_qrtz_calendars.name,                 dbms: "mysql,mariadb,h2", value: PK_QRTZ_CALENDARS}
  - property: {name: quartz.pk_qrtz_cron_triggers.name,             dbms: "postgresql",       value: pk_qrtz_cron_triggers}
  - property: {name: quartz.pk_qrtz_cron_triggers.name,             dbms: "mysql,mariadb,h2", value: PK_QRTZ_CRON_TRIGGERS}
  - property: {name: quartz.pk_qrtz_fired_triggers.name,            dbms: "postgresql",       value: pk_qrtz_fired_triggers}
  - property: {name: quartz.pk_qrtz_fired_triggers.name,            dbms: "mysql,mariadb,h2", value: PK_QRTZ_FIRED_TRIGGERS}
  - property: {name: quartz.pk_qrtz_job_details.name,               dbms: "postgresql",       value: pk_qrtz_job_details}
  - property: {name: quartz.pk_qrtz_job_details.name,               dbms: "mysql,mariadb,h2", value: PK_QRTZ_JOB_DETAILS}
  - property: {name: quartz.pk_qrtz_locks.name,                     dbms: "postgresql",       value: pk_qrtz_locks}
  - property: {name: quartz.pk_qrtz_locks.name,                     dbms: "mysql,mariadb,h2", value: PK_QRTZ_LOCKS}
  - property: {name: quartz.pk_qrtz_scheduler_state.name,           dbms: "postgresql",       value: pk_qrtz_scheduler_state}
  - property: {name: quartz.pk_qrtz_scheduler_state.name,           dbms: "mysql,mariadb,h2", value: PK_QRTZ_SCHEDULER_STATE}
  - property: {name: quartz.pk_qrtz_simple_triggers.name,           dbms: "postgresql",       value: pk_qrtz_simple_triggers}
  - property: {name: quartz.pk_qrtz_simple_triggers.name,           dbms: "mysql,mariadb,h2", value: PK_QRTZ_SIMPLE_TRIGGERS}
  - property: {name: quartz.pk_qrtz_simprop_triggers.name,          dbms: "postgresql",       value: pk_qrtz_simprop_triggers}
  - property: {name: quartz.pk_qrtz_simprop_triggers.name,          dbms: "mysql,mariadb,h2", value: PK_QRTZ_SIMPROP_TRIGGERS}
  - property: {name: quartz.pk_qrtz_triggers.name,                  dbms: "postgresql",       value: pk_qrtz_triggers}
  - property: {name: quartz.pk_qrtz_triggers.name,                  dbms: "mysql,mariadb,h2", value: PK_QRTZ_TRIGGERS}
  - property: {name: quartz.pk_sched_name.name,                     dbms: "postgresql",       value: pk_sched_name}
  - property: {name: quartz.pk_sched_name.name,                     dbms: "mysql,mariadb,h2", value: PK_SCHED_NAME}
  - property: {name: quartz.prev_fire_time.name,                    dbms: "postgresql",       value: prev_fire_time}
  - property: {name: quartz.prev_fire_time.name,                    dbms: "mysql,mariadb,h2", value: PREV_FIRE_TIME}
  - property: {name: quartz.priority.name,                          dbms: "postgresql",       value: priority}
  - property: {name: quartz.priority.name,                          dbms: "mysql,mariadb,h2", value: PRIORITY}
  - property: {name: quartz.qrtz_blob_triggers.name,                dbms: "postgresql",       value: qrtz_blob_triggers}
  - property: {name: quartz.qrtz_blob_triggers.name,                dbms: "mysql,mariadb,h2", value: QRTZ_BLOB_TRIGGERS}
  - property: {name: quartz.qrtz_calendars.name,                    dbms: "postgresql",       value: qrtz_calendars}
  - property: {name: quartz.qrtz_calendars.name,                    dbms: "mysql,mariadb,h2", value: QRTZ_CALENDARS}
  - property: {name: quartz.qrtz_cron_triggers.name,                dbms: "postgresql",       value: qrtz_cron_triggers}
  - property: {name: quartz.qrtz_cron_triggers.name,                dbms: "mysql,mariadb,h2", value: QRTZ_CRON_TRIGGERS}
  - property: {name: quartz.qrtz_fired_triggers.name,               dbms: "postgresql",       value: qrtz_fired_triggers}
  - property: {name: quartz.qrtz_fired_triggers.name,               dbms: "mysql,mariadb,h2", value: QRTZ_FIRED_TRIGGERS}
  - property: {name: quartz.qrtz_job_details.name,                  dbms: "postgresql",       value: qrtz_job_details}
  - property: {name: quartz.qrtz_job_details.name,                  dbms: "mysql,mariadb,h2", value: QRTZ_JOB_DETAILS}
  - property: {name: quartz.qrtz_locks.name,                        dbms: "postgresql",       value: qrtz_locks}
  - property: {name: quartz.qrtz_locks.name,                        dbms: "mysql,mariadb,h2", value: QRTZ_LOCKS}
  - property: {name: quartz.qrtz_paused_trigger_grps.name,          dbms: "postgresql",       value: qrtz_paused_trigger_grps}
  - property: {name: quartz.qrtz_paused_trigger_grps.name,          dbms: "mysql,mariadb,h2", value: QRTZ_PAUSED_TRIGGER_GRPS}
  - property: {name: quartz.qrtz_scheduler_state.name,              dbms: "postgresql",       value: qrtz_scheduler_state}
  - property: {name: quartz.qrtz_scheduler_state.name,              dbms: "mysql,mariadb,h2", value: QRTZ_SCHEDULER_STATE}
  - property: {name: quartz.qrtz_simple_triggers.name,              dbms: "postgresql",       value: qrtz_simple_triggers}
  - property: {name: quartz.qrtz_simple_triggers.name,              dbms: "mysql,mariadb,h2", value: QRTZ_SIMPLE_TRIGGERS}
  - property: {name: quartz.qrtz_simprop_triggers.name,             dbms: "postgresql",       value: qrtz_simprop_triggers}
  - property: {name: quartz.qrtz_simprop_triggers.name,             dbms: "mysql,mariadb,h2", value: QRTZ_SIMPROP_TRIGGERS}
  - property: {name: quartz.qrtz_triggers.name,                     dbms: "postgresql",       value: qrtz_triggers}
  - property: {name: quartz.qrtz_triggers.name,                     dbms: "mysql,mariadb,h2", value: QRTZ_TRIGGERS}
  - property: {name: quartz.repeat_count.name,                      dbms: "postgresql",       value: repeat_count}
  - property: {name: quartz.repeat_count.name,                      dbms: "mysql,mariadb,h2", value: REPEAT_COUNT}
  - property: {name: quartz.repeat_interval.name,                   dbms: "postgresql",       value: repeat_interval}
  - property: {name: quartz.repeat_interval.name,                   dbms: "mysql,mariadb,h2", value: REPEAT_INTERVAL}
  - property: {name: quartz.requests_recovery.name,                 dbms: "postgresql",       value: requests_recovery}
  - property: {name: quartz.requests_recovery.name,                 dbms: "mysql,mariadb,h2", value: REQUESTS_RECOVERY}
  - property: {name: quartz.sched_name.name,                        dbms: "postgresql",       value: sched_name}
  - property: {name: quartz.sched_name.name,                        dbms: "mysql,mariadb,h2", value: SCHED_NAME}
  - property: {name: quartz.sched_time.name,                        dbms: "postgresql",       value: sched_time}
  - property: {name: quartz.sched_time.name,                        dbms: "mysql,mariadb,h2", value: SCHED_TIME}
  - property: {name: quartz.start_time.name,                        dbms: "postgresql",       value: start_time}
  - property: {name: quartz.start_time.name,                        dbms: "mysql,mariadb,h2", value: START_TIME}
  - property: {name: quartz.state.name,                             dbms: "postgresql",       value: state}
  - property: {name: quartz.state.name,                             dbms: "mysql,mariadb,h2", value: STATE}
  - property: {name: quartz.str_prop_1.name,                        dbms: "postgresql",       value: str_prop_1}
  - property: {name: quartz.str_prop_1.name,                        dbms: "mysql,mariadb,h2", value: STR_PROP_1}
  - property: {name: quartz.str_prop_2.name,                        dbms: "postgresql",       value: str_prop_2}
  - property: {name: quartz.str_prop_2.name,                        dbms: "mysql,mariadb,h2", value: STR_PROP_2}
  - property: {name: quartz.str_prop_3.name,                        dbms: "postgresql",       value: str_prop_3}
  - property: {name: quartz.str_prop_3.name,                        dbms: "mysql,mariadb,h2", value: STR_PROP_3}
  - property: {name: quartz.times_triggered.name,                   dbms: "postgresql",       value: times_triggered}
  - property: {name: quartz.times_triggered.name,                   dbms: "mysql,mariadb,h2", value: TIMES_TRIGGERED}
  - property: {name: quartz.time_zone_id.name,                      dbms: "postgresql",       value: time_zone_id}
  - property: {name: quartz.time_zone_id.name,                      dbms: "mysql,mariadb,h2", value: TIME_ZONE_ID}
  - property: {name: quartz.trigger_group.name,                     dbms: "postgresql",       value: trigger_group}
  - property: {name: quartz.trigger_group.name,                     dbms: "mysql,mariadb,h2", value: TRIGGER_GROUP}
  - property: {name: quartz.trigger_name.name,                      dbms: "postgresql",       value: trigger_name}
  - property: {name: quartz.trigger_name.name,                      dbms: "mysql,mariadb,h2", value: TRIGGER_NAME}
  - property: {name: quartz.trigger_state.name,                     dbms: "postgresql",       value: trigger_state}
  - property: {name: quartz.trigger_state.name,                     dbms: "mysql,mariadb,h2", value: TRIGGER_STATE}
  - property: {name: quartz.trigger_type.name,                      dbms: "postgresql",       value: trigger_type}
  - property: {name: quartz.trigger_type.name,                      dbms: "mysql,mariadb,h2", value: TRIGGER_TYPE}

  - changeSet:
      id: 89
      author: camsaul
      comment: Added 0.30.0
      validCheckSum: ANY
      changes:
        - createTable:
            tableName: ${quartz.qrtz_job_details.name}
            remarks: Used for Quartz scheduler.
            columns:
              - column:
                  name: ${quartz.sched_name.name}
                  type: varchar(120)
                  constraints:
                    nullable: false
              - column:
                  name: ${quartz.job_name.name}
                  type: varchar(200)
                  constraints:
                    nullable: false
              - column:
                  name: ${quartz.job_group.name}
                  type: varchar(200)
                  constraints:
                    nullable: false
              - column:
                  name: ${quartz.description.name}
                  type: varchar(250)
              - column:
                  name: ${quartz.job_class_name.name}
                  type: varchar(250)
                  constraints:
                    nullable: false
              - column:
                  name: ${quartz.is_durable.name}
                  type: bool
                  constraints:
                    nullable: false
              - column:
                  name: ${quartz.is_nonconcurrent.name}
                  type: bool
                  constraints:
                    nullable: false
              - column:
                  name: ${quartz.is_update_data.name}
                  type: bool
                  constraints:
                    nullable: false
              - column:
                  name: ${quartz.requests_recovery.name}
                  type: bool
                  constraints:
                    nullable: false
              - column:
                  name: ${quartz.job_data.name}
                  type: ${blob.type}
        - addPrimaryKey:
            tableName: ${quartz.qrtz_job_details.name}
            columnNames: ${quartz.sched_name.name}, ${quartz.job_name.name}, ${quartz.job_group.name}
            constraintName: ${quartz.pk_qrtz_job_details.name}
        - createTable:
            tableName: ${quartz.qrtz_triggers.name}
            remarks: Used for Quartz scheduler.
            columns:
              - column:
                  name: ${quartz.sched_name.name}
                  type: varchar(120)
                  constraints:
                    nullable: false
              - column:
                  name: ${quartz.trigger_name.name}
                  type: varchar(200)
                  constraints:
                    nullable: false
              - column:
                  name: ${quartz.trigger_group.name}
                  type: varchar(200)
                  constraints:
                    nullable: false
              - column:
                  name: ${quartz.job_name.name}
                  type: varchar(200)
                  constraints:
                    nullable: false
              - column:
                  name: ${quartz.job_group.name}
                  type: varchar(200)
                  constraints:
                    nullable: false
              - column:
                  name: ${quartz.description.name}
                  type: varchar(250)
              - column:
                  name: ${quartz.next_fire_time.name}
                  type: bigint
              - column:
                  name: ${quartz.prev_fire_time.name}
                  type: bigint
              - column:
                  name: ${quartz.priority.name}
                  type: integer
              - column:
                  name: ${quartz.trigger_state.name}
                  type: varchar(16)
                  constraints:
                    nullable: false
              - column:
                  name: ${quartz.trigger_type.name}
                  type: varchar(8)
                  constraints:
                    nullable: false
              - column:
                  name: ${quartz.start_time.name}
                  type: bigint
                  constraints:
                    nullable: false
              - column:
                  name: ${quartz.end_time.name}
                  type: bigint
              - column:
                  name: ${quartz.calendar_name.name}
                  type: varchar(200)
              - column:
                  name: ${quartz.misfire_instr.name}
                  type: smallint
              - column:
                  name: ${quartz.job_data.name}
                  type: ${blob.type}
        - addPrimaryKey:
            tableName: ${quartz.qrtz_triggers.name}
            columnNames: ${quartz.sched_name.name}, ${quartz.trigger_name.name}, ${quartz.trigger_group.name}
            constraintName: ${quartz.pk_qrtz_triggers.name}
        - addForeignKeyConstraint:
            baseTableName: ${quartz.qrtz_triggers.name}
            baseColumnNames: ${quartz.sched_name.name}, ${quartz.job_name.name}, ${quartz.job_group.name}
            referencedTableName: ${quartz.qrtz_job_details.name}
            referencedColumnNames: ${quartz.sched_name.name}, ${quartz.job_name.name}, ${quartz.job_group.name}
            constraintName: ${quartz.fk_qrtz_triggers_job_details.name}
        - createTable:
            tableName: ${quartz.qrtz_simple_triggers.name}
            remarks: Used for Quartz scheduler.
            columns:
              - column:
                  name: ${quartz.sched_name.name}
                  type: varchar(120)
                  constraints:
                    nullable: false
              - column:
                  name: ${quartz.trigger_name.name}
                  type: varchar(200)
                  constraints:
                    nullable: false
              - column:
                  name: ${quartz.trigger_group.name}
                  type: varchar(200)
                  constraints:
                    nullable: false
              - column:
                  name: ${quartz.repeat_count.name}
                  type: bigint
                  constraints:
                    nullable: false
              - column:
                  name: ${quartz.repeat_interval.name}
                  type: bigint
                  constraints:
                    nullable: false
              - column:
                  name: ${quartz.times_triggered.name}
                  type: bigint
                  constraints:
                    nullable: false
        - addPrimaryKey:
            tableName: ${quartz.qrtz_simple_triggers.name}
            columnNames: ${quartz.sched_name.name}, ${quartz.trigger_name.name}, ${quartz.trigger_group.name}
            constraintName: ${quartz.pk_qrtz_simple_triggers.name}
        - addForeignKeyConstraint:
            baseTableName: ${quartz.qrtz_simple_triggers.name}
            baseColumnNames: ${quartz.sched_name.name}, ${quartz.trigger_name.name}, ${quartz.trigger_group.name}
            referencedTableName: ${quartz.qrtz_triggers.name}
            referencedColumnNames: ${quartz.sched_name.name}, ${quartz.trigger_name.name}, ${quartz.trigger_group.name}
            constraintName: ${quartz.fk_qrtz_simple_triggers_triggers.name}
        - createTable:
            tableName: ${quartz.qrtz_cron_triggers.name}
            remarks: Used for Quartz scheduler.
            columns:
              - column:
                  name: ${quartz.sched_name.name}
                  type: varchar(120)
                  constraints:
                    nullable: false
              - column:
                  name: ${quartz.trigger_name.name}
                  type: varchar(200)
                  constraints:
                    nullable: false
              - column:
                  name: ${quartz.trigger_group.name}
                  type: varchar(200)
                  constraints:
                    nullable: false
              - column:
                  name: ${quartz.cron_expression.name}
                  type: varchar(120)
                  constraints:
                    nullable: false
              - column:
                  name: ${quartz.time_zone_id.name}
                  type: varchar(80)
        - addPrimaryKey:
            tableName: ${quartz.qrtz_cron_triggers.name}
            columnNames: ${quartz.sched_name.name}, ${quartz.trigger_name.name}, ${quartz.trigger_group.name}
            constraintName: ${quartz.pk_qrtz_cron_triggers.name}
        - addForeignKeyConstraint:
            baseTableName: ${quartz.qrtz_cron_triggers.name}
            baseColumnNames: ${quartz.sched_name.name}, ${quartz.trigger_name.name}, ${quartz.trigger_group.name}
            referencedTableName: ${quartz.qrtz_triggers.name}
            referencedColumnNames: ${quartz.sched_name.name}, ${quartz.trigger_name.name}, ${quartz.trigger_group.name}
            constraintName: ${quartz.fk_qrtz_cron_triggers_triggers.name}
        - createTable:
            tableName: ${quartz.qrtz_simprop_triggers.name}
            remarks: Used for Quartz scheduler.
            columns:
              - column:
                  name: ${quartz.sched_name.name}
                  type: varchar(120)
                  constraints:
                    nullable: false
              - column:
                  name: ${quartz.trigger_name.name}
                  type: varchar(200)
                  constraints:
                    nullable: false
              - column:
                  name: ${quartz.trigger_group.name}
                  type: varchar(200)
                  constraints:
                    nullable: false
              - column:
                  name: ${quartz.str_prop_1.name}
                  type: varchar(512)
              - column:
                  name: ${quartz.str_prop_2.name}
                  type: varchar(512)
              - column:
                  name: ${quartz.str_prop_3.name}
                  type: varchar(512)
              - column:
                  name: ${quartz.int_prop_1.name}
                  type: int
              - column:
                  name: ${quartz.int_prop_2.name}
                  type: int
              - column:
                  name: ${quartz.long_prop_1.name}
                  type: bigint
              - column:
                  name: ${quartz.long_prop_2.name}
                  type: bigint
              - column:
                  name: ${quartz.dec_prop_1.name}
                  type: numeric(13,4)
              - column:
                  name: ${quartz.dec_prop_2.name}
                  type: numeric(13,4)
              - column:
                  name: ${quartz.bool_prop_1.name}
                  type: bool
              - column:
                  name: ${quartz.bool_prop_2.name}
                  type: bool
        - addPrimaryKey:
            tableName: ${quartz.qrtz_simprop_triggers.name}
            columnNames: ${quartz.sched_name.name}, ${quartz.trigger_name.name}, ${quartz.trigger_group.name}
            constraintName: ${quartz.pk_qrtz_simprop_triggers.name}
        - addForeignKeyConstraint:
            baseTableName: ${quartz.qrtz_simprop_triggers.name}
            baseColumnNames: ${quartz.sched_name.name}, ${quartz.trigger_name.name}, ${quartz.trigger_group.name}
            referencedTableName: ${quartz.qrtz_triggers.name}
            referencedColumnNames: ${quartz.sched_name.name}, ${quartz.trigger_name.name}, ${quartz.trigger_group.name}
            constraintName: ${quartz.fk_qrtz_simprop_triggers_triggers.name}
        - createTable:
            tableName: ${quartz.qrtz_blob_triggers.name}
            remarks: Used for Quartz scheduler.
            columns:
              - column:
                  name: ${quartz.sched_name.name}
                  type: varchar(120)
                  constraints:
                    nullable: false
              - column:
                  name: ${quartz.trigger_name.name}
                  type: varchar(200)
                  constraints:
                    nullable: false
              - column:
                  name: ${quartz.trigger_group.name}
                  type: varchar(200)
                  constraints:
                    nullable: false
              - column:
                  name: ${quartz.blob_data.name}
                  type: ${blob.type}
        - addPrimaryKey:
            tableName: ${quartz.qrtz_blob_triggers.name}
            columnNames: ${quartz.sched_name.name}, ${quartz.trigger_name.name}, ${quartz.trigger_group.name}
            constraintName: ${quartz.pk_qrtz_blob_triggers.name}
        - addForeignKeyConstraint:
            baseTableName: ${quartz.qrtz_blob_triggers.name}
            baseColumnNames: ${quartz.sched_name.name}, ${quartz.trigger_name.name}, ${quartz.trigger_group.name}
            referencedTableName: ${quartz.qrtz_triggers.name}
            referencedColumnNames: ${quartz.sched_name.name}, ${quartz.trigger_name.name}, ${quartz.trigger_group.name}
            constraintName: ${quartz.fk_qrtz_blob_triggers_triggers.name}
        - createTable:
            tableName: ${quartz.qrtz_calendars.name}
            remarks: Used for Quartz scheduler.
            columns:
              - column:
                  name: ${quartz.sched_name.name}
                  type: varchar(120)
                  constraints:
                    nullable: false
              - column:
                  name: ${quartz.calendar_name.name}
                  type: varchar(200)
                  constraints:
                    nullable: false
              - column:
                  name: ${quartz.calendar.name}
                  type: ${blob.type}
                  constraints:
                    nullable: false
        - addPrimaryKey:
            tableName: ${quartz.qrtz_calendars.name}
            columnNames: ${quartz.sched_name.name}, ${quartz.calendar_name.name}
            constraintName: ${quartz.pk_qrtz_calendars.name}
        - createTable:
            tableName: ${quartz.qrtz_paused_trigger_grps.name}
            remarks: Used for Quartz scheduler.
            columns:
              - column:
                  name: ${quartz.sched_name.name}
                  type: varchar(120)
                  constraints:
                    nullable: false
              - column:
                  name: ${quartz.trigger_group.name}
                  type: varchar(200)
                  constraints:
                    nullable: false
        - addPrimaryKey:
            tableName: ${quartz.qrtz_paused_trigger_grps.name}
            columnNames: ${quartz.sched_name.name}, ${quartz.trigger_group.name}
            constraintName: ${quartz.pk_sched_name.name}
        - createTable:
            tableName: ${quartz.qrtz_fired_triggers.name}
            remarks: Used for Quartz scheduler.
            columns:
              - column:
                  name: ${quartz.sched_name.name}
                  type: varchar(120)
                  constraints:
                    nullable: false
              - column:
                  name: ${quartz.entry_id.name}
                  type: varchar(95)
                  constraints:
                    nullable: false
              - column:
                  name: ${quartz.trigger_name.name}
                  type: varchar(200)
                  constraints:
                    nullable: false
              - column:
                  name: ${quartz.trigger_group.name}
                  type: varchar(200)
                  constraints:
                    nullable: false
              - column:
                  name: ${quartz.instance_name.name}
                  type: varchar(200)
                  constraints:
                    nullable: false
              - column:
                  name: ${quartz.fired_time.name}
                  type: bigint
                  constraints:
                    nullable: false
# Note: this column is not used on Quartz 2.1.x; it is used in 2.2.x, which recommends making it NOT NULL. I've made it
# nullable since at the time of this migration we're still using 2.1.7; including it gives us an easy upgrade path in
# the future.
              - column:
                  name: ${quartz.sched_time.name}
                  type: bigint
              - column:
                  name: ${quartz.priority.name}
                  type: integer
                  constraints:
                    nullable: false
              - column:
                  name: ${quartz.state.name}
                  type: varchar(16)
                  constraints:
                    nullable: false
              - column:
                  name: ${quartz.job_name.name}
                  type: varchar(200)
              - column:
                  name: ${quartz.job_group.name}
                  type: varchar(200)
              - column:
                  name: ${quartz.is_nonconcurrent.name}
                  type: bool
              - column:
                  name: ${quartz.requests_recovery.name}
                  type: bool
        - addPrimaryKey:
            tableName: ${quartz.qrtz_fired_triggers.name}
            columnNames: ${quartz.sched_name.name}, ${quartz.entry_id.name}
            constraintName: ${quartz.pk_qrtz_fired_triggers.name}
        - createTable:
            tableName: ${quartz.qrtz_scheduler_state.name}
            remarks: Used for Quartz scheduler.
            columns:
              - column:
                  name: ${quartz.sched_name.name}
                  type: varchar(120)
                  constraints:
                    nullable: false
              - column:
                  name: ${quartz.instance_name.name}
                  type: varchar(200)
                  constraints:
                    nullable: false
              - column:
                  name: ${quartz.last_checkin_time.name}
                  type: bigint
                  constraints:
                    nullable: false
              - column:
                  name: ${quartz.checkin_interval.name}
                  type: bigint
                  constraints:
                    nullable: false
        - addPrimaryKey:
            tableName: ${quartz.qrtz_scheduler_state.name}
            columnNames: ${quartz.sched_name.name}, ${quartz.instance_name.name}
            constraintName: ${quartz.pk_qrtz_scheduler_state.name}
        - createTable:
            tableName: ${quartz.qrtz_locks.name}
            remarks: Used for Quartz scheduler.
            columns:
              - column:
                  name: ${quartz.sched_name.name}
                  type: varchar(120)
                  constraints:
                    nullable: false
              - column:
                  name: ${quartz.lock_name.name}
                  type: varchar(40)
                  constraints:
                    nullable: false
        - addPrimaryKey:
            tableName: ${quartz.qrtz_locks.name}
            columnNames: ${quartz.sched_name.name}, ${quartz.lock_name.name}
            constraintName: ${quartz.pk_qrtz_locks.name}
        - createIndex:
            indexName: ${quartz.idx_qrtz_j_req_recovery.name}
            tableName: ${quartz.qrtz_job_details.name}
            columns:
              - column:
                  name: ${quartz.sched_name.name}
              - column:
                  name: ${quartz.requests_recovery.name}
        - createIndex:
            indexName: ${quartz.idx_qrtz_j_grp.name}
            tableName: ${quartz.qrtz_job_details.name}
            columns:
              - column:
                  name: ${quartz.sched_name.name}
              - column:
                  name: ${quartz.job_group.name}
        - createIndex:
            indexName: ${quartz.idx_qrtz_t_j.name}
            tableName: ${quartz.qrtz_triggers.name}
            columns:
              - column:
                  name: ${quartz.sched_name.name}
              - column:
                  name: ${quartz.job_name.name}
              - column:
                  name: ${quartz.job_group.name}
        - createIndex:
            indexName: ${quartz.idx_qrtz_t_jg.name}
            tableName: ${quartz.qrtz_triggers.name}
            columns:
              - column:
                  name: ${quartz.sched_name.name}
              - column:
                  name: ${quartz.job_group.name}
        - createIndex:
            indexName: ${quartz.idx_qrtz_t_c.name}
            tableName: ${quartz.qrtz_triggers.name}
            columns:
              - column:
                  name: ${quartz.sched_name.name}
              - column:
                  name: ${quartz.calendar_name.name}
        - createIndex:
            indexName: ${quartz.idx_qrtz_t_g.name}
            tableName: ${quartz.qrtz_triggers.name}
            columns:
              - column:
                  name: ${quartz.sched_name.name}
              - column:
                  name: ${quartz.trigger_group.name}
        - createIndex:
            indexName: ${quartz.idx_qrtz_t_state.name}
            tableName: ${quartz.qrtz_triggers.name}
            columns:
              - column:
                  name: ${quartz.sched_name.name}
              - column:
                  name: ${quartz.trigger_state.name}
        - createIndex:
            indexName: ${quartz.idx_qrtz_t_n_state.name}
            tableName: ${quartz.qrtz_triggers.name}
            columns:
              - column:
                  name: ${quartz.sched_name.name}
              - column:
                  name: ${quartz.trigger_name.name}
              - column:
                  name: ${quartz.trigger_group.name}
              - column:
                  name: ${quartz.trigger_state.name}
        - createIndex:
            indexName: ${quartz.idx_qrtz_t_n_g_state.name}
            tableName: ${quartz.qrtz_triggers.name}
            columns:
              - column:
                  name: ${quartz.sched_name.name}
              - column:
                  name: ${quartz.trigger_group.name}
              - column:
                  name: ${quartz.trigger_state.name}
        - createIndex:
            indexName: ${quartz.idx_qrtz_t_next_fire_time.name}
            tableName: ${quartz.qrtz_triggers.name}
            columns:
              - column:
                  name: ${quartz.sched_name.name}
              - column:
                  name: ${quartz.next_fire_time.name}
        - createIndex:
            indexName: ${quartz.idx_qrtz_t_nft_st.name}
            tableName: ${quartz.qrtz_triggers.name}
            columns:
              - column:
                  name: ${quartz.sched_name.name}
              - column:
                  name: ${quartz.trigger_state.name}
              - column:
                  name: ${quartz.next_fire_time.name}
        - createIndex:
            indexName: ${quartz.idx_qrtz_t_nft_misfire.name}
            tableName: ${quartz.qrtz_triggers.name}
            columns:
              - column:
                  name: ${quartz.sched_name.name}
              - column:
                  name: ${quartz.misfire_instr.name}
              - column:
                  name: ${quartz.next_fire_time.name}
        - createIndex:
            indexName: ${quartz.idx_qrtz_t_nft_st_misfire.name}
            tableName: ${quartz.qrtz_triggers.name}
            columns:
              - column:
                  name: ${quartz.sched_name.name}
              - column:
                  name: ${quartz.misfire_instr.name}
              - column:
                  name: ${quartz.next_fire_time.name}
              - column:
                  name: ${quartz.trigger_state.name}
        - createIndex:
            indexName: ${quartz.idx_qrtz_t_nft_st_misfire_grp.name}
            tableName: ${quartz.qrtz_triggers.name}
            columns:
              - column:
                  name: ${quartz.sched_name.name}
              - column:
                  name: ${quartz.misfire_instr.name}
              - column:
                  name: ${quartz.next_fire_time.name}
              - column:
                  name: ${quartz.trigger_group.name}
              - column:
                  name: ${quartz.trigger_state.name}
        - createIndex:
            indexName: ${quartz.idx_qrtz_ft_trig_inst_name.name}
            tableName: ${quartz.qrtz_fired_triggers.name}
            columns:
              - column:
                  name: ${quartz.sched_name.name}
              - column:
                  name: ${quartz.instance_name.name}
        - createIndex:
            indexName: ${quartz.idx_qrtz_ft_inst_job_req_rcvry.name}
            tableName: ${quartz.qrtz_fired_triggers.name}
            columns:
              - column:
                  name: ${quartz.sched_name.name}
              - column:
                  name: ${quartz.instance_name.name}
              - column:
                  name: ${quartz.requests_recovery.name}
        - createIndex:
            indexName: ${quartz.idx_qrtz_ft_j_g.name}
            tableName: ${quartz.qrtz_fired_triggers.name}
            columns:
              - column:
                  name: ${quartz.sched_name.name}
              - column:
                  name: ${quartz.job_name.name}
              - column:
                  name: ${quartz.job_group.name}
        - createIndex:
            indexName: ${quartz.idx_qrtz_ft_jg.name}
            tableName: ${quartz.qrtz_fired_triggers.name}
            columns:
              - column:
                  name: ${quartz.sched_name.name}
              - column:
                  name: ${quartz.job_group.name}
        - createIndex:
            indexName: ${quartz.idx_qrtz_ft_t_g.name}
            tableName: ${quartz.qrtz_fired_triggers.name}
            columns:
              - column:
                  name: ${quartz.sched_name.name}
              - column:
                  name: ${quartz.trigger_name.name}
              - column:
                  name: ${quartz.trigger_group.name}
        - createIndex:
            indexName: ${quartz.idx_qrtz_ft_tg.name}
            tableName: ${quartz.qrtz_fired_triggers.name}
            columns:
              - column:
                  name: ${quartz.sched_name.name}
              - column:
                  name: ${quartz.trigger_group.name}

  - changeSet:
      id: 90
      author: senior
      comment: 'Added 0.30.0'
      changes:
        - addColumn:
            tableName: core_user
            columns:
              - column:
                  name: sso_source
                  type: varchar(254)
                  remarks: 'String to indicate the SSO backend the user is from'
        - sql:
            sql: update core_user set sso_source='saml' where saml_auth=true
        - dropColumn:
            tableName: core_user
            columnName: saml_auth

# Forgot to get rid of the raw_table_id and raw_column_id columns when we dropped the tables they referenced in migration 87.

  - changeSet:
      id: 91
      author: camsaul
      comment: 'Added 0.30.0'
      changes:
        - dropColumn:
            tableName: metabase_table
            columnName: raw_table_id
        - dropColumn:
            tableName: metabase_field
            columnName: raw_column_id

# Add database_id column to query_execution

  - changeSet:
      id: 92
      author: camsaul
      comment: 'Added 0.31.0'
      validCheckSum: ANY
      changes:
        - addColumn:
            tableName: query_execution
            columns:
              - column:
                  name: database_id
                  type: integer
                  remarks: 'ID of the database this query was ran against.'

# Start recording the actual query dictionary that's been executed

  - changeSet:
      id: 93
      author: camsaul
      comment: 'Added 0.31.0'
      changes:
        - addColumn:
            tableName: query
            columns:
              - column:
                  name: query
                  type: text
                  remarks: 'The actual "query dictionary" for this query.'

# Create the TaskHistory table, intended to provide debugging info on our background/quartz processes
  - changeSet:
      id: 94
      author: senior
      comment: 'Added 0.31.0'
      changes:
        - createTable:
            tableName: task_history
            remarks: 'Timing and metadata info about background/quartz processes'
            columns:
              - column:
                  name: id
                  type: int
                  autoIncrement: true
                  constraints:
                    primaryKey: true
                    nullable: false
              - column:
                  name: task
                  type: VARCHAR(254)
                  remarks: 'Name of the task'
                  constraints:
                    nullable: false
              # The sync tasks all have a db_id, but there are others that won't, such as the pulses
              # task or task history cleanup. The way around this is to create a join table between
              # TASK_HISTORY and METABASE_DATABASE, but that doesn't seem worth it right now.
              - column:
                  name: db_id
                  type: integer
              - column:
                  name: started_at
                  type: datetime
                  constraints:
                    nullable: false
              - column:
                  name: ended_at
                  type: datetime
                  constraints:
                    nullable: false
              - column:
                  name: duration
                  type: int
                  constraints:
                    nullable: false
              - column:
                  name: task_details
                  remarks: 'JSON string with additional info on the task'
                  type: text
        - createIndex:
            indexName: idx_task_history_end_time
            tableName: task_history
            columns:
              - column:
                  name: ended_at
        - createIndex:
            indexName: idx_task_history_db_id
            tableName: task_history
            columns:
              - column:
                  name: db_id
# Before this changeset, the databasechangelog table didn't include any uniqueness constraing for the databasechangelog
# table. Not having anything that uniquely identifies a row can cause issues for database replication. In earlier
# versions of Liquibase the uniquenes constraint was (ID, AUTHOR, FILENAME) but that was dropped
# (https://liquibase.jira.com/browse/CORE-1909) as some as the combination of the three columns caused issues on some
# databases. We only support PostgreSQL, MySQL and H2 which doesn't have that issue. This changeset puts back that
# uniqueness constraint since the issue shouldn't affect us and it will allow replication without the user needed to
# add their own constraint.
  - changeSet:
      id: 95
      author: senior
      comment: 'Added 0.31.0'
      validCheckSum: ANY
      # Don't add the constraint if there are already duplicates in the database change log! Migrations will fail!
      # See #8909
      preConditions:
        - onFail: MARK_RAN
        # If we're dumping the migration as a SQL file or trying to force-migrate we can't check the preconditions
        # so just go ahead and skip the entire thing. This is a non-critical migration
        - onUpdateSQL: IGNORE
        - sqlCheck:
            expectedResult: 0
            sql: SELECT count(*) FROM (SELECT count(*) FROM DATABASECHANGELOG GROUP BY ID, AUTHOR, FILENAME HAVING count(*) > 1) t1
      changes:
        - addUniqueConstraint:
            columnNames: id, author, filename
            constraintName: idx_databasechangelog_id_author_filename
            tableName: ${databasechangelog.name}
#
# ADD Field.settings COLUMN
#
  - changeSet:
      id: 96
      author: camsaul
      comment: 'Added 0.31.0'
      changes:
        - addColumn:
            tableName: metabase_field
            columns:
              - column:
                  name: settings
                  type: text
                  remarks: 'Serialized JSON FE-specific settings like formatting, etc. Scope of what is stored here may increase in future.'
#
# Change MySQL/Maria's blob type to LONGBLOB to more closely match what H2 and PostgreSQL support for size limits
#
  - changeSet:
      id: 97
      author: senior
      comment: 'Added 0.32.0'
      preConditions:
        - onFail: MARK_RAN
        - dbms:
            type: mysql,mariadb
      changes:
        - modifyDataType:
            tableName: query_cache
            columnName: results
            newDataType: longblob

#
# Add unique constraints for (Field name + table_id + parent_id) and for (Table name + schema + db_id) unless for one
# reason or another those would-be constraints are already violated. This is to fix issue where sometimes the same Field
# or Table is synced more than once (see #669, #8950, #9048)
#
# Note that the SQL standard says unique constraints should not apply to columns with NULL values. Consider the following:
#
# INSERT INTO metabase_table (db_id, schema, name) VALUES (1, 'PUBLIC', 'my_table');
# INSERT INTO metabase_table (db_id, schema, name) VALUES (1, 'PUBLIC', 'my_table'); -- fails: violates UNIQUE constraint
#
# INSERT INTO metabase_table (db_id, schema, name) VALUES (1, NULL, 'my_table');
# INSERT INTO metabase_table (db_id, schema, name) VALUES (1, NULL, 'my_table'); -- succeeds: because schema is NULL constraint does not apply
#
# Thus these constraints won't work if the data warehouse DB in question doesn't use schemas (e.g. MySQL or MongoDB). It
# will work for other data warehouse types.
#
# Luckily Postgres (but not H2 or MySQL) supports constraints that only apply to columns matching conditions, so we can
# add additional constraints to properly handle those cases.
  - changeSet:
      id: 98
      author: camsaul
      comment: 'Added 0.32.0'
      preConditions:
        - onFail: MARK_RAN
        - onUpdateSQL: IGNORE
        - or:
            - and:
                - dbms:
                    type: mysql,mariadb
                - sqlCheck:
                    expectedResult: 0
                    sql: SELECT count(*) FROM (SELECT count(*) FROM `metabase_table` GROUP BY `db_id`, `schema`, `name` HAVING count(*) > 1) t1
            - and:
                - dbms:
                    type: h2,postgresql
                - sqlCheck:
                    expectedResult: 0
                    sql: SELECT count(*) FROM (SELECT count(*) FROM METABASE_TABLE GROUP BY DB_ID, SCHEMA, NAME HAVING count(*) > 1) t1
      changes:
        - addUniqueConstraint:
            tableName: metabase_table
            columnNames: db_id, schema, name
            constraintName: idx_uniq_table_db_id_schema_name
        # For Postgres, add additional constraint to apply if schema is NULL
        - sql:
            dbms: postgresql
            sql: CREATE UNIQUE INDEX idx_uniq_table_db_id_schema_name_2col ON "metabase_table" ("db_id", "name") WHERE "schema" IS NULL

  - changeSet:
      id: 99
      author: camsaul
      comment: 'Added 0.32.0'
      preConditions:
        - onFail: MARK_RAN
        - onUpdateSQL: IGNORE
        - or:
            - and:
                - dbms:
                    type: mysql,mariadb
                - sqlCheck:
                    expectedResult: 0
                    sql: SELECT count(*) FROM (SELECT count(*) FROM `metabase_field` GROUP BY `table_id`, `parent_id`, `name` HAVING count(*) > 1) t1
            - and:
                - dbms:
                    type: h2,postgresql
                - sqlCheck:
                    expectedResult: 0
                    sql: SELECT count(*) FROM (SELECT count(*) FROM METABASE_FIELD GROUP BY TABLE_ID, PARENT_ID, NAME HAVING count(*) > 1) t1
      changes:
        - addUniqueConstraint:
            tableName: metabase_field
            columnNames: table_id, parent_id, name
            constraintName: idx_uniq_field_table_id_parent_id_name
        # For Postgres, add additional constraint to apply if schema is NULL
        - sql:
            dbms: postgresql
            sql: CREATE UNIQUE INDEX idx_uniq_field_table_id_parent_id_name_2col ON "metabase_field" ("table_id", "name") WHERE "parent_id" IS NULL

#
# Migration 84 was written slightly incorrectly and did not correctly migrate the values of is_active -> archived for
# METRICS. If you look at the migration you will notice the raw SQL part is a `sql` map with 2 `sql` keys. The first key
# is ignored, and that statement was never ran.
#
# To fix this we will migrate any metrics that haven't been updated since that migration ran and fix their archived
# status
  - changeSet:
      id: 100
      author: camsaul
      comment: 'Added 0.32.0'
      validCheckSum: ANY
      changes:
        # databasechangelog is upper-case in MySQL and MariaDB (and H2 for that matter, but H2 will upper-case the
        # unquoted identifier)
        - sql:
            dbms: postgresql,h2
            sql: >-
              UPDATE metric
              SET archived = NOT archived
              WHERE EXISTS (
                SELECT *
                FROM databasechangelog dbcl
                WHERE dbcl.id = '84'
                  AND metric.updated_at < dbcl.dateexecuted
              )
        - sql:
            dbms: mysql,mariadb
            sql: >-
              UPDATE metric
              SET archived = NOT archived
              WHERE EXISTS (
                SELECT *
                FROM `DATABASECHANGELOG` dbcl
                WHERE dbcl.id = '84'
                  AND metric.updated_at < dbcl.dateexecuted
              )

# Very helpful for performance reasons. See #9519
  - changeSet:
      id: 101
      author: camsaul
      comment: 'Added 0.32.0'
      changes:
        - createIndex:
            indexName: idx_field_parent_id
            tableName: metabase_field
            columns:
              - column:
                  name: parent_id

# A per-Database setting for the new Query Builder 3.0.
  - changeSet:
      id: 103
      author: camsaul
      comment: 'Added 0.32.10'
      changes:
        - addColumn:
            tableName: metabase_database
            columns:
              - column:
                  name: auto_run_queries
                  remarks: 'Whether to automatically run queries when doing simple filtering and summarizing in the Query Builder.'
                  type: boolean
                  constraints:
                    nullable: false
                  defaultValueBoolean: true


  # To fix EE full-app embedding without compromising security. Full-app embed sessions cannot have `SameSite` attributes in their cookies.
  - changeSet:
      id: 104
      author: camsaul
      comment: 'Added EE 1.1.6/CE 0.33.0'
      changes:
        - addColumn:
            tableName: core_session
            columns:
              - column:
                  name: anti_csrf_token
                  type: text
                  remarks: 'Anti-CSRF token for full-app embed sessions.'

#
# Change `metabase_field.database_type` to `text` to accomodate more exotic field types (enums in Clickhouse, rows in Presto, ...)
#
  - changeSet:
      id: 106
      author: sb
      comment: 'Added 0.33.5'
      changes:
        - modifyDataType:
            tableName: metabase_field
            columnName: database_type
            newDataType: text

#
#  Migrations 107-160 are used to convert a MySQL or MariaDB database to utf8mb4 on launch -- see #11753 for a detailed explanation of these migrations
#

  - changeSet:
        id: 107
        author: camsaul
        comment: Added 0.34.2
        # If this migration fails for any reason continue with the next migration; do not fail the entire process if this one fails
        failOnError: false
        preConditions:
          # If preconditions fail (i.e., dbms is not mysql or mariadb) then mark this migration as 'ran'
          - onFail: MARK_RAN
          # If we're generating SQL output for migrations instead of running via liquibase, fail the preconditions which means these migrations will be skipped
          - onSqlOutput: FAIL
          - or:
              - dbms:
                    type: mysql
              - dbms:
                    type: mariadb
        changes:
          - sql:
                sql: ALTER DATABASE CHARACTER SET = utf8mb4 COLLATE = utf8mb4_unicode_ci;
  - changeSet:
        id: 108
        author: camsaul
        comment: Added 0.34.2
        failOnError: false
        preConditions:
          - onFail: MARK_RAN
          - onSqlOutput: FAIL
          - or:
              - dbms:
                    type: mysql
              - dbms:
                    type: mariadb
        changes:
          - sql:
                sql: ALTER TABLE `DATABASECHANGELOG` CONVERT TO CHARACTER SET utf8mb4 COLLATE utf8mb4_unicode_ci;
  - changeSet:
        id: 109
        author: camsaul
        comment: Added 0.34.2
        failOnError: false
        preConditions:
          - onFail: MARK_RAN
          - onSqlOutput: FAIL
          - or:
              - dbms:
                    type: mysql
              - dbms:
                    type: mariadb
        changes:
          - sql:
                sql: ALTER TABLE `DATABASECHANGELOGLOCK` CONVERT TO CHARACTER SET utf8mb4 COLLATE utf8mb4_unicode_ci;
  - changeSet:
        id: 110
        author: camsaul
        comment: Added 0.34.2
        failOnError: false
        preConditions:
          - onFail: MARK_RAN
          - onSqlOutput: FAIL
          - or:
              - dbms:
                    type: mysql
              - dbms:
                    type: mariadb
        changes:
          - sql:
                sql: ALTER TABLE `QRTZ_CALENDARS` CONVERT TO CHARACTER SET utf8mb4 COLLATE utf8mb4_unicode_ci;
  - changeSet:
        id: 111
        author: camsaul
        comment: Added 0.34.2
        failOnError: false
        preConditions:
          - onFail: MARK_RAN
          - onSqlOutput: FAIL
          - or:
              - dbms:
                    type: mysql
              - dbms:
                    type: mariadb
        changes:
          - sql:
                sql: ALTER TABLE `QRTZ_FIRED_TRIGGERS` CONVERT TO CHARACTER SET utf8mb4 COLLATE utf8mb4_unicode_ci;
  - changeSet:
        id: 112
        author: camsaul
        comment: Added 0.34.2
        failOnError: false
        preConditions:
          - onFail: MARK_RAN
          - onSqlOutput: FAIL
          - or:
              - dbms:
                    type: mysql
              - dbms:
                    type: mariadb
        changes:
          - sql:
                sql: ALTER TABLE `QRTZ_JOB_DETAILS` CONVERT TO CHARACTER SET utf8mb4 COLLATE utf8mb4_unicode_ci;
  - changeSet:
        id: 113
        author: camsaul
        comment: Added 0.34.2
        failOnError: false
        preConditions:
          - onFail: MARK_RAN
          - onSqlOutput: FAIL
          - or:
              - dbms:
                    type: mysql
              - dbms:
                    type: mariadb
        changes:
          - sql:
                sql: ALTER TABLE `QRTZ_LOCKS` CONVERT TO CHARACTER SET utf8mb4 COLLATE utf8mb4_unicode_ci;
  - changeSet:
        id: 114
        author: camsaul
        comment: Added 0.34.2
        failOnError: false
        preConditions:
          - onFail: MARK_RAN
          - onSqlOutput: FAIL
          - or:
              - dbms:
                    type: mysql
              - dbms:
                    type: mariadb
        changes:
          - sql:
                sql: ALTER TABLE `QRTZ_PAUSED_TRIGGER_GRPS` CONVERT TO CHARACTER SET utf8mb4 COLLATE utf8mb4_unicode_ci;
  - changeSet:
        id: 115
        author: camsaul
        comment: Added 0.34.2
        failOnError: false
        preConditions:
          - onFail: MARK_RAN
          - onSqlOutput: FAIL
          - or:
              - dbms:
                    type: mysql
              - dbms:
                    type: mariadb
        changes:
          - sql:
                sql: ALTER TABLE `QRTZ_SCHEDULER_STATE` CONVERT TO CHARACTER SET utf8mb4 COLLATE utf8mb4_unicode_ci;
  - changeSet:
        id: 116
        author: camsaul
        comment: Added 0.34.2
        failOnError: false
        preConditions:
          - onFail: MARK_RAN
          - onSqlOutput: FAIL
          - or:
              - dbms:
                    type: mysql
              - dbms:
                    type: mariadb
        changes:
          - sql:
                sql: ALTER TABLE `core_user` CONVERT TO CHARACTER SET utf8mb4 COLLATE utf8mb4_unicode_ci;
  - changeSet:
        id: 117
        author: camsaul
        comment: Added 0.34.2
        failOnError: false
        preConditions:
          - onFail: MARK_RAN
          - onSqlOutput: FAIL
          - or:
              - dbms:
                    type: mysql
              - dbms:
                    type: mariadb
        changes:
          - sql:
                sql: ALTER TABLE `data_migrations` CONVERT TO CHARACTER SET utf8mb4 COLLATE utf8mb4_unicode_ci;
  - changeSet:
        id: 118
        author: camsaul
        comment: Added 0.34.2
        failOnError: false
        preConditions:
          - onFail: MARK_RAN
          - onSqlOutput: FAIL
          - or:
              - dbms:
                    type: mysql
              - dbms:
                    type: mariadb
        changes:
          - sql:
                sql: ALTER TABLE `dependency` CONVERT TO CHARACTER SET utf8mb4 COLLATE utf8mb4_unicode_ci;
  - changeSet:
        id: 119
        author: camsaul
        comment: Added 0.34.2
        failOnError: false
        preConditions:
          - onFail: MARK_RAN
          - onSqlOutput: FAIL
          - or:
              - dbms:
                    type: mysql
              - dbms:
                    type: mariadb
        changes:
          - sql:
                sql: ALTER TABLE `label` CONVERT TO CHARACTER SET utf8mb4 COLLATE utf8mb4_unicode_ci;
  - changeSet:
        id: 120
        author: camsaul
        comment: Added 0.34.2
        failOnError: false
        preConditions:
          - onFail: MARK_RAN
          - onSqlOutput: FAIL
          - or:
              - dbms:
                    type: mysql
              - dbms:
                    type: mariadb
        changes:
          - sql:
                sql: ALTER TABLE `metabase_database` CONVERT TO CHARACTER SET utf8mb4 COLLATE utf8mb4_unicode_ci;
  - changeSet:
        id: 121
        author: camsaul
        comment: Added 0.34.2
        failOnError: false
        preConditions:
          - onFail: MARK_RAN
          - onSqlOutput: FAIL
          - or:
              - dbms:
                    type: mysql
              - dbms:
                    type: mariadb
        changes:
          - sql:
                sql: ALTER TABLE `permissions_group` CONVERT TO CHARACTER SET utf8mb4 COLLATE utf8mb4_unicode_ci;
  - changeSet:
        id: 122
        author: camsaul
        comment: Added 0.34.2
        failOnError: false
        preConditions:
          - onFail: MARK_RAN
          - onSqlOutput: FAIL
          - or:
              - dbms:
                    type: mysql
              - dbms:
                    type: mariadb
        changes:
          - sql:
                sql: ALTER TABLE `query` CONVERT TO CHARACTER SET utf8mb4 COLLATE utf8mb4_unicode_ci;
  - changeSet:
        id: 123
        author: camsaul
        comment: Added 0.34.2
        failOnError: false
        preConditions:
          - onFail: MARK_RAN
          - onSqlOutput: FAIL
          - or:
              - dbms:
                    type: mysql
              - dbms:
                    type: mariadb
        changes:
          - sql:
                sql: ALTER TABLE `query_cache` CONVERT TO CHARACTER SET utf8mb4 COLLATE utf8mb4_unicode_ci;
  - changeSet:
        id: 124
        author: camsaul
        comment: Added 0.34.2
        failOnError: false
        preConditions:
          - onFail: MARK_RAN
          - onSqlOutput: FAIL
          - or:
              - dbms:
                    type: mysql
              - dbms:
                    type: mariadb
        changes:
          - sql:
                sql: ALTER TABLE `query_execution` CONVERT TO CHARACTER SET utf8mb4 COLLATE utf8mb4_unicode_ci;
  - changeSet:
        id: 125
        author: camsaul
        comment: Added 0.34.2
        failOnError: false
        preConditions:
          - onFail: MARK_RAN
          - onSqlOutput: FAIL
          - or:
              - dbms:
                    type: mysql
              - dbms:
                    type: mariadb
        changes:
          - sql:
                sql: ALTER TABLE `setting` CONVERT TO CHARACTER SET utf8mb4 COLLATE utf8mb4_unicode_ci;
  - changeSet:
        id: 126
        author: camsaul
        comment: Added 0.34.2
        failOnError: false
        preConditions:
          - onFail: MARK_RAN
          - onSqlOutput: FAIL
          - or:
              - dbms:
                    type: mysql
              - dbms:
                    type: mariadb
        changes:
          - sql:
                sql: ALTER TABLE `task_history` CONVERT TO CHARACTER SET utf8mb4 COLLATE utf8mb4_unicode_ci;
  - changeSet:
        id: 127
        author: camsaul
        comment: Added 0.34.2
        failOnError: false
        preConditions:
          - onFail: MARK_RAN
          - onSqlOutput: FAIL
          - or:
              - dbms:
                    type: mysql
              - dbms:
                    type: mariadb
        changes:
          - sql:
                sql: ALTER TABLE `QRTZ_TRIGGERS` CONVERT TO CHARACTER SET utf8mb4 COLLATE utf8mb4_unicode_ci;
  - changeSet:
        id: 128
        author: camsaul
        comment: Added 0.34.2
        failOnError: false
        preConditions:
          - onFail: MARK_RAN
          - onSqlOutput: FAIL
          - or:
              - dbms:
                    type: mysql
              - dbms:
                    type: mariadb
        changes:
          - sql:
                sql: ALTER TABLE `activity` CONVERT TO CHARACTER SET utf8mb4 COLLATE utf8mb4_unicode_ci;
  - changeSet:
        id: 129
        author: camsaul
        comment: Added 0.34.2
        failOnError: false
        preConditions:
          - onFail: MARK_RAN
          - onSqlOutput: FAIL
          - or:
              - dbms:
                    type: mysql
              - dbms:
                    type: mariadb
        changes:
          - sql:
                sql: ALTER TABLE `collection` CONVERT TO CHARACTER SET utf8mb4 COLLATE utf8mb4_unicode_ci;
  - changeSet:
        id: 130
        author: camsaul
        comment: Added 0.34.2
        failOnError: false
        preConditions:
          - onFail: MARK_RAN
          - onSqlOutput: FAIL
          - or:
              - dbms:
                    type: mysql
              - dbms:
                    type: mariadb
        changes:
          - sql:
                sql: ALTER TABLE `collection_revision` CONVERT TO CHARACTER SET utf8mb4 COLLATE utf8mb4_unicode_ci;
  - changeSet:
        id: 131
        author: camsaul
        comment: Added 0.34.2
        failOnError: false
        preConditions:
          - onFail: MARK_RAN
          - onSqlOutput: FAIL
          - or:
              - dbms:
                    type: mysql
              - dbms:
                    type: mariadb
        changes:
          - sql:
                sql: ALTER TABLE `computation_job` CONVERT TO CHARACTER SET utf8mb4 COLLATE utf8mb4_unicode_ci;
  - changeSet:
        id: 132
        author: camsaul
        comment: Added 0.34.2
        failOnError: false
        preConditions:
          - onFail: MARK_RAN
          - onSqlOutput: FAIL
          - or:
              - dbms:
                    type: mysql
              - dbms:
                    type: mariadb
        changes:
          - sql:
                sql: ALTER TABLE `core_session` CONVERT TO CHARACTER SET utf8mb4 COLLATE utf8mb4_unicode_ci;
  - changeSet:
        id: 133
        author: camsaul
        comment: Added 0.34.2
        failOnError: false
        preConditions:
          - onFail: MARK_RAN
          - onSqlOutput: FAIL
          - or:
              - dbms:
                    type: mysql
              - dbms:
                    type: mariadb
        changes:
          - sql:
                sql: ALTER TABLE `metabase_table` CONVERT TO CHARACTER SET utf8mb4 COLLATE utf8mb4_unicode_ci;
  - changeSet:
        id: 134
        author: camsaul
        comment: Added 0.34.2
        failOnError: false
        preConditions:
          - onFail: MARK_RAN
          - onSqlOutput: FAIL
          - or:
              - dbms:
                    type: mysql
              - dbms:
                    type: mariadb
        changes:
          - sql:
                sql: ALTER TABLE `permissions` CONVERT TO CHARACTER SET utf8mb4 COLLATE utf8mb4_unicode_ci;
  - changeSet:
        id: 135
        author: camsaul
        comment: Added 0.34.2
        failOnError: false
        preConditions:
          - onFail: MARK_RAN
          - onSqlOutput: FAIL
          - or:
              - dbms:
                    type: mysql
              - dbms:
                    type: mariadb
        changes:
          - sql:
                sql: ALTER TABLE `permissions_revision` CONVERT TO CHARACTER SET utf8mb4 COLLATE utf8mb4_unicode_ci;
  - changeSet:
        id: 136
        author: camsaul
        comment: Added 0.34.2
        failOnError: false
        preConditions:
          - onFail: MARK_RAN
          - onSqlOutput: FAIL
          - or:
              - dbms:
                    type: mysql
              - dbms:
                    type: mariadb
        changes:
          - sql:
                sql: ALTER TABLE `revision` CONVERT TO CHARACTER SET utf8mb4 COLLATE utf8mb4_unicode_ci;
  - changeSet:
        id: 137
        author: camsaul
        comment: Added 0.34.2
        failOnError: false
        preConditions:
          - onFail: MARK_RAN
          - onSqlOutput: FAIL
          - or:
              - dbms:
                    type: mysql
              - dbms:
                    type: mariadb
        changes:
          - sql:
                sql: ALTER TABLE `view_log` CONVERT TO CHARACTER SET utf8mb4 COLLATE utf8mb4_unicode_ci;
  - changeSet:
        id: 138
        author: camsaul
        comment: Added 0.34.2
        failOnError: false
        preConditions:
          - onFail: MARK_RAN
          - onSqlOutput: FAIL
          - or:
              - dbms:
                    type: mysql
              - dbms:
                    type: mariadb
        changes:
          - sql:
                sql: ALTER TABLE `QRTZ_BLOB_TRIGGERS` CONVERT TO CHARACTER SET utf8mb4 COLLATE utf8mb4_unicode_ci;
  - changeSet:
        id: 139
        author: camsaul
        comment: Added 0.34.2
        failOnError: false
        preConditions:
          - onFail: MARK_RAN
          - onSqlOutput: FAIL
          - or:
              - dbms:
                    type: mysql
              - dbms:
                    type: mariadb
        changes:
          - sql:
                sql: ALTER TABLE `QRTZ_CRON_TRIGGERS` CONVERT TO CHARACTER SET utf8mb4 COLLATE utf8mb4_unicode_ci;
  - changeSet:
        id: 140
        author: camsaul
        comment: Added 0.34.2
        failOnError: false
        preConditions:
          - onFail: MARK_RAN
          - onSqlOutput: FAIL
          - or:
              - dbms:
                    type: mysql
              - dbms:
                    type: mariadb
        changes:
          - sql:
                sql: ALTER TABLE `QRTZ_SIMPLE_TRIGGERS` CONVERT TO CHARACTER SET utf8mb4 COLLATE utf8mb4_unicode_ci;
  - changeSet:
        id: 141
        author: camsaul
        comment: Added 0.34.2
        failOnError: false
        preConditions:
          - onFail: MARK_RAN
          - onSqlOutput: FAIL
          - or:
              - dbms:
                    type: mysql
              - dbms:
                    type: mariadb
        changes:
          - sql:
                sql: ALTER TABLE `QRTZ_SIMPROP_TRIGGERS` CONVERT TO CHARACTER SET utf8mb4 COLLATE utf8mb4_unicode_ci;
  - changeSet:
        id: 142
        author: camsaul
        comment: Added 0.34.2
        failOnError: false
        preConditions:
          - onFail: MARK_RAN
          - onSqlOutput: FAIL
          - or:
              - dbms:
                    type: mysql
              - dbms:
                    type: mariadb
        changes:
          - sql:
                sql: ALTER TABLE `computation_job_result` CONVERT TO CHARACTER SET utf8mb4 COLLATE utf8mb4_unicode_ci;
  - changeSet:
        id: 143
        author: camsaul
        comment: Added 0.34.2
        failOnError: false
        preConditions:
          - onFail: MARK_RAN
          - onSqlOutput: FAIL
          - or:
              - dbms:
                    type: mysql
              - dbms:
                    type: mariadb
        changes:
          - sql:
                sql: ALTER TABLE `metabase_field` CONVERT TO CHARACTER SET utf8mb4 COLLATE utf8mb4_unicode_ci;
  - changeSet:
        id: 144
        author: camsaul
        comment: Added 0.34.2
        failOnError: false
        preConditions:
          - onFail: MARK_RAN
          - onSqlOutput: FAIL
          - or:
              - dbms:
                    type: mysql
              - dbms:
                    type: mariadb
        changes:
          - sql:
                sql: ALTER TABLE `permissions_group_membership` CONVERT TO CHARACTER SET utf8mb4 COLLATE utf8mb4_unicode_ci;
  - changeSet:
        id: 145
        author: camsaul
        comment: Added 0.34.2
        failOnError: false
        preConditions:
          - onFail: MARK_RAN
          - onSqlOutput: FAIL
          - or:
              - dbms:
                    type: mysql
              - dbms:
                    type: mariadb
        changes:
          - sql:
                sql: ALTER TABLE `pulse` CONVERT TO CHARACTER SET utf8mb4 COLLATE utf8mb4_unicode_ci;
  - changeSet:
        id: 146
        author: camsaul
        comment: Added 0.34.2
        failOnError: false
        preConditions:
          - onFail: MARK_RAN
          - onSqlOutput: FAIL
          - or:
              - dbms:
                    type: mysql
              - dbms:
                    type: mariadb
        changes:
          - sql:
                sql: ALTER TABLE `report_dashboard` CONVERT TO CHARACTER SET utf8mb4 COLLATE utf8mb4_unicode_ci;
  - changeSet:
        id: 147
        author: camsaul
        comment: Added 0.34.2
        failOnError: false
        preConditions:
          - onFail: MARK_RAN
          - onSqlOutput: FAIL
          - or:
              - dbms:
                    type: mysql
              - dbms:
                    type: mariadb
        changes:
          - sql:
                sql: ALTER TABLE `dashboard_favorite` CONVERT TO CHARACTER SET utf8mb4 COLLATE utf8mb4_unicode_ci;
  - changeSet:
        id: 148
        author: camsaul
        comment: Added 0.34.2
        failOnError: false
        preConditions:
          - onFail: MARK_RAN
          - onSqlOutput: FAIL
          - or:
              - dbms:
                    type: mysql
              - dbms:
                    type: mariadb
        changes:
          - sql:
                sql: ALTER TABLE `dimension` CONVERT TO CHARACTER SET utf8mb4 COLLATE utf8mb4_unicode_ci;
  - changeSet:
        id: 149
        author: camsaul
        comment: Added 0.34.2
        failOnError: false
        preConditions:
          - onFail: MARK_RAN
          - onSqlOutput: FAIL
          - or:
              - dbms:
                    type: mysql
              - dbms:
                    type: mariadb
        changes:
          - sql:
                sql: ALTER TABLE `metabase_fieldvalues` CONVERT TO CHARACTER SET utf8mb4 COLLATE utf8mb4_unicode_ci;
  - changeSet:
        id: 150
        author: camsaul
        comment: Added 0.34.2
        failOnError: false
        preConditions:
          - onFail: MARK_RAN
          - onSqlOutput: FAIL
          - or:
              - dbms:
                    type: mysql
              - dbms:
                    type: mariadb
        changes:
          - sql:
                sql: ALTER TABLE `metric` CONVERT TO CHARACTER SET utf8mb4 COLLATE utf8mb4_unicode_ci;
  - changeSet:
        id: 151
        author: camsaul
        comment: Added 0.34.2
        failOnError: false
        preConditions:
          - onFail: MARK_RAN
          - onSqlOutput: FAIL
          - or:
              - dbms:
                    type: mysql
              - dbms:
                    type: mariadb
        changes:
          - sql:
                sql: ALTER TABLE `pulse_channel` CONVERT TO CHARACTER SET utf8mb4 COLLATE utf8mb4_unicode_ci;
  - changeSet:
        id: 152
        author: camsaul
        comment: Added 0.34.2
        failOnError: false
        preConditions:
          - onFail: MARK_RAN
          - onSqlOutput: FAIL
          - or:
              - dbms:
                    type: mysql
              - dbms:
                    type: mariadb
        changes:
          - sql:
                sql: ALTER TABLE `segment` CONVERT TO CHARACTER SET utf8mb4 COLLATE utf8mb4_unicode_ci;
  - changeSet:
        id: 153
        author: camsaul
        comment: Added 0.34.2
        failOnError: false
        preConditions:
          - onFail: MARK_RAN
          - onSqlOutput: FAIL
          - or:
              - dbms:
                    type: mysql
              - dbms:
                    type: mariadb
        changes:
          - sql:
                sql: ALTER TABLE `pulse_channel_recipient` CONVERT TO CHARACTER SET utf8mb4 COLLATE utf8mb4_unicode_ci;
  - changeSet:
        id: 154
        author: camsaul
        comment: Added 0.34.2
        failOnError: false
        preConditions:
          - onFail: MARK_RAN
          - onSqlOutput: FAIL
          - or:
              - dbms:
                    type: mysql
              - dbms:
                    type: mariadb
        changes:
          - sql:
                sql: ALTER TABLE `report_card` CONVERT TO CHARACTER SET utf8mb4 COLLATE utf8mb4_unicode_ci;
  - changeSet:
        id: 155
        author: camsaul
        comment: Added 0.34.2
        failOnError: false
        preConditions:
          - onFail: MARK_RAN
          - onSqlOutput: FAIL
          - or:
              - dbms:
                    type: mysql
              - dbms:
                    type: mariadb
        changes:
          - sql:
                sql: ALTER TABLE `metric_important_field` CONVERT TO CHARACTER SET utf8mb4 COLLATE utf8mb4_unicode_ci;
  - changeSet:
        id: 156
        author: camsaul
        comment: Added 0.34.2
        failOnError: false
        preConditions:
          - onFail: MARK_RAN
          - onSqlOutput: FAIL
          - or:
              - dbms:
                    type: mysql
              - dbms:
                    type: mariadb
        changes:
          - sql:
                sql: ALTER TABLE `report_cardfavorite` CONVERT TO CHARACTER SET utf8mb4 COLLATE utf8mb4_unicode_ci;
  - changeSet:
        id: 157
        author: camsaul
        comment: Added 0.34.2
        failOnError: false
        preConditions:
          - onFail: MARK_RAN
          - onSqlOutput: FAIL
          - or:
              - dbms:
                    type: mysql
              - dbms:
                    type: mariadb
        changes:
          - sql:
                sql: ALTER TABLE `card_label` CONVERT TO CHARACTER SET utf8mb4 COLLATE utf8mb4_unicode_ci;
  - changeSet:
        id: 158
        author: camsaul
        comment: Added 0.34.2
        failOnError: false
        preConditions:
          - onFail: MARK_RAN
          - onSqlOutput: FAIL
          - or:
              - dbms:
                    type: mysql
              - dbms:
                    type: mariadb
        changes:
          - sql:
                sql: ALTER TABLE `pulse_card` CONVERT TO CHARACTER SET utf8mb4 COLLATE utf8mb4_unicode_ci;
  - changeSet:
        id: 159
        author: camsaul
        comment: Added 0.34.2
        failOnError: false
        preConditions:
          - onFail: MARK_RAN
          - onSqlOutput: FAIL
          - or:
              - dbms:
                    type: mysql
              - dbms:
                    type: mariadb
        changes:
          - sql:
                sql: ALTER TABLE `report_dashboardcard` CONVERT TO CHARACTER SET utf8mb4 COLLATE utf8mb4_unicode_ci;
  - changeSet:
        id: 160
        author: camsaul
        comment: Added 0.34.2
        failOnError: false
        preConditions:
          - onFail: MARK_RAN
          - onSqlOutput: FAIL
          - or:
              - dbms:
                    type: mysql
              - dbms:
                    type: mariadb
        changes:
          - sql:
                sql: ALTER TABLE `dashboardcard_series` CONVERT TO CHARACTER SET utf8mb4 COLLATE utf8mb4_unicode_ci;

# [161 has been removed. Superceded by 166]

# Drop the old query_queryexecution table if present. This was replaced by query_execution in 0.23.0. This was
# formerly a data migration but was converted to a Liquibase migration so people running migrations manually will
# still have the Table dropped.

  - changeSet:
      id: 162
      author: camsaul
      comment: 'Added 0.23.0 as a data migration; converted to Liquibase migration in 0.35.0'
      preConditions:
        - onFail: MARK_RAN
        - tableExists:
            tableName: query_queryexecution
      changes:
        - dropTable:
            tableName: query_queryexecution

# Drop Card.read_permissions. Prior to 0.30.0 Card permissions were always based on the Database/Table(s) being
# queried (i.e., the permissions model we use for ad-hoc queries). These permissions were calculated and stored in
# `read_permissions` for performance reasons. In 0.30.0, we switched to having Card permissions always be inherited
# from their parent Collection, and the column hasn't been used since then. Time to let it go.

  - changeSet:
      id: 163
      author: camsaul
      comment: 'Added 0.35.0'
      changes:
        - dropColumn:
            tableName: report_card
            columnName: read_permissions

# Add User `locale` -- when set, this User will see the Metabase in this Locale rather than the system default Locale
# (the `site-locale` Setting).

  - changeSet:
      id: 164
      author: camsaul
      comment: 'Added 0.35.0'
      changes:
        - addColumn:
            tableName: core_user
            columns:
              - column:
                  name: locale
                  remarks: 'Preferred ISO locale (language/country) code, e.g "en" or "en-US", for this User. Overrides site default.'
                  type: varchar(5)

# Add Field `database_position` to keep the order in which fields are ordered in the DB, `custom_position` for custom
# position; and Table `field_order` setting.

  - changeSet:
      id: 165
      author: sb
      comment: 'Added field_order to Table and database_position to Field'
      validCheckSum: ANY
      changes:
        - addColumn:
            tableName: metabase_field
            columns:
              - column:
                  name: database_position
                  type: int
                  defaultValueNumeric: 0
                  constraints:
                    nullable: false
        - addColumn:
            tableName: metabase_field
            columns:
              - column:
                  name: custom_position
                  type: int
                  defaultValueNumeric: 0
                  constraints:
                    nullable: false
        - addColumn:
            tableName: metabase_table
            columns:
              - column:
                  name: field_order
                  type: varchar(254)
                  defaultValue: database
                  constraints:
                    nullable: false
        - sql:
            sql: update metabase_field set database_position = id

# Change field_values.updated_at and query_cache.updated_at from datetime to timestamp [with time zone] to get >
# second resolution on MySQL.
#
# query_cache.updated_at was originally converted to a timestamp in 161, but we used `timestamp` instead of
# `timestamp(6)`. It is converted correctly here.

  - changeSet:
      id: 166
      author: camsaul
      comment: Added 0.36.0/1.35.4
      changes:
        - modifyDataType:
            tableName: metabase_fieldvalues
            columnName: updated_at
            newDataType: ${timestamp_type}
        - modifyDataType:
            tableName: query_cache
            columnName: updated_at
            newDataType: ${timestamp_type}

# Create the native query snippets table, intended to store snippets and their metadata
  - changeSet:
      id: 167
      author: walterl, camsaul
      validCheckSum: ANY
      comment: 'Added 0.36.0'
      changes:
        # If an older version of this Table was created locally (during dev) drop it, we have an updated definition
        - sql:
            sql: drop table if exists native_query_snippet
        - createTable:
            tableName: native_query_snippet
            remarks: 'Query snippets (raw text) to be substituted in native queries'
            columns:
              - column:
                  name: id
                  type: int
                  autoIncrement: true
                  constraints:
                    primaryKey: true
                    nullable: false
              - column:
                  name: name
                  type: VARCHAR(254)
                  remarks: 'Name of the query snippet'
                  constraints:
                    nullable: false
                    unique: true
              - column:
                  name: description
                  type: text
              - column:
                  name: content
                  type: text
                  remarks: 'Raw query snippet'
                  constraints:
                    nullable: false
              - column:
                  name: creator_id
                  type: int
                  constraints:
                    nullable: false
                    referencedTableName: core_user
                    referencedColumnNames: id
                    foreignKeyName: fk_snippet_creator_id
                    # This primarily affects tests because under normal
                    # circumstances we don't delete Users, we just archive them
                    deleteCascade: true
              - column:
                  name: archived
                  type: boolean
                  defaultValueBoolean: false
                  constraints:
                    nullable: false
              - column:
                  name: created_at
                  type: ${timestamp_type}
                  # it seems like defaultValueComputed actaully just ends
                  # getting ignored anyway -- see
                  # https://stackoverflow.com/questions/58816496/force-liquibase-to-current-timestamp-instead-of-now
                  # We set a custom value for MySQL/MariaDB in MetabaseMySqlCreateTableSqlGenerator.java
                  defaultValueComputed: current_timestamp
                  constraints:
                    nullable: false
              - column:
                  name: updated_at
                  type: ${timestamp_type}
                  defaultValueComputed: current_timestamp
                  constraints:
                    nullable: false
        # Needed to efficiently enforce the unique constraint on name and so we can lookup by name as well.
        - createIndex:
            tableName: native_query_snippet
            indexName: idx_snippet_name
            columns:
              - column:
                  name: name

# Convert query execution from DATETIME to TIMESTAMP(6) so have normalize TZ
# offset and so MySQL/MariaDB has better than second precision

  - changeSet:
      id: 168
      author: camsaul
      comment: Added 0.36.0
      changes:
        - modifyDataType:
            tableName: query_execution
            columnName: started_at
            newDataType: ${timestamp_type}

# Remove `Table.rows`, which hasn't been used for years now. Older versions of Metabase used to store the row count in
# this column but we disabled it a long time ago for performance reasons. Now it's time to remove it entirely.

  - changeSet:
      id: 169
      author: camsaul
      comment: Added 0.36.0
      changes:
        - dropColumn:
            tableName: metabase_table
            columnName: rows

# Remove fields_hash from Table model, as we no longer skip sync steps if metadata
# hash hasn't changed.

  - changeSet:
      id: 170
      author: sb
      comment: Added 0.36.0
      changes:
        - dropColumn:
            tableName: metabase_table
            columnName: fields_hash

# In EE, NativeQuerySnippets have a permissions system based on "snippet folders" which are Collections under the
# hood. However, these Collections live in a separate "namespace" -- a completely separate hierarchy of Collections.

  - changeSet:
      id: 171
      author: camsaul
      validCheckSum: ANY
      comment: Added 0.36.0
      changes:
        - addColumn:
            tableName: native_query_snippet
            columns:
              - column:
                  name: collection_id
                  type: int
                  remarks: 'ID of the Snippet Folder (Collection) this Snippet is in, if any'
                  constraints:
                    nullable: true
                    referencedTableName: collection
                    referencedColumnNames: id
                    foreignKeyName: fk_snippet_collection_id
                    deleteCascade: true
        - createIndex:
            tableName: native_query_snippet
            indexName: idx_snippet_collection_id
            columns:
              - column:
                  name: collection_id

  - changeSet:
      id: 172
      author: camsaul
      comment: Added 0.36.0
      changes:
        - addColumn:
            tableName: collection
            columns:
              - column:
                  name: namespace
                  type: varchar(254)
                  remarks: 'The namespace (hierachy) this Collection belongs to. NULL means the Collection is in the default namespace.'
                  constraints:
                    nullable: true

# These migrations convert various FK constraints in the DB to ones with ON DELETE CASCADE so the DB can handle this
# instead of relying on Toucan pre-delete methods to do it, which are subject to race conditions.

  # activity.user_id -> core_user.id
  - changeSet:
      id: 173
      author: camsaul
      comment: Added 0.36.0
      changes:
        - dropForeignKeyConstraint:
            baseTableName: activity
            constraintName: fk_activity_ref_user_id

  - changeSet:
      id: 174
      author: camsaul
      comment: Added 0.36.0
      changes:
        - addForeignKeyConstraint:
            baseTableName: activity
            baseColumnNames: user_id
            referencedTableName: core_user
            referencedColumnNames: id
            constraintName: fk_activity_ref_user_id
            onDelete: CASCADE

  # card_label.card_id -> report_card.id
  - changeSet:
      id: 175
      author: camsaul
      comment: Added 0.36.0
      changes:
        - dropForeignKeyConstraint:
            baseTableName: card_label
            constraintName: fk_card_label_ref_card_id

  - changeSet:
      id: 176
      author: camsaul
      comment: Added 0.36.0
      changes:
        - addForeignKeyConstraint:
            baseTableName: card_label
            baseColumnNames: card_id
            referencedTableName: report_card
            referencedColumnNames: id
            constraintName: fk_card_label_ref_card_id
            onDelete: CASCADE

  # card_label.label_id -> label.id
  - changeSet:
      id: 177
      author: camsaul
      comment: Added 0.36.0
      changes:
        - dropForeignKeyConstraint:
            baseTableName: card_label
            constraintName: fk_card_label_ref_label_id

  - changeSet:
      id: 178
      author: camsaul
      comment: Added 0.36.0
      changes:
        - addForeignKeyConstraint:
            baseTableName: card_label
            baseColumnNames: label_id
            referencedTableName: label
            referencedColumnNames: id
            constraintName: fk_card_label_ref_label_id
            onDelete: CASCADE

  # collection.personal_owner_id -> core_user.id
  - changeSet:
      id: 179
      author: camsaul
      comment: Added 0.36.0
      changes:
        - dropForeignKeyConstraint:
            baseTableName: collection
            constraintName: fk_collection_personal_owner_id

  - changeSet:
      id: 180
      author: camsaul
      comment: Added 0.36.0
      changes:
        - addForeignKeyConstraint:
            baseTableName: collection
            baseColumnNames: personal_owner_id
            referencedTableName: core_user
            referencedColumnNames: id
            constraintName: fk_collection_personal_owner_id
            onDelete: CASCADE

  # collection_revision.user_id -> core_user.id
  - changeSet:
      id: 181
      author: camsaul
      comment: Added 0.36.0
      changes:
        - dropForeignKeyConstraint:
            baseTableName: collection_revision
            constraintName: fk_collection_revision_user_id

  - changeSet:
      id: 182
      author: camsaul
      comment: Added 0.36.0
      changes:
        - addForeignKeyConstraint:
            baseTableName: collection_revision
            baseColumnNames: user_id
            referencedTableName: core_user
            referencedColumnNames: id
            constraintName: fk_collection_revision_user_id
            onDelete: CASCADE

  # computation_job.creator_id -> core_user.id
  - changeSet:
      id: 183
      author: camsaul
      comment: Added 0.36.0
      changes:
        - dropForeignKeyConstraint:
            baseTableName: computation_job
            constraintName: fk_computation_job_ref_user_id

  - changeSet:
      id: 184
      author: camsaul
      comment: Added 0.36.0
      changes:
        - addForeignKeyConstraint:
            baseTableName: computation_job
            baseColumnNames: creator_id
            referencedTableName: core_user
            referencedColumnNames: id
            constraintName: fk_computation_job_ref_user_id
            onDelete: CASCADE

  # computation_job_result.job_id -> computation_job.id
  - changeSet:
      id: 185
      author: camsaul
      comment: Added 0.36.0
      changes:
        - dropForeignKeyConstraint:
            baseTableName: computation_job_result
            constraintName: fk_computation_result_ref_job_id

  - changeSet:
      id: 186
      author: camsaul
      comment: Added 0.36.0
      changes:
        - addForeignKeyConstraint:
            baseTableName: computation_job_result
            baseColumnNames: job_id
            referencedTableName: computation_job
            referencedColumnNames: id
            constraintName: fk_computation_result_ref_job_id
            onDelete: CASCADE

  # core_session.user_id -> core_user.id
  - changeSet:
      id: 187
      author: camsaul
      comment: Added 0.36.0
      changes:
        - dropForeignKeyConstraint:
            baseTableName: core_session
            constraintName: fk_session_ref_user_id

  - changeSet:
      id: 188
      author: camsaul
      comment: Added 0.36.0
      changes:
        - addForeignKeyConstraint:
            baseTableName: core_session
            baseColumnNames: user_id
            referencedTableName: core_user
            referencedColumnNames: id
            constraintName: fk_session_ref_user_id
            onDelete: CASCADE

  # dashboardcard_series.card_id -> report_card.id
  - changeSet:
      id: 189
      author: camsaul
      comment: Added 0.36.0
      changes:
        - dropForeignKeyConstraint:
            baseTableName: dashboardcard_series
            constraintName: fk_dashboardcard_series_ref_card_id

  - changeSet:
      id: 190
      author: camsaul
      comment: Added 0.36.0
      changes:
        - addForeignKeyConstraint:
            baseTableName: dashboardcard_series
            baseColumnNames: card_id
            referencedTableName: report_card
            referencedColumnNames: id
            constraintName: fk_dashboardcard_series_ref_card_id
            onDelete: CASCADE

  # dashboardcard_series.dashboardcard_id -> report_dashboardcard.id
  - changeSet:
      id: 191
      author: camsaul
      comment: Added 0.36.0
      changes:
        - dropForeignKeyConstraint:
            baseTableName: dashboardcard_series
            constraintName: fk_dashboardcard_series_ref_dashboardcard_id

  - changeSet:
      id: 192
      author: camsaul
      comment: Added 0.36.0
      changes:
        - addForeignKeyConstraint:
            baseTableName: dashboardcard_series
            baseColumnNames: dashboardcard_id
            referencedTableName: report_dashboardcard
            referencedColumnNames: id
            constraintName: fk_dashboardcard_series_ref_dashboardcard_id
            onDelete: CASCADE

  # group_table_access_policy.card_id -> report_card.id
  - changeSet:
      id: 193
      author: camsaul
      comment: Added 0.36.0
      changes:
        - dropForeignKeyConstraint:
            baseTableName: group_table_access_policy
            constraintName: fk_gtap_card_id

  - changeSet:
      id: 194
      author: camsaul
      comment: Added 0.36.0
      changes:
        - addForeignKeyConstraint:
            baseTableName: group_table_access_policy
            baseColumnNames: card_id
            referencedTableName: report_card
            referencedColumnNames: id
            constraintName: fk_gtap_card_id
            onDelete: CASCADE

  # metabase_field.parent_id -> metabase_field.id
  - changeSet:
      id: 195
      author: camsaul
      comment: Added 0.36.0
      changes:
        - dropForeignKeyConstraint:
            baseTableName: metabase_field
            constraintName: fk_field_parent_ref_field_id

  - changeSet:
      id: 196
      author: camsaul
      comment: Added 0.36.0
      changes:
        - addForeignKeyConstraint:
            baseTableName: metabase_field
            baseColumnNames: parent_id
            referencedTableName: metabase_field
            referencedColumnNames: id
            constraintName: fk_field_parent_ref_field_id
            onDelete: CASCADE

  # metabase_field.table_id -> metabase_table.id
  - changeSet:
      id: 197
      author: camsaul
      comment: Added 0.36.0
      changes:
        - dropForeignKeyConstraint:
            baseTableName: metabase_field
            constraintName: fk_field_ref_table_id

  - changeSet:
      id: 198
      author: camsaul
      comment: Added 0.36.0
      changes:
        - addForeignKeyConstraint:
            baseTableName: metabase_field
            baseColumnNames: table_id
            referencedTableName: metabase_table
            referencedColumnNames: id
            constraintName: fk_field_ref_table_id
            onDelete: CASCADE

  # metabase_fieldvalues.field_id -> metabase_field.id
  - changeSet:
      id: 199
      author: camsaul
      comment: Added 0.36.0
      changes:
        - dropForeignKeyConstraint:
            baseTableName: metabase_fieldvalues
            constraintName: fk_fieldvalues_ref_field_id

  - changeSet:
      id: 200
      author: camsaul
      comment: Added 0.36.0
      changes:
        - addForeignKeyConstraint:
            baseTableName: metabase_fieldvalues
            baseColumnNames: field_id
            referencedTableName: metabase_field
            referencedColumnNames: id
            constraintName: fk_fieldvalues_ref_field_id
            onDelete: CASCADE

  # metabase_table.db_id -> metabase_database.id
  - changeSet:
      id: 201
      author: camsaul
      comment: Added 0.36.0
      changes:
        - dropForeignKeyConstraint:
            baseTableName: metabase_table
            constraintName: fk_table_ref_database_id

  - changeSet:
      id: 202
      author: camsaul
      comment: Added 0.36.0
      changes:
        - addForeignKeyConstraint:
            baseTableName: metabase_table
            baseColumnNames: db_id
            referencedTableName: metabase_database
            referencedColumnNames: id
            constraintName: fk_table_ref_database_id
            onDelete: CASCADE

  # metric.creator_id -> core_user.id
  - changeSet:
      id: 203
      author: camsaul
      comment: Added 0.36.0
      changes:
        - dropForeignKeyConstraint:
            baseTableName: metric
            constraintName: fk_metric_ref_creator_id

  - changeSet:
      id: 204
      author: camsaul
      comment: Added 0.36.0
      changes:
        - addForeignKeyConstraint:
            baseTableName: metric
            baseColumnNames: creator_id
            referencedTableName: core_user
            referencedColumnNames: id
            constraintName: fk_metric_ref_creator_id
            onDelete: CASCADE

  # metric.table_id -> metabase_table.id
  - changeSet:
      id: 205
      author: camsaul
      comment: Added 0.36.0
      changes:
        - dropForeignKeyConstraint:
            baseTableName: metric
            constraintName: fk_metric_ref_table_id

  - changeSet:
      id: 206
      author: camsaul
      comment: Added 0.36.0
      changes:
        - addForeignKeyConstraint:
            baseTableName: metric
            baseColumnNames: table_id
            referencedTableName: metabase_table
            referencedColumnNames: id
            constraintName: fk_metric_ref_table_id
            onDelete: CASCADE

  # metric_important_field.field_id -> metabase_field.id
  - changeSet:
      id: 207
      author: camsaul
      comment: Added 0.36.0
      changes:
        - dropForeignKeyConstraint:
            baseTableName: metric_important_field
            constraintName: fk_metric_important_field_metabase_field_id

  - changeSet:
      id: 208
      author: camsaul
      comment: Added 0.36.0
      changes:
        - addForeignKeyConstraint:
            baseTableName: metric_important_field
            baseColumnNames: field_id
            referencedTableName: metabase_field
            referencedColumnNames: id
            constraintName: fk_metric_important_field_metabase_field_id
            onDelete: CASCADE

  # metric_important_field.metric_id -> metric.id
  - changeSet:
      id: 209
      author: camsaul
      comment: Added 0.36.0
      changes:
        - dropForeignKeyConstraint:
            baseTableName: metric_important_field
            constraintName: fk_metric_important_field_metric_id

  - changeSet:
      id: 210
      author: camsaul
      comment: Added 0.36.0
      changes:
        - addForeignKeyConstraint:
            baseTableName: metric_important_field
            baseColumnNames: metric_id
            referencedTableName: metric
            referencedColumnNames: id
            constraintName: fk_metric_important_field_metric_id
            onDelete: CASCADE

  # native_query_snippet.collection_id -> collection.id
  - changeSet:
      id: 211
      author: camsaul
      comment: Added 0.36.0
      changes:
        - dropForeignKeyConstraint:
            baseTableName: native_query_snippet
            constraintName: fk_snippet_collection_id

  - changeSet:
      id: 212
      author: camsaul
      comment: Added 0.36.0
      changes:
        - addForeignKeyConstraint:
            baseTableName: native_query_snippet
            baseColumnNames: collection_id
            referencedTableName: collection
            referencedColumnNames: id
            constraintName: fk_snippet_collection_id
            onDelete: SET NULL

  # permissions.group_id -> permissions_group.id
  - changeSet:
      id: 213
      author: camsaul
      comment: Added 0.36.0
      changes:
        - dropForeignKeyConstraint:
            baseTableName: permissions
            constraintName: fk_permissions_group_id

  - changeSet:
      id: 214
      author: camsaul
      comment: Added 0.36.0
      changes:
        - addForeignKeyConstraint:
            baseTableName: permissions
            baseColumnNames: group_id
            referencedTableName: permissions_group
            referencedColumnNames: id
            constraintName: fk_permissions_group_id
            onDelete: CASCADE

  # permissions_group_membership.group_id -> permissions_group.id
  - changeSet:
      id: 215
      author: camsaul
      comment: Added 0.36.0
      changes:
        - dropForeignKeyConstraint:
            baseTableName: permissions_group_membership
            constraintName: fk_permissions_group_group_id

  - changeSet:
      id: 216
      author: camsaul
      comment: Added 0.36.0
      changes:
        - addForeignKeyConstraint:
            baseTableName: permissions_group_membership
            baseColumnNames: group_id
            referencedTableName: permissions_group
            referencedColumnNames: id
            constraintName: fk_permissions_group_group_id
            onDelete: CASCADE

  # permissions_group_membership.user_id -> core_user.id
  - changeSet:
      id: 217
      author: camsaul
      comment: Added 0.36.0
      changes:
        - dropForeignKeyConstraint:
            baseTableName: permissions_group_membership
            constraintName: fk_permissions_group_membership_user_id

  - changeSet:
      id: 218
      author: camsaul
      comment: Added 0.36.0
      changes:
        - addForeignKeyConstraint:
            baseTableName: permissions_group_membership
            baseColumnNames: user_id
            referencedTableName: core_user
            referencedColumnNames: id
            constraintName: fk_permissions_group_membership_user_id
            onDelete: CASCADE

  # permissions_revision.user_id -> core_user.id
  - changeSet:
      id: 219
      author: camsaul
      comment: Added 0.36.0
      changes:
        - dropForeignKeyConstraint:
            baseTableName: permissions_revision
            constraintName: fk_permissions_revision_user_id

  - changeSet:
      id: 220
      author: camsaul
      comment: Added 0.36.0
      changes:
        - addForeignKeyConstraint:
            baseTableName: permissions_revision
            baseColumnNames: user_id
            referencedTableName: core_user
            referencedColumnNames: id
            constraintName: fk_permissions_revision_user_id
            onDelete: CASCADE

  # pulse.collection_id -> collection.id
  - changeSet:
      id: 221
      author: camsaul
      comment: Added 0.36.0
      changes:
        - dropForeignKeyConstraint:
            baseTableName: pulse
            constraintName: fk_pulse_collection_id

  - changeSet:
      id: 222
      author: camsaul
      comment: Added 0.36.0
      changes:
        - addForeignKeyConstraint:
            baseTableName: pulse
            baseColumnNames: collection_id
            referencedTableName: collection
            referencedColumnNames: id
            constraintName: fk_pulse_collection_id
            onDelete: SET NULL

  # pulse.creator_id -> core_user.id
  - changeSet:
      id: 223
      author: camsaul
      comment: Added 0.36.0
      changes:
        - dropForeignKeyConstraint:
            baseTableName: pulse
            constraintName: fk_pulse_ref_creator_id

  - changeSet:
      id: 224
      author: camsaul
      comment: Added 0.36.0
      changes:
        - addForeignKeyConstraint:
            baseTableName: pulse
            baseColumnNames: creator_id
            referencedTableName: core_user
            referencedColumnNames: id
            constraintName: fk_pulse_ref_creator_id
            onDelete: CASCADE

  # pulse_card.card_id -> report_card.id
  - changeSet:
      id: 225
      author: camsaul
      comment: Added 0.36.0
      changes:
        - dropForeignKeyConstraint:
            baseTableName: pulse_card
            constraintName: fk_pulse_card_ref_card_id

  - changeSet:
      id: 226
      author: camsaul
      comment: Added 0.36.0
      changes:
        - addForeignKeyConstraint:
            baseTableName: pulse_card
            baseColumnNames: card_id
            referencedTableName: report_card
            referencedColumnNames: id
            constraintName: fk_pulse_card_ref_card_id
            onDelete: CASCADE

  # pulse_card.pulse_id -> pulse.id
  - changeSet:
      id: 227
      author: camsaul
      comment: Added 0.36.0
      changes:
        - dropForeignKeyConstraint:
            baseTableName: pulse_card
            constraintName: fk_pulse_card_ref_pulse_id

  - changeSet:
      id: 228
      author: camsaul
      comment: Added 0.36.0
      changes:
        - addForeignKeyConstraint:
            baseTableName: pulse_card
            baseColumnNames: pulse_id
            referencedTableName: pulse
            referencedColumnNames: id
            constraintName: fk_pulse_card_ref_pulse_id
            onDelete: CASCADE

  # pulse_channel.pulse_id -> pulse.id
  - changeSet:
      id: 229
      author: camsaul
      comment: Added 0.36.0
      changes:
        - dropForeignKeyConstraint:
            baseTableName: pulse_channel
            constraintName: fk_pulse_channel_ref_pulse_id

  - changeSet:
      id: 230
      author: camsaul
      comment: Added 0.36.0
      changes:
        - addForeignKeyConstraint:
            baseTableName: pulse_channel
            baseColumnNames: pulse_id
            referencedTableName: pulse
            referencedColumnNames: id
            constraintName: fk_pulse_channel_ref_pulse_id
            onDelete: CASCADE

  # pulse_channel_recipient.pulse_channel_id -> pulse_channel.id
  - changeSet:
      id: 231
      author: camsaul
      comment: Added 0.36.0
      changes:
        - dropForeignKeyConstraint:
            baseTableName: pulse_channel_recipient
            constraintName: fk_pulse_channel_recipient_ref_pulse_channel_id

  - changeSet:
      id: 232
      author: camsaul
      comment: Added 0.36.0
      changes:
        - addForeignKeyConstraint:
            baseTableName: pulse_channel_recipient
            baseColumnNames: pulse_channel_id
            referencedTableName: pulse_channel
            referencedColumnNames: id
            constraintName: fk_pulse_channel_recipient_ref_pulse_channel_id
            onDelete: CASCADE

  # pulse_channel_recipient.user_id -> core_user.id
  - changeSet:
      id: 233
      author: camsaul
      comment: Added 0.36.0
      changes:
        - dropForeignKeyConstraint:
            baseTableName: pulse_channel_recipient
            constraintName: fk_pulse_channel_recipient_ref_user_id

  - changeSet:
      id: 234
      author: camsaul
      comment: Added 0.36.0
      changes:
        - addForeignKeyConstraint:
            baseTableName: pulse_channel_recipient
            baseColumnNames: user_id
            referencedTableName: core_user
            referencedColumnNames: id
            constraintName: fk_pulse_channel_recipient_ref_user_id
            onDelete: CASCADE

  # report_card.collection_id -> collection.id
  - changeSet:
      id: 235
      author: camsaul
      comment: Added 0.36.0
      changes:
        - dropForeignKeyConstraint:
            baseTableName: report_card
            constraintName: fk_card_collection_id

  - changeSet:
      id: 236
      author: camsaul
      comment: Added 0.36.0
      changes:
        - addForeignKeyConstraint:
            baseTableName: report_card
            baseColumnNames: collection_id
            referencedTableName: collection
            referencedColumnNames: id
            constraintName: fk_card_collection_id
            onDelete: SET NULL

  # report_card.made_public_by_id -> core_user.id
  - changeSet:
      id: 237
      author: camsaul
      comment: Added 0.36.0
      changes:
        - dropForeignKeyConstraint:
            baseTableName: report_card
            constraintName: fk_card_made_public_by_id

  - changeSet:
      id: 238
      author: camsaul
      comment: Added 0.36.0
      changes:
        - addForeignKeyConstraint:
            baseTableName: report_card
            baseColumnNames: made_public_by_id
            referencedTableName: core_user
            referencedColumnNames: id
            constraintName: fk_card_made_public_by_id
            onDelete: CASCADE

  # report_card.creator_id -> core_user.id
  - changeSet:
      id: 239
      author: camsaul
      comment: Added 0.36.0
      changes:
        - dropForeignKeyConstraint:
            baseTableName: report_card
            constraintName: fk_card_ref_user_id

  - changeSet:
      id: 240
      author: camsaul
      comment: Added 0.36.0
      changes:
        - addForeignKeyConstraint:
            baseTableName: report_card
            baseColumnNames: creator_id
            referencedTableName: core_user
            referencedColumnNames: id
            constraintName: fk_card_ref_user_id
            onDelete: CASCADE

  # report_card.database_id -> metabase_database.id
  - changeSet:
      id: 241
      author: camsaul
      comment: Added 0.36.0
      changes:
        - dropForeignKeyConstraint:
            baseTableName: report_card
            constraintName: fk_report_card_ref_database_id

  - changeSet:
      id: 242
      author: camsaul
      comment: Added 0.36.0
      changes:
        - addForeignKeyConstraint:
            baseTableName: report_card
            baseColumnNames: database_id
            referencedTableName: metabase_database
            referencedColumnNames: id
            constraintName: fk_report_card_ref_database_id
            onDelete: CASCADE

  # report_card.table_id -> metabase_table.id
  - changeSet:
      id: 243
      author: camsaul
      comment: Added 0.36.0
      changes:
        - dropForeignKeyConstraint:
            baseTableName: report_card
            constraintName: fk_report_card_ref_table_id

  - changeSet:
      id: 244
      author: camsaul
      comment: Added 0.36.0
      changes:
        - addForeignKeyConstraint:
            baseTableName: report_card
            baseColumnNames: table_id
            referencedTableName: metabase_table
            referencedColumnNames: id
            constraintName: fk_report_card_ref_table_id
            onDelete: CASCADE

  # report_cardfavorite.card_id -> report_card.id
  - changeSet:
      id: 245
      author: camsaul
      comment: Added 0.36.0
      changes:
        - dropForeignKeyConstraint:
            baseTableName: report_cardfavorite
            constraintName: fk_cardfavorite_ref_card_id

  - changeSet:
      id: 246
      author: camsaul
      comment: Added 0.36.0
      changes:
        - addForeignKeyConstraint:
            baseTableName: report_cardfavorite
            baseColumnNames: card_id
            referencedTableName: report_card
            referencedColumnNames: id
            constraintName: fk_cardfavorite_ref_card_id
            onDelete: CASCADE

  # report_cardfavorite.owner_id -> core_user.id
  - changeSet:
      id: 247
      author: camsaul
      comment: Added 0.36.0
      changes:
        - dropForeignKeyConstraint:
            baseTableName: report_cardfavorite
            constraintName: fk_cardfavorite_ref_user_id

  - changeSet:
      id: 248
      author: camsaul
      comment: Added 0.36.0
      changes:
        - addForeignKeyConstraint:
            baseTableName: report_cardfavorite
            baseColumnNames: owner_id
            referencedTableName: core_user
            referencedColumnNames: id
            constraintName: fk_cardfavorite_ref_user_id
            onDelete: CASCADE

  # report_dashboard.collection_id -> collection.id
  - changeSet:
      id: 249
      author: camsaul
      comment: Added 0.36.0
      changes:
        - dropForeignKeyConstraint:
            baseTableName: report_dashboard
            constraintName: fk_dashboard_collection_id

  - changeSet:
      id: 250
      author: camsaul
      comment: Added 0.36.0
      changes:
        - addForeignKeyConstraint:
            baseTableName: report_dashboard
            baseColumnNames: collection_id
            referencedTableName: collection
            referencedColumnNames: id
            constraintName: fk_dashboard_collection_id
            onDelete: SET NULL

  # report_dashboard.made_public_by_id -> core_user.id
  - changeSet:
      id: 251
      author: camsaul
      comment: Added 0.36.0
      changes:
        - dropForeignKeyConstraint:
            baseTableName: report_dashboard
            constraintName: fk_dashboard_made_public_by_id

  - changeSet:
      id: 252
      author: camsaul
      comment: Added 0.36.0
      changes:
        - addForeignKeyConstraint:
            baseTableName: report_dashboard
            baseColumnNames: made_public_by_id
            referencedTableName: core_user
            referencedColumnNames: id
            constraintName: fk_dashboard_made_public_by_id
            onDelete: CASCADE

  # report_dashboard.creator_id -> core_user.id
  - changeSet:
      id: 253
      author: camsaul
      comment: Added 0.36.0
      changes:
        - dropForeignKeyConstraint:
            baseTableName: report_dashboard
            constraintName: fk_dashboard_ref_user_id

  - changeSet:
      id: 254
      author: camsaul
      comment: Added 0.36.0
      changes:
        - addForeignKeyConstraint:
            baseTableName: report_dashboard
            baseColumnNames: creator_id
            referencedTableName: core_user
            referencedColumnNames: id
            constraintName: fk_dashboard_ref_user_id
            onDelete: CASCADE

  # report_dashboardcard.card_id -> report_card.id
  - changeSet:
      id: 255
      author: camsaul
      comment: Added 0.36.0
      changes:
        - dropForeignKeyConstraint:
            baseTableName: report_dashboardcard
            constraintName: fk_dashboardcard_ref_card_id

  - changeSet:
      id: 256
      author: camsaul
      comment: Added 0.36.0
      changes:
        - addForeignKeyConstraint:
            baseTableName: report_dashboardcard
            baseColumnNames: card_id
            referencedTableName: report_card
            referencedColumnNames: id
            constraintName: fk_dashboardcard_ref_card_id
            onDelete: CASCADE

  # report_dashboardcard.dashboard_id -> report_dashboard.id
  - changeSet:
      id: 257
      author: camsaul
      comment: Added 0.36.0
      changes:
        - dropForeignKeyConstraint:
            baseTableName: report_dashboardcard
            constraintName: fk_dashboardcard_ref_dashboard_id

  - changeSet:
      id: 258
      author: camsaul
      comment: Added 0.36.0
      changes:
        - addForeignKeyConstraint:
            baseTableName: report_dashboardcard
            baseColumnNames: dashboard_id
            referencedTableName: report_dashboard
            referencedColumnNames: id
            constraintName: fk_dashboardcard_ref_dashboard_id
            onDelete: CASCADE

  # revision.user_id -> core_user.id
  - changeSet:
      id: 259
      author: camsaul
      comment: Added 0.36.0
      changes:
        - dropForeignKeyConstraint:
            baseTableName: revision
            constraintName: fk_revision_ref_user_id

  - changeSet:
      id: 260
      author: camsaul
      comment: Added 0.36.0
      changes:
        - addForeignKeyConstraint:
            baseTableName: revision
            baseColumnNames: user_id
            referencedTableName: core_user
            referencedColumnNames: id
            constraintName: fk_revision_ref_user_id
            onDelete: CASCADE

  # segment.creator_id -> core_user.id
  - changeSet:
      id: 261
      author: camsaul
      comment: Added 0.36.0
      changes:
        - dropForeignKeyConstraint:
            baseTableName: segment
            constraintName: fk_segment_ref_creator_id

  - changeSet:
      id: 262
      author: camsaul
      comment: Added 0.36.0
      changes:
        - addForeignKeyConstraint:
            baseTableName: segment
            baseColumnNames: creator_id
            referencedTableName: core_user
            referencedColumnNames: id
            constraintName: fk_segment_ref_creator_id
            onDelete: CASCADE

  # segment.table_id -> metabase_table.id
  - changeSet:
      id: 263
      author: camsaul
      comment: Added 0.36.0
      changes:
        - dropForeignKeyConstraint:
            baseTableName: segment
            constraintName: fk_segment_ref_table_id

  - changeSet:
      id: 264
      author: camsaul
      comment: Added 0.36.0
      changes:
        - addForeignKeyConstraint:
            baseTableName: segment
            baseColumnNames: table_id
            referencedTableName: metabase_table
            referencedColumnNames: id
            constraintName: fk_segment_ref_table_id
            onDelete: CASCADE

  # view_log.user_id -> core_user.id
  - changeSet:
      id: 265
      author: camsaul
      comment: Added 0.36.0
      changes:
        - dropForeignKeyConstraint:
            baseTableName: view_log
            constraintName: fk_view_log_ref_user_id

  - changeSet:
      id: 266
      author: camsaul
      comment: Added 0.36.0
      changes:
        - addForeignKeyConstraint:
            baseTableName: view_log
            baseColumnNames: user_id
            referencedTableName: core_user
            referencedColumnNames: id
            constraintName: fk_view_log_ref_user_id
            onDelete: CASCADE

# changesets 268-272 allow for handling user account emails in lowercase (GH issue 3047)
  - changeSet:
      id: 268
      author: rlotun
      comment: Added 0.37.0  # create index on lower(email), for performance reasons (not availble on h2 and only on more recent versions of mysql)
      failOnError: false
      preConditions:
        - onFail: MARK_RAN
        - and:
            - dbms:
                type: postgresql,mysql,mariadb
      changes:
        - createIndex:
            columns:
             - column:
                 name: lower(email)
                 type: varchar(254)
            tableName: core_user
            indexName: idx_lower_email
  - changeSet:
      id: 269
      author: rlotun
      comment: Added 0.37.0  # set email values to lower(email) but do so defensively and in a way that works on postgres and mysql - skip over those that would introduce duplicates (e.g. Reza@email.com and reza@email.com)
      changes:
        - sql :
            sql : UPDATE core_user SET email = lower(email) WHERE lower(email) NOT IN (SELECT * FROM (SELECT lower(email) FROM core_user GROUP BY lower(email) HAVING count(email) > 1) as e)
  - changeSet:
      id: 270
      author: rlotun
      comment: Added 0.37.0 # try to install citext extension on posgres (user requires privileges on postgres)
      failOnError: false
      preConditions:
        - onFail: MARK_RAN
        - or:
            - dbms:
                type: postgresql
      changes:
        - sql :
            sql : CREATE EXTENSION IF NOT EXISTS citext
  - changeSet:
      id: 271
      author: rlotun
      comment: Added 0.37.0 # try to convert email column to citext on postgres, if citext extension installed
      failOnError: false
      preConditions:
        - onFail: MARK_RAN
        - and:
            - dbms:
                type: postgresql
            - sqlCheck:
                expectedResult: 1
                sql: SELECT count(*) FROM pg_extension WHERE extname = 'citext'
      changes:
        - modifyDataType:
            tableName: core_user
            columnName: email
            newDataType: citext
  - changeSet:
      id: 272
      author: rlotun
      comment: Added 0.37.0 # for H2 convert column to VARCHAR_IGNORECASE
      failOnError: false
      preConditions:
         - or:
             - dbms:
                   type: h2
      changes:
        - modifyDataType:
            tableName: core_user
            columnName: email
            newDataType: varchar_ignorecase(254)

  - changeSet:
      id: 273
      author: camsaul
      comment: Added 0.37.1
      changes:
        - addDefaultValue:
            tableName: core_user
            columnName: is_superuser
            columnDataType: boolean
            defaultValueBoolean: false

  - changeSet:
      id: 274
      author: camsaul
      comment: Added 0.37.1
      changes:
        - addDefaultValue:
            tableName: core_user
            columnName: is_active
            columnDataType: boolean
            defaultValueBoolean: true

 # Add refingerprint to database to mark if fingerprinting or
 # not. Nullable in first pass so can be opt in and then in a
 # subsequent pass can be globally turned on where null, respecting
 # people who turned it on and then off.

  - changeSet:
      id: 275
      author: dpsutton
      comment: 'Added 0.38.0 refingerprint to Database'
      validCheckSum: ANY
      changes:
        - addColumn:
            tableName: metabase_database
            columns:
              - column:
                  name: refingerprint
                  type: boolean
                  remarks: 'Whether or not to enable periodic refingerprinting for this Database.'
                  constraints:
                    nullable: true
  - changeSet:
      id: 276
      author: robroland
      comment: Added 0.38.0 - Dashboard subscriptions
      validCheckSum: ANY
      changes:
        - addColumn:
            tableName: pulse_card
            columns:
            - column:
                name: dashboard_card_id
                type: int
                remarks: 'If this Pulse is a Dashboard subscription, the ID of the DashboardCard that corresponds to this PulseCard.'
                constraints:
                  nullable: true
                  referencedTableName: report_dashboardcard
                  referencedColumnNames: id
                  foreignKeyName: fk_pulse_card_ref_pulse_card_id
                  deferrable: false
                  initiallyDeferred: false

  - changeSet:
      id: 277
      author: tsmacdonald
      comment: Added 0.38.0 - Dashboard subscriptions
      changes:
        - dropForeignKeyConstraint:
            baseTableName: pulse_card
            constraintName: fk_pulse_card_ref_pulse_card_id

  - changeSet:
      id: 278
      author: tsmacdonald
      comment: Added 0.38.0 - Dashboard subscrptions
      changes:
        - addForeignKeyConstraint:
            baseTableName: pulse_card
            baseColumnNames: dashboard_card_id
            referencedTableName: report_dashboardcard
            referencedColumnNames: id
            constraintName: fk_pulse_card_ref_pulse_card_id
            onDelete: CASCADE

  - changeSet:
      id: 279
      author: camsaul
      comment: Added 0.38.0 - Dashboard subscriptions
      changes:
        - addColumn:
            tableName: pulse
            columns:
              - column:
                  name: dashboard_id
                  type: int
                  remarks: 'ID of the Dashboard if this Pulse is a Dashboard Subscription.'

  # FK constraint is added separately because deleteCascade doesn't work in addColumn -- see #14321
  - changeSet:
      id: 280
      author: camsaul
      comment: Added 0.38.0 - Dashboard subscriptions
      changes:
        - addForeignKeyConstraint:
            baseTableName: pulse
            baseColumnNames: dashboard_id
            referencedTableName: report_dashboard
            referencedColumnNames: id
            constraintName: fk_pulse_ref_dashboard_id
            onDelete: CASCADE

  - changeSet:
      id: 281
      author: dpsutton
      comment: Added 0.39 - Semantic type system - rename special_type
      changes:
        - renameColumn:
            tableName: metabase_field
            oldColumnName: special_type
            newColumnName: semantic_type
            columnDataType: varchar(255)

  # Change the TaskHistory timestamp columns to higher-resolution columns: on MySQL, they previously only had *second*
  # resolution, which caused annoying test failures and made it hard to correctly sort tasks that happened in quick
  # succession.
  #
  # We have to give these columns default values as well, or MySQL is going to be very fussy about having two
  # NOT NULL timestamp columns without default values at the same time.
  #
  # This is done in raw SQL because AFAIK there's no way in Liquibase to change a column type and give it a default
  # value in a single statement, which we have to do to make MySQL happy.
  - changeSet:
      id: 282
      author: camsaul
      comment: Added 0.39.0
      changes:
        - sql:
            dbms: h2
            sql: |
              ALTER TABLE task_history
              ALTER COLUMN started_at timestamp with time zone DEFAULT current_timestamp NOT NULL;
        - sql:
            dbms: postgresql
            sql: |
              ALTER TABLE task_history
              ALTER COLUMN started_at TYPE timestamp with time zone,
              ALTER COLUMN started_at SET DEFAULT current_timestamp;
        - sql:
            dbms: mysql,mariadb
            sql: |
              ALTER TABLE task_history
              MODIFY started_at timestamp(6) DEFAULT current_timestamp(6) NOT NULL;

  - changeSet:
      id: 283
      author: camsaul
      comment: Added 0.39.0
      changes:
        - sql:
            dbms: h2
            sql: |
              ALTER TABLE task_history
              ALTER COLUMN ended_at timestamp with time zone DEFAULT current_timestamp NOT NULL;
        - sql:
            dbms: postgresql
            sql: |
              ALTER TABLE task_history
              ALTER COLUMN ended_at TYPE timestamp with time zone,
              ALTER COLUMN ended_at SET DEFAULT current_timestamp;
        - sql:
            dbms: mysql,mariadb
            sql: |
              ALTER TABLE task_history
              MODIFY ended_at timestamp(6) DEFAULT current_timestamp(6) NOT NULL;
  - changeSet:
      id: 284
      author: dpsutton
      comment: Added 0.39 - Semantic type system - add effective type
      changes:
        - addColumn:
            tableName: metabase_field
            columns:
              - column:
                  name: effective_type
                  type: varchar(255)
                  remarks: 'The effective type of the field after any coercions.'
  - changeSet:
      id: 285
      author: dpsutton
      comment: Added 0.39 - Semantic type system - add coercion column
      changes:
        - addColumn:
            tableName: metabase_field
            columns:
              - column:
                  name: coercion_strategy
                  type: varchar(255)
                  remarks: 'A strategy to coerce the base_type into the effective_type.'
  - changeSet:
      id: 286
      author: dpsutton
      comment: Added 0.39 - Semantic type system - set effective_type default
      changes:
        - sql:
            sql: UPDATE metabase_field set effective_type = base_type
  - changeSet:
      id: 287
      author: dpsutton
      comment: Added 0.39 - Semantic type system - migrate ISO8601 strings
      validCheckSum: ANY
      changes:
        - sql:
            sql: >-
              UPDATE metabase_field
              SET effective_type    = (CASE semantic_type
                                         WHEN 'type/ISO8601DateTimeString' THEN 'type/DateTime'
                                         WHEN 'type/ISO8601TimeString'     THEN 'type/Time'
                                         WHEN 'type/ISO8601DateString'     THEN 'type/Date'
                                       END),
                  coercion_strategy = (CASE semantic_type
                                        WHEN 'type/ISO8601DateTimeString' THEN 'Coercion/ISO8601->DateTime'
                                        WHEN 'type/ISO8601TimeString'     THEN 'Coercion/ISO8601->Time'
                                        WHEN 'type/ISO8601DateString'     THEN 'Coercion/ISO8601->Date'
                                       END)
              WHERE semantic_type IN ('type/ISO8601DateTimeString',
                                      'type/ISO8601TimeString',
                                      'type/ISO8601DateString');
  ## This includes values 'timestamp_milliseconds' and 'timestamp_seconds'. These are old "special_types" that were
  ## migrated in a data migration for version 0.20. But these migrations occur after all liquibase migrations so
  ## it would be possible for another type/UNIXTimestampSeconds to pop up after this migration that supposedly
  ## got rid of them all
  - changeSet:
      id: 288
      author: dpsutton
      comment: Added 0.39 - Semantic type system - migrate unix timestamps
      validCheckSum: ANY
      changes:
        - sql:
              sql: >-
                UPDATE metabase_field
                set effective_type    = 'type/Instant',
                    coercion_strategy = (case semantic_type
                                          WHEN 'type/UNIXTimestampSeconds'      THEN 'Coercion/UNIXSeconds->DateTime'
                                          WHEN 'timestamp_seconds'              THEN 'Coercion/UNIXSeconds->DateTime'
                                          WHEN 'type/UNIXTimestampMilliSeconds' THEN 'Coercion/UNIXMilliSeconds->DateTime'
                                          WHEN 'timestamp_milliseconds'         THEN 'Coercion/UNIXMilliSeconds->DateTime'
                                          WHEN 'type/UNIXTimestampMicroSeconds' THEN 'Coercion/UNIXMicroSeconds->DateTime'
                                         END)
                WHERE semantic_type IN ('type/UNIXTimestampSeconds',
                                        'type/UNIXTimestampMilliSeconds',
                                        'type/UNIXTimestampMicroSeconds',
                                        'timestamp_seconds',
                                        'timestamp_milliseconds');

  - changeSet:
      id: 289
      author: dpsutton
      comment: Added 0.39 - Semantic type system - migrate unix timestamps (corrects typo- seconds was migrated correctly, not millis and micros)
      validCheckSum: ANY
      changes:
        - sql:
              sql: >-
                UPDATE metabase_field
                set effective_type    = 'type/Instant',
                    coercion_strategy = (case semantic_type
                                          WHEN 'type/UNIXTimestampMilliseconds' THEN 'Coercion/UNIXMilliSeconds->DateTime'
                                          WHEN 'type/UNIXTimestampMicroseconds' THEN 'Coercion/UNIXMicroSeconds->DateTime'
                                         END)
                WHERE semantic_type IN ('type/UNIXTimestampMilliseconds',
                                        'type/UNIXTimestampMicroseconds')

  - changeSet:
      id: 290
      author: dpsutton
      comment: Added 0.39 - Semantic type system - Clobber semantic_type where there was a coercion
      changes:
        - sql:
              sql: UPDATE metabase_field set semantic_type = null where coercion_strategy is not null

# 291-297 create the new login history Table

  - changeSet:
      id: 291
      author: camsaul
      validCheckSum: ANY
      comment: Added 0.39.0
      changes:
        - createTable:
            tableName: login_history
            remarks: "Keeps track of various logins for different users and additional info such as location and device"
            columns:
              - column:
                  name: id
                  type: int
                  autoIncrement: true
                  constraints:
                    primaryKey: true
                    nullable: false
              - column:
                  name: timestamp
                  type: ${timestamp_type}
                  remarks: "When this login occurred."
                  defaultValueComputed: current_timestamp
                  constraints:
                    nullable: false
              - column:
                  name: user_id
                  type: int
                  remarks: "ID of the User that logged in."
                  constraints:
                    foreignKeyName: fk_login_history_user_id
                    referencedTableName: core_user
                    referencedColumnNames: id
                    nullable: false
                    deleteCascade: true
              # FK constraint is created later, because we can't create it inline with ON DELETE SET NULL
              - column:
                  name: session_id
                  type: varchar(254)
                  remarks: "ID of the Session created by this login if one is currently active. NULL if Session is no longer active."
              - column:
                  name: device_id
                  type: char(36)
                  remarks: "Cookie-based unique identifier for the device/browser the user logged in from."
                  constraints:
                    nullable: false
              - column:
                  name: device_description
                  type: text
                  remarks: "Description of the device that login happened from, for example a user-agent string, but this might be something different if we support alternative auth mechanisms in the future."
                  constraints:
                    nullable: false
              - column:
                  name: ip_address
                  type: text
                  remarks: "IP address of the device that login happened from, so we can geocode it and determine approximate location."
                  constraints:
                    nullable: false

  - changeSet:
      id: 292
      author: camsaul
      comment: Added 0.39.0
      changes:
        - createIndex:
            tableName: login_history
            indexName: idx_user_id
            columns:
              - column:
                  name: user_id

  - changeSet:
      id: 293
      author: camsaul
      comment: Added 0.39.0
      changes:
        - addForeignKeyConstraint:
            baseTableName: login_history
            baseColumnNames: session_id
            referencedTableName: core_session
            referencedColumnNames: id
            constraintName: fk_login_history_session_id
            onDelete: SET NULL

  - changeSet:
      id: 294
      author: camsaul
      comment: Added 0.39.0
      changes:
        - createIndex:
            tableName: login_history
            indexName: idx_session_id
            columns:
              - column:
                  name: session_id

  # index on login history timestamp -- so admin can see *all* recent logins, or we can delete login history after a certain age
  - changeSet:
      id: 295
      author: camsaul
      comment: Added 0.39.0
      changes:
        - createIndex:
            tableName: login_history
            indexName: idx_timestamp
            columns:
              - column:
                  name: timestamp

  # index on login history user_id + device_id -- so we can easily see if this is the first time a device is used
  - changeSet:
      id: 296
      author: camsaul
      comment: Added 0.39.0
      changes:
        - createIndex:
            tableName: login_history
            indexName: idx_user_id_device_id
            columns:
              - column:
                  name: session_id
              - column:
                  name: device_id

  # index on login history user_id + timestamp -- so we can easily see recent logins for a user
  - changeSet:
      id: 297
      author: camsaul
      comment: Added 0.39.0
      changes:
        - createIndex:
            tableName: login_history
            indexName: idx_user_id_timestamp
            columns:
              - column:
                  name: user_id
              - column:
                  name: timestamp

  # Add parameter columns to pulses so that dashboard subscriptions can have their own filters
  - changeSet:
      id: 298
      author: tsmacdonald
      comment: Added 0.39.0
      changes:
        - addColumn:
            tableName: pulse
            columns:
              - column:
                  name: parameters
                  type: text
                  remarks: "Let dashboard subscriptions have their own filters"
                  constraints:
                    nullable: true
                    deferrable: false
                    initiallyDeferred: false
  - changeSet:
      id: 299
      author: tsmacdonald
      comment: Added 0.39.0
      changes:
        - addNotNullConstraint:
            columnDataType: text
            columnName: parameters
            defaultNullValue: '[]'
            tableName: pulse
  - changeSet:
      id: 300
      author: dpsutton
      comment: Added 0.40.0
      changes:
        - renameTable:
            oldTableName: collection_revision
            newTableName: collection_permission_graph_revision
  - changeSet:
      id: 301
      author: dpsutton
      comment: Added 0.40.0 renaming collection_revision to collection_permission_graph_revision
      failOnError: false # mysql and h2 don't have this sequence
      preConditions:
        - onFail: MARK_RAN
        - dbms:
            type: postgresql
      changes:
        - sql:
            - sql: ALTER SEQUENCE collection_revision_id_seq RENAME TO collection_permission_graph_revision_id_seq

  - changeSet:
      id: 303
      author: tsmacdonald
      comment: Added 0.40.0
      changes:
        - createTable:
            tableName: moderation_review
            remarks: "Reviews (from moderators) for a given question/dashboard (BUCM)"
            columns:
              - column:
                  name: id
                  type: int
                  autoIncrement: true
                  constraints:
                    primaryKey: true
                    nullable: false
              - column:
                  name: updated_at
                  type: ${timestamp_type}
                  defaultValueComputed: current_timestamp
                  remarks: "most recent modification time"
                  constraints:
                    nullable: false
              - column:
                  name: created_at
                  type: ${timestamp_type}
                  defaultValueComputed: current_timestamp
                  remarks: "creation time"
                  constraints:
                    nullable: false
              - column:
                  name: status
                  type: varchar(255)
                  remarks: "verified, misleading, confusing, not_misleading, pending"
              - column:
                  name: text
                  type: text
                  remarks: "Explanation of the review"
                  # I don't think it needs to be non-nullable
              - column:
                  name: moderated_item_id
                  type: int
                  remarks: "either a document or question ID; the item that needs review"
                  constraints:
                    nullable: false
              - column:
                  name: moderated_item_type
                  type: varchar(255)
                  remarks: "whether it's a question or dashboard"
                  constraints:
                    nullable: false
              - column:
                  name: moderator_id
                  type: int
                  remarks: "ID of the user who did the review"
                  constraints:
                    nullable: false
              - column:
                  name: most_recent
                  type: boolean
                  remarks: "tag for most recent review"
                  constraints:
                    nullable: false

  - changeSet:
      id: 304
      author: camsaul
      comment: Added 0.40.0 (replaces a data migration dating back to 0.20.0)
      changes:
        - sql:
              sql: >-
                UPDATE metabase_field
                SET semantic_type = (CASE semantic_type
                                      WHEN 'avatar'    THEN 'type/AvatarURL'
                                      WHEN 'category'  THEN 'type/Category'
                                      WHEN 'city'      THEN 'type/City'
                                      WHEN 'country'   THEN 'type/Country'
                                      WHEN 'desc'      THEN 'type/Description'
                                      WHEN 'fk'        THEN 'type/FK'
                                      WHEN 'id'        THEN 'type/PK'
                                      WHEN 'image'     THEN 'type/ImageURL'
                                      WHEN 'json'      THEN 'type/SerializedJSON'
                                      WHEN 'latitude'  THEN 'type/Latitude'
                                      WHEN 'longitude' THEN 'type/Longitude'
                                      WHEN 'name'      THEN 'type/Name'
                                      WHEN 'number'    THEN 'type/Number'
                                      WHEN 'state'     THEN 'type/State'
                                      WHEN 'url'       THEN 'type/URL'
                                      WHEN 'zip_code'  THEN 'type/ZipCode'
                                     END)
                WHERE semantic_type IN ('avatar', 'category', 'city', 'country', 'desc', 'fk', 'id', 'image',
                                        'json', 'latitude', 'longitude', 'name', 'number', 'state', 'url',
                                        'zip_code');

  - changeSet:
      id: 305
      author: camsaul
      comment: Added 0.40.0 (replaces a data migration dating back to 0.20.0)
      changes:
        - sql:
            sql: >-
              UPDATE metabase_field
              SET base_type = (CASE base_type
                                WHEN 'ArrayField'      THEN 'type/Array'
                                WHEN 'BigIntegerField' THEN 'type/BigInteger'
                                WHEN 'BooleanField'    THEN 'type/Boolean'
                                WHEN 'CharField'       THEN 'type/Text'
                                WHEN 'DateField'       THEN 'type/Date'
                                WHEN 'DateTimeField'   THEN 'type/DateTime'
                                WHEN 'DecimalField'    THEN 'type/Decimal'
                                WHEN 'DictionaryField' THEN 'type/Dictionary'
                                WHEN 'FloatField'      THEN 'type/Float'
                                WHEN 'IntegerField'    THEN 'type/Integer'
                                WHEN 'TextField'       THEN 'type/Text'
                                WHEN 'TimeField'       THEN 'type/Time'
                                WHEN 'UUIDField'       THEN 'type/UUID'
                                WHEN 'UnknownField'    THEN 'type/*'
                               END)
              WHERE base_type IN ('ArrayField', 'BigIntegerField', 'BooleanField', 'CharField', 'DateField',
                                  'DateTimeField', 'DecimalField', 'DictionaryField', 'FloatField', 'IntegerField',
                                  'TextField', 'TimeField', 'UUIDField', 'UnknownField');
  - changeSet:
      id: 308
      author: howonlee
      comment: Added 0.40.0 Track cache hits in query_execution table
      changes:
        - addColumn:
            tableName: query_execution
            columns:
              - column:
                  name: cache_hit
                  type: boolean
                  remarks: "Cache hit on query execution"
                  constraints:
                    nullable: true


  - changeSet:
      id: 309
      author: dpsutton
      comment: 'Added 0.40.0 - Add type to collections'
      changes:
        - addColumn:
            tableName: collection
            columns:
              - column:
                  name: authority_level
                  type: varchar(255)
                  remarks: 'Nullable column to incidate collection''s authority level. Initially values are "official" and nil.'
                  constraints:
                    nullable: true


  - changeSet:
      id: 310
      author: howonlee
      comment: Added 0.40.0 Migrate friendly field names
      changes:
        - update:
            tableName: setting
            columns:
              - column:
                  name: value
                  value: 'simple'
            where: "'key'='humanization-strategy' AND value='advanced'"

  - changeSet:
      id: 311
      author: howonlee
      comment: Added 0.40.0 Migrate friendly field names, not noop
      changes:
        - sql:
            dbms: mariadb,mysql
            sql: |
                UPDATE setting SET value='simple' WHERE `key`='humanization-strategy'
                AND value='advanced'
        - sql:
            dbms: postgresql,h2
            sql: |
                UPDATE setting SET value='simple' WHERE key='humanization-strategy'
                AND value='advanced'

  - changeSet:
      id: 312
      author: noahmoss
      comment: Added 0.41.0 Backfill collection_id for dashboard subscriptions
      changes:
        - sql:
            dbms: mariadb,mysql
            sql: >-
              UPDATE pulse p
              INNER JOIN report_dashboard d
              ON p.dashboard_id = d.id
              SET p.collection_id = d.collection_id;
        - sql:
            dbms: postgresql
            sql: >-
              UPDATE pulse p
              SET collection_id = d.collection_id
              FROM report_dashboard d
              WHERE p.dashboard_id = d.id
              AND p.dashboard_id IS NOT NULL;
        - sql:
            dbms: h2
            sql: >-
              UPDATE pulse p
              SET collection_id = (
                SELECT d.collection_id
                FROM report_dashboard d
                WHERE d.id = p.dashboard_id
              )
              WHERE dashboard_id IS NOT NULL;

  - changeSet:
      id: 313
      author: jeff303
      comment: Added 0.42.0 - Secret domain object.
      validCheckSum: ANY
      changes:
        - createTable:
            tableName: secret
            remarks: Storage for managed secrets (passwords, binary data, etc.)
            columns:
              - column:
                  autoIncrement: true
                  constraints:
                    nullable: false
                    primaryKey: true
                  name: id
                  remarks: Part of composite primary key for secret; this is the uniquely generted ID column
                  type: int
              - column:
                  constraints:
                    nullable: false
                    primaryKey: true
                  name: version
                  defaultValue: 1
                  remarks: Part of composite primary key for secret; this is the version column
                  type: int
              - column:
                  constraints:
                    deferrable: false
                    foreignKeyName: fk_secret_ref_user_id
                    initiallyDeferred: false
                    nullable: true
                    referencedTableName: core_user
                    referencedColumnNames: id
                  name: creator_id
                  remarks: User ID who created this secret instance
                  type: int
              - column:
                  constraints:
                    nullable: false
                  name: created_at
                  remarks: Timestamp for when this secret instance was created
                  type: ${timestamp_type}
              - column:
                  constraints:
                    nullable: true
                  name: updated_at
                  remarks: >-
                    Timestamp for when this secret record was updated. Only relevant when non-value field changes
                    since a value change will result in a new version being inserted.
                  type: ${timestamp_type}
              - column:
                  constraints:
                    nullable: false
                  name: name
                  remarks: The name of this secret record.
                  type: varchar(254)
              - column:
                  constraints:
                    # TODO: do we want to constrain this field or leave open for extension? or separate table with FK?
                    nullable: false
                  name: kind
                  remarks: >-
                    The kind of secret this record represents; the value is interpreted as a Clojure keyword with a
                    hierarchy. Ex: 'bytes' means generic binary data, 'jks-keystore' extends 'bytes' but has a specific
                    meaning.
                  type: varchar(254)
              - column:
                  constraints:
                    # TODO: similar question to above?
                    nullable: true
                  name: source
                  remarks: >-
                    The source of secret record, which controls how Metabase interprets the value (ex: 'file-path'
                    means the 'simple_value' is not the real value, but a pointer to a file that contains the value).
                  type: varchar(254)
              - column:
                  constraints:
                    nullable: false
                  name: value
                  remarks: The base64 encoded binary value of this secret record. If encryption is enabled, this will
                    be the output of the encryption procedure on the plaintext. If not, it will be the base64 encoded
                    plaintext.
                  type: ${blob.type}

  - changeSet:
      id: 314
      author: howonlee
      comment: Added 0.41.0 Fine grained caching controls
      changes:
        - addColumn:
            tableName: metabase_database
            columns:
              - column:
                  name: cache_ttl
                  type: integer
                  remarks: "Granular cache TTL for specific database."
                  constraints:
                    nullable: true

  - changeSet:
      id: 315
      author: howonlee
      comment: Added 0.41.0 Fine grained caching controls, pt 2
      changes:
        - addColumn:
            tableName: report_dashboard
            columns:
              - column:
                  name: cache_ttl
                  type: integer
                  remarks: "Granular cache TTL for specific dashboard."
                  constraints:
                    nullable: true

  - changeSet:
      id: 316
      author: howonlee
      comment: Added 0.41.0 Fine grained caching controls, pt 3
      changes:
        - addColumn:
            tableName: view_log
            columns:
              - column:
                  name: metadata
                  type: text
                  remarks: "Serialized JSON corresponding to metadata for view."
                  constraints:
                    nullable: true

  - changeSet:
      id: 381
      author: camsaul
      comment: Added 0.41.2 Add index to QueryExecution card_id to fix performance issues (#18759)
      changes:
        - createIndex:
            tableName: query_execution
            indexName: idx_query_execution_card_id
            columns:
              - column:
                  name: card_id

  - changeSet:
      id: 382
      author: camsaul
      comment: Added 0.41.2 Add index to ModerationReview moderated_item_type + moderated_item_id to fix performance issues (#18759)
      changes:
        - createIndex:
            tableName: moderation_review
            indexName: idx_moderation_review_item_type_item_id
            columns:
              - column:
                  name: moderated_item_type
              - column:
                  name: moderated_item_id

  - changeSet:
      id: 383
      author: camsaul
      comment: Added 0.41.3 -- Add index to QueryExecution card_id + started_at to fix performance issue #19053
      changes:
        - createIndex:
            tableName: query_execution
            indexName: idx_query_execution_card_id_started_at
            columns:
              - column:
                  name: card_id
              - column:
                  name: started_at

  - changeSet:
      id: v42.00-000
      author: camsaul
      comment: Added 0.42.0 Remove unused column (#5240)
      # this migration was previously numbered 317 and merged into master before we adopted the 0.42.0+ migration ID
      # numbering scheme. See #18821 for more info.
      preConditions:
        - onFail: MARK_RAN
        - or:
            # For some insane reason databasechangelog is upper-case in MySQL and MariaDB.
            - and:
                - dbms:
                    type: postgresql,h2
                - sqlCheck:
                    expectedResult: 0
                    sql: SELECT count(*) FROM databasechangelog WHERE id = '317';
            - and:
                - dbms:
                    type: mysql,mariadb
                - sqlCheck:
                    expectedResult: 0
                    sql: SELECT count(*) FROM `DATABASECHANGELOG` WHERE id = '317';

      changes:
        - dropColumn:
            tableName: metabase_table
            columnName: entity_name


  - changeSet:
      id: v42.00-001
      author: camsaul
      comment: Added 0.42.0 Attempt to add Card.database_id (by parsing query) to rows that are missing it (#5999)
      # If this migration fails for any reason continue with the next migration; do not fail the entire process if this one fails
      failOnError: false
      # Don't run for H2 -- the version of H2 we're using doesn't support JSON stuff.
      preConditions:
        - onFail: MARK_RAN
        - dbms:
            type: postgresql,mysql,mariadb
      # The basic idea below is to parse the `database_id` from the JSON string query dictionary and use it to set the
      # database_id column as needed. We do an INNER JOIN against the Database table to make sure that Database
      # actually exists (so we don't attempt to set an invalid database_id)
      changes:
        - sql:
            dbms: postgresql
            sql: >-
              WITH c2 AS (
                SELECT *, (dataset_query::json->>'database')::integer AS query_database_id
                FROM report_card
              )
              UPDATE report_card c
              SET database_id = c2.query_database_id
              FROM c2
              INNER JOIN metabase_database db
                ON db.id = c2.query_database_id
              WHERE c.database_id IS NULL
                AND c.id = c2.id
                AND c2.query_database_id IS NOT NULL;
        # MySQL and MariaDB are exactly the same other than different function names: json_value (for MariaDB) vs
        # json_extract (for MySQL)
        - sql:
            dbms: mariadb
            sql: >-
              UPDATE report_card c
              JOIN (
                SELECT *, cast(json_value(dataset_query, '$.database') AS signed) AS query_database_id
                FROM report_card
                ) c2
                ON c.id = c2.id
              INNER JOIN metabase_database db ON c2.query_database_id = db.id
              SET c.database_id = c2.query_database_id
              WHERE c.database_id IS NULL
                AND c2.query_database_id IS NOT NULL;
        - sql:
            dbms: mysql
            sql: >-
              UPDATE report_card c
              JOIN (
                SELECT *, cast(json_extract(dataset_query, '$.database') AS signed) AS query_database_id
                FROM report_card
                ) c2
                ON c.id = c2.id
              INNER JOIN metabase_database db ON c2.query_database_id = db.id
              SET c.database_id = c2.query_database_id
              WHERE c.database_id IS NULL
                AND c2.query_database_id IS NOT NULL;

  - changeSet:
      id: v42.00-002
      author: camsaul
      comment: Added 0.42.0 Added constraint we should have had all along (#5999)
      preConditions:
        - onFail: MARK_RAN
        # If we're dumping the migration as a SQL file or trying to force-migrate we can't check the preconditions
        # so just go ahead and skip the entire thing. This is a non-critical migration
        - onUpdateSQL: IGNORE
        - sqlCheck:
            expectedResult: 0
            sql: SELECT count(*) FROM report_card WHERE database_id IS NULL
      changes:
        - addNotNullConstraint:
            columnDataType: int
            tableName: report_card
            columnName: database_id

  - changeSet:
      id: v42.00-003
      author: dpsutton
      comment: Added 0.42.0 Initial support for datasets based on questions
      # this migration was previously numbered 320 and merged into master before we adopted the 0.42.0+ migration ID
      # numbering scheme. See #18821 for more info.
      preConditions:
        - onFail: MARK_RAN
        - or:
            - and:
                - dbms:
                    type: postgresql,h2
                - sqlCheck:
                    expectedResult: 0
                    sql: SELECT count(*) FROM databasechangelog WHERE id = '320';
            - and:
                - dbms:
                    type: mysql,mariadb
                - sqlCheck:
                    expectedResult: 0
                    sql: SELECT count(*) FROM `DATABASECHANGELOG` WHERE id = '320';
      changes:
        - addColumn:
            tableName: report_card
            columns:
              - column:
                  name: dataset
                  type: boolean
                  remarks: "Indicate whether question is a dataset"
                  constraints:
                    nullable: false
                  defaultValue: false

  - changeSet:    # this one is run unconditionally so unify the type to ${text.type} across ALL dbs
      id: v42.00-004 # this differentiation was first done under changeSet 13 above
      author: jeff303
      comment: >-
        Added 0.42.0 - modify type of activity.details from text to ${text.type}
      changes:
        - modifyDataType:
            tableName: activity
            columnName: details
            newDataType: ${text.type}

  - changeSet:
      id: v42.00-005
      author: jeff303
      comment: >-
        Added 0.42.0 - modify type of collection.description from text to ${text.type}
        on mysql,mariadb
      changes:
        - modifyDataType:
            tableName: collection
            columnName: description
            newDataType: ${text.type}
      preConditions:
        - onFail: MARK_RAN
        - dbms:
            type: mysql,mariadb

  - changeSet:
      id: v42.00-006
      author: jeff303
      comment: >-
        Added 0.42.0 - modify type of collection.name from text to ${text.type}
        on mysql,mariadb
      changes:
        - modifyDataType:
            tableName: collection
            columnName: name
            newDataType: ${text.type}
      preConditions:
        - onFail: MARK_RAN
        - dbms:
            type: mysql,mariadb

  - changeSet:
      id: v42.00-007
      author: jeff303
      comment: >-
        Added 0.42.0 - modify type of computation_job.context from text to ${text.type}
        on mysql,mariadb
      changes:
        - modifyDataType:
            tableName: computation_job
            columnName: context
            newDataType: ${text.type}
      preConditions:
        - onFail: MARK_RAN
        - dbms:
            type: mysql,mariadb

  - changeSet:
      id: v42.00-008
      author: jeff303
      comment: >-
        Added 0.42.0 - modify type of computation_job_result.payload from text
        to ${text.type} on mysql,mariadb
      changes:
        - modifyDataType:
            tableName: computation_job_result
            columnName: payload
            newDataType: ${text.type}
      preConditions:
        - onFail: MARK_RAN
        - dbms:
            type: mysql,mariadb

  - changeSet:
      id: v42.00-009
      author: jeff303
      comment: >-
        Added 0.42.0 - modify type of core_session.anti_csrf_token from text
        to ${text.type} on mysql,mariadb
      changes:
        - modifyDataType:
            tableName: core_session
            columnName: anti_csrf_token
            newDataType: ${text.type}
      preConditions:
        - onFail: MARK_RAN
        - dbms:
            type: mysql,mariadb

  - changeSet:
      id: v42.00-010
      author: jeff303
      comment: >-
        Added 0.42.0 - modify type of core_user.login_attributes from text to
        ${text.type} on mysql,mariadb
      changes:
        - modifyDataType:
            tableName: core_user
            columnName: login_attributes
            newDataType: ${text.type}
      preConditions:
        - onFail: MARK_RAN
        - dbms:
            type: mysql,mariadb

  - changeSet:
      id: v42.00-011
      author: jeff303
      comment: >-
        Added 0.42.0 - modify type of group_table_access_policy.attribute_remappings
        from text to ${text.type} on mysql,mariadb
      changes:
        - modifyDataType:
            tableName: group_table_access_policy
            columnName: attribute_remappings
            newDataType: ${text.type}
      preConditions:
        - onFail: MARK_RAN
        - dbms:
            type: mysql,mariadb

  - changeSet:
      id: v42.00-012
      author: jeff303
      comment: >-
        Added 0.42.0 - modify type of login_history.device_description from text
        to ${text.type} on mysql,mariadb
      changes:
        - modifyDataType:
            tableName: login_history
            columnName: device_description
            newDataType: ${text.type}
      preConditions:
        - onFail: MARK_RAN
        - dbms:
            type: mysql,mariadb

  - changeSet:
      id: v42.00-013
      author: jeff303
      comment: >-
        Added 0.42.0 - modify type of login_history.ip_address from text to ${text.type}
        on mysql,mariadb
      changes:
        - modifyDataType:
            tableName: login_history
            columnName: ip_address
            newDataType: ${text.type}
      preConditions:
        - onFail: MARK_RAN
        - dbms:
            type: mysql,mariadb

  - changeSet:
      id: v42.00-014
      author: jeff303
      comment: >-
        Added 0.42.0 - modify type of metabase_database.caveats from text to
        ${text.type} on mysql,mariadb
      changes:
        - modifyDataType:
            tableName: metabase_database
            columnName: caveats
            newDataType: ${text.type}
      preConditions:
        - onFail: MARK_RAN
        - dbms:
            type: mysql,mariadb

  - changeSet:
      id: v42.00-015
      author: jeff303
      comment: >-
        Added 0.42.0 - modify type of metabase_database.description from text
        to ${text.type} on mysql,mariadb
      changes:
        - modifyDataType:
            tableName: metabase_database
            columnName: description
            newDataType: ${text.type}
      preConditions:
        - onFail: MARK_RAN
        - dbms:
            type: mysql,mariadb

  - changeSet:
      id: v42.00-016
      author: jeff303
      comment: >-
        Added 0.42.0 - modify type of metabase_database.details from text to
        ${text.type} on mysql,mariadb
      changes:
        - modifyDataType:
            tableName: metabase_database
            columnName: details
            newDataType: ${text.type}
      preConditions:
        - onFail: MARK_RAN
        - dbms:
            type: mysql,mariadb

  - changeSet:
      id: v42.00-017
      author: jeff303
      comment: >-
        Added 0.42.0 - modify type of metabase_database.options from text to
        ${text.type} on mysql,mariadb
      changes:
        - modifyDataType:
            tableName: metabase_database
            columnName: options
            newDataType: ${text.type}
      preConditions:
        - onFail: MARK_RAN
        - dbms:
            type: mysql,mariadb

  - changeSet:
      id: v42.00-018
      author: jeff303
      comment: >-
        Added 0.42.0 - modify type of metabase_database.points_of_interest from
        text to ${text.type} on mysql,mariadb
      changes:
        - modifyDataType:
            tableName: metabase_database
            columnName: points_of_interest
            newDataType: ${text.type}
      preConditions:
        - onFail: MARK_RAN
        - dbms:
            type: mysql,mariadb

  - changeSet:
      id: v42.00-019
      author: jeff303
      comment: >-
        Added 0.42.0 - modify type of metabase_field.caveats from text to ${text.type}
        on mysql,mariadb
      changes:
        - modifyDataType:
            tableName: metabase_field
            columnName: caveats
            newDataType: ${text.type}
      preConditions:
        - onFail: MARK_RAN
        - dbms:
            type: mysql,mariadb

  - changeSet:
      id: v42.00-020
      author: jeff303
      comment: >-
        Added 0.42.0 - modify type of metabase_field.database_type from text
        to ${text.type} on mysql,mariadb
      changes:
        - modifyDataType:
            tableName: metabase_field
            columnName: database_type
            newDataType: ${text.type}
      preConditions:
        - onFail: MARK_RAN
        - dbms:
            type: mysql,mariadb

  - changeSet:
      id: v42.00-021
      author: jeff303
      comment: >-
        Added 0.42.0 - modify type of metabase_field.description from text to
        ${text.type} on mysql,mariadb
      changes:
        - modifyDataType:
            tableName: metabase_field
            columnName: description
            newDataType: ${text.type}
      preConditions:
        - onFail: MARK_RAN
        - dbms:
            type: mysql,mariadb

  - changeSet:
      id: v42.00-022
      author: jeff303
      comment: >-
        Added 0.42.0 - modify type of metabase_field.fingerprint from text to
        ${text.type} on mysql,mariadb
      changes:
        - modifyDataType:
            tableName: metabase_field
            columnName: fingerprint
            newDataType: ${text.type}
      preConditions:
        - onFail: MARK_RAN
        - dbms:
            type: mysql,mariadb

  - changeSet:
      id: v42.00-023
      author: jeff303
      comment: >-
        Added 0.42.0 - modify type of metabase_field.has_field_values from text
        to ${text.type} on mysql,mariadb
      changes:
        - modifyDataType:
            tableName: metabase_field
            columnName: has_field_values
            newDataType: ${text.type}
      preConditions:
        - onFail: MARK_RAN
        - dbms:
            type: mysql,mariadb

  - changeSet:
      id: v42.00-024
      author: jeff303
      comment: >-
        Added 0.42.0 - modify type of metabase_field.points_of_interest from
        text to ${text.type} on mysql,mariadb
      changes:
        - modifyDataType:
            tableName: metabase_field
            columnName: points_of_interest
            newDataType: ${text.type}
      preConditions:
        - onFail: MARK_RAN
        - dbms:
            type: mysql,mariadb

  - changeSet:
      id: v42.00-025
      author: jeff303
      comment: >-
        Added 0.42.0 - modify type of metabase_field.settings from text to ${text.type}
        on mysql,mariadb
      changes:
        - modifyDataType:
            tableName: metabase_field
            columnName: settings
            newDataType: ${text.type}
      preConditions:
        - onFail: MARK_RAN
        - dbms:
            type: mysql,mariadb

  - changeSet:
      id: v42.00-026
      author: jeff303
      comment: >-
        Added 0.42.0 - modify type of metabase_fieldvalues.human_readable_values
        from text to ${text.type} on mysql,mariadb
      changes:
        - modifyDataType:
            tableName: metabase_fieldvalues
            columnName: human_readable_values
            newDataType: ${text.type}
      preConditions:
        - onFail: MARK_RAN
        - dbms:
            type: mysql,mariadb

  - changeSet:
      id: v42.00-027
      author: jeff303
      comment: >-
        Added 0.42.0 - modify type of metabase_fieldvalues.values from text to
        ${text.type} on mysql,mariadb
      changes:
        - modifyDataType:
            tableName: metabase_fieldvalues
            columnName: values
            newDataType: ${text.type}
      preConditions:
        - onFail: MARK_RAN
        - dbms:
            type: mysql,mariadb

  - changeSet:
      id: v42.00-028
      author: jeff303
      comment: >-
        Added 0.42.0 - modify type of metabase_table.caveats from text to ${text.type}
        on mysql,mariadb
      changes:
        - modifyDataType:
            tableName: metabase_table
            columnName: caveats
            newDataType: ${text.type}
      preConditions:
        - onFail: MARK_RAN
        - dbms:
            type: mysql,mariadb

  - changeSet:
      id: v42.00-029
      author: jeff303
      comment: >-
        Added 0.42.0 - modify type of metabase_table.description from text to
        ${text.type} on mysql,mariadb
      changes:
        - modifyDataType:
            tableName: metabase_table
            columnName: description
            newDataType: ${text.type}
      preConditions:
        - onFail: MARK_RAN
        - dbms:
            type: mysql,mariadb

  - changeSet:
      id: v42.00-030
      author: jeff303
      comment: >-
        Added 0.42.0 - modify type of metabase_table.points_of_interest from
        text to ${text.type} on mysql,mariadb
      changes:
        - modifyDataType:
            tableName: metabase_table
            columnName: points_of_interest
            newDataType: ${text.type}
      preConditions:
        - onFail: MARK_RAN
        - dbms:
            type: mysql,mariadb

  - changeSet:
      id: v42.00-031
      author: jeff303
      comment: >-
        Added 0.42.0 - modify type of metric.caveats from text to ${text.type}
        on mysql,mariadb
      changes:
        - modifyDataType:
            tableName: metric
            columnName: caveats
            newDataType: ${text.type}
      preConditions:
        - onFail: MARK_RAN
        - dbms:
            type: mysql,mariadb

  - changeSet:
      id: v42.00-032
      author: jeff303
      comment: >-
        Added 0.42.0 - modify type of metric.definition from text to ${text.type}
        on mysql,mariadb
      changes:
        - modifyDataType:
            tableName: metric
            columnName: definition
            newDataType: ${text.type}
      preConditions:
        - onFail: MARK_RAN
        - dbms:
            type: mysql,mariadb

  - changeSet:
      id: v42.00-033
      author: jeff303
      comment: >-
        Added 0.42.0 - modify type of metric.description from text to ${text.type}
        on mysql,mariadb
      changes:
        - modifyDataType:
            tableName: metric
            columnName: description
            newDataType: ${text.type}
      preConditions:
        - onFail: MARK_RAN
        - dbms:
            type: mysql,mariadb

  - changeSet:
      id: v42.00-034
      author: jeff303
      comment: >-
        Added 0.42.0 - modify type of metric.how_is_this_calculated from text
        to ${text.type} on mysql,mariadb
      changes:
        - modifyDataType:
            tableName: metric
            columnName: how_is_this_calculated
            newDataType: ${text.type}
      preConditions:
        - onFail: MARK_RAN
        - dbms:
            type: mysql,mariadb

  - changeSet:
      id: v42.00-035
      author: jeff303
      comment: >-
        Added 0.42.0 - modify type of metric.points_of_interest from text to
        ${text.type} on mysql,mariadb
      changes:
        - modifyDataType:
            tableName: metric
            columnName: points_of_interest
            newDataType: ${text.type}
      preConditions:
        - onFail: MARK_RAN
        - dbms:
            type: mysql,mariadb

  - changeSet:
      id: v42.00-036
      author: jeff303
      comment: >-
        Added 0.42.0 - modify type of moderation_review.text from text to ${text.type}
        on mysql,mariadb
      changes:
        - modifyDataType:
            tableName: moderation_review
            columnName: text
            newDataType: ${text.type}
      preConditions:
        - onFail: MARK_RAN
        - dbms:
            type: mysql,mariadb

  - changeSet:
      id: v42.00-037
      author: jeff303
      comment: >-
        Added 0.42.0 - modify type of native_query_snippet.content from text
        to ${text.type} on mysql,mariadb
      changes:
        - modifyDataType:
            tableName: native_query_snippet
            columnName: content
            newDataType: ${text.type}
      preConditions:
        - onFail: MARK_RAN
        - dbms:
            type: mysql,mariadb

  - changeSet:
      id: v42.00-038
      author: jeff303
      comment: >-
        Added 0.42.0 - modify type of native_query_snippet.description from text
        to ${text.type} on mysql,mariadb
      changes:
        - modifyDataType:
            tableName: native_query_snippet
            columnName: description
            newDataType: ${text.type}
      preConditions:
        - onFail: MARK_RAN
        - dbms:
            type: mysql,mariadb

  - changeSet:
      id: v42.00-039
      author: jeff303
      comment: >-
        Added 0.42.0 - modify type of pulse.parameters from text to ${text.type}
        on mysql,mariadb
      changes:
        - modifyDataType:
            tableName: pulse
            columnName: parameters
            newDataType: ${text.type}
      preConditions:
        - onFail: MARK_RAN
        - dbms:
            type: mysql,mariadb

  - changeSet:
      id: v42.00-040
      author: jeff303
      comment: >-
        Added 0.42.0 - modify type of pulse_channel.details from text to ${text.type}
        on mysql,mariadb
      changes:
        - modifyDataType:
            tableName: pulse_channel
            columnName: details
            newDataType: ${text.type}
      preConditions:
        - onFail: MARK_RAN
        - dbms:
            type: mysql,mariadb

  - changeSet:
      id: v42.00-041
      author: jeff303
      comment: >-
        Added 0.42.0 - modify type of query.query from text to ${text.type} on
        mysql,mariadb
      changes:
        - modifyDataType:
            tableName: query
            columnName: query
            newDataType: ${text.type}
      preConditions:
        - onFail: MARK_RAN
        - dbms:
            type: mysql,mariadb

  - changeSet:
      id: v42.00-042
      author: jeff303
      comment: >-
        Added 0.42.0 - modify type of query_execution.error from text to ${text.type}
        on mysql,mariadb
      changes:
        - modifyDataType:
            tableName: query_execution
            columnName: error
            newDataType: ${text.type}
      preConditions:
        - onFail: MARK_RAN
        - dbms:
            type: mysql,mariadb

  - changeSet:
      id: v42.00-043
      author: jeff303
      comment: >-
        Added 0.42.0 - modify type of report_card.dataset_query from text to
        ${text.type} on mysql,mariadb
      changes:
        - modifyDataType:
            tableName: report_card
            columnName: dataset_query
            newDataType: ${text.type}
      preConditions:
        - onFail: MARK_RAN
        - dbms:
            type: mysql,mariadb

  - changeSet:
      id: v42.00-044
      author: jeff303
      comment: >-
        Added 0.42.0 - modify type of report_card.description from text to ${text.type}
        on mysql,mariadb
      changes:
        - modifyDataType:
            tableName: report_card
            columnName: description
            newDataType: ${text.type}
      preConditions:
        - onFail: MARK_RAN
        - dbms:
            type: mysql,mariadb

  - changeSet:
      id: v42.00-045
      author: jeff303
      comment: >-
        Added 0.42.0 - modify type of report_card.embedding_params from text
        to ${text.type} on mysql,mariadb
      changes:
        - modifyDataType:
            tableName: report_card
            columnName: embedding_params
            newDataType: ${text.type}
      preConditions:
        - onFail: MARK_RAN
        - dbms:
            type: mysql,mariadb

  - changeSet:
      id: v42.00-046
      author: jeff303
      comment: >-
        Added 0.42.0 - modify type of report_card.result_metadata from text to
        ${text.type} on mysql,mariadb
      changes:
        - modifyDataType:
            tableName: report_card
            columnName: result_metadata
            newDataType: ${text.type}
      preConditions:
        - onFail: MARK_RAN
        - dbms:
            type: mysql,mariadb

  - changeSet:
      id: v42.00-047
      author: jeff303
      comment: >-
        Added 0.42.0 - modify type of report_card.visualization_settings from
        text to ${text.type} on mysql,mariadb
      changes:
        - modifyDataType:
            tableName: report_card
            columnName: visualization_settings
            newDataType: ${text.type}
      preConditions:
        - onFail: MARK_RAN
        - dbms:
            type: mysql,mariadb

  - changeSet:
      id: v42.00-048
      author: jeff303
      comment: >-
        Added 0.42.0 - modify type of report_dashboard.caveats from text to ${text.type}
        on mysql,mariadb
      changes:
        - modifyDataType:
            tableName: report_dashboard
            columnName: caveats
            newDataType: ${text.type}
      preConditions:
        - onFail: MARK_RAN
        - dbms:
            type: mysql,mariadb

  - changeSet:
      id: v42.00-049
      author: jeff303
      comment: >-
        Added 0.42.0 - modify type of report_dashboard.description from text
        to ${text.type} on mysql,mariadb
      changes:
        - modifyDataType:
            tableName: report_dashboard
            columnName: description
            newDataType: ${text.type}
      preConditions:
        - onFail: MARK_RAN
        - dbms:
            type: mysql,mariadb

  - changeSet:
      id: v42.00-050
      author: jeff303
      comment: >-
        Added 0.42.0 - modify type of report_dashboard.embedding_params from
        text to ${text.type} on mysql,mariadb
      changes:
        - modifyDataType:
            tableName: report_dashboard
            columnName: embedding_params
            newDataType: ${text.type}
      preConditions:
        - onFail: MARK_RAN
        - dbms:
            type: mysql,mariadb

  - changeSet:
      id: v42.00-051
      author: jeff303
      comment: >-
        Added 0.42.0 - modify type of report_dashboard.parameters from text to
        ${text.type} on mysql,mariadb
      changes:
        - modifyDataType:
            tableName: report_dashboard
            columnName: parameters
            newDataType: ${text.type}
      preConditions:
        - onFail: MARK_RAN
        - dbms:
            type: mysql,mariadb

  - changeSet:
      id: v42.00-052
      author: jeff303
      comment: >-
        Added 0.42.0 - modify type of report_dashboard.points_of_interest from
        text to ${text.type} on mysql,mariadb
      changes:
        - modifyDataType:
            tableName: report_dashboard
            columnName: points_of_interest
            newDataType: ${text.type}
      preConditions:
        - onFail: MARK_RAN
        - dbms:
            type: mysql,mariadb

  - changeSet:
      id: v42.00-053
      author: jeff303
      comment: >-
        Added 0.42.0 - modify type of report_dashboardcard.parameter_mappings
        from text to ${text.type} on mysql,mariadb
      changes:
        - modifyDataType:
            tableName: report_dashboardcard
            columnName: parameter_mappings
            newDataType: ${text.type}
      preConditions:
        - onFail: MARK_RAN
        - dbms:
            type: mysql,mariadb

  - changeSet:
      id: v42.00-054
      author: jeff303
      comment: >-
        Added 0.42.0 - modify type of report_dashboardcard.visualization_settings
        from text to ${text.type} on mysql,mariadb
      changes:
        - modifyDataType:
            tableName: report_dashboardcard
            columnName: visualization_settings
            newDataType: ${text.type}
      preConditions:
        - onFail: MARK_RAN
        - dbms:
            type: mysql,mariadb

  - changeSet:
      id: v42.00-055
      author: jeff303
      comment: >-
        Added 0.42.0 - modify type of revision.message from text to ${text.type}
        on mysql,mariadb
      changes:
        - modifyDataType:
            tableName: revision
            columnName: message
            newDataType: ${text.type}
      preConditions:
        - onFail: MARK_RAN
        - dbms:
            type: mysql,mariadb

  - changeSet:    # this one is run unconditionally so unify the type to ${text.type} across ALL dbs
      id: v42.00-056 # this differentiation was first done under changeSet 10 above
      author: jeff303
      comment: >-
        Added 0.42.0 - modify type of revision.object from text to ${text.type}
      changes:
        - modifyDataType:
            tableName: revision
            columnName: object
            newDataType: ${text.type}

  - changeSet:
      id: v42.00-057
      author: jeff303
      comment: >-
        Added 0.42.0 - modify type of segment.caveats from text to ${text.type}
        on mysql,mariadb
      changes:
        - modifyDataType:
            tableName: segment
            columnName: caveats
            newDataType: ${text.type}
      preConditions:
        - onFail: MARK_RAN
        - dbms:
            type: mysql,mariadb

  - changeSet:
      id: v42.00-058
      author: jeff303
      comment: >-
        Added 0.42.0 - modify type of segment.definition from text to ${text.type}
        on mysql,mariadb
      changes:
        - modifyDataType:
            tableName: segment
            columnName: definition
            newDataType: ${text.type}
      preConditions:
        - onFail: MARK_RAN
        - dbms:
            type: mysql,mariadb

  - changeSet:
      id: v42.00-059
      author: jeff303
      comment: >-
        Added 0.42.0 - modify type of segment.description from text to ${text.type}
        on mysql,mariadb
      changes:
        - modifyDataType:
            tableName: segment
            columnName: description
            newDataType: ${text.type}
      preConditions:
        - onFail: MARK_RAN
        - dbms:
            type: mysql,mariadb

  - changeSet:
      id: v42.00-060
      author: jeff303
      comment: >-
        Added 0.42.0 - modify type of segment.points_of_interest from text to
        ${text.type} on mysql,mariadb
      changes:
        - modifyDataType:
            tableName: segment
            columnName: points_of_interest
            newDataType: ${text.type}
      preConditions:
        - onFail: MARK_RAN
        - dbms:
            type: mysql,mariadb

  - changeSet:
      id: v42.00-061
      author: jeff303
      comment: >-
        Added 0.42.0 - modify type of setting.value from text to ${text.type}
        on mysql,mariadb
      changes:
        - modifyDataType:
            tableName: setting
            columnName: value
            newDataType: ${text.type}
      preConditions:
        - onFail: MARK_RAN
        - dbms:
            type: mysql,mariadb

  - changeSet:
      id: v42.00-062
      author: jeff303
      comment: >-
        Added 0.42.0 - modify type of task_history.task_details from text to
        ${text.type} on mysql,mariadb
      changes:
        - modifyDataType:
            tableName: task_history
            columnName: task_details
            newDataType: ${text.type}
      preConditions:
        - onFail: MARK_RAN
        - dbms:
            type: mysql,mariadb

  - changeSet:
      id: v42.00-063
      author: jeff303
      comment: >-
        Added 0.42.0 - modify type of view_log.metadata from text to ${text.type}
        on mysql,mariadb
      changes:
        - modifyDataType:
            tableName: view_log
            columnName: metadata
            newDataType: ${text.type}
      preConditions:
        - onFail: MARK_RAN
        - dbms:
            type: mysql,mariadb

  - changeSet:
      id: v42.00-064
      author: jeff303
      comment: "Added 0.42.0 - fix type of query_cache.results on upgrade (in case changeSet 97 was run before #16095)"
      preConditions:
        - onFail: MARK_RAN
        - dbms:
            type: mysql,mariadb
      changes:
        - modifyDataType:
            tableName: query_cache
            columnName: results
            newDataType: longblob

  - changeSet:
      id: v42.00-065
      author: dpsutton
      comment: >-
        Added 0.42.0 - Another modal dismissed state on user. Retaining the same suffix and boolean style to ease an
        eventual migration.
      changes:
        - addColumn:
            tableName: core_user
            columns:
              - column:
                  name: is_datasetnewb
                  type: boolean
                  remarks: "Boolean flag to indicate if the dataset info modal has been dismissed."
                  defaultValueBoolean: true
                  constraints:
                    nullable: false

  - changeSet:
      id: v42.00-066
      author: noahmoss
      comment: >-
        Added 0.42.0 - new columns for initial DB sync progress UX. Indicates whether a database has succesfully synced
        at least one time.
      changes:
        - addColumn:
            tableName: metabase_database
            columns:
              - column:
                  name: initial_sync_status
                  type: varchar(32)
                  remarks: "String indicating whether a database has completed its initial sync and is ready to use"
                  defaultValue: "complete"
                  constraints:
                    nullable: false

  - changeSet:
      id: v42.00-067
      author: noahmoss
      comment: >-
        Added 0.42.0 - new columns for initial DB sync progress UX. Indicates whether a table has succesfully synced
        at least one time.
      changes:
        - addColumn:
            tableName: metabase_table
            columns:
              - column:
                  name: initial_sync_status
                  type: varchar(32)
                  remarks: "String indicating whether a table has completed its initial sync and is ready to use"
                  defaultValue: "complete"
                  constraints:
                    nullable: false

  - changeSet:
      id: v42.00-068
      author: noahmoss
      comment: >-
        Added 0.42.0 - new columns for initial DB sync progress UX. Records the ID of the admin who added a database.
        May be null for the sample dataset, or for databases added prior to 0.42.0.
      changes:
        - addColumn:
            tableName: metabase_database
            columns:
              - column:
                  name: creator_id
                  type: int
                  remarks: "ID of the admin who added the database"
                  constraints:
                    nullable: true

  - changeSet:
      id: v42.00-069
      author: noahmoss
      comment: >-
        Added 0.42.0 - adds FK constraint for creator_id column, containing the ID of the admin who added a database.
      changes:
        - addForeignKeyConstraint:
            baseTableName: metabase_database
            baseColumnNames: creator_id
            referencedTableName: core_user
            referencedColumnNames: id
            constraintName: fk_database_creator_id
            onDelete: SET NULL

  - changeSet:
      id: v42.00-070
      author: camsaul
      comment: >-
        Added 0.42.0 - add Database.settings column to implement Database-local Settings
      # This migration was originally misnumbered, so now that it has a correct number it may get triggered a second
      # time. That's fine
      preConditions:
        - onFail: MARK_RAN
        - not:
            - columnExists:
                tableName: metabase_database
                columnName: settings
      changes:
        - addColumn:
            tableName: metabase_database
            columns:
              - column:
                  name: settings
                  type: ${text.type}
                  remarks: "Serialized JSON containing Database-local Settings for this Database"

  - changeSet:
      id: v42.00-071
      author: noahmoss
      comment: >-
        Added 0.42.0 - migrates the Sample Dataset to the name "Sample Database"
      changes:
        - sql:
            sql: UPDATE metabase_database SET name='Sample Database' WHERE is_sample=true

  - changeSet:
      id: v43.00-001
      author: jeff303
      comment: >-
        Added 0.43.0 - migrates any Database using the old bigquery driver to bigquery-cloud-sdk instead
      changes:
        - sql:
            sql: UPDATE metabase_database SET engine = 'bigquery-cloud-sdk' WHERE engine = 'bigquery'


  #
  # The next few migrations replace metabase.db.data-migrations/add-users-to-default-permissions-groups from 0.20.0
  #

  # Create the magic Permissions Groups if they don't already exist.

  # [add-users-to-default-permissions-groups 1 of 4]
  - changeSet:
      id: v43.00-002
      author: camsaul
      comment: >-
        Added 0.43.0. Create magic 'All Users' Permissions Group if it does not already exist.
      preConditions:
        - onFail: MARK_RAN
        - sqlCheck:
            expectedResult: 0
            sql: >-
              SELECT count(*) FROM permissions_group WHERE name = 'All Users';
      changes:
        - sql:
            sql: >-
              INSERT INTO permissions_group (name)
              VALUES
              ('All Users')

  # [add-users-to-default-permissions-groups 2 of 4]
  - changeSet:
      id: v43.00-003
      author: camsaul
      comment: >-
        Added 0.43.0. Create magic 'Administrators' Permissions Group if it does not already exist.
      preConditions:
        - onFail: MARK_RAN
        - sqlCheck:
            expectedResult: 0
            sql: >-
              SELECT count(*) FROM permissions_group WHERE name = 'Administrators';
      changes:
        - sql:
            sql: >-
              INSERT INTO permissions_group (name)
              VALUES
              ('Administrators')

  # Add existing Users to the magic Permissions Groups if needed.

  # [add-users-to-default-permissions-groups 3 of 4]
  - changeSet:
      id: v43.00-004
      author: camsaul
      comment: >-
        Added 0.43.0. Add existing Users to 'All Users' magic Permissions Group if needed.
      changes:
        - sql:
            sql: >-
              INSERT INTO permissions_group_membership (user_id, group_id)
              SELECT
                u.id AS user_id,
                all_users_group.id AS group_id
                FROM core_user u
                LEFT JOIN (
                  SELECT *
                  FROM permissions_group
                  WHERE name = 'All Users'
                ) all_users_group
                  ON true
                LEFT JOIN permissions_group_membership pgm
                       ON u.id = pgm.user_id
                      AND all_users_group.id = pgm.group_id
                WHERE pgm.id IS NULL;

  # [add-users-to-default-permissions-groups 4 of 4]
  - changeSet:
      id: v43.00-005
      author: camsaul
      comment: >-
        Added 0.43.0. Add existing Users with 'is_superuser' flag to 'Administrators' magic Permissions Group if needed.
      changes:
        - sql:
            sql: >-
              INSERT INTO permissions_group_membership (user_id, group_id)
              SELECT
                u.id AS user_id,
                admin_group.id AS group_id
                FROM core_user u
                LEFT JOIN (
                  SELECT *
                  FROM permissions_group
                  WHERE name = 'Administrators'
                ) admin_group
                  ON true
                LEFT JOIN permissions_group_membership pgm
                       ON u.id = pgm.user_id
                      AND admin_group.id = pgm.group_id
                WHERE u.is_superuser = true
                  AND pgm.id IS NULL;

  #
  # This migration replaces metabase.db.data-migrations/add-admin-group-root-entry, added 0.20.0
  #
  # Create root permissions entry for admin magic Permissions Group. Admin Group has a single entry that lets it
  # access to everything
  - changeSet:
      id: v43.00-006
      author: camsaul
      comment: >-
        Added 0.43.0. Create root '/' permissions entry for the 'Administrators' magic Permissions Group if needed.
      changes:
        - sql:
            sql: >-
              INSERT INTO permissions (group_id, object)
              SELECT
                admin_group.id AS group_id,
                '/' AS object
              FROM (
                SELECT id
                FROM permissions_group
                WHERE name = 'Administrators'
              ) admin_group
              LEFT JOIN permissions p
                     ON admin_group.id = p.group_id
                    AND p.object = '/'
              WHERE p.object IS NULL;

  #
  # The following migration replaces metabase.db.data-migrations/add-databases-to-magic-permissions-groups, added 0.20.0
  #

  # Add permissions entries for 'All Users' for all Databases created BEFORE we created the 'All Users' Permissions
  # Group. This replaces the old 'add-databases-to-magic-permissions-groups' Clojure-land data migration. Only run
  # this migration if that one hasn't been run yet.
  - changeSet:
      id: v43.00-007
      author: camsaul
      comment: >-
        Added 0.43.0. Grant permissions for existing Databases to 'All Users' permissions group.
      preConditions:
        - onFail: MARK_RAN
        - sqlCheck:
            expectedResult: 0
            sql: >-
              SELECT count(*)
              FROM data_migrations
              WHERE id = 'add-databases-to-magic-permissions-groups';
      changes:
        - sql:
            sql: >-
              INSERT INTO permissions (object, group_id)
              SELECT db.object, all_users.id AS group_id
              FROM (
                SELECT concat('/db/', id, '/') AS object
                FROM metabase_database
              ) db
              LEFT JOIN (
                SELECT id
                FROM permissions_group
                WHERE name = 'All Users'
              ) all_users
                ON true
              LEFT JOIN permissions p
                     ON p.group_id = all_users.id
                    AND db.object = p.object
              WHERE p.object IS NULL;

  #
  # The following migration replaces metabase.db.migrations/copy-site-url-setting-and-remove-trailing-slashes, added 0.23.0
  #
  # Copy the value of the old setting `-site-url` to the new `site-url` if applicable. (`site-url` used to be stored
  # internally as `-site-url`; this was confusing, see #4188 for details.) Make sure `site-url` has no trailing slashes
  # originally fixed in #4123.
  - changeSet:
      id: v43.00-008
      author: camsaul
      comment: >-
        Added 0.43.0. Migrate legacy '-site-url' Setting to 'site-url'. Trim trailing slashes.
      preConditions:
        - onFail: MARK_RAN
        - or:
            - and:
                - dbms:
                    type: postgresql,h2
                - sqlCheck:
                    expectedResult: 0
                    sql: SELECT count(*) FROM setting WHERE key = 'site-url';
            - and:
                - dbms:
                    type: mysql,mariadb
                - sqlCheck:
                    expectedResult: 0
                    sql: SELECT count(*) FROM setting WHERE `key` = 'site-url';
      changes:
        - sql:
            dbms: h2,postgresql
            sql: >-
              INSERT INTO setting (key, value)
              SELECT
                'site-url' AS key,
                regexp_replace(value, '/$', '') AS value
              FROM setting
              WHERE key = '-site-url';
        - sql:
            dbms: mysql,mariadb
            # MySQL 5.7 doesn't support regexp_replace :(
            # 'key' has to be quoted in MySQL
            sql: >-
              INSERT INTO setting (`key`, value)
              SELECT
                'site-url' AS `key`,
                CASE
                  WHEN value LIKE '%/'
                    THEN substring(value, 1, length(value) - 1)
                  ELSE
                    value
                  END
                AS value
              FROM setting
              WHERE `key` = '-site-url';

  #
  # The following migration replaces metabase.db.migrations/ensure-protocol-specified-in-site-url, added in 0.25.1
  #
  # There's a window on in the 0.23.0 and 0.23.1 releases that the site-url could be persisted without a protocol
  # specified. Other areas of the application expect that site-url will always include http/https. This migration
  # ensures that if we have a site-url stored it has the current defaulting logic applied to it
  - changeSet:
      id: v43.00-009
      author: camsaul
      comment: >-
        Added 0.43.0. Make sure 'site-url' Setting includes protocol.
      changes:
        - sql:
            dbms: h2,postgresql
            sql: >-
              UPDATE setting
              SET value = concat('http://', value)
              WHERE key = 'site-url'
                AND value NOT LIKE 'http%';
        - sql:
            dbms: mysql,mariadb
            sql: >-
              UPDATE setting
              SET value = concat('http://', value)
              WHERE `key` = 'site-url'
                AND value NOT LIKE 'http%';

  #
  # The following migrations replace metabase.db.migrations/migrate-humanization-setting, added in 0.28.0
  #
  # Prior to version 0.28.0 humanization was configured using the boolean setting `enable-advanced-humanization`.
  # `true` meant "use advanced humanization", while `false` meant "use simple humanization". In 0.28.0, this Setting
  # was replaced by the `humanization-strategy` Setting, which (at the time of this writing) allows for a choice
  # between three options: advanced, simple, or none. Migrate any values of the old Setting, if set, to the new one.

  # [migrate-humanization-setting part 1 of 2]
  - changeSet:
      id: v43.00-010
      author: camsaul
      comment: >-
        Added 0.43.0. Migrates value of legacy enable-advanced-humanization Setting to humanization-strategy Setting added in 0.28.0.
      preConditions:
        - onFail: MARK_RAN
        - or:
            - and:
                - dbms:
                    type: postgresql,h2
                - sqlCheck:
                    expectedResult: 0
                    sql: SELECT count(*) FROM setting WHERE key = 'humanization-strategy';
            - and:
                - dbms:
                    type: mysql,mariadb
                - sqlCheck:
                    expectedResult: 0
                    sql: SELECT count(*) FROM setting WHERE `key` = 'humanization-strategy';
      changes:
        - sql:
            dbms: h2,postgresql
            sql: >-
              INSERT INTO setting (key, value)
              SELECT
                'humanization-strategy'                                      AS key,
                (CASE WHEN value = 'true' THEN 'advanced' ELSE 'simple' END) AS value
              FROM setting
              WHERE key = 'enable-advanced-humanization';
        # key has to be quoted in MySQL/MariaDB
        - sql:
            dbms: mysql,mariadb
            sql: >-
              INSERT INTO setting (`key`, value)
              SELECT
                'humanization-strategy'                                      AS `key`,
                (CASE WHEN value = 'true' THEN 'advanced' ELSE 'simple' END) AS value
              FROM setting
              WHERE `key` = 'enable-advanced-humanization';

  # [migrate-humanization-setting part 2 of 2]
  - changeSet:
      id: v43.00-011
      author: camsaul
      comment: >-
        Added 0.43.0. Remove legacy enable-advanced-humanization Setting.
      changes:
        - sql:
            dbms: h2,postgresql
            sql: >-
              DELETE FROM setting WHERE key = 'enable-advanced-humanization';
        # key has to be quoted in MySQL/MariaDB
        - sql:
            dbms: mysql,mariadb
            sql: >-
              DELETE FROM setting WHERE `key` = 'enable-advanced-humanization';

  #
  # The following migration replaces metabase.db.migrations/mark-category-fields-as-list, added in 0.29.0
  #
  # Starting in version 0.29.0 we switched the way we decide which Fields should get FieldValues. Prior to 29, Fields
  # would be marked as special type Category if they should have FieldValues. In 29+, the Category special type no
  # longer has any meaning as far as the backend is concerned. Instead, we use the new `has_field_values` column to
  # keep track of these things. Fields whose value for `has_field_values` is `list` is the equiavalent of the old
  # meaning of the Category special type.
  #
  # Note that in 0.39.0 special type was renamed to semantic type
  - changeSet:
      id: v43.00-012
      author: camsaul
      comment: >-
        Added 0.43.0. Set Field.has_field_values to 'list' if semantic_type derives from :type/Category.
      preConditions:
        - onFail: MARK_RAN
        - sqlCheck:
            expectedResult: 0
            sql: >-
              SELECT count(*)
              FROM data_migrations
              WHERE id = 'mark-category-fields-as-list';
      changes:
        - sql:
            # This is a snapshot of all the descendants of `:type/Category` at the time this migration was written. We
            # don't need to worry about new types being added in the future, since the purpose of this migration is
            # only to update old columns.
            sql: >-
              UPDATE metabase_field
              SET has_field_values = 'list'
              WHERE has_field_values IS NULL
                AND active = true
                AND semantic_type IN (
                  'type/Category',
                  'type/City',
                  'type/Company',
                  'type/Country',
                  'type/Name',
                  'type/Product',
                  'type/Source',
                  'type/State',
                  'type/Subscription',
                  'type/Title'
                );

  #
  # The following migrations replace metabase.db.migrations/add-migrated-collections, added in 0.30.0
  #
  # In 0.30 dashboards and pulses will be saved in collections rather than on separate list pages. Additionally, there
  # will no longer be any notion of saved questions existing outside of a collection (i.e. in the weird "Everything
  # Else" area where they can currently be saved).
  #
  # Consequently we'll need to move existing dashboards, pulses, and questions-not-in-a-collection to a new location
  # when users upgrade their instance to 0.30 from a previous version.
  #
  # The user feedback we've received points to a UX that would do the following:
  #
  # 1. Set permissions to the Root Collection to readwrite perms access for *all* Groups.
  #
  # 2. Create three new collections within the root collection: "Migrated dashboards," "Migrated pulses," and "Migrated
  #    questions."
  #
  # 3. The permissions settings for these new collections should be set to No Access for all user groups except
  #    Administrators.
  #
  # 4. Existing Dashboards, Pulses, and Questions from the "Everything Else" area should now be present within these
  #    new collections.

  # [add-migrated-collections part 1 of 7] Create 'Migrated Dashboards' Collection if needed
  - changeSet:
      id: v43.00-014
      author: camsaul
      comment: >-
        Added 0.43.0. Add 'Migrated Dashboards' Collection if needed and there are any Dashboards not in a Collection.
      preConditions:
        - onFail: MARK_RAN
        - and:
            - sqlCheck:
                expectedResult: 0
                sql: >-
                  SELECT count(*)
                  FROM data_migrations
                  WHERE id = 'add-migrated-collections';
            - sqlCheck:
                expectedResult: 0
                sql: >-
                  SELECT count(*)
                  FROM collection
                  WHERE name = 'Migrated Dashboards';
            - not:
                - sqlCheck:
                    expectedResult: 0
                    sql: >-
                      SELECT count(*)
                      FROM report_dashboard
                      WHERE collection_id IS NULL;
      changes:
        - sql:
            # #509ee3 is the MB brand color
            sql: >-
              INSERT INTO collection (name, color, slug)
              VALUES
              ('Migrated Dashboards', '#509ee3', 'migrated_dashboards');

  # [add-migrated-collections part 2 of 7] Create 'Migrated Pulses' Collection if needed
  - changeSet:
      id: v43.00-015
      author: camsaul
      comment: >-
        Added 0.43.0. Add 'Migrated Pulses' Collection if needed and there are any Pulses not in a Collection.
      preConditions:
        - onFail: MARK_RAN
        - and:
            - sqlCheck:
                expectedResult: 0
                sql: >-
                  SELECT count(*)
                  FROM data_migrations
                  WHERE id = 'add-migrated-collections';
            - sqlCheck:
                expectedResult: 0
                sql: >-
                  SELECT count(*)
                  FROM collection
                  WHERE name = 'Migrated Pulses';
            - not:
                - sqlCheck:
                    expectedResult: 0
                    sql: >-
                      SELECT count(*)
                      FROM pulse
                      WHERE collection_id IS NULL;
      changes:
        - sql:
            # #509ee3 is the MB brand color
            sql: >-
              INSERT INTO collection (name, color, slug)
              VALUES
              ('Migrated Pulses', '#509ee3', 'migrated_pulses');

  # [add-migrated-collections part 3 of 7] Create 'Migrated Questions' Collection if needed
  - changeSet:
      id: v43.00-016
      author: camsaul
      comment: >-
        Added 0.43.0. Add 'Migrated Questions' Collection if needed and there are any Cards not in a Collection.
      preConditions:
        - onFail: MARK_RAN
        - and:
            - sqlCheck:
                expectedResult: 0
                sql: >-
                  SELECT count(*)
                  FROM data_migrations
                  WHERE id = 'add-migrated-collections';
            - sqlCheck:
                expectedResult: 0
                sql: >-
                  SELECT count(*)
                  FROM collection
                  WHERE name = 'Migrated Questions';
            - not:
                - sqlCheck:
                    expectedResult: 0
                    sql: >-
                      SELECT count(*)
                      FROM report_card
                      WHERE collection_id IS NULL;
      changes:
        - sql:
            # #509ee3 is the MB brand color
            sql: >-
              INSERT INTO collection (name, color, slug)
              VALUES
              ('Migrated Questions', '#509ee3', 'migrated_questions');

  # [add-migrated-collections part 4 of 7] Move Dashboards not in a Collection to 'Migrated Dashboards'
  - changeSet:
      id: v43.00-017
      author: camsaul
      comment: >-
        Added 0.43.0. Move Dashboards not in a Collection to 'Migrated Dashboards'.
      preConditions:
        - onFail: MARK_RAN
        - sqlCheck:
            expectedResult: 0
            sql: >-
              SELECT count(*)
              FROM data_migrations
              WHERE id = 'add-migrated-collections';
      changes:
        - sql:
            sql: >-
              UPDATE report_dashboard
              SET collection_id = (SELECT id FROM collection WHERE name = 'Migrated Dashboards')
              WHERE collection_id IS NULL;


  # [add-migrated-collections part 5 of 7] Move Pulses not in a Collection to 'Migrated Pulses'
  - changeSet:
      id: v43.00-018
      author: camsaul
      comment: >-
        Added 0.43.0. Move Pulses not in a Collection to 'Migrated Pulses'.
      preConditions:
        - onFail: MARK_RAN
        - sqlCheck:
            expectedResult: 0
            sql: >-
              SELECT count(*)
              FROM data_migrations
              WHERE id = 'add-migrated-collections';
      changes:
        - sql:
            sql: >-
              UPDATE pulse
              SET collection_id = (SELECT id FROM collection WHERE name = 'Migrated Pulses')
              WHERE collection_id IS NULL;

  # [add-migrated-collections part 6 of 7] Move Cards not in a Collection to 'Migrated Questions'
  - changeSet:
      id: v43.00-019
      author: camsaul
      comment: >-
        Added 0.43.0. Move Cards not in a Collection to 'Migrated Questions'.
      preConditions:
        - onFail: MARK_RAN
        - sqlCheck:
            expectedResult: 0
            sql: >-
              SELECT count(*)
              FROM data_migrations
              WHERE id = 'add-migrated-collections';
      changes:
        - sql:
            sql: >-
              UPDATE report_card
              SET collection_id = (SELECT id FROM collection WHERE name = 'Migrated Questions')
              WHERE collection_id IS NULL;

  # [add-migrated-collections part 7 of 7] Grant All Users readwrite perms for the Root Collection.
  - changeSet:
      id: v43.00-020
      author: camsaul
      comment: >-
        Added 0.43.0. Grant the 'All Users' Permissions Group readwrite perms for the Root Collection.
      preConditions:
        - onFail: MARK_RAN
        - and:
            - sqlCheck:
                expectedResult: 0
                sql: >-
                  SELECT count(*)
                  FROM data_migrations
                  WHERE id = 'add-migrated-collections';
      changes:
        - sql:
            sql: >-
              INSERT INTO permissions (group_id, object)
              SELECT
                all_users_group.id AS group_id,
                '/collection/root/' AS object
              FROM (
                SELECT id
                FROM permissions_group
                WHERE name = 'All Users'
              ) all_users_group
              LEFT JOIN permissions p
                     ON all_users_group.id = p.group_id
                    AND p.object = '/collection/root/'
              WHERE p.object IS NULL;

  - changeSet:
      id: v43.00-021
      author: adam-james
      comment: Added 0.43.0 - Timeline table for Events
      changes:
        - createTable:
            tableName: timeline
            remarks: Timeline table to organize events
            columns:
              - column:
                  name: id
                  type: int
                  autoIncrement: true
                  constraints:
                    nullable: false
                    primaryKey: true
              - column:
                  remarks: Name of the timeline
                  name: name
                  type: varchar(255)
                  constraints:
                    nullable: false
              - column:
                  remarks: Optional description of the timeline
                  name: description
                  type: varchar(255)
                  constraints:
                    nullable: true
              - column:
                  name: icon
                  type: varchar(128)
                  constraints:
                    nullable: true
                  remarks: the icon to use when displaying the event
              - column:
                  remarks: ID of the collection containing the timeline
                  name: collection_id
                  type: int
                  constraints:
                    nullable: true
                    references: collection(id)
                    foreignKeyName: fk_timeline_collection_id
                    deleteCascade: true
              - column:
                  remarks: Whether or not the timeline has been archived
                  name: archived
                  type: boolean
                  defaultValueBoolean: false
                  constraints:
                    nullable: false
              - column:
                  remarks: ID of the user who created the timeline
                  name: creator_id
                  type: int
                  constraints:
                    nullable: false
                    references: core_user(id)
                    foreignKeyName: fk_timeline_creator_id
                    deleteCascade: true
              - column:
                  remarks: The timestamp of when the timeline was created
                  name: created_at
                  type: ${timestamp_type}
                  defaultValueComputed: current_timestamp
                  constraints:
                    nullable: false
              - column:
                  remarks: The timestamp of when the timeline was updated
                  name: updated_at
                  type: ${timestamp_type}
                  defaultValueComputed: current_timestamp
                  constraints:
                    nullable: false

  - changeSet:
      id: v43.00-022
      author: adam-james
      comment: Added 0.43.0 - Events table
      changes:
        - createTable:
            tableName: timeline_event
            remarks: Events table
            columns:
              - column:
                  name: id
                  type: int
                  autoIncrement: true
                  constraints:
                    nullable: false
                    primaryKey: true
              - column:
                  remarks: ID of the timeline containing the event
                  name: timeline_id
                  type: int
                  constraints:
                    nullable: false
                    references: timeline(id)
                    foreignKeyName: fk_events_timeline_id
                    deleteCascade: true
              - column:
                  remarks: Name of the event
                  name: name
                  type: varchar(255)
                  constraints:
                    nullable: false
              - column:
                  remarks: Optional markdown description of the event
                  name: description
                  type: varchar(255)
                  constraints:
                    nullable: true
              - column:
                  name: timestamp
                  type: ${timestamp_type}
                  constraints:
                    nullable: false
                  remarks: When the event happened
              - column:
                  name: time_matters
                  type: boolean
                  constraints:
                    nullable: false
                  remarks: >-
                     Indicate whether the time component matters or if the timestamp should just serve to indicate the
                     day of the event without any time associated to it.
              - column:
                  name: timezone
                  constraints:
                    nullable: false
                  type: varchar(255)
                  remarks: Timezone to display the underlying UTC timestamp in for the client
              - column:
                  name: icon
                  type: varchar(128)
                  constraints:
                    nullable: true
                  remarks: the icon to use when displaying the event
              - column:
                  remarks: Whether or not the event has been archived
                  name: archived
                  type: boolean
                  defaultValueBoolean: false
                  constraints:
                    nullable: false
              - column:
                  remarks: ID of the user who created the event
                  name: creator_id
                  type: int
                  constraints:
                    nullable: false
                    references: core_user(id)
                    foreignKeyName: fk_event_creator_id
                    deleteCascade: true
              - column:
                  remarks: The timestamp of when the event was created
                  name: created_at
                  type: ${timestamp_type}
                  defaultValueComputed: current_timestamp
                  constraints:
                    nullable: false
              - column:
                  remarks: The timestamp of when the event was modified
                  name: updated_at
                  type: ${timestamp_type}
                  defaultValueComputed: current_timestamp
                  constraints:
                    nullable: false

  - changeSet:
      id: v43.00-023
      author: dpsutton
      comment: Added 0.43.0 - Index on timeline collection_id
      changes:
        - createIndex:
            tableName: timeline
            indexName: idx_timeline_collection_id
            columns:
              - column:
                  name: collection_id

  - changeSet:
      id: v43.00-024
      author: dpsutton
      comment: Added 0.43.0 - Index on timeline_event timeline_id
      changes:
        - createIndex:
            tableName: timeline_event
            indexName: idx_timeline_event_timeline_id
            columns:
              - column:
                  name: timeline_id

  - changeSet:
      id: v43.00-025
      author: dpsutton
      comment: Added 0.43.0 - Index on timeline timestamp
      changes:
        - createIndex:
            tableName: timeline_event
            indexName: idx_timeline_event_timeline_id_timestamp
            columns:
              - column:
                  name: timeline_id
              - column:
                  name: timestamp

  - changeSet:
      id: v43.00-026
      author: noahmoss
      comment: >-
        Added 0.43.0 - adds User.settings column to implement User-local Settings
      changes:
        - addColumn:
            tableName: core_user
            columns:
              - column:
                  name: settings
                  type: ${text.type}
                  remarks: "Serialized JSON containing User-local Settings for this User"

  - changeSet:
      id: v43.00-027
      author: camsaul
      comment: Added 0.43.0. Drop NOT NULL constraint for core_user.password
      changes:
        - dropNotNullConstraint:
            tableName: core_user
            columnName: password
            columnDataType: varchar(254)

  - changeSet:
      id: v43.00-028
      author: camsaul
      comment: Added 0.43.0. Drop NOT NULL constraint for core_user.password_salt
      changes:
        - dropNotNullConstraint:
            tableName: core_user
            columnName: password_salt
            columnDataType: varchar(254)

  #
  # The following migration replaces metabase.db.data-migrations/clear-ldap-user-local-passwords, added 0.30.0
  #
  # Before 0.30.0, we were storing the LDAP user's password in the core_user table (though it wasn't used). This
  # migration clears those passwords out, disabling password-based login.
  - changeSet:
      id: v43.00-029
      author: camsaul
      comment: Added 0.43.0. Clear local password for Users using LDAP auth.
      changes:
        - sql:
            sql: >-
              UPDATE core_user
              SET
                password = NULL,
                password_salt = NULL
              WHERE ldap_auth IS TRUE;

  - changeSet:
      id: v43.00-030
      author: dpsutton
      comment: Added 0.43.0 - Dashboard bookmarks table
      changes:
        - createTable:
            tableName: dashboard_bookmark
            remarks: Table holding bookmarks on dashboards
            columns:
              - column:
                  name: id
                  type: int
                  autoIncrement: true
                  constraints:
                    primaryKey: true
                    nullable: false
              - column:
                  name: user_id
                  type: int
                  remarks: 'ID of the User who bookmarked the Dashboard'
                  constraints:
                    nullable: false
                    references: core_user(id)
                    foreignKeyName: fk_dashboard_bookmark_user_id
                    deleteCascade: true
              - column:
                  name: dashboard_id
                  type: int
                  remarks: 'ID of the Dashboard bookmarked by the user'
                  constraints:
                    nullable: false
                    references: report_dashboard(id)
                    foreignKeyName: fk_dashboard_bookmark_dashboard_id
                    deleteCascade: true
              - column:
                  remarks: The timestamp of when the bookmark was created
                  name: created_at
                  type: ${timestamp_type}
                  defaultValueComputed: current_timestamp
                  constraints:
                    nullable: false
  - changeSet:
      id: v43.00-031
      author: dpsutton
      comment: Added 0.43.0 - Dashboard bookmarks table unique constraint
      changes:
        - addUniqueConstraint:
            tableName: dashboard_bookmark
            columnNames: user_id, dashboard_id
            constraintName: unique_dashboard_bookmark_user_id_dashboard_id
  - changeSet:
      id: v43.00-032
      author: dpsutton
      comment: Added 0.43.0 - Dashboard bookmarks table index on user_id
      changes:
        - createIndex:
            tableName: dashboard_bookmark
            columns:
              - column:
                  name: user_id
            indexName: idx_dashboard_bookmark_user_id
  - changeSet:
      id: v43.00-033
      author: dpsutton
      comment: Added 0.43.0 - Dashboard bookmarks table index on dashboard_id
      changes:
        - createIndex:
            tableName: dashboard_bookmark
            columns:
              - column:
                  name: dashboard_id
            indexName: idx_dashboard_bookmark_dashboard_id

  - changeSet:
      id: v43.00-034
      author: dpsutton
      comment: Added 0.43.0 - Card bookmarks table
      changes:
        - createTable:
            tableName: card_bookmark
            remarks: Table holding bookmarks on cards
            columns:
              - column:
                  name: id
                  type: int
                  autoIncrement: true
                  constraints:
                    primaryKey: true
                    nullable: false
              - column:
                  name: user_id
                  type: int
                  remarks: 'ID of the User who bookmarked the Card'
                  constraints:
                    nullable: false
                    references: core_user(id)
                    foreignKeyName: fk_card_bookmark_user_id
                    deleteCascade: true
              - column:
                  name: card_id
                  type: int
                  remarks: 'ID of the Card bookmarked by the user'
                  constraints:
                    nullable: false
                    references: report_card(id)
                    foreignKeyName: fk_card_bookmark_dashboard_id
                    deleteCascade: true
              - column:
                  remarks: The timestamp of when the bookmark was created
                  name: created_at
                  type: ${timestamp_type}
                  defaultValueComputed: current_timestamp
                  constraints:
                    nullable: false
  - changeSet:
      id: v43.00-035
      author: dpsutton
      comment: Added 0.43.0 - Card bookmarks table unique constraint
      changes:
        - addUniqueConstraint:
            tableName: card_bookmark
            columnNames: user_id, card_id
            constraintName: unique_card_bookmark_user_id_card_id
  - changeSet:
      id: v43.00-036
      author: dpsutton
      comment: Added 0.43.0 - Card bookmarks table index on user_id
      changes:
        - createIndex:
            tableName: card_bookmark
            columns:
              - column:
                  name: user_id
            indexName: idx_card_bookmark_user_id
  - changeSet:
      id: v43.00-037
      author: dpsutton
      comment: Added 0.43.0 - Card bookmarks table index on card_id
      changes:
        - createIndex:
            tableName: card_bookmark
            columns:
              - column:
                  name: card_id
            indexName: idx_card_bookmark_card_id

  - changeSet:
      id: v43.00-038
      author: dpsutton
      comment: Added 0.43.0 - Collection bookmarks table
      changes:
        - createTable:
            tableName: collection_bookmark
            remarks: Table holding bookmarks on collections
            columns:
              - column:
                  name: id
                  type: int
                  autoIncrement: true
                  constraints:
                    primaryKey: true
                    nullable: false
              - column:
                  name: user_id
                  type: int
                  remarks: 'ID of the User who bookmarked the Collection'
                  constraints:
                    nullable: false
                    references: core_user(id)
                    foreignKeyName: fk_collection_bookmark_user_id
                    deleteCascade: true
              - column:
                  name: collection_id
                  type: int
                  remarks: 'ID of the Card bookmarked by the user'
                  constraints:
                    nullable: false
                    references: collection(id)
                    foreignKeyName: fk_collection_bookmark_collection_id
                    deleteCascade: true
              - column:
                  remarks: The timestamp of when the bookmark was created
                  name: created_at
                  type: ${timestamp_type}
                  defaultValueComputed: current_timestamp
                  constraints:
                    nullable: false
  - changeSet:
      id: v43.00-039
      author: dpsutton
      comment: Added 0.43.0 - Collection bookmarks table unique constraint
      changes:
        - addUniqueConstraint:
            tableName: collection_bookmark
            columnNames: user_id, collection_id
            constraintName: unique_collection_bookmark_user_id_collection_id
  - changeSet:
      id: v43.00-040
      author: dpsutton
      comment: Added 0.43.0 - Collection bookmarks table index on user_id
      changes:
        - createIndex:
            tableName: collection_bookmark
            columns:
              - column:
                  name: user_id
            indexName: idx_collection_bookmark_user_id
  - changeSet:
      id: v43.00-041
      author: dpsutton
      comment: Added 0.43.0 - Collection bookmarks table index on collection_id
      changes:
        - createIndex:
            tableName: collection_bookmark
            columns:
              - column:
                  name: collection_id
            indexName: idx_collection_bookmark_collection_id

  - changeSet:
      id: v43.00-042
      author: noahmoss
      comment: >-
        Added 0.43.0. Grant download permissions for existing Databases to 'All Users' permissions group
      changes:
        - sql:
            sql: >-
              INSERT INTO permissions (object, group_id)
              SELECT db.object, all_users.id AS group_id
              FROM (
                SELECT concat('/download/db/', id, '/') AS object
                FROM metabase_database
              ) db
              LEFT JOIN (
                SELECT id
                FROM permissions_group
                WHERE name = 'All Users'
              ) all_users
                ON true
              LEFT JOIN permissions p
                     ON p.group_id = all_users.id
                    AND db.object = p.object
              WHERE p.object IS NULL;

  - changeSet:
      id: v43.00-043
      author: howonlee
      comment: Added 0.43.0 - Nested field columns in fields
      changes:
        - addColumn:
            columns:
            - column:
                remarks: Nested field column paths, flattened
                name: nfc_path
                type: varchar(254)
                constraints:
                  nullable: true
            tableName: metabase_field

  - changeSet:
      id: v43.00-044
      author: noahmoss
      comment: Added 0.43.0 - Removes MetaBot permissions group
      changes:
        - sql:
            sql: DELETE FROM permissions_group WHERE name = 'MetaBot'

  - changeSet:
      id: v43.00-046
      author: qnkhuat
      comment: Added 0.43.0 - create General Permission Revision table
      changes:
        - createTable:
            tableName: general_permissions_revision
            remarks: 'Used to keep track of changes made to general permissions.'
            columns:
              - column:
                  name: id
                  type: int
                  autoIncrement: true
                  constraints:
                    primaryKey: true
                    nullable: false
              - column:
                  name: before
                  type: ${text.type}
                  remarks: 'Serialized JSON of the permission graph before the changes.'
                  constraints:
                    nullable: false
              - column:
                  name: after
                  type: ${text.type}
                  remarks: 'Serialized JSON of the changes in permission graph.'
                  constraints:
                    nullable: false
              - column:
                  name: user_id
                  type: int
                  remarks: 'The ID of the admin who made this set of changes.'
                  constraints:
                    nullable: false
                    referencedTableName: core_user
                    referencedColumnNames: id
                    foreignKeyName: fk_general_permissions_revision_user_id
              - column:
                  name: created_at
                  type: datetime
                  remarks: 'The timestamp of when these changes were made.'
                  constraints:
                    nullable: false
              - column:
                  name: remark
                  type: ${text.type}
                  remarks: 'Optional remarks explaining why these changes were made.'

  - changeSet:
      id: v43.00-047
      author: qnkhuat
      comment: Added 0.43.0. Grant the 'All Users' Group permissions to create/edit subscriptions and alerts
      changes:
        - sql:
            sql: >-
              INSERT INTO permissions (group_id, object)
              SELECT
                all_users_group.id AS group_id,
                '/general/subscription/' AS object
              FROM (
                SELECT id
                FROM permissions_group
                WHERE name = 'All Users'
              ) all_users_group
              LEFT JOIN permissions p
                ON all_users_group.id = p.group_id
                AND p.object = '/general/subscription/'
              WHERE p.object IS NULL;

  - changeSet:
<<<<<<< HEAD
      id: v43.00-049
      author: dpsutton
      comment: Added 0.43.0 - Unify datatype with query_execution.started_at so comparable (see 168).
      changes:
        - modifyDataType:
            tableName: view_log
            columnName: timestamp
            newDataType: ${timestamp_type}
=======
      id: v43.00-051
      author: adam-james
      comment: Added 0.43.0 - default boolean on timelines to indicate default timeline for a collection
      changes:
        - addColumn:
            columns:
            - column:
                remarks: Boolean value indicating if the timeline is the default one for the containing Collection
                name: default
                type: boolean
                defaultValue: false
                constraints:
                  nullable: false
            tableName: timeline
>>>>>>> 1422fa7a

# >>>>>>>>>> DO NOT ADD NEW MIGRATIONS BELOW THIS LINE! ADD THEM ABOVE <<<<<<<<<<

########################################################################################################################
#
# ADVICE:
#
# 1) Run ./bin/lint-migrations-file.sh to run core.spec checks against any changes you make here. Liquibase is pretty
#    forgiving and won't complain if you accidentally mix up things like deleteCascade and onDelete: CASCADE. CI runs
#    this check but it's nicer to know now instead of waiting for CI.
#
# 2) Please post a message in the Metabase Slack #migrations channel to let others know you are creating a new
#    migration so someone else doesn't steal your ID number
#
# 3) Migrations IDs should follow the format
#
#    vMM.mm-NNN
#
#    where
#
#    M = major version
#    m = minor version
#    N = migration number relative to that major+minor version
#
#   e.g. the first migration added to 0.42.0 should be numbered v42.00-000 and the second migration should be numbered
#   v42.00-001. The first migration for 0.42.1 should be numbered v42.01-000, and so forth.
#
#   This numbering scheme was adopted beginning with version 0.42.0 so that we could go back and add migrations to patch
#   releases without the ID sequence getting wildly out of order. See PR #18821 for more information.
#
# PLEASE KEEP THIS MESSAGE AT THE BOTTOM OF THIS FILE!!!!! Add new migrations above the message.
#
########################################################################################################################<|MERGE_RESOLUTION|>--- conflicted
+++ resolved
@@ -11331,7 +11331,6 @@
               WHERE p.object IS NULL;
 
   - changeSet:
-<<<<<<< HEAD
       id: v43.00-049
       author: dpsutton
       comment: Added 0.43.0 - Unify datatype with query_execution.started_at so comparable (see 168).
@@ -11340,7 +11339,8 @@
             tableName: view_log
             columnName: timestamp
             newDataType: ${timestamp_type}
-=======
+
+  - changeSet:
       id: v43.00-051
       author: adam-james
       comment: Added 0.43.0 - default boolean on timelines to indicate default timeline for a collection
@@ -11355,7 +11355,6 @@
                 constraints:
                   nullable: false
             tableName: timeline
->>>>>>> 1422fa7a
 
 # >>>>>>>>>> DO NOT ADD NEW MIGRATIONS BELOW THIS LINE! ADD THEM ABOVE <<<<<<<<<<
 
