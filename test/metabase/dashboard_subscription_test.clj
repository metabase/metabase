--- conflicted
+++ resolved
@@ -21,10 +21,7 @@
    [metabase.test :as mt]
    [metabase.util :as u]
    [schema.core :as s]
-<<<<<<< HEAD
    [toucan2.core :as t2]
-=======
->>>>>>> ff10e996
    [toucan2.tools.with-temp :as t2.with-temp]))
 
 (defn- do-with-dashboard-sub-for-card
@@ -623,13 +620,8 @@
       (is (= [{:text "Doohickey and Gizmo"}]
              (@#'metabase.pulse/execute-dashboard {:creator_id (mt/user->id :rasta)} dashboard))))))
 
-<<<<<<< HEAD
-(deftest actions-are-skipped-for-subscriptions-test
+(deftest actions-are-skipped-test
   (testing "Actions should be filtered out"
-=======
-(deftest link-cards-and-actions-are-skipped-test
-  (testing "Actions and link cards should be filtered out"
->>>>>>> ff10e996
     (t2.with-temp/with-temp
       [Dashboard     {dashboard-id :id
                       :as dashboard}   {:name "Dashboard"}
@@ -637,7 +629,6 @@
                                         :visualization_settings {:text "Markdown"}}
        DashboardCard _                 {:dashboard_id           dashboard-id
                                         :visualization_settings {:virtual_card {:display "link"}
-<<<<<<< HEAD
                                                                  :link         {:url "https://metabase.com"}}}
        DashboardCard _                 {:dashboard_id           dashboard-id
                                         :visualization_settings {:virtual_card {:display "action"}}}]
@@ -678,13 +669,4 @@
            (is (=? [{:text (format "### [New Database name](%s/browse/%d)\nLinked database desc" site-url database-id)}
                     {:text (format "### [Linked table dname](%s/question?db=%d&table=%d)\nLinked table desc" site-url database-id table-id)}
                     {:text (format "### [https://metabase.com](https://metabase.com)")}]
-                   (@#'metabase.pulse/execute-dashboard {:creator_id (mt/user->id :lucky)} dashboard)))))))))
-=======
-                                                                 :link         {:entity {:id    dashboard-id
-                                                                                         :model "dashboard"}}}}
-       DashboardCard _                 {:dashboard_id           dashboard-id
-                                        :visualization_settings {:virtual_card {:display "action"}}}]
-
-      (is (= [{:text "Markdown"}]
-             (@#'metabase.pulse/execute-dashboard {:creator_id (mt/user->id :rasta)} dashboard))))))
->>>>>>> ff10e996
+                   (@#'metabase.pulse/execute-dashboard {:creator_id (mt/user->id :lucky)} dashboard)))))))))