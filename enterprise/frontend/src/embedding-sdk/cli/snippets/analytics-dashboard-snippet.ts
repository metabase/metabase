--- conflicted
+++ resolved
@@ -73,11 +73,7 @@
           />
         )}
 
-<<<<<<< HEAD
         {isCreateQuestion && <InteractiveQuestion questionId="new" />}
-=======
-        {isCreateQuestion && <InteractiveQuestion />}
->>>>>>> e7669a37
       </div>
     </div>
   )
