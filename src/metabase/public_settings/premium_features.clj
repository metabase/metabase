(ns metabase.public-settings.premium-features
  "Settings related to checking premium token validity and which premium features it allows."
  (:require [cheshire.core :as json]
            [clj-http.client :as http]
            [clojure.core.memoize :as memoize]
            [clojure.spec.alpha :as spec]
            [clojure.string :as str]
            [clojure.tools.logging :as log]
            [environ.core :refer [env]]
            [metabase.config :as config]
            [metabase.models.setting :as setting :refer [defsetting]]
            [metabase.plugins.classloader :as classloader]
            [metabase.util :as u]
            [metabase.util.i18n :refer [deferred-tru trs tru]]
            [metabase.util.schema :as su]
            [schema.core :as schema]
            [toucan.db :as db]))

(def ^:private ValidToken
  "Schema for a valid premium token. Must be 64 lower-case hex characters."
  #"^[0-9a-f]{64}$")

(def store-url
  "URL to the MetaStore. Hardcoded by default but for development purposes you can use a local server. Specify the env
  var `METASTORE_DEV_SERVER_URL`."
  (or
   ;; only enable the changing the store url during dev because we don't want people switching it out in production!
   (when config/is-dev?
     (some-> (env :metastore-dev-server-url)
             ;; remove trailing slashes
             (str/replace  #"/$" "")))
   "https://store.metabase.com"))


;;; +----------------------------------------------------------------------------------------------------------------+
;;; |                                                TOKEN VALIDATION                                                |
;;; +----------------------------------------------------------------------------------------------------------------+

(defn- active-user-count []
  ;; NOTE: models.user imports public settings, which imports this namespace,
  ;; so we can't import the User model here.
  (db/count 'User :is_active true))

(defn- token-status-url [token]
  (when (seq token)
    (format "%s/api/%s/v2/status" store-url token)))

(def ^:private ^:const fetch-token-status-timeout-ms 10000) ; 10 seconds

(def ^:private TokenStatus
  {:valid                               schema/Bool
   :status                              su/NonBlankString
   (schema/optional-key :error-details) (schema/maybe su/NonBlankString)
   (schema/optional-key :features)      [su/NonBlankString]
   (schema/optional-key :trial)         schema/Bool
   (schema/optional-key :valid_thru)    su/NonBlankString ; ISO 8601 timestamp
   ;; don't explode in the future if we add more to the response! lol
   schema/Any                           schema/Any})

(schema/defn ^:private fetch-token-status* :- TokenStatus
  "Fetch info about the validity of `token` from the MetaStore."
  [token :- ValidToken]
  ;; attempt to query the metastore API about the status of this token. If the request doesn't complete in a
  ;; reasonable amount of time throw a timeout exception
  (log/info (trs "Checking with the MetaStore to see whether {0} is valid..."
                 ;; ValidToken will ensure the length of token is 64 chars long
                 (str (subs token 0 4) "..." (subs token 60 64))))
  (deref
   (future
     (try (some-> (token-status-url token)
                  (http/get {:query-params {:users     (active-user-count)
                                            :site-uuid (setting/get :site-uuid-for-premium-features-token-checks)}})
                  :body
                  (json/parse-string keyword))
          ;; if there was an error fetching the token, log it and return a generic message about the
          ;; token being invalid. This message will get displayed in the Settings page in the admin panel so
          ;; we do not want something complicated
          (catch clojure.lang.ExceptionInfo e
            (log/error e (trs "Error fetching token status:"))
            (let [body (u/ignore-exceptions (some-> (ex-data e) :body (json/parse-string keyword)))]
              (or
               body
               {:valid         false
                :status        (tru "Unable to validate token")
                :error-details (.getMessage e)})))))
   fetch-token-status-timeout-ms
   {:valid         false
    :status        (tru "Unable to validate token")
    :error-details (tru "Token validation timed out.")}))

(def ^{:arglists '([token])} fetch-token-status
  "TTL-memoized version of `fetch-token-status*`. Caches API responses for 5 minutes. This is important to avoid making
  too many API calls to the Store, which will throttle us if we make too many requests; putting in a bad token could
  otherwise put us in a state where `valid-token->features*` made API calls over and over, never itself getting cached
  because checks failed. "
  (memoize/ttl
   fetch-token-status*
   :ttl/threshold (* 1000 60 5)))

(schema/defn ^:private valid-token->features* :- #{su/NonBlankString}
  [token :- ValidToken]
  (let [{:keys [valid status features error-details]} (fetch-token-status token)]
    ;; if token isn't valid throw an Exception with the `:status` message
    (when-not valid
      (throw (ex-info status
               {:status-code 400, :error-details error-details})))
    ;; otherwise return the features this token supports
    (set features)))

(def ^:private ^:const valid-token-recheck-interval-ms
  "Amount of time to cache the status of a valid embedding token before forcing a re-check"
  (* 1000 60 60 24)) ; once a day

(def ^:private ^{:arglists '([token])} valid-token->features
  "Check whether `token` is valid. Throws an Exception if not. Returns a set of supported features if it is."
  ;; this is just `valid-token->features*` with some light caching
  (memoize/ttl valid-token->features*
    :ttl/threshold valid-token-recheck-interval-ms))


;;; +----------------------------------------------------------------------------------------------------------------+
;;; |                                             SETTING & RELATED FNS                                              |
;;; +----------------------------------------------------------------------------------------------------------------+

(defsetting premium-embedding-token     ; TODO - rename this to premium-features-token?
  (deferred-tru "Token for premium features. Go to the MetaStore to get yours!")
  :setter
  (fn [new-value]
    ;; validate the new value if we're not unsetting it
    (try
      (when (seq new-value)
        (when (schema/check ValidToken new-value)
          (throw (ex-info (tru "Token format is invalid.")
                   {:status-code 400, :error-details "Token should be 64 hexadecimal characters."})))
        (valid-token->features new-value)
        (log/info (trs "Token is valid.")))
      (setting/set-value-of-type! :string :premium-embedding-token new-value)
      (catch Throwable e
        (log/error e (trs "Error setting premium features token"))
        (throw (ex-info (.getMessage e) (merge
                                         {:message (.getMessage e), :status-code 400}
                                         (ex-data e)))))))) ; merge in error-details if present

(schema/defn ^:private token-features :- #{su/NonBlankString}
  "Get the features associated with the system's premium features token."
  []
  (try
    (or (some-> (premium-embedding-token) valid-token->features)
        #{})
    (catch Throwable e
      (log/error (trs "Error validating token") ":" (ex-message e))
      (log/debug e (trs "Error validating token"))
      #{})))

(defn- has-any-features?
  "True if we have a valid premium features token with ANY features."
  []
  (boolean (seq (token-features))))

(defn has-feature?
  "Does this instance's premium token have `feature`?

    (has-feature? :sandboxes)          ; -> true
    (has-feature? :toucan-management)  ; -> false"
  [feature]
  (contains? (token-features) (name feature)))

(defn- default-premium-feature-getter [feature]
  (fn []
    (and config/ee-available?
         (has-feature? feature))))

(defmacro ^:private define-premium-feature
  "Convenience for generating a [[metabase.models.setting/defsetting]] form for a premium token feature. (The Settings
  definitions for Premium token features all look more or less the same, so this prevents a lot of code duplication.)"
  [setting-name docstring feature & {:as options}]
  (let [options (merge {:type       :boolean
                        :visibility :public
                        :setter     :none
                        :getter     `(default-premium-feature-getter ~(some-> feature name))}
                       options)]
    `(defsetting ~setting-name
       ~docstring
       ~@(mapcat identity options))))

(define-premium-feature hide-embed-branding?
  "Logo Removal and Full App Embedding. Should we hide the 'Powered by Metabase' attribution on the embedding pages?
   `true` if we have a valid premium embedding token."
  :embedding
  ;; This specific feature DOES NOT require the EE code to be present in order for it to return truthy, unlike
  ;; everything else.
  :getter #(has-feature? :embedding))

(define-premium-feature enable-whitelabeling?
  "Should we allow full whitelabel embedding (reskinning the entire interface?)"
  :whitelabel)

(define-premium-feature enable-audit-app?
  "Should we enable the Audit Logs interface in the Admin UI?"
  :audit-app)

(define-premium-feature enable-sandboxes?
  "Should we enable data sandboxes (row-level permissions)?"
  :sandboxes)

(define-premium-feature enable-sso?
  "Should we enable advanced SSO features (SAML and JWT authentication; role and group mapping)?"
  :sso)

(define-premium-feature ^{:added "0.41.0"} enable-advanced-config?
  "Should we enable knobs and levers for more complex orgs (granular caching controls, allow-lists email domains for
  notifications, more in the future)?"
  :advanced-config)

(define-premium-feature ^{:added "0.41.0"} enable-advanced-permissions?
  "Should we enable extra knobs around permissions (block access, and in the future, moderator roles, feature-level
  permissions, etc.)?"
  :advanced-permissions)

(define-premium-feature ^{:added "0.41.0"} enable-content-management?
  "Should we enable official Collections, Question verifications (and more in the future, like workflows, forking,
  etc.)?"
  :content-management)

(defsetting is-hosted?
  "Is the Metabase instance running in the cloud?"
  :type       :boolean
  :visibility :public
  :setter     :none
  :getter     (fn [] (boolean ((token-features) "hosting"))))

;; `enhancements` are not currently a specific "feature" that EE tokens can have or not have. Instead, it's a
;; catch-all term for various bits of EE functionality that we assume all EE licenses include. (This may change in the
;; future.)
;;
;; By checking whether `(token-features)` is non-empty we can see whether we have a valid EE token. If the token is
;; valid, we can enable EE enhancements.
;;
;; DEPRECATED -- it should now be possible to use the new 0.41.0+ features for everything previously covered by
;; 'enhancements'.
(define-premium-feature ^:deprecated enable-enhancements?
  "Should we various other enhancements, e.g. NativeQuerySnippet collection permissions?"
  nil
  :getter #(and config/ee-available? (has-any-features?)))


;;; +----------------------------------------------------------------------------------------------------------------+
;;; |                                             Defenterprise Macro                                                |
;;; +----------------------------------------------------------------------------------------------------------------+

(defn- in-ee?
  "Is the current namespace an Enterprise Edition namespace?"
  []
  (str/starts-with? (ns-name *ns*) "metabase-enterprise"))

(defonce
  ^{:doc "A map from fully-qualified EE function names to maps which include their EE and OSS implementations, as well
         as any additional options. This information is used to dynamically dispatch a call to the right implementation,
         depending on the available feature flags.

         For example:
           {ee-ns/ee-fn-name {:oss      oss-fn
                              :ee       ee-fn
                              :feature  :embedding
                              :fallback :oss}"}
  registry
  (atom {}))

(defn register-mapping!
  "Adds new values to the `registry`, associated with the provided function name."
  [ee-fn-name values]
  (swap! registry update ee-fn-name merge values))

(defn- check-feature
  [feature]
  (or (= feature :none)
      (if (= feature :any)
        (enable-enhancements?)
        (has-feature? feature))))

(defn dynamic-ee-oss-fn
  "Dynamically tries to require an enterprise namespace and determine the correct implementation to call, based on the
  availability of EE code and the necessary premium feature. Returns a fn which, when invoked, applies its args to one
  of the EE implementation, the OSS implementation, or the fallback function."
  [ee-ns ee-fn-name]
  (fn [& args]
    (u/ignore-exceptions (classloader/require ee-ns))
    (let [{:keys [ee oss feature fallback]} (get @registry ee-fn-name)]
      (cond
        (and ee (check-feature feature))
        (apply ee args)

        (and ee (fn? fallback))
        (apply fallback args)

        :else
        (apply oss args)))))

(defn- validate-ee-args
  "Throws an exception if the required :feature option is not present."
  [{feature :feature :as options}]
  (when-not feature
    (throw (ex-info (trs "The :feature option is required when using defenterprise in an EE namespace!")
                    {:options options}))))

(defn- oss-options-error
  "The exception to throw when the provided option is not included in the `options` map."
  [option options]
  (ex-info (trs "{0} option for defenterprise should not be set in an OSS namespace! Set it on the EE function instead." option)
           {:options options}))

(defn validate-oss-args
  "Throws exceptions if EE options are provided, or if an EE namespace is not provided."
  [ee-ns {:keys [feature fallback] :as options}]
  (when-not ee-ns
    (throw (Exception. (str (trs "An EE namespace must be provided when using defenterprise in an OSS namespace!")
                            " "
                            (trs "Add it immediately before the argument list.")))))
  (when feature (throw (oss-options-error :feature options)))
  (when fallback (throw (oss-options-error :fallback options))))

(defn- docstr-exception
  "The exception to throw when defenterprise is used without a docstring."
  [fn-name]
  (Exception. (tru "Enterprise function {0}/{1} does not have a docstring. Go add one!" (ns-name *ns*) fn-name)))

(defmacro defenterprise-impl
  "Impl macro for `defenterprise` and `defenterprise-schema`. Don't use this directly."
  [{:keys [fn-name docstr ee-ns fn-tail options schema? return-schema]}]
  (when-not docstr (throw (docstr-exception fn-name)))
  (let [oss-or-ee (if (in-ee?) :ee :oss)]
    (case oss-or-ee
      :ee  (validate-ee-args options)
      :oss (validate-oss-args '~ee-ns options))
    `(let [ee-ns#        '~(or ee-ns (ns-name *ns*))
           ee-fn-name#   (symbol (str ee-ns# "/" '~fn-name))
           oss-or-ee-fn# ~(if schema?
                           `(schema/fn ~(symbol (str fn-name)) :- ~return-schema ~@fn-tail)
                           `(fn ~(symbol (str fn-name)) ~@fn-tail))]
        (register-mapping! ee-fn-name# (merge ~options {~oss-or-ee oss-or-ee-fn#}))
        (def
          ~(vary-meta fn-name assoc :arglists ''([& args]))
          (dynamic-ee-oss-fn ee-ns# ee-fn-name#)))))

(defn- options-conformer
  [conformed-options]
<<<<<<< HEAD
  (into {}
        (map #(-> % second vals vec)
             conformed-options)))
=======
  (into {} (map (comp (juxt :k :v) second) conformed-options)))
>>>>>>> 8f9b5957

(spec/def ::defenterprise-options
  (spec/&
   (spec/*
    (spec/alt
     :feature  (spec/cat :k #{:feature}  :v keyword?)
     :fallback (spec/cat :k #{:fallback} :v #(or (#{:oss} %) (symbol? %)))))
   (spec/conformer options-conformer)))

(spec/def ::defenterprise-args
  (spec/cat :docstr  (spec/? string?)
            :ee-ns   (spec/? symbol?)
            :options (spec/? ::defenterprise-options)
            :fn-tail (spec/* any?)))

(spec/def ::defenterprise-schema-args
  (spec/cat :return-schema      (spec/? (spec/cat :- #{:-}
                                                  :schema any?))
            :defenterprise-args (spec/? ::defenterprise-args)))

(defmacro defenterprise
  "Defines a function that has separate implementations between the Metabase Community Edition (aka OSS) and
  Enterprise Edition (EE).

  When used in a OSS namespace, defines a function that should have a corresponding implementation in an EE namespace
  (using the same macro). The EE implementation will be used preferentially to the OSS implementation if it is available.
  The first argument after the function name should be a symbol of the namespace containing the EE implementation. The
  corresponding EE function must have the same name as the OSS function.

  When used in an EE namespace, the namespace of the corresponding OSS implementation does not need to be included --
  it will be inferred automatically, as long as a corresponding [[defenterprise]] call exists in an OSS namespace.

  Two additional options can be defined, when using this macro in an EE namespace. These options should be defined
  immediately before the args list of the function:

  ###### `:feature`

  A keyword representing a premium feature which must be present for the EE implementation to be used. Use `:any` to
  require a valid premium token with at least one feature, but no specific feature. Use `:none` to always run the
  EE implementation if available, regardless of token.

  ###### `:fallback`

  The keyword `:oss`, or a function representing the fallback mechanism which should be used if the instance does not
  have the premium feature defined by the :feature option. If a function is provided, it will be called with the same
  args as the EE function. If `:oss` is provided, it causes the OSS implementation of the function to be called.
  (Default: `:oss`)"
  [fn-name & defenterprise-args]
  {:pre [(symbol? fn-name)]}
  (let [parsed-args (spec/conform ::defenterprise-args defenterprise-args)
        _           (when (spec/invalid? parsed-args)
                          (throw (ex-info "Failed to parse defenterprise args"
                                          (spec/explain-data ::defenterprise-args parsed-args))))
        args        (assoc parsed-args :fn-name fn-name)]
    `(defenterprise-impl ~args)))

(defmacro defenterprise-schema
  "A version of defenterprise which allows for schemas to be defined for the args and return value. Schema syntax is
  the same as when using `schema/defn`. Otherwise identical to `defenterprise`; see the docstring of that macro for
  usage details."
  [fn-name & defenterprise-args]
  {:pre [(symbol? fn-name)]}
  (let [parsed-args (spec/conform ::defenterprise-schema-args defenterprise-args)
        _           (when (spec/invalid? parsed-args)
                          (throw (ex-info "Failed to parse defenterprise-schema args"
                                          (spec/explain-data ::defenterprise-schema-args parsed-args))))
        args        (-> (:defenterprise-args parsed-args)
                        (assoc :schema? true)
                        (assoc :return-schema (-> parsed-args :return-schema :schema))
                        (assoc :fn-name fn-name))]
    `(defenterprise-impl ~args)))<|MERGE_RESOLUTION|>--- conflicted
+++ resolved
@@ -344,13 +344,7 @@
 
 (defn- options-conformer
   [conformed-options]
-<<<<<<< HEAD
-  (into {}
-        (map #(-> % second vals vec)
-             conformed-options)))
-=======
   (into {} (map (comp (juxt :k :v) second) conformed-options)))
->>>>>>> 8f9b5957
 
 (spec/def ::defenterprise-options
   (spec/&
