import { css } from "@emotion/react";
import styled from "@emotion/styled";
import type { HTMLAttributes } from "react";

import { rootStyle } from "metabase/css/core/base.styled";
import { defaultFontFiles } from "metabase/css/core/fonts.styled";
import { useSelector } from "metabase/lib/redux";
import { getFontFiles } from "metabase/styled-components/selectors";
<<<<<<< HEAD
import { getMetabaseSdkCssVariables } from "metabase/styled-components/theme/css-variables";
=======
>>>>>>> a4bec904
import type { FontFile } from "metabase-types/api";

interface SdkContentWrapperProps {
  baseUrl?: string;
}

export function SdkGlobalStylesWrapper({
  baseUrl,
  ...divProps
}: SdkContentWrapperProps & HTMLAttributes<HTMLDivElement>) {
  const fontFiles = useSelector(getFontFiles);
  return (
    <>
      <SdkGlobalStylesInner
        baseUrl={baseUrl}
        fontFiles={fontFiles}
        {...divProps}
      />
<<<<<<< HEAD
      <Global styles={getMetabaseSdkCssVariables(theme)} />
=======
>>>>>>> a4bec904
    </>
  );
}

const SdkGlobalStylesInner = styled.div<
  SdkContentWrapperProps & {
    fontFiles: FontFile[] | null;
  }
>`
  font-size: ${({ theme }) => theme.other.fontSize};

  ${rootStyle}

  ${({ baseUrl }) => defaultFontFiles({ baseUrl })}

  ${({ fontFiles }) =>
    fontFiles?.map(
      file => css`
        @font-face {
          font-family: "Custom";
          src: url(${encodeURI(file.src)}) format("${file.fontFormat}");
          font-weight: ${file.fontWeight};
          font-style: normal;
          font-display: swap;
        }
      `,
    )}
`;<|MERGE_RESOLUTION|>--- conflicted
+++ resolved
@@ -6,10 +6,6 @@
 import { defaultFontFiles } from "metabase/css/core/fonts.styled";
 import { useSelector } from "metabase/lib/redux";
 import { getFontFiles } from "metabase/styled-components/selectors";
-<<<<<<< HEAD
-import { getMetabaseSdkCssVariables } from "metabase/styled-components/theme/css-variables";
-=======
->>>>>>> a4bec904
 import type { FontFile } from "metabase-types/api";
 
 interface SdkContentWrapperProps {
@@ -28,10 +24,6 @@
         fontFiles={fontFiles}
         {...divProps}
       />
-<<<<<<< HEAD
-      <Global styles={getMetabaseSdkCssVariables(theme)} />
-=======
->>>>>>> a4bec904
     </>
   );
 }
