(ns metabase.models.task-history-test
  (:require
   [clojure.test :refer :all]
   [java-time :as t]
   [metabase.models :refer [TaskHistory]]
   [metabase.models.task-history :as task-history]
   [metabase.test :as mt]
   [metabase.util :as u]
   [toucan2.core :as t2]
   [toucan2.tools.with-temp :as t2.with-temp]))

(set! *warn-on-reflection* true)

(defn add-second
  "Adds one second to `t`"
  [t]
  (t/plus t (t/seconds 1)))

(defn add-10-millis
  "Adds 10 milliseconds to `t`"
  [t]
  (t/plus t (t/millis 10)))

(defn make-10-millis-task
  "Creates a map suitable for a `with-temp*` call for `TaskHistory`. Uses the `started_at` param sets the `ended_at`
  to 10 milliseconds later"
  [started-at]
  (let [ended-at (add-10-millis started-at)]
    {:started_at started-at
     :ended_at   ended-at
     :duration   (.between java.time.temporal.ChronoUnit/MILLIS started-at ended-at)}))

(deftest cleanup-test
  (testing "Basic cleanup test where older rows are deleted and newer rows kept"
    (let [task-4   (mt/random-name)
          task-5   (mt/random-name)
          t1-start (t/zoned-date-time)
          t2-start (add-second t1-start)
          t3-start (add-second t2-start)
          t4-start (add-second t3-start)
          t5-start (add-second t4-start)]
      (mt/with-temp* [TaskHistory [t1 (make-10-millis-task t1-start)]
                      TaskHistory [t2 (make-10-millis-task t2-start)]
                      TaskHistory [t3 (make-10-millis-task t3-start)]
                      TaskHistory [t4 (assoc (make-10-millis-task t4-start)
                                             :task task-4)]
                      TaskHistory [t5 (assoc (make-10-millis-task t5-start)
                                             :task task-5)]]
        ;; When the sync process runs, it creates several TaskHistory rows. We just want to work with the
        ;; temp ones created, so delete any stale ones from previous tests
        (t2/delete! TaskHistory :id [:not-in (map u/the-id [t1 t2 t3 t4 t5])])
        ;; Delete all but 2 task history rows
        (task-history/cleanup-task-history! 2)
        (is (= #{task-4 task-5}
               (set (map :task (t2/select TaskHistory)))))))))

(deftest no-op-test
  (testing "Basic cleanup test where no work needs to be done and nothing is deleted"
    (let [task-1   (mt/random-name)
          task-2   (mt/random-name)
          t1-start (t/zoned-date-time)
          t2-start (add-second t1-start)]
      (mt/with-temp* [TaskHistory [t1 (assoc (make-10-millis-task t1-start)
                                             :task task-1)]
                      TaskHistory [t2 (assoc (make-10-millis-task t2-start)
                                             :task task-2)]]
        ;; Cleanup any stale TalkHistory entries that are not the two being tested
        (t2/delete! TaskHistory :id [:not-in (map u/the-id [t1 t2])])
        ;; We're keeping 100 rows, but there are only 2 present, so there should be no affect on running this
        (is (= #{task-1 task-2}
               (set (map :task (t2/select TaskHistory)))))
        (task-history/cleanup-task-history! 100)
        (is (= #{task-1 task-2}
<<<<<<< HEAD
               (set (map :task (t2/select TaskHistory)))))))))

(defn- last-snowplow-event
  []
  (-> (snowplow-test/pop-event-data-and-user-id!)
      last
      mt/boolean-ids-and-timestamps
      (update-in [:data "task_details"] json/parse-string)))

(defn- insert-then-pop!
  "Insert a task history then returns the last snowplow event."
  [task]
  (t2/insert! TaskHistory task)
  (last-snowplow-event))

(deftest snowplow-tracking-test
  (snowplow-test/with-fake-snowplow-collector
    (let [t (t/zoned-date-time)]
      (testing "inserting a task history should track a snowplow event"
        (is (= {:data   {"duration"     10
                         "ended_at"     true
                         "started_at"   true
                         "event"        "new_task_history"
                         "task_details" {"apple" 40, "orange" 2}
                         "task_id"      true
                         "task_name"   "a fake task"}
                :user-id nil}
               (insert-then-pop! (assoc (make-10-millis-task t)
                                        :task         "a fake task"
                                        :task_details {:apple  40
                                                       :orange 2}))))

        (testing "should have user id if *current-user-id* is bound"
          (binding [*current-user-id* 1]
            (is (= {:data    {"duration"     10
                              "ended_at"     true
                              "started_at"   true
                              "event"        "new_task_history"
                              "task_details" {"apple" 40, "orange" 2}
                              "task_id"      true
                              "task_name"   "a fake task"}
                    :user-id "1"}
                   (insert-then-pop! (assoc (make-10-millis-task t)
                                            :task         "a fake task"
                                            :task_details {:apple  40
                                                           :orange 2}))))))

        (testing "infer db_engine if db_id exists"
          (t2.with-temp/with-temp [Database {db-id :id} {:engine "postgres"}]
            (is (= {:data    {"duration"     10
                              "ended_at"     true
                              "started_at"   true
                              "db_id"        true
                              "db_engine"    "postgres"
                              "event"        "new_task_history"
                              "task_details" {"apple" 40, "orange" 2}
                              "task_id"      true
                              "task_name"   "a fake task"}
                    :user-id nil}
                   (insert-then-pop! (assoc (make-10-millis-task t)
                                            :task         "a fake task"
                                            :db_id        db-id
                                            :task_details {:apple  40
                                                           :orange 2}))))))
        (testing "date-time properties should be correctly formatted"
          (t2/insert! TaskHistory (assoc (make-10-millis-task t) :task "a fake task"))
          (let [event (:data (first (snowplow-test/pop-event-data-and-user-id!)))]
            (is (snowplow-test/valid-datetime-for-snowplow? (get event "started_at")))
            (is (snowplow-test/valid-datetime-for-snowplow? (get event "ended_at")))))))))

(deftest ensure-no-stacktrace-send-to-snowplow
  ;; The snowplow schema for task history has a limit of 2048 chars for task_details.
  ;; Most of the time the task_details < 200 chars, but when an exception happens it could exceed the limit.
  ;; And the stack trace is the longest part of the exception, so we need to make sure no stacktrace
  ;; is serialized before sending it to snowplow (#28006)
  (snowplow-test/with-fake-snowplow-collector
    (testing "Filter out exceptions's stacktrace when send to snowplow"
      (testing "when using `with-task-history`"
        ;; register a task history with exception
        (u/ignore-exceptions
          (task-history/with-task-history {:task "test-exception"}
            (throw (ex-info "Oops" {:oops true}))))

        (is (= {"ex-data"       {"oops" true}
                "exception"     "class clojure.lang.ExceptionInfo"
                "message"       "Oops"
                "original-info" nil
                "status"        "failed"}
               (get-in (last-snowplow-event) [:data "task_details"]))))

      (testing "when task_details is an exception from sync task"
        (is (= {"throwable" {"cause" "Oops", "data" {"oops" true}}}
               (-> (assoc (make-10-millis-task (t/local-date-time))
                          :task         "a fake task"
                          ;; sync task include the exception as {:throwable e}
                          :task_details  {:throwable (ex-info "Oops" {:oops true})})
                   insert-then-pop!
                   (get-in [:data "task_details"])))))

      (testing "when task_details is an exception"
        (is (= {"cause" "Oops", "data" {"oops" true}}
               (-> (assoc (make-10-millis-task (t/local-date-time))
                          :task         "a fake task"
                          ;; sync task include the exception as {:throwable e}
                          :task_details  (ex-info "Oops" {:oops true}))
                   insert-then-pop!
                   (get-in [:data "task_details"]))))))

    (testing "if task_details is more than 2048 chars, ignore it but still send the infos"
      (let [task-details {:a (apply str (repeat 2048 "a"))}]
        (is (= {"duration"     10
                "ended_at"     true
                "started_at"   true
                "event"        "new_task_history"
                "task_details" nil
                "task_id"      true
                "task_name"   "a fake task"}
               (-> (assoc (make-10-millis-task (t/local-date-time))
                          :task         "a fake task"
                          :task_details task-details)
                   insert-then-pop!
                   (get-in [:data]))))))))
=======
               (set (map :task (t2/select TaskHistory)))))))))
>>>>>>> 7dc83165
<|MERGE_RESOLUTION|>--- conflicted
+++ resolved
@@ -6,8 +6,7 @@
    [metabase.models.task-history :as task-history]
    [metabase.test :as mt]
    [metabase.util :as u]
-   [toucan2.core :as t2]
-   [toucan2.tools.with-temp :as t2.with-temp]))
+   [toucan2.core :as t2]))
 
 (set! *warn-on-reflection* true)
 
@@ -71,129 +70,4 @@
                (set (map :task (t2/select TaskHistory)))))
         (task-history/cleanup-task-history! 100)
         (is (= #{task-1 task-2}
-<<<<<<< HEAD
-               (set (map :task (t2/select TaskHistory)))))))))
-
-(defn- last-snowplow-event
-  []
-  (-> (snowplow-test/pop-event-data-and-user-id!)
-      last
-      mt/boolean-ids-and-timestamps
-      (update-in [:data "task_details"] json/parse-string)))
-
-(defn- insert-then-pop!
-  "Insert a task history then returns the last snowplow event."
-  [task]
-  (t2/insert! TaskHistory task)
-  (last-snowplow-event))
-
-(deftest snowplow-tracking-test
-  (snowplow-test/with-fake-snowplow-collector
-    (let [t (t/zoned-date-time)]
-      (testing "inserting a task history should track a snowplow event"
-        (is (= {:data   {"duration"     10
-                         "ended_at"     true
-                         "started_at"   true
-                         "event"        "new_task_history"
-                         "task_details" {"apple" 40, "orange" 2}
-                         "task_id"      true
-                         "task_name"   "a fake task"}
-                :user-id nil}
-               (insert-then-pop! (assoc (make-10-millis-task t)
-                                        :task         "a fake task"
-                                        :task_details {:apple  40
-                                                       :orange 2}))))
-
-        (testing "should have user id if *current-user-id* is bound"
-          (binding [*current-user-id* 1]
-            (is (= {:data    {"duration"     10
-                              "ended_at"     true
-                              "started_at"   true
-                              "event"        "new_task_history"
-                              "task_details" {"apple" 40, "orange" 2}
-                              "task_id"      true
-                              "task_name"   "a fake task"}
-                    :user-id "1"}
-                   (insert-then-pop! (assoc (make-10-millis-task t)
-                                            :task         "a fake task"
-                                            :task_details {:apple  40
-                                                           :orange 2}))))))
-
-        (testing "infer db_engine if db_id exists"
-          (t2.with-temp/with-temp [Database {db-id :id} {:engine "postgres"}]
-            (is (= {:data    {"duration"     10
-                              "ended_at"     true
-                              "started_at"   true
-                              "db_id"        true
-                              "db_engine"    "postgres"
-                              "event"        "new_task_history"
-                              "task_details" {"apple" 40, "orange" 2}
-                              "task_id"      true
-                              "task_name"   "a fake task"}
-                    :user-id nil}
-                   (insert-then-pop! (assoc (make-10-millis-task t)
-                                            :task         "a fake task"
-                                            :db_id        db-id
-                                            :task_details {:apple  40
-                                                           :orange 2}))))))
-        (testing "date-time properties should be correctly formatted"
-          (t2/insert! TaskHistory (assoc (make-10-millis-task t) :task "a fake task"))
-          (let [event (:data (first (snowplow-test/pop-event-data-and-user-id!)))]
-            (is (snowplow-test/valid-datetime-for-snowplow? (get event "started_at")))
-            (is (snowplow-test/valid-datetime-for-snowplow? (get event "ended_at")))))))))
-
-(deftest ensure-no-stacktrace-send-to-snowplow
-  ;; The snowplow schema for task history has a limit of 2048 chars for task_details.
-  ;; Most of the time the task_details < 200 chars, but when an exception happens it could exceed the limit.
-  ;; And the stack trace is the longest part of the exception, so we need to make sure no stacktrace
-  ;; is serialized before sending it to snowplow (#28006)
-  (snowplow-test/with-fake-snowplow-collector
-    (testing "Filter out exceptions's stacktrace when send to snowplow"
-      (testing "when using `with-task-history`"
-        ;; register a task history with exception
-        (u/ignore-exceptions
-          (task-history/with-task-history {:task "test-exception"}
-            (throw (ex-info "Oops" {:oops true}))))
-
-        (is (= {"ex-data"       {"oops" true}
-                "exception"     "class clojure.lang.ExceptionInfo"
-                "message"       "Oops"
-                "original-info" nil
-                "status"        "failed"}
-               (get-in (last-snowplow-event) [:data "task_details"]))))
-
-      (testing "when task_details is an exception from sync task"
-        (is (= {"throwable" {"cause" "Oops", "data" {"oops" true}}}
-               (-> (assoc (make-10-millis-task (t/local-date-time))
-                          :task         "a fake task"
-                          ;; sync task include the exception as {:throwable e}
-                          :task_details  {:throwable (ex-info "Oops" {:oops true})})
-                   insert-then-pop!
-                   (get-in [:data "task_details"])))))
-
-      (testing "when task_details is an exception"
-        (is (= {"cause" "Oops", "data" {"oops" true}}
-               (-> (assoc (make-10-millis-task (t/local-date-time))
-                          :task         "a fake task"
-                          ;; sync task include the exception as {:throwable e}
-                          :task_details  (ex-info "Oops" {:oops true}))
-                   insert-then-pop!
-                   (get-in [:data "task_details"]))))))
-
-    (testing "if task_details is more than 2048 chars, ignore it but still send the infos"
-      (let [task-details {:a (apply str (repeat 2048 "a"))}]
-        (is (= {"duration"     10
-                "ended_at"     true
-                "started_at"   true
-                "event"        "new_task_history"
-                "task_details" nil
-                "task_id"      true
-                "task_name"   "a fake task"}
-               (-> (assoc (make-10-millis-task (t/local-date-time))
-                          :task         "a fake task"
-                          :task_details task-details)
-                   insert-then-pop!
-                   (get-in [:data]))))))))
-=======
-               (set (map :task (t2/select TaskHistory)))))))))
->>>>>>> 7dc83165
+               (set (map :task (t2/select TaskHistory)))))))))