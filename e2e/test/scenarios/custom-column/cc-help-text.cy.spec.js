import {
  enterCustomColumnDetails,
  restore,
  openProductsTable,
  popover,
} from "e2e/support/helpers";

describe("scenarios > question > custom column > help text", () => {
  beforeEach(() => {
    restore();
    cy.signInAsAdmin();

    openProductsTable({ mode: "notebook" });
    // eslint-disable-next-line no-unscoped-text-selectors -- deprecated usage
    cy.findByText("Custom column").click();
  });

  it("should appear while inside a function", () => {
    enterCustomColumnDetails({ formula: "Lower(" });
    // eslint-disable-next-line no-unscoped-text-selectors -- deprecated usage
    cy.contains("lower(text)");
  });

  it("should appear after a field reference", () => {
    enterCustomColumnDetails({ formula: "Lower([Category]" });
    // eslint-disable-next-line no-unscoped-text-selectors -- deprecated usage
    cy.contains("lower(text)");
  });

  it("should not appear while outside a function", () => {
    enterCustomColumnDetails({ formula: "Lower([Category])" });
    // eslint-disable-next-line no-unscoped-text-selectors -- deprecated usage
    cy.findByText("lower(text)").should("not.exist");
  });

  it("should not appear when formula field is not in focus (metabase#15891)", () => {
    enterCustomColumnDetails({ formula: "rou{enter}1.5" });

    // eslint-disable-next-line no-unscoped-text-selectors -- deprecated usage
    cy.findByText("round([Temperature])");

    // Click outside of formula field instead of blur
<<<<<<< HEAD
    // eslint-disable-next-line no-unscoped-text-selectors -- deprecated usage
    cy.findByText("Expression").parent().click();
=======
    popover().first().click();
>>>>>>> ec3f5c7e
    // eslint-disable-next-line no-unscoped-text-selectors -- deprecated usage
    cy.findByText("round([Temperature])").should("not.exist");

    // Should also work with escape key
    cy.get("@formula").focus();
    // eslint-disable-next-line no-unscoped-text-selectors -- deprecated usage
    cy.findByText("round([Temperature])");

    cy.get("@formula").type("{esc}");
    // eslint-disable-next-line no-unscoped-text-selectors -- deprecated usage
    cy.findByText("round([Temperature])").should("not.exist");
  });

  it("should not disappear when clicked on (metabase#17548)", () => {
    enterCustomColumnDetails({ formula: "rou{enter}" });

    // Shouldn't hide on click
    // eslint-disable-next-line no-unscoped-text-selectors -- deprecated usage
    cy.findByText("round([Temperature])").click();
    // eslint-disable-next-line no-unscoped-text-selectors -- deprecated usage
    cy.findByText("round([Temperature])");
  });
});<|MERGE_RESOLUTION|>--- conflicted
+++ resolved
@@ -40,12 +40,7 @@
     cy.findByText("round([Temperature])");
 
     // Click outside of formula field instead of blur
-<<<<<<< HEAD
-    // eslint-disable-next-line no-unscoped-text-selectors -- deprecated usage
-    cy.findByText("Expression").parent().click();
-=======
     popover().first().click();
->>>>>>> ec3f5c7e
     // eslint-disable-next-line no-unscoped-text-selectors -- deprecated usage
     cy.findByText("round([Temperature])").should("not.exist");
 
