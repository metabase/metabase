import { useEffect, useMemo, useState } from "react";
import PropTypes from "prop-types";

import { jt, t } from "ttag";

import _ from "underscore";
import Search from "metabase/entities/search";

import Card from "metabase/components/Card";
import EmptyState from "metabase/components/EmptyState";
import Subhead from "metabase/components/type/Subhead";
import { Flex } from "metabase/ui";

import NoResults from "assets/img/no_results.svg";
import PaginationControls from "metabase/components/PaginationControls";
import { usePagination } from "metabase/hooks/use-pagination";
import {
  getFiltersFromLocation,
  getSearchTextFromLocation,
} from "metabase/search/utils";
import { TypeSearchSidebar } from "metabase/search/components/TypeSearchSidebar";
import { PAGE_SIZE } from "metabase/search/containers/constants";
import { SearchResult } from "metabase/search/components/SearchResult";
import { SearchFilterKeys } from "metabase/search/constants";
import {
  SearchBody,
  SearchControls,
  SearchEmptyState,
  SearchHeader,
  SearchMain,
  SearchRoot,
} from "./SearchApp.styled";

export default function SearchApp({ location }) {
  const { handleNextPage, handlePreviousPage, setPage, page } = usePagination();

  const searchText = useMemo(
    () => getSearchTextFromLocation(location),
    [location],
  );

  const searchFilters = useMemo(() => {
    return getFiltersFromLocation(location);
  }, [location]);

  const [selectedSidebarType, setSelectedSidebarType] = useState(null);

  useEffect(() => {
<<<<<<< HEAD
    setSelectedSidebarType(null);
  }, [searchText, searchFilters]);
=======
    if (location.search) {
      setSelectedSidebarType(null);
    }
  }, [location.search]);
>>>>>>> 014411cc

  const query = {
    q: searchText,
    ..._.omit(searchFilters, SearchFilterKeys.Type),
    models: selectedSidebarType ?? searchFilters[SearchFilterKeys.Type],
    limit: PAGE_SIZE,
    offset: PAGE_SIZE * page,
  };

  const onChangeSelectedType = filter => {
    setSelectedSidebarType(filter);
    setPage(0);
  };

  const getAvailableModels = availableModels => {
    const models = availableModels || [];
    return models.filter(
      filter => !searchFilters?.type || searchFilters.type.includes(filter),
    );
  };

  return (
    <SearchRoot data-testid="search-app">
      {searchText && (
        <SearchHeader>
          <Subhead>{jt`Results for "${searchText}"`}</Subhead>
        </SearchHeader>
      )}
      <Search.ListLoader query={query} wrapped>
        {({ list, metadata }) =>
          list.length > 0 ? (
            <SearchBody>
              <SearchMain>
                <SearchResultSection items={list} />
                <Flex justify="flex-end" align="center" my="1rem">
                  <PaginationControls
                    showTotal
                    pageSize={PAGE_SIZE}
                    page={page}
                    itemsLength={list.length}
                    total={metadata.total}
                    onNextPage={handleNextPage}
                    onPreviousPage={handlePreviousPage}
                  />
                </Flex>
              </SearchMain>
              <SearchControls>
                <TypeSearchSidebar
                  availableModels={getAvailableModels(
                    metadata.available_models,
                  )}
                  selectedType={selectedSidebarType}
                  onSelectType={onChangeSelectedType}
                />
              </SearchControls>
            </SearchBody>
          ) : (
            <SearchEmptyState>
              <Card>
                <EmptyState
                  title={t`Didn't find anything`}
                  message={t`There weren't any results for your search.`}
                  illustrationElement={<img src={NoResults} />}
                />
              </Card>
            </SearchEmptyState>
          )
        }
      </Search.ListLoader>
    </SearchRoot>
  );
}

SearchApp.propTypes = {
  location: PropTypes.object,
};

const SearchResultSection = ({ items }) => (
  <Card className="pt2">
    {items.map(item => {
      return <SearchResult key={`${item.id}__${item.model}`} result={item} />;
    })}
  </Card>
);

SearchResultSection.propTypes = {
  items: PropTypes.array,
};<|MERGE_RESOLUTION|>--- conflicted
+++ resolved
@@ -46,15 +46,10 @@
   const [selectedSidebarType, setSelectedSidebarType] = useState(null);
 
   useEffect(() => {
-<<<<<<< HEAD
-    setSelectedSidebarType(null);
-  }, [searchText, searchFilters]);
-=======
     if (location.search) {
       setSelectedSidebarType(null);
     }
   }, [location.search]);
->>>>>>> 014411cc
 
   const query = {
     q: searchText,
