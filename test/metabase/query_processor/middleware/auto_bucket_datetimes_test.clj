(ns metabase.query-processor.middleware.auto-bucket-datetimes-test
  (:require [clojure.test :refer :all]
            [metabase.models.field :refer [Field]]
            [metabase.query-processor.middleware.auto-bucket-datetimes :as auto-bucket-datetimes]
            [metabase.test :as mt]
            [metabase.util :as u]))

(deftest should-not-be-autobucketed?-test
  (testing "Don't auto-bucket fields that are already bucketed"
    (is (= true
           (boolean
            (#'auto-bucket-datetimes/should-not-be-autobucketed?
             [:field 1 {:temporal-unit :month}]))))))

(defn- auto-bucket [query]
  (:pre (mt/test-qp-middleware auto-bucket-datetimes/auto-bucket-datetimes query)))

(defn- auto-bucket-mbql [mbql-query]
  (-> (auto-bucket {:database (mt/id), :type :query, :query mbql-query})
      :query))

(deftest auto-bucket-in-breakout-test
  (testing "does a :type/DateTime Field get auto-bucketed when present in a breakout clause?"
    (mt/with-temp Field [field {:effective_type :type/DateTime}]
      (is (= {:source-table 1
              :breakout     [[:field (u/the-id field) {:temporal-unit :day}]]}
             (auto-bucket-mbql
              {:source-table 1
               :breakout     [[:field (u/the-id field) nil]]}))))))

(deftest auto-bucket-in-filter-test
  (testing "does the Field get bucketed if present in the `:filter` clause? (#8932)"
    ;;
    ;;
<<<<<<< HEAD
    ;; e.g. `[:= <field> "2018-11-19"] should get rewritten as `[:= [:datetime-field <field> :day] "2018-11-19"]` if
    ;; `<field>` is a `:type/DateTime` Field
    (mt/with-temp Field [field {:effective_type :type/DateTime}]
=======
    ;; e.g.
    ;;
    ;;    [:= [:field <field> nil] "2018-11-19"]
    ;;
    ;; should get rewritten as
    ;;
    ;;    [:= [:field <field> {:temporal-unit :day}] "2018-11-19"]
    ;;
    ;; if `<field>` is a `:type/DateTime` Field
    (mt/with-temp Field [field {:base_type :type/DateTime, :semantic_type nil}]
>>>>>>> f4232138
      (is (= {:source-table 1
              :filter       [:= [:field (u/the-id field) {:temporal-unit :day}] "2018-11-19"]}
             (auto-bucket-mbql
              {:source-table 1
               :filter       [:= [:field (u/the-id field) nil] "2018-11-19"]}))))))

(deftest auto-bucket-in-compound-filter-clause-test
  (testing "Fields should still get auto-bucketed when present in compound filter clauses (#9127)"
    (mt/with-temp* [Field [field-1 {:effective_type :type/DateTime}]
                    Field [field-2 {:effective_type :type/Text}]]
      (is (= {:source-table 1
              :filter       [:and
                             [:= [:field (u/the-id field-1) {:temporal-unit :day}] "2018-11-19"]
                             [:= [:field (u/the-id field-2) nil] "ABC"]]}
             (auto-bucket-mbql
              {:source-table 1
               :filter       [:and
                              [:= [:field (u/the-id field-1) nil] "2018-11-19"]
                              [:= [:field (u/the-id field-2) nil] "ABC"]]}))))))

(deftest auto-bucket-field-literals-test
  (testing "DateTime field literals should also get auto-bucketed (#9007)"
    (is (= {:source-query {:source-table 1}
            :filter       [:= [:field "timestamp" {:base-type :type/DateTime, :temporal-unit :day}] "2018-11-19"]}
           (auto-bucket-mbql
            {:source-query {:source-table 1}
             :filter       [:= [:field "timestamp" {:base-type :type/DateTime}] "2018-11-19"]})))))

(deftest do-not-autobucket-when-compared-to-non-yyyy-MM-dd-strings-test
<<<<<<< HEAD
  (testing (str "On the other hand, we shouldn't auto-bucket Fields inside a filter clause if they are being compared "
                "against a datetime string that includes more than just yyyy-MM-dd:")
    (mt/with-temp Field [field {:effective_type :type/DateTime}]
=======
  (mt/with-temp Field [field {:base_type :type/DateTime, :semantic_type nil}]
    (testing (str "On the other hand, we shouldn't auto-bucket Fields inside a filter clause if they are being compared "
                  "against a datetime string that includes more than just yyyy-MM-dd:")
>>>>>>> f4232138
      (is (= {:source-table 1
              :filter       [:= [:field (u/the-id field) nil] "2018-11-19T14:11:00"]}
             (auto-bucket-mbql
              {:source-table 1
               :filter       [:= [:field (u/the-id field) nil] "2018-11-19T14:11:00"]})))

      (is (= {:source-query {:source-table 1}
              :filter       [:= [:field "timestamp" {:base-type :type/DateTime}] "2018-11-19T14:11:00"]}
             (auto-bucket-mbql
              {:source-query {:source-table 1}
               :filter       [:= [:field "timestamp" {:base-type :type/DateTime}] "2018-11-19T14:11:00"]})))

<<<<<<< HEAD
    (testing "for breakouts or other filters with multiple args, all args must be yyyy-MM-dd"
      (mt/with-temp Field [field {:effective_type :type/DateTime}]
=======
      (testing "for breakouts or other filters with multiple args, all args must be yyyy-MM-dd"
>>>>>>> f4232138
        (is (= {:source-table 1
                :filter       [:between [:field (u/the-id field) {:temporal-unit :day }] "2018-11-19" "2018-11-20"]}
               (auto-bucket-mbql
                {:source-table 1
                 :filter       [:between [:field (u/the-id field) nil] "2018-11-19" "2018-11-20"]})))

<<<<<<< HEAD
      (mt/with-temp Field [field {:effective_type :type/DateTime}]
=======
>>>>>>> f4232138
        (is (= {:source-table 1
                :filter       [:between [:field (u/the-id field) nil] "2018-11-19" "2018-11-20T14:20:00.000Z"]}
               (auto-bucket-mbql
                {:source-table 1
                 :filter       [:between [:field (u/the-id field) nil] "2018-11-19" "2018-11-20T14:20:00.000Z"]})))))))

(deftest only-auto-bucket-appropriate-instances-test
  (testing "if a Field occurs more than once we should only rewrite the instances that should be rebucketed"
<<<<<<< HEAD
    (mt/with-temp Field [field {:effective_type :type/DateTime}]
=======
    (mt/with-temp Field [field {:base_type :type/DateTime, :semantic_type nil}]
      ;; filter doesn't get auto-bucketed here because it's being compared to something with > date resolution
>>>>>>> f4232138
      (is (= {:source-table 1
              :breakout     [[:field (u/the-id field) {:temporal-unit :day}]]
              :filter       [:= [:field (u/the-id field) nil] "2018-11-20T14:20:00.000Z"]}
             (auto-bucket-mbql
              {:source-table 1
               :breakout     [[:field (u/the-id field) nil]]
               :filter       [:= [:field (u/the-id field) nil] "2018-11-20T14:20:00.000Z"]})))

<<<<<<< HEAD
    (mt/with-temp Field [field {:effective_type :type/DateTime}]
=======
>>>>>>> f4232138
      (is (= {:source-table 1
              :breakout     [[:field (u/the-id field) {:temporal-unit :month}]]
              :filter       [:= [:field (u/the-id field) {:temporal-unit :day}] "2018-11-20"]}
             (auto-bucket-mbql
              {:source-table 1
               :breakout     [[:field (u/the-id field) {:temporal-unit :month}]]
               :filter       [:= [:field (u/the-id field) nil] "2018-11-20"]}))))))

(deftest do-not-auto-bucket-inside-time-interval-test
  (testing "We should not try to bucket Fields inside a `time-interval` clause as that would be invalid"
    (mt/with-temp Field [field {:effective_type :type/DateTime}]
      (is (= {:source-table 1
              :filter       [:time-interval [:field (u/the-id field) nil] -30 :day]}
             (auto-bucket-mbql
              {:source-table 1
               :filter       [:time-interval [:field (u/the-id field) nil] -30 :day]}))))))

(deftest do-not-auto-bucket-inappropriate-filter-clauses-test
  (testing "Don't auto-bucket fields in non-equality or non-comparison filter clauses, for example `:is-null`:"
    (mt/with-temp Field [field {:effective_type :type/DateTime}]
      (is (= {:source-table 1
              :filter       [:is-null [:field (u/the-id field) nil]]}
             (auto-bucket-mbql
              {:source-table 1
               :filter       [:is-null [:field (u/the-id field) nil]]}))))))

(deftest do-not-auto-bucket-time-fields-test
  (testing (str "we also should not auto-bucket Fields that are `:type/Time`, because grouping a Time Field by day "
                "makes ZERO SENSE.")
    (mt/with-temp Field [field {:effective_type :type/Time}]
      (is (= {:source-table 1
              :breakout     [[:field (u/the-id field) nil]]}
             (auto-bucket-mbql
              {:source-table 1
               :breakout     [[:field (u/the-id field) nil]]}))))))

(deftest auto-bucket-by-semantic-type-test
  (testing "should be considered to be :type/DateTime based on `semantic_type` as well"
    (mt/with-temp Field [field {:base_type :type/Integer, :effective_type :type/DateTime
                                :coercion_strategy :Coercion/UNIXSeconds->DateTime}]
      (is (= {:source-table 1
              :breakout     [[:field (u/the-id field) {:temporal-unit :day}]]}
             (auto-bucket-mbql
              {:source-table 1
               :breakout     [[:field (u/the-id field) nil]]}))))))

(deftest ignore-native-queries-test
  (testing "do native queries pass thru unchanged?"
    (let [native-query {:database 1, :type :native, :native {:query "SELECT COUNT(cans) FROM birds;"}}]
      (is (= native-query
             (auto-bucket native-query))))))

(deftest ignore-queries-with-no-breakouts-test
  (testing "do MBQL queries w/o breakouts pass thru unchanged?"
    (is (= {:source-table 1}
           (auto-bucket-mbql
            {:source-table 1})))))

(deftest ignore-non-temporal-breakouts-test
  (testing "does a breakout Field that isn't temporal pass thru unchnaged?"
    (mt/with-temp Field [field {:effective_type :type/Integer}]
      (is (= {:source-table 1
              :breakout     [[:field (u/the-id field) nil]]}
             (auto-bucket-mbql
              {:source-table 1
               :breakout     [[:field (u/the-id field) nil]]}))))))

(deftest do-not-auto-bucket-already-bucketed-test
  (testing "does a :type/DateTime breakout Field that is already bucketed pass thru unchanged?"
    (mt/with-temp Field [field {:effective_type :type/DateTime}]
      (is (= {:source-table 1
              :breakout     [[:field (u/the-id field) {:temporal-unit :month}]]}
             (auto-bucket-mbql
              {:source-table 1
               :breakout     [[:field (u/the-id field) {:temporal-unit :month}]]}))))))

(deftest do-not-fail-on-invalid-field-test
  (testing "does the middleware avoid barfing if for some reason the Field could not be resolved in the DB?"
    ;; (That is the job of the resolve middleware to worry about that stuff.)
    (is (= {:source-table 1
            :breakout     [[:field Integer/MAX_VALUE nil]]}
           (auto-bucket-mbql
            {:source-table 1
             :breakout     [[:field Integer/MAX_VALUE nil]]})))))

(deftest auto-bucket-unix-timestamp-fields-test
  (testing "do UNIX TIMESTAMP fields get auto-bucketed?"
    (mt/dataset sad-toucan-incidents
      (mt/$ids incidents
        (is (= {:source-table $$incidents
                :breakout     [!day.timestamp]}
               (auto-bucket-mbql
                {:source-table $$incidents
                 :breakout     [$timestamp]})))))))

(deftest relative-datetime-test
  (testing "Fields being compared against `:relative-datetime`s should be subject to auto-bucketing. (#9014)"
    (is (= (->
            (mt/mbql-query checkins
              {:filter [:= [:field %date {:temporal-unit :day}] [:relative-datetime :current]]})
            :query :filter)
           (->
            (auto-bucket
             (mt/mbql-query checkins
               {:filter [:= $date [:relative-datetime :current]]}))
            :query :filter)))))

(deftest auto-bucket-joined-fields-test
  (testing "Joined fields should get auto-bucketed (#12872)"
    (testing "only joined-field reference to Field"
      (let [query (mt/mbql-query checkins
                    {:filter [:between [:field %date {:join-alias "Checkins"}] "2019-11-01" "2019-11-01"]
                     :joins  [{:alias        "Checkins"
                               :condition    [:= $id [:field %id {:join-alias "Checkins"}]]
                               :fields       :all
                               :source-table $$checkins}]})]
        (is (= (mt/$ids checkins
                 [:between [:field %date {:join-alias "Checkins", :temporal-unit :day}] "2019-11-01" "2019-11-01"])
               (get-in (auto-bucket query) [:query :filter])))))
    (testing "joined-field and normal reference to same Field"
      (let [query (mt/mbql-query checkins
                    {:filter [:and
                              [:between $date "2019-11-01" "2019-11-01"]
                              [:between [:field %date {:join-alias "Checkins"}] "2019-11-01" "2019-11-01"]]
                     :joins  [{:alias        "Checkins"
                               :condition    [:= $id [:field %id {:join-alias "Checkins"}]]
                               :fields       :all
                               :source-table $$checkins}]})]
        (is (= (mt/$ids checkins
                 [:and
                  [:between [:field %date {:temporal-unit :day}] "2019-11-01" "2019-11-01"]
                  [:between [:field %date {:join-alias "Checkins", :temporal-unit :day}] "2019-11-01" "2019-11-01"]])
               (get-in (auto-bucket query) [:query :filter])))))
    (doseq [[message filter-clause] (mt/$ids checkins
                                      {"Don't auto-bucket non-temporal joined-field"
                                       [:= [:field %id {:join-alias "Checkins"}] 1]

                                       "Don't auto-bucket an already-bucketed joined-field"
                                       [:between [:field %date {:join-alias "Checkins", :temporal-unit :month}] "2019-11-01" "2019-11-01"]

                                       "Don't auto-bucket joined-field for non-comparison filter clauses"
                                       [:not-null [:field %date {:join-alias "Checkins"}]]})]
      (testing message
        (let [query (mt/mbql-query checkins
                      {:filter filter-clause
                       :joins  [{:alias        "Checkins"
                                 :condition    [:= $id [:field %id {:join-alias "Checkins"}]]
                                 :fields       :all
                                 :source-table $$checkins}]})]
          (is (= filter-clause
                 (get-in (auto-bucket query) [:query :filter]))))))))<|MERGE_RESOLUTION|>--- conflicted
+++ resolved
@@ -32,11 +32,6 @@
   (testing "does the Field get bucketed if present in the `:filter` clause? (#8932)"
     ;;
     ;;
-<<<<<<< HEAD
-    ;; e.g. `[:= <field> "2018-11-19"] should get rewritten as `[:= [:datetime-field <field> :day] "2018-11-19"]` if
-    ;; `<field>` is a `:type/DateTime` Field
-    (mt/with-temp Field [field {:effective_type :type/DateTime}]
-=======
     ;; e.g.
     ;;
     ;;    [:= [:field <field> nil] "2018-11-19"]
@@ -46,8 +41,7 @@
     ;;    [:= [:field <field> {:temporal-unit :day}] "2018-11-19"]
     ;;
     ;; if `<field>` is a `:type/DateTime` Field
-    (mt/with-temp Field [field {:base_type :type/DateTime, :semantic_type nil}]
->>>>>>> f4232138
+    (mt/with-temp Field [field {:base_type :type/DateTime, :effective_type :type/DateTime, :semantic_type nil}]
       (is (= {:source-table 1
               :filter       [:= [:field (u/the-id field) {:temporal-unit :day}] "2018-11-19"]}
              (auto-bucket-mbql
@@ -77,15 +71,9 @@
              :filter       [:= [:field "timestamp" {:base-type :type/DateTime}] "2018-11-19"]})))))
 
 (deftest do-not-autobucket-when-compared-to-non-yyyy-MM-dd-strings-test
-<<<<<<< HEAD
-  (testing (str "On the other hand, we shouldn't auto-bucket Fields inside a filter clause if they are being compared "
-                "against a datetime string that includes more than just yyyy-MM-dd:")
-    (mt/with-temp Field [field {:effective_type :type/DateTime}]
-=======
-  (mt/with-temp Field [field {:base_type :type/DateTime, :semantic_type nil}]
+  (mt/with-temp Field [field {:base_type :type/DateTime, :effective_type :type/DateTime, :semantic_type nil}]
     (testing (str "On the other hand, we shouldn't auto-bucket Fields inside a filter clause if they are being compared "
                   "against a datetime string that includes more than just yyyy-MM-dd:")
->>>>>>> f4232138
       (is (= {:source-table 1
               :filter       [:= [:field (u/the-id field) nil] "2018-11-19T14:11:00"]}
              (auto-bucket-mbql
@@ -98,22 +86,13 @@
               {:source-query {:source-table 1}
                :filter       [:= [:field "timestamp" {:base-type :type/DateTime}] "2018-11-19T14:11:00"]})))
 
-<<<<<<< HEAD
-    (testing "for breakouts or other filters with multiple args, all args must be yyyy-MM-dd"
-      (mt/with-temp Field [field {:effective_type :type/DateTime}]
-=======
       (testing "for breakouts or other filters with multiple args, all args must be yyyy-MM-dd"
->>>>>>> f4232138
         (is (= {:source-table 1
                 :filter       [:between [:field (u/the-id field) {:temporal-unit :day }] "2018-11-19" "2018-11-20"]}
                (auto-bucket-mbql
                 {:source-table 1
                  :filter       [:between [:field (u/the-id field) nil] "2018-11-19" "2018-11-20"]})))
 
-<<<<<<< HEAD
-      (mt/with-temp Field [field {:effective_type :type/DateTime}]
-=======
->>>>>>> f4232138
         (is (= {:source-table 1
                 :filter       [:between [:field (u/the-id field) nil] "2018-11-19" "2018-11-20T14:20:00.000Z"]}
                (auto-bucket-mbql
@@ -122,12 +101,8 @@
 
 (deftest only-auto-bucket-appropriate-instances-test
   (testing "if a Field occurs more than once we should only rewrite the instances that should be rebucketed"
-<<<<<<< HEAD
-    (mt/with-temp Field [field {:effective_type :type/DateTime}]
-=======
-    (mt/with-temp Field [field {:base_type :type/DateTime, :semantic_type nil}]
+    (mt/with-temp Field [field {:base_type :type/DateTime, :effective_type :type/DateTime, :semantic_type nil}]
       ;; filter doesn't get auto-bucketed here because it's being compared to something with > date resolution
->>>>>>> f4232138
       (is (= {:source-table 1
               :breakout     [[:field (u/the-id field) {:temporal-unit :day}]]
               :filter       [:= [:field (u/the-id field) nil] "2018-11-20T14:20:00.000Z"]}
@@ -136,10 +111,6 @@
                :breakout     [[:field (u/the-id field) nil]]
                :filter       [:= [:field (u/the-id field) nil] "2018-11-20T14:20:00.000Z"]})))
 
-<<<<<<< HEAD
-    (mt/with-temp Field [field {:effective_type :type/DateTime}]
-=======
->>>>>>> f4232138
       (is (= {:source-table 1
               :breakout     [[:field (u/the-id field) {:temporal-unit :month}]]
               :filter       [:= [:field (u/the-id field) {:temporal-unit :day}] "2018-11-20"]}
