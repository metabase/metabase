(ns metabase.xrays.automagic-dashboards.combination
  "Generate \"interesting\" combinations of metrics, dimensions, and filters.

  In the `metabase.xrays.automagic-dashboards.interesting` namespace, we create \"grounded\" metrics, which are both realized
  (field references have been added to their aggregate clauses) and interesting (because metrics are always
  interesting), as well as grounded dimensions and filters. This ns combines these dimensions (as breakouts) and filters
  (as filters) into the ground metrics based on the affinities defined in provided card-templates.

  Card templates provided the following key relationships:
  - dimension to dimension affinities - The groups of dimensions the might appear on the x-axis of a chart (breakouts).
    These generally a single dimension (e.g. time or category) but can be multiple (e.g. longitude and latitude)
  - dimension to metric affinities - Combinations of dimensions and metrics (e.g. profit metric over time dimension).
    This functionally adds breakouts to a metric.
  - metric to metric affinities - Combinations of metrics that belong together (e.g. Sum, Avg, Max, and Min of a field).

  The primary function in this ns, `grounded-metrics->dashcards` takes the base context , above grounded values, and
  card definitions and creates a set of dashcards with the above combinations of metrics, dimensions, and filters."
  (:require
   [clojure.math.combinatorics :as math.combo]
   [clojure.string :as str]
   [clojure.walk :as walk]
   [medley.core :as m]
   [metabase.driver.util :as driver.u]
<<<<<<< HEAD
   [metabase.lib-be.core :as lib-be]
   [metabase.lib.core :as lib]
   [metabase.lib.metadata :as lib.metadata]
   [metabase.lib.schema.aggregation :as lib.schema.aggregation]
   [metabase.lib.schema.expression :as lib.schema.expression]
   [metabase.lib.schema.metadata :as lib.schema.metadata]
=======
   ;; legacy usage, do not use this in new code
   ^{:clj-kondo/ignore [:discouraged-namespace]} [metabase.legacy-mbql.normalize :as mbql.normalize]
   [metabase.lib.schema.id :as lib.schema.id]
>>>>>>> 837584bd
   [metabase.models.interface :as mi]
   [metabase.queries.core :as queries]
   [metabase.query-processor.util :as qp.util]
   [metabase.util :as u]
   [metabase.util.i18n :as i18n]
   [metabase.util.malli :as mu]
   [metabase.xrays.automagic-dashboards.dashboard-templates :as dashboard-templates]
   [metabase.xrays.automagic-dashboards.interesting :as interesting]
   [metabase.xrays.automagic-dashboards.schema :as ads]
   [metabase.xrays.automagic-dashboards.util :as magic.util]
   [metabase.xrays.automagic-dashboards.visualization-macros :as visualization]))

(mu/defn add-breakouts-and-filter
  "Add breakouts and filters to a query based on the breakout fields and filter clauses"
  [query           :- ::ads/query
   breakout-fields :- [:maybe [:sequential ::lib.schema.metadata/column]]
   filter-clauses  :- [:maybe [:sequential
                               [:or
                                ::lib.schema.expression/boolean
                                ::ads/external-op]]]]
  (as-> query $query
    (reduce lib/breakout $query breakout-fields)
    (reduce lib/filter   $query filter-clauses)))

(mu/defn- add-aggregations
  "Add aggregations to a query."
  [query        :- ::ads/query
   aggregations :- [:maybe [:sequential
                            [:or
                             ::lib.schema.aggregation/aggregation
                             ::ads/external-op]]]]
  (reduce lib/aggregate query aggregations))

(defn matching-types?
  "Given two seqs of types, return true of the types of the child
  types are satisfied by some permutation of the parent types."
  [parent-types child-types]
  (true?
   (when (= (count parent-types)
            (count child-types))
     (some
      (fn [parent-types-permutation]
        (when (->> (map isa? child-types parent-types-permutation)
                   (every? true?))
          true))
      (math.combo/permutations parent-types)))))

(defn filter-to-matching-types
  "Take a map with keys as sets of types and collection of types and return the map with only
  the type set keys that satisfy the types."
  [types->x types]
  (into {} (filter #(matching-types? (first %) types)) types->x))

(comment
  (filter-to-matching-types
   {#{} :fail
    #{:type/Number} :pass
    #{:type/Integer} :pass
    #{:type/CreationTimestamp} :fail}
   #{:type/Integer}))

(mu/defn- add-dataset-query :- [:map
                                [:dataset_query ::ads/query]]
  "Add the `:dataset_query` key to this metric. Requires both the current metric-definition (from the grounded metric)
  and the database and table ids (from the source object)."
  [{:xrays/keys [aggregation] :as ground-metric-with-dimensions} :- ::ads/grounded-metric
   {{:keys [database]} :root :keys [source query-filter]} :- ::ads/context]
  (let [source-table (if (->> source (mi/instance-of? :model/Table))
                       (-> source u/the-id)
                       (->> source u/the-id (str "card__")))
        model?       (and (mi/instance-of? :model/Card source)
                          (queries/model? source))
        mp           (lib-be/application-database-metadata-provider database)
        query        (-> (lib/query mp (lib.metadata/table mp source-table))
                         (lib/aggregate aggregation)
                         (cond-> (and (not model?)
                                      query-filter)
                           (lib/filter query-filter)))]
    (assoc ground-metric-with-dimensions :dataset_query query)))

(defn- instantiate-visualization
  [[k v] dimensions metrics]
  (let [dimension->name (comp vector :name dimensions)
        metric->name    (comp vector first :metric metrics)]
    [k (-> v
           (m/update-existing :map.latitude_column dimension->name)
           (m/update-existing :map.longitude_column dimension->name)
           (m/update-existing :graph.metrics metric->name)
           (m/update-existing :graph.dimensions dimension->name))]))

(defn capitalize-first
  "Capitalize only the first letter in a given string."
  [s]
  (let [s (str s)]
    (str (u/upper-case-en (subs s 0 1)) (subs s 1))))

(mu/defn- fill-templates :- :string
  [template-type {:keys [root tables]} bindings s]
  (let [binding-fn (some-fn (merge {"this" (-> root
                                               :entity
                                               (assoc :full-name (:full-name root)))}
                                   bindings)
                            (comp first #(magic.util/filter-tables % tables) dashboard-templates/->entity)
                            identity)]
    (str/replace s #"\[\[(\w+)(?:\.([\w\-]+))?\]\]"
                 (fn [[_ identifier attribute]]
                   (let [entity    (binding-fn identifier)
                         attribute (some-> attribute keyword)]
                     (str (or (when (ifn? entity)
                                (entity attribute))
                              (root attribute)
                              ((some-fn :display-name :display_name :name) entity))))))))

(defn- instantiate-metadata
  [card-template context available-metrics bindings]
  (-> (walk/postwalk
       (fn [form]
         (if (i18n/localized-string? form)
           (let [s     (str form)
                 new-s (fill-templates :string context bindings s)]
             (if (not= new-s s)
               (capitalize-first new-s)
               s))
           form))
       card-template)
      (m/update-existing :visualization #(instantiate-visualization % bindings available-metrics))))

(defn- combine-dimensions
  "Given grounded dimensions (name->field map) and card-dimensions (the :dimensions key) from a card, combine these
  into a single map. This is needed because the card dimensions may contain specializations such as breakout details
  for card visualization."
  [dimension-name->field card-dimensions]
  (reduce (fn [acc [d v]]
            (cond-> acc
              (acc d)
              (update d into v)))
          dimension-name->field
          (map first card-dimensions)))

;;;;;;;;;;;;;;;;;;;;;;;;;;;;;;;;;;;;;;;;;;;;;;;;;;;;;;;;;;;;;;;;;;;;;;;;;;;;;;;;;;;;;;;;;;;;;;;;;;;;;;;;;;;;;;;;;;;;;;;;
(def ^:private ^{:arglists '([field])} id-or-name
  (some-fn :id :name))

(defn- singular-cell-dimensions
  [{:keys [cell-query]}]
  (letfn [(collect-dimensions [[op & args]]
            (case (some-> op qp.util/normalize-token)
              :and          (mapcat collect-dimensions args)
              (:between :=) (magic.util/collect-field-references args)
              nil))]
    (->> cell-query
         collect-dimensions
         (map magic.util/field-reference->id)
         set)))

(defn- valid-breakout-dimension?
  [{:keys [base-type db fingerprint aggregation]}]
  (or (nil? aggregation)
      (not (isa? base-type :type/Number))
      (and (driver.u/supports? (:engine db) :binning db)
           (-> fingerprint :type :type/Number :min)
           (not= (-> fingerprint :type :type/Number :min)
                 (-> fingerprint :type :type/Number :max)))))

(defn- valid-bindings? [{:keys [root]} satisfied-dimensions bindings]
  (let [cell-dimension? (singular-cell-dimensions root)]
    (->> satisfied-dimensions
         (map first)
         (map (fn [[identifier opts]]
                (merge (bindings identifier) opts)))
         (every? (every-pred valid-breakout-dimension?
                             (complement (comp cell-dimension? id-or-name)))))))
;;;;;;;;;;;;;;;;;;;;;;;;;;;;;;;;;;;;;;;;;;;;;;;;;;;;;;;;;;;;;;;;;;;;;;;;;;;;;;;;;;;;;;;;;;;;;;;;;;;;;;;;;;;;;;;;;;;;;;;;

(mu/defn grounded-metrics->dashcards :- [:sequential ::ads/grounded-metric-with-query]
  "Generate dashcards from ground dimensions, using the base context, ground dimensions,
  card templates, and grounded metrics as input."
  [base-context      :- ::ads/context
   card-templates
   ground-dimensions :- ads/dim-name->matching-fields
   ground-filters   :- ::ads/grounded-filters
   grounded-metrics :- [:sequential ::ads/grounded-metric]]
  (let [metric-name->metric (zipmap
                             (map :metric-name grounded-metrics)
                             (map-indexed
                              (fn [idx grounded-metric] (assoc grounded-metric :position idx))
                              grounded-metrics))
        simple-grounded-filters (update-vals
                                 (group-by :filter-name ground-filters)
                                 (fn [vs] (apply max-key :score vs)))]
    (for [{card-name       :card-name
           card-metrics    :metrics
           card-score      :card-score
           card-dimensions :dimensions
           card-filters    :filters :as card-template} card-templates
          :let [dim-names (map ffirst card-dimensions)]
          :when (and (every? ground-dimensions dim-names)
                     (every? simple-grounded-filters card-filters))
          :let [dim-score (map (comp :score ground-dimensions) dim-names)]
          dimension-name->field (->> (map (comp :matches ground-dimensions) dim-names)
                                     (apply math.combo/cartesian-product)
                                     (map (partial zipmap dim-names)))
          :let [merged-dims (combine-dimensions dimension-name->field card-dimensions)]
          :when (and (valid-bindings? base-context card-dimensions dimension-name->field)
                     (every? metric-name->metric card-metrics))
          :let [[grounded-metric :as all-satisfied-metrics] (map metric-name->metric card-metrics)
                final-aggregate                    (into []
                                                         (comp (map (comp :aggregation :metric-definition))
                                                               cat)
                                                         all-satisfied-metrics)
                bound-metric-dimension-name->field (apply merge (map :dimension-name->field all-satisfied-metrics))
                all-names->field (into dimension-name->field bound-metric-dimension-name->field)
                card             (-> card-template
                                     (visualization/expand-visualization
                                      (vals dimension-name->field)
                                      nil)
                                     (instantiate-metadata base-context
                                                           {}
                                                           all-names->field))
                score-components (list* (:card-score card)
                                        (:metric-score grounded-metric)
                                        dim-score)]]
      (merge
       card
       (-> grounded-metric
           (assoc
            :id (gensym)
            :affinity-name card-name
            :card-score card-score
            :total-score (long (/ (apply + score-components) (count score-components)))
            ;; Update dimension-name->field to include named contributions from both metrics and dimensions
            :dimension-name->field all-names->field
            :score-components score-components)
           (add-dataset-query base-context)
           (update :dataset_query add-aggregations final-aggregate)
           (update :dataset_query
                   add-breakouts-and-filter
                   (vals merged-dims)
                   (mapv (comp :filter simple-grounded-filters) card-filters)))))))<|MERGE_RESOLUTION|>--- conflicted
+++ resolved
@@ -21,18 +21,12 @@
    [clojure.walk :as walk]
    [medley.core :as m]
    [metabase.driver.util :as driver.u]
-<<<<<<< HEAD
    [metabase.lib-be.core :as lib-be]
    [metabase.lib.core :as lib]
    [metabase.lib.metadata :as lib.metadata]
    [metabase.lib.schema.aggregation :as lib.schema.aggregation]
    [metabase.lib.schema.expression :as lib.schema.expression]
    [metabase.lib.schema.metadata :as lib.schema.metadata]
-=======
-   ;; legacy usage, do not use this in new code
-   ^{:clj-kondo/ignore [:discouraged-namespace]} [metabase.legacy-mbql.normalize :as mbql.normalize]
-   [metabase.lib.schema.id :as lib.schema.id]
->>>>>>> 837584bd
    [metabase.models.interface :as mi]
    [metabase.queries.core :as queries]
    [metabase.query-processor.util :as qp.util]
@@ -40,7 +34,6 @@
    [metabase.util.i18n :as i18n]
    [metabase.util.malli :as mu]
    [metabase.xrays.automagic-dashboards.dashboard-templates :as dashboard-templates]
-   [metabase.xrays.automagic-dashboards.interesting :as interesting]
    [metabase.xrays.automagic-dashboards.schema :as ads]
    [metabase.xrays.automagic-dashboards.util :as magic.util]
    [metabase.xrays.automagic-dashboards.visualization-macros :as visualization]))
