--- conflicted
+++ resolved
@@ -18,14 +18,8 @@
    [metabase.util :as u]
    [metabase.util.humanization :as u.humanization]
    [metabase.util.malli :as mu]
-<<<<<<< HEAD
+   [metabase.util.performance :refer [some]]
    [potemkin :as p]))
-=======
-   [metabase.util.performance :refer [some]]
-   [potemkin :as p]
-   ^{:clj-kondo/ignore [:discouraged-namespace]}
-   [toucan2.core :as t2]))
->>>>>>> 34c224b5
 
 (comment sql.params.substitution/keep-me) ; this is so `cljr-clean-ns` and the linter don't remove the `:require`
 
