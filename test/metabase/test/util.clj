(ns metabase.test.util
  "Helper functions and macros for writing unit tests."
  (:require
   [clojure.java.io :as io]
   [clojure.set :as set]
   [clojure.string :as str]
   [clojure.test :refer :all]
   [clojure.walk :as walk]
   [clojurewerkz.quartzite.scheduler :as qs]
   [colorize.core :as colorize]
   [environ.core :as env]
   [iapetos.operations :as ops]
   [iapetos.registry :as registry]
   [java-time.api :as t]
   [mb.hawk.assert-exprs.approximately-equal :as =?]
   [mb.hawk.parallel]
   [metabase.analytics.prometheus :as prometheus]
   [metabase.audit-app.core :as audit]
   [metabase.classloader.core :as classloader]
   [metabase.collections.models.collection :as collection]
   [metabase.config.core :as config]
   [metabase.content-verification.models.moderation-review :as moderation-review]
   [metabase.permissions.core :as perms]
   [metabase.permissions.models.data-permissions.graph :as data-perms.graph]
   [metabase.permissions.test-util :as perms.test-util]
   [metabase.premium-features.test-util :as premium-features.test-util]
   [metabase.query-processor.util :as qp.util]
   [metabase.search.core :as search]
   [metabase.settings.core :as setting]
   [metabase.settings.models.setting]
   [metabase.settings.models.setting.cache :as setting.cache]
   [metabase.task.core :as task]
   [metabase.task.impl :as task.impl]
   [metabase.test-runner.assert-exprs]
   [metabase.test.data :as data]
   [metabase.test.fixtures :as fixtures]
   [metabase.test.initialize :as initialize]
   [metabase.test.util.log]
   [metabase.timeline.models.timeline-event :as timeline-event]
   [metabase.util :as u]
   [metabase.util.files :as u.files]
   [metabase.util.json :as json]
   [metabase.util.random :as u.random]
   [methodical.core :as methodical]
   [toucan2.core :as t2]
   [toucan2.model :as t2.model]
   [toucan2.tools.before-update :as t2.before-update]
   [toucan2.tools.transformed :as t2.transformed]
   [toucan2.tools.with-temp :as t2.with-temp])
  (:import
   (java.io File FileInputStream)
   (java.net ServerSocket)
   (java.util Locale)
   (java.util.concurrent CountDownLatch TimeoutException)
   (org.eclipse.jetty.server Server)
   (org.quartz CronTrigger JobDetail JobKey Scheduler Trigger)
   (org.quartz.impl StdSchedulerFactory)))

(set! *warn-on-reflection* true)

(comment
  metabase.test-runner.assert-exprs/keep-me
  metabase.test.util.log/keep-me)

(use-fixtures :once (fixtures/initialize :db))

(defn boolean-ids-and-timestamps
  "Useful for unit test comparisons. Converts map keys found in `data` satisfying `pred` with booleans when not nil."
  ([data]
   (boolean-ids-and-timestamps
    (every-pred (some-fn keyword? string?)
                (some-fn #{:id :created_at :updated_at :last_analyzed :created-at :updated-at :field-value-id :field-id
                           :date_joined :date-joined :last_login :dimension-id :human-readable-field-id :timestamp
                           :entity_id}
                         #(str/ends-with? % "_id")
                         #(str/ends-with? % "_at")))
    data))

  ([pred data]
   (walk/prewalk (fn [maybe-map]
                   (if (map? maybe-map)
                     (reduce-kv (fn [acc k v]
                                  (if (pred k)
                                    (assoc acc k (some? v))
                                    (assoc acc k v)))
                                {} maybe-map)
                     maybe-map))
                 data)))

(defn- user-id [username]
  (classloader/require 'metabase.test.data.users)
  ((resolve 'metabase.test.data.users/user->id) username))

(defn- rasta-id [] (user-id :rasta))

(defn- default-updated-at-timestamped
  [x]
  (assoc x :updated_at (t/zoned-date-time)))

(defn- default-created-at-timestamped
  [x]
  (assoc x :created_at (t/zoned-date-time)))

(def ^:private default-timestamped
  (comp default-updated-at-timestamped default-created-at-timestamped))

(def ^:private with-temp-defaults-fns
  {:model/Card
   (fn [_] (default-timestamped
            {:creator_id (rasta-id)
             :database_id (data/id)
             :dataset_query {}
             :display :table
             :entity_id (u/generate-nano-id)
             :name (u.random/random-name)
             :visualization_settings {}}))

   :model/Collection
   (fn [_] (default-created-at-timestamped {:name (u.random/random-name)}))

   :model/Action
   (fn [_] {:creator_id (rasta-id)})

   :model/Channel
   (fn [_] (default-timestamped
            {:name (u.random/random-name)
             :type "channel/metabase-test"
             :details {}}))

   :model/ChannelTemplate
   (fn [_] (default-timestamped
            {:name (u.random/random-name)
             :channel_type "channel/metabase-test"}))

   :model/Dashboard
   (fn [_] (default-timestamped
            {:creator_id (rasta-id)
             :name (u.random/random-name)}))

   :model/DashboardCard
   (fn [_] (default-timestamped
            {:row 0
             :col 0
             :size_x 4
             :size_y 4}))

   :model/DashboardCardSeries
   (constantly {:position 0})

   :model/DashboardTab
   (fn [_]
     (default-timestamped
      {:name (u.random/random-name)
       :position 0}))

   :model/Database
   (fn [_] (default-timestamped
            {:details {}
             :engine :h2
             :is_sample false
             :name (u.random/random-name)
             :metadata_sync_schedule "0 50 * * * ? *"
             :cache_field_values_schedule "0 50 0 * * ? *"
             :settings {:database-source-dataset-name "test-data"}}))

   :model/Dimension
   (fn [_] (default-timestamped
            {:name (u.random/random-name)
             :type "internal"}))

   :model/Field
   (fn [_] (default-timestamped
            {:database_type "VARCHAR"
             :base_type :type/Text
             :name (u.random/random-name)
             :position 1
             :table_id (data/id :checkins)}))

   :model/LoginHistory
   (fn [_] {:device_id "129d39d1-6758-4d2c-a751-35b860007002"
            :device_description "Mozilla/5.0 (Windows NT 10.0; Win64; x64) AppleWebKit/537.36 (KHTML like Gecko) Chrome/89.0.4389.86 Safari/537.36"
            :ip_address "0:0:0:0:0:0:0:1"
            :timestamp (t/zoned-date-time)})

   :model/NativeQuerySnippet
   (fn [_] (default-timestamped
            {:creator_id (user-id :crowberto)
             :name (u.random/random-name)
             :content "1 = 1"}))

   :model/Notification
   (fn [_] (default-timestamped
            {:payload_type :notification/system-event
             :active true}))

   :model/NotificationCard
   (fn [_] (default-timestamped
            {:send_once false
             :send_condition :has_result}))

   :model/NotificationSubscription
   (fn [_] (default-created-at-timestamped
            {}))

   :model/QueryExecution
   (fn [_] {:hash (qp.util/query-hash {})
            :running_time 1
            :result_rows 1
            :native false
            :executor_id nil
            :card_id nil
            :context :ad-hoc})

   :model/PersistedInfo
   (fn [_] {:question_slug (u.random/random-name)
            :query_hash (u.random/random-hash)
            :definition {:table-name (u.random/random-name)
                         :field-definitions (repeatedly
                                             4
                                             #(do {:field-name (u.random/random-name) :base-type "type/Text"}))}
            :table_name (u.random/random-name)
            :active true
            :state "persisted"
            :refresh_begin (t/zoned-date-time)
            :created_at (t/zoned-date-time)
            :creator_id (rasta-id)})

   :model/PermissionsGroup
   (fn [_] {:name (u.random/random-name)})

   :model/PermissionsGroupMembership
   (fn [_] {:__test-only-sigil-allowing-direct-insertion-of-permissions-group-memberships true})

   :model/Pulse
   (fn [_] (default-timestamped
            {:creator_id (rasta-id)
             :name (u.random/random-name)}))

   :model/PulseCard
   (fn [_] {:position 0
            :include_csv false
            :include_xls false})

   :model/PulseChannel
   (fn [_] (default-timestamped
            {:channel_type :email
             :details {}
             :schedule_type :daily
             :schedule_hour 15}))

   :model/Document
   (fn [_] (default-timestamped
            {:name (u.random/random-name)
             :document {:type "doc"
                        :content [{:type "paragraph"
                                   :content [{:type "text"
                                              :text "Hello"}]}
                                  {:type "paragraph"
                                   :content [{:type "text"
                                              :text "World"}]}]}
             :content_type "application/json+vnd.prose-mirror"
             :creator_id (rasta-id)}))

   :model/Revision
   (fn [_] {:user_id (rasta-id)
            :is_creation false
            :is_reversion false
            :timestamp (t/zoned-date-time)})

   :model/Segment
   (fn [_] (default-timestamped
            {:creator_id (rasta-id)
             :definition {}
             :description "Lookin' for a blueberry"
             :name "Toucans in the rainforest"
             :table_id (data/id :checkins)}))

   ;; TODO - `with-temp` doesn't return `Sessions`, probably because their ID is a string?
   ;; Tech debt issue: #39329

   :model/Table
   (fn [_] (default-timestamped
            {:db_id (data/id)
             :active true
             :name (u.random/random-name)}))

   :model/TaskHistory
   (fn [_]
     (let [started (t/zoned-date-time)
           ended (t/plus started (t/millis 10))]
       {:db_id (data/id)
        :task (u.random/random-name)
        :started_at started
        :status :success
        :ended_at ended
        :duration (.toMillis (t/duration started ended))}))

   :model/Timeline
   (fn [_]
     (default-timestamped
      {:name "Timeline of bird squawks"
       :default false
       :icon timeline-event/default-icon
       :creator_id (rasta-id)}))

   :model/TimelineEvent
   (fn [_]
     (default-timestamped
      {:name "default timeline event"
       :icon timeline-event/default-icon
       :timestamp (t/zoned-date-time)
       :timezone "US/Pacific"
       :time_matters true
       :creator_id (rasta-id)}))

   :model/User
   (fn [_] {:first_name (u.random/random-name)
            :last_name (u.random/random-name)
            :email (u.random/random-email)
            :password (u.random/random-name)
            :date_joined (t/zoned-date-time)
<<<<<<< HEAD
            :updated_at (t/zoned-date-time)})})
=======
            :updated_at (t/zoned-date-time)})

   :model/Workspace
   (fn [_] {:name (u.random/random-name)
            :description (if (> (rand) 0.5) (u.random/random-name) nil)
            :plans []
            :activity_logs []
            :transforms []
            :documents []
            :users []
            :data_warehouses []
            :permissions []})})
>>>>>>> 605778eb

(defn- set-with-temp-defaults! []
  (doseq [[model defaults-fn] with-temp-defaults-fns]
    (methodical/defmethod t2.with-temp/with-temp-defaults model
      [model]
      (defaults-fn model))))

(set-with-temp-defaults!)

;;; ------------------------------------------------- Other Util Fns -------------------------------------------------

(defn obj->json->obj
  "Convert an object to JSON and back again. This can be done to ensure something will match its serialized +
  deserialized form, e.g. keywords that aren't map keys, record types vs. plain map types, or timestamps vs ISO-8601
  strings:

     (obj->json->obj {:type :query}) -> {:type \"query\"}"
  [obj]
  (json/decode+kw (json/encode obj)))

(defn- ->lisp-case-keyword [s]
  (-> (name s)
      (str/replace #"_" "-")
      u/lower-case-en
      keyword))

(defn do-with-temp-env-var-value!
  "Impl for [[with-temp-env-var-value!]] macro."
  [env-var-keyword value thunk]
  (mb.hawk.parallel/assert-test-is-not-parallel "with-temp-env-var-value!")
  ;; app DB needs to be initialized if we're going to play around with the Settings cache.
  (initialize/initialize-if-needed! :db)
  (let [value (str value)]
    (testing (colorize/blue (format "\nEnv var %s = %s\n" env-var-keyword (pr-str value)))
      (try
        ;; temporarily override the underlying environment variable value
        (with-redefs [env/env (assoc env/env env-var-keyword value)]
          ;; flush the Setting cache so it picks up the env var value for the Setting (if applicable)
          (setting.cache/restore-cache!)
          (thunk))
        (finally
          ;; flush the cache again so the original value of any env var Settings get restored
          (setting.cache/restore-cache!))))))

(defmacro with-temp-env-var-value!
  "Temporarily override the value of one or more environment variables and execute `body`. Resets the Setting cache so
  any env var Settings will see the updated value, and resets the cache again at the conclusion of `body` so the
  original values are restored.

    (with-temp-env-var-value! [mb-send-email-on-first-login-from-new-device \"FALSE\"]
      ...)"
  [[env-var value & more :as bindings] & body]
  {:pre [(vector? bindings) (even? (count bindings))]}
  `(do-with-temp-env-var-value!
    ~(->lisp-case-keyword env-var)
    ~value
    (fn [] ~@(if (seq more)
               [`(with-temp-env-var-value! ~(vec more) ~@body)]
               body))))

(setting/defsetting with-temp-env-var-value-test-setting
  "Setting for the `with-temp-env-var-value-test` test."
  :visibility :internal
  :setter :none
  :default "abc")

(deftest with-temp-env-var-value-test
  (is (= "abc"
         (with-temp-env-var-value-test-setting)))
  (with-temp-env-var-value! [mb-with-temp-env-var-value-test-setting "def"]
    (testing "env var value"
      (is (= "def"
             (env/env :mb-with-temp-env-var-value-test-setting))))
    (testing "Setting value"
      (is (= "def"
             (with-temp-env-var-value-test-setting)))))
  (testing "original value should be restored"
    (testing "env var value"
      (is (= nil
             (env/env :mb-with-temp-env-var-value-test-setting))))
    (testing "Setting value"
      (is (= "abc"
             (with-temp-env-var-value-test-setting)))))

  (testing "override multiple env vars"
    (with-temp-env-var-value! [some-fake-env-var 123, "ANOTHER_FAKE_ENV_VAR" "def"]
      (testing "Should convert values to strings"
        (is (= "123"
               (:some-fake-env-var env/env))))
      (testing "should handle CAPITALS/SNAKE_CASE"
        (is (= "def"
               (:another-fake-env-var env/env))))))

  (testing "validation"
    (are [form] (thrown?
                 clojure.lang.Compiler$CompilerException
                 (macroexpand form))
      (list `with-temp-env-var-value! '[a])
      (list `with-temp-env-var-value! '[a b c]))))

(defn- upsert-raw-setting!
  [original-value setting-k value]
  (if original-value
    (t2/update! :model/Setting setting-k {:value value})
    (t2/insert! :model/Setting :key setting-k :value value))
  (setting.cache/restore-cache!))

(defn- restore-raw-setting!
  [original-value setting-k]
  (if original-value
    (t2/update! :model/Setting setting-k {:value original-value})
    (t2/delete! :model/Setting :key setting-k))
  (setting.cache/restore-cache!))

(defn do-with-temporary-setting-value!
  "Temporarily set the value of the Setting named by keyword `setting-k` to `value` and execute `f`, then re-establish
  the original value. This works much the same way as [[binding]].

  If an env var value is set for the setting, this acts as a wrapper around [[do-with-temp-env-var-value!]].

  If `raw-setting?` is `true`, this works like [[with-temp*]] against the `Setting` table, but it ensures no exception
  is thrown if the `setting-k` already exists.

  If `skip-init?` is `true`, this will skip any `:init` function on the setting, and return `nil` if it is not defined.

  Prefer the macro [[with-temporary-setting-values]] or [[with-temporary-raw-setting-values]] over using this function
  directly."
  [setting-k value thunk & {:keys [raw-setting? skip-init?]}]
  ;; plugins have to be initialized because changing `report-timezone` will call driver methods
  (mb.hawk.parallel/assert-test-is-not-parallel "do-with-temporary-setting-value")
  (initialize/initialize-if-needed! :db :plugins)
  (let [setting-k (name setting-k)
        setting (try
                  (#'setting/resolve-setting setting-k)
                  (catch Exception e
                    (when-not raw-setting?
                      (throw e))))]
    (if (and (not raw-setting?) (setting/env-var-value setting-k))
      (do-with-temp-env-var-value! (setting/setting-env-map-name setting-k) value thunk)
      (let [original-value (if raw-setting?
                             (t2/select-one-fn :value :model/Setting :key setting-k)
                             (if skip-init?
                               (setting/read-setting setting-k)
                               (setting/get setting-k)))]
        (try
          (try
            (if raw-setting?
              (upsert-raw-setting! original-value setting-k value)
              ;; bypass the feature check when setting up mock data
              (with-redefs [metabase.settings.models.setting/has-feature? (constantly true)]
                (setting/set! setting-k value :bypass-read-only? true)))
            (catch Throwable e
              (throw (ex-info (str "Error in with-temporary-setting-values: " (ex-message e))
                              {:setting setting-k
                               :location (symbol (name (:namespace setting)) (name setting-k))
                               :value value}
                              e))))
          (testing (colorize/blue (format "\nSetting %s = %s\n" (keyword setting-k) (pr-str value)))
            (thunk))
          (finally
            (try
              (if raw-setting?
                (restore-raw-setting! original-value setting-k)
                ;; bypass the feature check when reset settings to the original value
                (with-redefs [metabase.settings.models.setting/has-feature? (constantly true)]
                  (setting/set! setting-k original-value :bypass-read-only? true)))
              (catch Throwable e
                (throw (ex-info (str "Error restoring original Setting value: " (ex-message e))
                                {:setting setting-k
                                 :location (symbol (name (:namespace setting)) setting-k)
                                 :original-value original-value}
                                e))))))))))

;;; TODO FIXME -- either rename this to `with-temporary-setting-values!` or fix it and make it thread-safe
#_{:clj-kondo/ignore [:metabase/test-helpers-use-non-thread-safe-functions]}
(defmacro with-temporary-setting-values
  "Temporarily bind the site-wide values of one or more `Settings`, execute body, and re-establish the original values.
  This works much the same way as `binding`.

     (with-temporary-setting-values [google-auth-auto-create-accounts-domain \"metabase.com\"]
       (google-auth-auto-create-accounts-domain)) -> \"metabase.com\"

  If an env var value is set for the setting, this will change the env var rather than the setting stored in the DB.
  To temporarily override the value of *read-only* env vars, use [[with-temp-env-var-value!]]."
  [[setting-k value & more :as bindings] & body]
  (assert (even? (count bindings)) "mismatched setting/value pairs: is each setting name followed by a value?")
  (if (empty? bindings)
    `(do ~@body)
    `(do-with-temporary-setting-value!
      ~(keyword setting-k) ~value
      (fn []
        (with-temporary-setting-values ~more
          ~@body)))))

;;; TODO FIXME -- either rename this to `with-temporary-raw-setting-values!` or fix it and make it thread-safe
#_{:clj-kondo/ignore [:metabase/test-helpers-use-non-thread-safe-functions]}
(defmacro with-temporary-raw-setting-values
  "Like [[with-temporary-setting-values]] but works with raw value and it allows settings that are not defined
  using [[metabase.settings.models.setting/defsetting]]."
  [[setting-k value & more :as bindings] & body]
  (assert (even? (count bindings)) "mismatched setting/value pairs: is each setting name followed by a value?")
  (if (empty? bindings)
    `(do ~@body)
    `(do-with-temporary-setting-value!
      ~(keyword setting-k) ~value
      (fn []
        (with-temporary-raw-setting-values ~more
          ~@body))
      :raw-setting? true)))

(defn do-with-discarded-setting-changes! [settings thunk]
  (initialize/initialize-if-needed! :db :plugins)
  ((reduce
    (fn [thunk setting-k]
      (fn []
        (let [value (setting/read-setting setting-k)]
          (do-with-temporary-setting-value! setting-k value thunk :skip-init? true))))
    thunk
    settings)))

;;; TODO FIXME -- either rename this to `with-discarded-setting-changes!` or fix it and make it thread-safe
#_{:clj-kondo/ignore [:metabase/test-helpers-use-non-thread-safe-functions]}
(defmacro discard-setting-changes
  "Execute `body` in a try-finally block, restoring any changes to listed `settings` to their original values at its
  conclusion.

    (discard-setting-changes [site-name]
      ...)"
  {:style/indent 1}
  [settings & body]
  `(do-with-discarded-setting-changes! ~(mapv keyword settings) (fn [] ~@body)))

(defn- maybe-merge-original-values
  "For some map columns like `Database.settings` or `User.settings`, merge the original values with the temp ones to
  preserve Settings that aren't explicitly overridden."
  [model column->unparsed-original-value column->temp-value]
  (letfn [(column-transform-fn [model column]
            (get-in (t2.transformed/transforms model) [column :out]))
          (parse-original-value [model column unparsed-original-value]
            (some-> unparsed-original-value
                    ((column-transform-fn model column))))
          (merge-original-value? [model column]
            (and (#{:model/Database :model/User} model)
                 (= column :settings)))
          (maybe-merge-original-value [model column unparsed-original-value temp-value]
            (if (merge-original-value? model column)
              (let [original-value (parse-original-value model column unparsed-original-value)]
                (merge original-value temp-value))
              temp-value))]
    (into {}
          (map (fn [[column temp-value]]
                 [column (maybe-merge-original-value model column (get column->unparsed-original-value column) temp-value)]))
          column->temp-value)))

(defn do-with-temp-vals-in-db
  "Implementation function for [[with-temp-vals-in-db]] macro. Prefer that to using this directly."
  [model object-or-id column->temp-value f]
  (mb.hawk.parallel/assert-test-is-not-parallel "with-temp-vals-in-db")
  ;; use low-level `query` and `execute` functions here, because Toucan `select` and `update` functions tend to do
  ;; things like add columns like `common_name` that don't actually exist, causing subsequent update to fail
  (let [model (t2.model/resolve-model model)
        original-column->value (t2/query-one {:select (keys column->temp-value)
                                              :from [(t2/table-name model)]
                                              :where [:= :id (u/the-id object-or-id)]})
        _ (assert original-column->value
                  (format "%s %d not found." (name model) (u/the-id object-or-id)))
        column->temp-value (maybe-merge-original-values model original-column->value column->temp-value)]
    (try
      (t2/update! model (u/the-id object-or-id) column->temp-value)
      (f)
      (finally
        (t2/query-one
         {:update (t2/table-name model)
          :set original-column->value
          :where [:= :id (u/the-id object-or-id)]})))))

;;; TODO -- we can make this parallel test safe pretty easily by doing stuff inside a transaction
;;; unless [[metabase.test/test-helpers-set-global-values!]] is in effect
(defmacro with-temp-vals-in-db
  "Temporary set values for an `object-or-id` in the application database, execute `body`, and then restore the
  original values. This is useful for cases when you want to test how something behaves with slightly different values
  in the DB for 'permanent' rows (rows that live for the life of the test suite, rather than just a single test). For
  example, Database/Table/Field rows related to the test DBs can be temporarily tweaked in this way.

    ;; temporarily make Field 100 a FK to Field 200 and call (do-something)
    (with-temp-vals-in-db Field 100 {:fk_target_field_id 200, :semantic_type \"type/FK\"}
      (do-something))

  There is some special case behavior that merges existing values into the temp values for map columns such as
  `Database` or `User` `:settings` -- the existing Settings map is merged into the user-specified one, so only the
  Settings you explicitly specify are overridden. See [[maybe-merge-original-values]]."
  {:style/indent 3}
  [model object-or-id column->temp-value & body]
  `(do-with-temp-vals-in-db ~model ~object-or-id ~column->temp-value (fn [] ~@body)))

(defn postwalk-pred
  "Transform `form` by applying `f` to each node where `pred` returns true"
  [pred f form]
  (walk/postwalk (fn [node]
                   (if (pred node)
                     (f node)
                     node))
                 form))

(defn round-all-decimals
  "Uses [[postwalk-pred]] to crawl `data`, looking for any double values, will round any it finds"
  [decimal-place data]
  (postwalk-pred (some-fn double? decimal?)
                 #(u/round-to-decimals decimal-place %)
                 data))

;;; TODO -- we should generalize this to `let-testing` (`testing-let`?) that is a version of `let` that adds `testing`
;;; context
(defmacro let-url
  "Like normal `let`, but adds `testing` context with the `url` you've bound."
  {:style/indent 1}
  [[url-binding url] & body]
  `(let [url# ~url
         ~url-binding url#]
     (testing (str "\nGET /api/" url# "\n")
       ~@body)))

;;; +----------------------------------------------------------------------------------------------------------------+
;;; |                                                   SCHEDULER                                                    |
;;; +----------------------------------------------------------------------------------------------------------------+

;; Various functions for letting us check that things get scheduled properly. Use these to put a temporary scheduler
;; in place and then check the tasks that get scheduled

(def in-memory-scheduler-thread-count 1)

(defn- in-memory-scheduler
  "An in-memory Quartz Scheduler separate from the usual database-backend one we normally use. Every time you call this
  it returns the same scheduler! So make sure you shut it down when you're done using it."
  ^org.quartz.impl.StdScheduler []
  (.getScheduler
   (StdSchedulerFactory.
    (doto (java.util.Properties.)
      (.setProperty StdSchedulerFactory/PROP_SCHED_INSTANCE_NAME (str `in-memory-scheduler))
      (.setProperty StdSchedulerFactory/PROP_JOB_STORE_CLASS (.getCanonicalName org.quartz.simpl.RAMJobStore))
      (.setProperty (str StdSchedulerFactory/PROP_THREAD_POOL_PREFIX ".threadCount") (str in-memory-scheduler-thread-count))))))

(defn do-with-unstarted-temp-scheduler! [thunk]
  (let [temp-scheduler (in-memory-scheduler)
        already-bound? (identical? @task.impl/*quartz-scheduler* temp-scheduler)]
    (if already-bound?
      (thunk)
      (try
        (assert (not (qs/started? temp-scheduler))
                "temp in-memory scheduler already started: did you use it elsewhere without shutting it down?")
        (binding [task.impl/*quartz-scheduler* (atom temp-scheduler)]
          (with-redefs [qs/initialize (constantly temp-scheduler)
                        ;; prevent shutting down scheduler during thunk because some custom migration shutdown scheduler
                        ;; after it's done, but we need the scheduler for testing
                        qs/shutdown (constantly nil)]
            (thunk)))
        (finally
          (qs/shutdown temp-scheduler))))))

(defn do-with-temp-scheduler! [thunk]
  ;; not 100% sure we need to initialize the DB anymore since the temp scheduler is in-memory-only now.
  (classloader/the-classloader)
  (initialize/initialize-if-needed! :db)
  (do-with-unstarted-temp-scheduler!
   (^:once fn* []
     (qs/start @task.impl/*quartz-scheduler*)
     (thunk))))

(defmacro with-temp-scheduler!
  "Execute `body` with a temporary scheduler in place.
  This does not initialize the all the jobs for performance reasons, so make sure you init it yourself!

    (with-temp-scheduler
      (task.sync-databases/job-init) ;; init the jobs
      (do-something-to-schedule-tasks)
      ;; verify that the right thing happened
      (scheduler-current-tasks))"
  {:style/indent 0}
  [& body]
  `(do-with-temp-scheduler! (fn [] ~@body)))

(defn scheduler-current-tasks
  "Return information about the currently scheduled tasks (jobs+triggers) for the current scheduler. Intended so we
  can test that things were scheduled correctly."
  []
  (when-let [^Scheduler scheduler (task/scheduler)]
    (vec
     (sort-by
      :key
      (for [^JobKey job-key (.getJobKeys scheduler nil)]
        (let [^JobDetail job-detail (.getJobDetail scheduler job-key)
              triggers (.getTriggersOfJob scheduler job-key)]
          {:description (.getDescription job-detail)
           :class (.getJobClass job-detail)
           :key (.getName job-key)
           :data (into {} (.getJobDataMap job-detail))
           :triggers (vec (for [^Trigger trigger triggers]
                            (merge
                             {:key (.getName (.getKey trigger))}
                             (when (instance? CronTrigger trigger)
                               {:cron-schedule (.getCronExpression ^CronTrigger trigger)
                                :data (into {} (.getJobDataMap trigger))}))))}))))))

(defmulti with-model-cleanup-additional-conditions
  "Additional conditions that should be used to restrict which instances automatically get deleted by
  `with-model-cleanup`. Conditions should be a HoneySQL `:where` clause."
  {:arglists '([model])}
  identity)

(defmethod with-model-cleanup-additional-conditions :default
  [_]
  nil)

(defmethod with-model-cleanup-additional-conditions :model/Collection
  [_]
  ;; NEVER delete personal collections for the test users.
  [:or
   [:= :personal_owner_id nil]
   [:not-in :personal_owner_id (set (map (requiring-resolve 'metabase.test.data.users/user->id)
                                         @(requiring-resolve 'metabase.test.data.users/usernames)))]])

(defmethod with-model-cleanup-additional-conditions :model/User
  [_]
  ;; Don't delete the internal user
  [:not= :id config/internal-mb-user-id])

(defmethod with-model-cleanup-additional-conditions :model/Database
  [_]
  ;; Don't delete the audit database
  [:not= :id audit/audit-db-id])

(defmulti with-max-model-id-additional-conditions
  "Additional conditions applied to the query to find the max ID for a model prior to a test run. This can be used to
  exclude rows which intentionally use non-sequential IDs, like the internal user."
  {:arglists '([model])}
  t2/resolve-model)

(defmethod with-max-model-id-additional-conditions :default
  [_]
  nil)

(defmethod with-max-model-id-additional-conditions :model/User
  [_]
  [:not= :id config/internal-mb-user-id])

(defmethod with-max-model-id-additional-conditions :model/Database
  [_]
  [:not= :id audit/audit-db-id])

(defn- model->model&pk [model]
  (if (vector? model)
    model
    [model (first (t2/primary-keys model))]))

;; It is safe to call `search/reindex!` when we are in a `with-temp-index-table` scope.
#_{:clj-kondo/ignore [:metabase/test-helpers-use-non-thread-safe-functions]}
(defn do-with-model-cleanup [models f]
  {:pre [(sequential? models) (every?
                               ;; to support [[:model/Model :updated_at]] syntax
                               #(isa? (t2/resolve-model
                                       (if (sequential? %)
                                         (first %)
                                         %))
                                      :metabase/model)
                               models)]}
  (mb.hawk.parallel/assert-test-is-not-parallel "with-model-cleanup")
  (initialize/initialize-if-needed! :db)
  (let [models (map model->model&pk models)
        model->old-max-id (into {} (for [[model pk] models
                                         :let [conditions (with-max-model-id-additional-conditions model)]]
                                     [model (:max-id (t2/select-one [model [[:max pk] :max-id]]
                                                                    {:where (or conditions true)}))]))]
    (try
      (testing (str "\n" (pr-str (cons 'with-model-cleanup (map (comp name first) models))) "\n")
        (f))
      (finally
        (doseq [[model pk] models
                ;; might not have an old max ID if this is the first time the macro is used in this test run.
                :let [old-max-id (get model->old-max-id model)
                      max-id-condition (if old-max-id [:> pk old-max-id] true)
                      additional-conditions (with-model-cleanup-additional-conditions model)]]
          (t2/query-one
           {:delete-from (t2/table-name model)
            :where [:and max-id-condition additional-conditions]}))
        ;; TODO we don't (currently) have index update hooks on deletes, so we need this to ensure rollback happens.
        (search/reindex! {:in-place? true})))))

(defmacro with-model-cleanup
  "Execute `body`, then delete any *new* rows created for each model in `models`. Calls `delete!`, so if the model has
  defined any `pre-delete` behavior, that will be preserved.

  It's preferable to use `with-temp` instead, but you can use this macro if `with-temp` wouldn't work in your
  situation (e.g. when creating objects via the API).

    (with-model-cleanup [Card]
      (create-card-via-api!)
      (is (= ...)))

    (with-model-cleanup [[QueryCache :updated_at]]
      (created-query-cache!)
      (is cached?))

  Only works for models that have a numeric primary key e.g. `:id`."
  [models & body]
  `(do-with-model-cleanup ~models (fn [] ~@body)))

(deftest with-model-cleanup-test
  (testing "Make sure the with-model-cleanup macro actually works as expected"
    #_{:clj-kondo/ignore [:discouraged-var]}
    (t2.with-temp/with-temp [:model/Card other-card]
      (let [card-count-before (t2/count :model/Card)
            card-name (u.random/random-name)]
        (with-model-cleanup [:model/Card]
          (t2/insert! :model/Card (-> other-card (dissoc :id :entity_id) (assoc :name card-name)))
          (testing "Card count should have increased by one"
            (is (= (inc card-count-before)
                   (t2/count :model/Card))))
          (testing "Card should exist"
            (is (t2/exists? :model/Card :name card-name))))
        (testing "Card should be deleted at end of with-model-cleanup form"
          (is (= card-count-before
                 (t2/count :model/Card)))
          (is (not (t2/exists? :model/Card :name card-name)))
          (testing "Shouldn't delete other Cards"
            (is (pos? (t2/count :model/Card)))))))))

(defn do-with-verified-cards!
  "Impl for [[with-verified-cards!]]."
  [card-or-ids thunk]
  (with-model-cleanup [:model/ModerationReview]
    (doseq [card-or-id card-or-ids]
      (doseq [status ["verified" nil "verified"]]
        ;; create multiple moderation review for a card, but the end result is it's still verified
        (moderation-review/create-review!
         {:moderated_item_id (u/the-id card-or-id)
          :moderated_item_type "card"
          :moderator_id ((requiring-resolve 'metabase.test.data.users/user->id) :rasta)
          :status status})))
    (thunk)))

(defmacro with-verified-cards!
  "Execute the body with all `card-or-ids` verified."
  [card-or-ids & body]
  `(do-with-verified-cards! ~card-or-ids (fn [] ~@body)))

(deftest with-verified-cards-test
  #_{:clj-kondo/ignore [:discouraged-var]}
  (t2.with-temp/with-temp
    [:model/Card {card-id :id} {}]
    (with-verified-cards! [card-id]
      (is (=? #{{:moderated_item_id card-id
                 :moderated_item_type :card
                 :most_recent true
                 :status "verified"}
                {:moderated_item_id card-id
                 :moderated_item_type :card
                 :most_recent false
                 :status nil}
                {:moderated_item_id card-id
                 :moderated_item_type :card
                 :most_recent false
                 :status "verified"}}
              (t2/select-fn-set #(select-keys % [:moderated_item_id :moderated_item_type :most_recent :status])
                                :model/ModerationReview
                                :moderated_item_id card-id
                                :moderated_item_type "card"))))
    (testing "everything is cleaned up after the macro"
      (is (= 0 (t2/count :model/ModerationReview
                         :moderated_item_id card-id
                         :moderated_item_type "card"))))))

(defn call-with-paused-query
  "This is a function to make testing query cancellation eaiser as it can be complex handling the multiple threads
  needed to orchestrate a query cancellation.

  This function takes `f` which is a function of 4 arguments:
     - query-thunk         - No-arg function that will invoke a query.
     - query promise       - Promise used to validate the query function was called.  Deliver something to this once the
                             query has started running
     - cancel promise      - Promise used to validate a cancellation function was called. Deliver something to this once
                             the query was successfully canceled.
     - pause query promise - Promise used to hang the query function, allowing cancellation. Wait for this to be
                             delivered to hang the query.

  `f` should return a future that can be canceled."
  [f]
  (let [called-cancel? (promise)
        called-query? (promise)
        pause-query (promise)
        query-thunk (fn []
                      (data/run-mbql-query checkins
                        {:aggregation [[:count]]}))
        ;; When the query is ran via the datasets endpoint, it will run in a future. That future can be canceled,
        ;; which should cause an interrupt
        query-future (f query-thunk called-query? called-cancel? pause-query)]
    ;; The cancelled-query? and called-cancel? timeouts are very high and are really just intended to
    ;; prevent the test from hanging indefinitely. It shouldn't be hit unless something is really wrong
    (when (= ::query-never-called (deref called-query? 10000 ::query-never-called))
      (throw (TimeoutException. "query should have been called by now.")))
    ;; At this point in time, the query is blocked, waiting for `pause-query` do be delivered. Cancel still should
    ;; not have been called yet.
    (assert (not (realized? called-cancel?)) "cancel still should not have been called yet.")
    ;; If we cancel the future, it should throw an InterruptedException, which should call the cancel
    ;; method on the prepared statement
    (future-cancel query-future)
    (when (= ::cancel-never-called (deref called-cancel? 10000 ::cancel-never-called))
      (throw (TimeoutException. "cancel should have been called by now.")))
    ;; This releases the fake query function so it finishes
    (deliver pause-query true)
    ::success))

(defmacro throw-if-called!
  "Redefines `fn-var` with a function that throws an exception if it's called"
  {:style/indent 1}
  [fn-symb & body]
  {:pre [(symbol? fn-symb)]}
  `(with-redefs [~fn-symb (fn [& ~'_]
                            (throw (RuntimeException. ~(format "%s should not be called!" fn-symb))))]
     ~@body))

(defn do-with-discarded-collections-perms-changes [collection-or-id f]
  (initialize/initialize-if-needed! :db)
  (let [read-path (perms/collection-read-path collection-or-id)
        readwrite-path (perms/collection-readwrite-path collection-or-id)
        groups-with-read-perms (t2/select-fn-set :group_id :model/Permissions :object read-path)
        groups-with-readwrite-perms (t2/select-fn-set :group_id :model/Permissions :object readwrite-path)]
    (mb.hawk.parallel/assert-test-is-not-parallel "with-discarded-collections-perms-changes")
    (try
      (f)
      (finally
        (t2/delete! :model/Permissions :object [:in #{read-path readwrite-path}])
        (doseq [group-id groups-with-read-perms]
          (perms/grant-collection-read-permissions! group-id collection-or-id))
        (doseq [group-id groups-with-readwrite-perms]
          (perms/grant-collection-readwrite-permissions! group-id collection-or-id))))))

(defmacro with-discarded-collections-perms-changes
  "Execute `body`; then, in a `finally` block, restore permissions to `collection-or-id` to what they were originally."
  [collection-or-id & body]
  `(do-with-discarded-collections-perms-changes ~collection-or-id (fn [] ~@body)))

(declare with-discard-model-updates!)

(defn do-with-discard-model-updates!
  "Impl for [[with-discard-model-updates!]]."
  [models thunk]
  (mb.hawk.parallel/assert-test-is-not-parallel "with-discard-model-changes")
  (if (= (count models) 1)
    (let [model (first models)
          pk->original (atom {})
          method-unique-key (str (random-uuid))
          before-method-fn (fn [_model row]
                             (swap! pk->original assoc (u/the-id row) (t2/original row))
                             row)]
      (methodical/add-aux-method-with-unique-key! #'t2.before-update/before-update :before model before-method-fn method-unique-key)
      (try
        (thunk)
        (finally
          (methodical/remove-aux-method-with-unique-key! #'t2.before-update/before-update :before model method-unique-key)
          (doseq [[id original-val] @pk->original]
            (t2/update! model id original-val)))))
    (with-discard-model-updates! (rest models)
      (thunk))))

(defmacro with-discard-model-updates!
  "Exceute `body` and makes sure that every updates operation on `models` will be reverted."
  [models & body]
  (if (> (count models) 1)
    (let [[model & more] models]
      `(with-discard-model-updates! [~model]
         (with-discard-model-updates! [~@more]
           ~@body)))
    `(do-with-discard-model-updates! ~models (fn [] ~@body))))

(deftest with-discard-model-changes-test
  #_{:clj-kondo/ignore [:discouraged-var]}
  (t2.with-temp/with-temp
    [:model/Card {card-id :id :as card} {:name "A Card"}
     :model/Dashboard {dash-id :id :as dash} {:name "A Dashboard"}]
    (let [count-aux-method-before (set (methodical/aux-methods t2.before-update/before-update :model/Card :before))]

      (testing "with single model"
        (with-discard-model-updates! [:model/Card]
          (t2/update! :model/Card card-id {:name "New Card name"})
          (testing "the changes takes affect inside the macro"
            (is (= "New Card name" (t2/select-one-fn :name :model/Card card-id)))))

        (testing "outside macro, the changes should be reverted"
          (is (= card (t2/select-one :model/Card card-id)))))

      (testing "with multiple models"
        (with-discard-model-updates! [:model/Card :model/Dashboard]
          (testing "the changes takes affect inside the macro"
            (t2/update! :model/Card card-id {:name "New Card name"})
            (is (= "New Card name" (t2/select-one-fn :name :model/Card card-id)))

            (t2/update! :model/Dashboard dash-id {:name "New Dashboard name"})
            (is (= "New Dashboard name" (t2/select-one-fn :name :model/Dashboard dash-id)))))

        (testing "outside macro, the changes should be reverted"
          (is (= (dissoc card :updated_at)
                 (dissoc (t2/select-one :model/Card card-id) :updated_at)))
          (is (= (dissoc dash :updated_at)
                 (dissoc (t2/select-one :model/Dashboard dash-id) :updated_at)))))

      (testing "make sure that we cleaned up the aux methods after"
        (is (= count-aux-method-before
               (set (methodical/aux-methods t2.before-update/before-update :model/Card :before))))))))

;;; TODO (Cam 6/17/25) -- these should have an `!` after them
(defn do-with-non-admin-groups-no-collection-perms [collection f]
  (mb.hawk.parallel/assert-test-is-not-parallel "with-non-admin-groups-no-collection-perms")
  (try
    (do-with-discarded-collections-perms-changes
     collection
     (fn []
       (t2/delete! :model/Permissions
                   :object [:in #{(perms/collection-read-path collection) (perms/collection-readwrite-path collection)}]
                   :group_id [:not= (u/the-id (perms/admin-group))])
       (f)))
    ;; if this is the default namespace Root Collection, then double-check to make sure all non-admin groups get
    ;; perms for it at the end. This is here mostly for legacy reasons; we can remove this but it will require
    ;; rewriting a few tests.
    (finally
      (when (and (:metabase.collections.models.collection.root/is-root? collection)
                 (not (:namespace collection)))
        (doseq [group-id (t2/select-pks-set :model/PermissionsGroup :id [:not= (u/the-id (perms/admin-group))])]
          (when-not (t2/exists? :model/Permissions :group_id group-id, :object "/collection/root/")
            (perms/grant-collection-readwrite-permissions! group-id collection/root-collection)))))))

(defmacro with-non-admin-groups-no-root-collection-perms
  "Temporarily remove Root Collection perms for all Groups besides the Admin group (which cannot have them removed). By
  default, all Groups have full readwrite perms for the Root Collection; use this macro to test situations where an
  admin has removed them.

  Only affects the Root Collection for the default namespace. Use
  [[with-non-admin-groups-no-root-collection-for-namespace-perms]] to do the same thing for the Root Collection of other
  namespaces."
  [& body]
  `(do-with-non-admin-groups-no-collection-perms collection/root-collection (fn [] ~@body)))

(defmacro with-non-admin-groups-no-root-collection-for-namespace-perms
  "Like `with-non-admin-groups-no-root-collection-perms`, but for the Root Collection of a non-default namespace."
  [collection-namespace & body]
  `(do-with-non-admin-groups-no-collection-perms
    (assoc collection/root-collection
           :namespace (name ~collection-namespace))
    (fn [] ~@body)))

(defmacro with-non-admin-groups-no-collection-perms
  "Temporarily remove perms for the provided collection for all Groups besides the Admin group (which cannot have them
  removed)."
  [collection & body]
  `(do-with-non-admin-groups-no-collection-perms ~collection (fn [] ~@body)))

(defn do-with-all-users-permission
  "Call `f` without arguments in a context where the ''All Users'' group
  is granted the permission specified by `permission-path`.

  For most use cases see the macro [[with-all-users-permission]]."
  [permission-path f]
  #_{:clj-kondo/ignore [:discouraged-var]}
  (t2.with-temp/with-temp [:model/Permissions _ {:group_id (:id (perms/all-users-group))
                                                 :object permission-path}]
    (f)))

(defn do-with-all-user-data-perms-graph!
  "Implementation for [[with-all-users-data-perms]]"
  [graph f]
  (let [all-users-group-id (u/the-id (perms/all-users-group))]
    (premium-features.test-util/with-additional-premium-features #{:advanced-permissions}
      (perms.test-util/with-no-data-perms-for-all-users!
        (perms.test-util/with-restored-perms!
          (perms.test-util/with-restored-data-perms!
            (data-perms.graph/update-data-perms-graph!* {all-users-group-id graph})
            (f)))))))

(defmacro with-all-users-data-perms-graph!
  "Runs `body` with data perms for the All Users group temporarily set to the values in `graph`."
  [graph & body]
  `(do-with-all-user-data-perms-graph! ~graph (fn [] ~@body)))

(defmacro with-all-users-permission
  "Run `body` with the ''All Users'' group being granted the permission
  specified by `permission-path`.

  (mt/with-all-users-permission (perms/app-root-collection-permission :read)
    ...)"
  [permission-path & body]
  `(do-with-all-users-permission ~permission-path (fn [] ~@body)))

(defn doall-recursive
  "Like `doall`, but recursively calls doall on map values and nested sequences, giving you a fully non-lazy object.
  Useful for tests when you need the entire object to be realized in the body of a `binding`, `with-redefs`, or
  `with-temp` form."
  [x]
  (cond
    (map? x)
    (into {} (for [[k v] (doall x)]
               [k (doall-recursive v)]))

    (sequential? x)
    (mapv doall-recursive (doall x))

    :else
    x))

(defn call-with-locale!
  "Sets the default locale temporarily to `locale-tag`, then invokes `f` and reverts the locale change"
  [locale-tag f]
  (mb.hawk.parallel/assert-test-is-not-parallel "with-locale")
  (let [current-locale (Locale/getDefault)]
    (try
      (Locale/setDefault (Locale/forLanguageTag locale-tag))
      (f)
      (finally
        (Locale/setDefault current-locale)))))

(defmacro with-locale!
  "Allows a test to override the locale temporarily"
  [locale-tag & body]
  `(call-with-locale! ~locale-tag (fn [] ~@body)))

;;; TODO -- this could be made thread-safe if we made [[with-temp-vals-in-db]] thread-safe which I think is pretty
;;; doable (just do it in a transaction?)
(defn do-with-column-remappings! [orig->remapped thunk]
  (transduce
   identity
   (fn
     ([] thunk)
     ([thunk] (thunk))
     ([thunk [original-column-id remap]]
      (let [original (t2/select-one :model/Field :id (u/the-id original-column-id))
            describe-field (fn [{table-id :table_id, field-name :name}]
                             (format "%s.%s" (t2/select-one-fn :name :model/Table :id table-id) field-name))]
        (if (integer? remap)
          ;; remap is integer => fk remap
          (let [remapped (t2/select-one :model/Field :id (u/the-id remap))]
            (fn []
              #_{:clj-kondo/ignore [:discouraged-var]}
              (t2.with-temp/with-temp [:model/Dimension _ {:field_id (:id original)
                                                           :name (format "%s [external remap]" (:display_name original))
                                                           :type :external
                                                           :human_readable_field_id (:id remapped)}]
                (testing (format "With FK remapping %s -> %s\n" (describe-field original) (describe-field remapped))
                  (thunk)))))
          ;; remap is sequential or map => HRV remap
          (let [values-map (if (sequential? remap)
                             (zipmap (range 1 (inc (count remap)))
                                     remap)
                             remap)]
            (fn []
              (let [preexisting-id (t2/select-one-pk :model/FieldValues
                                                     :field_id (:id original)
                                                     :type :full)
                    testing-thunk (fn []
                                    (testing (format "With human readable values remapping %s -> %s\n"
                                                     (describe-field original) (pr-str values-map))
                                      (thunk)))]
                #_{:clj-kondo/ignore [:discouraged-var]}
                (t2.with-temp/with-temp [:model/Dimension _ {:field_id (:id original)
                                                             :name (format "%s [internal remap]" (:display_name original))
                                                             :type :internal}]
                  (if preexisting-id
                    (with-temp-vals-in-db :model/FieldValues preexisting-id {:values (keys values-map)
                                                                             :human_readable_values (vals values-map)}
                      (testing-thunk))
                    #_{:clj-kondo/ignore [:discouraged-var]}
                    (t2.with-temp/with-temp [:model/FieldValues _ {:field_id (:id original)
                                                                   :values (keys values-map)
                                                                   :human_readable_values (vals values-map)}]
                      (testing-thunk)))))))))))
   orig->remapped))

(defn- col-remappings-arg [x]
  (cond
    (and (symbol? x)
         (not (str/starts-with? x "%")))
    `(data/$ids ~(symbol (str \% x)))

    (and (seqable? x)
         (= (first x) 'values-of))
    (let [[_ table+field] x
          [table field] (str/split (str table+field) #"\.")]
      `(into {} (get-in (data/run-mbql-query ~(symbol table)
                          {:fields [~'$id ~(symbol (str \$ field))]})
                        [:data :rows])))

    :else
    x))

;;; TODO FIXME -- either rename this to `with-column-remappings!` or fix it and make it thread-safe.
#_{:clj-kondo/ignore [:metabase/test-helpers-use-non-thread-safe-functions]}
(defmacro with-column-remappings
  "Execute `body` with column remappings in place. Can create either FK \"external\" or human-readable-values
  \"internal\" remappings:

  FK 'external' remapping -- pass a column to remap to (either as a symbol, or an integer ID):

    (with-column-remappings [reviews.product_id products.title]
      ...)

  Symbols are normally converted to [[metabase.test/id]] forms e.g.

    reviews.product_id -> (mt/id :reviews :product_id)

  human-readable-values 'internal' remappings: pass a vector or map of values. Vector just sets the first `n` values
  starting with 1 (for common cases where the column is an FK ID column)

    (with-column-remappings [venues.category_id [\"My Cat 1\" \"My Cat 2\"]]
      ...)

  equivalent to:

    (with-column-remappings [venues.category_id {1 \"My Cat 1\", 2 \"My Cat 2\"}]
      ...)

  You can also do a human-readable-values 'internal' remapping using the values from another Field by using the
  special `values-of` form:

    (with-column-remappings [venues.category_id (values-of categories.name)]
      ...)"
  {:arglists '([[original-col source-col & more-remappings] & body])}
  [cols & body]
  `(do-with-column-remappings!
    ~(into {} (comp (map col-remappings-arg)
                    (partition-all 2))
           cols)
    (fn []
      ~@body)))

(defn find-free-port
  "Finds and returns an available port number on the current host. Does so by briefly creating a ServerSocket, which
  is closed when returning."
  []
  (with-open [socket (ServerSocket. 0)]
    (.getLocalPort socket)))

;;; TODO -- we could make this thread-safe if we introduced a new dynamic variable to replace [[env/env]]
(defn do-with-env-keys-renamed-by!
  "Evaluates the thunk with the current core.environ/env being redefined, its keys having been renamed by the given
  rename-fn. Prefer to use the with-env-keys-renamed-by macro version instead."
  [rename-fn thunk]
  (let [orig-e env/env
        renames-fn (fn [m k _]
                     (let [k-str (name k)
                           new-k (rename-fn k-str)]
                       (if (not= k-str new-k)
                         (assoc m k (keyword new-k))
                         m)))
        renames (reduce-kv renames-fn {} orig-e)
        new-e (set/rename-keys orig-e renames)]
    (testing (colorize/blue (format "\nRenaming env vars by map: %s\n" (u/pprint-to-str renames)))
      (with-redefs [env/env new-e]
        (thunk)))))

;;; TODO FIXME -- either rename this to `with-env-keys-renamed-by!` or fix it and make it thread-safe
#_{:clj-kondo/ignore [:metabase/test-helpers-use-non-thread-safe-functions]}
(defmacro with-env-keys-renamed-by
  "Evaluates body with the current core.environ/env being redefined, its keys having been renamed by the given
  rename-fn."
  {:arglists '([rename-fn & body])}
  [rename-fn & body]
  `(do-with-env-keys-renamed-by! ~rename-fn (fn [] ~@body)))

(defn do-with-temp-file
  "Impl for `with-temp-file` macro."
  [filename f]
  {:pre [(or (string? filename) (nil? filename))]}
  (let [filename (if (string? filename)
                   filename
                   (u.random/random-name))
        filename (str (u.files/get-path (System/getProperty "java.io.tmpdir") filename))]
    ;; delete file if it already exists
    (io/delete-file (io/file filename) :silently)
    (try
      (f filename)
      (finally
        (io/delete-file (io/file filename) :silently)))))

(defmacro with-temp-file
  "Execute `body` with a path for temporary file(s) in the system temporary directory. You may optionally specify the
  `filename` (without directory components) to be created in the temp directory; if `filename` is nil, a random
  filename will be used. The file will be deleted if it already exists, but will not be touched; use `spit` to load
  something in to it. The file, if created, will be deleted in a `finally` block after `body` concludes.

  DOES NOT CREATE A FILE!

    ;; create a random temp filename. File is deleted if it already exists.
    (with-temp-file [filename]
      ...)

    ;; get a temp filename ending in `parrot-list.txt`
    (with-temp-file [filename \"parrot-list.txt\"]
      ...)"
  [[filename-binding filename-or-nil & more :as bindings] & body]
  {:pre [(vector? bindings) (>= (count bindings) 1)]}
  `(do-with-temp-file
    ~filename-or-nil
    (fn [~(vary-meta filename-binding assoc :tag `String)]
      ~@(if (seq more)
          [`(with-temp-file ~(vec more) ~@body)]
          body))))

(deftest with-temp-file-test
  (testing "random filename"
    (let [temp-filename (atom nil)]
      (with-temp-file [filename]
        (is (string? filename))
        (is (not (.exists (io/file filename))))
        (spit filename "wow")
        (reset! temp-filename filename))
      (testing "File should be deleted at end of macro form"
        (is (not (.exists (io/file @temp-filename)))))))

  (testing "explicit filename"
    (with-temp-file [filename "parrot-list.txt"]
      (is (string? filename))
      (is (not (.exists (io/file filename))))
      (is (str/ends-with? filename "parrot-list.txt"))
      (spit filename "wow")
      (testing "should delete existing file"
        (with-temp-file [filename "parrot-list.txt"]
          (is (not (.exists (io/file filename))))))))

  (testing "multiple bindings"
    (with-temp-file [filename nil, filename-2 "parrot-list.txt"]
      (is (string? filename))
      (is (string? filename-2))
      (is (not (.exists (io/file filename))))
      (is (not (.exists (io/file filename-2))))
      (is (not (str/ends-with? filename "parrot-list.txt")))
      (is (str/ends-with? filename-2 "parrot-list.txt"))))

  (testing "should delete existing file"
    (with-temp-file [filename "parrot-list.txt"]
      (spit filename "wow")
      (with-temp-file [filename "parrot-list.txt"]
        (is (not (.exists (io/file filename)))))))

  (testing "validation"
    (are [form] (thrown?
                 clojure.lang.Compiler$CompilerException
                 (macroexpand form))
      `(with-temp-file [])
      `(with-temp-file (+ 1 2)))))

(defn do-with-temp-dir
  "Impl for [[with-temp-dir]] macro."
  [temp-dir-name f]
  (do-with-temp-file
   temp-dir-name
   (^:once fn* [path]
     (let [file (io/file path)]
       (when (.exists file)
         (org.apache.commons.io.FileUtils/deleteDirectory file)))
     (u.files/create-dir-if-not-exists! (u.files/get-path path))
     (f path))))

(defmacro with-temp-dir
  "Like [[with-temp-file]], but creates a new temporary directory in the system temp dir. Deletes existing directory if
  it already exists."
  [[directory-binding dir-name] & body]
  `(do-with-temp-dir ~dir-name (^:once fn* [~directory-binding] ~@body)))

(defn do-with-user-in-groups
  ([f groups-or-ids]
   #_{:clj-kondo/ignore [:discouraged-var]}
   (t2.with-temp/with-temp [:model/User user]
     (do-with-user-in-groups f user groups-or-ids)))
  ([f user [group-or-id & more]]
   (if group-or-id
     #_{:clj-kondo/ignore [:discouraged-var]}
     (t2.with-temp/with-temp [:model/PermissionsGroupMembership _ {:group_id (u/the-id group-or-id), :user_id (u/the-id user)}]
       (do-with-user-in-groups f user more))
     (f user))))

(defmacro with-user-in-groups
  "Create a User (and optionally PermissionsGroups), add user to a set of groups, and execute `body`.

    ;; create a new User, add to existing group `some-group`, execute body`
    (with-user-in-groups [user [some-group]]
      ...)

    ;; create a Group, then create a new User and add to new Group, then execute body
    (with-user-in-groups [new-group {:name \"My New Group\"}
                          user      [new-group]]
      ...)"
  {:arglists '([[group-binding-and-definition-pairs* user-binding groups-to-put-user-in?] & body]), :style/indent :defn}
  [[& bindings] & body]
  (if (> (count bindings) 2)
    (let [[group-binding group-definition & more] bindings]
      #_{:clj-kondo/ignore [:discouraged-var]}
      `(t2.with-temp/with-temp [:model/PermissionsGroup ~group-binding ~group-definition]
         (with-user-in-groups ~more ~@body)))
    (let [[user-binding groups-or-ids-to-put-user-in] bindings]
      `(do-with-user-in-groups (fn [~user-binding] ~@body) ~groups-or-ids-to-put-user-in))))

(defn secret-value-equals?
  "Checks whether a secret's `value` matches an `expected` value. If `expected` is a string, then the value's bytes are
  interpreted as a UTF-8 encoded string, then compared to `expected. Otherwise, the individual bytes of each are
  compared."
  {:added "0.42.0"}
  [expected ^bytes value]
  (cond (string? expected)
        (= expected (String. value "UTF-8"))

        (bytes? expected)
        (= (seq expected) (seq value))

        :else
        (throw (ex-info "expected parameter must be a string or bytes" {:expected expected :value value}))))

(defn select-keys-sequentially
  "`expected` is a vector of maps, and `actual` is a sequence of maps.  Maps a function over all items in `actual` that
  performs `select-keys` on the map at the equivalent index from `expected`.  Note the actual values of the maps in
  `expected` don't matter here, only the keys.

  Sample invocation:
  (select-keys-sequentially [{:a nil :b nil}
                             {:a nil :b nil}
                             {:b nil :x nil}] [{:a 1 :b 2}
                                               {:a 3 :b 4 :c 5 :d 6}
                                               {:b 7 :x 10 :y 11}])
  => ({:a 1, :b 2} {:a 3, :b 4} {:b 7, :x 10})

  This function can be used to help assert that certain (but not necessarily all) key/value pairs in a
  `connection-properties` vector match against some expected data."
  [expected actual]
  (cond (vector? expected)
        (map-indexed (fn [idx prop]
                       (reduce-kv (fn [acc k v]
                                    (assoc acc k (if (map? v)
                                                   (select-keys-sequentially (get (nth expected idx) k) v)
                                                   v)))
                                  {}
                                  (select-keys prop (keys (nth expected idx)))))
                     actual)

        (map? expected)
    ;; recursive case (ex: to turn value that might be a flatland.ordered.map into a regular Clojure map)
        (select-keys actual (keys expected))

        :else
        actual))

(defn file->bytes
  "Reads a file completely into a byte array, returning that array."
  [^File file]
  (let [ary (byte-array (.length file))]
    (with-open [is (FileInputStream. file)]
      (.read is ary)
      ary)))

(defn file-path->bytes
  "Reads a file at `file-path` completely into a byte array, returning that array."
  [^String file-path]
  (let [f (File. file-path)]
    (file->bytes f)))

(defn bytes->base64-data-uri
  "Encodes bytes in base64 and wraps with data-uri similar to mimic browser uploads."
  [^bytes bs]
  (str "data:application/octet-stream;base64," (u/encode-base64-bytes bs)))

(defn works-after
  "Returns a function which works as `f` except that on the first `n` calls an
  exception is thrown instead.

  If `n` is not positive, the returned function will not throw any exceptions
  not thrown by `f` itself."
  [n f]
  (let [a (atom n)]
    (fn [& args]
      (swap! a #(dec (max 0 %)))
      (if (neg? @a)
        (apply f args)
        (throw (ex-info "Not yet" {:remaining @a}))))))

(defn latest-audit-log-entry
  "Returns the latest audit log entry, optionally filters on `topic`."
  ([] (latest-audit-log-entry nil nil))
  ([topic] (latest-audit-log-entry topic nil))
  ([topic model-id]
   (t2/select-one [:model/AuditLog :topic :user_id :model :model_id :details]
                  {:order-by [[:id :desc]]
                   :where [:and (when topic [:= :topic (name topic)])
                           (when model-id [:= :model_id model-id])]})))

(defn repeat-concurrently
  "Run `f` `n` times concurrently. Returns a vector of the results of each invocation of `f`."
  [n f]
  ;; Use a latch to ensure that the functions start as close to simultaneously as possible.
  (let [latch (CountDownLatch. n)
        futures (atom [])]
    (dotimes [_ n]
      (swap! futures conj (future (.countDown latch)
                                  (.await latch)
                                  (f))))
    (mapv deref @futures)))

(defn ordered-subset?
  "Test if all the elements in `xs` appear in the same order in `ys` (but `ys` could have additional entries as
  well). Search results in this test suite can be polluted by local data, so this is a way to ignore extraneous
  results.

  Uses the equality function if provided (otherwise just `=`)"
  ([xs ys]
   (ordered-subset? xs ys =))
  ([[x & rest-x :as xs] [y & rest-y :as ys] eq?]
   (or (empty? xs)
       (and (boolean (seq ys))
            (if (eq? x y)
              (recur rest-x rest-y eq?)
              (recur xs rest-y eq?))))))

(defmacro call-with-map-params
  "Execute `f` with each `binding` available by name in a params map. This is useful in conjunction with
  `with-anaphora` (below)."
  [f bindings]
  (let [binding-map (into {} (for [b bindings] [(keyword b) b]))]
    (list f binding-map)))

(defmacro with-anaphora
  "Execute the body with the given bindings plucked out of a params map (which was probably created by
  `call-with-map-params` above."
  [bindings & body]
  `(fn [{:keys ~(mapv (comp symbol name) bindings)}]
     ~@body))

(defn do-poll-until [^Long timeout-ms thunk]
  (let [result-prom (promise)
        _timeouter (future (Thread/sleep timeout-ms) (deliver result-prom ::timeout))
        _runner (future (loop []
                          (if-let [thunk-return (try (thunk) (catch Exception e e))]
                            (deliver result-prom thunk-return)
                            (recur))))
        result @result-prom]
    (cond (= result ::timeout) (throw (ex-info (str "Timeout after " timeout-ms "ms")
                                               {:timeout-ms timeout-ms}))
          (instance? Throwable result) (throw result)
          :else result)))

(defmacro poll-until
  "A macro that continues to call the given body until it returns a truthy value or the timeout is reached.
  Returns the truthy body, or re-throws any exception raised in body.

  Hence, this cannot return nil, false, or a Throwable. [[thunk]] can check for those instead.

  Pro tip: wrap your body with `time` macro to get a feel for how many calls to [[poll-body]] are made."
  [timeout-ms & body]
  `(do-poll-until
    ~timeout-ms
    (fn ~'poll-body [] ~@body)))

(methodical/defmethod =?/=?-diff [(Class/forName "[B") (Class/forName "[B")]
  [expected actual]
  (=?/=?-diff (seq expected) (seq actual)))

(defmacro with-prometheus-system!
  "Run tests with a prometheus web server and registry. Provide binding symbols in a tuple of [port system]. Port will
  be bound to the random port used for the metrics endpoint and system will be a [[PrometheusSystem]] which has a
  registry and web-server."
  [[port system] & body]
  `(let [~system ^metabase.analytics.prometheus.PrometheusSystem
         (#'prometheus/make-prometheus-system 0 (name (gensym "test-registry")))
         server# ^Server (.web-server ~system)
         ~port (.. server# getURI getPort)]
     (with-redefs [prometheus/system ~system]
       (try ~@body
            (finally (prometheus/stop-web-server ~system))))))

(defn metric-value
  "Return the value of `metric` in `system`'s registry."
  ([system metric]
   (metric-value system metric nil))
  ([system metric labels]
   (some-> system
           :registry
           (registry/get
            {:name (name metric)
             :namespace (namespace metric)}
            (#'prometheus/qualified-vals labels))
           ops/read-value)))

(defn- transitive*
  "Borrows heavily from clojure.core/derive. Notably, however, this intentionally permits circular dependencies."
  [h child parent]
  (let [td (:descendants h {})
        ta (:ancestors h {})
        tf (fn [source sources target targets]
             (reduce (fn [ret k]
                       (assoc ret k
                              (reduce conj (get targets k #{}) (cons target (targets target)))))
                     targets (cons source (sources source))))]
    {:ancestors (tf child td parent ta)
     :descendants (tf parent ta child td)}))

(defn transitive
  "Given a mapping from (say) parents to children, return the corresponding mapping from parents to descendants."
  [adj-map]
  (:descendants (reduce-kv (fn [h p children] (reduce #(transitive* %1 %2 p) h children)) nil adj-map)))<|MERGE_RESOLUTION|>--- conflicted
+++ resolved
@@ -319,9 +319,6 @@
             :email (u.random/random-email)
             :password (u.random/random-name)
             :date_joined (t/zoned-date-time)
-<<<<<<< HEAD
-            :updated_at (t/zoned-date-time)})})
-=======
             :updated_at (t/zoned-date-time)})
 
    :model/Workspace
@@ -334,7 +331,6 @@
             :users []
             :data_warehouses []
             :permissions []})})
->>>>>>> 605778eb
 
 (defn- set-with-temp-defaults! []
   (doseq [[model defaults-fn] with-temp-defaults-fns]
