import type { MantineThemeOverride } from "@mantine/core";

import { color } from "metabase/lib/colors";
import { CheckboxIcon } from "metabase/ui/components/inputs/Checkbox/CheckboxIcon";
import { getMenuOverrides } from "metabase/ui/components/overlays/Menu/theme";

export const theme: MantineThemeOverride = {
  colors: {
    brand: [color("brand-light"), color("brand")],
    text: [color("text-light"), color("text-medium"), color("text-dark")],
    border: [color("border")],
    bg: [color("bg-light"), color("bg-medium"), color("bg-dark")],
  },
  primaryColor: "brand",
  primaryShade: 1,
  shadows: {
    md: "0px 4px 20px 0px rgba(0, 0, 0, 0.05)",
  },
  spacing: {
    xs: "0.25rem",
    sm: "0.5rem",
    md: "1rem",
    lg: "1.5rem",
    xl: "2rem",
  },
  radius: {
    xs: "4px",
    sm: "6px",
    md: "8px",
  },
  fontSizes: {
    xs: "11px",
    sm: "12px",
    md: "14px",
    lg: "17px",
    xl: "21px",
  },
  fontFamily: 'Lato, "Helvetica Neue", Helvetica, sans-serif',
  fontFamilyMonospace: "Monaco, monospace",
  components: {
    Radio: {
      styles(theme) {
        return {
          root: {
            marginBottom: theme.spacing.md,
          },
          label: {
            color: theme.colors.text[2],
            fontWeight: 700,
          },
        };
      },
    },
    RadioGroup: {
      styles(theme) {
        return {
          label: {
            fontWeight: 700,
            color: theme.colors.text[2],
          },
          description: {
            marginBottom: theme.spacing.md,
          },
        };
      },
    },
    Checkbox: {
      defaultProps: {
        icon: CheckboxIcon,
        size: "md",
      },
      styles(theme, params) {
        return {
          root: {
            marginBottom: theme.spacing.md,
          },
          label: {
            fontWeight: 700,
            color: theme.colors.text[2],
            [`padding${params.labelPosition === "left" ? "Right" : "Left"}`]:
<<<<<<< HEAD
              theme.spacing.sm,
=======
              "8px",
>>>>>>> a13940ac
          },
          input: {
            borderRadius: theme.radius.xs,

            "&:focus": {
              outline: `2px solid ${theme.colors.brand[1]}`,
            },
            "&:disabled": {
              background: theme.colors.border[0],
              border: 0,
              "& + svg > *": {
                fill: theme.colors.text[0],
              },
            },
            cursor: "pointer",
            ...(params.indeterminate && {
              background: theme.colors.brand[1],
              border: `1px solid ${theme.colors.brand[1]}`,
            }),
            transform: `scale(0.75)`,
          },
          icon: {
            ...(params.indeterminate && {
              "& > *": {
                fill: color("white"),
              },
            }),
          },
        };
      },
    },
    CheckboxGroup: {
      defaultProps: {
        size: "md",
      },
      styles(theme) {
        /* Note: we need the ':has' selector to target the space just
         * above the first checkbox since we don't seem to have selector
         * or a way to use params to detect whether group label/description
         * exists. This is a bit of a hack, but it works. */

        return {
          label: {
            fontWeight: 700,
            color: theme.colors.text[2],
            "&:has(+ .mantine-Checkbox-root)": {
              marginBottom: theme.spacing.md,
            },
          },
          description: {
            "&:has(+ .mantine-Checkbox-root)": {
              marginBottom: theme.spacing.md,
            },
          },
        };
      },
    },
    Accordion: {
      styles(theme) {
        return {
          control: {
            paddingLeft: 14,
            "&:hover": {
              background: "unset",
            },
          },
          label: {
            color: theme.colors.brand[1],
            fontWeight: 700,
          },
          item: {
            border: `1px solid ${theme.colors.border}`,
            borderRadius: theme.spacing.sm,
            "&[data-active]": {
              border: `1px solid ${theme.colors.border}`,
            },
            "& + &": {
              marginTop: "0.75rem",
            },
          },
          content: {
            borderTop: `1px solid ${theme.colors.border}`,
            color: theme.colors.text[2],
          },
          chevron: {
            color: theme.colors.text[2],
            border: `1px solid ${theme.colors.border}`,
            borderRadius: "100%",
            marginLeft: "1rem",
            height: "1.75rem",
            width: "1.75rem",
          },
        };
      },
    },
    Text: {
      defaultProps: {
        color: "text.2",
      },
    },
    Anchor: {
      styles(theme) {
        return {
          root: {
            fontFamily: "inherit",
            color: theme.colors.brand[1],
            "&:focus": {
              outline: `2px solid ${theme.colors.brand[0]}`,
              outlineOffset: "2px",
            },
            "&:active": {
              color: theme.colors.text[2],
              textDecoration: "underline",
            },
          },
        };
      },
    },
    ...getMenuOverrides(),
  },
};<|MERGE_RESOLUTION|>--- conflicted
+++ resolved
@@ -78,11 +78,7 @@
             fontWeight: 700,
             color: theme.colors.text[2],
             [`padding${params.labelPosition === "left" ? "Right" : "Left"}`]:
-<<<<<<< HEAD
               theme.spacing.sm,
-=======
-              "8px",
->>>>>>> a13940ac
           },
           input: {
             borderRadius: theme.radius.xs,
