--- conflicted
+++ resolved
@@ -15,13 +15,6 @@
   InfoMessage,
   InfoTitle,
 } from "./ResetPassword.styled";
-<<<<<<< HEAD
-import {
-  ResetPasswordData,
-  ResetPasswordView,
-} from "metabase/auth/components/ResetPassword/types";
-=======
->>>>>>> 1a1b461c
 
 export interface ResetPasswordProps {
   token: string;
@@ -38,33 +31,19 @@
   onValidatePassword,
   onValidatePasswordToken,
 }: ResetPasswordProps): JSX.Element | null => {
-<<<<<<< HEAD
-  const [view, setView] = useState(ResetPasswordView.none);
-=======
   const [view, setView] = useState<PasswordViewType>("none");
->>>>>>> 1a1b461c
 
   const handleLoad = useCallback(async () => {
     try {
       await onValidatePasswordToken(token);
-<<<<<<< HEAD
-      setView(ResetPasswordView.form);
-    } catch (error) {
-      setView(ResetPasswordView.expired);
-=======
       setView("form");
     } catch (error) {
       setView("expired");
->>>>>>> 1a1b461c
     }
   }, [token, onValidatePasswordToken]);
 
   const handlePasswordChange = useCallback(
-<<<<<<< HEAD
-    async ({ password }: ResetPasswordData) => {
-=======
     async ({ password }: PasswordData) => {
->>>>>>> 1a1b461c
       try {
         await onValidatePassword(password);
         return {};
@@ -76,15 +55,9 @@
   );
 
   const handlePasswordSubmit = useCallback(
-<<<<<<< HEAD
-    async ({ password }: ResetPasswordData) => {
-      await onResetPassword(token, password);
-      setView(ResetPasswordView.success);
-=======
     async ({ password }: PasswordData) => {
       await onResetPassword(token, password);
       setView("success");
->>>>>>> 1a1b461c
     },
     [token, onResetPassword],
   );
@@ -95,35 +68,21 @@
 
   return (
     <AuthLayout showScene={showScene}>
-<<<<<<< HEAD
-      {view === ResetPasswordView.form && (
-=======
       {view === "form" && (
->>>>>>> 1a1b461c
         <ResetPasswordForm
           onPasswordChange={handlePasswordChange}
           onSubmit={handlePasswordSubmit}
         />
       )}
-<<<<<<< HEAD
-      {view === ResetPasswordView.success && <ResetPasswordSuccess />}
-      {view === ResetPasswordView.expired && <ResetPasswordExpired />}
-=======
       {view === "success" && <ResetPasswordSuccess />}
       {view === "expired" && <ResetPasswordExpired />}
->>>>>>> 1a1b461c
     </AuthLayout>
   );
 };
 
 interface ResetPasswordFormProps {
-<<<<<<< HEAD
-  onPasswordChange: (data: ResetPasswordData) => void;
-  onSubmit: (data: ResetPasswordData) => void;
-=======
   onPasswordChange: (data: PasswordData) => void;
   onSubmit: (data: PasswordData) => void;
->>>>>>> 1a1b461c
 }
 
 const ResetPasswordForm = ({
