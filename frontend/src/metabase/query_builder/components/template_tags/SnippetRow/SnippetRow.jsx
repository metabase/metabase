--- conflicted
+++ resolved
@@ -31,11 +31,7 @@
         <div
           className={cx(
             CS.cursorPointer,
-<<<<<<< HEAD
             CS.bgLightHover,
-=======
-            "bg-light-hover",
->>>>>>> 9b941d8a
             CS.textBold,
             CS.flex,
             CS.alignCenter,
@@ -79,24 +75,14 @@
             )}
             <pre
               className={cx(
-<<<<<<< HEAD
                 CS.bgLight,
-=======
-                "bg-light",
->>>>>>> 9b941d8a
                 CS.bordered,
                 CS.rounded,
                 CS.p1,
                 CS.textMonospace,
-<<<<<<< HEAD
                 CS.textSmall,
                 "text-pre-wrap",
-                "overflow-auto",
-=======
-                "text-small",
-                "text-pre-wrap",
                 CS.overflowAuto,
->>>>>>> 9b941d8a
               )}
               style={{ maxHeight: 320 }}
             >
