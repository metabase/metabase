--- conflicted
+++ resolved
@@ -3,13 +3,8 @@
 import cx from "classnames";
 import { Component } from "react";
 import ReactDOM from "react-dom";
-<<<<<<< HEAD
-import cx from "classnames";
+
 import styles from "./Legend.module.css";
-=======
->>>>>>> e8133575
-
-import styles from "./Legend.css";
 import LegendItem from "./LegendItem";
 
 export default class LegendHorizontal extends Component {
