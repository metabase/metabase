(ns ^:mb/once metabase-enterprise.serialization.v2.e2e-test
  (:require
   [clojure.java.io :as io]
   [clojure.string :as str]
   [clojure.test :refer :all]
   [medley.core :as m]
   [metabase-enterprise.serialization.cmd :as cmd]
   [metabase-enterprise.serialization.test-util :as ts]
   [metabase-enterprise.serialization.v2.extract :as extract]
   [metabase-enterprise.serialization.v2.ingest :as ingest]
   [metabase-enterprise.serialization.v2.load :as serdes.load]
   [metabase-enterprise.serialization.v2.storage :as storage]
   [metabase.models.serialization :as serdes]
   [metabase.models.setting :as setting]
   [metabase.test :as mt]
   [metabase.test.generate :as test-gen]
   [metabase.util.yaml :as yaml]
   [reifyhealth.specmonstah.core :as rs]
   [toucan2.core :as t2])
  (:import
   (java.io File)
   (java.nio.file Path)))

(set! *warn-on-reflection* true)

(defn- dir->contents-set [p ^File dir]
  (->> dir
       .listFiles
       (filter p)
       (map #(.getName ^File %))
       set))

(defn- dir->file-set [^File dir]
  (dir->contents-set #(.isFile ^File %) dir))

(defn- dir->dir-set [^File dir]
  (dir->contents-set #(.isDirectory ^File %) dir))

(defn- subdirs [^File dir]
  (->> dir
       .listFiles
       (remove #(.isFile ^File %))))

(defn- by-model [entities model-name]
  (filter #(-> % :serdes/meta last :model (= model-name))
          entities))

(defn- collections [dir]
  (for [coll-dir (subdirs dir)
        :when (->> ["cards" "dashboards" "timelines"]
                   (map #(io/file coll-dir %))
                   (filter #(= % coll-dir))
                   empty?)]
    coll-dir))

(defn- file-set [^File dir]
  (let [^Path base (.toPath dir)]
    (set (for [^File file (file-seq dir)
               :when (.isFile file)
               :let [rel (.relativize base (.toPath file))]]
           (mapv str rel)))))

(defn- random-keyword
  ([prefix n] (random-keyword prefix n 0))
  ([prefix n floor] (keyword (str (name prefix) (+ floor (rand-int n))))))

(defn- random-fks
  "Generates a specmonstah query with the :refs populated with the randomized bindings.
  `(random-fks {:spec-gen {:foo :bar}}
               {:creator_id [:u 10]
                :db_id      [:db 20 15]})`
  this will return a query like:
  `{:spec-gen {:foo :bar}
    :refs {:creator_id :u6  :db_id 17}}`

  The bindings map has the same keys as `:refs`, but the values are `[base-keyword width]` pairs or
  `[base-keyword width floor]` triples. These are passed to [[random-keyword]]."
  [base bindings]
  (update base :refs merge (m/map-vals #(apply random-keyword %) bindings)))

(defn- many-random-fks [n base bindings]
  (vec (repeatedly n #(vector 1 (random-fks base bindings)))))

(defn- table->db [{:keys [table_id] :as refs}]
  (let [table-number (-> table_id
                         name
                         (subs 1)
                         (Integer/parseInt))]
    (assoc refs :database_id (keyword (str "db" (quot table-number 10))))))

(defn- clean-entity
  "Removes any comparison-confounding fields, like `:created_at`."
  [entity]
  (dissoc entity :created_at :result_metadata :metadata_sync_schedule :cache_field_values_schedule))

#_{:clj-kondo/ignore [:metabase/i-like-making-cams-eyes-bleed-with-horrifically-long-tests]}
(deftest e2e-storage-ingestion-test
  (ts/with-random-dump-dir [dump-dir "serdesv2-"]
    (let [extraction (atom nil)
          entities   (atom nil)]
      (ts/with-dbs [source-db dest-db]
        ;; TODO Generating some nested collections would make these tests more robust, but that's difficult.
        ;; There are handwritten tests for storage and ingestion that check out the nesting, at least.
        (ts/with-db source-db
          (testing "insert"
            (test-gen/insert!
             {;; Actions are special case where there is a 1:1 relationship between an action and an action subtype (query, implicit, or http)
              ;; We generate 10 actions for each subtype, and 10 of each subtype.
              ;; actions 0-9 are query actions, 10-19 are implicit actions, and 20-29 are http actions.
              :action                  (apply concat
                                              (for [type [:query :implicit :http]]
                                                (many-random-fks 10
                                                                 {:spec-gen {:type type}}
                                                                 {:model_id   [:sm 10]
                                                                  :creator_id [:u 10]})))
              :query-action            (map-indexed
                                        (fn [idx x]
                                          (assoc-in x [1 :refs :action_id] (keyword (str "action" idx))))
                                        (many-random-fks 10 {} {:database_id [:db 10]}))
              :implicit-action         (map-indexed
                                        (fn [idx x]
                                          (update-in x [1 :refs]
                                                     (fn [refs]
                                                       (assoc refs :action_id (keyword (str "action" (+ 10 idx)))))))
                                        (many-random-fks 10 {} {}))
              :http-action             (map-indexed
                                        (fn [idx x]
                                          (update-in x [1 :refs]
                                                     (fn [refs]
                                                       (assoc refs :action_id (keyword (str "action" (+ 20 idx)))))))
                                        (many-random-fks 10 {} {}))
              :collection              [[100 {:refs     {:personal_owner_id ::rs/omit}}]
                                        [10  {:refs     {:personal_owner_id ::rs/omit}
                                              :spec-gen {:namespace :snippets}}]]
              :database                [[10]]
              ;; Tables are special - we define table 0-9 under db0, 10-19 under db1, etc. The :card spec below
              ;; depends on this relationship.
              :table                   (into [] (for [db [:db0 :db1 :db2 :db3 :db4 :db5 :db6 :db7 :db8 :db9]]
                                                  [10 {:refs {:db_id db}}]))
              :field                   (many-random-fks 1000 {} {:table_id [:t 100]})
              :core-user               [[100]]
              :card                    (mapv #(update-in % [1 :refs] table->db)
                                             (many-random-fks
                                              100
                                              {:spec-gen {:dataset_query {:database 1
                                                                          :type     :native
                                                                          :native   {:query "SELECT * FROM whatever;"}}
                                                          :type          :model}}
                                              {:table_id      [:t    100]
                                               :collection_id [:coll 100]
                                               :creator_id    [:u    10]}))
              ;; Simple model is primary used for actions.
              ;; We can't use :card for actions because implicit actions require the model's query to contain
              ;; nothing but a source table
              :simple-model            (mapv #(update-in % [1 :refs] table->db)
                                             (many-random-fks
                                              10
                                              {:spec-gen {:dataset_query {:database 1
                                                                          :query {:source-table 3}
                                                                          :type :query}
                                                          :type          :model}}
                                              {:table_id      [:t    10]
                                               :collection_id [:coll 10]
                                               :creator_id    [:u    10]}))
              :dashboard               (concat (many-random-fks 100 {} {:collection_id [:coll 100]
                                                                        :creator_id    [:u    10]})
                                               ;; create some root collection dashboards
                                               (many-random-fks 50 {} {:creator_id    [:u 10]}))
              :dashboard-card          (many-random-fks 300 {} {:card_id      [:c 100]
                                                                :dashboard_id [:d 100]})
              :dimension               (vec (concat
                                             ;; 20 with both IDs set
                                             (many-random-fks 20 {}
                                                              {:field_id                [:field 1000]
                                                               :human_readable_field_id [:field 1000]})
                                             ;; 20 with just :field_id
                                             (many-random-fks 20 {:refs {:human_readable_field_id ::rs/omit}}
                                                              {:field_id [:field 1000]})))
              :segment                 (many-random-fks 30 {:spec-gen {:definition {:filter [:!= [:field 60 nil] 50],
                                                                                    :source-table 4}}}
                                                        {:table_id   [:t 100]
                                                         :creator_id [:u 10]})
              :native-query-snippet    (many-random-fks 10 {} {:creator_id    [:u 10]
                                                               :collection_id [:coll 10 100]})
              :timeline                (many-random-fks 10 {} {:creator_id    [:u 10]
                                                               :collection_id [:coll 100]})
              :timeline-event          (many-random-fks 90 {} {:timeline_id   [:timeline 10]})}))

          (is (= 101 (count (t2/select-fn-set :email 'User)))) ; +1 for the internal user

          (testing "extraction"
            (reset! extraction (serdes/with-cache (into [] (extract/extract {}))))
            (reset! entities   (reduce (fn [m entity]
                                         (update m (-> entity :serdes/meta last :model)
                                                 (fnil conj []) entity))
                                       {} @extraction))
            ;; +1 for the Trash collection
            (is (= 110 (-> @entities (get "Collection") count))))

          (testing "storage"
            (storage/store! (seq @extraction) dump-dir)

            (testing "for Actions"
              (is (= 30 (count (dir->file-set (io/file dump-dir "actions"))))))

            (testing "for Collections"
              ;; +1 for the Trash collection
              (is (= 110 (count (for [f (file-set (io/file dump-dir))
                                      :when (and (= (first f) "collections")
                                                 (let [[a b] (take-last 2 f)]
                                                   (= b (str a ".yaml"))))]
                                  f)))
                  "which all go in collections/, even the snippets ones"))

            (testing "for Databases"
              (is (= 10 (count (dir->dir-set (io/file dump-dir "databases"))))))

            (testing "for Tables"
              (is (= 100
                     (reduce + (for [db    (get @entities "Database")
                                     :let [tables (dir->dir-set (io/file dump-dir "databases" (:name db) "tables"))]]
                                 (count tables))))
                  "Tables are scattered, so the directories are harder to count"))

            (testing "for Fields"
              (is (= 1000
                     (reduce + (for [db    (get @entities "Database")
                                     table (subdirs (io/file dump-dir "databases" (:name db) "tables"))]
                                 (->> (io/file table "fields")
                                      dir->file-set
                                      count))))
                  "Fields are scattered, so the directories are harder to count"))

            (testing "for cards"
              ;; 100 from card, and 10 from simple-model
              (is (= 110 (->> (io/file dump-dir "collections")
                              collections
                              (map (comp count dir->file-set #(io/file % "cards")))
                              (reduce +)))))

            (testing "for dashboards"
              (is (= 150 (->> (io/file dump-dir "collections")
                              collections
                              (map (comp count dir->file-set #(io/file % "dashboards")))
                              (reduce +)))))

            (testing "for timelines"
              (is (= 10 (->> (io/file dump-dir "collections")
                             collections
                             (map (comp count dir->file-set #(io/file % "timelines")))
                             (reduce +)))))

            (testing "for segments"
              (is (= 30 (reduce + (for [db    (dir->dir-set (io/file dump-dir "databases"))
                                        table (dir->dir-set (io/file dump-dir "databases" db "tables"))
                                        :let [segments-dir (io/file dump-dir "databases" db "tables" table "segments")]
                                        :when (.exists segments-dir)]
                                    (count (dir->file-set segments-dir)))))))

            (testing "for native query snippets"
              (is (= 10 (->> (io/file dump-dir "snippets")
                             collections
                             (map (comp count dir->file-set))
                             (reduce +)))))

            (testing "for settings"
              (is (.exists (io/file dump-dir "settings.yaml")))))

          (testing "ingest and load"
            (ts/with-db dest-db
              (testing "ingested set matches extracted set"
                (let [extracted-set (set (map (comp #'ingest/strip-labels serdes/path) @extraction))]
                  (is (= (count extracted-set)
                         (count @extraction)))
                  (is (= extracted-set
                         (set (ingest/ingest-list (ingest/ingest-yaml dump-dir)))))))

              (testing "doing ingestion"
                (is (serdes/with-cache (serdes.load/load-metabase! (ingest/ingest-yaml dump-dir)))
                    "successful"))

              (testing "for Actions"
                (doseq [{:keys [entity_id] :as coll} (get @entities "Action")]
                  (is (= (clean-entity coll)
                         (-> (ts/extract-one "Action" entity_id)
                             clean-entity)))))

              (testing "for Collections"
                (doseq [{:keys [entity_id] :as coll} (get @entities "Collection")]
                  (is (= (clean-entity coll)
                         (-> (ts/extract-one "Collection" entity_id)
                             clean-entity)))))

              (testing "for Databases"
                (doseq [{:keys [name] :as db} (get @entities "Database")]
                  (is (= (assoc (clean-entity db) :initial_sync_status "complete")
                         (-> (ts/extract-one "Database" [:= :name name])
                             clean-entity)))))

              (testing "for Tables"
                (doseq [{:keys [db_id name] :as coll} (get @entities "Table")]
                  (is (= (clean-entity coll)
                         (-> (ts/extract-one "Table" [:and
                                                      [:= :name name]
                                                      [:= :db_id (t2/select-one-pk 'Database :name db_id)]])
                             clean-entity)))))

              (testing "for Fields"
                (doseq [{[db schema table] :table_id name :name :as coll} (get @entities "Field")]
                  (is (nil? schema))
                  (let [db (t2/select-one-pk 'Database :name db)
                        table (t2/select-one-fn :id 'Table :schema schema :name table :db_id db)]
                    (is (= (clean-entity coll)
                           (-> (ts/extract-one "Field" [:and [:= :name name] [:= :table_id table]])
                               clean-entity))))))

              (testing "for cards"
                (doseq [{:keys [entity_id] :as card} (get @entities "Card")]
                  (is (= (clean-entity card)
                         (-> (ts/extract-one "Card" entity_id)
                             clean-entity)))))

              (testing "for dashboards"
                (doseq [{:keys [entity_id] :as dash} (get @entities "Dashboard")]
                  (is (= (clean-entity dash)
                         (-> (ts/extract-one "Dashboard" entity_id)
                             clean-entity)))))

              (testing "for dashboard cards"
                (doseq [{:keys [entity_id] :as dashcard} (get @entities "DashboardCard")]
                  (is (= (clean-entity dashcard)
                         (-> (ts/extract-one "DashboardCard" entity_id)
                             clean-entity)))))

              (testing "for dimensions"
                (doseq [{:keys [entity_id] :as dim} (get @entities "Dimension")]
                  (is (= (clean-entity dim)
                         (-> (ts/extract-one "Dimension" entity_id)
                             clean-entity)))))

              (testing "for segments"
                (doseq [{:keys [entity_id] :as segment} (get @entities "Segment")]
                  (is (= (clean-entity segment)
                         (-> (ts/extract-one "Segment" entity_id)
                             clean-entity)))))

              (testing "for native query snippets"
                (doseq [{:keys [entity_id] :as snippet} (get @entities "NativeQuerySnippet")]
                  (is (= (clean-entity snippet)
                         (-> (ts/extract-one "NativeQuerySnippet" entity_id)
                             clean-entity)))))

              (testing "for timelines and events"
                (doseq [{:keys [entity_id] :as timeline} (get @entities "Timeline")]
                  (is (= (clean-entity timeline)
                         (-> (ts/extract-one "Timeline" entity_id)
                             clean-entity)))))

              (testing "for settings"
                (let [settings (get @entities "Setting")]
                  (is (every? @#'setting/export?
                              (set (map (comp symbol :key) settings))))
                  (is (= (into {} (for [{:keys [key value]} settings]
                                    [key value]))
                         (yaml/from-file (io/file dump-dir "settings.yaml")))))))))))))

;; This is a separate test instead of a `testing` block inside `e2e-storage-ingestion-test`
;; because it's quite tricky to set up the generative test to generate parameters with source is card
(deftest card-and-dashboard-has-parameter-with-source-is-card-test
  (testing "Dashboard and Card that has parameter with source is a card must be deserialized correctly"
    (ts/with-random-dump-dir [dump-dir "serdesv2-"]
      (ts/with-dbs [source-db dest-db]
        (ts/with-db source-db
          ;; preparation
          (mt/test-helpers-set-global-values!
            (mt/with-temp
              [:model/Database   db1s {:name "my-db"}
               :model/Collection coll1s {:name "My Collection"}
               :model/Table      table1s {:name  "CUSTOMERS"
                                          :db_id (:id db1s)}
               :model/Field      field1s {:name     (mt/random-name)
                                          :table_id (:id table1s)}
               :model/Card       card1s  {:name (mt/random-name)}
               :model/Card       card2s  {:name          "Card with parameter"
                                          :database_id   (:id db1s)
                                          :table_id      (:id table1s)
                                          :collection_id (:id coll1s)
                                          :parameters    [{:id                   "abc"
                                                           :type                 "category"
                                                           :name                 "CATEGORY"
                                                           :values_source_type   "card"
                                                            ;; card_id is in a different collection with dashboard's collection
                                                           :values_source_config {:card_id     (:id card1s)
                                                                                  :value_field [:field (:id field1s) nil]}}]}
               :model/Dashboard  dash1s {:name          (mt/random-name)
                                         :collection_id (:id coll1s)
                                         :parameters    [{:id                   "abc"
                                                          :type                 "category"
                                                          :name                 "CATEGORY"
                                                          :values_source_type   "card"
                                                           ;; card_id is in a different collection with dashboard's collection
                                                          :values_source_config {:card_id     (:id card1s)
                                                                                 :value_field [:field (:id field1s) nil]}}]}]

              (testing "make sure we insert ParameterCard when insert Dashboard/Card"
                ;; one for parameter on card card2s, and one for parmeter on dashboard dash1s
                (is (= 2 (t2/count :model/ParameterCard))))

              (testing "extract and store"
                (let [extraction (serdes/with-cache (into [] (extract/extract {})))]
                  (is (= [{:id                   "abc",
                           :name                 "CATEGORY",
                           :type                 :category,
                           :values_source_config {:card_id     (:entity_id card1s),
                                                  :value_field [:field
                                                                ["my-db" nil "CUSTOMERS" (:name field1s)]
                                                                nil]},
                           :values_source_type   "card"}]
                         (:parameters (first (by-model extraction "Dashboard")))))

                  ;; card1s has no parameters, card2s does.
                  (is (= #{[]
                           [{:id                   "abc",
                             :name                 "CATEGORY",
                             :type                 :category,
                             :values_source_config {:card_id     (:entity_id card1s),
                                                    :value_field [:field
                                                                  ["my-db" nil "CUSTOMERS" (:name field1s)]
                                                                  nil]},
                             :values_source_type   "card"}]}
                         (set (map :parameters (by-model extraction "Card")))))

                  (storage/store! (seq extraction) dump-dir)))

              (testing "ingest and load"
                (ts/with-db dest-db
                 ;; ingest
                  (testing "doing ingestion"
                    (is (serdes/with-cache (serdes.load/load-metabase! (ingest/ingest-yaml dump-dir)))
                        "successful"))

                  (let [dash1d  (t2/select-one :model/Dashboard :name (:name dash1s))
                        card1d  (t2/select-one :model/Card :name (:name card1s))
                        card2d  (t2/select-one :model/Card :name (:name card2s))
                        field1d (t2/select-one :model/Field :name (:name field1s))]
                    (testing "parameter on dashboard is loaded correctly"
                      (is (= {:card_id     (:id card1d),
                              :value_field [:field (:id field1d) nil]}
                             (-> dash1d
                                 :parameters
                                 first
                                 :values_source_config)))
                      (is (some? (t2/select-one 'ParameterCard :parameterized_object_type "dashboard" :parameterized_object_id (:id dash1d)))))

                    (testing "parameter on card is loaded correctly"
                      (is (= {:card_id     (:id card1d),
                              :value_field [:field (:id field1d) nil]}
                             (-> card2d
                                 :parameters
                                 first
                                 :values_source_config)))
                      (is (some? (t2/select-one 'ParameterCard :parameterized_object_type "card" :parameterized_object_id (:id card2d)))))))))))))))

(deftest dashcards-with-link-cards-test
  (ts/with-random-dump-dir [dump-dir "serdesv2-"]
    (ts/with-dbs [source-db dest-db]
      (ts/with-db source-db
        (let [link-card-viz-setting (fn [model id]
                                      {:virtual_card {:display "link"}
                                       :link         {:entity {:id    id
                                                               :model model}}})
              dashboard->link-cards (fn [dashboard]
                                      (map #(get-in % [:visualization_settings :link :entity]) (:dashcards dashboard)))]
<<<<<<< HEAD
          (mt/with-temp
            [Collection    {coll-id   :id
                            coll-name :name
                            coll-eid  :entity_id}    {:name        "Link collection"
                                                      :description "Linked Collection"}
             Database      {db-id   :id
                            db-name :name}           {:name        "Linked database"
                                                      :description "Linked database desc"}
             Table         {table-id   :id
                            table-name :name}        {:db_id        db-id
                                                      :schema      "Public"
                                                      :name        "Linked table"
                                                      :description "Linked table desc"}
             Card          {card-id   :id
                            card-name :name
                            card-eid  :entity_id}    {:name          "Linked card"
                                                      :description   "Linked card desc"
                                                      :display       "bar"}

             Card          {model-id   :id
                            model-name :name
                            model-eid  :entity_id}   {:type          :model
                                                      :name          "Linked model"
                                                      :description   "Linked model desc"
                                                      :display       "table"}

             Dashboard     {dash-id   :id
                            dash-name :name
                            dash-eid  :entity_id}    {:name          "Linked Dashboard"
                                                      :collection_id coll-id
                                                      :description   "Linked Dashboard desc"}
             Dashboard     {dashboard-id   :id
                            dashboard-name :name}    {:name          "Test Dashboard"
                                                      :collection_id coll-id}
             DashboardCard _                         {:dashboard_id           dashboard-id
                                                      :visualization_settings (link-card-viz-setting "collection" coll-id)}
             DashboardCard _                         {:dashboard_id           dashboard-id
                                                      :visualization_settings (link-card-viz-setting "database" db-id)}
             DashboardCard _                         {:dashboard_id           dashboard-id
                                                      :visualization_settings (link-card-viz-setting "table" table-id)}
             DashboardCard _                         {:dashboard_id           dashboard-id
                                                      :visualization_settings (link-card-viz-setting "dashboard" dash-id)}
             DashboardCard _                         {:dashboard_id           dashboard-id
                                                      :visualization_settings (link-card-viz-setting "card" card-id)}
             DashboardCard _                         {:dashboard_id           dashboard-id
                                                      :visualization_settings (link-card-viz-setting "dataset" model-id)}]
=======
          (t2.with-temp/with-temp
            [:model/Collection    {coll-id   :id
                                   coll-name :name
                                   coll-eid  :entity_id}    {:name        "Link collection"
                                                             :description "Linked Collection"}
             :model/Database      {db-id   :id
                                   db-name :name}           {:name        "Linked database"
                                                             :description "Linked database desc"}
             :model/Table         {table-id   :id
                                   table-name :name}        {:db_id        db-id
                                                             :schema      "Public"
                                                             :name        "Linked table"
                                                             :description "Linked table desc"}
             :model/Card          {card-id   :id
                                   card-name :name
                                   card-eid  :entity_id}    {:name          "Linked card"
                                                             :description   "Linked card desc"
                                                             :display       "bar"}

             :model/Card          {model-id   :id
                                   model-name :name
                                   model-eid  :entity_id}   {:type          :model
                                                             :name          "Linked model"
                                                             :description   "Linked model desc"
                                                             :display       "table"}

             :model/Dashboard     {dash-id   :id
                                   dash-name :name
                                   dash-eid  :entity_id}    {:name          "Linked Dashboard"
                                                             :collection_id coll-id
                                                             :description   "Linked Dashboard desc"}
             :model/Dashboard     {dashboard-id   :id
                                   dashboard-name :name}    {:name          "Test Dashboard"
                                                             :collection_id coll-id}
             :model/DashboardCard _                         {:dashboard_id           dashboard-id
                                                             :visualization_settings (link-card-viz-setting "collection" coll-id)}
             :model/DashboardCard _                         {:dashboard_id           dashboard-id
                                                             :visualization_settings (link-card-viz-setting "database" db-id)}
             :model/DashboardCard _                         {:dashboard_id           dashboard-id
                                                             :visualization_settings (link-card-viz-setting "table" table-id)}
             :model/DashboardCard _                         {:dashboard_id           dashboard-id
                                                             :visualization_settings (link-card-viz-setting "dashboard" dash-id)}
             :model/DashboardCard _                         {:dashboard_id           dashboard-id
                                                             :visualization_settings (link-card-viz-setting "card" card-id)}
             :model/DashboardCard _                         {:dashboard_id           dashboard-id
                                                             :visualization_settings (link-card-viz-setting "dataset" model-id)}]
>>>>>>> 8d23fd74
            (testing "extract and store"
              (let [extraction          (serdes/with-cache (into [] (extract/extract {})))
                    extracted-dashboard (first (filter #(= (:name %) "Test Dashboard") (by-model extraction "Dashboard")))]
                (is (= [{:model "collection" :id coll-eid}
                        {:model "database"   :id "Linked database"}
                        {:model "table"      :id ["Linked database" "Public" "Linked table"]}
                        {:model "dashboard"  :id dash-eid}
                        {:model "card"       :id card-eid}
                        {:model "dataset"    :id model-eid}]
                       (dashboard->link-cards extracted-dashboard)))

                (is (= #{[{:id dash-eid          :model "Dashboard"}]
                         [{:id coll-eid          :model "Collection"}]
                         [{:id model-eid         :model "Card"}]
                         [{:id card-eid          :model "Card"}]
                         [{:id "Linked database" :model "Database"}]
                         [{:model "Database" :id "Linked database"}
                          {:model "Schema"   :id "Public"}
                          {:model "Table"    :id "Linked table"}]}
                       (set (serdes/dependencies extracted-dashboard))))

                (storage/store! (seq extraction) dump-dir)))

            (testing "ingest and load"
              ;; ingest
              (ts/with-db dest-db
                (testing "doing ingestion"
                  (is (serdes/with-cache (serdes.load/load-metabase! (ingest/ingest-yaml dump-dir)))
                      "successful"))

                (doseq [[name model]
                        [[db-name    'Database]
                         [table-name 'Table]
                         [card-name  'Card]
                         [model-name 'Card]
                         [dash-name  'Dashboard]]]
                  (testing (format "model %s from link cards are loaded properly" model)
                    (is (some? (t2/select model :name name)))))

                (testing "linkcards are loaded with correct fk"
                  (let [new-db-id    (t2/select-one-pk :model/Database :name db-name)
                        new-table-id (t2/select-one-pk :model/Table :name table-name)
                        new-card-id  (t2/select-one-pk :model/Card :name card-name)
                        new-model-id (t2/select-one-pk :model/Card :name model-name)
                        new-dash-id  (t2/select-one-pk :model/Dashboard :name dash-name)
                        new-coll-id  (t2/select-one-pk :model/Collection :name coll-name)]
                    (is (= [{:id new-coll-id  :model "collection"}
                            {:id new-db-id    :model "database"}
                            {:id new-table-id :model "table"}
                            {:id new-dash-id  :model "dashboard"}
                            {:id new-card-id  :model "card"}
                            {:id new-model-id :model "dataset"}]
                           (-> (t2/select-one :model/Dashboard :name dashboard-name)
                               (t2/hydrate :dashcards)
                               dashboard->link-cards)))))))))))))

(deftest dashcards-with-series-test
  (ts/with-random-dump-dir [dump-dir "serdesv2-"]
    (ts/with-dbs [source-db dest-db]
      (ts/with-db source-db
        (mt/with-temp
          [:model/Collection {coll-id :id} {:name "Some Collection"}
           :model/Card {c1-id :id :as c1} {:name "Some Question", :collection_id coll-id}
           :model/Card {c2-id :id :as c2} {:name "Series Question A", :collection_id coll-id}
           :model/Card {c3-id :id :as c3} {:name "Series Question B", :collection_id coll-id}
           :model/Dashboard {dash-id :id :as dash} {:name "Shared Dashboard", :collection_id coll-id}
           :model/DashboardCard {dc1-id :id} {:card_id c1-id, :dashboard_id dash-id}
           :model/DashboardCard {dc2-id :id} {:card_id c2-id, :dashboard_id dash-id}
           :model/DashboardCardSeries _ {:card_id c3-id, :dashboardcard_id dc1-id, :position 1}
           :model/DashboardCardSeries _ {:card_id c2-id, :dashboardcard_id dc1-id, :position 0}]
          (testing "sense check what hydrated dashcards look like on the source DB"
            (let [hydrated-dashcards (-> (t2/select-one :model/Dashboard :name (:name dash))
                                         (t2/hydrate [:dashcards :series])
                                         :dashcards
                                         (->> (m/index-by :id)))]
              (is (=? {dc1-id {:series [{:id c2-id}
                                        {:id c3-id}]}
                       dc2-id {:series []}}
                      hydrated-dashcards))))
          (testing "extract and store"
            (let [extraction (serdes/with-cache (into [] (extract/extract {})))]
              (storage/store! (seq extraction) dump-dir)))
          (testing "ingest and load"
            (ts/with-db dest-db
              (testing "doing ingestion"
                (is (serdes/with-cache (serdes.load/load-metabase! (ingest/ingest-yaml dump-dir)))
                    "successful"))
              (testing "Series are loaded correctly"
                (let [new-c1-id  (t2/select-one-pk :model/Card :name (:name c1))
                      new-c2-id  (t2/select-one-pk :model/Card :name (:name c2))
                      new-c3-id  (t2/select-one-pk :model/Card :name (:name c3))
                      new-dc1-id (t2/select-one-pk :model/DashboardCard :card_id new-c1-id)
                      new-dc2-id (t2/select-one-pk :model/DashboardCard :card_id new-c2-id)
                      new-hydrated-dashcards (-> (t2/select-one :model/Dashboard :name (:name dash))
                                                 (t2/hydrate [:dashcards :series])
                                                 :dashcards
                                                 (->> (m/index-by :id)))]
                  (is (some? new-c1-id))
                  (is (some? new-c2-id))
                  (is (some? new-c3-id))
                  (is (some? new-dc1-id))
                  (is (some? new-dc2-id))
                  (testing "Series hydrate on the dashboard correctly"
                    (is (=? {new-dc1-id {:series [{:id new-c2-id}
                                                  {:id new-c3-id}]}
                             new-dc2-id {:series []}}
                            new-hydrated-dashcards))))))))))))

(deftest dashboard-with-tabs-test
  (testing "Dashboard with tabs must be deserialized correctly"
    (ts/with-random-dump-dir [dump-dir "serdesv2-"]
      (ts/with-dbs [source-db dest-db]
        (ts/with-db source-db
          ;; preparation
<<<<<<< HEAD
          (mt/with-temp
            [Dashboard           {dashboard-id :id
                                  dashboard-eid :entity_id} {:name "Dashboard with tab"}
             Card                {card-id-1 :id
                                  card-eid-1 :entity_id}    {:name "Card 1"}
             Card                {card-id-2 :id
                                  card-eid-2 :entity_id}    {:name "Card 2"}
=======
          (t2.with-temp/with-temp
            [:model/Dashboard           {dashboard-id :id
                                         dashboard-eid :entity_id} {:name "Dashboard with tab"}
             :model/Card                {card-id-1 :id
                                         card-eid-1 :entity_id}    {:name "Card 1"}
             :model/Card                {card-id-2 :id
                                         card-eid-2 :entity_id}    {:name "Card 2"}
>>>>>>> 8d23fd74
             :model/DashboardTab {tab-id-1 :id
                                  tab-eid-1 :entity_id}     {:name "Tab 1" :position 0 :dashboard_id dashboard-id}
             :model/DashboardTab {tab-id-2 :id
                                  tab-eid-2 :entity_id}     {:name "Tab 2" :position 1 :dashboard_id dashboard-id}
             :model/DashboardCard       _                          {:dashboard_id     dashboard-id
                                                                    :card_id          card-id-1
                                                                    :dashboard_tab_id tab-id-1}
             :model/DashboardCard       _                          {:dashboard_id     dashboard-id
                                                                    :card_id          card-id-2
                                                                    :dashboard_tab_id tab-id-1}
             :model/DashboardCard       _                          {:dashboard_id     dashboard-id
                                                                    :card_id          card-id-1
                                                                    :dashboard_tab_id tab-id-2}
             :model/DashboardCard       _                          {:dashboard_id     dashboard-id
                                                                    :card_id          card-id-2
                                                                    :dashboard_tab_id tab-id-2}]
            (let [extraction (serdes/with-cache (into [] (extract/extract {})))]
              (storage/store! (seq extraction) dump-dir))

            (testing "ingest and load"
              (ts/with-db dest-db
                ;; ingest
                (testing "doing ingestion"
                  (is (serdes/with-cache (serdes.load/load-metabase! (ingest/ingest-yaml dump-dir)))
                      "successful"))
                (let [new-dashboard (-> (t2/select-one :model/Dashboard :entity_id dashboard-eid)
                                        (t2/hydrate :tabs :dashcards))
                      new-tab-id-1  (t2/select-one-pk :model/DashboardTab :entity_id tab-eid-1)
                      new-tab-id-2  (t2/select-one-pk :model/DashboardTab :entity_id tab-eid-2)
                      new-card-id-1 (t2/select-one-pk :model/Card :entity_id card-eid-1)
                      new-card-id-2 (t2/select-one-pk :model/Card :entity_id card-eid-2)]

                  (is (=? [{:id           new-tab-id-1
                            :dashboard_id (:id new-dashboard)
                            :name         "Tab 1"
                            :position     0}
                           {:id           new-tab-id-2
                            :dashboard_id (:id new-dashboard)
                            :name         "Tab 2"
                            :position     1}]
                          (:tabs new-dashboard)))
                  (is (=? [{:card_id          new-card-id-1
                            :dashboard_id     (:id new-dashboard)
                            :dashboard_tab_id new-tab-id-1}
                           {:card_id          new-card-id-2
                            :dashboard_id     (:id new-dashboard)
                            :dashboard_tab_id new-tab-id-1}
                           {:card_id          new-card-id-1
                            :dashboard_id     (:id new-dashboard)
                            :dashboard_tab_id new-tab-id-2}
                           {:card_id          new-card-id-2
                            :dashboard_id     (:id new-dashboard)
                            :dashboard_tab_id new-tab-id-2}]
                          (:dashcards new-dashboard))))))))))))

(deftest dashboard-questions-test
  (testing "Dashboard Questions are serialized correctly"
    (ts/with-random-dump-dir [dump-dir "serdesv2-"]
      (ts/with-dbs [source-db dest-db]
        (ts/with-db source-db
          ;; preparation
          (mt/with-temp
            [:model/Collection {coll-id  :id
                                coll-eid :entity_id}     {}
             :model/Dashboard {dashboard-id  :id
                               dashboard-eid :entity_id} {:name "Dashboard"
                                                          :collection_id coll-id}
             :model/Card      {card-eid :entity_id}    {:name         "Card on the Dashboard"
                                                        :dashboard_id dashboard-id}]
            (let [extraction (serdes/with-cache (into [] (extract/extract {})))]
              (storage/store! (seq extraction) dump-dir))

            (testing "ingest and load"
              (ts/with-db dest-db
                ;; ingest
                (testing "doing ingestion"
                  (is (serdes/with-cache (serdes.load/load-metabase! (ingest/ingest-yaml dump-dir)))
                      "successful"))

                (testing "The loaded card is a dashboard question, same as before"
                  (let [new-dash-id (t2/select-one-pk :model/Dashboard :entity_id dashboard-eid)
                        new-coll-id (t2/select-one-pk :model/Collection :entity_id coll-eid)
                        new-card-id (t2/select-one-pk :model/Card :entity_id card-eid)]
                    (is (= new-dash-id (:dashboard_id
                                        (t2/select-one :model/Card new-card-id))))
                    (is (= new-coll-id (:collection_id
                                        (t2/select-one :model/Card new-card-id))))))))))))))

(deftest premium-features-test
  (testing "with :serialization enabled on the token"
    (ts/with-random-dump-dir [dump-dir "serdesv2-"]
      (mt/with-premium-features #{:serialization}
        (ts/with-dbs [source-db dest-db]
          (ts/with-db source-db
            ;; preparation
            (mt/with-temp [:model/Dashboard _ {:name "some dashboard"}]
              (testing "export (v2-dump) command"
                (is (cmd/v2-dump! dump-dir {})
                    "works"))

              (testing "import (v2-load) command"
                (ts/with-db dest-db
                  (testing "doing ingestion"
                    (mt/with-temp [:model/User _ {}]
                      (is (cmd/v2-load! dump-dir {})
                          "works")))))))))))

  (testing "without :serialization feature enabled"
    (ts/with-random-dump-dir [dump-dir "serdesv2-"]
      (mt/with-premium-features #{}
        (ts/with-dbs [source-db dest-db]
          (ts/with-db source-db
            ;; preparation
<<<<<<< HEAD
            (mt/with-temp [Dashboard _ {:name "some dashboard"}]
=======
            (t2.with-temp/with-temp [:model/Dashboard _ {:name "some dashboard"}]
>>>>>>> 8d23fd74
              (testing "export (v2-dump) command"
                (is (thrown-with-msg? Exception #"Please upgrade"
                                      (cmd/v2-dump! dump-dir {}))
                    "throws"))

              (testing "import (v2-load) command"
                (ts/with-db dest-db
                  (testing "doing ingestion"
                    (mt/with-temp [:model/User _ {}]
                      (is (thrown-with-msg? Exception #"Please upgrade"
                                            (cmd/v2-load! dump-dir {}))
                          "throws"))))))))))))

(deftest pivot-export-test
  (testing "Pivot table export and load correctly"
    (let [old-ids (atom nil)
          card1s  (atom nil)]
      (ts/with-random-dump-dir [dump-dir "serdesv2-"]
        (ts/with-dbs [source-db dest-db]
          (ts/with-db source-db
            (mt/dataset test-data
              ;; ensuring field ids are stable by loading dataset in db first
              (mt/db)
              (mt/$ids nil
<<<<<<< HEAD
                (mt/with-temp
                  [Collection {coll-id :id}  {:name "Pivot Collection"}
                   Card       card           {:name          "Pivot Card"
                                              :collection_id coll-id
                                              :dataset_query {:type     :query
                                                              :database (mt/id)
                                                              :query    {:source-table $$orders
                                                                         :aggregation  [:sum [:field %orders.id nil]]
                                                                         :breakout     [[:field %orders.user_id nil]]}}
                                              :visualization_settings
                                              {:pivot_table.column_split
                                               {:rows    ["NAME"]
                                                :columns ["TITLE"]
                                                :values  ["sum"]}
                                               :column_settings
                                               {(format "[\"ref\",[\"field\",%s,null]]" %people.name)
                                                {:pivot_table.column_sort_order "descending"}}}}]
=======
                (t2.with-temp/with-temp
                  [:model/Collection {coll-id :id}  {:name "Pivot Collection"}
                   :model/Card       card           {:name          "Pivot Card"
                                                     :collection_id coll-id
                                                     :dataset_query {:type     :query
                                                                     :database (mt/id)
                                                                     :query    {:source-table $$orders
                                                                                :aggregation  [:sum [:field %orders.id nil]]
                                                                                :breakout     [[:field %orders.user_id nil]]}}
                                                     :visualization_settings
                                                     {:pivot_table.column_split
                                                      {:rows    ["NAME"]
                                                       :columns ["TITLE"]
                                                       :values  ["sum"]}
                                                      :column_settings
                                                      {(format "[\"ref\",[\"field\",%s,null]]" %people.name)
                                                       {:pivot_table.column_sort_order "descending"}}}}]
>>>>>>> 8d23fd74
                  (reset! old-ids {:people.name       %people.name
                                   :orders.user_id    %orders.user_id
                                   :products.title    %products.title
                                   :orders.product_id %orders.product_id})
                  (reset! card1s card)
                  (storage/store! (extract/extract {}) dump-dir)))))

          (ts/with-db dest-db
            ;; ensure there is something in db so that test-data gets different field ids for sure
            (mt/dataset office-checkins
              (mt/db))

            (mt/dataset test-data
              ;; ensuring field ids are stable by loading dataset in db first
              (mt/db)
              (mt/$ids nil
                (testing "Column ids are different in different dbs")
                (is (not= @old-ids
                          {:people.name       %people.name
                           :orders.user_id    %orders.user_id
                           :products.title    %products.title
                           :orders.product_id %orders.product_id}))

                (serdes.load/load-metabase! (ingest/ingest-yaml dump-dir))

                (let [viz (t2/select-one-fn :visualization_settings :model/Card :entity_id (:entity_id @card1s))]
                  (testing "column names inside pivot table transferred"
                    (is (= ["NAME"]
                           (get-in viz [:pivot_table.column_split :rows])))
                    (is (= ["TITLE"]
                           (get-in viz [:pivot_table.column_split :columns]))))
                  (testing "column sort order restored"
                    (is (= "descending"
                           (get-in viz [:column_settings
                                        (format "[\"ref\",[\"field\",%s,null]]" %people.name)
                                        :pivot_table.column_sort_order])))))))))))))

(deftest extra-files-test
  (testing "Adding some extra files does not break deserialization"
    (ts/with-random-dump-dir [dump-dir "serdesv2-"]
      (mt/with-empty-h2-app-db
        (let [coll (ts/create! :model/Collection :name "coll")
              _    (ts/create! :model/Card :name "card" :collection_id (:id coll))]
          (storage/store! (extract/extract {:no-settings   true
                                            :no-data-model true}) dump-dir)

          (spit (io/file dump-dir "collections" ".hidden.yaml") "serdes/meta: [{do-not: read}]")
          (spit (io/file dump-dir "collections" "unreadable.yaml") "\0")

          (testing "No exceptions when loading despite unreadable files"
            (mt/with-log-messages-for-level [logs [metabase-enterprise :error]]
              (let [files (->> (#'ingest/ingest-all (io/file dump-dir))
                               (map (comp second second))
                               (map #(.getName ^File %))
                               set)]
                (testing "Hidden YAML wasn't read even though it's not throwing errors"
                  (is (not (contains? files ".hidden.yaml")))))
              (testing ".yaml files not containing valid yaml are just logged and do not break ingestion process"
                (is (=? [{:level :error, :e Throwable, :message "Error reading file unreadable.yaml"}]
                        (logs)))))))))))

(deftest channel-test
  (mt/test-helpers-set-global-values!
    (ts/with-random-dump-dir [dump-dir "serdesv2-"]
      (ts/with-dbs [source-db dest-db]
        (ts/with-db source-db
          (mt/with-temp
            [:model/Channel _ {:name "My HTTP channel"
                               :type :channel/http
                               :details {:url         "http://example.com"
                                         :auth-method :none}}]
            (storage/store! (seq (serdes/with-cache (into [] (extract/extract {})))) dump-dir)
            (ts/with-db dest-db
              (testing "doing ingestion"
                (is (serdes/with-cache (serdes.load/load-metabase! (ingest/ingest-yaml dump-dir)))
                    "successful")
                (is (=? {:name    "My HTTP channel"
                         :type    :channel/http
                         :details {:url         "http://example.com"
                                   :auth-method "none"}}
                        (t2/select-one :model/Channel :name "My HTTP channel")))))))))))

(deftest metric-based-question-test
  (ts/with-random-dump-dir [dump-dir "serdesv2-"]
    (ts/with-dbs [source-db dest-db]
      (ts/with-db source-db
<<<<<<< HEAD
        (mt/with-temp
          [Collection {coll-id :id}   {:name "Collection"}
           Card       {metric-id :id} {:name "Metric Card"
                                       :collection_id coll-id
                                       :type :metric
                                       :dataset_query (mt/mbql-query orders
                                                        {:aggregation [[:count]]
                                                         :breakout    [$product_id->products.category $created_at]})}
           Card       _card           {:name "Metric Consuming Question Card"
                                       :collection_id coll-id
                                       :dataset_query (mt/mbql-query orders
                                                        {:aggregation [[:metric metric-id]]
                                                         :breakout    [[:field %orders.user_id nil]]})}]
=======
        (t2.with-temp/with-temp
          [:model/Collection {coll-id :id}   {:name "Collection"}
           :model/Card       {metric-id :id} {:name "Metric Card"
                                              :collection_id coll-id
                                              :type :metric
                                              :dataset_query (mt/mbql-query orders
                                                               {:aggregation [[:count]]
                                                                :breakout    [$product_id->products.category $created_at]})}
           :model/Card       _card           {:name "Metric Consuming Question Card"
                                              :collection_id coll-id
                                              :dataset_query (mt/mbql-query orders
                                                               {:aggregation [[:metric metric-id]]
                                                                :breakout    [[:field %orders.user_id nil]]})}]
>>>>>>> 8d23fd74
          (let [extraction (serdes/with-cache (into [] (extract/extract {})))]
            (storage/store! (seq extraction) dump-dir))
          (testing "ingest and load"
            (ts/with-db dest-db
              (testing "doing ingestion"
                (is (serdes/with-cache (serdes.load/load-metabase! (ingest/ingest-yaml dump-dir)))
                    "successful")
                (let [new-coll-id (t2/select-one-pk :model/Collection :name "Collection")
                      new-metric (t2/select-one :model/Card :name "Metric Card")]
                  (is (int? new-coll-id))
                  (is (=? {:name "Metric Card"
                           :collection_id new-coll-id
                           :dataset_query (mt/mbql-query orders
                                            {:aggregation [[:count]]
                                             :breakout    [$product_id->products.category $created_at]})}
                          new-metric))
                  (is (=? {:name "Metric Consuming Question Card"
                           :collection_id new-coll-id
                           :dataset_query (mt/mbql-query orders
                                            {:aggregation [[:metric (:id new-metric)]]
                                             :breakout    [[:field %orders.user_id nil]]})}
                          (t2/select-one :model/Card :name "Metric Consuming Question Card"))))))))))))

(deftest ^:sequential query-idents-stable-across-serdes-test-1-randomized-idents
  (ts/with-random-dump-dir [dump-dir "serdesv2-"]
    (ts/with-dbs [source-db dest-db]
      (ts/with-db source-db
        (t2.with-temp/with-temp
          [:model/Collection {coll-id :id}    {:name "Collection"}
           :model/Card       {card-id :id
                              eid :entity_id} {:name "The Card"
                                               :collection_id coll-id
                                               :dataset_query
                                               (mt/mbql-query orders
                                                 {:aggregation [[:count] [:sum $subtotal]]
                                                  :breakout    [$product_id->products.category $created_at]})}]
          (let [extraction (serdes/with-cache (into [] (extract/extract {})))]
            (storage/store! (seq extraction) dump-dir))
          (let [original (:query (:dataset_query (t2/select-one :model/Card :id card-id)))]
            (ts/with-db dest-db
              (is (serdes/with-cache (serdes.load/load-metabase! (ingest/ingest-yaml dump-dir)))
                  "ingested successfully")
              (let [imported (:query (:dataset_query (t2/select-one :model/Card :entity_id eid)))]
                (is (= (select-keys original [:aggregation-idents :breakout-idents])
                       (select-keys imported [:aggregation-idents :breakout-idents])))))))))))

(deftest ^:sequential query-idents-stable-across-serdes-test-2-preexisting-card
  (ts/with-random-dump-dir [dump-dir "serdesv2-"]
    (ts/with-dbs [source-db dest-db]
      (ts/with-db source-db
        (let [base (mt/$ids orders
                     {:database (mt/id)
                      :type     :query
                      :query    {:source-table $$orders
                                 :aggregation  [[:count] [:sum $subtotal]]
                                 :breakout     [$product_id->products.category $created_at]}})]
          (t2.with-temp/with-temp
            [:model/Collection {coll-id :id}    {:name "Collection"}
             :model/Card       {card-id :id
                                eid :entity_id} {:name "The Card"
                                                 :collection_id coll-id
                                                 :dataset_query base}]
            ;; When that temp Card got `t2/insert!`-ed, it had randomized idents generated. Strip them off.
            (t2/update! :model/Card card-id {:dataset_query base})
            ;; Now serialize this card!
            (let [extraction (serdes/with-cache (into [] (extract/extract {})))]
              (storage/store! (seq extraction) dump-dir))

            (let [original (:dataset_query (t2/select-one :model/Card :id card-id))]
              (ts/with-db dest-db
                (is (serdes/with-cache (serdes.load/load-metabase! (ingest/ingest-yaml dump-dir)))
                    "ingested successfully")
                (let [imported    (t2/select-one :model/Card :entity_id eid)
                      ;; The card was imported with the (backfilled) idents on it; strip those off too.
                      ;; This simulates a Card that was serialized prior to the `:ident`s being added.
                      stripped    (-> imported
                                      :dataset_query
                                      (update :query dissoc :aggregation-idents :breakout-idents))
                      _           (t2/update! :model/Card (:id imported) {:dataset_query stripped})
                      ;; Now on reading the card again, its idents will be backfilled on the client.
                      preexisting (:dataset_query (t2/select-one :model/Card :entity_id eid))]
                  (testing "the dest card has no idents as stored in appdb"
                    (is (nil? (-> (t2/select-one :report_card :id (:id imported))
                                  :dataset_query
                                  (str/index-of "-idents")))))
                  (testing "reading a preexisting card (without idents) backfills the same idents in each instance"
                    (is (=? {:query {:aggregation-idents {0 (str "aggregation_" eid "@0__0")}
                                     :breakout-idents    {0 (str "breakout_" eid "@0__0")}}}
                            original))
                    (is (=? {:query {:aggregation-idents {0 (str "aggregation_" eid "@0__0")}
                                     :breakout-idents    {0 (str "breakout_" eid "@0__0")}}}
                            preexisting))))))))))))<|MERGE_RESOLUTION|>--- conflicted
+++ resolved
@@ -16,7 +16,8 @@
    [metabase.test.generate :as test-gen]
    [metabase.util.yaml :as yaml]
    [reifyhealth.specmonstah.core :as rs]
-   [toucan2.core :as t2])
+   [toucan2.core :as t2]
+   [toucan2.tools.with-temp :as t2.with-temp])
   (:import
    (java.io File)
    (java.nio.file Path)))
@@ -471,54 +472,6 @@
                                                                :model model}}})
               dashboard->link-cards (fn [dashboard]
                                       (map #(get-in % [:visualization_settings :link :entity]) (:dashcards dashboard)))]
-<<<<<<< HEAD
-          (mt/with-temp
-            [Collection    {coll-id   :id
-                            coll-name :name
-                            coll-eid  :entity_id}    {:name        "Link collection"
-                                                      :description "Linked Collection"}
-             Database      {db-id   :id
-                            db-name :name}           {:name        "Linked database"
-                                                      :description "Linked database desc"}
-             Table         {table-id   :id
-                            table-name :name}        {:db_id        db-id
-                                                      :schema      "Public"
-                                                      :name        "Linked table"
-                                                      :description "Linked table desc"}
-             Card          {card-id   :id
-                            card-name :name
-                            card-eid  :entity_id}    {:name          "Linked card"
-                                                      :description   "Linked card desc"
-                                                      :display       "bar"}
-
-             Card          {model-id   :id
-                            model-name :name
-                            model-eid  :entity_id}   {:type          :model
-                                                      :name          "Linked model"
-                                                      :description   "Linked model desc"
-                                                      :display       "table"}
-
-             Dashboard     {dash-id   :id
-                            dash-name :name
-                            dash-eid  :entity_id}    {:name          "Linked Dashboard"
-                                                      :collection_id coll-id
-                                                      :description   "Linked Dashboard desc"}
-             Dashboard     {dashboard-id   :id
-                            dashboard-name :name}    {:name          "Test Dashboard"
-                                                      :collection_id coll-id}
-             DashboardCard _                         {:dashboard_id           dashboard-id
-                                                      :visualization_settings (link-card-viz-setting "collection" coll-id)}
-             DashboardCard _                         {:dashboard_id           dashboard-id
-                                                      :visualization_settings (link-card-viz-setting "database" db-id)}
-             DashboardCard _                         {:dashboard_id           dashboard-id
-                                                      :visualization_settings (link-card-viz-setting "table" table-id)}
-             DashboardCard _                         {:dashboard_id           dashboard-id
-                                                      :visualization_settings (link-card-viz-setting "dashboard" dash-id)}
-             DashboardCard _                         {:dashboard_id           dashboard-id
-                                                      :visualization_settings (link-card-viz-setting "card" card-id)}
-             DashboardCard _                         {:dashboard_id           dashboard-id
-                                                      :visualization_settings (link-card-viz-setting "dataset" model-id)}]
-=======
           (t2.with-temp/with-temp
             [:model/Collection    {coll-id   :id
                                    coll-name :name
@@ -565,7 +518,6 @@
                                                              :visualization_settings (link-card-viz-setting "card" card-id)}
              :model/DashboardCard _                         {:dashboard_id           dashboard-id
                                                              :visualization_settings (link-card-viz-setting "dataset" model-id)}]
->>>>>>> 8d23fd74
             (testing "extract and store"
               (let [extraction          (serdes/with-cache (into [] (extract/extract {})))
                     extracted-dashboard (first (filter #(= (:name %) "Test Dashboard") (by-model extraction "Dashboard")))]
@@ -680,15 +632,6 @@
       (ts/with-dbs [source-db dest-db]
         (ts/with-db source-db
           ;; preparation
-<<<<<<< HEAD
-          (mt/with-temp
-            [Dashboard           {dashboard-id :id
-                                  dashboard-eid :entity_id} {:name "Dashboard with tab"}
-             Card                {card-id-1 :id
-                                  card-eid-1 :entity_id}    {:name "Card 1"}
-             Card                {card-id-2 :id
-                                  card-eid-2 :entity_id}    {:name "Card 2"}
-=======
           (t2.with-temp/with-temp
             [:model/Dashboard           {dashboard-id :id
                                          dashboard-eid :entity_id} {:name "Dashboard with tab"}
@@ -696,7 +639,6 @@
                                          card-eid-1 :entity_id}    {:name "Card 1"}
              :model/Card                {card-id-2 :id
                                          card-eid-2 :entity_id}    {:name "Card 2"}
->>>>>>> 8d23fd74
              :model/DashboardTab {tab-id-1 :id
                                   tab-eid-1 :entity_id}     {:name "Tab 1" :position 0 :dashboard_id dashboard-id}
              :model/DashboardTab {tab-id-2 :id
@@ -810,11 +752,7 @@
         (ts/with-dbs [source-db dest-db]
           (ts/with-db source-db
             ;; preparation
-<<<<<<< HEAD
-            (mt/with-temp [Dashboard _ {:name "some dashboard"}]
-=======
             (t2.with-temp/with-temp [:model/Dashboard _ {:name "some dashboard"}]
->>>>>>> 8d23fd74
               (testing "export (v2-dump) command"
                 (is (thrown-with-msg? Exception #"Please upgrade"
                                       (cmd/v2-dump! dump-dir {}))
@@ -839,25 +777,6 @@
               ;; ensuring field ids are stable by loading dataset in db first
               (mt/db)
               (mt/$ids nil
-<<<<<<< HEAD
-                (mt/with-temp
-                  [Collection {coll-id :id}  {:name "Pivot Collection"}
-                   Card       card           {:name          "Pivot Card"
-                                              :collection_id coll-id
-                                              :dataset_query {:type     :query
-                                                              :database (mt/id)
-                                                              :query    {:source-table $$orders
-                                                                         :aggregation  [:sum [:field %orders.id nil]]
-                                                                         :breakout     [[:field %orders.user_id nil]]}}
-                                              :visualization_settings
-                                              {:pivot_table.column_split
-                                               {:rows    ["NAME"]
-                                                :columns ["TITLE"]
-                                                :values  ["sum"]}
-                                               :column_settings
-                                               {(format "[\"ref\",[\"field\",%s,null]]" %people.name)
-                                                {:pivot_table.column_sort_order "descending"}}}}]
-=======
                 (t2.with-temp/with-temp
                   [:model/Collection {coll-id :id}  {:name "Pivot Collection"}
                    :model/Card       card           {:name          "Pivot Card"
@@ -875,7 +794,6 @@
                                                       :column_settings
                                                       {(format "[\"ref\",[\"field\",%s,null]]" %people.name)
                                                        {:pivot_table.column_sort_order "descending"}}}}]
->>>>>>> 8d23fd74
                   (reset! old-ids {:people.name       %people.name
                                    :orders.user_id    %orders.user_id
                                    :products.title    %products.title
@@ -962,21 +880,6 @@
   (ts/with-random-dump-dir [dump-dir "serdesv2-"]
     (ts/with-dbs [source-db dest-db]
       (ts/with-db source-db
-<<<<<<< HEAD
-        (mt/with-temp
-          [Collection {coll-id :id}   {:name "Collection"}
-           Card       {metric-id :id} {:name "Metric Card"
-                                       :collection_id coll-id
-                                       :type :metric
-                                       :dataset_query (mt/mbql-query orders
-                                                        {:aggregation [[:count]]
-                                                         :breakout    [$product_id->products.category $created_at]})}
-           Card       _card           {:name "Metric Consuming Question Card"
-                                       :collection_id coll-id
-                                       :dataset_query (mt/mbql-query orders
-                                                        {:aggregation [[:metric metric-id]]
-                                                         :breakout    [[:field %orders.user_id nil]]})}]
-=======
         (t2.with-temp/with-temp
           [:model/Collection {coll-id :id}   {:name "Collection"}
            :model/Card       {metric-id :id} {:name "Metric Card"
@@ -990,7 +893,6 @@
                                               :dataset_query (mt/mbql-query orders
                                                                {:aggregation [[:metric metric-id]]
                                                                 :breakout    [[:field %orders.user_id nil]]})}]
->>>>>>> 8d23fd74
           (let [extraction (serdes/with-cache (into [] (extract/extract {})))]
             (storage/store! (seq extraction) dump-dir))
           (testing "ingest and load"
