import { type CSSProperties, useMemo } from "react";
import { t } from "ttag";

import IconButtonWrapper from "metabase/common/components/IconButtonWrapper";
import { useDispatch } from "metabase/lib/redux";
import { onOpenColumnPickerSidebar } from "metabase/query_builder/actions";
import { Icon, Tooltip } from "metabase/ui";
import * as Lib from "metabase-lib";

import type { NotebookStepProps } from "../../types";
import { NotebookCell, NotebookCellItem } from "../NotebookCell";
import { CONTAINER_PADDING } from "../NotebookCell/constants";
import { NotebookDataPicker } from "../NotebookDataPicker";

import S from "./DataStep.module.css";

export const DataStep = ({
  query,
  step,
  readOnly = false,
  color,
  updateQuery,
  dataPickerOptions,
}: NotebookStepProps) => {
  const { question, stageIndex } = step;
  const dispatch = useDispatch();
  const tableId = Lib.sourceTableOrCardId(query);
  const table = tableId
    ? (Lib.tableOrCardMetadata(query, tableId) ?? undefined)
    : undefined;
  const isMetric = question.type() === "metric";

  const isRaw = useMemo(() => {
    return (
      Lib.aggregations(query, stageIndex).length === 0 &&
      Lib.breakouts(query, stageIndex).length === 0
    );
  }, [query, stageIndex]);

  const canSelectTableColumns = table && isRaw && !readOnly;

  const handleTableChange = async (
    table: Lib.TableMetadata | Lib.CardMetadata,
    metadataProvider: Lib.MetadataProvider,
  ) => {
    const newQuery = Lib.queryFromTableOrCardMetadata(metadataProvider, table);
    const newAggregations = Lib.aggregations(newQuery, stageIndex);
    if (isMetric && newAggregations.length === 0) {
      await updateQuery(Lib.aggregateByCount(newQuery, stageIndex));
    } else {
      await updateQuery(newQuery);
    }
  };

<<<<<<< HEAD
  const handleOpenColumnPicker = () => {
    const tableName = table
      ? Lib.displayInfo(query, stageIndex, table).displayName
      : undefined;

    dispatch(
      onOpenColumnPickerSidebar({
        sidebarData: {
          type: "data-step",
          title: tableName
            ? t`Pick columns from ${tableName}`
            : t`Pick columns`,
        },
      }),
    );
=======
  return (
    <NotebookCell color={color}>
      <NotebookCellItem
        color={color}
        inactive={!table}
        right={
          canSelectTableColumns && (
            <DataFieldPopover
              query={query}
              stageIndex={stageIndex}
              updateQuery={updateQuery}
            />
          )
        }
        containerStyle={{ padding: 0 }}
        rightContainerStyle={{ width: 37, padding: 0 }}
        data-testid="data-step-cell"
        disabled={readOnly}
      >
        <NotebookDataPicker
          query={query}
          stageIndex={stageIndex}
          table={table}
          title={t`Pick your starting data`}
          canChangeDatabase
          hasMetrics
          isDisabled={readOnly}
          onChange={handleTableChange}
          {...dataPickerOptions}
        />
      </NotebookCellItem>
    </NotebookCell>
  );
};

interface DataFieldPopoverProps {
  query: Lib.Query;
  stageIndex: number;
  updateQuery: (query: Lib.Query) => Promise<void>;
}

function DataFieldPopover({
  query,
  stageIndex,
  updateQuery,
}: DataFieldPopoverProps) {
  return (
    <Popover position="bottom-start">
      <Popover.Target>
        <Tooltip label={t`Pick columns`}>
          <IconButtonWrapper
            className={S.DataStepIconButton}
            style={
              {
                "--notebook-cell-container-padding": CONTAINER_PADDING,
              } as CSSProperties
            }
            aria-label={t`Pick columns`}
            data-testid="fields-picker"
          >
            <Icon name="chevrondown" />
          </IconButtonWrapper>
        </Tooltip>
      </Popover.Target>
      <Popover.Dropdown>
        <DataFieldPicker
          query={query}
          stageIndex={stageIndex}
          updateQuery={updateQuery}
        />
      </Popover.Dropdown>
    </Popover>
  );
}

interface DataFieldPickerProps {
  query: Lib.Query;
  stageIndex: number;
  updateQuery: (query: Lib.Query) => Promise<void>;
}

function DataFieldPicker({
  query,
  stageIndex,
  updateQuery,
}: DataFieldPickerProps) {
  const columns = useMemo(
    () => Lib.fieldableColumns(query, stageIndex),
    [query, stageIndex],
  );

  const handleToggle = (column: Lib.ColumnMetadata, isSelected: boolean) => {
    const nextQuery = isSelected
      ? Lib.addField(query, stageIndex, column)
      : Lib.removeField(query, stageIndex, column);
    updateQuery(nextQuery);
  };

  const handleSelectAll = () => {
    const nextQuery = Lib.withFields(query, stageIndex, []);
    updateQuery(nextQuery);
  };

  const handleSelectNone = () => {
    const nextQuery = Lib.withFields(query, stageIndex, [columns[0]]);
    updateQuery(nextQuery);
>>>>>>> a40beb07
  };

  return (
    <>
      <NotebookCell color={color}>
        <NotebookCellItem
          color={color}
          inactive={!table}
          right={
            canSelectTableColumns && (
              <Tooltip label={t`Pick columns`}>
                <IconButtonWrapper
                  className={S.DataStepIconButton}
                  style={
                    {
                      "--notebook-cell-container-padding": CONTAINER_PADDING,
                    } as CSSProperties
                  }
                  aria-label={t`Pick columns`}
                  data-testid="fields-picker"
                  onClick={handleOpenColumnPicker}
                >
                  <Icon name="notebook" />
                </IconButtonWrapper>
              </Tooltip>
            )
          }
          containerStyle={{ padding: 0 }}
          rightContainerStyle={{ width: 37, padding: 0 }}
          data-testid="data-step-cell"
        >
          <NotebookDataPicker
            query={query}
            stageIndex={stageIndex}
            table={table}
            title={t`Pick your starting data`}
            canChangeDatabase
            hasMetrics
            isDisabled={readOnly}
            onChange={handleTableChange}
            {...dataPickerOptions}
          />
        </NotebookCellItem>
      </NotebookCell>
    </>
  );
};<|MERGE_RESOLUTION|>--- conflicted
+++ resolved
@@ -52,7 +52,6 @@
     }
   };
 
-<<<<<<< HEAD
   const handleOpenColumnPicker = () => {
     const tableName = table
       ? Lib.displayInfo(query, stageIndex, table).displayName
@@ -68,114 +67,6 @@
         },
       }),
     );
-=======
-  return (
-    <NotebookCell color={color}>
-      <NotebookCellItem
-        color={color}
-        inactive={!table}
-        right={
-          canSelectTableColumns && (
-            <DataFieldPopover
-              query={query}
-              stageIndex={stageIndex}
-              updateQuery={updateQuery}
-            />
-          )
-        }
-        containerStyle={{ padding: 0 }}
-        rightContainerStyle={{ width: 37, padding: 0 }}
-        data-testid="data-step-cell"
-        disabled={readOnly}
-      >
-        <NotebookDataPicker
-          query={query}
-          stageIndex={stageIndex}
-          table={table}
-          title={t`Pick your starting data`}
-          canChangeDatabase
-          hasMetrics
-          isDisabled={readOnly}
-          onChange={handleTableChange}
-          {...dataPickerOptions}
-        />
-      </NotebookCellItem>
-    </NotebookCell>
-  );
-};
-
-interface DataFieldPopoverProps {
-  query: Lib.Query;
-  stageIndex: number;
-  updateQuery: (query: Lib.Query) => Promise<void>;
-}
-
-function DataFieldPopover({
-  query,
-  stageIndex,
-  updateQuery,
-}: DataFieldPopoverProps) {
-  return (
-    <Popover position="bottom-start">
-      <Popover.Target>
-        <Tooltip label={t`Pick columns`}>
-          <IconButtonWrapper
-            className={S.DataStepIconButton}
-            style={
-              {
-                "--notebook-cell-container-padding": CONTAINER_PADDING,
-              } as CSSProperties
-            }
-            aria-label={t`Pick columns`}
-            data-testid="fields-picker"
-          >
-            <Icon name="chevrondown" />
-          </IconButtonWrapper>
-        </Tooltip>
-      </Popover.Target>
-      <Popover.Dropdown>
-        <DataFieldPicker
-          query={query}
-          stageIndex={stageIndex}
-          updateQuery={updateQuery}
-        />
-      </Popover.Dropdown>
-    </Popover>
-  );
-}
-
-interface DataFieldPickerProps {
-  query: Lib.Query;
-  stageIndex: number;
-  updateQuery: (query: Lib.Query) => Promise<void>;
-}
-
-function DataFieldPicker({
-  query,
-  stageIndex,
-  updateQuery,
-}: DataFieldPickerProps) {
-  const columns = useMemo(
-    () => Lib.fieldableColumns(query, stageIndex),
-    [query, stageIndex],
-  );
-
-  const handleToggle = (column: Lib.ColumnMetadata, isSelected: boolean) => {
-    const nextQuery = isSelected
-      ? Lib.addField(query, stageIndex, column)
-      : Lib.removeField(query, stageIndex, column);
-    updateQuery(nextQuery);
-  };
-
-  const handleSelectAll = () => {
-    const nextQuery = Lib.withFields(query, stageIndex, []);
-    updateQuery(nextQuery);
-  };
-
-  const handleSelectNone = () => {
-    const nextQuery = Lib.withFields(query, stageIndex, [columns[0]]);
-    updateQuery(nextQuery);
->>>>>>> a40beb07
   };
 
   return (
@@ -206,6 +97,7 @@
           containerStyle={{ padding: 0 }}
           rightContainerStyle={{ width: 37, padding: 0 }}
           data-testid="data-step-cell"
+          disabled={readOnly}
         >
           <NotebookDataPicker
             query={query}
