--- conflicted
+++ resolved
@@ -24,13 +24,7 @@
 } from "metabase/dashboard/types";
 import Dashboards from "metabase/entities/dashboards";
 import { getMainElement } from "metabase/lib/dom";
-<<<<<<< HEAD
 import { useDispatch, useSelector } from "metabase/lib/redux";
-import type { EmbeddingParameterVisibility } from "metabase/public/lib/types";
-import type Metadata from "metabase-lib/v1/metadata/Metadata";
-=======
-import { useDispatch } from "metabase/lib/redux";
->>>>>>> 9194a1ba
 import type {
   Dashboard as IDashboard,
   DashboardId,
