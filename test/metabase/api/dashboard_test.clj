--- conflicted
+++ resolved
@@ -2080,8 +2080,6 @@
                   :has_more_values false}
                  (mt/user-http-request :rasta :get 200 url)))))))
 
-<<<<<<< HEAD
-=======
   (testing "users must have permissions to read the collection that source card is in"
     (mt/with-non-admin-groups-no-root-collection-perms
       (mt/with-temp*
@@ -2118,7 +2116,6 @@
           (is (some? (mt/user-http-request :rasta :get 200 (chain-filter-values-url dashboard-id "abc"))))
           (is (some? (mt/user-http-request :rasta :get 200 (chain-filter-search-url dashboard-id "abc" "red"))))))))
 
->>>>>>> 8036c21a
   (testing "field selection should compatible with field-id from /api/table/:card__id/query_metadata"
     ;; FE use the id returned by /api/table/:card__id/query_metadata
     ;; for the `values_source_config.value_field`, so we need to test to make sure
