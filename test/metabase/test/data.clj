--- conflicted
+++ resolved
@@ -38,19 +38,14 @@
   (*get-db*))
 
 (defn do-with-db [db f]
-  (binding [*get-db* (constantly db)]
+  (binding [*get-db*      (constantly db)
+            *data-loader* (driver/engine->driver (:engine db#))]
     (f)))
 
 (defmacro with-db
   "Run body with DB as the current database.
    Calls to `db` and `id` use this value."
   [db & body]
-<<<<<<< HEAD
-  `(let [db# ~db]
-     (binding [*get-db*      (constantly db#)
-               *data-loader* (driver/engine->driver (:engine db#))]
-       ~@body)))
-=======
   `(do-with-db ~db (fn [] ~@body)))
 
 (defn- parts->id [table-name ])
@@ -101,7 +96,6 @@
   [table & forms]
   `(ql/run-query* (query ~table ~@forms)))
 
->>>>>>> 66705f24
 
 (defn format-name [nm]
   (i/format-name *data-loader* (name nm)))
