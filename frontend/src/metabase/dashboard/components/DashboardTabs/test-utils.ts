--- conflicted
+++ resolved
@@ -48,11 +48,8 @@
       ],
       public_uuid: null,
       enable_embedding: false,
-<<<<<<< HEAD
       initially_published_at: null,
-=======
       width: "fixed",
->>>>>>> 2c71bf0d
     },
   },
   dashcards: {
