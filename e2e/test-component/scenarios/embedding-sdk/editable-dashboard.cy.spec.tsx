const { H } = cy;
import { EditableDashboard } from "@metabase/embedding-sdk-react";

import { SAMPLE_DATABASE } from "e2e/support/cypress_sample_database";
import {
  ORDERS_BY_YEAR_QUESTION_ID,
  ORDERS_DASHBOARD_DASHCARD_ID,
  ORDERS_QUESTION_ID,
} from "e2e/support/cypress_sample_instance_data";
import { getSdkRoot } from "e2e/support/helpers/e2e-embedding-sdk-helpers";
import { mountSdkContent } from "e2e/support/helpers/embedding-sdk-component-testing/component-embedding-sdk-helpers";
import { signInAsAdminAndEnableEmbeddingSdk } from "e2e/support/helpers/embedding-sdk-testing";
import { mockAuthProviderAndJwtSignIn } from "e2e/support/helpers/embedding-sdk-testing/embedding-sdk-helpers";
import { defer } from "metabase/lib/promise";
import type {
  ConcreteFieldReference,
  DashboardCard,
  Parameter,
} from "metabase-types/api";
import {
  createMockHeadingDashboardCard,
  createMockParameter,
} from "metabase-types/api/mocks";

const categoryParameter = createMockParameter({
  id: "1b9cd9f1",
  name: "Category",
  type: "string/=",
  slug: "category",
  sectionId: "string",
});

const textParameter = createMockParameter({
  name: "Text",
  slug: "string",
  id: "5aefc726",
  type: "string/=",
  sectionId: "string",
});

const countParameter = createMockParameter({
  id: "88a1257c",
  name: "Count",
  type: "number/<=",
  slug: "count",
  sectionId: "number",
});

const DASHBOARD_NAME = "Embedding SDK Test Dashboard";

describe("scenarios > embedding-sdk > editable-dashboard", () => {
  beforeEach(() => {
    signInAsAdminAndEnableEmbeddingSdk();

    H.createDashboard({
<<<<<<< HEAD
      name: DASHBOARD_NAME,
=======
      name: "Embedding SDK Test Dashboard",
      parameters: [categoryParameter, textParameter, countParameter],
>>>>>>> a4fe6afc
    }).then(({ body: dashboard }) => {
      cy.wrap(dashboard.id).as("dashboardId");
      cy.wrap(dashboard.entity_id).as("dashboardEntityId");
    });

    cy.signOut();

    mockAuthProviderAndJwtSignIn();
    cy.intercept("GET", "/api/dashboard/*").as("getDashboard");
    cy.intercept("POST", "/api/dashboard/*/dashcard/*/card/*/query").as(
      "dashcardQuery",
    );
  });

  it("Should not open sidesheet when clicking last edit info (metabase#48354)", () => {
    cy.get<string>("@dashboardId").then((dashboardId) => {
      mountSdkContent(<EditableDashboard dashboardId={dashboardId} />);
    });

    getSdkRoot().within(() => {
      cy.findByTestId("dashboard-name-heading").realHover();

      cy.findByText("Edited a few seconds ago by you")
        .click()
        .should("be.visible");
    });

    cy.findByRole("heading", { name: "Info" }).should("not.exist");
    cy.findByRole("tab", { name: "Overview" }).should("not.exist");
    cy.findByRole("tab", { name: "History" }).should("not.exist");
  });

  it("should allow clicking dashcard filters in edit mode (VIZ-1249)", () => {
    cy.signInAsAdmin();
    cy.get<number>("@dashboardId").then((dashboardId) => {
      H.updateDashboardCards({
        dashboard_id: dashboardId,
        cards: [
          createMockHeadingDashboardCard({
            id: -1,
            size_x: 6,
            size_y: 1,
            inline_parameters: [textParameter.id, countParameter.id],
          }),
          {
            id: -2,
            card_id: ORDERS_BY_YEAR_QUESTION_ID,
            size_x: 18,
            size_y: 6,
            row: 1,
            inline_parameters: [categoryParameter.id],
          },
        ],
      });
    });
    cy.signOut();

    cy.get<number>("@dashboardId").then((dashboardId) => {
      mountSdkContent(<EditableDashboard dashboardId={dashboardId} />);
    });

    H.editDashboard();

    // Ensure can open collapsed filter list
    H.getDashboardCard(0).findByTestId("show-filter-parameter-button").click();
    H.popover().findByText("Count").click();
    H.dashboardParameterSidebar().should("exist").button("Done").click();

    // Ensure can click a regular card filter
    H.getDashboardCard(1).within(() => {
      H.filterWidget({ isEditing: true }).contains("Category").click();
    });
    H.dashboardParameterSidebar().should("exist");
  });

  describe("loading behavior for both entity IDs and number IDs (metabase#49581)", () => {
    const successTestCases = [
      {
        name: "correct entity ID",
        dashboardIdAlias: "@dashboardEntityId",
      },
      {
        name: "correct number ID",
        dashboardIdAlias: "@dashboardId",
      },
    ];

    const failureTestCases = [
      {
        name: "wrong entity ID",
        dashboardId: "VFCGVYPVtLzCtt4teeoW4",
      },
      {
        name: "one too many entity ID character",
        dashboardId: "VFCGVYPVtLzCtt4teeoW49",
      },
      {
        name: "wrong number ID",
        dashboardId: 9999,
      },
    ];

    successTestCases.forEach(({ name, dashboardIdAlias }) => {
      it(`should load dashboard content for ${name}`, () => {
        cy.get(dashboardIdAlias).then((dashboardId) => {
          mountSdkContent(<EditableDashboard dashboardId={dashboardId} />);
        });

        getSdkRoot().within(() => {
          cy.findByDisplayValue("Embedding SDK Test Dashboard").should(
            "be.visible",
          );
          cy.findByText("This dashboard is empty").should("be.visible");
        });
      });
    });

    failureTestCases.forEach(({ name, dashboardId }) => {
      it(`should show an error message for ${name}`, () => {
        mountSdkContent(<EditableDashboard dashboardId={dashboardId} />);

        getSdkRoot().within(() => {
          const expectedErrorMessage = `Dashboard ${dashboardId} not found. Make sure you pass the correct ID.`;
          cy.findByRole("alert").should("have.text", expectedErrorMessage);

          cy.findByDisplayValue("Embedding SDK Test Dashboard").should(
            "not.exist",
          );
          cy.findByText("This dashboard is empty").should("not.exist");
        });
      });
    });
  });

  describe("EMB-84", () => {
    beforeEach(() => {
      cy.signInAsAdmin();
      cy.log("Create a dashboard with Created at filter with a default value");
      const { ORDERS } = SAMPLE_DATABASE;

      const DATE_FILTER: Parameter = {
        id: "2",
        name: "Date filter",
        slug: "filter-date",
        type: "date/all-options",
        default: "2024-01-01~2024-12-31",
      };
      const CREATED_AT_FIELD_REF: ConcreteFieldReference = [
        "field",
        ORDERS.CREATED_AT,
        { "base-type": "type/DateTime" },
      ];

      const questionCard: Partial<DashboardCard> = {
        id: ORDERS_DASHBOARD_DASHCARD_ID,
        parameter_mappings: [
          {
            parameter_id: DATE_FILTER.id,
            card_id: ORDERS_QUESTION_ID,
            target: ["dimension", CREATED_AT_FIELD_REF],
          },
        ],
        card_id: ORDERS_QUESTION_ID,
        row: 0,
        col: 0,
        size_x: 16,
        size_y: 8,
      };

      H.createDashboard({
        name: "Orders in a dashboard",
        dashcards: [questionCard],
        parameters: [DATE_FILTER],
      }).then(({ body: dashboard }) => {
        cy.wrap(dashboard.id).as("dashboardId");
      });
      cy.signOut();
    });

    it('should drill dashboards with filter values and not showing "Question not found" error (EMB-84)', () => {
      cy.get("@dashboardId").then((dashboardId) => {
        mountSdkContent(<EditableDashboard dashboardId={dashboardId} />);
      });

      const { promise, resolve: resolveCardEndpoint } = defer();

      /**
       * This seems to be the only reliable way to force the error to stay, and we will resolve
       * the promise that will cause the error to go away manually after asserting that it's not there.
       */
      cy.intercept("get", "/api/card/*", (req) => {
        return promise.then(() => {
          req.continue();
        });
      }).as("getCard");

      getSdkRoot().within(() => {
        H.getDashboardCard().findByText("Orders").click();
        cy.findByText("Question not found")
          .should("not.exist")
          .then(() => {
            resolveCardEndpoint();
          });
        cy.findByText("New question").should("be.visible");
      });
    });
  });

  it("should show New Question button in sidebar (metabase#59246)", () => {
    cy.get("@dashboardId").then((dashboardId) => {
      mountSdkContent(<EditableDashboard dashboardId={dashboardId} />);
    });

    getSdkRoot().within(() => {
      cy.findByText("Add a chart").should("be.visible").click();

      cy.findByText("New Question").should("be.visible");
      cy.findByText("New SQL query").should("not.exist");
    });
  });

  describe("create new question from dashboards", () => {
    it("should allow creating a new question from the dashboard", () => {
      cy.get("@dashboardId").then((dashboardId) => {
        mountSdkContent(<EditableDashboard dashboardId={dashboardId} />);
      });

      getSdkRoot().within(() => {
        cy.button("Edit dashboard").should("be.visible").click();
        cy.button("Add questions").should("be.visible").click();
        cy.button("New Question").should("be.visible").click();

        cy.log("building the query");
        H.popover().findByRole("link", { name: "Orders" }).click();
        cy.button("Visualize").click();

        cy.log("test going back to the dashboard from the visualization");
        cy.button(`Back to ${DASHBOARD_NAME}`).should("be.visible").click();

        cy.log("create a new question again");
        cy.button("New Question").should("be.visible").click();
        H.popover().findByRole("link", { name: "Orders" }).click();
        /**
         * We need to visualize before we can save the question.
         * This will be addressed in EMB-584
         */
        cy.button("Visualize").click();
        cy.button("Save").click();

        H.modal().within(() => {
          cy.findByRole("heading", { name: "Save new question" }).should(
            "be.visible",
          );
          cy.findByLabelText("Name").clear().type("Orders in a dashboard");
          cy.button("Save").click();
        });

        /**
         * I was supposed to test the dashcard auto-scroll here, but for some reason,
         * the test always fails on CI, but not locally. So I didn't test it here.
         */
        cy.log("Now we should be back on the dashboard in the edit mode");
        cy.findByText("You're editing this dashboard.").should("be.visible");
        cy.findByText("Orders in a dashboard").should("be.visible");
        const NEW_DASHCARD_INDEX = 0;
        H.getDashboardCard(NEW_DASHCARD_INDEX)
          .findByText("Orders in a dashboard")
          .should("be.visible");

        cy.button("Save").click();
        cy.findByText("You're editing this dashboard.").should("not.exist");
      });
    });
  });
});<|MERGE_RESOLUTION|>--- conflicted
+++ resolved
@@ -53,12 +53,8 @@
     signInAsAdminAndEnableEmbeddingSdk();
 
     H.createDashboard({
-<<<<<<< HEAD
       name: DASHBOARD_NAME,
-=======
-      name: "Embedding SDK Test Dashboard",
       parameters: [categoryParameter, textParameter, countParameter],
->>>>>>> a4fe6afc
     }).then(({ body: dashboard }) => {
       cy.wrap(dashboard.id).as("dashboardId");
       cy.wrap(dashboard.entity_id).as("dashboardEntityId");
