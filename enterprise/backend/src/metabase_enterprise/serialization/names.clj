(ns metabase-enterprise.serialization.names
  "Consistent instance-independent naming scheme that replaces IDs with human-readable paths."
  (:require [clojure.string :as str]
            [clojure.tools.logging :as log]
            [metabase.db.connection :as mdb.connection]
            [metabase.mbql.schema :as mbql.s]
            [metabase.models.card :refer [Card]]
            [metabase.models.collection :refer [Collection]]
            [metabase.models.dashboard :refer [Dashboard]]
            [metabase.models.database :as database :refer [Database]]
            [metabase.models.field :refer [Field]]
            [metabase.models.metric :refer [Metric]]
            [metabase.models.native-query-snippet :refer [NativeQuerySnippet]]
            [metabase.models.pulse :refer [Pulse]]
            [metabase.models.segment :refer [Segment]]
            [metabase.models.table :refer [Table]]
            [metabase.models.user :refer [User]]
            [metabase.util.i18n :as i18n :refer [trs]]
            [metabase.util.schema :as su]
            [ring.util.codec :as codec]
            [schema.core :as s]
            [toucan.db :as db]))

(def ^:private root-collection-path "/collections/root")

(defn safe-name
  "Return entity name URL encoded except that spaces are retained."
  [entity]
  (some-> entity ((some-fn :email :name)) codec/url-encode (str/replace "%20" " ")))

(def unescape-name
  "Inverse of `safe-name`."
  codec/url-decode)

(defmulti ^:private fully-qualified-name* type)

(defn fully-qualified-name
  "Get the logical path for entity `entity`."
<<<<<<< HEAD
  ([entity]
   (mdb.connection/cached-value
    [::entity entity]
    (fn [] (fully-qualified-name* entity))))

  ([model id]
   (if (string? id)
     id
     (mdb.connection/cached-value
      [::entity model id]
      (fn [] (fully-qualified-name* (db/select-one model :id id)))))))
=======
  (mdb.connection/memoize-for-application-db
   (fn
     ([entity] (fully-qualified-name* entity))
     ([model id]
      (if (string? id)
        id
        (fully-qualified-name* (db/select-one model :id id)))))))
>>>>>>> cc4c3bad

(defmethod fully-qualified-name* (type Database)
  [db]
  (str "/databases/" (safe-name db)))

(defmethod fully-qualified-name* (type Table)
  [table]
  (if (:schema table)
    (format "%s/schemas/%s/tables/%s"
            (->> table :db_id (fully-qualified-name Database))
            (:schema table)
            (safe-name table))
    (format "%s/tables/%s"
            (->> table :db_id (fully-qualified-name Database))
            (safe-name table))))

(defmethod fully-qualified-name* (type Field)
  [field]
  (if (:fk_target_field_id field)
    (str (->> field :table_id (fully-qualified-name Table)) "/fks/" (safe-name field))
    (str (->> field :table_id (fully-qualified-name Table)) "/fields/" (safe-name field))))

(defmethod fully-qualified-name* (type Metric)
  [metric]
  (str (->> metric :table_id (fully-qualified-name Table)) "/metrics/" (safe-name metric)))

(defmethod fully-qualified-name* (type Segment)
  [segment]
  (str (->> segment :table_id (fully-qualified-name Table)) "/segments/" (safe-name segment)))

(defn- local-collection-name [collection]
  (let [ns-part (when-let [coll-ns (:namespace collection)]
                  (str ":" (if (keyword? coll-ns) (name coll-ns) coll-ns) "/"))]
    (str "/collections/" ns-part (safe-name collection))))

(defmethod fully-qualified-name* (type Collection)
  [collection]
  (let [parents (some->> (str/split (:location collection) #"/")
                         rest
                         not-empty
                         (map #(-> % Integer/parseInt Collection local-collection-name))
                         (apply str))]
    (str root-collection-path parents (local-collection-name collection))))

(defmethod fully-qualified-name* (type Dashboard)
  [dashboard]
  (format "%s/dashboards/%s"
          (or (some->> dashboard :collection_id (fully-qualified-name Collection))
              root-collection-path)
          (safe-name dashboard)))

(defmethod fully-qualified-name* (type Pulse)
  [pulse]
  (format "%s/pulses/%s"
          (or (some->> pulse :collection_id (fully-qualified-name Collection))
              root-collection-path)
          (safe-name pulse)))

(defmethod fully-qualified-name* (type Card)
  [card]
  (format "%s/cards/%s"
          (or (some->> card
                       :collection_id
                       (fully-qualified-name Collection))
              root-collection-path)
          (safe-name card)))

(defmethod fully-qualified-name* (type User)
  [user]
  (str "/users/" (:email user)))

(defmethod fully-qualified-name* (type NativeQuerySnippet)
  [snippet]
  (format "%s/snippets/%s"
          (or (some->> snippet :collection_id (fully-qualified-name Collection))
              root-collection-path)
          (safe-name snippet)))

(defmethod fully-qualified-name* nil
  [_]
  nil)

;; All the references in the dumps should resolved to entities already loaded.
(def ^:private Context
  {(s/optional-key :database)   su/IntGreaterThanZero
   (s/optional-key :table)      su/IntGreaterThanZero
   (s/optional-key :schema)     (s/maybe s/Str)
   (s/optional-key :field)      su/IntGreaterThanZero
   (s/optional-key :metric)     su/IntGreaterThanZero
   (s/optional-key :segment)    su/IntGreaterThanZero
   (s/optional-key :card)       su/IntGreaterThanZero
   (s/optional-key :dashboard)  su/IntGreaterThanZero
   (s/optional-key :collection) (s/maybe su/IntGreaterThanZero) ; root collection
   (s/optional-key :pulse)      su/IntGreaterThanZero
   (s/optional-key :user)       su/IntGreaterThanZero
   (s/optional-key :snippet)    (s/maybe su/IntGreaterThanZero)})

(defmulti ^:private path->context* (fn [_ model _ _]
                                     model))

(def ^:private ^{:arglists '([context model model-attrs entity-name])} path->context
  "Extract entities from a logical path."
   path->context*)


(defmethod path->context* "databases"
  [context _ _ db-name]
  (assoc context :database (if (= db-name "__virtual")
                             mbql.s/saved-questions-virtual-database-id
                             (db/select-one-id Database :name db-name))))

(defmethod path->context* "schemas"
  [context _ _ schema]
  (assoc context :schema schema))

(defmethod path->context* "tables"
  [context _ _ table-name]
  (assoc context :table (db/select-one-id Table
                          :db_id  (:database context)
                          :schema (:schema context)
                          :name   table-name)))

(defmethod path->context* "fields"
  [context _ _ field-name]
  (assoc context :field (db/select-one-id Field
                          :table_id (:table context)
                          :name     field-name)))

(defmethod path->context* "fks"
  [context _ _ field-name]
  (path->context* context "fields" nil field-name))

(defmethod path->context* "metrics"
  [context _ _ metric-name]
  (assoc context :metric (db/select-one-id Metric
                           :table_id (:table context)
                           :name     metric-name)))

(defmethod path->context* "segments"
  [context _ _ segment-name]
  (assoc context :segment (db/select-one-id Segment
                            :table_id (:table context)
                            :name     segment-name)))

(defmethod path->context* "collections"
  [context _ model-attrs collection-name]
  (if (= collection-name "root")
    (assoc context :collection nil)
    (assoc context :collection (db/select-one-id Collection
                                 :name      collection-name
                                 :namespace (:namespace model-attrs)
                                 :location  (or (some-> context
                                                        :collection
                                                        Collection
                                                        :location
                                                        (str (:collection context) "/"))
                                                "/")))))

(defmethod path->context* "dashboards"
  [context _ _ dashboard-name]
  (assoc context :dashboard (db/select-one-id Dashboard
                              :collection_id (:collection context)
                              :name          dashboard-name)))

(defmethod path->context* "pulses"
  [context _ _ pulse-name]
  (assoc context :dashboard (db/select-one-id Pulse
                              :collection_id (:collection context)
                              :name          pulse-name)))

(defmethod path->context* "cards"
  [context _ _ dashboard-name]
  (assoc context :card (db/select-one-id Card
                         :collection_id (:collection context)
                         :name          dashboard-name)))

(defmethod path->context* "users"
  [context _ _ email]
  (assoc context :user (db/select-one-id User
                         :email email)))

(defmethod path->context* "snippets"
  [context _ _ snippet-name]
  (assoc context :snippet (db/select-one-id NativeQuerySnippet
                                            :collection_id (:collection context)
                                            :name          snippet-name)))

(def ^:private separator-pattern #"\/")

(def ^:dynamic *suppress-log-name-lookup-exception*
  "Dynamic boolean var that controls whether warning messages will NOT be logged on a failed name lookup (from within
  `fully-qualified-name->context`). Intended to be bound differently in first pass (i.e. set to true), where we expect
  some name lookups to fail, in order to avoid polluting the log. On subsequent rounds (i.e. reload fns) then it should
  be left off because we wouldn't expect to have failed lookups then."
  false)

(defn fully-qualified-field-name?
  "Returns true if the given `field-name` is a fully-qualified field name for serialization purposes (as opposed to a
  reference to an in-query alias or some other form)."
  [field-name]
  (and (some? field-name)
       (str/starts-with? field-name "/databases/")
       (or (str/includes? field-name "/fks/") (str/includes? field-name "/fields/"))))

(defn fully-qualified-table-name?
  "Returns true if the given `table-name` is a fully-qualified table name for serialization purposes (as opposed to a
  reference to a card)."
  [table-name]
  (and (some? table-name)
       (string? table-name)
       (str/starts-with? table-name "/databases/")
       (not (str/starts-with? table-name "card__"))))

(defn fully-qualified-card-name?
  "Returns true if the given `card-name` is a fully-qualified card name for serialization purposes."
  [card-name]
  (and (some? card-name)
       (string? card-name)
       (str/starts-with? card-name "/collections/root/")
       (str/includes? card-name "/cards/")))

;; WARNING: THIS MUST APPEAR AFTER ALL path->context* IMPLEMENTATIONS
(def ^:private all-entities (-> path->context*
                                methods
                                keys
                                set))

(defn- partition-name-components
  "This is more complicated than it needs to be due to potential clashes between an entity name (ex: a table called
  \"users\" and a model name (ex: \"users\"). Could fix in a number of ways, including special prefix of model names,
  but that would require changing the format and updating all the `defmethod` calls."
  ([name-comps]
   (partition-name-components {::name-components [] ::current-component []} name-comps))
  ([acc [c & more-comps]]
   (cond
     (nil? more-comps)
     (conj (::name-components acc) (conj (::current-component acc) c))

     (::prev-model-name? acc)
     (if (= \: (first c))
       (partition-name-components (update acc ::current-component conj c) more-comps)
       (partition-name-components (-> (assoc acc ::prev-model-name? false)
                                      (update ::current-component
                                              conj
                                              c))
                                  more-comps))

     (contains? all-entities c)
     (partition-name-components (cond-> (assoc acc ::prev-model-name? true
                                                   ::current-component [c])
                                  (not-empty (::current-component acc))
                                  (update ::name-components conj (::current-component acc)))
                                more-comps))))

(defn fully-qualified-name->context
  "Parse a logical path into a context map."
  [fully-qualified-name]
  (when fully-qualified-name
    (let [components (->> (str/split fully-qualified-name separator-pattern)
                          rest ; we start with a /
                          partition-name-components
                          (map (fn [[model-name & entity-parts]]
                                 (cond-> {::model-name model-name ::entity-name (last entity-parts)}
                                         (and (= "collections" model-name) (> (count entity-parts) 1))
                                         (assoc :namespace (->> entity-parts
                                                                       first ; ns is first/only item after "collections"
                                                                       rest  ; strip the starting :
                                                                       (apply str)))))))
          context (loop [acc-context                   {}
                         [{:keys [::model-name ::entity-name] :as model-map} & more] components]
                    (let [model-attrs (dissoc model-map ::model-name ::entity-name)
                          new-context (path->context acc-context model-name model-attrs (unescape-name entity-name))]
                      (if (empty? more)
                        new-context
                        (recur new-context more))))]
      (try
        (s/validate (s/maybe Context) context)
        (catch Exception e
          (when-not *suppress-log-name-lookup-exception*
            (log/warn
             (ex-info (trs "Can''t resolve {0} in fully qualified name {1}"
                           (str/join ", " (map name (keys (:value (ex-data e)))))
                           fully-qualified-name)
                      {:fully-qualified-name fully-qualified-name
                       :resolve-name-failed? true
                       :context              context}
                      e))))))))

(defn name-for-logging
  "Return a string representation of entity suitable for logs"
  ([entity] (name-for-logging (name entity) entity))
  ([model {:keys [name id]}]
   (cond
     (and name id) (format "%s \"%s\" (ID %s)" model name id)
     name          (format "%s \"%s\"" model name)
     id            (format "%s %s" model id)
     :else         model)))<|MERGE_RESOLUTION|>--- conflicted
+++ resolved
@@ -34,21 +34,8 @@
 
 (defmulti ^:private fully-qualified-name* type)
 
-(defn fully-qualified-name
+(def ^{:arglists '([entity] [model id])} fully-qualified-name
   "Get the logical path for entity `entity`."
-<<<<<<< HEAD
-  ([entity]
-   (mdb.connection/cached-value
-    [::entity entity]
-    (fn [] (fully-qualified-name* entity))))
-
-  ([model id]
-   (if (string? id)
-     id
-     (mdb.connection/cached-value
-      [::entity model id]
-      (fn [] (fully-qualified-name* (db/select-one model :id id)))))))
-=======
   (mdb.connection/memoize-for-application-db
    (fn
      ([entity] (fully-qualified-name* entity))
@@ -56,7 +43,6 @@
       (if (string? id)
         id
         (fully-qualified-name* (db/select-one model :id id)))))))
->>>>>>> cc4c3bad
 
 (defmethod fully-qualified-name* (type Database)
   [db]
