(ns metabase.query-analysis-test
  (:require
   [clojure.test :refer [deftest is testing]]
   [metabase.lib.core :as lib]
   [metabase.lib.metadata :as lib.metadata]
   [metabase.lib.metadata.jvm :as lib.metadata.jvm]
   [metabase.models :refer [Card]]
   [metabase.models.persisted-info :as persisted-info]
   [metabase.public-settings :as public-settings]
   [metabase.query-analysis :as query-analysis]
   [metabase.test :as mt]
   [metabase.util :as u]
   [toucan2.core :as t2]
   [toucan2.tools.with-temp :as t2.with-temp]))

(deftest native-query-enabled-test
  (mt/discard-setting-changes [sql-parsing-enabled]
    (testing "sql parsing enabled"
      (public-settings/sql-parsing-enabled! true)
      (is (true? (query-analysis/enabled-type? :native))))
    (testing "sql parsing disabled"
      (public-settings/sql-parsing-enabled! false)
      (is (false? (query-analysis/enabled-type? :native))))))

(deftest non-native-query-enabled-test
  (testing "mbql parsing is always enabled"
    (is (query-analysis/enabled-type? :query))
    (is (query-analysis/enabled-type? :mbql/query)))
  (testing "other types are disabled"
    (is (false? (query-analysis/enabled-type? :unexpected)))))

(defn- field-id-references [card-or-query]
  (-> (:dataset_query card-or-query card-or-query)
      (#'query-analysis/query-references)
      (update-vals
       (fn [refs]
         (->> refs
               ;; lowercase names to avoid tests being driver-dependent
<<<<<<< HEAD
              (map #(-> %
                        (update :table u/lower-case-en)
                        (update :column u/lower-case-en)))
              (sort-by (juxt :table :column)))))))
=======
               (map #(-> %
                         (u/update-if-exists :schema u/lower-case-en)
                         (update :table u/lower-case-en)
                         (u/update-if-exists :column u/lower-case-en)))
               (sort-by (juxt :table :column)))))))
>>>>>>> c0526d42

(deftest parse-mbql-test
  (testing "Parsing MBQL query returns correct used fields"
    (mt/with-temp [Card c1 {:dataset_query (mt/mbql-query venues
                                             {:aggregation [[:distinct $name]
                                                            [:distinct $price]]
                                              :limit       5})}
                   Card c2 {:dataset_query {:query    {:source-table (str "card__" (:id c1))}
                                            :database (:id (mt/db))
                                            :type     :query}}
                   Card c3 {:dataset_query (mt/mbql-query checkins
                                             {:joins [{:source-table (str "card__" (:id c2))
                                                       :alias        "Venues"
                                                       :condition    [:= $checkins.venue_id $venues.id]}]})}]
      (is (= (mt/$ids
               [{:table-id (mt/id :venues), :table "venues", :field-id %venues.name, :column "name", :explicit-reference true}
                {:table-id (mt/id :venues), :table "venues", :field-id %venues.price, :column "price", :explicit-reference true}])
             (:fields (field-id-references c1))))
      (is (empty? (:fields (field-id-references c2))))
      (is (= (mt/$ids
               [{:table-id (mt/id :checkins), :table "checkins", :field-id %checkins.venue_id, :column "venue_id", :explicit-reference true}
                {:table-id (mt/id :venues), :table "venues", :field-id %venues.id, :column "id", :explicit-reference true}])
             (:fields (field-id-references c3))))))
  (testing "Parsing pMBQL query returns correct used fields"
    (let [metadata-provider (lib.metadata.jvm/application-database-metadata-provider (mt/id))
          venues            (lib.metadata/table metadata-provider (mt/id :venues))
          venues-name       (lib.metadata/field metadata-provider (mt/id :venues :name))
          mlv2-query        (-> (lib/query metadata-provider venues)
                                (lib/aggregate (lib/distinct venues-name)))]
      (is (= [{:table-id (mt/id :venues)
               :table "venues"
               :field-id (mt/id :venues :name)
               :column "name"
               :explicit-reference true}]
             (:fields (field-id-references mlv2-query)))))))

(deftest parse-native-test
  (testing "Parsing Native queries that reference models do not return cache tables"
    (mt/with-temp [Card c1 {:type          :model
                            :dataset_query (mt/mbql-query venues
                                             {:aggregation [[:distinct $name]
                                                            [:distinct $price]]
                                              :limit       5})}
                   Card c2 {:dataset_query (let [tag-name (str "#" (:id c1) "-some-card")]
                                             (mt/native-query {:query         (format "SELECT * FROM t JOIN {{%s}} ON true" tag-name)
                                                               :template-tags {tag-name {:name         tag-name
                                                                                         :display-name tag-name
                                                                                         :type         "card"
                                                                                         :card-id      (:id c1)}}}))}]
        ;; TODO extract model persistence logic from the task, so that we can use the module API for this
      (let [pi (persisted-info/turn-on-model! (t2/select-one-pk :model/User) c1)]
        (t2/update! :model/PersistedInfo (:id pi) {:active true
                                                   :state "persisted"
                                                   :query_hash (persisted-info/query-hash (:dataset_query c1))
                                                   :definition (persisted-info/metadata->definition (:result_metadata c1) (:table_name pi))
                                                   :state_change_at :%now
                                                   :refresh_end :%now}))

      (is (= [{:table "t"}]
             (:tables (field-id-references c2)))))))

(deftest replace-fields-and-tables!-test
  (testing "fields and tables in a native card can be replaced"
    (t2.with-temp/with-temp [:model/Card card {:dataset_query (mt/native-query {:query "SELECT TOTAL FROM ORDERS"})}]
      (let [replacements {:fields {(mt/id :orders :total) (mt/id :people :name)}
                          :tables {(mt/id :orders) (mt/id :people)}}]
        (is (= "SELECT NAME FROM PEOPLE"
               (query-analysis/replace-fields-and-tables card replacements)))))))<|MERGE_RESOLUTION|>--- conflicted
+++ resolved
@@ -31,23 +31,16 @@
 
 (defn- field-id-references [card-or-query]
   (-> (:dataset_query card-or-query card-or-query)
-      (#'query-analysis/query-references)
-      (update-vals
-       (fn [refs]
-         (->> refs
+       (#'query-analysis/query-references)
+       (update-vals
+        (fn [refs]
+          (->> refs
                ;; lowercase names to avoid tests being driver-dependent
-<<<<<<< HEAD
-              (map #(-> %
-                        (update :table u/lower-case-en)
-                        (update :column u/lower-case-en)))
-              (sort-by (juxt :table :column)))))))
-=======
                (map #(-> %
                          (u/update-if-exists :schema u/lower-case-en)
                          (update :table u/lower-case-en)
                          (u/update-if-exists :column u/lower-case-en)))
                (sort-by (juxt :table :column)))))))
->>>>>>> c0526d42
 
 (deftest parse-mbql-test
   (testing "Parsing MBQL query returns correct used fields"
@@ -63,13 +56,13 @@
                                                        :alias        "Venues"
                                                        :condition    [:= $checkins.venue_id $venues.id]}]})}]
       (is (= (mt/$ids
-               [{:table-id (mt/id :venues), :table "venues", :field-id %venues.name, :column "name", :explicit-reference true}
-                {:table-id (mt/id :venues), :table "venues", :field-id %venues.price, :column "price", :explicit-reference true}])
+              [{:table-id (mt/id :venues), :table "venues", :field-id %venues.name, :column "name", :explicit-reference true}
+               {:table-id (mt/id :venues), :table "venues", :field-id %venues.price, :column "price", :explicit-reference true}])
              (:fields (field-id-references c1))))
       (is (empty? (:fields (field-id-references c2))))
       (is (= (mt/$ids
-               [{:table-id (mt/id :checkins), :table "checkins", :field-id %checkins.venue_id, :column "venue_id", :explicit-reference true}
-                {:table-id (mt/id :venues), :table "venues", :field-id %venues.id, :column "id", :explicit-reference true}])
+              [{:table-id (mt/id :checkins), :table "checkins", :field-id %checkins.venue_id, :column "venue_id", :explicit-reference true}
+               {:table-id (mt/id :venues), :table "venues", :field-id %venues.id, :column "id", :explicit-reference true}])
              (:fields (field-id-references c3))))))
   (testing "Parsing pMBQL query returns correct used fields"
     (let [metadata-provider (lib.metadata.jvm/application-database-metadata-provider (mt/id))
