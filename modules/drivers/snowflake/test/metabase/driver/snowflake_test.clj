(ns metabase.driver.snowflake-test
  (:require
   [clojure.java.jdbc :as jdbc]
   [clojure.set :as set]
   [clojure.string :as str]
   [clojure.test :refer :all]
   [metabase.driver :as driver]
   [metabase.driver.sql-jdbc.connection :as sql-jdbc.conn]
   [metabase.models :refer [Table]]
   [metabase.models.database :refer [Database]]
   [metabase.query-processor :as qp]
   [metabase.sync :as sync]
   [metabase.test :as mt]
   [metabase.test.data.dataset-definitions :as defs]
   [metabase.test.data.interface :as tx]
   [metabase.test.data.snowflake :as test.data.snowflake]
   [metabase.test.data.sql :as sql.tx]
   [metabase.test.data.sql.ddl :as ddl]
   [metabase.util :as u]
   [toucan.db :as db]))

(set! *warn-on-reflection* true)

(deftest ^:parallel ddl-statements-test
  (testing "make sure we didn't break the code that is used to generate DDL statements when we add new test datasets"
<<<<<<< HEAD
    (binding [test.data.snowflake/*database-prefix* "v3_"]
=======
    (binding [test.data.snowflake/*database-prefix-fn* (constantly "v3_")]
>>>>>>> f827b28e
      (testing "Create DB DDL statements"
        (is (= "DROP DATABASE IF EXISTS \"v3_test-data\"; CREATE DATABASE \"v3_test-data\";"
               (sql.tx/create-db-sql :snowflake (mt/get-dataset-definition defs/test-data)))))

      (testing "Create Table DDL statements"
        (is (= (map
                #(str/replace % #"\s+" " ")
                ["DROP TABLE IF EXISTS \"v3_test-data\".\"PUBLIC\".\"users\";"
                 "CREATE TABLE \"v3_test-data\".\"PUBLIC\".\"users\" (\"id\" INTEGER AUTOINCREMENT, \"name\" TEXT,
                \"last_login\" TIMESTAMP_NTZ, \"password\" TEXT, PRIMARY KEY (\"id\")) ;"
                 "DROP TABLE IF EXISTS \"v3_test-data\".\"PUBLIC\".\"categories\";"
                 "CREATE TABLE \"v3_test-data\".\"PUBLIC\".\"categories\" (\"id\" INTEGER AUTOINCREMENT, \"name\" TEXT NOT NULL,
                PRIMARY KEY (\"id\")) ;"
                 "DROP TABLE IF EXISTS \"v3_test-data\".\"PUBLIC\".\"venues\";"
                 "CREATE TABLE \"v3_test-data\".\"PUBLIC\".\"venues\" (\"id\" INTEGER AUTOINCREMENT, \"name\" TEXT,
                \"category_id\" INTEGER, \"latitude\" FLOAT, \"longitude\" FLOAT, \"price\" INTEGER, PRIMARY KEY (\"id\")) ;"
                 "DROP TABLE IF EXISTS \"v3_test-data\".\"PUBLIC\".\"checkins\";"
                 "CREATE TABLE \"v3_test-data\".\"PUBLIC\".\"checkins\" (\"id\" INTEGER AUTOINCREMENT, \"date\" DATE,
                \"user_id\" INTEGER, \"venue_id\" INTEGER, PRIMARY KEY (\"id\")) ;"
                 "ALTER TABLE \"v3_test-data\".\"PUBLIC\".\"venues\" ADD CONSTRAINT \"egory_id_categories_-740504465\"
                FOREIGN KEY (\"category_id\") REFERENCES \"v3_test-data\".\"PUBLIC\".\"categories\" (\"id\");"
                 "ALTER TABLE \"v3_test-data\".\"PUBLIC\".\"checkins\" ADD CONSTRAINT \"ckins_user_id_users_1638713823\"
                FOREIGN KEY (\"user_id\") REFERENCES \"v3_test-data\".\"PUBLIC\".\"users\" (\"id\");"
                 "ALTER TABLE \"v3_test-data\".\"PUBLIC\".\"checkins\" ADD CONSTRAINT \"ins_venue_id_venues_-833167948\"
                FOREIGN KEY (\"venue_id\") REFERENCES \"v3_test-data\".\"PUBLIC\".\"venues\" (\"id\");"])
               (ddl/create-db-tables-ddl-statements :snowflake (-> (mt/get-dataset-definition defs/test-data)
                                                                   (update :database-name #(str "v3_" %))))))))))

;; TODO -- disabled because these are randomly failing, will figure out when I'm back from vacation. I think it's a
;; bug in the JDBC driver -- Cam
(deftest describe-database-test
  (mt/test-driver :snowflake
    (testing "describe-database"
      (let [expected {:tables
                      #{{:name "users",      :schema "PUBLIC", :description nil}
                        {:name "venues",     :schema "PUBLIC", :description nil}
                        {:name "checkins",   :schema "PUBLIC", :description nil}
                        {:name "categories", :schema "PUBLIC", :description nil}}}]
        (testing "should work with normal details"
          (is (= expected
                 (driver/describe-database :snowflake (mt/db)))))
        (testing "should accept either `:db` or `:dbname` in the details, working around a bug with the original impl"
          (is (= expected
                 (driver/describe-database :snowflake (update (mt/db) :details set/rename-keys {:db :dbname})))))
        (testing "should throw an Exception if details have neither `:db` nor `:dbname`"
          (is (thrown? Exception
                       (driver/describe-database :snowflake (update (mt/db) :details set/rename-keys {:db :xyz})))))
        (testing "should use the NAME FROM DETAILS instead of the DB DISPLAY NAME to fetch metadata (#8864)"
          (is (= expected
                 (driver/describe-database :snowflake (assoc (mt/db) :name "ABC")))))))))

(deftest describe-database-views-test
  (mt/test-driver :snowflake
    (testing "describe-database views"
      (let [details (mt/dbdef->connection-details :snowflake :db {:database-name "views_test"})
            spec    (sql-jdbc.conn/connection-details->spec :snowflake details)]
        ;; create the snowflake DB
        (jdbc/execute! spec ["DROP DATABASE IF EXISTS \"views_test\";"]
                       {:transaction? false})
        (jdbc/execute! spec ["CREATE DATABASE \"views_test\";"]
                       {:transaction? false})
        ;; create the DB object
        (mt/with-temp Database [database {:engine :snowflake, :details (assoc details :db "views_test")}]
          (let [sync! #(sync/sync-database! database)]
            ;; create a view
            (doseq [statement ["CREATE VIEW \"views_test\".\"PUBLIC\".\"example_view\" AS SELECT 'hello world' AS \"name\";"
                               "GRANT SELECT ON \"views_test\".\"PUBLIC\".\"example_view\" TO PUBLIC;"]]
              (jdbc/execute! spec [statement]))
            ;; now sync the DB
            (sync!)
            ;; now take a look at the Tables in the database, there should be an entry for the view
            (is (= [{:name "example_view"}]
                   (map (partial into {})
                        (db/select [Table :name] :db_id (u/the-id database)))))))))))

(deftest describe-table-test
  (mt/test-driver :snowflake
    (testing "make sure describe-table uses the NAME FROM DETAILS too"
      (is (= {:name   "categories"
              :schema "PUBLIC"
              :fields #{{:name              "id"
                         :database-type     "NUMBER"
                         :base-type         :type/Number
                         :pk?               true
                         :database-position 0
                         :database-required false}
                        {:name              "name"
                         :database-type     "VARCHAR"
                         :base-type         :type/Text
                         :database-position 1
                         :database-required true}}}
             (driver/describe-table :snowflake (assoc (mt/db) :name "ABC") (db/select-one Table :id (mt/id :categories))))))))

(deftest describe-table-fks-test
  (mt/test-driver :snowflake
    (testing "make sure describe-table-fks uses the NAME FROM DETAILS too"
      (is (= #{{:fk-column-name   "category_id"
                :dest-table       {:name "categories", :schema "PUBLIC"}
                :dest-column-name "id"}}
             (driver/describe-table-fks :snowflake (assoc (mt/db) :name "ABC") (db/select-one Table :id (mt/id :venues))))))))

(defn- format-env-key ^String [env-key]
  (let [[_ header body footer]
        (re-find #"(-----BEGIN (?:\p{Alnum}+ )?PRIVATE KEY-----)(.*)(-----END (?:\p{Alnum}+ )?PRIVATE KEY-----)" env-key)]
    (str header (str/replace body #"\s+|\\n" "\n") footer)))

(deftest can-connect-test
  (let [pk-key (format-env-key (tx/db-test-env-var-or-throw :snowflake :pk-private-key))
        pk-user (tx/db-test-env-var :snowflake :pk-user)
        pk-db (tx/db-test-env-var :snowflake :pk-db "SNOWFLAKE_SAMPLE_DATA")]
    (mt/test-driver :snowflake
      (let [can-connect? (partial driver/can-connect? :snowflake)]
        (is (can-connect? (:details (mt/db)))
            "can-connect? should return true for normal Snowflake DB details")
        (let [original-query jdbc/query]
          ;; make jdbc/query return a falsey value, but should still be able to connect
          (with-redefs [jdbc/query (fn fake-jdbc-query
                                     ([db sql-params] (fake-jdbc-query db sql-params {}))
                                     ([db sql-params opts] (if (str/starts-with? sql-params "SHOW OBJECTS IN DATABASE")
                                                             nil
                                                             (original-query db sql-params (or opts {})))))]
            (is (can-connect? (:details (mt/db))))))
        (is (thrown?
             net.snowflake.client.jdbc.SnowflakeSQLException
             (can-connect? (assoc (:details (mt/db)) :db (mt/random-name))))
            "can-connect? should throw for Snowflake databases that don't exist (#9511)")

        (when (and pk-key pk-user)
          (mt/with-temp-file [pk-path]
            (testing "private key authentication"
              (spit pk-path pk-key)
              (doseq [to-merge [{:private-key-value pk-key} ;; uploaded string
                                {:private-key-value (.getBytes pk-key "UTF-8")} ;; uploaded byte array
                                {:private-key-path pk-path}]] ;; local file path
                (let [details (-> (:details (mt/db))
                                  (dissoc :password)
                                  (merge {:db pk-db :user pk-user} to-merge))]
                  (is (can-connect? details)))))))))))

(deftest report-timezone-test
  (mt/test-driver :snowflake
    (testing "Make sure temporal parameters are set and returned correctly when report-timezone is set (#11036)"
      (letfn [(run-query []
                (mt/rows
                 (qp/process-query
                  {:database   (mt/id)
                   :type       :native
                   :native     {:query         (str "SELECT {{filter_date}}")
                                :template-tags {:filter_date {:name         "filter_date"
                                                              :display_name "Just A Date"
                                                              :type         "date"}}}
                   :parameters [{:type   "date/single"
                                 :target ["variable" ["template-tag" "filter_date"]]
                                 :value  "2014-08-02"}]})))]
        (testing "baseline"
          (is (= [["2014-08-02T00:00:00Z"]]
                 (run-query))))
        (testing "with report-timezone"
          (mt/with-temporary-setting-values [report-timezone "US/Pacific"]
            (is (= [["2014-08-02T00:00:00-07:00"]]
                   (run-query)))))))
    (testing "Make sure temporal values are returned correctly when report-timezone is set (#11036)"
      (letfn [(run-query []
                (mt/rows
                 (qp/process-query
                  {:database   (mt/id)
                   :type       :native
                   :native     {:query         (str "SELECT {{filter_date}}, \"last_login\" "
                                                    (format "FROM \"%stest-data\".\"PUBLIC\".\"users\" "
<<<<<<< HEAD
                                                            test.data.snowflake/*database-prefix*)
=======
                                                            (test.data.snowflake/*database-prefix-fn*))
>>>>>>> f827b28e
                                                    "WHERE date_trunc('day', CAST(\"last_login\" AS timestamp))"
                                                    "    = date_trunc('day', CAST({{filter_date}} AS timestamp))")
                                :template-tags {:filter_date {:name         "filter_date"
                                                              :display_name "Just A Date"
                                                              :type         "date"}}}
                   :parameters [{:type   "date/single"
                                 :target ["variable" ["template-tag" "filter_date"]]
                                 :value  "2014-08-02"}]})))]
        (testing "baseline (no report-timezone set)"
          (is (= [["2014-08-02T00:00:00Z" "2014-08-02T12:30:00Z"]
                  ["2014-08-02T00:00:00Z" "2014-08-02T09:30:00Z"]]
                 (run-query))))
        (testing "with report timezone set"
          (is (= [["2014-08-02T00:00:00-07:00" "2014-08-02T12:30:00-07:00"]
                  ["2014-08-02T00:00:00-07:00" "2014-08-02T09:30:00-07:00"]]
                 (mt/with-temporary-setting-values [report-timezone "US/Pacific"]
                   (run-query)))))))))

(deftest week-start-test
  (mt/test-driver :snowflake
    (testing "The WEEK_START session setting is correctly incorporated"
      (letfn [(run-dayofweek-query [date-str]
                (-> (mt/rows
                     (qp/process-query {:database   (mt/id)
                                        :type       :native
                                        :native     {:query         (str "SELECT DAYOFWEEK({{filter_date}})")
                                                     :template-tags {:filter_date {:name         "filter_date"
                                                                                   :display_name "Just A Date"
                                                                                   :type         "date"}}}
                                        :parameters [{:type   "date/single"
                                                      :target ["variable" ["template-tag" "filter_date"]]
                                                      :value  date-str}]}))
                    ffirst))]
        (testing "under the default value of 7 (Sunday)"
          (mt/with-temporary-setting-values [start-of-week :sunday]
            (is (= 1 (run-dayofweek-query "2021-01-10")) "Sunday (first day of the week)")
            (is (= 2 (run-dayofweek-query "2021-01-11")) "Monday (second day of the week)")))
        (testing "when we control it via the Metabase setting value"
          (mt/with-temporary-setting-values [start-of-week :monday]
            (is (= 7 (run-dayofweek-query "2021-01-10")) "Sunday (last day of week now)")
            (is (= 1 (run-dayofweek-query "2021-01-11")) "Monday (first day of week now)")))))))

(deftest first-day-of-week-test
  (mt/test-driver :snowflake
    (testing "Day-of-week should work correctly regardless of what the `start-of-week` Setting is set to (#20999)"
      (mt/dataset sample-dataset
        (doseq [[start-of-week friday-int] [[:friday 1]
                                            [:monday 5]
                                            [:sunday 6]]]
          (mt/with-temporary-setting-values [start-of-week start-of-week]
            (let [query (mt/mbql-query people
                          {:breakout    [!day-of-week.birth_date]
                           :aggregation [[:count]]
                           :filter      [:= $birth_date "1986-12-12"]})]
              (mt/with-native-query-testing-context query
                (is (= [[friday-int 1]]
                       (mt/rows (qp/process-query query))))))))))))

(deftest normalize-test
  (mt/test-driver :snowflake
    (testing "details should be normalized coming out of the DB"
      (mt/with-temp Database [db {:name    "Legacy Snowflake DB"
                                  :engine  :snowflake,
                                  :details {:account  "my-instance"
                                            :regionid "us-west-1"}}]
        (is (= {:account "my-instance.us-west-1"}
               (:details db)))))))<|MERGE_RESOLUTION|>--- conflicted
+++ resolved
@@ -23,11 +23,7 @@
 
 (deftest ^:parallel ddl-statements-test
   (testing "make sure we didn't break the code that is used to generate DDL statements when we add new test datasets"
-<<<<<<< HEAD
-    (binding [test.data.snowflake/*database-prefix* "v3_"]
-=======
     (binding [test.data.snowflake/*database-prefix-fn* (constantly "v3_")]
->>>>>>> f827b28e
       (testing "Create DB DDL statements"
         (is (= "DROP DATABASE IF EXISTS \"v3_test-data\"; CREATE DATABASE \"v3_test-data\";"
                (sql.tx/create-db-sql :snowflake (mt/get-dataset-definition defs/test-data)))))
@@ -197,11 +193,7 @@
                    :type       :native
                    :native     {:query         (str "SELECT {{filter_date}}, \"last_login\" "
                                                     (format "FROM \"%stest-data\".\"PUBLIC\".\"users\" "
-<<<<<<< HEAD
-                                                            test.data.snowflake/*database-prefix*)
-=======
                                                             (test.data.snowflake/*database-prefix-fn*))
->>>>>>> f827b28e
                                                     "WHERE date_trunc('day', CAST(\"last_login\" AS timestamp))"
                                                     "    = date_trunc('day', CAST({{filter_date}} AS timestamp))")
                                 :template-tags {:filter_date {:name         "filter_date"
