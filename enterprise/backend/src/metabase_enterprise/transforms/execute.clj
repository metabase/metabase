--- conflicted
+++ resolved
@@ -50,23 +50,15 @@
 
 (defn execute-mbql-transform-remote!
   "Execute a transform on a remote worker."
-<<<<<<< HEAD
-  [data]
-  (log/info "executing remote transform" (pr-str (:work-id data)))
-  (let [{:keys [run-id]} (json-body (http/put (worker-route (str "/transform/"))
-                                              {:form-params data
-                                               :content-type :json}))
-=======
   [driver transform-details opts]
   (log/info "executing remote transform")
   (let [mb-source mb-id
-        {:keys [run-id]} (json-body (http/post (worker-route "/transform")
-                                               {:form-params {:driver driver
-                                                              :transform-details transform-details
-                                                              :opts opts
-                                                              :mb-source mb-source}
-                                                :content-type :json}))
->>>>>>> 188ac08c
+        {:keys [run-id]} (json-body (http/put (worker-route "/transform")
+                                              {:form-params {:driver driver
+                                                             :transform-details transform-details
+                                                             :opts opts
+                                                             :mb-source mb-source}
+                                               :content-type :json}))
         ;; timeout after 4 hours
         timeout-limit (+ (System/currentTimeMillis) (* 4 60 60 1000))
         wait 2000]
