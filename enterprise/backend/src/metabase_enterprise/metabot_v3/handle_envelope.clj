--- conflicted
+++ resolved
@@ -21,11 +21,7 @@
 (defn- request-llm-response [e]
   (let [new-response-message (:message (metabot-v3.client/*request* (envelope/context e)
                                                                     (envelope/history e)
-<<<<<<< HEAD
                                                                     (envelope/session-id e)))]
-=======
-                                                                    (:session-id e)))]
->>>>>>> eb58bfcc
     (-> e
         envelope/decrement-round-trips
         (envelope/add-message new-response-message))))
