import type { ReactNode } from "react";

import type { CurrencyStyle } from "metabase/lib/formatting";
import type { SdkIframeEmbedSetupSettings } from "metabase-enterprise/embedding_iframe_sdk_setup/types";

import type { InputSettingType } from "./actions";
import type { DashboardId } from "./dashboard";
import type { DatabaseId } from "./database";
import type { GroupId } from "./group";
import type { UserId } from "./user";

export interface FormattingSettings {
  "type/Temporal"?: DateFormattingSettings;
  "type/Number"?: NumberFormattingSettings;
  "type/Currency"?: CurrencyFormattingSettings;
}

export interface DateFormattingSettings {
  date_style?: string;
  date_separator?: string;
  date_abbreviate?: boolean;
  time_style?: string;
}

export interface NumberFormattingSettings {
  number_separators?: string;
}

export interface CurrencyFormattingSettings {
  currency?: string;
  currency_style?: CurrencyStyle;
  currency_in_header?: boolean;
}

export const engineKeys = [
  "athena",
  "bigquery-cloud-sdk",
  "clickhouse",
  "databricks",
  "druid-jdbc",
  "druid",
  "mongo",
  "mysql",
  "oracle",
  "postgres",
  "presto-jdbc",
  "redshift",
  "snowflake",
  "sparksql",
  "sqlite",
  "sqlserver",
  "starburst",
  "vertica",
] as const;

export const providerNames = [
  "Aiven",
  "Amazon RDS",
  "Azure",
  "Crunchy Data",
  "DigitalOcean",
  "Fly.io",
  "Neon",
  "PlanetScale",
  "Railway",
  "Render",
  "Scaleway",
  "Supabase",
  "Timescale",
] as const;

export type DatabaseProviderName = (typeof providerNames)[number];

export type DatabaseProvider = {
  name: DatabaseProviderName;
  pattern: string;
};

export type EngineKey = (typeof engineKeys)[number];

export interface Engine {
  "driver-name": string;
  "details-fields"?: EngineField[];
  source: EngineSource;
  "superseded-by": string | null;
  "extra-info": {
    "db-routing-info": {
      text: string;
    };
    providers?: DatabaseProvider[];
  } | null;
}

export interface EngineField {
  name: string;
  type?: EngineFieldType;
  "display-name"?: string;
  description?: string;
  "helper-text"?: string;
  placeholder?: unknown;
  required?: boolean;
  default?: unknown;
  options?: EngineFieldOption[];
  "visible-if"?: Record<string, unknown>;
  "treat-before-posting"?: EngineFieldTreatType;
}

export type EngineFieldType =
  | "string"
  | "password"
  | "text"
  | "integer"
  | "boolean"
  | "select"
  | "textFile"
  | "info"
  | "section"
  | "hidden";

export type EngineFieldTreatType = "base64";

export interface EngineFieldOption {
  name: string;
  value: string;
}

export interface EngineSource {
  type: "official" | "community";
  contact: EngineSourceContact | null;
}

export interface EngineSourceContact {
  name?: string;
  address?: string;
}

export interface ScheduleSettings {
  schedule_type?: ScheduleType | null;
  schedule_day?: ScheduleDayType | null;
  schedule_frame?: ScheduleFrameType | null;
  schedule_hour?: number | null;
  schedule_minute?: number | null;
}

export type ScheduleType =
  | "every_n_minutes"
  | "hourly"
  | "daily"
  | "weekly"
  | "monthly"
  // 'cron' type implies usage of more complex expressions represented
  // by raw cron string.
  | "cron";

export type ScheduleDayType =
  | "sun"
  | "mon"
  | "tue"
  | "wed"
  | "thu"
  | "fri"
  | "sat";

export type ScheduleFrameType = "first" | "mid" | "last";

export type ScheduleDisplayType = "cron/builder" | "cron/raw" | null;

export interface FontFile {
  src: string;
  fontWeight: number;
  fontFormat: FontFormat;
}

export type FontFormat = "woff" | "woff2" | "truetype";

export interface Version {
  tag?: string;
}

export interface VersionInfoRecord {
  version: string; // tag
  released?: string; // year-month-day
  patch?: boolean;
  highlights?: string[];
  announcement_url?: string;
}

export interface VersionInfo {
  nightly?: VersionInfoRecord;
  beta?: VersionInfoRecord;
  latest?: VersionInfoRecord;
  older?: VersionInfoRecord[];
}

export type LocaleData = [string, string];

export type LoadingMessage =
  | "doing-science"
  | "running-query"
  | "loading-results";

export type TokenStatusStatus = "unpaid" | "past-due" | "invalid" | string;

export type GdrivePayload = {
  status: "not-connected" | "syncing" | "active" | "paused" | "error";
  url?: string;
  message?: string; // only for errors
  created_at?: number;
  created_by_id?: UserId;
  sync_started_at?: number;
  last_sync_at?: number;
  next_sync_at?: number;
  error_message?: string;
  db_id?: number;
  error?: string;
};

const tokenStatusFeatures = [
  "advanced-config",
  "advanced-permissions",
  "audit-app",
  "cache-granular-controls",
  "collection-cleanup",
  "config-text-file",
  "content-management",
  "content-translation",
  "content-verification",
  "dashboard-subscription-filters",
  "database-auth-providers",
  "disable-password-login",
  "email-allow-list",
  "email-restrict-recipients",
  "embedding-sdk",
  "embedding",
  "embedding-simple",
  "embedding-hub",
  "hosting",
  "metabase-store-managed",
  "metabot-v3",
  "no-upsell",
  "offer-metabase-ai",
  "offer-metabase-ai-tiered",
  "official-collections",
  "query-reference-validation",
  "question-error-logs",
  "refresh-token-features",
  "sandboxes",
  "scim",
  "serialization",
  "session-timeout-config",
  "snippet-collections",
  "sso-google",
  "sso-jwt",
  "sso-ldap",
  "sso-saml",
  "sso",
  "upload-management",
  "whitelabel",
] as const;

export type TokenStatusFeature = (typeof tokenStatusFeatures)[number];

interface TokenStatusStoreUsers {
  email: string;
}

export interface TokenStatus {
  status: TokenStatusStatus;
  valid: boolean;
  "valid-thru"?: string;
  "error-details"?: string;
  trial?: boolean;
  features?: TokenStatusFeature[];
  "store-users"?: TokenStatusStoreUsers[];
}

export type DayOfWeekId =
  | "sunday"
  | "monday"
  | "tuesday"
  | "wednesday"
  | "thursday"
  | "friday"
  | "saturday";

export const tokenFeatures = [
  "attached_dwh",
  "advanced_permissions",
  "audit_app",
  "cache_granular_controls",
  "cloud_custom_smtp",
  "content_translation",
  "content_verification",
  "disable_password_login",
  "embedding",
  "embedding_sdk",
  "embedding_simple",
  "hosting",
  "official_collections",
  "sandboxes",
  "scim",
  "sso_google",
  "sso_jwt",
  "sso_ldap",
  "sso_saml",
  "session_timeout_config",
  "whitelabel",
  "serialization",
  "dashboard_subscription_filters",
  "snippet_collections",
  "email_allow_list",
  "email_restrict_recipients",
  "upload_management",
  "collection_cleanup",
  "cache_preemptive",
  "metabot_v3",
  "offer_metabase_ai",
  "offer_metabase_ai_tiered",
  "ai_sql_fixer",
  "ai_sql_generation",
  "ai_entity_analysis",
  "database_routing",
  "development_mode",
  "etl_connections",
  "etl_connections_pg",
  "table_data_editing",
  "remote_sync",
  "dependencies",
  "documents",
  "semantic_search",
  "transforms",
  "transforms-python",
<<<<<<< HEAD
  "data_studio",
=======
  "support-users",
>>>>>>> 28b5fb79
] as const;

export type TokenFeature = (typeof tokenFeatures)[number];
export type TokenFeatures = Record<TokenFeature, boolean>;

export type PasswordComplexity = {
  total?: number;
  digit?: number;
};

export type SessionCookieSameSite = "lax" | "strict" | "none";

export interface SettingDefinition<
  Key extends EnterpriseSettingKey = EnterpriseSettingKey,
> {
  key: Key;
  env_name?: string;
  is_env_setting?: boolean;
  value?: EnterpriseSettingValue<Key>;
  default?: EnterpriseSettingValue<Key>;
  display_name?: string;
  description?: string | ReactNode | null;
  type?: InputSettingType;
}

export type SettingDefinitionMap<
  T extends EnterpriseSettingKey = EnterpriseSettingKey,
> = {
  [K in T]: SettingDefinition<K>;
};

export interface OpenAiModel {
  id: string;
  owned_by: string;
}

export type HelpLinkSetting = "metabase" | "hidden" | "custom";

export type AutocompleteMatchStyle = "off" | "prefix" | "substring";

export interface UploadsSettings {
  db_id: number | null;
  schema_name: string | null;
  table_prefix: string | null;
}

export type CustomGeoJSONMap = {
  name: string;
  url: string;
  region_key: string;
  region_name: string;
  builtin?: boolean;
};

export type CustomGeoJSONSetting = Record<string, CustomGeoJSONMap>;

interface InstanceSettings {
  "admin-email": string | null;
  "email-from-address-override": string | null;
  "email-smtp-host-override": string | null;
  "email-smtp-port-override": 465 | 587 | 2525 | null;
  "email-smtp-security-override": "ssl" | "tls" | "starttls" | null;
  "email-smtp-username-override": string | null;
  "email-smtp-password-override": string | null;
  "email-from-name": string | null;
  "email-from-address": string | null;
  "email-reply-to": string[] | null;
  "email-smtp-host": string | null;
  "email-smtp-port": number | null;
  "email-smtp-security": "none" | "ssl" | "tls" | "starttls" | null;
  "email-smtp-username": string | null;
  "email-smtp-password": string | null;
  "enable-embedding": boolean;
  "enable-embedding-static": boolean;
  "enable-embedding-sdk": boolean;
  "enable-embedding-simple": boolean;
  "enable-embedding-interactive": boolean;
  "enable-nested-queries": boolean;
  "enable-public-sharing": boolean;
  "enable-xrays": boolean;
  "example-dashboard-id": number | null;
  "has-sample-database?"?: boolean; // Careful! This can be undefined during setup!
  "instance-creation": string;
  "read-only-mode": boolean;
  "search-typeahead-enabled": boolean;
  "show-homepage-data": boolean;
  "show-homepage-pin-message": boolean;
  "show-homepage-xrays": boolean;
  "site-name": string;
  "site-uuid": string;
  "smtp-override-enabled": boolean;
  "subscription-allowed-domains": string | null;
  "uploads-settings": UploadsSettings;
  "user-visibility": string | null;
  "query-analysis-enabled": boolean;
}

export type EmbeddingHomepageDismissReason =
  | "dismissed-done"
  | "dismissed-run-into-issues"
  | "dismissed-not-interested-now";
export type EmbeddingHomepageStatus =
  | EmbeddingHomepageDismissReason
  | "visible"
  | "hidden";

interface AdminSettings {
  "active-users-count"?: number;
  "custom-geojson-enabled": boolean;
  "deprecation-notice-version"?: string;
  "disable-cors-on-localhost": boolean;
  "embedding-secret-key"?: string;
  "redirect-all-requests-to-https": boolean;
  "query-caching-min-ttl": number;
  "query-caching-ttl-ratio": number;
  "google-auth-auto-create-accounts-domain": string | null;
  "google-auth-configured": boolean;
  "premium-embedding-token": string | null;
  "other-sso-enabled?"?: boolean; // yes the question mark is in the variable name
  "show-database-syncing-modal": boolean;
  "token-status": TokenStatus | null;
  "version-info"?: VersionInfo | null;
  "last-acknowledged-version": string | null;
  "show-static-embed-terms": boolean | null;
  "show-sdk-embed-terms": boolean | null;
  "show-simple-embed-terms": boolean | null;
  "system-timezone"?: string;
  "embedding-homepage": EmbeddingHomepageStatus;
  "setup-license-active-at-setup": boolean;
  "embedding-hub-test-embed-snippet-created": boolean;
  "embedding-hub-production-embed-snippet-created": boolean;
  "store-url": string;
  gsheets: Partial<GdrivePayload>;
  "license-token-missing-banner-dismissal-timestamp"?: Array<string>;
}
interface SettingsManagerSettings {
  "bcc-enabled?": boolean;
  "ee-openai-api-key"?: string;
  "openai-api-key": string | null;
  "openai-available-models"?: OpenAiModel[];
  "openai-model": string | null;
  "openai-organization": string | null;
  "session-cookie-samesite": SessionCookieSameSite;
  "slack-app-token": string | null;
  "slack-bug-report-channel": string | null;
  "slack-token": string | null;
  "slack-token-valid?": boolean;
}

type PrivilegedSettings = AdminSettings & SettingsManagerSettings;

interface PublicSettings {
  "allowed-iframe-hosts": string;
  "analytics-uuid": string;
  "anon-tracking-enabled": boolean;
  "application-font": string;
  "application-font-files": FontFile[] | null;
  "application-name": string;
  "application-favicon-url": string;
  "available-fonts": string[];
  "available-locales": LocaleData[] | null;
  "available-timezones": string[] | null;
  "bug-reporting-enabled": boolean;
  "check-for-updates": boolean;
  "cloud-gateway-ips": string[] | null;
  "custom-formatting": FormattingSettings;
  "custom-geojson": CustomGeoJSONSetting;
  "custom-homepage": boolean;
  "custom-homepage-dashboard": DashboardId | null;
  "development-mode?": boolean;
  "ee-ai-features-enabled"?: boolean;
  "email-configured?": boolean;
  "embedding-app-origin": string | null;
  "embedding-app-origins-sdk": string | null;
  "embedding-app-origins-interactive": string | null;
  "enable-password-login": boolean;
  "enable-pivoted-exports": boolean;
  "enable-sandboxes?": boolean;
  engines: Record<EngineKey, Engine>;
  "google-auth-client-id": string | null;
  "google-auth-enabled": boolean;
  "has-user-setup": boolean;
  "help-link": HelpLinkSetting;
  "help-link-custom-destination": string;
  "humanization-strategy": "simple" | "none";
  "hide-embed-branding?": boolean;
  "is-hosted?": boolean;
  "jwt-identity-provider-uri"?: string | null;
  "ldap-configured?": boolean;
  "ldap-enabled": boolean;
  "ldap-host": string | null;
  "ldap-port": number;
  "ldap-security": "none" | "ssl" | "starttls" | null;
  "ldap-bind-dn": string | null;
  "ldap-password": string | null;
  "ldap-user-base": string | null;
  "ldap-user-filter": string | null;
  "ldap-attribute-email": string | null;
  "ldap-attribute-firstname": string | null;
  "ldap-attribute-lastname": string | null;
  "ldap-group-sync": boolean;
  "ldap-group-base": string | null;
  "ldap-group-mappings": Record<string /*ldap group name */, GroupId[]> | null;
  "ldap-group-membership-filter"?: string;
  "ldap-user-provisioning-enabled?": boolean;
  "loading-message": LoadingMessage;
  "map-tile-server-url": string;
  "native-query-autocomplete-match-style": AutocompleteMatchStyle;
  "other-sso-enabled?": boolean | null; // TODO: FIXME! This is an enterprise-only setting!
  "password-complexity": PasswordComplexity;
  "persisted-models-enabled": boolean;
  "persisted-model-refresh-cron-schedule": string;
  "report-timezone": string | null;
  "report-timezone-long": string;
  "report-timezone-short": string;
  "session-cookies": boolean | null;
  "setup-token": string | null;
  "show-metabase-links": boolean;
  "show-metabot": boolean;
  "show-google-sheets-integration": boolean;
  "site-locale": string;
  "site-url": string;
  "snowplow-enabled": boolean;
  "snowplow-url": string;
  "start-of-week": DayOfWeekId;
  "token-features": TokenFeatures;
  version: Version;
  "version-info-last-checked": string | null;
  "airgap-enabled": boolean;
  "non-table-chart-generated": boolean;
}

export type UserSettings = {
  "dismissed-excel-pivot-exports-banner"?: boolean;
  "dismissed-collection-cleanup-banner"?: boolean;
  "dismissed-browse-models-banner"?: boolean;
  "dismissed-custom-dashboard-toast"?: boolean;
  "last-used-native-database-id"?: number | null;
  "notebook-native-preview-shown"?: boolean;
  "notebook-native-preview-sidebar-width"?: number | null;
  "expand-browse-in-nav"?: boolean;
  "expand-bookmarks-in-nav"?: boolean;
  "expand-collections-in-nav"?: boolean;
  "expand-library-in-nav"?: boolean;
  "browse-filter-only-verified-models"?: boolean;
  "browse-filter-only-verified-metrics"?: boolean;
  "show-updated-permission-modal": boolean;
  "show-updated-permission-banner": boolean;
  "trial-banner-dismissal-timestamp"?: string | null;
  "sdk-iframe-embed-setup-settings"?: Pick<
    SdkIframeEmbedSetupSettings,
    "theme" | "useExistingUserSession"
  > | null;
};

/**
 * Important distinction between `null` and `undefined` settings values.
 *  - `null` means that the setting actually has a value of `null`.
 *  - `undefined` means that the setting is not available in a certain context.
 *
 * Further longer explanation:
 *
 * Clojure doesn't have `undefined`. It uses `nil` to set (the default) value to (JS) `null`.
 * This can backfire on frontend if we are not aware of this distinction!
 *
 * Do not use `undefined` when checking for a setting value! Use `null` instead.
 * Use `undefined` only when checking does the setting (key) exist in a certain context.
 *
 * Contexts / Scopes:
 * Settings types are divided into contexts to make this more explicit:
 *  - `PublicSettings` will always be available to everyone.
 *  - `InstanceSettings` are settings that are available to all **authenticated** users.
 *  - `AdminSettings` are settings that are available only to **admins**.
 *  - `SettingsManagerSettings` are settings that are available only to **settings managers**.
 *  - `UserSettings` are settings that are available only to **regular users**.
 *
 * Each new scope is more strict than the previous one.
 *
 * To further complicate things, there are two endpoints for fetching settings:
 *  - `GET /api/setting` that _can only be used by admins!_
 *  - `GET /api/session/properties` that can be used by any user, but some settings might be omitted (unavailable).
 *
 * SettingsApi will return `403` for non-admins, while SessionApi will return `200`!
 */
export type Settings = InstanceSettings &
  PublicSettings &
  UserSettings &
  PrivilegedSettings;

export type SettingKey = keyof Settings;

export type SettingValue<Key extends SettingKey = SettingKey> = Settings[Key];

export type ColorSettings = Record<string, string>;

export type IllustrationSettingValue = "default" | "none" | "custom";
export type TimeoutValue = { amount: number; unit: string };

export type SearchEngineSettingValue = "semantic" | "appdb" | "in-place";

export type DatabaseReplicationConnections = Record<
  DatabaseId,
  { connection_id: string }
>;

export type SyncableEntity =
  | "transform"
  | "snippet"
  | "dataset"
  | "metric"
  | "segment"
  | "dashboard"
  | "question";

export interface EnterpriseSettings extends Settings {
  "application-colors"?: ColorSettings | null;
  "application-logo-url"?: string;
  "remote-sync-enabled"?: boolean | null;
  "remote-sync-token"?: string | null;
  "remote-sync-url"?: string | null;
  "remote-sync-branch"?: string | null;
  "remote-sync-type"?: "read-only" | "read-write" | null;
  "remote-sync-auto-import"?: boolean | null;
  "login-page-illustration"?: IllustrationSettingValue;
  "login-page-illustration-custom"?: string;
  "landing-page-illustration"?: IllustrationSettingValue;
  "landing-page-illustration-custom"?: string;
  "no-data-illustration"?: IllustrationSettingValue;
  "no-data-illustration-custom"?: string;
  "no-object-illustration"?: IllustrationSettingValue;
  "no-object-illustration-custom"?: string;
  "landing-page"?: string;
  "ee-ai-features-enabled"?: boolean;
  "ee-openai-api-key"?: string;
  "ee-openai-model"?: string;
  "session-timeout": TimeoutValue | null;
  "search-engine": SearchEngineSettingValue | null;
  "scim-enabled"?: boolean | null;
  "scim-base-url"?: string;
  "send-new-sso-user-admin-email?"?: boolean;
  "jwt-configured"?: boolean;
  "jwt-enabled"?: boolean;
  "jwt-user-provisioning-enabled?": boolean;
  "jwt-identity-provider-uri": string | null;
  "jwt-shared-secret": string | null;
  "jwt-attribute-email": string | null;
  "jwt-attribute-firstname": string | null;
  "jwt-attribute-lastname": string | null;
  "jwt-attribute-groups": string | null;
  "jwt-group-sync": boolean | null;
  "saml-enabled": boolean;
  "saml-configured": boolean;
  "saml-user-provisioning-enabled?": boolean;
  "saml-identity-provider-uri": string | null;
  "saml-identity-provider-issuer": string | null;
  "saml-identity-provider-certificate": string | null;
  "saml-application-name": string | null;
  "saml-keystore-path": string | null;
  "saml-keystore-password": string | null;
  "saml-keystore-alias": string | null;
  "saml-attribute-email": string | null;
  "saml-attribute-firstname": string | null;
  "saml-attribute-lastname": string | null;
  "saml-attribute-group": string | null;
  "saml-group-sync": boolean | null;
  "saml-group-mappings": Record<string, GroupId[]> | null;
  "database-replication-enabled": boolean | null;
  "database-replication-connections"?: DatabaseReplicationConnections | null;
  "embedding-hub-test-embed-snippet-created": boolean;
  "embedding-hub-production-embed-snippet-created": boolean;
  "python-runner-url"?: string | null;
  "python-runner-api-token"?: string | null;
  "python-storage-s-3-endpoint"?: string | null;
  "python-storage-s-3-region"?: string | null;
  "python-storage-s-3-bucket"?: string | null;
  "python-storage-s-3-access-key"?: string | null;
  "python-storage-s-3-secret-key"?: string | null;
  "python-storage-s-3-container-endpoint"?: string | null;
  "python-storage-s-3-path-style-access"?: boolean | null;
  "python-runner-timeout-seconds"?: number | null;
  "python-runner-test-run-timeout-seconds"?: number | null;
  /**
   * @deprecated
   */
  application_logo_url?: string;
}

export type EnterpriseSettingKey = keyof EnterpriseSettings;
export type EnterpriseSettingValue<
  Key extends EnterpriseSettingKey = EnterpriseSettingKey,
> = EnterpriseSettings[Key];<|MERGE_RESOLUTION|>--- conflicted
+++ resolved
@@ -330,11 +330,8 @@
   "semantic_search",
   "transforms",
   "transforms-python",
-<<<<<<< HEAD
   "data_studio",
-=======
   "support-users",
->>>>>>> 28b5fb79
 ] as const;
 
 export type TokenFeature = (typeof tokenFeatures)[number];
