--- conflicted
+++ resolved
@@ -6,11 +6,7 @@
    [metabase.models.pulse-channel :refer [PulseChannel]]
    [metabase.models.pulse-channel-recipient :refer [PulseChannelRecipient]]
    [metabase.models.pulse-channel-test :as pulse-channel-test]
-<<<<<<< HEAD
-=======
    [metabase.pulse]
-   [metabase.task :as task]
->>>>>>> 2e5847f4
    [metabase.task.send-pulses :as task.send-pulses]
    [metabase.test :as mt]
    [metabase.test.util :as mt.util]
