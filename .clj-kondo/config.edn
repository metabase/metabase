--- conflicted
+++ resolved
@@ -123,7 +123,6 @@
     schema.core/either                                                           {:namespaces ["metabase.*"]}}}
 
   :discouraged-var
-<<<<<<< HEAD
   {clojure.core/print            {:message "Use clojure.tools.logging instead of clojure.core/print"}
    clojure.core/println          {:message "Use clojure.tools.logging instead of clojure.core/println"}
    clojure.core/printf           {:message "Use clojure.tools.logging instead of clojure.core/printf"}
@@ -135,6 +134,8 @@
    honeysql.core/call            {:message "Use hx/call instead because it is Honey SQL 2 friendly"}
    honeysql.core/raw             {:message "Use hx/raw instead because it is Honey SQL 2 friendly"}
    java-time/with-clock          {:message "Use mt/with-clock"}
+   toucan.db/select-one          {:message "Use toucan.db/select-one instead of toucan2.core/select-one"}
+   toucan.db/select-one-id       {:message "Use toucan.db/select-one-id instead of toucan2.core/select-one-pk"}
    toucan.db/select-one-field    {:message "Use t2/select-one-fn instead of toucan.db/select-one-field"}
    toucan.db/select-ids          {:message "Use t2/select-pks-set instead of toucan.db/select-ids"}
    toucan.db/select-field        {:message "Use t2/select-fn instead of toucan.db/select-field"}
@@ -143,24 +144,6 @@
    toucan.db/select-id->field    {:message "Use t2/select-pk->field instead of toucan.db/select-id->field"}
    toucan.db/query               {:message "Use mdb.query/query instead of toucan.db/query"}
    toucan.db/reducible-query     {:message "Use mdb.query/reducible-query instead of toucan.db/reducible-query"}}
-=======
-  {clojure.core/print        {:message "Use clojure.tools.logging instead of clojure.core/print"}
-   clojure.core/println      {:message "Use clojure.tools.logging instead of clojure.core/println"}
-   clojure.core/printf       {:message "Use clojure.tools.logging instead of clojure.core/printf"}
-   clojure.core/prn          {:message "Use clojure.tools.logging instead of clojure.core/prn"}
-   clojure.core/pr           {:message "Use clojure.tools.logging instead of clojure.core/pr"}
-   clojure.pprint/pprint     {:message "Use clojure.tools.logging instead of clojure.pprint/pprint"}
-   clojure.string/lower-case {:message "Use metabase.util/lower-case-en instead of clojure.string/lower-case"}
-   clojure.string/upper-case {:message "Use metabase.util/upper-case-en instead of clojure.string/upper-case"}
-   honeysql.core/call        {:message "Use hx/call instead because it is Honey SQL 2 friendly"}
-   honeysql.core/raw         {:message "Use hx/raw instead because it is Honey SQL 2 friendly"}
-   java-time/with-clock      {:message "Use mt/with-clock"}
-   toucan.db/select-one-id   {:message "Use toucan.db/select-one-id instead of toucan2.core/select-one-pk"}
-   toucan.db/select-one      {:message "Use toucan.db/select-one instead of toucan2.core/select-one"}
-   toucan.db/select-one-field  {:message "Use t2/select-one-fn instead of toucan.db/select-one-field"}
-   toucan.db/query           {:message "Use mdb.query/query instead of toucan.db/query"}
-   toucan.db/reducible-query {:message "Use mdb.query/reducible-query instead of toucan.db/reducible-query"}}
->>>>>>> ea901a03
 
   :discouraged-namespace
   {clojure.tools.logging {:message "Use metabase.util.log instead of clojure.tools.logging directly"}
