--- conflicted
+++ resolved
@@ -43,69 +43,5 @@
 }
 
 export function isTableDisplay(dashcard) {
-<<<<<<< HEAD
-  return dashcard.card.display === "table";
-=======
   return dashcard?.card?.display === "table";
-}
-
-export function formatSourceForTarget(
-  source,
-  target,
-  { data, extraData, clickBehavior },
-) {
-  const datum = data[source.type][source.id.toLowerCase()] || [];
-  if (datum.column && isDate(datum.column)) {
-    if (target.type === "parameter") {
-      // we should serialize differently based on the target parameter type
-      const parameter = getParameter(target, { extraData, clickBehavior });
-      if (parameter) {
-        return formatDateForParameterType(
-          datum.value,
-          parameter.type,
-          datum.column.unit,
-        );
-      }
-    } else {
-      // If the target is a dimension or variable,, we serialize as a date to remove the timestamp.
-      // TODO: provide better serialization for field filter widget types
-      return formatDateForParameterType(datum.value, "date/single");
-    }
-  }
-  return datum.value;
-}
-
-function formatDateForParameterType(value, parameterType, unit) {
-  const m = parseTimestamp(value);
-  if (!m.isValid()) {
-    return String(value);
-  }
-  if (parameterType === "date/month-year") {
-    return m.format("YYYY-MM");
-  } else if (parameterType === "date/quarter-year") {
-    return m.format("[Q]Q-YYYY");
-  } else if (parameterType === "date/single") {
-    return m.format("YYYY-MM-DD");
-  } else if (parameterType === "date/all-options") {
-    return formatDateTimeForParameter(value, unit);
-  }
-  return value;
-}
-
-export function getTargetForQueryParams(target, { extraData, clickBehavior }) {
-  if (target.type === "parameter") {
-    const parameter = getParameter(target, { extraData, clickBehavior });
-    return parameter && parameter.slug;
-  }
-  return target.id;
-}
-
-function getParameter(target, { extraData, clickBehavior }) {
-  const parameterPath =
-    clickBehavior.type === "crossfilter"
-      ? ["dashboard", "parameters"]
-      : ["dashboards", clickBehavior.targetId, "parameters"];
-  const parameters = getIn(extraData, parameterPath) || [];
-  return parameters.find(p => p.id === target.id);
->>>>>>> ed3a4364
 }