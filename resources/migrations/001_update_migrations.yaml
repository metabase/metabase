--- conflicted
+++ resolved
@@ -9271,8 +9271,25 @@
                   remarks: running, failed, or completed
 
   - changeSet:
-<<<<<<< HEAD
-      id: v51.2024-09-05T08:00:00
+      id: v51.2024-09-09T15:11:16
+      author: johnswanson
+      comment: add an index for `collection.type`
+      preConditions:
+        - onFail: MARK_RAN
+        - not:
+            - indexExists:
+                tableName: collection
+                indexName: idx_collection_type
+      changes:
+        - createIndex:
+            tableName: collection
+            columns:
+              - column:
+                  name: type
+            indexName: idx_collection_type
+
+  - changeSet:
+      id: v52.2024-09-05T08:00:00
       author: qnkhuat
       comment: Create the notification table
       preConditions:
@@ -9318,7 +9335,7 @@
                     nullable: false
 
   - changeSet:
-      id: v51.2024-09-05T08:00:01
+      id: v52.2024-09-05T08:00:01
       author: qnkhuat
       comment: Create the notification_subscription table
       preConditions:
@@ -9367,7 +9384,7 @@
                     nullable: false
 
   - changeSet:
-      id: v51.2024-09-05T08:00:02
+      id: v52.2024-09-05T08:00:02
       author: qnkhuat
       comment: index on notification_subscription.notification_id
       rollback: # no need, will be dropped with the table
@@ -9385,7 +9402,7 @@
             indexName: idx_notification_subscription_notification_id
 
   - changeSet:
-      id: v51.2024-09-05T08:00:03
+      id: v52.2024-09-05T08:00:03
       author: qnkhuat
       comment: Create the channel_template table
       preConditions:
@@ -9443,7 +9460,7 @@
                     nullable: false
 
   - changeSet:
-      id: v51.2024-09-05T08:00:04
+      id: v52.2024-09-05T08:00:04
       author: qnkhuat
       comment: Create the notification_handler table
       validCheckSum: ANY
@@ -9518,7 +9535,7 @@
                   constraints:
                     nullable: false
   - changeSet:
-      id: v51.2024-09-05T08:00:05
+      id: v52.2024-09-05T08:00:05
       author: qnkhuat
       comment: Add fk constraint to notification_handler.template_id
       preConditions:
@@ -9536,7 +9553,7 @@
             onDelete: SET NULL
 
   - changeSet:
-      id: v51.2024-09-05T08:00:06
+      id: v52.2024-09-05T08:00:06
       author: qnkhuat
       comment: index on notification_handler.notification_id
       rollback: # not necessary, will be removed with the table
@@ -9554,7 +9571,7 @@
             indexName: idx_notification_handler_notification_id
 
   - changeSet:
-      id: v51.2024-09-05T08:00:07
+      id: v52.2024-09-05T08:00:07
       author: qnkhuat
       comment: index on notification_handler.channel_id
       rollback: # not necessary, will be removed with the table
@@ -9572,7 +9589,7 @@
             indexName: idx_notification_handler_channel_id
 
   - changeSet:
-      id: v51.2024-09-05T08:00:08
+      id: v52.2024-09-05T08:00:08
       author: qnkhuat
       comment: Create the notification_recipient table
       preConditions:
@@ -9649,7 +9666,7 @@
                     nullable: false
 
   - changeSet:
-      id: v51.2024-09-05T08:00:09
+      id: v52.2024-09-05T08:00:09
       author: qnkhuat
       comment: index on notification_recipient.notification_handler_id
       rollback: # not necessary, will be removed with the table
@@ -9667,7 +9684,7 @@
             indexName: idx_notification_recipient_notification_handler_id
 
   - changeSet:
-      id: v51.2024-09-05T08:00:10
+      id: v52.2024-09-05T08:00:10
       author: qnkhuat
       comment: index on notification_recipient.user_id
       rollback: # not necessary, will be removed with the table
@@ -9685,7 +9702,7 @@
             indexName: idx_notification_recipient_user_id
 
   - changeSet:
-      id: v51.2024-09-05T08:00:11
+      id: v52.2024-09-05T08:00:11
       author: qnkhuat
       comment: index on notification_recipient.permissions_group_id
       rollback: # not necessary, will be removed with the table
@@ -9701,24 +9718,7 @@
               - column:
                   name: permissions_group_id
             indexName: idx_notification_recipient_permissions_group_id
-=======
-      id: v51.2024-09-09T15:11:16
-      author: johnswanson
-      comment: add an index for `collection.type`
-      preConditions:
-        - onFail: MARK_RAN
-        - not:
-            - indexExists:
-                tableName: collection
-                indexName: idx_collection_type
-      changes:
-        - createIndex:
-            tableName: collection
-            columns:
-              - column:
-                  name: type
-            indexName: idx_collection_type
->>>>>>> 0064a6aa
+
 
   # >>>>>>>>>> DO NOT ADD NEW MIGRATIONS BELOW THIS LINE! ADD THEM ABOVE <<<<<<<<<<
 
