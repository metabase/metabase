(ns metabase.core.init
  "Loads all namespaces that need to be loaded for side effects on system launch. By convention, these
  namespaces should follow the pattern

    metabase.<module-name>.init

  See https://metaboat.slack.com/archives/CKZEMT1MJ/p1736556522733279 for rationale behind this pattern."
  (:require
   [metabase.activity-feed.init]
   [metabase.analytics.init]
<<<<<<< HEAD
   [metabase.audit-app.init]
=======
   [metabase.bug-reporting.init]
>>>>>>> bc50403d
   [metabase.cache.init]
   [metabase.channel.init]
   [metabase.cloud-migration.init]
   [metabase.config :as config]
   [metabase.driver.init]
   [metabase.embedding.init]
   [metabase.events.init]
   [metabase.geojson.init]
   [metabase.indexed-entities.init]
   [metabase.lib-be.init]
   [metabase.logger.init]
   [metabase.login-history.init]
   [metabase.model-persistence.init]
   [metabase.models.init]
   [metabase.notification.init]
   [metabase.premium-features.init]
   [metabase.public-sharing.init]
   [metabase.pulse.init]
   [metabase.query-analysis.init]
   [metabase.revisions.init]
   [metabase.sample-data.init]
   [metabase.search.init]
   [metabase.session.init]
   [metabase.settings.init]
   [metabase.sso.init]
   [metabase.sync.init]
   [metabase.task-history.init]
   [metabase.task.init]
   [metabase.testing-api.init]
   [metabase.tiles.init]
   [metabase.upload.init]
   [metabase.user-key-value.init]
   [metabase.version.init]
   [metabase.view-log.init]
   [metabase.xrays.init]))

;; load EE init code on system launch if it exists.
(when (and (not *compile-files*)
           config/ee-available?)
  #_{:clj-kondo/ignore [:discouraged-var]}
  (require 'metabase-enterprise.core.init))<|MERGE_RESOLUTION|>--- conflicted
+++ resolved
@@ -8,11 +8,8 @@
   (:require
    [metabase.activity-feed.init]
    [metabase.analytics.init]
-<<<<<<< HEAD
    [metabase.audit-app.init]
-=======
    [metabase.bug-reporting.init]
->>>>>>> bc50403d
    [metabase.cache.init]
    [metabase.channel.init]
    [metabase.cloud-migration.init]
