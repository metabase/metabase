--- conflicted
+++ resolved
@@ -6,11 +6,8 @@
    [metabase.models.field :as field :refer [Field]]
    [metabase.util :as u]
    [metabase.util.date-2 :as u.date]
-<<<<<<< HEAD
    [metabase.util.malli :as mu]
-=======
    #_{:clj-kondo/ignore [:deprecated-namespace]}
->>>>>>> 89c38b60
    [metabase.util.schema :as su]
    [schema.core :as s]
    [toucan2.core :as t2]))
