(ns metabase.lib.schema.expression.temporal
  (:require
   [clojure.set :as set]
   [clojure.string :as str]
   [metabase.lib.hierarchy :as lib.hierarchy]
   [metabase.lib.schema.common :as common]
   [metabase.lib.schema.expression :as expression]
   [metabase.lib.schema.literal :as literal]
   [metabase.lib.schema.mbql-clause :as mbql-clause]
   [metabase.lib.schema.temporal-bucketing :as temporal-bucketing]
   [metabase.util :as u]
   [metabase.util.malli.registry :as mr]
   [metabase.util.time.impl-common :as u.time.impl-common])
  #?@
   (:clj
    [(:import
      (java.time ZoneId))]
    :cljs
    [(:require
      ["moment" :as moment]
      ["moment-timezone" :as mtz])]))

#?(:cljs
   ;; so the moment-timezone stuff gets loaded
   (comment mtz/keep-me))

(mbql-clause/define-tuple-mbql-clause :interval :- :type/Interval
  :int
  ::temporal-bucketing/unit.date-time.interval)

(defmethod expression/type-of-method :lib.type-of/type-is-temporal-type-of-first-arg [[_tag _opts temporal]]
  ;; For datetime-add, datetime-subtract, etc. the first arg is a temporal value. However, some valid values are
  ;; formatted strings for which type-of returns eg. #{:type/String :type/DateTime}. Since we're doing date arithmetic,
  ;; we know for sure it's the temporal type.
  (let [inner-type (expression/type-of temporal)]
    (if (set? inner-type)
      (let [temporal-set (set/intersection inner-type #{:type/Date :type/DateTime})]
        (if (= (count temporal-set) 1)
          (first temporal-set)
          temporal-set))
      inner-type)))

;; For most purposes, `:lib.type-of/type-is-temporal-type-of-first-arg` is the same as
;; `:lib.type-of/type-is-type-of-first-arg`. In particular, for the unambiguous `lib.metadata.calculation/type-of`, they
;; are identical. They only differ when there's a set of possibilities in `lib.schema.expression/type-of`.
(lib.hierarchy/derive :lib.type-of/type-is-temporal-type-of-first-arg :lib.type-of/type-is-type-of-first-arg)

;;; TODO -- we should constrain this so that you can only use a Date unit if expr is a date, etc.
(doseq [op [:datetime-add :datetime-subtract]]
  (mbql-clause/define-tuple-mbql-clause op
    #_expr   [:ref ::expression/temporal]
    #_amount :int
    #_unit   [:ref ::temporal-bucketing/unit.date-time.interval])
  (lib.hierarchy/derive op :lib.type-of/type-is-temporal-type-of-first-arg))

(doseq [op [:get-year :get-month :get-day :get-hour :get-minute :get-second :get-quarter]]
  (mbql-clause/define-tuple-mbql-clause op :- :type/Integer
    [:schema [:ref ::expression/temporal]]))

(mbql-clause/define-tuple-mbql-clause :date :- :type/Date
  [:schema [:or
            [:ref ::expression/string]      ;; parse string as date
            [:ref ::expression/temporal]]]) ;; truncate datetime to date

<<<<<<< HEAD
(mbql-clause/define-tuple-mbql-clause :today :- :type/Date)
=======
(def datetime-modes
  "Modes supported by datetime() custom expression function."
  #{:iso
    :simple
    :iso-bytes
    :simple-bytes
    :unix-seconds
    :unix-milliseconds
    :unix-microseconds
    :unix-nanoseconds})

(defn- datetime-mode->string [s]
  (-> s
      name
      u/lower-case-en
      (str/replace #"-" "")))

(def ^:private datetime-mode-map
  (into {} (for [k datetime-modes]
             [(datetime-mode->string k) k])))

(defn normalize-datetime-mode
  "Convert a keyword or string to an internal datetime-mode keyword, or nil if it's not correct.

   Is lenient on case and hyphens."
  [s]
  (get datetime-mode-map (datetime-mode->string s)))
>>>>>>> c48a552b

(mbql-clause/define-catn-mbql-clause :datetime :- :type/DateTime
  [:value [:schema :any]] ;; need to support bytes type
  [:mode [:?
          [:schema
           (into [:enum {:error/message "datetime mode string"
                         :decode/normalize normalize-datetime-mode}]
                 datetime-modes)]]])

;; doesn't contain `:millisecond`
(mr/def ::datetime-diff-unit
  [:enum
   {:error/message    "Valid datetime-diff unit"
    :decode/normalize common/normalize-keyword-lower}
   :day
   :week
   :month
   :quarter
   :year
   :second
   :minute
   :hour])

(mbql-clause/define-tuple-mbql-clause :datetime-diff :- :type/Integer
  #_:datetime1 [:schema [:ref ::expression/temporal]]
  #_:datetime2 [:schema [:ref ::expression/temporal]]
  #_:unit [:ref ::datetime-diff-unit])

(doseq [temporal-extract-op #{:get-second :get-minute :get-hour
                              :get-day :get-month :get-quarter :get-year}]
  (mbql-clause/define-tuple-mbql-clause temporal-extract-op :- :type/Integer
    #_:datetime [:schema [:ref ::expression/temporal]]))

(mr/def ::week-mode
  [:enum {:decode/normalize common/normalize-keyword-lower} :iso :us :instance])

(mbql-clause/define-catn-mbql-clause :get-week :- :type/Integer
  [:datetime [:schema [:ref ::expression/temporal]]]
  ;; TODO : the mode should probably go in the options map in modern MBQL rather than have it be a separate positional
  ;; argument. But we can't refactor everything in one go, so that will have to be a future refactor.
  [:mode     [:? [:schema [:ref ::week-mode]]]])

(mbql-clause/define-catn-mbql-clause :get-day-of-week :- :type/Integer
  [:datetime [:schema [:ref ::expression/temporal]]]
  ;; TODO : the mode should probably go in the options map in modern MBQL rather than have it be a separate positional
  ;; argument. But we can't refactor everything in one go, so that will have to be a future refactor.
  [:mode     [:? [:schema [:ref ::week-mode]]]])

(mr/def ::timezone-id
  [:and
   ::common/non-blank-string
   [:or
    (into [:enum
           {:error/message "valid timezone ID"
            :error/fn      (fn [{:keys [value]} _]
                             (str "invalid timezone ID: " (pr-str value)))}]
          (sort
           #?(;; 600 timezones on java 17
              :clj (ZoneId/getAvailableZoneIds)
              ;; 596 timezones on moment-timezone 0.5.38
              :cljs (.names (.-tz moment)))))
    ::literal/string.zone-offset]])

(mbql-clause/define-catn-mbql-clause :convert-timezone
  [:datetime [:schema [:ref ::expression/temporal]]]
  [:target   [:schema [:ref ::timezone-id]]]
  [:source   [:? [:schema [:ref ::timezone-id]]]])

(lib.hierarchy/derive :convert-timezone :lib.type-of/type-is-temporal-type-of-first-arg)

(mbql-clause/define-tuple-mbql-clause :now :- :type/DateTimeWithTZ)

;;; if `:absolute-datetime` has `:base-type` in options, it must either derive from `:type/Date` or `:type/DateTime`.
;;; TODO -- we should do additional validation here and make sure the unit/value agree with base-type when it's
;;; present.
(mr/def ::absolute-datetime.base-type
  [:and
   [:ref ::common/base-type]
   [:fn
    {:error/message ":absolute-datetime base-type must derive from :type/Date or :type/DateTime"}
    (fn [base-type]
      (some #(isa? base-type %)
            [:type/Date
             :type/DateTime]))]])

(mr/def ::absolute-datetime.options
  [:merge
   [:ref ::common/options]
   [:map
    [:base-type {:optional true} [:ref ::absolute-datetime.base-type]]]])

(mbql-clause/define-mbql-clause :absolute-datetime
  [:cat
   {:error/message "valid :absolute-datetime clause"}
   [:= {:decode/normalize common/normalize-keyword-lower} :absolute-datetime]
   [:schema [:ref ::absolute-datetime.options]]
   [:alt
    [:cat
     {:error/message ":absolute-datetime literal and unit for :type/Date"}
     [:schema [:or
               [:ref ::literal/date]
               ;; absolute datetime also allows `year-month` and `year` literals.
               [:ref ::literal/string.year-month]
               [:ref ::literal/string.year]]]
     [:schema [:or
               [:= {:decode/normalize common/normalize-keyword-lower} :default]
               [:ref ::temporal-bucketing/unit.date]]]]
    [:cat
     {:error/message ":absolute-datetime literal and unit for :type/DateTime"}
     [:schema [:or
               [:= {:decode/normalize common/normalize-keyword-lower} :current]
               [:ref ::literal/datetime]]]
     [:schema [:or
               [:= {:decode/normalize common/normalize-keyword-lower} :default]
               [:ref ::temporal-bucketing/unit.date-time]]]]]])

(defmethod expression/type-of-method :absolute-datetime
  [[_tag _opts value unit]]
  (or
   ;; if value is `:current`, then infer the type based on the unit. Date unit = `:type/Date`. Anything else =
   ;; `:type/DateTime`.
   (when (= value :current)
     (cond
       (= unit :default)                                 :type/DateTime
       (mr/validate ::temporal-bucketing/unit.date unit) :type/Date
       :else                                             :type/DateTime))
   ;; handle year-month and year string regexes, which are not allowed as date literals unless wrapped in
   ;; `:absolute-datetime`.
   (when (string? value)
     (cond
       (re-matches u.time.impl-common/year-month-regex value) :type/Date
       (re-matches u.time.impl-common/year-regex value)       :type/Date))
   ;; for things that return a union of types like string literals, only the temporal types make sense, so filter out
   ;; everything else.
   (let [value-type (expression/type-of value)
         value-type (if (set? value-type)
                      (into #{} (filter #(isa? % :type/Temporal)) value-type)
                      value-type)]
     (if (and (set? value-type)
              (= (count value-type) 1))
       (first value-type)
       value-type))))

(mr/def ::relative-datetime.amount
  [:multi {:dispatch (some-fn keyword? string?)}
   [true  [:= {:decode/normalize common/normalize-keyword-lower} :current]]
   [false :int]])

(mbql-clause/define-catn-mbql-clause :relative-datetime :- :type/DateTime
  [:n    [:schema [:ref ::relative-datetime.amount]]]
  [:unit [:? [:schema [:ref ::temporal-bucketing/unit.date-time.interval]]]])

(mbql-clause/define-tuple-mbql-clause :time :- :type/Time
  #_:timestr [:schema [:ref ::expression/string]]
  #_:unit [:ref ::temporal-bucketing/unit.time.interval])

;;; this has some stuff that's missing from [[::temporal-bucketing/unit.date-time.extract]], like `:week-of-year-iso`
(mr/def ::temporal-extract.unit
  [:enum
   {:decode/normalize common/normalize-keyword-lower}
   :year-of-era
   :quarter-of-year
   :month-of-year
   :week-of-year-iso
   :week-of-year-us
   :week-of-year-instance
   :day-of-month
   :day-of-week
   :day-of-week-iso
   :hour-of-day
   :minute-of-hour
   :second-of-minute])

;;; TODO -- this should make sure unit agrees with the type of expression we're extracting from.
(mbql-clause/define-catn-mbql-clause :temporal-extract :- :type/Integer
  [:datetime [:schema [:ref ::expression/temporal]]]
  [:unit     [:schema [:ref ::temporal-extract.unit]]]
  [:mode     [:? [:schema [:ref ::week-mode]]]])<|MERGE_RESOLUTION|>--- conflicted
+++ resolved
@@ -62,9 +62,8 @@
             [:ref ::expression/string]      ;; parse string as date
             [:ref ::expression/temporal]]]) ;; truncate datetime to date
 
-<<<<<<< HEAD
 (mbql-clause/define-tuple-mbql-clause :today :- :type/Date)
-=======
+
 (def datetime-modes
   "Modes supported by datetime() custom expression function."
   #{:iso
@@ -92,7 +91,6 @@
    Is lenient on case and hyphens."
   [s]
   (get datetime-mode-map (datetime-mode->string s)))
->>>>>>> c48a552b
 
 (mbql-clause/define-catn-mbql-clause :datetime :- :type/DateTime
   [:value [:schema :any]] ;; need to support bytes type
