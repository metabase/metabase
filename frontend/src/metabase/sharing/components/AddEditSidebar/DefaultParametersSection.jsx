import cx from "classnames";
import PropTypes from "prop-types";
import { t } from "ttag";

import CS from "metabase/css/core/index.css";
import { conjunct } from "metabase/lib/formatting";
import { Icon } from "metabase/ui";

import Heading from "./Heading";

// TODO: will need improved formatting for operator parameter filters
function formatDefaultParamValues(parameters) {
  return parameters
    .map(parameter => {
      const value = conjunct([].concat(parameter.default), t`and`);
      return value && `${parameter.name} is ${value}`;
    })
    .filter(Boolean);
}

function DefaultParametersSection({ className, parameters }) {
  const formattedParameterValues = formatDefaultParamValues(parameters);

  return (
    <div className={cx(className, CS.textBold)}>
      <Heading>
        {t`Filter values`}
        <Icon
          name="info"
          className={cx(CS.textMedium, CS.ml1)}
          size={12}
          tooltip={t`You can customize filter values for each subscription with paid plans.`}
        />
      </Heading>
      <div
<<<<<<< HEAD
        className={cx(CS.pt1, "text-small", CS.textNormal, CS.textMedium)}
=======
        className={cx("pt1", CS.textSmall, CS.textNormal, "text-medium")}
>>>>>>> 3fbfeddf
      >{t`If a dashboard filter has a default value, it’ll be applied when your subscription is sent.`}</div>
      {formattedParameterValues.map((formattedValue, index) => {
        return (
          <div className={cx(CS.pt1, CS.textMedium)} key={index}>
            {formattedValue}
          </div>
        );
      })}
    </div>
  );
}

DefaultParametersSection.propTypes = {
  className: PropTypes.string,
  parameters: PropTypes.array.isRequired,
};

export default DefaultParametersSection;<|MERGE_RESOLUTION|>--- conflicted
+++ resolved
@@ -33,11 +33,7 @@
         />
       </Heading>
       <div
-<<<<<<< HEAD
-        className={cx(CS.pt1, "text-small", CS.textNormal, CS.textMedium)}
-=======
-        className={cx("pt1", CS.textSmall, CS.textNormal, "text-medium")}
->>>>>>> 3fbfeddf
+        className={cx(CS.pt1, CS.textSmall, CS.textNormal, CS.textMedium)}
       >{t`If a dashboard filter has a default value, it’ll be applied when your subscription is sent.`}</div>
       {formattedParameterValues.map((formattedValue, index) => {
         return (
