(ns metabase-enterprise.dependencies.api
  (:require
   [medley.core :as m]
   [metabase-enterprise.dependencies.core :as dependencies]
   [metabase-enterprise.dependencies.models.dependency :as dependency]
   [metabase-enterprise.sandbox.schema :as sandbox.schema]
   [metabase-enterprise.transforms.schema :as transforms.schema]
   [metabase.analyze.core :as analyze]
   [metabase.api.common :as api]
   [metabase.api.macros :as api.macros]
   [metabase.api.routes.common :refer [+auth]]
   [metabase.api.util.handlers :as handlers]
   [metabase.app-db.core :as mdb]
   [metabase.collections.models.collection :as collection]
   [metabase.collections.models.collection.root :as collection.root]
   [metabase.dashboards.schema :as dashboards.schema]
   [metabase.documents.schema :as documents.schema]
   [metabase.graph.core :as graph]
   [metabase.lib-be.core :as lib-be]
   [metabase.lib.metadata :as lib.metadata]
   [metabase.lib.schema.id :as lib.schema.id]
   [metabase.lib.schema.validate :as lib.schema.validate]
   [metabase.models.interface :as mi]
   [metabase.native-query-snippets.core :as native-query-snippets]
   [metabase.native-query-snippets.schema :as native-query-snippets.schema]
   [metabase.permissions.core :as perms]
   [metabase.queries.schema :as queries.schema]
   [metabase.revisions.core :as revisions]
   [metabase.segments.schema :as segments.schema]
   [metabase.util.i18n :refer [tru]]
   [metabase.util.malli :as mu]
   [metabase.util.malli.registry :as mr]
   [metabase.util.malli.schema :as ms]
   [metabase.warehouse-schema.schema :as warehouse-schema.schema]
   [toucan2.core :as t2]
   [toucan2.util :as u]))

(mr/def ::card-body
  [:merge
   ::queries.schema/card
   ;; TODO (Cam 10/1/25) -- merge this into `::queries.schema/card` itself
   [:map
    [:result_metadata {:optional true} [:maybe analyze/ResultsMetadata]]]])

(mr/def ::broken-cards-response
  [:map
   [:success :boolean]
   [:bad_cards {:optional true} [:sequential ::queries.schema/card]]
   [:bad_transforms {:optional true} [:sequential ::transforms.schema/transform]]])

(mu/defn- broken-cards-response :- ::broken-cards-response
  [{:keys [card transform]}]
  (let [broken-card-ids (keys card)
        broken-cards (when (seq broken-card-ids)
                       (-> (t2/select :model/Card :id [:in broken-card-ids])
                           (t2/hydrate [:collection :effective_ancestors] :dashboard :document)))
        broken-transform-ids (keys transform)
        broken-transforms (when (seq broken-transform-ids)
                            (t2/select :model/Transform :id [:in broken-transform-ids]))]
    {:success (and (empty? broken-card-ids)
                   (empty? broken-transform-ids))
     :bad_cards (into [] (comp (filter mi/can-read?)
                               (map (fn [card]
                                      (-> card
                                          collection.root/hydrate-root-collection
                                          (update :dashboard #(some-> % (select-keys [:id :name])))
                                          (update :document #(some-> % (select-keys [:id :name])))))))
                      broken-cards)
     :bad_transforms (into [] broken-transforms)}))

;; TODO (Cam 10/28/25) -- fix this endpoint route to use kebab-case for consistency with the rest of our REST API
;;
#_{:clj-kondo/ignore [:metabase/validate-defendpoint-route-uses-kebab-case]}
(api.macros/defendpoint :post "/check_card" :- ::broken-cards-response
  "Check a proposed edit to a card, and return the card IDs for those cards this edit will break."
  [_route-params
   _query-params
   body :- ::card-body]
  (api/read-check :model/Card (:id body))
  (let [database-id (-> body :dataset_query :database)
        base-provider (lib-be/application-database-metadata-provider database-id)
        original (lib.metadata/card base-provider (:id body))
        card (-> original
                 (assoc :dataset-query (:dataset_query body)
                        :type (:type body (:type original)))
                           ;; Remove the old `:result-metadata` from the card, it's likely wrong now.
                 (dissoc :result-metadata)
                           ;; But if the request includes `:result_metadata`, use that. It may be from a native card
                           ;; that's been run before saving the card.
                 (cond-> #_card
                  (:result_metadata body) (assoc :result-metadata (:result_metadata body))))
        edits {:card [card]}
        breakages (dependencies/errors-from-proposed-edits base-provider edits)]
    (broken-cards-response breakages)))

(mr/def ::transform-body
  [:map
   [:id {:optional false} ms/PositiveInt]
   [:name {:optional true} :string]
   ;; TODO (Cam 10/8/25) -- no idea what the correct schema for these is supposed to be -- it was just `map` before --
   ;; this is my attempt to guess it
   [:source {:optional true} [:maybe [:map
                                      [:type {:optional true} :keyword]
                                      [:query {:optional true} ::queries.schema/query]]]]
   [:target {:optional true} [:maybe ms/Map]]])

;; TODO (Cam 10/28/25) -- fix this endpoint route to use kebab-case for consistency with the rest of our REST API
;;
#_{:clj-kondo/ignore [:metabase/validate-defendpoint-route-uses-kebab-case]}
(api.macros/defendpoint :post "/check_transform" :- ::broken-cards-response
  "Check a proposed edit to a transform, and return the card, transform, etc. IDs for things that will break."
  [_route-params
   _query-params
   {:keys [id source target]} :- ::transform-body]
  (api/read-check :model/Transform id)
  (if (= (keyword (:type source)) :query)
    (let [database-id (-> source :query :database)
          base-provider (lib-be/application-database-metadata-provider database-id)
          original (lib.metadata/transform base-provider id)
          transform (-> original
                        (cond-> #_transform source (assoc :source source))
                        (cond-> #_transform target (assoc :target target)))
          edits {:transform [transform]}
          breakages (dependencies/errors-from-proposed-edits base-provider edits)]
      (broken-cards-response breakages))
    ;; if this isn't a sql query, just claim it works
    {:success true}))

;; TODO (Cam 10/28/25) -- fix this endpoint route to use kebab-case for consistency with the rest of our REST API
;;
#_{:clj-kondo/ignore [:metabase/validate-defendpoint-route-uses-kebab-case]}
(api.macros/defendpoint :post "/check_snippet" :- ::broken-cards-response
  "Check a proposed edit to a native snippet, and return the cards, etc. which will be broken."
  [_route-params
   _query-params
   {:keys [id content], snippet-name :name}
   :- [:map
       [:id {:optional false} ms/PositiveInt]
       [:name {:optional true} native-query-snippets/NativeQuerySnippetName]
       [:content {:optional true} :string]]]
  (api/read-check :model/NativeQuerySnippet id)
  (let [original (t2/select-one :model/NativeQuerySnippet id)
        _ (when (and snippet-name
                     (not= snippet-name (:name original))
                     (t2/exists? :model/NativeQuerySnippet :name snippet-name))
            (throw (ex-info (tru "A snippet with that name already exists. Please pick a different name.")
                            {:status-code 400})))
        snippet (cond-> (m/assoc-some original
                                      :lib/type :metadata/native-query-snippet
                                      :name snippet-name
                                      :content content)
                  content native-query-snippets/add-template-tags)
        breakages (dependencies/errors-from-proposed-edits {:snippet [snippet]})]
    (broken-cards-response breakages)))

(def ^:private entity-keys
  {:table [:name :description :display_name :db_id :db :schema :fields]
   :card [:name :type :display :database_id :view_count
          :created_at :creator :creator_id :description
          :result_metadata :last-edit-info
          :collection :collection_id :dashboard :dashboard_id :document :document_id]
   :snippet [:name :description :created_at :creator :creator_id :collection :collection_id]
   :transform [:name :description :creator :table :last_run]
   :dashboard [:name :description :view_count
               :created_at :creator :creator_id :last-edit-info
               :collection :collection_id
               :moderation_reviews]
   :document  [:name :description :view_count
               :created_at :creator
               :collection :collection_id]
   :sandbox   [:table :table_id]
   :segment   [:name :description :created_at :creator :creator_id :table :table_id]})

(defn- format-subentity [entity]
  (case (t2/model entity)
    :model/Collection (select-keys entity [:id :name :authority_level :is_personal])
    :model/Dashboard (select-keys entity [:id :name])
    :model/Document (select-keys entity [:id :name])
    entity))

(mr/def ::usages
  [:map-of
   [:enum :table :snippet :transform :dashboard :document :sandbox :segment :question :model :metric]
   :int])

(mr/def ::base-entity
  [:map
   [:id :int]
   [:type :keyword]
   [:data [:map]]
   [:dependents_count [:maybe [:ref ::usages]]]
   [:errors {:optional true} [:set [:ref ::lib.schema.validate/error]]]])

(mr/def ::table-entity
  [:merge ::base-entity
   [:map
    [:id ::lib.schema.id/table]
    [:type [:= :table]]
    [:data [:select-keys ::warehouse-schema.schema/table (entity-keys :table)]]]])

(mr/def ::card-entity
  [:merge ::base-entity
   [:map
    [:id ::lib.schema.id/card]
    [:type [:= :card]]
    [:data [:select-keys ::queries.schema/card (entity-keys :card)]]]])

(mr/def ::snippet-entity
  [:merge ::base-entity
   [:map
    [:id ::lib.schema.id/snippet]
    [:type [:= :snippet]]
    [:data [:select-keys ::native-query-snippets.schema/native-query-snippet (entity-keys :snippet)]]]])

(mr/def ::transform-entity
  [:merge ::base-entity
   [:map
    [:id ::lib.schema.id/transform]
    [:type [:= :transform]]
    [:data [:select-keys ::transforms.schema/transform (entity-keys :transform)]]]])

(mr/def ::dashboard-entity
  [:merge ::base-entity
   [:map
    [:id ::lib.schema.id/dashboard]
    [:type [:= :dashboard]]
    [:data [:select-keys ::dashboards.schema/dashboard (entity-keys :dashboard)]]]])

(mr/def ::document-entity
  [:merge ::base-entity
   [:map
    [:id ::lib.schema.id/document]
    [:type [:= :document]]
    [:data [:select-keys ::documents.schema/document (entity-keys :document)]]]])

(mr/def ::sandbox-entity
  [:merge ::base-entity
   [:map
    [:id ::lib.schema.id/sandbox]
    [:type [:= :sandbox]]
    [:data [:select-keys ::sandbox.schema/sandbox (entity-keys :sandbox)]]]])

(mr/def ::segment-entity
  [:merge ::base-entity
   [:map
    [:id ::lib.schema.id/segment]
    [:type [:= :segment]]
    [:data [:select-keys ::segments.schema/segment (entity-keys :segment)]]]])

(mr/def ::entity
  [:multi {:dispatch :type}
   [:table [:ref ::table-entity]]
   [:card [:ref ::card-entity]]
   [:snippet [:ref ::snippet-entity]]
   [:transform [:ref ::transform-entity]]
   [:dashboard [:ref ::dashboard-entity]]
   [:document [:ref ::document-entity]]
   [:sandbox [:ref ::sandbox-entity]]
   [:segment [:ref ::segment-entity]]])

(mu/defn- entity-value :- ::entity
  [entity-type {:keys [id] :as entity} usages errors]
  (cond-> {:id id
           :type entity-type
           :data (->> (select-keys entity (entity-keys entity-type))
                      (m/map-vals format-subentity))
           :dependents_count (usages [entity-type id])}
    errors (assoc :errors (get errors [entity-type id]))))

(def ^:private entity-model
  {:table :model/Table
   :card :model/Card
   :snippet :model/NativeQuerySnippet
   :transform :model/Transform
   :dashboard :model/Dashboard
   :document :model/Document
   :sandbox :model/Sandbox
   :segment :model/Segment})

(def ^:private card-types
  [:question :model :metric])

;; IMPORTANT: This map defines which fields to select when fetching entities for the dependency graph.
;; These field lists MUST be kept in sync with the frontend type definitions in:
;; frontend/src/metabase-types/api/dependencies.ts
;; (See CardDependencyNodeData, DashboardDependencyNodeData, etc.)
;;
;; Note: Some fields (like :creator, :collection) are added via t2/hydrate,
;; and others (like :last-edit-info, :view_count) are computed/added separately.
;; This map only lists the base database columns to SELECT.
(def ^:private entity-select-fields
  {:card [:id :name :description :type :display :database_id :collection_id :dashboard_id :document_id :result_metadata
          :created_at :creator_id
               ;; :card_schema always has to be selected
          :card_schema]
   :dashboard [:id :name :description :created_at :creator_id :collection_id]
   :document [:id :name :created_at :creator_id :collection_id]
   :table [:id :name :description :display_name :db_id :schema]
   :transform [:id :name :description :creator_id
               ;; :source has to be selected otherwise the BE won't know what DB it belongs to
               :source]
   :snippet [:id :name :description :created_at :creator_id :collection_id]
   :sandbox [:id :table_id]
   :segment   [:id :name :description :created_at :creator_id :table_id]})

(defn- visible-entities-filter-clause
  "Returns a HoneySQL WHERE clause for filtering dependency graph entities by user visibility.

  Accepts three arguments:
  - `entity-type-field`: Database column name for entity type (e.g., :to_entity_type)
  - `entity-id-field`: Database column name for entity ID (e.g., :to_entity_id)
  - `include-archived-items`: How to handle archived items (:exclude, :all, :only). Defaults to :exclude.
    This applies to both archived collections AND archived entities (cards/dashboards/documents/snippets/tables).

  Returns a compound [:or ...] clause checking whether entities at those columns are readable.

  Handles different entity types:
  - Superuser-only (:model/Transform, :model/Sandbox): Only if api/*is-superuser?* is true
  - Collection-based (:model/Card, :model/Dashboard, :model/Document, :model/NativeQuerySnippet):
    Uses collection/visible-collection-filter-clause for collection filtering and adds archived entity filtering.
    Native query snippets have additional restrictions for sandboxed users.
  - Table: Uses perms/visible-table-filter-select with appropriate permissions and filters by active/visibility_type.
    Follows search API conventions: active=true AND visibility_type=nil for non-archived tables.
    Note: archived_at is not checked separately as archived tables always have active=false."
  ([entity-type-field entity-id-field]
   (visible-entities-filter-clause entity-type-field entity-id-field nil))
  ([entity-type-field entity-id-field {:keys [include-archived-items] :or {include-archived-items :exclude}}]
   (into [:or]
         (keep (fn [[entity-type model]]
                 (let [table-name (t2/table-name model)
                       id-column (keyword (name table-name) "id")]
                   (case model
                     ;; Superuser-only entities
                     (:model/Transform :model/Sandbox)
                     (when api/*is-superuser?*
                       [:and
                        [:= entity-type-field (name entity-type)]
                        [:in entity-id-field {:select [:id] :from [table-name]}]])

                     ;; Collection-based entities with archived field
                     (:model/Card :model/Dashboard :model/Document :model/NativeQuerySnippet)
                     (let [archived-column (keyword (name table-name) "archived")]
                       (when-not (and (= model :model/NativeQuerySnippet)
                                      (or (perms/sandboxed-user?)
                                          (not (perms/user-has-any-perms-of-type?
                                                api/*current-user-id* :perms/create-queries))))
                         [:and
                          [:= entity-type-field (name entity-type)]
                          [:in entity-id-field {:select [:id]
                                                :from [table-name]
                                                :where [:and
                                                        ;; Filter by collection visibility
                                                        (collection/visible-collection-filter-clause
                                                         (keyword (name table-name) "collection_id")
                                                         {:include-archived-items include-archived-items}
                                                         {:current-user-id api/*current-user-id*
                                                          :is-superuser? api/*is-superuser?*})
                                                        ;; Filter by entity archived status
                                                        (case include-archived-items
                                                          :exclude [:= archived-column false]
                                                          :only [:= archived-column true]
                                                          :all nil)]}]]))

                     ;; Table with visible-filter-clause and active/visibility_type filtering
                     :model/Table
                     (let [active-column (keyword (name table-name) "active")
                           visibility-type-column (keyword (name table-name) "visibility_type")]
                       [:and
                        [:= entity-type-field (name entity-type)]
                        [:in entity-id-field {:select [:id]
                                              :from [table-name]
                                              :where [:and
<<<<<<< HEAD
                                                      (mi/visible-filter-clause
                                                       model
                                                       id-column
                                                       {:user-id api/*current-user-id*
                                                        :is-superuser? api/*is-superuser?*}
                                                       {:perms/view-data :unrestricted
                                                        :perms/create-queries :query-builder})
=======
                                                      [:in id-column
                                                       (perms/visible-table-filter-select
                                                        :id
                                                        {:user-id api/*current-user-id*
                                                         :is-superuser? api/*is-superuser?*}
                                                        {:perms/view-data :unrestricted
                                                         :perms/create-queries :query-builder})]
>>>>>>> 4adf66e5
                                                      (case include-archived-items
                                                        :exclude [:and
                                                                  [:= active-column true]
                                                                  [:= visibility-type-column nil]]
                                                        (:only :all) nil)]}]])

                     ;; Segment with table permissions and archived filtering
                     :model/Segment
                     (let [archived-column (keyword (name table-name) "archived")
                           table-id-column (keyword (name table-name) "table_id")]
                       [:and
                        [:= entity-type-field (name entity-type)]
                        [:in entity-id-field {:select [:id]
                                              :from [table-name]
                                              :where [:and
                                                      ;; Check that user can see the table this segment belongs to
                                                      [:in table-id-column
                                                       {:select [:metabase_table.id]
                                                        :from [:metabase_table]
                                                        ;; using this clause because we had to change the mi/visible-filter-clause
                                                        ;; to allow returning CTE based filters
                                                        ;; TODO(ed 2025-12-16: support using CTES in filters in dependency graph)
                                                        :where [:in :metabase_table.id
                                                                (perms/visible-table-filter-select
                                                                 :id
                                                                 {:user-id api/*current-user-id*
                                                                  :is-superuser? api/*is-superuser?*}
                                                                 {:perms/view-data :unrestricted
                                                                  :perms/create-queries :query-builder})]}]
                                                      ;; Filter by archived status
                                                      (case include-archived-items
                                                        :exclude [:= archived-column false]
                                                        :only [:= archived-column true]
                                                        :all nil)]}]])))))
         entity-model)))

(defn- readable-graph-dependencies
  ([]
   (readable-graph-dependencies nil))
  ([opts]
   (dependency/filtered-graph-dependencies
    (fn [entity-type-field entity-id-field]
      (visible-entities-filter-clause entity-type-field entity-id-field opts)))))

(defn- readable-graph-dependents
  ([]
   (readable-graph-dependents nil))
  ([opts]
   (dependency/filtered-graph-dependents
    (fn [entity-type-field entity-id-field]
      (visible-entities-filter-clause entity-type-field entity-id-field opts)))))

(defn- calc-usages
  "Calculates the count of direct dependents for all nodes in `nodes`, based on `graph`. "
  [graph nodes]
  (let [children-map (graph/children-of graph nodes)
        all-cards (->> (vals children-map)
                       (apply concat)
                       distinct
                       (keep #(when (= (first %) :card)
                                (second %))))
        card->type (when (seq all-cards)
                     (t2/select-fn->fn :id :type [:model/Card :id :type :card_schema] :id [:in all-cards]))]
    (m/map-vals (fn [children]
                  (->> children
                       (map (fn [[entity-type entity-id]]
                              (let [dependency-type (if (= entity-type :card)
                                                      (card->type entity-id)
                                                      entity-type)]
                                {dependency-type 1})))
                       (apply merge-with +)))
                children-map)))

(defn- calc-errors [nodes-by-type]
  (-> (into {}
            (mapcat (fn [[type ids]]
                      (->> (t2/select [:model/AnalysisFinding :analyzed_entity_id :finding_details]
                                      :analyzed_entity_type type
                                      :analyzed_entity_id [:in ids])
                           (map (fn [{:keys [analyzed_entity_id finding_details]}]
                                  [[type analyzed_entity_id] finding_details])))))
            nodes-by-type)
      not-empty))

(defn- expanded-nodes [downstream-graph nodes {:keys [include-errors?]}]
  (let [usages (calc-usages downstream-graph nodes)
        nodes-by-type (->> (group-by first nodes)
                           (m/map-vals #(map second %)))
        errors (when include-errors?
                 (calc-errors nodes-by-type))
        nodes-by-type-and-id
        (into {}
              (mapcat (fn [[entity-type entity-ids]]
                        (let [model (entity-model entity-type)
                              fields (entity-select-fields entity-type)]
                          (->> (cond-> (t2/select (into [model] fields) :id [:in entity-ids])
                                 (= entity-type :card) (-> (t2/hydrate :creator :dashboard :document [:collection :is_personal])
                                                           (->> (map collection.root/hydrate-root-collection))
                                                           (revisions/with-last-edit-info :card))
                                 (= entity-type :table) (t2/hydrate :fields :db)
                                 (= entity-type :transform) (t2/hydrate :creator :table-with-db-and-fields :last_run)
                                 (= entity-type :dashboard) (-> (t2/hydrate :creator [:collection :is_personal])
                                                                (->> (map collection.root/hydrate-root-collection))
                                                                (revisions/with-last-edit-info :dashboard))
                                 (= entity-type :document) (-> (t2/hydrate :creator [:collection :is_personal])
                                                               (->> (map collection.root/hydrate-root-collection)))
                                 (= entity-type :sandbox) (t2/hydrate [:table :db :fields])
                                 (= entity-type :snippet) (-> (t2/hydrate :creator)
                                                              (->> (map #(collection.root/hydrate-root-collection % (collection.root/hydrated-root-collection :snippets)))))
                                 (= entity-type :segment) (t2/hydrate :creator [:table :db]))
                               (map (fn [entity]
                                      [[entity-type (:id entity)]
                                       (entity-value entity-type entity usages errors)]))))))
              nodes-by-type)]
    (keep nodes-by-type-and-id nodes)))

(mr/def ::graph-response
  [:map
   [:nodes [:sequential ::entity]]
   [:edges [:sequential [:map
                         [:from_entity_type (into [:enum] (keys entity-model))]
                         [:from_entity_id pos-int?]
                         [:to_entity_type (into [:enum] (keys entity-model))]
                         [:to_entity_id pos-int?]]]]])

(api.macros/defendpoint :get "/graph" :- ::graph-response
  "This endpoint takes an :id and a supported entity :type, and returns a graph of all its upstream dependencies.
  The graph is represented by a list of :nodes and a list of :edges. Each node has an :id, :type, :data (which
  depends on the node type), and a map of :dependent_counts per entity type. Each edge is a :model/Dependency.

  Optional :archived parameter controls whether entities in archived collections are included:
  - false (default): Excludes entities in archived collections
  - true: Includes entities in archived collections"
  [_route-params
   {:keys [id type archived]} :- [:map
                                  [:id {:optional true} ms/PositiveInt]
                                  [:type {:optional true} (ms/enum-decode-keyword (vec (keys entity-model)))]
                                  [:archived {:optional true} :boolean]]]
  (api/read-check (entity-model type) id)
  (lib-be/with-metadata-provider-cache
    (let [graph-opts {:include-archived-items (if archived :all :exclude)}
          starting-nodes [[type id]]
          upstream-graph (readable-graph-dependencies graph-opts)
          ;; cache the downstream graph specifically, because between calculating transitive children and calculating
          ;; edges, we'll call this multiple times on the same nodes.
          downstream-graph (graph/cached-graph (readable-graph-dependents graph-opts))
          nodes (into (set starting-nodes)
                      (graph/transitive upstream-graph starting-nodes))
          edges (graph/calc-edges-between downstream-graph nodes)]
      {:nodes (expanded-nodes downstream-graph nodes {:include-errors? false})
       :edges edges})))

(def ^:private dependents-args
  [:map
   [:id ms/PositiveInt]
   [:type (ms/enum-decode-keyword (vec (keys entity-model)))]
   [:dependent_type (ms/enum-decode-keyword (vec (keys entity-model)))]
   [:dependent_card_type {:optional true} (ms/enum-decode-keyword card-types)]
   [:archived {:optional true} :boolean]])

(api.macros/defendpoint :get "/graph/dependents" :- [:sequential ::entity]
  "This endpoint takes an :id, :type, :dependent_type, and an optional :dependent_card_type, and returns a list of
   all that entity's dependents with :dependent_type. If the :dependent_type is :card, the dependents are further
   filtered by :dependent_card_type.

   Optional :archived parameter controls whether entities in archived collections are included:
   - false (default): Excludes entities in archived collections
   - true: Includes entities in archived collections"
  [_route-params
   {:keys [id type dependent_type dependent_card_type archived]} :- dependents-args]
  (api/read-check (entity-model type) id)
  (lib-be/with-metadata-provider-cache
    (let [graph-opts {:include-archived-items (if archived :all :exclude)}
          downstream-graph (graph/cached-graph (readable-graph-dependents graph-opts))
          nodes (-> (graph/children-of downstream-graph [[type id]])
                    (get [type id]))]
      (->> (expanded-nodes downstream-graph nodes {:include-errors? false})
           (filter #(and (= (:type %) dependent_type)
                         (or (not= dependent_type :card)
                             (= (-> % :data :type) dependent_card_type))))))))

(defn- unreferenced-query [entity-type card-types query]
  (let [table-name (case entity-type
                     :card :report_card
                     :table :metabase_table
                     :transform :transform
                     :snippet :native_query_snippet
                     :dashboard :report_dashboard
                     :document :document
                     :sandbox :sandboxes
                     :segment :segment)
        name-column (case entity-type
                      :table :entity.display_name
                      :sandbox [:cast :entity.id (if (= :mysql (mdb/db-type)) :char :text)]
                      :entity.name)]
    {:select [[[:inline (name entity-type)] :entity_type]
              [:entity.id :entity_id]
              [name-column :sort_key]]
     :from [[table-name :entity]]
     :left-join [:dependency [:and
                              [:= :dependency.to_entity_id :entity.id]
                              [:= :dependency.to_entity_type [:inline (name entity-type)]]]]
     :where (cond->> [:= :dependency.id nil]
              (and (= entity-type :card)
                   (seq card-types)) (conj [:and [:in :entity.type (mapv name card-types)]])
              (and query (not= entity-type :sandbox)) (conj [:and [:like [:lower name-column] (str "%" (u/lower-case-en query) "%")]]))}))

(def ^:private unreferenced-items-args
  [:map
   [:types {:optional true} [:or
                             (ms/enum-decode-keyword (vec (keys entity-model)))
                             [:sequential (ms/enum-decode-keyword (vec (keys entity-model)))]]]
   [:card_types {:optional true} [:or
                                  (ms/enum-decode-keyword card-types)
                                  [:sequential (ms/enum-decode-keyword card-types)]]]
   [:query {:optional true} :string]])

(api.macros/defendpoint :get "/graph/unreferenced" :- [:sequential ::entity]
  "Returns a list of all unreferenced items in the instance.
   An unreferenced item is one that is not a dependency of any other item.

   Accepts optional parameters for filtering:
   - types: List of entity types to include (e.g., [:card :transform :snippet :dashboard])
   - card_types: List of card types to include when filtering cards (e.g., [:question :model :metric])
   - query: Search string to filter by name or location

   Returns a list of unreferenced items, each with :id, :type, and :data fields."
  [_route-params
   {:keys [types card_types query]
    :or {types (vec (keys entity-model))
         card_types card-types}} :- unreferenced-items-args]
  (let [selected-types (cond->> (if (sequential? types) types [types])
                         ;; Sandboxes don't support query filtering, so exclude them when a query is provided
                         query (remove #{:sandbox}))
        card-types (if (sequential? card_types) card_types [card_types])
        union-queries (map #(unreferenced-query % card-types query) selected-types)
        union-query {:union-all union-queries}
        all-ids (->> (t2/query (assoc union-query :order-by [[:sort_key :asc]]))
                     (map (fn [{:keys [entity_id entity_type]}]
                            [(keyword entity_type) entity_id])))
        downstream-graph (graph/cached-graph (readable-graph-dependents))]
    (expanded-nodes downstream-graph all-ids {:include-errors? false})))

(def ^:private broken-items-args
  [:map
   [:types {:optional true} [:or
                             (ms/enum-decode-keyword (vec (keys entity-model)))
                             [:sequential (ms/enum-decode-keyword (vec (keys entity-model)))]]]
   [:card_types {:optional true} [:or
                                  (ms/enum-decode-keyword card-types)
                                  [:sequential (ms/enum-decode-keyword card-types)]]]
   [:query {:optional true} :string]])

(defn- broken-query [entity-type card-types query]
  (let [table-name (case entity-type
                     :card :report_card
                     :table :metabase_table
                     :transform :transform
                     :snippet :native_query_snippet
                     :dashboard :report_dashboard
                     :document :document
                     :sandbox :sandboxes
                     :segment :segment)
        name-column (case entity-type
                      :table :entity.display_name
                      :sandbox [:cast :entity.id (if (= :mysql (mdb/db-type)) :char :text)]
                      :entity.name)]
    {:select [[[:inline (name entity-type)] :entity_type]
              [:entity.id :entity_id]
              [name-column :sort_key]]
     :from [[table-name :entity]]
     :left-join [:analysis_finding [:and
                                    [:= :analysis_finding.analyzed_entity_id :entity.id]
                                    [:= :analysis_finding.analyzed_entity_type (name entity-type)]]]
     :where (cond->> [:= :analysis_finding.result false]
              (and (= entity-type :card)
                   (seq card-types)) (conj [:and [:in :entity.type (mapv name card-types)]])
              (and query (not= entity-type :sandbox)) (conj [:and [:like [:lower name-column] (str "%" (u/lower-case-en query) "%")]]))}))

(api.macros/defendpoint :get "/graph/broken" :- [:sequential ::entity]
  "Returns a list of all items with broken queries.

   Accepts optional parameters for filtering:
   - types: List of entity types to include (e.g., [:card :transform :snippet :dashboard])
   - card_types: List of card types to include when filtering cards (e.g., [:question :model :metric])
   - query: Search string to filter by name or location

   Returns a list of broken items, each with :id, :type, :data, and :errors fields."
  [_route-params
   {:keys [types card_types query]
    :or {types (vec (keys entity-model))
         card_types card-types}} :- broken-items-args]
  (let [selected-types (cond->> (if (sequential? types) types [types])
                         ;; Sandboxes don't support query filtering, so exclude them when a query is provided
                         query (remove #{:sandbox}))
        card-types (if (sequential? card_types) card_types [card_types])
        union-queries (map #(broken-query % card-types query) selected-types)
        union-query {:union-all union-queries}
        all-ids (->> (t2/query (assoc union-query :order-by [[:sort_key :asc]]))
                     (map (fn [{:keys [entity_id entity_type]}]
                            [(keyword entity_type) entity_id])))
        downstream-graph (graph/cached-graph (readable-graph-dependents))]
    (expanded-nodes downstream-graph all-ids {:include-errors? true})))

(def ^:private graph-entities-with-analysis-version
  "Entities that have the dependency_analysis_version field."
  [[:model/Card :report_card]
   [:model/Transform :transform]
   [:model/NativeQuerySnippet :native_query_snippet]
   [:model/Dashboard :report_dashboard]
   [:model/Document :document]
   [:model/Sandbox :sandboxes]
   [:model/Segment :segment]])

(api.macros/defendpoint :get "/graph/status" :- [:map [:dependencies_analyzed :boolean]]
  "Returns the status of dependency analysis across all entities.

   Returns an object with:
   - dependencies_analyzed: true if all entities have been analyzed with the current version"
  [_route-params _query-params]
  (let [target-version dependency/current-dependency-analysis-version
        outdated-exists-clauses (mapv (fn [[_model table-name]]
                                        [:exists {:select [[[:inline 1]]]
                                                  :from [table-name]
                                                  :where [:< :dependency_analysis_version target-version]}])
                                      graph-entities-with-analysis-version)
        has-outdated? (t2/query-one {:select [[(into [:or] outdated-exists-clauses) :has_outdated]]})]
    {:dependencies_analyzed (not (:has_outdated has-outdated?))}))

(def ^{:arglists '([request respond raise])} routes
  "`/api/ee/dependencies` routes."
  (handlers/routes
   (api.macros/ns-handler *ns* +auth)))<|MERGE_RESOLUTION|>--- conflicted
+++ resolved
@@ -370,15 +370,6 @@
                         [:in entity-id-field {:select [:id]
                                               :from [table-name]
                                               :where [:and
-<<<<<<< HEAD
-                                                      (mi/visible-filter-clause
-                                                       model
-                                                       id-column
-                                                       {:user-id api/*current-user-id*
-                                                        :is-superuser? api/*is-superuser?*}
-                                                       {:perms/view-data :unrestricted
-                                                        :perms/create-queries :query-builder})
-=======
                                                       [:in id-column
                                                        (perms/visible-table-filter-select
                                                         :id
@@ -386,7 +377,6 @@
                                                          :is-superuser? api/*is-superuser?*}
                                                         {:perms/view-data :unrestricted
                                                          :perms/create-queries :query-builder})]
->>>>>>> 4adf66e5
                                                       (case include-archived-items
                                                         :exclude [:and
                                                                   [:= active-column true]
