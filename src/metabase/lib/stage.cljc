--- conflicted
+++ resolved
@@ -8,11 +8,8 @@
    [metabase.lib.expression :as lib.expression]
    [metabase.lib.metadata :as lib.metadata]
    [metabase.lib.metadata.calculation :as lib.metadata.calculation]
-<<<<<<< HEAD
    [metabase.lib.normalize :as lib.normalize]
-=======
    [metabase.lib.options :as lib.options]
->>>>>>> cb6a6849
    [metabase.lib.schema :as lib.schema]
    [metabase.lib.schema.common :as lib.schema.common]
    [metabase.lib.schema.id :as lib.schema.id]
