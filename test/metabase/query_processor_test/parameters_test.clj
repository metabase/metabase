--- conflicted
+++ resolved
@@ -50,13 +50,8 @@
                (assoc (mt/count-with-template-tag-query driver/*driver* table field param-type)
                       :template-tags {(name field) {:name         (name field)
                                                     :display-name (name field)
-<<<<<<< HEAD
                                                     :type         (keyword (or (namespace param-type)
                                                                                (name param-type)))}}))]
-=======
-                                                    :type         (or (namespace param-type)
-                                                                      (name param-type))}}))]
->>>>>>> 1561702b
     (if defaults?
       (query-with-default-parameter-value query field param-value)
       (assoc query :parameters [{:type   param-type
@@ -532,10 +527,7 @@
                                            :name         "cat"
                                            :display-name "Cat"
                                            :type         :dimension
-<<<<<<< HEAD
                                            :widget-type  :number
-=======
->>>>>>> 1561702b
                                            :dimension    [:field (mt/id :products :category) nil]}}})]
         (is (= [200]
                (mt/first-row (qp/process-query query))))))))
@@ -664,7 +656,6 @@
 (deftest sql-permissions-but-no-card-permissions-template-tag-test
   (testing "If we have full SQL perms for a DW but no Card perms we shouldn't be able to include it with a ref or template tag"
     (mt/test-drivers (mt/normal-drivers-with-feature :native-parameters :nested-queries :native-parameter-card-reference)
-<<<<<<< HEAD
       (mt/with-full-data-perms-for-all-users!
         (mt/with-non-admin-groups-no-root-collection-perms
           ;; allowing `with-temp` here since we need it to make Collections
@@ -678,34 +669,6 @@
                           :dataset_query (mt/mbql-query venues {:fields   [$id $name]
                                                                 :order-by [[:asc $id]]
                                                                 :limit    2})}
-
-                         :model/Card
-                         {card-2-id :id, :as card-2}
-                         {:collection_id collection-2-id
-                          :dataset_query (mt/native-query
-                                          {:query         (mt/native-query-with-card-template-tag driver/*driver* "card")
-                                           :template-tags {"card" {:name         "card"
-                                                                   :display-name "card"
-                                                                   :type         :card
-                                                                   :card-id      card-1-id}}})}]
-            (testing (format "\nCollection 1 ID = %d, Card 1 ID = %d; Collection 2 ID = %d, Card 2 ID = %d"
-                             collection-1-id card-1-id collection-2-id card-2-id)
-              (mt/with-test-user :rasta
-                (testing "Sanity check: shouldn't be able to run Card as MBQL query"
-=======
-      (mt/with-non-admin-groups-no-root-collection-perms
-        ;; allowing `with-temp` here since we need it to make Collections
-        #_{:clj-kondo/ignore [:discouraged-var]}
-        (mt/with-temp [:model/Collection {collection-1-id :id} {}
-                       :model/Collection {collection-2-id :id} {}
-
-                       :model/Card
-                       {card-1-id :id}
-                       {:collection_id collection-1-id
-                        :dataset_query (mt/mbql-query venues {:fields   [$id $name]
-                                                              :order-by [[:asc $id]]
-                                                              :limit    2})}
-
                        :model/Card
                        {card-2-id :id, :as card-2}
                        {:collection_id collection-2-id
@@ -740,7 +703,6 @@
                                                     :type         :card
                                                     :card-id      card-2-id}}})]
                 (testing "SHOULD NOT be able to run native query with Card ID template tag"
->>>>>>> 1561702b
                   (is (thrown-with-msg?
                        clojure.lang.ExceptionInfo
                        #"You do not have permissions to view Card \d+"
