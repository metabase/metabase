(ns metabase.driver.mongo.execute
  (:require
   [clojure.core.async :as a]
   [clojure.set :as set]
   [clojure.string :as str]
   [metabase.driver.mongo.connection :as mongo.connection]
   [metabase.driver.mongo.conversion :as mongo.conversion]
   [metabase.driver.mongo.database :as mongo.db]
   [metabase.driver.mongo.query-processor :as mongo.qp]
   [metabase.driver.mongo.util :as mongo.util]
<<<<<<< HEAD
=======
   [metabase.lib.metadata :as lib.metadata]
   [metabase.query-processor.context :as qp.context]
>>>>>>> aea4c074
   [metabase.query-processor.error-type :as qp.error-type]
   [metabase.query-processor.pipeline :as qp.pipeline]
   [metabase.query-processor.reducible :as qp.reducible]
   [metabase.query-processor.store :as qp.store]
   [metabase.util.i18n :refer [tru]]
   [metabase.util.log :as log]
   [metabase.util.malli :as mu])
  (:import
   (com.mongodb.client AggregateIterable ClientSession MongoCursor MongoDatabase)
   (java.util ArrayList Collection)
   (java.util.concurrent TimeUnit)
   (org.bson BsonBoolean BsonInt32)))

(set! *warn-on-reflection* true)

;;; ---------------------------------------------------- Metadata ----------------------------------------------------

;; projections will be something like `[:_id :date~~~default :user_id :venue_id]`
(mu/defn ^:private result-columns-unescape-map :- [:map-of :string :string]
  "Returns a map of column name in result row -> unescaped column name to return in metadata e.g.

    {\"date_field~~~month\" \"date_field\"}"
  [projections :- mongo.qp/Projections]
  (into
   {}
   (for [k     projections
         :let  [unescaped (str/replace k #"~~~(.+)$" "")]
         :when (not (= k unescaped))]
     [k unescaped])))

(defn check-columns
  "Make sure there are no columns coming back from `results` that we weren't expecting. If there are, we did something
  wrong here and the query we generated is off."
  [columns first-row-col-names]
  {:pre [(every? string? columns) (every? string? first-row-col-names)]}
  (when (seq first-row-col-names)
    (let [expected-cols   (set (for [col-name columns]
                                 (str/replace col-name #"\..*$" "")))
          actual-cols     (set first-row-col-names)
          not-in-expected (set/difference actual-cols expected-cols)]
      (when (seq not-in-expected)
        (throw (ex-info (tru "Unexpected columns in results: {0}" (sort not-in-expected))
                        {:type     qp.error-type/driver
                         :actual   actual-cols
                         :expected expected-cols}))))))

(def ^:private suppressing-values
  "The values in the $project stage which suppress the column."
  #{0 (BsonInt32. 0) false BsonBoolean/FALSE})

(defn- merge-col-names
  "Returns a vector containing `projected-names` with any elements of
  `first-row-col-names` not in `projected-names` appended.
  \"_id\" is handled specially, since it is returned unless specifically
  suppressed. If it is not suppressed and not included in `projected-names`
  it is returned at the first position.
  Both arguments can be nil, although `first-row-col-names` shouldn't."
  [projected-names first-row-col-names]
  (let [projected-set (set projected-names)
        projected-vec (vec (cond->> projected-names
                             (and (not (projected-set "_id"))
                                  (contains? first-row-col-names "_id"))
                             (cons "_id")))]
    (into projected-vec (remove (conj projected-set "_id")) first-row-col-names)))

(mu/defn ^:private result-col-names :- [:map
                                        [:row [:maybe [:sequential :string]]]
                                        [:unescaped [:maybe [:sequential :string]]]]
  "Return column names we can expect in each `:row` of the results, and the `:unescaped` versions we should return in
  thr query result metadata."
  [{:keys [mbql? projections]} :- :map
   query
   first-row-col-names]
  ;; some of the columns may or may not come back in every row, because of course with mongo some key can be missing.
  ;; That's ok, the logic below where we call `(mapv row columns)` will end up adding `nil` results for those columns.
  (if-not (and mbql? projections)
    (let [project-stage (->> query (filter #(contains? % "$project")) last)
          projected (keep (fn [[k v]] (when-not (contains? suppressing-values v) k))
                          (get project-stage "$project"))
          col-names (merge-col-names projected first-row-col-names)]
      {:row col-names, :unescaped col-names})
    (do
      ;; ...but, on the other hand, if columns come back that we weren't expecting, our code is broken.
      ;; Check to make sure that didn't happen.
      (check-columns projections first-row-col-names)
      {:row       (vec projections)
       :unescaped (let [unescape-map (result-columns-unescape-map projections)]
                    (vec (for [k projections]
                           (get unescape-map k k))))})))

(defn- result-metadata [unescaped-col-names]
  {:cols (mapv (fn [col-name]
                 {:name col-name})
               unescaped-col-names)})


;;; ------------------------------------------------------ Rows ------------------------------------------------------

(defn- row->vec [row-col-names]
  (fn [^org.bson.Document row]
    (mapv (fn [col-name]
            (let [col-parts (str/split col-name #"\.")
                  val       (reduce
                             (fn [^org.bson.Document object ^String part-name]
                               (when object
                                 (.get object part-name)))
                             row
                             col-parts)]
              (mongo.conversion/from-document val {:keywordize true})))
          row-col-names)))

(defn- post-process-row [row-col-names]
  ;; if we formed the query using MBQL then we apply a couple post processing functions
  (row->vec row-col-names))


;;; +----------------------------------------------------------------------------------------------------------------+
;;; |                                                      Run                                                       |
;;; +----------------------------------------------------------------------------------------------------------------+

(defn- row-keys [^org.bson.Document row]
  (when row
    (.keySet row)))

;; See https://mongodb.github.io/mongo-java-driver/3.12/javadoc/com/mongodb/client/AggregateIterable.html
(defn- init-aggregate!
  [^AggregateIterable aggregate
   ^java.lang.Long timeout-ms]
  (doto aggregate
    (.allowDiskUse true)
    ;; TODO - consider what the best batch size option is here. Not sure what the default is.
    (.batchSize 100)
    (.maxTime timeout-ms TimeUnit/MILLISECONDS)))

(defn- ^:dynamic *aggregate*
  [^MongoDatabase db
   ^String coll
   ^ClientSession session
   stages timeout-ms]
  (let [coll      (.getCollection db coll)
        pipe      (ArrayList. ^Collection (mongo.conversion/to-document stages))
        aggregate (.aggregate coll session pipe)]
    (init-aggregate! aggregate timeout-ms)))

(defn- reducible-rows [^MongoCursor cursor first-row post-process]
  {:pre [(fn? post-process)]}
  (let [has-returned-first-row? (volatile! false)]
    (letfn [(first-row-thunk []
              (post-process first-row))
            (remaining-rows-thunk []
              (when (.hasNext cursor)
                (post-process (.next cursor))))
            (row-thunk []
              (if-not @has-returned-first-row?
                (do (vreset! has-returned-first-row? true)
                    (first-row-thunk))
                (remaining-rows-thunk)))]
      (qp.reducible/reducible-rows row-thunk qp.pipeline/*canceled-chan*))))

(defn- reduce-results [native-query query ^MongoCursor cursor respond]
  (let [first-row (when (.hasNext cursor)
                    (.next cursor))
        {row-col-names :row
         unescaped-col-names :unescaped} (result-col-names native-query query (row-keys first-row))]
    (log/tracef "Renaming columns in results %s -> %s" (pr-str row-col-names) (pr-str unescaped-col-names))
    (respond (result-metadata unescaped-col-names)
             (if-not first-row
               []
               (reducible-rows cursor first-row (post-process-row row-col-names))))))

(defn execute-reducible-query
<<<<<<< HEAD
  "Process and run a native MongoDB query."
  [{{query :query collection-name :collection :as native-query} :native} respond]
=======
  "Process and run a native MongoDB query. This function expects initialized [[mongo.connection/*mongo-client*]]."
  [{{query :query collection-name :collection :as native-query} :native} context respond]
>>>>>>> aea4c074
  {:pre [(string? collection-name) (fn? respond)]}
  (let [query  (cond-> query
                 (string? query) mongo.qp/parse-query-string)
        database (lib.metadata/database (qp.store/metadata-provider))
        db-name (mongo.db/db-name database)
        client-database (mongo.util/database mongo.connection/*mongo-client* db-name)]
    (with-open [session ^ClientSession (mongo.util/start-session! mongo.connection/*mongo-client*)]
      (a/go
<<<<<<< HEAD
        (when (a/<! qp.pipeline/*canceled-chan*)
          (kill-session! client-database session)))
=======
        (when (a/<! (qp.context/canceled-chan context))
          (mongo.util/kill-session! client-database session)))
>>>>>>> aea4c074
      (let [aggregate ^AggregateIterable (*aggregate* client-database
                                                      collection-name
                                                      session
                                                      query
                                                      qp.pipeline/*query-timeout-ms*)]
        (with-open [^MongoCursor cursor (try (.cursor aggregate)
                                             (catch Throwable e
                                               (throw (ex-info (tru "Error executing query: {0}" (ex-message e))
                                                               {:driver :mongo
                                                                :native native-query
                                                                :type   qp.error-type/invalid-query}
                                                               e))))]
          (reduce-results native-query query cursor respond))))))<|MERGE_RESOLUTION|>--- conflicted
+++ resolved
@@ -8,11 +8,7 @@
    [metabase.driver.mongo.database :as mongo.db]
    [metabase.driver.mongo.query-processor :as mongo.qp]
    [metabase.driver.mongo.util :as mongo.util]
-<<<<<<< HEAD
-=======
    [metabase.lib.metadata :as lib.metadata]
-   [metabase.query-processor.context :as qp.context]
->>>>>>> aea4c074
    [metabase.query-processor.error-type :as qp.error-type]
    [metabase.query-processor.pipeline :as qp.pipeline]
    [metabase.query-processor.reducible :as qp.reducible]
@@ -184,13 +180,8 @@
                (reducible-rows cursor first-row (post-process-row row-col-names))))))
 
 (defn execute-reducible-query
-<<<<<<< HEAD
-  "Process and run a native MongoDB query."
+  "Process and run a native MongoDB query. This function expects initialized [[mongo.connection/*mongo-client*]]."
   [{{query :query collection-name :collection :as native-query} :native} respond]
-=======
-  "Process and run a native MongoDB query. This function expects initialized [[mongo.connection/*mongo-client*]]."
-  [{{query :query collection-name :collection :as native-query} :native} context respond]
->>>>>>> aea4c074
   {:pre [(string? collection-name) (fn? respond)]}
   (let [query  (cond-> query
                  (string? query) mongo.qp/parse-query-string)
@@ -199,13 +190,8 @@
         client-database (mongo.util/database mongo.connection/*mongo-client* db-name)]
     (with-open [session ^ClientSession (mongo.util/start-session! mongo.connection/*mongo-client*)]
       (a/go
-<<<<<<< HEAD
         (when (a/<! qp.pipeline/*canceled-chan*)
-          (kill-session! client-database session)))
-=======
-        (when (a/<! (qp.context/canceled-chan context))
           (mongo.util/kill-session! client-database session)))
->>>>>>> aea4c074
       (let [aggregate ^AggregateIterable (*aggregate* client-database
                                                       collection-name
                                                       session
