--- conflicted
+++ resolved
@@ -31,16 +31,11 @@
       <Button
         className={className}
         variant="subtle"
-<<<<<<< HEAD
         p={0}
         h="fit-content"
         bd="none"
         leftSection={<Icon name="metabot" size={18} />}
-        loading={isLoading}
-=======
-        leftSection={<Icon name="metabot" />}
         loading={isFetching}
->>>>>>> ced4a5ec
         disabled={request == null}
         aria-label={t`Generate SQL based on the prompt`}
         onClick={handleClick}
