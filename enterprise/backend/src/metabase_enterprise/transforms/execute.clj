(ns metabase-enterprise.transforms.execute
  (:require
   [clojure.core.async :as a]
   [metabase-enterprise.transforms.canceling :as canceling]
   [metabase-enterprise.transforms.models.transform-run :as transform-run]
   [metabase-enterprise.transforms.settings :as transforms.settings]
   [metabase-enterprise.transforms.util :as transforms.util]
   [metabase.driver :as driver]
   [metabase.driver.util :as driver.u]
   [metabase.lib.schema.common :as schema.common]
   [metabase.query-processor.pipeline :as qp.pipeline]
   [metabase.util.log :as log]
   [metabase.util.malli.registry :as mr]
   [toucan2.core :as t2]))

(set! *warn-on-reflection* true)

(mr/def ::transform-details
  [:map
   [:db-id :int]
   [:transform-type [:enum {:decode/normalize schema.common/normalize-keyword} :table]]
   [:query :string]
   [:target :any]
   [:conn-spec :any]])

(defn- sync-target!
  ([transform-id run-id]
   (let [{:keys [source target]} (t2/select-one :model/Transform transform-id)
         db (get-in source [:query :database])
         database (t2/select-one :model/Database db)]
     (sync-target! target database run-id)))
  ([target database _run-id]
   ;; sync the new table (note that even a failed sync status means that the execution succeeded)
   (log/info "Syncing target" (pr-str target) "for transform")
   (transforms.util/activate-table-and-mark-computed! database target)))

(defn- run-transform!
  "Run a compiled transform"
  [run-id driver {:keys [db-id target conn-spec] :as transform-details}]
  ;; local run is responsible for status
  (try
    (let [schema (:schema target)]
      (when-not (driver/schema-exists? driver db-id schema)
        (driver/create-schema-if-needed! driver conn-spec schema)))
    (canceling/chan-start-timeout-vthread! run-id (transforms.settings/transform-timeout))
    (binding [qp.pipeline/*canceled-chan* (a/promise-chan)]
      (canceling/chan-start-run! run-id qp.pipeline/*canceled-chan*)
      (driver/run-transform! driver transform-details))
    (transform-run/succeed-started-run! run-id)
    (catch Throwable t
      (transform-run/fail-started-run! run-id {:message (.getMessage t)})
      (throw t))
    (finally
      (canceling/chan-end-run! run-id))))

(defn run-mbql-transform!
  "Run `transform` and sync its target table.

  This is executing synchronously, but supports being kicked off in the background
  by delivering the `start-promise` just before the start when the beginning of the execution has been booked
  in the database."
  ([transform] (run-mbql-transform! transform nil))
  ([{:keys [id source target] :as transform} {:keys [run-method start-promise]}]
   (try
     (let [db (get-in source [:query :database])
           {driver :engine :as database} (t2/select-one :model/Database db)
           feature (transforms.util/required-database-feature transform)
           transform-details {:db-id db
                              :transform-type (keyword (:type target))
                              :query (transforms.util/compile-source source)
<<<<<<< HEAD
                              :target target
                              :conn-spec (driver/connection-spec driver database)}]
=======
                              :output-schema (:schema target)
                              :output-table (transforms.util/qualified-table-name driver target)}
           opts {:overwrite? true}]
       (when (transforms.util/db-routing-enabled? database)
         (throw (ex-info "Transforms are not supported on databases with DB routing enabled."
                         {:driver driver, :database database})))
>>>>>>> 9164ad95
       (when-not (driver.u/supports? driver feature database)
         (throw (ex-info "The database does not support the requested transform target type."
                         {:driver driver, :database database, :feature feature})))
       ;; mark the execution as started and notify any observers
       (let [{run-id :id} (try
                            (transform-run/start-run! id {:run_method run-method})
                            (catch java.sql.SQLException e
                              (if (= (.getSQLState e) "23505")
                                (throw (ex-info "Transform is already running"
                                                {:error :already-running
                                                 :transform-id id}
                                                e))
                                (throw e))))]
         (when start-promise
           (deliver start-promise [:started run-id]))
         (log/info "Executing transform" id "with target" (pr-str target))
         (run-transform! run-id driver transform-details)
         (sync-target! target database run-id)))
     (catch Throwable t
       (log/error t "Error executing transform")
       (when start-promise
         ;; if the start-promise has been delivered, this is a no-op,
         ;; but we assume nobody would catch the exception anyway
         (deliver start-promise t))
       (throw t)))))<|MERGE_RESOLUTION|>--- conflicted
+++ resolved
@@ -68,17 +68,11 @@
            transform-details {:db-id db
                               :transform-type (keyword (:type target))
                               :query (transforms.util/compile-source source)
-<<<<<<< HEAD
                               :target target
                               :conn-spec (driver/connection-spec driver database)}]
-=======
-                              :output-schema (:schema target)
-                              :output-table (transforms.util/qualified-table-name driver target)}
-           opts {:overwrite? true}]
        (when (transforms.util/db-routing-enabled? database)
          (throw (ex-info "Transforms are not supported on databases with DB routing enabled."
                          {:driver driver, :database database})))
->>>>>>> 9164ad95
        (when-not (driver.u/supports? driver feature database)
          (throw (ex-info "The database does not support the requested transform target type."
                          {:driver driver, :database database, :feature feature})))
