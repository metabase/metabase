--- conflicted
+++ resolved
@@ -27,11 +27,7 @@
     ? shortcutsToRegister.map(({ id, perform, ...rest }) => {
         const shortcutDef = shortcuts[id];
 
-<<<<<<< HEAD
-        if (shortcutDef === undefined) {
-=======
         if (shortcutDef === undefined && !rest.shortcut) {
->>>>>>> a0bee28c
           throw Error(`Unrecognized shortcut id ${id}`);
         }
 
