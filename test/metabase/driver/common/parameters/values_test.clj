--- conflicted
+++ resolved
@@ -27,62 +27,6 @@
 
 (def ^:private test-uuid (str (random-uuid)))
 
-<<<<<<< HEAD
-(deftest variable-value-test
-  (mt/with-everything-store
-    (testing "Specified value, targeted by name"
-      (is (= "2"
-             (#'params.values/value-for-tag
-              {:name "id", :display-name "ID", :type :text, :required true, :default "100"}
-              [{:type :category, :target [:variable [:template-tag "id"]], :value "2"}]))))
-
-    (testing "Specified value, targeted by ID"
-      (is (= "2"
-             (#'params.values/value-for-tag
-              {:name "id", :id test-uuid, :display-name "ID", :type :text, :required true, :default "100"}
-              [{:type :category, :target [:variable [:template-tag {:id test-uuid}]], :value "2"}]))))
-
-    (testing "Multiple values with new operators"
-      (is (= 20
-             (#'params.values/value-for-tag
-              {:name "number_filter", :display-name "ID", :type :number, :required true, :default "100"}
-              [{:type :number/=, :value ["20"], :target [:variable [:template-tag "number_filter"]]}])))
-      (is (= [20 40]
-             (#'params.values/value-for-tag
-              {:name "number_filter", :display-name "ID", :type :number, :required true, :default "100"}
-              [{:type :number/=, :value ["20" "40"], :target [:variable [:template-tag "number_filter"]]}]))))
-
-    (testing "Unspecified value"
-      (is (= params/no-value
-             (#'params.values/value-for-tag {:name "id", :display-name "ID", :type :text} nil))))
-
-    (testing "Unspecified value when required"
-      (is (thrown? Exception
-                   (#'params.values/value-for-tag {:name "id", :display-name "ID", :required true, :type :text} nil))))
-
-    (testing "Empty value when required"
-      (is (thrown? Exception
-                   (#'params.values/value-for-tag
-                    {:name "id", :id test-uuid, :display-name "ID", :required true, :type :text}
-                    [{:type :category, :target [:variable [:template-tag {:id test-uuid}]], :value nil}]))))
-
-    (testing "Default used with unspecified value"
-      (is (= "100"
-             (#'params.values/value-for-tag
-              {:name "id", :display-name "ID", :type :text, :required true, :default "100"} nil))))
-
-    (testing "Default not used with empty value"
-      (is (= params/no-value
-             (#'params.values/value-for-tag
-              {:name "id", :id test-uuid, :display-name "ID", :type :text, :default "100"}
-              [{:type :category, :target [:variable [:template-tag {:id test-uuid}]], :value nil}]))))
-
-    (testing "Default not used with empty value when required"
-      (is (thrown? Exception
-             (#'params.values/value-for-tag
-              {:name "id", :id test-uuid, :display-name "ID", :type :text, :required true, :default "100"}
-              [{:type :category, :target [:variable [:template-tag {:id test-uuid}]], :value nil}]))))))
-=======
 (deftest ^:parallel variable-value-test
   (testing "Specified value, targeted by name"
     (is (= "2"
@@ -110,11 +54,32 @@
     (is (= params/no-value
            (#'params.values/value-for-tag {:name "id", :display-name "ID", :type :text} nil))))
 
-  (testing "Default used"
+  (testing "Unspecified value when required"
+    (is (thrown? Exception
+                 (#'params.values/value-for-tag {:name "id", :display-name "ID", :required true, :type :text} nil))))
+
+  (testing "Empty value when required"
+    (is (thrown? Exception
+                 (#'params.values/value-for-tag
+                  {:name "id", :id test-uuid, :display-name "ID", :required true, :type :text}
+                  [{:type :category, :target [:variable [:template-tag {:id test-uuid}]], :value nil}]))))
+
+  (testing "Default used with unspecified value"
     (is (= "100"
            (#'params.values/value-for-tag
-            {:name "id", :display-name "ID", :type :text, :required true, :default "100"} nil)))))
->>>>>>> 13eb422e
+            {:name "id", :display-name "ID", :type :text, :required true, :default "100"} nil))))
+
+  (testing "Default not used with empty value"
+    (is (= params/no-value
+           (#'params.values/value-for-tag
+            {:name "id", :id test-uuid, :display-name "ID", :type :text, :default "100"}
+            [{:type :category, :target [:variable [:template-tag {:id test-uuid}]], :value nil}]))))
+
+  (testing "Default not used with empty value when required"
+    (is (thrown? Exception
+                 (#'params.values/value-for-tag
+                  {:name "id", :id test-uuid, :display-name "ID", :type :text, :required true, :default "100"}
+                  [{:type :category, :target [:variable [:template-tag {:id test-uuid}]], :value nil}])))))
 
 (defn- value-for-tag
   "Call the private function and de-recordize the field"
@@ -596,109 +561,6 @@
                                                                            {:name "G Monies", :display-name "G Monies"}]]
                                                             :breakout    [!month.created_at]})}]
         (let [card-tag (str "#" (u/the-id card))]
-<<<<<<< HEAD
-          (is (schema= {:card-id  (s/eq (u/the-id card))
-                        :query    su/NonBlankString
-                        :params   (s/eq ["G%"])
-                        s/Keyword s/Any}
-                       (#'params.values/parse-tag
-                        {:id           "5aa37572-058f-14f6-179d-a158ad6c029d"
-                         :name         card-tag
-                         :display-name card-tag
-                         :type         :card
-                         :card-id      (u/the-id card)}
-                        nil))))))))
-
-(deftest nil-value-parameter-template-tag-default-test
-  (testing "default values passed in as part of the request should not apply when the value is nil"
-    (mt/dataset sample-dataset
-      (testing "Field filters"
-        (is (schema= {(s/eq "filter") {:value    (s/eq ::params/no-value)
-                                       s/Keyword s/Any}}
-                     (query->params-map
-                      {:template-tags {"filter"
-                                       {:id           "xyz456"
-                                        :name         "filter"
-                                        :display-name "Filter"
-                                        :type         :dimension
-                                        :dimension    [:field (mt/id :products :category) nil]
-                                        :widget-type  :category
-                                        :default      ["Gizmo" "Gadget"]}}
-                       :parameters    [{:type    :string/=
-                                        :id      "abc123"
-                                        :default ["Widget"]
-                                        :value   nil
-                                        :target  [:dimension [:template-tag "filter"]]}]}))))
-
-      (testing "Raw value template tags"
-        (is (= {"filter" ::params/no-value}
-               (query->params-map
-                {:template-tags {"filter"
-                                 {:id           "f0774ef5-a14a-e181-f557-2d4bb1fc94ae"
-                                  :name         "filter"
-                                  :display-name "Filter"
-                                  :type         :text
-                                  :default      "Foo"}}
-                 :parameters    [{:type    :string/=
-                                  :id      "5791ff38"
-                                  :default "Bar"
-                                  :value   nil
-                                  :target  [:variable [:template-tag "filter"]]}]})))))))
-
-(deftest field-filter-multiple-values-test
-  (testing "Make sure multiple values get returned the way we'd expect"
-    (is (schema= {(s/eq "checkin_date") {:value    (s/eq [{:type :date/range, :value "2015-01-01~2016-09-01"}
-                                                          {:type :date/single, :value "2015-07-01"}])
-                                         s/Keyword s/Any}}
-           (query->params-map
-            {:template-tags {"checkin_date" {:name         "checkin_date"
-                                             :display-name "Checkin Date"
-                                             :type         :dimension
-                                             :widget-type  :date/all-options
-                                             :dimension    [:field (mt/id :checkins :date) nil]}}
-             :parameters    [{:type   :date/range
-                              :target [:dimension [:template-tag "checkin_date"]]
-                              :value  "2015-01-01~2016-09-01"}
-                             {:type   :date/single
-                              :target [:dimension [:template-tag "checkin_date"]]
-                              :value  "2015-07-01"}]})))))
-
-(deftest use-parameter-defaults-test
-  (testing "If parameter specifies a default value (but tag does not), don't use the default when the value is nil"
-    (mt/dataset sample-dataset
-      (testing "Field filters"
-        (is (schema= {(s/eq "filter") {:value    (s/eq ::params/no-value)
-                                       s/Keyword s/Any}}
-                     (query->params-map
-                      {:template-tags {"filter"
-                                       {:id           "xyz456"
-                                        :name         "filter"
-                                        :display-name "Filter"
-                                        :type         :dimension
-                                        :dimension    [:field (mt/id :products :category) nil]
-                                        :widget-type  :category}}
-                       :parameters    [{:type    :string/=
-                                        :id      "abc123"
-                                        :default ["Widget"]
-                                        :value   nil
-                                        :target  [:dimension [:template-tag "filter"]]}]}))))
-
-      (testing "Raw value template tags"
-        (is (= {"filter" ::params/no-value}
-               (query->params-map
-                {:template-tags {"filter"
-                                 {:id           "f0774ef5-a14a-e181-f557-2d4bb1fc94ae"
-                                  :name         "filter"
-                                  :display-name "Filter"
-                                  :type         :text}}
-                 :parameters    [{:type    :string/=
-                                  :id      "5791ff38"
-                                  :default "Bar"
-                                  :value   nil
-                                  :target  [:variable [:template-tag "filter"]]}]})))))))
-
-(deftest value->number-test
-=======
           (is (=? {:card-id (u/the-id card)
                    :query   (every-pred string? (complement str/blank?))
                    :params  ["G%"]}
@@ -749,6 +611,43 @@
                               :default "Bar"
                               :target  [:variable [:template-tag "filter"]]}]})))))
 
+(deftest ^:parallel nil-value-parameter-template-tag-default-test
+  (testing "Default values passed in as part of the request should not apply when the value is nil"
+    (mt/dataset sample-dataset
+      (testing "Field filters"
+        (is (=? {"filter" {:value {:type  :category
+                                   :value ::params/no-value}}}
+                (query->params-map
+                 {:template-tags {"filter"
+                                  {:id           "xyz456"
+                                   :name         "filter"
+                                   :display-name "Filter"
+                                   :type         :dimension
+                                   :dimension    [:field (mt/id :products :category) nil]
+                                   :widget-type  :category
+                                   :default      ["Gizmo" "Gadget"]}}
+                  :parameters    [{:type    :string/=
+                                   :id      "abc123"
+                                   :default ["Widget"]
+                                   :value   nil
+                                   :target  [:dimension [:template-tag "filter"]]}]})))))))
+
+(deftest ^:parallel nil-value-parameter-template-tag-default-raw-value-test
+  (testing "Raw value template tags"
+    (is (= {"filter" "Foo"}
+           (query->params-map
+            {:template-tags {"filter"
+                             {:id           "f0774ef5-a14a-e181-f557-2d4bb1fc94ae"
+                              :name         "filter"
+                              :display-name "Filter"
+                              :type         :text
+                              :required     true
+                              :default      "Foo"}}
+             :parameters    [{:type    :string/=
+                              :id      "5791ff38"
+                              :default "Bar"
+                              :target  [:variable [:template-tag "filter"]]}]})))))
+
 (deftest field-filter-multiple-values-test
   (testing "Make sure multiple values get returned the way we'd expect"
     (is (=? {"checkin_date" {:value [{:type :date/range, :value "2015-01-01~2016-09-01"}
@@ -767,11 +666,10 @@
                                :value  "2015-07-01"}]})))))
 
 (deftest ^:parallel use-parameter-defaults-test
-  (testing "If parameter specifies a default value (but tag does not), use the parameter's default"
+  (testing "If parameter specifies a default value (but tag does not), don't use the default when the value is nil"
     (mt/dataset sample-dataset
       (testing "Field filters"
-        (is (=? {"filter" {:value {:type    :string/=
-                                   :default ["Widget"]}}}
+        (is (=? {"filter" {:value ::params/no-value}}
                 (query->params-map
                  {:template-tags {"filter"
                                   {:id           "xyz456"
@@ -779,31 +677,30 @@
                                    :display-name "Filter"
                                    :type         :dimension
                                    :dimension    [:field (mt/id :products :category) nil]
-                                   :widget-type  :category
-                                   :required     true}}
+                                   :widget-type  :category}}
                   :parameters    [{:type    :string/=
                                    :id      "abc123"
                                    :default ["Widget"]
+                                   :value   nil
                                    :target  [:dimension [:template-tag "filter"]]}]})))))))
 
 (deftest ^:parallel use-parameter-defaults-raw-value-template-tags-test
-  (testing "If parameter specifies a default value (but tag does not), use the parameter's default"
+  (testing "If parameter specifies a default value (but tag does not), don't use the default when the value is nil"
     (testing "Raw value template tags"
-      (is (= {"filter" "Bar"}
+      (is (= {"filter" ::params/no-value}
              (query->params-map
               {:template-tags {"filter"
                                {:id           "f0774ef5-a14a-e181-f557-2d4bb1fc94ae"
                                 :name         "filter"
                                 :display-name "Filter"
-                                :type         :text
-                                :required     true}}
+                                :type         :text}}
                :parameters    [{:type    :string/=
                                 :id      "5791ff38"
                                 :default "Bar"
+                                :value   nil
                                 :target  [:variable [:template-tag "filter"]]}]}))))))
 
 (deftest ^:parallel value->number-test
->>>>>>> 13eb422e
   (testing `params.values/value->number
     (testing "should handle a vector"
       (testing "of strings"
