--- conflicted
+++ resolved
@@ -188,11 +188,7 @@
         >
           <div
             ref={this.containerRef}
-<<<<<<< HEAD
-            className={cx("relative", CS.textBold, "text-medium")}
-=======
             className={cx(CS.relative, CS.textBold, CS.textMedium)}
->>>>>>> 06c664ae
             style={{ height: 20 }}
           >
             <div ref={this.labelRef} style={{ position: "absolute" }}>
