;; -*- comment-column: 100; -*-
{:config-paths ["macros" "src"]
 :linters
 {;;
  ;; enabled optional linters (these are disabled by default)
  ;;

  :aliased-namespace-symbol     {:level :warning}
  :case-symbol-test             {:level :warning}
  :condition-always-true        {:level :warning}
  :def-fn                       {:level :warning}
  :dynamic-var-not-earmuffed    {:level :warning}
  :equals-expected-position     {:level :warning, :only-in-test-assertion true}
  :keyword-binding              {:level :warning}
  :main-without-gen-class       {:level :warning}
  :minus-one                    {:level :warning}
  :misplaced-docstring          {:level :warning}
  :missing-body-in-when         {:level :warning}
  :missing-docstring            {:level :warning}
  :missing-else-branch          {:level :warning}
  :namespace-name-mismatch      {:level :warning}
  :non-arg-vec-return-type-hint {:level :warning}
  :plus-one                     {:level :warning}
  :reduce-without-init          {:level :warning}
  :redundant-call               {:level :warning}
  :redundant-fn-wrapper         {:level :warning}
  :self-requiring-namespace     {:level :warning}
  :single-key-in                {:level :warning}
  :unsorted-imports             {:level :warning}
  :unsorted-required-namespaces {:level :warning}
  :unused-alias                 {:level :warning}
  :use                          {:level :warning}
  :warn-on-reflection           {:level :warning}

  ;;
  ;; other disabled-by-default linters it would be nice to enable soon
  ;;

  ;; TODO (cam): most of these either have a ton of things that need to be fixed or cause issues
  ;; with [[metabase.lib.util.match/match]] and friends -- we need to write a custom hook for those macros so Kondo
  ;; can understand them.

  #_:docstring-leading-trailing-whitespace
  #_:equals-false
  #_:equals-true
  #_:used-underscored-binding

  ;;
  ;; disabled linters
  ;;

  :redundant-ignore {:level :off} ; lots of false positives, see https://github.com/clj-kondo/clj-kondo/issues/2414
  :unexpected-recur {:level :off} ; TODO (cam): I think we just need to tell it how to handle MBQL match and we can enable this?

  ;;
  ;; globally-enabled custom linters
  ;;
  :metabase/check-defmulti-arglists                    {:level :warning}
  :metabase/check-me-humanize                          {:level :warning}
  :metabase/defsetting-must-specify-export             {:level :warning}
  :metabase/mbql-query-first-arg                       {:level :warning}
  :metabase/missing-test-expr-requires-in-cljs         {:level :warning}
  :metabase/require-shape-checker                      {:level :warning}
  :metabase/test-helpers-use-non-thread-safe-functions {:level :warning}
  :metabase/validate-logging                           {:level :warning}
  :metabase/validate-mb-driver-tests                   {:level :warning}
  :metabase/validate-mb-once                           {:level :warning}

  :metabase/validate-deftest
  {:level :warning

   ;; calling these functions will result in an error in tests marked `^:parallel`
   ;;
   ;; TODO -- these should all be made thread safe if possible or renamed so they end in `!`. Then we can remove them
   ;; from this list because by default anything ending in `!` is considered to be thread-unsafe
   :parallel/unsafe
   #{clojure.core/alter-var-root
     clojure.core/with-redefs
     clojure.core/with-redefs-fn
     metabase.actions.test-util/with-actions
     metabase.actions.test-util/with-actions-disabled
     metabase.actions.test-util/with-actions-enabled
     metabase.actions.test-util/with-actions-test-data
     metabase.actions.test-util/with-actions-test-data-and-actions-enabled
     metabase.actions.test-util/with-actions-test-data-tables
     metabase.analytics.snowplow-test/with-fake-snowplow-collector
     metabase.channel.email-test/with-expected-messages
     metabase.channel.email-test/with-fake-inbox
     metabase.test.data.users/with-group
     metabase.test.data.users/with-group-for-user
     metabase.test.data/with-empty-h2-app-db
     metabase.test.util.log/with-log-level
     metabase.test.util.misc/with-single-admin-user
     metabase.test.util/with-all-users-permission
     metabase.test.util/with-discarded-collections-perms-changes
     metabase.test.util/with-env-keys-renamed-by
     metabase.test.util/with-locale
     metabase.test.util/with-model-cleanup
     metabase.test.util/with-non-admin-groups-no-root-collection-for-namespace-perms
     metabase.test.util/with-non-admin-groups-no-root-collection-perms
     metabase.test.util/with-temp-env-var-value
     metabase.test.util/with-temp-vals-in-db
     metabase.test.util/with-temporary-raw-setting-values
     metabase.test.util/with-temporary-setting-values
     metabase.test.util/with-user-in-groups
     metabase.test/with-actions
     metabase.test/with-actions-disabled
     metabase.test/with-actions-enabled
     metabase.test/with-actions-test-data
     metabase.test/with-actions-test-data-and-actions-enabled
     metabase.test/with-actions-test-data-tables
     metabase.test/with-all-users-permission
     metabase.test/with-discarded-collections-perms-changes
     metabase.test/with-empty-h2-app-db
     metabase.test/with-env-keys-renamed-by
     metabase.test/with-expected-messages
     metabase.test/with-fake-inbox
     metabase.test/with-group
     metabase.test/with-group-for-user
     metabase.test/with-locale
     metabase.test/with-log-level
     metabase.test/with-model-cleanup
     metabase.test/with-non-admin-groups-no-root-collection-for-namespace-perms
     metabase.test/with-non-admin-groups-no-root-collection-perms
     metabase.test/with-single-admin-user
     metabase.test/with-temp-env-var-value
     metabase.test/with-temp-vals-in-db
     metabase.test/with-temporary-raw-setting-values
     metabase.test/with-temporary-setting-values
     metabase.test/with-user-in-groups}

   ;; these functions are allowed in `^:parallel` tests even tho they end in `!`
   :parallel/safe
   #{clojure.core/assoc!
     clojure.core/compare-and-set!
     clojure.core/conj!
     clojure.core/disj!
     clojure.core/dissoc!
     clojure.core/persistent!
     clojure.core/pop!
     clojure.core/reset!
     clojure.core/reset-vals!
     clojure.core/run!
     clojure.core/swap!
     clojure.core/swap-vals!
     clojure.core/volatile!
     clojure.core/vreset!
     clojure.core/vswap!
     clojure.core.async/<!
     clojure.core.async/<!!
     clojure.core.async/>!
     clojure.core.async/>!!
     clojure.core.async/alt!
     clojure.core.async/alt!!
     clojure.core.async/alts!
     clojure.core.async/alts!!
     clojure.core.async/close!
     clojure.core.async/ioc-alts!
     clojure.core.async/offer!
     clojure.core.async/onto-chan!
     clojure.core.async/onto-chan!!
     clojure.core.async/poll!
     clojure.core.async/put!
     clojure.core.async/take!
     clojure.core.async/to-chan!
     clojure.core.async/to-chan!!
     metabase.channel.core/send!
     metabase.driver.sql-jdbc.execute/execute-prepared-statement!
     metabase.models.notification/create-notification!
     metabase.pulse.send/send-pulse!
     metabase.query-processor.store/store-database!
     ;; Safe in tests, where we typically use a private, temporary index per thread.
     metabase.search.core/reindex!
     metabase.util/run-count!
     next.jdbc/execute!}}

  :metabase/i-like-making-cams-eyes-bleed-with-horrifically-long-tests
  {:level      :warning
   :max-length 150}

  ;; this is not enabled here, it is enabled below only for specific namespaces.
  :metabase/disallow-hardcoded-driver-names-in-tests
  ;; don't include `:h2` since that will probably lead to a mountain of tests where we are specifically testing
  ;; middleware or compilation behavior with just H2 since it's the default.
  {:drivers #{;; core drivers
              #_:h2
              :postgres
              :mysql
              ;; module drivers
              :athena
              :bigquery-cloud-sdk
              :databricks
              :druid
              :druid-jdbc
              :googleanalytics
              :hive-like
              :mongo
              :oracle
              :presto-jdbc
              :redshift
              :snowflake
              :sparksql
              :sqlite
              :sqlserver
              :vertica}}

  ;;
  ;; misc config for built-in linters
  ;;

  :invalid-arity       {:skip-args [metabase.lib.util.match/match]} ; TODO (cam): can we fix these?
  :refer-all           {:level :warning, :exclude [clojure.test]}
  :unused-referred-var {:exclude {compojure.core [GET DELETE POST PUT]}}

  ;; TODO -- all of these entries are HACKS and we should fix them by writing real custom Kondo HOOKS for these
  ;; macros. Please don't add anything new to this list! Talk to your best bud Cam if you don't know how to write a
  ;; Kondo hook and he will pair with you on it. Thanks! -- Cam
  :unresolved-symbol
  {:exclude
   [(build.uberjar/with-duration-ms)
    (cljs.test/is [=? malli=])
    (clojure.core.logic/fresh)
    (clojure.core.logic/matcha)
    (clojure.core.logic/run)
    (clojure.test/is [query= =? malli= qv=])
    (clojure.tools.macro/macrolet)
    instaparse.core/transform
    (metabase.server.streaming-response/streaming-response)
    (metabase.driver.druid.query-processor-test/druid-query-returning-rows)
    (metabase.lib.util.match/match)
    (metabase.lib.util.match/match-one)
    (metabase.lib.util.match/replace)
    (metabase.lib.util.match/replace-in)
    (metabase.query-processor.middleware.cache-backend.interface/with-cached-results)
    (metabase.util.regex/rx [opt])
    (metabase.util/prog1 [<>])
    (taoensso.nippy/extend-freeze)
    (taoensso.nippy/extend-thaw)]}

  :deprecated-var
  {:exclude
   {metabase.cmd/dump                                                            {:namespaces ["metabase\\.cmd-test" "metabase-enterprise\\.serialization\\.cmd-test"]}
    metabase.cmd/load                                                            {:namespaces ["metabase\\.cmd-test" "metabase-enterprise\\.serialization\\.cmd-test"]}
    metabase.db.data-migrations/data-migrations                                  {:namespaces ["metabase\\.db\\.data-migrations"]}
    metabase.db.data-migrations/defmigration                                     {:namespaces ["metabase\\.db\\.data-migrations"]}
    metabase.db.data-migrations/run-migration-if-needed!                         {:namespaces ["metabase\\.db\\.data-migrations"]}
    metabase.driver.sql-jdbc.execute.old-impl/set-timezone-sql                   {:namespaces ["metabase\\.driver.*"]}
    metabase.driver.sql-jdbc.execute/set-time-zone-if-supported!                 {:namespaces ["metabase\\.driver.*"]}
    metabase.driver/current-db-time                                              {:namespaces ["metabase.*"]}
    metabase.driver/supports?                                                    {:namespaces ["metabase.*"]}
    metabase.premium-features.premium-features/enable-enhancements?              {:namespaces ["metabase\\.models.*"]}
    metabase.query-processor.middleware.resolve-joins/maybe-resolve-source-table {:namespaces ["metabase.*"]}
    metabase.query-processor.util/normalize-token                                {:namespaces ["metabase.*"]}
    schema.core/both                                                             {:namespaces ["metabase.*"]}
    schema.core/either                                                           {:namespaces ["metabase.*"]}}}

  :discouraged-var
  {clojure.core/print                                 {:message "Use metabase.util.log instead of clojure.core/print"}
   clojure.core/println                               {:message "Use metabase.util.log instead of clojure.core/println"}
   clojure.core/printf                                {:message "Use metabase.util.log instead of clojure.core/printf"}
   clojure.core/prn                                   {:message "Use metabase.util.log instead of clojure.core/prn"}
   clojure.core/pr                                    {:message "Use metabase.util.log instead of clojure.core/pr"}
   clojure.core/tap>                                  {:message "Don't use tap> is source code"}
   clojure.core/time                                  {:message "Don't use time in source code"}
   clojure.test.check/quick-check                     {:message "You probably meant to use clojure.test.check.clojure-test/defspec instead -- quick check will run the tests when it is evaluated rather than when we run the test suite."}
   clojure.java.jdbc/get-connection                   {:message "Use sql-jdbc.execute/do-with-connection-with-options (for drivers) or t2/with-connection (for the app DB) instead of jdbc/get-connection"}
   clojure.java.jdbc/with-db-connection               {:message "Use sql-jdbc.execute/do-with-connection-with-options (for drivers) or t2/with-connection (for the app DB) instead of jdbc/with-db-connection"}
   clojure.java.jdbc/with-db-metadata                 {:message "Use sql-jdbc.execute/do-with-connection-with-options + .getMetaData instead of jdbc/with-db-metadata"}
   clojure.pprint/pprint                              {:message "Use metabase.util.log instead of clojure.pprint/pprint"}
   clojure.string/lower-case                          {:message "Use metabase.util/lower-case-en instead of clojure.string/lower-case"}
   clojure.string/upper-case                          {:message "Use metabase.util/upper-case-en instead of clojure.string/upper-case"}
   compojure.core/context                             {:message "Use metabase.api.util.handlers/route-map-handler instead of compojure.core/context, it is much faster and supports OpenAPI spec generation"}
   compojure.core/defroutes                           {:message "Use metabase.api.util.handlers/defroutes instead of compojure.core/routes, it supports OpenAPI spec generation."}
   compojure.core/routes                              {:message "Use metabase.api.util.handlers/routes instead of compojure.core/routes, it supports OpenAPI spec generation."}
   fipp.edn/pprint                                    {:message "Use metabase.util.log instead of fipp.edn/pprint"}
   honeysql.core/call                                 {:message "Use hx/call instead because it is Honey SQL 2 friendly"}
   honeysql.core/raw                                  {:message "Use hx/raw instead because it is Honey SQL 2 friendly"}
   java-time/with-clock                               {:message "Use mt/with-clock"}
   java.util.UUID/randomUUID                          {:message "Use clojure.core/random-uuid instead of java.util.UUID/randomUUID"}
   malli.core/explain                                 {:message "Use metabase.util.malli.registry/explain instead of malli.core/explain because it has built-in caching"}
   malli.core/explainer                               {:message "Use metabase.util.malli.registry/explainer instead of malli.core/explainer because it has built-in caching"}
   malli.core/validate                                {:message "Use metabase.util.malli.registry/validate instead of malli.core/validate because it has built-in caching"}
   malli.core/validator                               {:message "Use metabase.util.malli.registry/validator instead of malli.core/validator because it has built-in caching"}
   me.flowthing.pp/pprint                             {:message "Use metabase.util.log instead of me.flowthing.pp/pprint"}
   medley.core/random-uuid                            {:message "Use clojure.core/random-uuid instead of medley.core/random-uuid"}
   metabase.driver/database-supports?                 {:message "Use metabase.driver.util/supports? instead of metabase.driver/database-supports?"}
   metabase.lib.equality/find-column-indexes-for-refs {:message "Use lib.equality/closest-matches-in-metadata or lib.equality/find-closest-matches-for-refs instead of lib.equality/find-column-indexes-for-refs"}
   metabase.test/with-temp*                           {:message "Use mt/with-temp instead of mt/with-temp*"}
   toucan2.tools.with-temp/with-temp                  {:message "Use mt/with-temp instead of toucan2.tools.with-temp/with-temp"}}

  :discouraged-namespace
  {camel-snake-kebab.core {:message "CSK is not Turkish-safe, use the versions in metabase.util instead."}
   cheshire.core          {:message "Use metabase.util.json instead of cheshire.core directly."}
   clojure.tools.logging  {:message "Use metabase.util.log instead of clojure.tools.logging directly"}
   grouper.core           {:message "Use metabase.util.grouper instead of grouper.core"}
   honeysql.core          {:message "Use Honey SQL 2. Honey SQL 1 is removed as a dependency in Metabase 49+."}
   honeysql.format        {:message "Use Honey SQL 2. Honey SQL 1 is removed as a dependency in Metabase 49+."}
   honeysql.helpers       {:message "Use Honey SQL 2. Honey SQL 1 is removed as a dependency in Metabase 49+."}
   honeysql.types         {:message "Use Honey SQL 2. Honey SQL 1 is removed as a dependency in Metabase 49+."}
   honeysql.util          {:message "Use Honey SQL 2. Honey SQL 1 is removed as a dependency in Metabase 49+."}}

  :unresolved-var
  {:exclude
   [colorize.core]}

  ;; A "module" is any `metabase.<module>.core` namespace in `src`.
  :metabase/ns-module-checker
  {:level :warning

   ;; Map of module name => the "core" external public-facing API namespace(s). You have three options here:
   ;;
   ;; 1. Special sentinel value `:any` means means this module does not (yet) have external public-facing API
   ;;    namespace(s). This is mostly a temporary placeholder until we go in and create module namespaces, which means
   ;;    you should go create one.
   ;;
   ;; 2. A set of namespace symbols. All namespaces in other modules will only be allowed to use namespaces from
   ;;    this set. Ideally this set should only have one namespace, but restricting it to a set of several is still
   ;;    better than `:any`.
   ;;
   ;; 3. `nil` or not listed here -- we default to assuming there is one API namespace called `<module>.core`
   ;;
   ;; `nil` or an empty set  Otherwise this should be a set of namespace symbols.
   ;;
   ;; PRO TIP: Check out the `dev.deps-graph` namespace for helpful tools to see where a module is used externally.
   :api-namespaces
   {metabase.actions               #{metabase.actions.core}
    metabase.analytics             #{metabase.analytics.prometheus
                                     metabase.analytics.snowplow
                                     metabase.analytics.stats
                                     metabase.analytics.sdk}                                        ; TODO -- consolidate these into a real API namespace.
    metabase.analyze               #{metabase.analyze.core}
    metabase.api                   #{metabase.api.common
                                     ;; I don't really like making all these namespaces external but they have to be
                                     ;; for now until we can shrink this mega-module down a little bit (by moving API
                                     ;; namespaces out into different modules)... eventually `api` will just be a
                                     ;; general low-level API utils/macros module and at that point it can probably
                                     ;; get a single API namespace. Please try to avoid adding more stuff here if you
                                     ;; can tho. -- Cam
                                     metabase.api.common.validation
                                     metabase.api.dataset
                                     metabase.api.macros
                                     metabase.api.open-api
                                     metabase.api.routes
                                     metabase.api.util.handlers}                                    ; TODO -- consolidate these into a real API namespace. I think the `*current-user*` type stuff might need to be moved into a separate module.
    metabase.audit                 #{metabase.audit}
    metabase.auth-provider         #{metabase.auth-provider}
    metabase.cmd                   #{}                                                              ; there are no namespaces here since you shouldn't be using this in any other module.
    ;; TODO -- this has too many API namespaces, ideally it would only expose `metabase.channel.core`,
    ;; `metabase.channel.init`, and `metabase.channel.api`.
    metabase.channel               #{metabase.channel.api
                                     metabase.channel.core
                                     metabase.channel.email
                                     metabase.channel.email.messages
                                     metabase.channel.models.channel
                                     metabase.channel.init
                                     metabase.channel.render.core
                                     metabase.channel.template.core}
    metabase.config                #{metabase.config}
    ;; this is not even a real module, it's an external library but its starts with a `metabase.` namespace.
    metabase.connection-pool       #{metabase.connection-pool}
    metabase.core                  #{metabase.core.initialization-status}                           ; TODO -- only namespace used outside of EE, this probably belongs in `metabase.server` anyway since that's the only place it's used.
    metabase.db                    #{metabase.db
                                     metabase.db.metadata-queries                                   ; TODO this should probably be separate from metabase.db
                                     metabase.db.query                                              ; TODO this is mostly util stuff like `metabase.db.query/query` that we don't even need anymore.
                                     metabase.db.setup}                                             ; TODO these are only calling `metabase.db.setup/setup-db!` and there's a slightly different version in `metabase.db`
    metabase.driver                :any                                                             ; TODO -- 19 namespaces!!!! CRY
    metabase.eid-translation       #{metabase.eid-translation}
    metabase.embed                 #{metabase.embed.settings}
    metabase.events                #{metabase.events metabase.events.init}
    metabase.formatter             #{metabase.formatter}
    metabase.integrations          #{metabase.integrations.common
                                     metabase.integrations.google
                                     metabase.integrations.ldap
                                     metabase.integrations.slack}                                   ; TODO -- consolidate these into a real API namespace.
    metabase.legacy-mbql           #{metabase.legacy-mbql.normalize
                                     metabase.legacy-mbql.predicates
                                     metabase.legacy-mbql.schema
                                     metabase.legacy-mbql.schema.helpers
                                     metabase.legacy-mbql.util}                                     ; TODO -- consolidate these into a real API namespace.
    metabase.lib                   :any                                                             ; TODO -- :cry: 34 externally referenced namespaces, but maybe half of them are schema namespaces which technically don't need to be required.
    metabase.logger                #{metabase.logger metabase.logger.init}
    metabase.models                :any                                                             ; TODO -- scream, 62 namespaces used elsewhere, but to be fair a lot of these don't *need* to be required.
    metabase.moderation            #{metabase.moderation}
    metabase.notification          #{metabase.notification.core
                                     metabase.notification.init
                                     metabase.notification.payload.core}
    metabase.permissions           #{metabase.permissions.api
                                     metabase.permissions.core}
    metabase.plugins               #{metabase.plugins
                                     metabase.plugins.classloader}                                  ; TODO -- not 100% sure the classloader belongs here
    metabase.premium-features      #{metabase.premium-features.core}
    metabase.public-settings       #{metabase.public-settings}
    metabase.pulse                 #{metabase.pulse.core}
    metabase.query-processor       :any                                                             ; TODO omg scream, 29 namespaces used outside of the module. WHAT THE HECC
    metabase.query-analysis        #{metabase.query-analysis.core
                                     metabase.query-analysis.init}
    metabase.request               #{metabase.request.core}
    metabase.sample-data           #{metabase.sample-data}
    metabase.search                #{metabase.search.core
                                     metabase.search.init
                                     metabase.search.api
                                     ;; Need to expose this submodule, to break circular dependencies with models.
                                     metabase.search.spec}
    metabase.server                #{metabase.server.core
                                     ;;
                                     ;; TODO FIXME -- this is loaded for side effects since it contains the JSON
                                     ;; encoder logic for stuff like `java.time` classes. As a
                                     ;; result, [[metabase.models.setting]] (and thus the `metabase.models` module)
                                     ;; has to depend on the `metabase.server` module...we should create either a new
                                     ;; `metabase.json` or `metabase.encoders` module for stuff like this to live. Or
                                     ;; maybe it just belongs in a generic `metabase.config` module.
                                     metabase.server.middleware.json
                                     ;;
                                     ;; TODO -- we can't make this part of [[metabase.server.core]] YET because it
                                     ;; causes circular dependencies. Maybe in the future once we tease apart more of
                                     ;; the modules tangle we can.
                                     metabase.server.protocols
                                     ;;
                                     ;; TODO -- I really don't like having YET ANOTHER allowed external namespace for
                                     ;; this module but some things need to import it so
                                     ;; `metabase.server.streaming_response.StreamingReponse` comes into existence...
                                     metabase.server.streaming-response}
    metabase.setup                 #{metabase.setup.api
                                     metabase.setup.core}
    metabase.sync                  #{metabase.sync.api
                                     metabase.sync.core
                                     metabase.sync.init
                                     ;; TODO -- see if we can expose the important parts in `metabase.sync.core`
                                     metabase.sync.schedules
                                     metabase.sync.util}
    metabase.task                  #{metabase.task
                                     metabase.task.bootstrap
                                     metabase.task.index-values
                                     metabase.task.init
                                     metabase.task.persist-refresh} ; TODO -- move this stuff into appropriate modules
    metabase.timeline              #{metabase.timeline.api
                                     metabase.timeline.core}
    metabase.types                 #{metabase.types}
    metabase.upload                #{metabase.upload}
    metabase.util                  :any                                                             ; I think util being `:any` is actually something I am ok with. But this has 32 namespaces.
    metabase.xrays                 #{metabase.xrays.core}}

   ;; Map of module => other modules you're allowed to use there. You have two options here:
   ;;
   ;; 1. `:any` means namespaces in this module are allowed to use any other module -- allowed modules are not
   ;;    enforced for this module. Module API namespaces for modules that have them defined are still enforced. For
   ;;    ones that are `nil`, please go in and add a list of allowed modules. `:any` is mostly meant a temporary
   ;;    placeholder until we can fill these all out, so feel free to fix these.
   ;;
   ;; 2. A set of module symbols. This is the list of modules that are allowed to be referenced. An empty set means no
   ;;    other modules are allowed to be referenced; this is the default for any modules that aren't listed here.
   :allowed-modules
   {metabase.actions               :any
    metabase.analytics             :any
    metabase.analyze               :any
    metabase.api                   :any
    metabase.audit                 :any
    metabase.auth-provider         #{metabase.util
                                     metabase.premium-features}
    metabase.cmd                   :any
    metabase.channel               :any
    metabase.config                #{metabase.plugins}
    metabase.core                  :any
    metabase.db                    :any
    metabase.driver                :any
    metabase.embed                 :any
    metabase.events                :any
    metabase.formatter             :any
    metabase.integrations          :any
    metabase.legacy-mbql           :any
    metabase.lib                   :any
    metabase.logger                #{metabase.config
                                     metabase.plugins}
    metabase.models                :any
    metabase.moderation            :any
    metabase.notification          :any
    metabase.permissions           #{metabase.api
                                     metabase.audit
                                     metabase.config
                                     metabase.db
                                     metabase.models
                                     metabase.plugins
                                     metabase.premium-features
                                     metabase.request
                                     metabase.util}
    metabase.plugins               :any
    metabase.premium-features      :any
    metabase.public-settings       :any
    metabase.pulse                 :any
    metabase.query-analysis        #{metabase.config
                                     metabase.driver
                                     metabase.legacy-mbql
                                     metabase.lib
                                     metabase.models
                                     metabase.public-settings
                                     metabase.query-processor
                                     metabase.task
                                     metabase.util}
    metabase.query-processor       :any
    metabase.request               #{metabase.config
                                     metabase.models
                                     metabase.permissions
                                     metabase.public-settings
                                     metabase.util}
    metabase.sample-data           :any
    metabase.search                :any
    metabase.server                :any
    metabase.setup                 :any
    metabase.sync                  :any
    metabase.task                  :any
    metabase.timeline              :any
    metabase.types                 #{metabase.util}
    metabase.upload                :any
    metabase.util                  :any ; TODO -- this should probably be #{}
    metabase.xrays                 :any}

   ;; namespaces matching these patterns (with `re-find`) are excluded from the module linter. Since regex literals
   ;; aren't allowed in EDN just used the `(str <regex>)` version i.e. two slashes instead of one.
   ;;
   ;; this is mostly intended for excluding test namespaces or those rare 'glue' namespaces that glue multiple modules
   ;; together, e.g. `metabase.lib.metadata.jvm`.
   :ignored-namespace-patterns
   #{"-test$"                     ; anything ending in `-test`
     "test[-.]util"               ; anything that contains `test.util` or `test-util`
     "test\\.impl"                ; anything that contains `test.impl`
     "test-setup"                 ; anything that contains `test-setup`
     "^metabase\\.test"           ; anything starting with `metabase.test`
     "^metabase\\.http-client$"}} ; `metabase.http-client` which is a test-only namespace despite its name.

  :consistent-alias
  {:aliases
   {buddy.core.hash                                               buddy-hash
    cheshire.generate                                             json.generate
    clojure.tools.logging                                         log
    clj-http.client                                               http
    clj-ldap.client                                               ldap
    clj-time.coerce                                               time.coerce
    clj-time.format                                               time.format
    clojure.core.async                                            a
    clojure.core.match                                            clojure.core.match ; Prefer :refer [match]
    clojure.data                                                  data
    clojure.math.combinatorics                                    math.combo
    clojure.pprint                                                pprint
    clojure.spec.alpha                                            s
    clojure.string                                                str
    clojure.test                                                  t
    clojure.tools.build.api                                       b
    clojure.tools.namespace.dependency                            ns.deps
    clojure.tools.namespace.find                                  ns.find
    clojure.tools.namespace.parse                                 ns.parse
    colorize.core                                                 colorize
    environ.core                                                  env
    hiccup.core                                                   hiccup
    hiccup.util                                                   hiccup.util
    honey.sql                                                     sql
    honey.sql.helpers                                             sql.helpers
    java-time.api                                                 t
    macaw.core                                                    macaw
    malli.core                                                    mc
    malli.error                                                   me
    malli.experimental                                            mx
    malli.generator                                               mg
    malli.provider                                                mp
    malli.transform                                               mtx
    malli.util                                                    mut
    medley.core                                                   m
    metabase-enterprise.audit-app.pages.common                    common
    metabase-enterprise.sandbox.api.table                         table
    metabase-enterprise.test                                      met
    metabase.analytics.sdk                                        sdk
    metabase.analytics.stats                                      stats
    metabase.analysis.native-query-analyzer                       nqa
    metabase.analysis.native-query-analyzer.parameter-substitution nqa.sub
    metabase.analyze.query-results                                qr
    metabase.analyze.classifiers.category                         classifiers.category
    metabase.analyze.classifiers.core                             classifiers
    metabase.analyze.classifiers.name                             classifiers.name
    metabase.analyze.classifiers.no-preview-display               classifiers.no-preview-display
    metabase.analyze.classifiers.text-fingerprint                 classifiers.text-fingerprint
    metabase.analyze.fingerprint.fingerprinters                   fingerprinters
    metabase.analyze.fingerprint.insights                         insights
    metabase.analyze.fingerprint.schema                           fingerprint.schema
    metabase.api.activity                                         api.activity
    metabase.api.alert                                            api.alert
    metabase.api.automagic-dashboards                             api.magic
    metabase.api.bookmark                                         api.bookmark
    metabase.api.card                                             api.card
    metabase.api.card-test                                        api.card-test
    metabase.api.collection                                       api.collection
    metabase.api.common                                           api
    metabase.api.dashboard                                        api.dashboard
    metabase.api.dashboard-test                                   api.dashboard-test
    metabase.api.database                                         api.database
    metabase.api.dataset                                          api.dataset
    metabase.api.email                                            api.email
    metabase.api.embed                                            api.embed
    metabase.api.field                                            api.field
    metabase.api.geojson                                          api.geojson
    metabase.api.ldap                                             api.ldap
    metabase.api.logic-history                                    api.login-history
    metabase.api.macros                                           api.macros
    metabase.api.metric                                           api.metric
    metabase.api.native-query-snippet                             api.native-query-snippet
    metabase.api.pivots                                           api.pivots
    metabase.api.premium-features                                 api.premium-features
    metabase.api.preview-embed                                    api.preview-embed
    metabase.api.public                                           api.public
    metabase.api.pulse                                            api.pulse
    metabase.api.revision                                         api.revision
    metabase.api.segment                                          api.segment
    metabase.api.session                                          api.session
    metabase.api.setting                                          api.setting
    metabase.api.setup                                            api.setup
    metabase.api.slack                                            api.slack
    metabase.api.table                                            api.table
    metabase.api.task                                             api.task
    metabase.api.tiles                                            api.tiles
    metabase.api.user                                             api.user
    metabase.api.util                                             api.util
    metabase.channel.core                                         channel
    metabase.channel.render.core                                  channel.render
    metabase.cmd.copy.h2                                          copy.h2
    metabase.config                                               config
    metabase.config.file                                          config.file
    metabase.connection-pool                                      connection-pool
    metabase.db.connection                                        mdb.connection
    metabase.db.jdbc-protocols                                    mdb.jdbc-protocols
    metabase.db.metadata-queries                                  metadata-queries
    metabase.db.spec                                              mdb.spec
    metabase.db.query                                             mdb.query
    metabase.driver.common.parameters                             params
    metabase.driver.common.parameters.dates                       params.dates
    metabase.driver.common.parameters.operators                   params.ops
    metabase.driver.common.parameters.parse                       params.parse
    metabase.driver.common.parameters.values                      params.values
    metabase.driver.druid.client                                  druid.client
    metabase.driver.druid.execute                                 druid.execute
    metabase.driver.druid.js                                      druid.js
    metabase.driver.druid.query-processor                         druid.qp
    metabase.driver.druid.sync                                    druid.sync
    metabase.driver.impl                                          driver.impl
    metabase.driver.mongo.execute                                 mongo.execute
    metabase.driver.mongo.parameters                              mongo.params
    metabase.driver.mongo.query-processor                         mongo.qp
    metabase.driver.mongo.util                                    mongo.util
    metabase.driver.sql                                           driver.sql
    metabase.driver.sql-jdbc.common                               sql-jdbc.common
    metabase.driver.sql-jdbc.connection                           sql-jdbc.conn
    metabase.driver.sql-jdbc.execute                              sql-jdbc.execute
    metabase.driver.sql-jdbc.execute.diagnostic                   sql-jdbc.execute.diagnostic
    metabase.driver.sql-jdbc.execute.legacy-impl                  sql-jdbc.legacy
    metabase.driver.sql-jdbc.execute.old-impl                     sql-jdbc.execute.old
    metabase.driver.sql-jdbc.sync                                 sql-jdbc.sync
    metabase.driver.sql-jdbc.sync.common                          sql-jdbc.sync.common
    metabase.driver.sql-jdbc.sync.describe-database               sql-jdbc.describe-database
    metabase.driver.sql-jdbc.sync.describe-table                  sql-jdbc.describe-table
    metabase.driver.sql-jdbc.sync.interface                       sql-jdbc.sync.interface
    metabase.driver.sql-jdbc.test-util                            sql-jdbc.tu
    metabase.driver.sql.parameters.substitute                     sql.params.substitute
    metabase.driver.sql.parameters.substitution                   sql.params.substitution
    metabase.eid-translation                                      eid-translation
    metabase.formatter                                            formatter
    metabase.http-client                                          client
    metabase.legacy-mbql.normalize                                mbql.normalize
    metabase.legacy-mbql.schema                                   mbql.s
    metabase.legacy-mbql.util                                     mbql.u
    metabase.lib.util                                             lib.util
    metabase.lib.util.match                                       lib.util.match
    metabase.models.activity                                      activity
    metabase.models.application-permissions-revision              a-perm-revision
    metabase.models.bookmark                                      bookmark
    metabase.models.collection                                    collection
    metabase.models.collection.graph                              graph
    metabase.models.collection-permission-graph-revision          c-perm-revision
    metabase.models.dashboard-card                                dashboard-card
    metabase.models.database                                      database
    metabase.models.dependency                                    dependency
    metabase.models.field-values                                  field-values
    metabase.models.interface                                     mi
    metabase.models.moderation-review                             moderation-review
    metabase.models.native-query-snippet                          native-query-snippet
    metabase.models.notification                                  models.notification
    metabase.models.params                                        params
    metabase.models.pulse                                         models.pulse
    metabase.models.pulse-channel                                 pulse-channel
    metabase.models.pulse-channel-recipient                       pulse-channel-recipient
    metabase.models.query.permissions                             query-perms
    metabase.models.setting.cache                                 setting.cache
    metabase.notification.core                                    notification
    metabase.notification.test-util                               notification.tu
    metabase.permissions.core                                     perms
    metabase.plugins.initialize                                   plugins.init
    metabase.public-settings                                      public-settings
    metabase.premium-features.core                                premium-features
    metabase.pulse.core                                           pulse
    metabase.pulse.render                                         render
    metabase.pulse.render.body                                    body
    metabase.pulse.render.style                                   style
    metabase.pulse.test-util                                      pulse.test-util
    metabase.pulse.parameters                                     pulse-params
    metabase.query-processor-test                                 qp.test
    metabase.query-processor.context                              qp.context
    metabase.query-processor.error-type                           qp.error-type
    metabase.query-processor.interface                            qp.i
    metabase.query-processor.middleware.add-dimension-projections qp.add-dimension-projections
    metabase.query-processor.middleware.add-implicit-clauses      qp.add-implicit-clauses
    metabase.query-processor.middleware.add-implicit-joins        qp.add-implicit-joins
    metabase.query-processor.middleware.auto-bucket-datetimes     qp.auto-bucket-datetimes
    metabase.query-processor.middleware.constraints               qp.constraints
    metabase.query-processor.middleware.cumulative-aggregations   qp.cumulative-aggregations
    metabase.query-processor.middleware.parameters.mbql           qp.mbql
    metabase.query-processor.middleware.parameters.native         qp.native
    metabase.query-processor.middleware.permissions               qp.perms
    metabase.query-processor.middleware.pre-alias-aggregations    qp.pre-alias-aggregations
    metabase.query-processor.middleware.resolve-fields            qp.resolve-fields
    metabase.query-processor.middleware.resolve-referenced        qp.resolve-referenced
    metabase.query-processor.middleware.resolve-source-table      qp.resolve-source-table
    metabase.query-processor.middleware.wrap-value-literals       qp.wrap-value-literals
    metabase.query-processor.pivot                                qp.pivot
    metabase.query-processor.streaming                            qp.streaming
    metabase.query-processor.streaming.interface                  qp.si
    metabase.query-processor.streaming.xlsx                       qp.xlsx
    metabase.query-processor.timezone                             qp.timezone
    metabase.query-processor.util                                 qp.util
    metabase.request.core                                         request
    metabase.search.config                                        search.config
    metabase.search.filter                                        search.filter
    metabase.search.in-place.filter                               search.in-place.filter
    metabase.search.in-place.util                                 search.util
    metabase.search.in-place.scoring                              scoring
    metabase.server.core                                          server
    metabase.server.protocols                                     server.protocols
    metabase.sync.analyze.fingerprint                             sync.fingerprint
    metabase.sync.field-values                                    sync.field-values
    metabase.sync.interface                                       i
    metabase.sync.schedules                                       sync.schedules
    metabase.sync.sync-metadata.fields.our-metadata               fields.our-metadata
    metabase.sync.util                                            sync-util
    metabase.sync.util-test                                       sync.util-test
    metabase.test                                                 mt
    metabase.test.data.dataset-definitions                        defs
    metabase.test.data.env.impl                                   tx.env.impl
    metabase.test.data.impl                                       data.impl
    metabase.test.data.users                                      test.users
    metabase.test.domain-entities                                 test.de
    metabase.test.mock.util                                       mock.util
    metabase.test.sync                                            test.sync
    metabase.test.redefs                                          test.redefs
    metabase.test.util.js                                         test.js
    metabase.test.util.timezone                                   test.tz
    metabase.timeline.core                                        timeline
    metabase.timeseries-query-processor-test.util                 tqpt
    metabase.util.cron                                            u.cron
    metabase.util.currency                                        currency
    metabase.util.date-2                                          u.date
    metabase.util.date-2.common                                   u.date.common
    metabase.util.date-2.parse                                    u.date.parse
    metabase.util.embed                                           embed
    metabase.util.encryption                                      encryption
    metabase.util.encryption-test                                 encryption-test
    metabase.util.files                                           u.files
    metabase.util.grouper                                         grouper
    metabase.util.honey-sql-2                                     h2x
    metabase.util.i18n                                            i18n
    metabase.util.i18n.impl                                       i18n.impl
    metabase.util.jvm                                             u.jvm
    metabase.util.log                                             log
    metabase.util.macros                                          u.macros
    metabase.util.malli                                           mu
    metabase.util.malli.schema                                    ms
    metabase.util.markdown                                        markdown
    metabase.util.password                                        u.password
    metabase.util.schema                                          su
    metabase.util.ui-logic                                        ui-logic
    metabase.util.urls                                            urls
    metabase.xrays.core                                           xrays
    metabuild-common.core                                         u
    metabuild-common.output                                       out
    metabuild-common.shell                                        shell
    monger.collection                                             mcoll
    ring.mock.request                                             ring.mock
    ring.util.codec                                               codec
    ring.util.response                                            response
    ring.adapter.jetty9.servlet                                   servlet
    saml20-clj.core                                               saml
    toucan.db                                                     db
    toucan.models                                                 models}}}

 :lint-as
 {cljs.cache/defcache                                                                   clojure.core/deftype
  clojure.core.cache/defcache                                                           clojure.core/deftype
  clojure.core.logic/defne                                                              clj-kondo.lint-as/def-catch-all
  clojure.test.check.clojure-test/defspec                                               clojure.test/deftest
  clojure.test.check.properties/for-all                                                 clojure.core/let
  clojurewerkz.quartzite.jobs/defjob                                                    clojure.core/defn
  metabase-enterprise.serialization.test-util/with-dbs                                  clojure.core/fn
  metabase-enterprise.serialization.test-util/with-random-dump-dir                      clojure.core/let
  metabase.actions.test-util/with-actions                                               clojure.core/let
  metabase.api.common/defroutes                                                         clojure.core/def
  metabase.api.common/let-404                                                           clojure.core/let
  metabase.search.api-test/do-test-users                                                clojure.core/let
  metabase.dashboard-subscription-test/with-dashboard-sub-for-card                      clojure.core/let
  metabase.channel.impl.http-test/with-captured-http-requests                           clojure.core/fn
  metabase.channel.impl.http-test/with-server                                           clojure.core/let
  metabase.db.custom-migrations/define-migration                                        clj-kondo.lint-as/def-catch-all
  metabase.db.custom-migrations/define-reversible-migration                             clj-kondo.lint-as/def-catch-all
  metabase.db.data-migrations/defmigration                                              clojure.core/def
  metabase.db.liquibase/with-liquibase                                                  clojure.core/let
  metabase.db.schema-migrations-test.impl/with-temp-empty-app-db                        clojure.core/let
  metabase.driver.mongo.connection/with-mongo-client                                    clojure.core/let
  metabase.driver.mongo.connection/with-mongo-database                                  clojure.core/let
  metabase.driver.mongo.query-processor/mongo-let                                       clojure.core/let
  metabase.driver.sql-jdbc.actions/with-jdbc-transaction                                clojure.core/let
  metabase.driver.sql-jdbc.connection/with-connection-spec-for-testing-connection       clojure.core/let
  metabase.driver.sql-jdbc.execute.diagnostic/capturing-diagnostic-info                 clojure.core/fn
  metabase.integrations.ldap/with-ldap-connection                                       clojure.core/fn
  metabase.models.collection-test/with-collection-in-location                           clojure.core/let
  metabase.models.json-migration/def-json-migration                                     clj-kondo.lint-as/def-catch-all
  metabase.models.util.spec-update/define-spec                                          clojure.core/def
  metabase.models.setting.multi-setting/define-multi-setting                            clojure.core/def
  metabase.models.setting/defsetting                                                    clj-kondo.lint-as/def-catch-all
<<<<<<< HEAD
=======
  metabase.notification.test-util/with-temp-notification                                clojure.core/let
>>>>>>> 5154d4c7
  metabase.notification.test-util/with-card-notification                                clojure.core/let
  metabase.notification.test-util/with-system-event-notification!                       clojure.core/let
  metabase.public-settings.premium-features/defenterprise-schema                        clj-kondo.lint-as/def-catch-all
  metabase.public-settings.premium-features/define-premium-feature                      clojure.core/def
  metabase.premium-features.core/defenterprise-schema                                   clj-kondo.lint-as/def-catch-all
  metabase.premium-features.defenterprise/defenterprise-schema                          clj-kondo.lint-as/def-catch-all
  metabase.premium-features.core/define-premium-feature                                 clojure.core/def
  metabase.pulse.send-test/with-pulse-for-card                                          clojure.core/let
  metabase.query-processor-test.pipeline-queries-test/pmbql-query                       clojure.core/->
  metabase.query-processor-test.pipeline-queries-test/run-pmbql-query                   clojure.core/->
  metabase.query-processor.error-type/deferror                                          clojure.core/def
  metabase.query-processor.middleware.cache.impl/with-reducible-deserialized-results    clojure.core/let
  metabase.query-processor.middleware.process-userland-query-test/with-query-execution! clojure.core/let
  metabase.query-processor.setup/with-qp-setup                                          clojure.core/let
  metabase.sync.util/sum-for                                                            clojure.core/for
  metabase.sync.util/with-emoji-progress-bar                                            clojure.core/let
  metabase.test.data.interface/defdataset                                               clojure.core/def
  metabase.test.data.interface/defdataset-edn                                           clojure.core/def
  metabase.test/defdataset                                                              clojure.core/def
  metabase.test/let-url                                                                 clojure.core/let
  metabase.test/with-actions                                                            clojure.core/let
  metabase.test/with-grouper-batches!                                                   clojure.core/fn
  metabase.test/with-open-channels                                                      clojure.core/let
  metabase.test/with-single-admin-user                                                  clojure.core/fn
  metabase.test/with-temp-dir                                                           clojure.core/let
  metabase.test/with-temp-empty-app-db                                                  clojure.core/let
  metabase.test/with-temp-file                                                          clojure.core/let
  metabase.test/with-user-in-groups                                                     clojure.core/let
  metabase.upload-test/with-upload-table!                                               clojure.core/let
  metabase.util.files/with-open-path-to-resource                                        clojure.core/let
  metabase.util.malli.defn/defn                                                         schema.core/defn
  metabase.util.malli.defn/defn-                                                        schema.core/defn
  metabase.util.malli.fn/fn                                                             schema.core/fn
  metabase.util.malli/defmethod                                                         schema.core/defmethod
  metabase.util.malli/defn                                                              schema.core/defn
  metabase.util.malli/defn-                                                             schema.core/defn
  metabase.util.malli/fn                                                                schema.core/fn
  metabase.util.namespaces/import-fns                                                   potemkin/import-vars
  metabase.util.ssh/with-ssh-tunnel                                                     clojure.core/let
  metabase.xrays.domain-entities.malli/defn                                             schema.core/defn
  metabuild-common.core/with-open-jar-file-system                                       clojure.core/let
  metabuild-common.files/with-open-jar-file-system                                      clojure.core/let
  monger.operators/defoperator                                                          clojure.core/def
  potemkin.types/defprotocol+                                                           clojure.core/defprotocol
  potemkin.types/defrecord+                                                             clojure.core/defrecord
  potemkin.types/deftype+                                                               clojure.core/deftype
  potemkin/defprotocol+                                                                 clojure.core/defprotocol
  potemkin/defrecord+                                                                   clojure.core/defrecord
  potemkin/deftype+                                                                     clojure.core/deftype
  toucan.db/with-call-counting                                                          clojure.core/fn
  toucan2.core/with-call-count                                                          clojure.core/fn}

 :hooks
 {:analyze-call
  {cljs.test/deftest                                                                                                         hooks.clojure.test/deftest
   cljs.test/is                                                                                                              hooks.clojure.test/is
   cljs.test/use-fixtures                                                                                                    hooks.clojure.test/use-fixtures
   clojure.core/defmulti                                                                                                     hooks.clojure.core/lint-defmulti
   clojure.core/ns                                                                                                           hooks.clojure.core/lint-ns
   clojure.test/deftest                                                                                                      hooks.clojure.test/deftest
   clojure.test/is                                                                                                           hooks.clojure.test/is
   clojure.test/use-fixtures                                                                                                 hooks.clojure.test/use-fixtures
   malli.error/humanize                                                                                                      hooks.malli.error/humanize
   metabase-enterprise.advanced-permissions.models.permissions.application-permissions-test/with-new-group-and-current-graph hooks.common/with-two-top-level-bindings
   metabase-enterprise.audit-app.pages-test/with-temp-objects                                                                hooks.common/with-one-binding
   metabase-enterprise.cache.config-test/with-temp-persist-models                                                            hooks.common/with-seven-bindings
   metabase-enterprise.serialization.test-util/with-temp-dpc                                                                 hooks.toucan2.tools.with-temp/with-temp
   metabase.api.alert-test/with-alert-in-collection!                                                                         hooks.common/with-four-bindings
   metabase.api.automagic-dashboards-test/with-indexed-model!                                                                hooks.metabase.api.automagic-dashboards-test/with-indexed-model!
   metabase.api.card-test/with-card-param-values-fixtures                                                                    hooks.common/let-one-with-optional-value
   metabase.api.card-test/with-persistence-setup!                                                                            hooks.common/with-one-top-level-binding
   metabase.api.card-test/with-temp-native-card!                                                                             hooks.common/with-two-bindings
   metabase.api.card-test/with-temp-native-card-with-params!                                                                 hooks.common/with-two-bindings
   metabase.api.collection-test/with-french-user-and-personal-collection!                                                    hooks.common/with-two-top-level-bindings
   metabase.api.common.internal-test/with-jetty-server                                                                       hooks.common/with-one-binding
   metabase.api.dashboard-test/with-chain-filter-fixtures                                                                    hooks.common/let-one-with-optional-value
   metabase.api.dashboard-test/with-simple-dashboard-with-tabs                                                               hooks.common/with-one-binding
   metabase.api.embed-test/do-response-formats                                                                               hooks.common/with-two-bindings
   metabase.api.embed-test/with-chain-filter-fixtures!                                                                       hooks.common/let-one-with-optional-value
   metabase.api.embed-test/with-temp-card                                                                                    hooks.common/let-one-with-optional-value
   metabase.api.embed-test/with-temp-dashcard                                                                                hooks.common/let-one-with-optional-value
   metabase.api.macros/defendpoint                                                                                           hooks.metabase.api.macros/defendpoint
   metabase.api.persist-test/with-setup!                                                                                     hooks.common/with-one-top-level-binding
   metabase.api.public-test/with-required-param-card!                                                                        hooks.common/with-one-binding
   metabase.api.public-test/with-temp-public-card                                                                            hooks.common/let-one-with-optional-value
   metabase.api.public-test/with-temp-public-dashboard                                                                       hooks.common/let-one-with-optional-value
   metabase.api.public-test/with-temp-public-dashboard-and-card                                                              hooks.common/with-three-bindings
   metabase.api.user-test/with-temp-user-email!                                                                              hooks.common/with-one-binding
   metabase.channel.template.handlebars-test/with-temp-template!                                                             hooks.common/with-vec-first-binding
   metabase.channel.template.handlebars-helper/defhelper                                                                     hooks.metabase.channel.template.handlebars-helper/defhelper
   metabase.dashboard-subscription-test/with-link-card-fixture-for-dashboard                                                 hooks.common/let-second
   metabase.db.schema-migrations-test.impl/test-migrations                                                                   hooks.metabase.db.schema-migrations-test.impl/test-migrations
   metabase.driver.bigquery-cloud-sdk-test/calculate-bird-scarcity                                                           hooks.metabase.query-processor-test.expressions-test/calculate-bird-scarcity
   metabase.driver.oracle-test/with-temp-user                                                                                hooks.common/let-one-with-optional-value
   metabase.driver/register!                                                                                                 hooks.metabase.driver/register!
   metabase.legacy-mbql.schema.macros/defclause                                                                              hooks.metabase.legacy-mbql.schemas.macros/defclause
   metabase.lib.schema.mbql-clause/define-catn-mbql-clause                                                                   hooks.metabase.lib.schema.mbql-clause/define-mbql-clause
   metabase.lib.schema.mbql-clause/define-mbql-clause                                                                        hooks.metabase.lib.schema.mbql-clause/define-mbql-clause
   metabase.lib.schema.mbql-clause/define-tuple-mbql-clause                                                                  hooks.metabase.lib.schema.mbql-clause/define-mbql-clause
   metabase.lib.test-util.macros/$ids                                                                                        hooks.metabase.test.data/$ids
   metabase.lib.test-util.macros/mbql-query                                                                                  hooks.metabase.test.data/mbql-query
   metabase.lib.test-util.macros/with-testing-against-standard-queries                                                       hooks.metabase.lib.test-util.macros/with-testing-against-standard-queries
   metabase.models.collection-test/with-collection-hierarchy!                                                                hooks.common/let-one-with-optional-value
   metabase.models.collection-test/with-personal-and-impersonal-collections                                                  hooks.common/with-two-bindings
   metabase.models.dashboard-tab-test/with-dashtab-in-personal-collection                                                    hooks.common/with-one-top-level-binding
   metabase.models.dashboard-test/with-dash-in-collection!                                                                   hooks.common/with-three-bindings
   metabase.models.interface/define-batched-hydration-method                                                                 hooks.metabase.models.interface/define-hydration-method
   metabase.models.interface/define-simple-hydration-method                                                                  hooks.metabase.models.interface/define-hydration-method
   metabase.models.pulse-test/with-dashboard-subscription-in-collection!                                                     hooks.common/with-four-bindings
   metabase.models.pulse-test/with-pulse-in-collection!                                                                      hooks.common/with-four-bindings
   metabase.models.setting.multi-setting/define-multi-setting                                                                hooks.metabase.models.setting/define-multi-setting
   metabase.models.setting/defsetting                                                                                        hooks.metabase.models.setting/defsetting
   metabase.permissions.core/allow-changing-all-users-group-members                                                          hooks.common/do*
   metabase.permissions.core/disable-perms-cache                                                                             hooks.common/do*
   metabase.premium-features.core/defenterprise                                                                              hooks.metabase.premium-features.defenterprise/defenterprise
   metabase.premium-features.defenterprise/defenterprise                                                                     hooks.metabase.premium-features.defenterprise/defenterprise
   metabase.pulse.test-util/checkins-query-card                                                                              hooks.metabase.test.data/$ids
   metabase.query-processor-test.expressions-test/calculate-bird-scarcity                                                    hooks.metabase.query-processor-test.expressions-test/calculate-bird-scarcity
   metabase.query-processor-test.filter-test/count-with-filter-clause                                                        hooks.metabase.test.data/$ids
   metabase.query-processor.middleware.cache-test/with-mock-cache!                                                           hooks.common/with-two-bindings
   metabase.request.core/with-current-request                                                                                hooks.common/with-used-first-arg
   metabase.request.core/with-current-user                                                                                   hooks.common/with-used-first-arg
   metabase.request.core/with-limit-and-offset                                                                               hooks.common/with-used-first-two-args
   metabase.sample-data-test/with-temp-sample-database-db                                                                    hooks.common/with-one-binding
   metabase.search.api-test/with-search-items-in-collection                                                                  hooks.metabase.search.api-test/with-search-items-in-collection
   metabase.search.api-test/with-search-items-in-root-collection                                                             hooks.common/do*
   metabase.server.streaming-response-test/with-start-execution-chan                                                         hooks.common/with-one-binding
   metabase.stale-test/with-stale-items                                                                                      hooks.toucan2.tools.with-temp/with-temp
   metabase.test.data.datasets/test-driver                                                                                   hooks.metabase.test.data.datasets/test-driver
   metabase.test.data.datasets/test-drivers                                                                                  hooks.metabase.test.data.datasets/test-drivers
   metabase.test.data.users/with-group                                                                                       hooks.common/let-one-with-optional-value
   metabase.test.data/$ids                                                                                                   hooks.metabase.test.data/$ids
   metabase.test.data/dataset                                                                                                hooks.metabase.test.data/dataset
   metabase.test.data/mbql-query                                                                                             hooks.metabase.test.data/mbql-query
   metabase.test.data/run-mbql-query                                                                                         hooks.metabase.test.data/mbql-query
   metabase.test.util.async/with-open-channels                                                                               hooks.common/let-with-optional-value-for-last-binding
   metabase.test.util.log/with-log-level                                                                                     hooks.common/with-ignored-first-arg
   metabase.test.util/discard-setting-changes                                                                                hooks.common/with-ignored-first-arg
   metabase.test.util/with-column-remappings                                                                                 hooks.common/with-ignored-first-arg
   metabase.test.util/with-non-admin-groups-no-root-collection-perms                                                         hooks.common/do*
   metabase.test.util/with-prometheus-system!                                                                                hooks.common/with-two-bindings
   metabase.test.util/with-temp-file                                                                                         hooks.metabase.test.util/with-temp-file
   metabase.test.util/with-temporary-setting-values                                                                          hooks.metabase.test.util/with-temporary-setting-values
   metabase.test/$ids                                                                                                        hooks.metabase.test.data/$ids
   metabase.test/dataset                                                                                                     hooks.metabase.test.data/dataset
   metabase.test/discard-setting-changes                                                                                     hooks.common/with-ignored-first-arg
   metabase.test/mbql-query                                                                                                  hooks.metabase.test.data/mbql-query
   metabase.test/query                                                                                                       hooks.metabase.test.data/mbql-query
   metabase.test/run-mbql-query                                                                                              hooks.metabase.test.data/mbql-query
   metabase.test/test-driver                                                                                                 hooks.metabase.test.data.datasets/test-driver
   metabase.test/test-drivers                                                                                                hooks.metabase.test.data.datasets/test-drivers
   metabase.test/with-column-remappings                                                                                      hooks.common/with-ignored-first-arg
   metabase.test/with-group                                                                                                  hooks.common/let-one-with-optional-value
   metabase.test/with-log-level                                                                                              hooks.common/with-ignored-first-arg
   metabase.test/with-log-messages-for-level                                                                                 hooks.metabase.util.log.capture/with-log-messages-for-level
   metabase.test/with-non-admin-groups-no-root-collection-perms                                                              hooks.common/do*
   metabase.test/with-temp                                                                                                   hooks.toucan2.tools.with-temp/with-temp
   metabase.test/with-temp-file                                                                                              hooks.metabase.test.util/with-temp-file
   metabase.test/with-prometheus-system!                                                                                     hooks.common/with-two-bindings
   metabase.test/with-temporary-setting-values                                                                               hooks.metabase.test.util/with-temporary-setting-values
   metabase.util.log.capture/with-log-messages-for-level                                                                     hooks.metabase.util.log.capture/with-log-messages-for-level
   metabase.util.log/debug                                                                                                   hooks.metabase.util.log/info
   metabase.util.log/debugf                                                                                                  hooks.metabase.util.log/infof
   metabase.util.log/error                                                                                                   hooks.metabase.util.log/info
   metabase.util.log/errorf                                                                                                  hooks.metabase.util.log/infof
   metabase.util.log/fatal                                                                                                   hooks.metabase.util.log/info
   metabase.util.log/fatalf                                                                                                  hooks.metabase.util.log/infof
   metabase.util.log/info                                                                                                    hooks.metabase.util.log/info
   metabase.util.log/infof                                                                                                   hooks.metabase.util.log/infof
   metabase.util.log/trace                                                                                                   hooks.metabase.util.log/info
   metabase.util.log/tracef                                                                                                  hooks.metabase.util.log/infof
   metabase.util.log/warn                                                                                                    hooks.metabase.util.log/info
   metabase.util.log/warnf                                                                                                   hooks.metabase.util.log/infof
   metabase.util.malli.registry/def                                                                                          hooks.metabase.util.malli.registry/def
   metabase.util/case-enum                                                                                                   hooks.metabase.util/case-enum
   metabase.util/format-color                                                                                                hooks.metabase.util/format-color}

  :macroexpand
  {clojurewerkz.quartzite.jobs/build                                             macros.quartz/build-job
   clojurewerkz.quartzite.schedule.cron/schedule                                 macros.quartz/schedule
   clojurewerkz.quartzite.schedule.simple/schedule                               macros.quartz/simple-schedule
   clojurewerkz.quartzite.triggers/build                                         macros.quartz/build-trigger
   metabase-enterprise.advanced-permissions.api.util-test/with-impersonations!   macros.metabase-enterprise.advanced-permissions.api.util-test/with-impersonations!
   metabase-enterprise.query-reference-validation.api-test/with-test-setup!      macros.metabase-enterprise.query-reference-validation.api-test/with-test-setup!
   metabase-enterprise.sandbox.test-util/with-gtaps!                             macros.metabase-enterprise.sandbox.test-util/with-gtaps!
   metabase-enterprise.sandbox.test-util/with-gtaps-for-user!                    macros.metabase-enterprise.sandbox.test-util/with-gtaps!
   metabase-enterprise.serialization.test-util/with-world                        macros.metabase-enterprise.serialization.test-util/with-world
   metabase-enterprise.test/with-gtaps!                                          macros.metabase-enterprise.sandbox.test-util/with-gtaps!
   metabase-enterprise.test/with-gtaps-for-user!                                 macros.metabase-enterprise.sandbox.test-util/with-gtaps!
   metabase.api.card-test/with-ordered-items                                     macros.metabase.api.card-test/with-ordered-items
   metabase.api.collection-test/with-collection-hierarchy!                       macros.metabase.api.collection-test/with-collection-hierarchy!
   metabase.api.collection-test/with-some-children-of-collection!                macros.metabase.api.collection-test/with-some-children-of-collection!
   metabase.api.embed-test/with-embedding-enabled-and-temp-card-referencing!     macros.metabase.api.embed-test/with-embedding-enabled-and-temp-card-referencing!
   metabase.api.embed-test/with-embedding-enabled-and-temp-dashcard-referencing! macros.metabase.api.embed-test/with-embedding-enabled-and-temp-dashcard-referencing!
   metabase.api.public-test/with-sharing-enabled-and-temp-card-referencing!      macros.metabase.api.public-test/with-sharing-enabled-and-temp-card-referencing!
   metabase.api.public-test/with-sharing-enabled-and-temp-dashcard-referencing!  macros.metabase.api.public-test/with-sharing-enabled-and-temp-dashcard-referencing!
   metabase.lib.common/defop                                                     macros.metabase.lib.common/defop
   metabase.lib.filter/deffilter                                                 macros.metabase.lib.filter/deffilter
   metabase.models.params.chain-filter-test/chain-filter                         macros.metabase.models.params.chain-filter-test/chain-filter
   metabase.models.params.chain-filter-test/chain-filter-search                  macros.metabase.models.params.chain-filter-test/chain-filter
   metabase.models.query-analysis-test/with-test-setup                           macros.metabase.models.query-analysis-test/with-test-setup
   metabase.models.user-test/with-groups                                         macros.metabase.models.user-test/with-groups
   metabase.query-analysis.task.test-setup/with-test-setup!                      macros.metabase.query-analysis.task.test-setup/with-test-setup!
   metabase.query-processor.streaming/streaming-response                         macros.metabase.query-processor.streaming/streaming-response
   metabase.test.data.users/with-group-for-user                                  macros.metabase.test.data.users/with-group-for-user
   metabase.test.util/with-temp-env-var-value!                                   macros.metabase.test.util/with-temp-env-var-value!
   metabase.test.util/with-temporary-raw-setting-values                          macros.metabase.test.util/with-temporary-raw-setting-values
   metabase.test/with-group-for-user                                             macros.metabase.test.data.users/with-group-for-user
   metabase.test/with-persistence-enabled!                                       macros.metabase.test.persistence/with-persistence-enabled!
   metabase.test/with-temp-env-var-value!                                        macros.metabase.test.util/with-temp-env-var-value!
   metabase.test/with-temporary-raw-setting-values                               macros.metabase.test.util/with-temporary-raw-setting-values
   metabase.util.namespaces/import-fn                                            macros.metabase.util.namespaces/import-fn
   metabase.xrays.domain-entities.malli/define-getters-and-setters               macros.metabase.xrays.domain-entities.malli/define-getters-and-setters
   metabase.xrays.related-test/with-world                                        macros.metabase.xrays.related-test/with-world}}

 :config-in-comment
 {:linters {:unresolved-symbol {:level :off}}}

 ;;
 ;; TEST CONFIG
 ;;
 :ns-groups
 ;; the following patterns are considered to be test namespaces:
 ;;
 ;; - Any namespace ending in `-test` or `-test.whatever`
 ;; - Any namespace containing in `test-util`
 ;; - Any namespace that starts with `metabase.test`
 ;;
 ;; this list isn't exhaustive because it misses some stuff like the test runner and HTTP client but it's easier to go
 ;; fix those namespaces than it is to make this regex super hairy.
 [{:pattern "(?:.*-test(?:\\..*)?$)|(?:.*test-util)|(?:^metabase\\.test.*)"
   :name    test-namespaces}
  {:pattern "^(?!.*-test(?:\\..*)?$)(?!.*test-util)(?!^metabase\\.test.*).*$"
   :name    source-namespaces}
  {:pattern "(?:(?:^metabase\\.cmd.*)|(?:^build.*)|(?:^metabuild-common.*)|(?:^release.*)|(?:^i18n.*)|(?:^lint-migrations-file$))"
   :name    printable-namespaces}
  {:pattern "^metabase\\.(?:(?:lib)|(?:legacy-mbql))\\.*"
   :name    metabase-lib}
  ;;
  ;; QP source namespaces: `metabase.query-processor.*`, `metabase-enterprise.sandbox.query-processor.*`, and
  ;; `metabase.driver.*`, excluding `-test` namespaces.
  ;;
  {:pattern "metabase(?:(?:(?:-enterprise\\.sandbox)?\\.query-processor\\.)|(?:\\.driver\\.)).*(?<!-test)$"
   :name    qp-and-driver-source-namespaces}
  ;;
  ;; driver namespaces
  ;;
  {:pattern "metabase\\.driver.*$"
   :name    driver-namespaces}
  ;;
  ;; general QP tests are ones that run across multiple drivers. Anything `metabase.query-processor*-test`,
  ;; `metabase.driver.sql*-test` (excluding SQLServer and SQLite), or
  ;; `metabase-enterprise.sandbox.query-processor*-test`
  ;;
  {:pattern "^metabase(?:((?:-enterprise\\.sandbox)?\\.query-processor)|(?:\\.driver\\.sql(?!server)(?!ite))).*-test$"
   :name    general-qp-and-driver-test-namespaces}]

 :config-in-ns
 {test-namespaces
  {:linters
   {:inline-def                              {:level :off}
    :missing-docstring                       {:level :off}
    :private-call                            {:level :off}
    :metabase/defsetting-must-specify-export {:level :off}
    :discouraged-var                         {metabase.driver/database-supports? {:level :off}}}

   :hooks
   {:analyze-call
    {clojure.core/defmacro hooks.clojure.core/non-thread-safe-form-should-end-with-exclamation
     clojure.core/defn     hooks.clojure.core/non-thread-safe-form-should-end-with-exclamation
     clojure.core/defn-    hooks.clojure.core/non-thread-safe-form-should-end-with-exclamation}}}

  source-namespaces
  {:linters
   {:discouraged-var
    {clojure.core/with-redefs {:message "Don't use with-redefs outside of tests"}
     clojure.core/eval        {:message "Don't use eval outside of tests"}}}}

  printable-namespaces
  {:linters
   {:main-without-gen-class {:level :off}
    :discouraged-var        {clojure.pprint/pprint     {:level :off}
                             clojure.core/print        {:level :off}
                             clojure.core/printf       {:level :off}
                             clojure.core/println      {:level :off}
                             clojure.string/lower-case {:level :off}
                             clojure.string/upper-case {:level :off}}}}

  ;; enable all the extra linters we haven't enabled in the core app yet in MLv2. It's all new code so we can adhere
  ;; to the new stricter rules from day 1
  metabase-lib
  {:linters
   {:docstring-leading-trailing-whitespace                {:level :warning}
    :used-underscored-binding                             {:level :warning}
    :keyword-binding                                      {:level :warning}
    :shadowed-var                                         {:level :warning}
    :metabase/deftest-not-marked-parallel-or-synchronized {:level :warning}

    ;; eventually we should do this for the whole codebase, but the args are in the opposite order so switching them
    ;; all at once isn't trivial, at least we can stop using it in new code.
    :discouraged-var
    {medley.core/map-keys    {:message "Use clojure.core/update-keys"}
     medley.core/map-vals    {:message "Use clojure.core/update-vals"}
     metabase.test/with-temp {:message "Don't use application database inside MLv2 code"}}

    :discouraged-namespace
    {metabase.driver            {:message "MLv2 code should be independent of driver code/methods"}
     metabase.test              {:message "MLv2 tests should only use MLv2 test helpers"}
     metabase.test.data         {:message "MLv2 tests should only use MLv2 test helpers"}
     metabase.util.malli.schema {:message "Prefer metabase.lib.schema schemas in MLv2 code"}
     toucan.db                  {:message "Don't use application database inside MLv2 code"}
     toucan.models              {:message "Don't use application database inside MLv2 code"}
     toucan.util.test           {:message "Don't use application database inside MLv2 code"}
     toucan2.core               {:message "Don't use application database inside MLv2 code"}}}}

  driver-namespaces
  {:linters
   {:discouraged-var
    {metabase.driver/database-supports? {:level :off}}}}

  qp-and-driver-source-namespaces
  {:linters
   {:discouraged-namespace
    {metabase.util.malli.schema {:message "Prefer metabase.lib.schema or metabase.legacy-mbql.schema schemas in QP/driver code"}
     toucan.db                  {:message "Don't use application database directly in QP code; use QP Store/metadata provider"}
     toucan.models              {:message "Don't use application database directly in QP code; use QP Store/metadata provider"}
     toucan.util.test           {:message "Don't use application database directly in QP code; use QP Store/metadata provider"}
     toucan2.core               {:message "Don't use application database directly in QP code; use QP Store/metadata provider"}}

    :discouraged-var
    {medley.core/map-keys              {:message "Use clojure.core/update-keys"}
     medley.core/map-vals              {:message "Use clojure.core/update-vals"}
     metabase.db.query/query           {:message "Don't use application database directly in QP code; use QP Store/metadata provider"}
     metabase.db.query/reducible-query {:message "Don't use application database directly in QP code; use QP Store/metadata provider"}}}}

  general-qp-and-driver-test-namespaces
  {:linters
   {:metabase/disallow-hardcoded-driver-names-in-tests {:level :warning}}}}}<|MERGE_RESOLUTION|>--- conflicted
+++ resolved
@@ -819,10 +819,7 @@
   metabase.models.util.spec-update/define-spec                                          clojure.core/def
   metabase.models.setting.multi-setting/define-multi-setting                            clojure.core/def
   metabase.models.setting/defsetting                                                    clj-kondo.lint-as/def-catch-all
-<<<<<<< HEAD
-=======
   metabase.notification.test-util/with-temp-notification                                clojure.core/let
->>>>>>> 5154d4c7
   metabase.notification.test-util/with-card-notification                                clojure.core/let
   metabase.notification.test-util/with-system-event-notification!                       clojure.core/let
   metabase.public-settings.premium-features/defenterprise-schema                        clj-kondo.lint-as/def-catch-all
