--- conflicted
+++ resolved
@@ -2,19 +2,6 @@
   "Improve feedback loop for dealing with png rendering code. Will create images using the rendering that underpins
   pulses and subscriptions and open those images without needing to send them to slack or email."
   (:require
-<<<<<<< HEAD
-   [clojure.java.io :as io]
-   [clojure.java.shell :as sh]
-   [hiccup.core :as hiccup]
-   [metabase.models.card :as card]
-   [metabase.models.user :as user]
-   [metabase.pulse :as pulse]
-   [metabase.pulse.render :as render]
-   [metabase.pulse.render.test-util :as render.tu]
-   [metabase.query-processor :as qp]
-   [metabase.query-processor.middleware.permissions :as qp.perms]
-   [toucan2.core :as t2]))
-=======
     [clojure.java.io :as io]
     [clojure.java.shell :as sh]
     [hiccup.core :as hiccup]
@@ -27,7 +14,6 @@
   (:import (java.io File)))
 
 (set! *warn-on-reflection* true)
->>>>>>> 05d4eaff
 
 ;; taken from https://github.com/aysylu/loom/blob/master/src/loom/io.clj
 (defn- os
@@ -61,21 +47,8 @@
   "Given a card ID, renders the card to a png and opens it. Be aware that the png rendered on a dev machine may not
   match what's rendered on another system, like a docker container."
   [card-id]
-<<<<<<< HEAD
-  (let [{query :dataset_query, :as card} (t2/select-one card/Card :id card-id)
-        user                             (t2/select-one user/User)
-        info                             {:executed-by (:id user)
-                                          :context     :pulse
-                                          :card-id     card-id}
-        query-results                    (binding [qp.perms/*card-id* nil]
-                                           (qp/process-query
-                                            (-> query
-                                                (qp/userland-query info)
-                                                (assoc-in [:middleware :process-viz-settings?] true))))
-=======
   (let [{:keys [dataset_query] :as card} (t2/select-one card/Card :id card-id)
         query-results                    (qp/process-query dataset_query)
->>>>>>> 05d4eaff
         png-bytes                        (render/render-pulse-card-to-png (pulse/defaulted-timezone card)
                                                                           card
                                                                           query-results
@@ -101,15 +74,9 @@
   "Take a hiccup data structure, render it as html, then open it in the browser."
   [hiccup]
   (let [html-str (hiccup/html hiccup)
-<<<<<<< HEAD
-        tmp-file (java.io.File/createTempFile "card-html" ".html")]
-    (with-open [w (io/writer tmp-file)]
-      (.write w html-str))
-=======
         tmp-file (File/createTempFile "card-html" ".html")]
     (with-open [w (io/writer tmp-file)]
       (.write w ^String html-str))
->>>>>>> 05d4eaff
     (.deleteOnExit tmp-file)
     (open tmp-file)))
 
