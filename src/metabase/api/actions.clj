(ns metabase.api.actions
  "`/api/actions/` endpoints."
  (:require [compojure.core :as compojure :refer [POST]]
            [metabase.actions :as actions]
            [metabase.api.common :as api]
            [metabase.driver :as driver]
            [metabase.mbql.normalize :as mbql.normalize]
            [metabase.mbql.schema :as mbql.s]
            [metabase.models.database :refer [Database]]
            [metabase.models.setting :as setting]
            [metabase.util :as u]
            [metabase.util.i18n :as i18n]
<<<<<<< HEAD
            [schema.core :as s]
            [toucan.db :as db]
            [medley.core :as m]))

=======
            [schema.core :as s]))
>>>>>>> 2cb10197

(defn- do-check-actions-enabled [database-id f]
  {:pre [(integer? database-id)]}
  (let [{db-settings :settings, driver :engine, :as db} (Database database-id)]
    (when-not (driver/database-supports? driver :actions db)
      (throw (ex-info (i18n/tru "{0} Database {1} does not support actions."
                                (u/qualified-name driver)
                                (format "%d %s" (:id db) (pr-str (:name db))))
                      {:status-code 400, :database-id (:id db)})))
    (binding [setting/*database-local-values* db-settings]
      ;; make sure Actions are enabled for this Database
      (when-not (actions/database-enable-actions)
        (throw (ex-info (i18n/tru "Actions are not enabled for Database {0}." database-id)
                        {:status-code 400})))
      ;; TODO -- need to check permissions once the perms code is in place.
      (f driver))))

(api/defendpoint POST "/table/:action"
  "Generic API endpoint for doing an action against a specific Table."
  [action :as {{:keys [database], :as query} :body}]
  {database s/Int
   ;; Note -- this isn't going to work because filter isn't normalized yet, e.g. the API is going to get
   ;;
   ;;    ["=" ["field" ...] ...]
   ;;
   ;; instead of
   ;;
   ;;    [:= [:field ...] ...]
   ;;
   ;; So I disabled it for not since it broke my new test. -- Cam
   query    {(s/optional-key :filter) mbql.s/Filter
             s/Keyword                s/Any}}
  (do-check-actions-enabled
   database
   (fn [_driver]
     (actions/table-action! (keyword action) query))))

<<<<<<< HEAD
(defn- kwdize-filter [strings-to-kw query]
  (-> query
      (update :type keyword)
      (m/update-existing-in [:query :filter]
                            #(walk/postwalk
                              (fn [x] (if (and (string? x) (contains? strings-to-kw x)) (keyword x) x))
                              %))))

=======
>>>>>>> 2cb10197
(api/defendpoint POST "/row/:action"
  "Generic API endpoint for doing an action against a single, specific row."
  [action :as {{:keys [database] :as query} :body}]
  {database s/Int}
  (let [query (mbql.normalize/normalize query)]
    (try
      (s/validate mbql.s/Query query)
      (catch Exception e
        (throw (ex-info
                (ex-message e)
                {:exception-data (ex-data e)
                 :status-code 400}))))
    (case (keyword action)
      :update (s/validate {:update_row {s/Keyword s/Any} s/Keyword s/Any} query)
      :create (s/validate {:create_row {s/Keyword s/Any} s/Keyword s/Any} query)
      nil) ;; nothing else to check
    (do-check-actions-enabled
     database
     (fn [driver]
       (actions/row-action! (keyword action) driver query)))))

(defn- +check-actions-enabled
  "Ring middleware that checks that the [[metabase.actions/experimental-enable-actions]] feature flag is enabled, and
  returns a 403 Unauthorized response "
  [handler]
  (fn [request respond raise]
    (if (actions/experimental-enable-actions)
      (handler request respond raise)
      (raise (ex-info (i18n/tru "Actions are not enabled.")
                      {:status-code 400})))))

(api/define-routes +check-actions-enabled)<|MERGE_RESOLUTION|>--- conflicted
+++ resolved
@@ -10,14 +10,7 @@
             [metabase.models.setting :as setting]
             [metabase.util :as u]
             [metabase.util.i18n :as i18n]
-<<<<<<< HEAD
-            [schema.core :as s]
-            [toucan.db :as db]
-            [medley.core :as m]))
-
-=======
             [schema.core :as s]))
->>>>>>> 2cb10197
 
 (defn- do-check-actions-enabled [database-id f]
   {:pre [(integer? database-id)]}
@@ -55,17 +48,6 @@
    (fn [_driver]
      (actions/table-action! (keyword action) query))))
 
-<<<<<<< HEAD
-(defn- kwdize-filter [strings-to-kw query]
-  (-> query
-      (update :type keyword)
-      (m/update-existing-in [:query :filter]
-                            #(walk/postwalk
-                              (fn [x] (if (and (string? x) (contains? strings-to-kw x)) (keyword x) x))
-                              %))))
-
-=======
->>>>>>> 2cb10197
 (api/defendpoint POST "/row/:action"
   "Generic API endpoint for doing an action against a single, specific row."
   [action :as {{:keys [database] :as query} :body}]
