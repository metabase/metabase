(ns metabase.moderation
  (:require
   [medley.core :as m]
   [metabase.models.interface :as mi]
   [metabase.util :as u]
   [schema.core :as s]
   [toucan.db :as db]
   [toucan2.core :as t2]))

(def moderated-item-types
  "Schema enum of the acceptable values for the `moderated_item_type` column"
  (s/enum "card" "dashboard" :card :dashboard))

(def moderated-item-type->model
  "Maps DB name of the moderated item type to the model symbol (used for db/select and such)"
  {"card"      'Card
   :card       'Card
   "dashboard" 'Dashboard
   :dashboard  'Dashboard})

(defn- object->type
  "Convert a moderated item instance to the keyword stored in the database"
<<<<<<< HEAD
  [instance]
  (str/lower-case (name (t2/model instance))))
=======
  [moderated-item]
  (u/lower-case-en (name moderated-item)))
>>>>>>> 16353290

(mi/define-batched-hydration-method moderation-reviews-for-items
  :moderation_reviews
  "Hydrate moderation reviews onto a seq of items. All are cards or the nils that end up here on text dashboard
  cards. In the future could have dashboards here as well."
  [items]
  ;; no need to do work on empty items. Also, can have nil here due to text cards. I think this is a bug in toucan. To
  ;; get here we are `(hydrate dashboard [:ordered_cards [:card :moderation_reviews] :series] ...)` But ordered_cards
  ;; dont have to have cards. but the hydration will pass the nil card id into here.  NOTE: it is important that each
  ;; item that comes into this comes out. The nested hydration is positional, not by an id so everything that comes in
  ;; must go out in the same order
  (when (seq items)
    (let [item-ids    (not-empty (keep :id items))
          all-reviews (when item-ids
                        (group-by (juxt :moderated_item_type :moderated_item_id)
                                  (db/select 'ModerationReview
                                             :moderated_item_type "card"
                                             :moderated_item_id [:in item-ids]
                                             {:order-by [[:id :desc]]})))]
      (for [item items]
        (if (nil? item)
          nil
          (let [k ((juxt (comp keyword object->type) u/the-id) item)]
            (assoc item :moderation_reviews (get all-reviews k ()))))))))

(mi/define-batched-hydration-method moderation-user-details
  :moderator_details
  "User details on moderation reviews"
  [moderation-reviews]
  (when (seq moderation-reviews)
    (let [id->user (m/index-by :id
                               (db/select 'User :id [:in (map :moderator_id moderation-reviews)]))]
      (for [mr moderation-reviews]
        (assoc mr :user (get id->user (:moderator_id mr)))))))

(mi/define-simple-hydration-method moderated-item
  :moderated_item
  "The moderated item for a given request or review"
  [{:keys [moderated_item_id moderated_item_type]}]
  (when (and moderated_item_type moderated_item_id)
    (db/select-one (moderated-item-type->model moderated_item_type) :id moderated_item_id)))<|MERGE_RESOLUTION|>--- conflicted
+++ resolved
@@ -20,13 +20,8 @@
 
 (defn- object->type
   "Convert a moderated item instance to the keyword stored in the database"
-<<<<<<< HEAD
   [instance]
-  (str/lower-case (name (t2/model instance))))
-=======
-  [moderated-item]
-  (u/lower-case-en (name moderated-item)))
->>>>>>> 16353290
+  (u/lower-case-en (name (t2/model instance))))
 
 (mi/define-batched-hydration-method moderation-reviews-for-items
   :moderation_reviews
