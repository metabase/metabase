(ns metabase.lib.normalize
  (:require
   [malli.core :as mc]
   [malli.transform :as mtx]
   [metabase.lib.schema :as lib.schema]
   [metabase.lib.schema.mbql-clause :as lib.schema.mbql-clause]
   [metabase.lib.schema.metadata :as lib.schema.metadata]
   [metabase.util :as u]
   [metabase.util.i18n :as i18n]
   [metabase.util.log :as log]
   [metabase.util.malli.registry :as mr]))

(defn- lib-type [x]
  (when (map? x)
    (keyword (some #(get x %) [:lib/type "lib/type"]))))

;;; TODO -- we are missing some stuff for sure.
(def ^:private lib-type->schema
  {:mbql/query        ::lib.schema/query
   :mbql.stage/mbql   ::lib.schema/stage.mbql
   :mbql.stage/native ::lib.schema/stage.native
   :metadata/database ::lib.schema.metadata/database
   :metadata/table    ::lib.schema.metadata/table
   :metadata/column   ::lib.schema.metadata/column
   :metadata/card     ::lib.schema.metadata/card
   :metadata/segment  ::lib.schema.metadata/segment
   :metadata/metric   ::lib.schema.metadata/metric})

(defn- infer-schema [x]
  (cond
    (map? x)
    (or (-> x lib-type lib-type->schema)
        :map)

    (and (vector? x)
         ((some-fn simple-keyword? string?) (first x)))
    (lib.schema.mbql-clause/tag->registered-schema-name (first x))

    :else
    :any))

<<<<<<< HEAD
(defn- coercer [schema]
  (mr/cached ::coercer schema (fn []
                                (let [respond identity
                                      ;; if normalization errors somewhere, just log the error and return the
                                      ;; partially-normalized result. Easier to debug this way
                                      raise   (fn [error]
                                                (log/warnf "Error normalizing pMBQL:\n%s" (u/pprint-to-str error))
                                                (:value error))]
                                  (mc/coercer schema (mtx/transformer {:name :normalize}) respond raise)))))
=======
(defn- default-error-fn
  "If normalization errors somewhere, just log the error and return the partially-normalized result. Easier to debug
  this way."
  [error]
  (log/warnf "Error normalizing pMBQL:\n%s" (u/pprint-to-str error))
  (:value error))

(def ^:private ^:dynamic *error-fn*
  default-error-fn)

(defn- coercer [schema]
  (mr/cached ::coercer
             schema
             (fn []
               (let [respond identity
                     raise   #'*error-fn*] ; capture var rather than the bound value at the time this is eval'ed
                 (mc/coercer schema (mtx/transformer {:name :normalize}) respond raise)))))
>>>>>>> 0efc6ed6

(defn normalize
  "Ensure some part of an MBQL query `x`, e.g. a clause or map, is in the right shape after coming in from JavaScript or
  deserialized JSON (from the app DB or a REST API request). This is intended for things that are already in a
  generally correct pMBQL; to 'normalize' things from legacy MBQL, use [[metabase.lib.convert]].

  Normalization logic is defined in various schemas; grep for `:decode/normalize` in the `metabase.lib.schema*`
  namespaces.

  The default implementation will keywordize keys for maps, and convert some known keys
  using [[default-map-value-fns]]; for MBQL clauses, it will convert the clause name to a keyword and recursively
<<<<<<< HEAD
  normalize its options and arguments. Implement this method if you need custom behavior for something."
  ([x]
   (normalize (infer-schema x) x))

  ([schema x]
   (try
     ((coercer schema) x)
     (catch #?(:clj Throwable :cljs :default) e
       (throw (ex-info (i18n/tru "Normalization error: {0}" (ex-message e))
                       {:x x, :schema schema}
                       e))))))
=======
  normalize its options and arguments. Implement this method if you need custom behavior for something.

  Pass in a `nil` schema to automatically attempt to infer the schema based on `x` itself.

  By default, does not throw Exceptions -- just logs them and returns what it was able to normalize, but you can pass
  in the option `{:throw? true}` to have it throw exceptions when normalization fails."
  ([x]
   (normalize nil x))

  ([schema x]
   (normalize schema x nil))

  ([schema x {:keys [throw?], :or {throw? false}, :as _options}]
   (let [schema (or schema (infer-schema x))
         thunk  (^:once fn* []
                 ((coercer schema) x))]
     (if throw?
       (binding [*error-fn* (fn [error]
                              (throw (ex-info (i18n/tru "Normalization error")
                                              {:schema schema, :x x, :error error})))]
         (thunk))
       (thunk)))))
>>>>>>> 0efc6ed6
<|MERGE_RESOLUTION|>--- conflicted
+++ resolved
@@ -39,17 +39,6 @@
     :else
     :any))
 
-<<<<<<< HEAD
-(defn- coercer [schema]
-  (mr/cached ::coercer schema (fn []
-                                (let [respond identity
-                                      ;; if normalization errors somewhere, just log the error and return the
-                                      ;; partially-normalized result. Easier to debug this way
-                                      raise   (fn [error]
-                                                (log/warnf "Error normalizing pMBQL:\n%s" (u/pprint-to-str error))
-                                                (:value error))]
-                                  (mc/coercer schema (mtx/transformer {:name :normalize}) respond raise)))))
-=======
 (defn- default-error-fn
   "If normalization errors somewhere, just log the error and return the partially-normalized result. Easier to debug
   this way."
@@ -67,7 +56,6 @@
                (let [respond identity
                      raise   #'*error-fn*] ; capture var rather than the bound value at the time this is eval'ed
                  (mc/coercer schema (mtx/transformer {:name :normalize}) respond raise)))))
->>>>>>> 0efc6ed6
 
 (defn normalize
   "Ensure some part of an MBQL query `x`, e.g. a clause or map, is in the right shape after coming in from JavaScript or
@@ -79,19 +67,6 @@
 
   The default implementation will keywordize keys for maps, and convert some known keys
   using [[default-map-value-fns]]; for MBQL clauses, it will convert the clause name to a keyword and recursively
-<<<<<<< HEAD
-  normalize its options and arguments. Implement this method if you need custom behavior for something."
-  ([x]
-   (normalize (infer-schema x) x))
-
-  ([schema x]
-   (try
-     ((coercer schema) x)
-     (catch #?(:clj Throwable :cljs :default) e
-       (throw (ex-info (i18n/tru "Normalization error: {0}" (ex-message e))
-                       {:x x, :schema schema}
-                       e))))))
-=======
   normalize its options and arguments. Implement this method if you need custom behavior for something.
 
   Pass in a `nil` schema to automatically attempt to infer the schema based on `x` itself.
@@ -113,5 +88,4 @@
                               (throw (ex-info (i18n/tru "Normalization error")
                                               {:schema schema, :x x, :error error})))]
          (thunk))
-       (thunk)))))
->>>>>>> 0efc6ed6
+       (thunk)))))