(ns metabase.query-processor.preprocess
  (:require
   [metabase.config.core :as config]
   [metabase.legacy-mbql.schema :as mbql.s]
   [metabase.lib.core :as lib]
   [metabase.lib.schema :as lib.schema]
   [metabase.lib.schema.id :as lib.schema.id]
   [metabase.lib.schema.info :as lib.schema.info]
   [metabase.query-processor.debug :as qp.debug]
   [metabase.query-processor.error-type :as qp.error-type]
   [metabase.query-processor.middleware.add-default-temporal-unit :as qp.add-default-temporal-unit]
   [metabase.query-processor.middleware.add-implicit-clauses :as qp.add-implicit-clauses]
   [metabase.query-processor.middleware.add-implicit-joins :as qp.add-implicit-joins]
   [metabase.query-processor.middleware.add-remaps :as qp.add-remaps]
   [metabase.query-processor.middleware.add-source-metadata :as qp.add-source-metadata]
   [metabase.query-processor.middleware.annotate :as annotate]
   [metabase.query-processor.middleware.auto-bucket-datetimes :as qp.auto-bucket-datetimes]
   [metabase.query-processor.middleware.auto-parse-filter-values :as auto-parse-filter-values]
   [metabase.query-processor.middleware.binning :as binning]
   [metabase.query-processor.middleware.check-features :as check-features]
   [metabase.query-processor.middleware.constraints :as qp.constraints]
   [metabase.query-processor.middleware.cumulative-aggregations :as qp.cumulative-aggregations]
   [metabase.query-processor.middleware.desugar :as desugar]
   [metabase.query-processor.middleware.ensure-joins-use-source-query :as ensure-joins-use-source-query]
   [metabase.query-processor.middleware.enterprise :as qp.middleware.enterprise]
   [metabase.query-processor.middleware.expand-aggregations :as expand-aggregations]
   [metabase.query-processor.middleware.expand-macros :as expand-macros]
   [metabase.query-processor.middleware.fetch-source-query :as fetch-source-query]
   [metabase.query-processor.middleware.limit :as limit]
   [metabase.query-processor.middleware.metrics :as metrics]
   [metabase.query-processor.middleware.normalize-query :as normalize]
   [metabase.query-processor.middleware.optimize-temporal-filters :as optimize-temporal-filters]
   [metabase.query-processor.middleware.parameters :as parameters]
   [metabase.query-processor.middleware.permissions :as qp.perms]
   [metabase.query-processor.middleware.persistence :as qp.persistence]
   [metabase.query-processor.middleware.pre-alias-aggregations :as qp.pre-alias-aggregations]
   [metabase.query-processor.middleware.reconcile-breakout-and-order-by-bucketing :as reconcile-bucketing]
   [metabase.query-processor.middleware.remove-inactive-field-refs :as qp.remove-inactive-field-refs]
   [metabase.query-processor.middleware.resolve-fields :as qp.resolve-fields]
   [metabase.query-processor.middleware.resolve-joined-fields :as resolve-joined-fields]
   [metabase.query-processor.middleware.resolve-joins :as resolve-joins]
   [metabase.query-processor.middleware.resolve-referenced :as qp.resolve-referenced]
   [metabase.query-processor.middleware.resolve-source-table :as qp.resolve-source-table]
   [metabase.query-processor.middleware.validate :as validate]
   [metabase.query-processor.middleware.validate-temporal-bucketing :as validate-temporal-bucketing]
   [metabase.query-processor.middleware.wrap-value-literals :as qp.wrap-value-literals]
   [metabase.query-processor.setup :as qp.setup]
   [metabase.query-processor.store :as qp.store]
   [metabase.util :as u]
   [metabase.util.i18n :as i18n]
   [metabase.util.log :as log]
   [metabase.util.malli :as mu]))

(set! *warn-on-reflection* true)

;;; the following helper functions are temporary, to aid in the transition from a legacy MBQL QP to a pMBQL QP. Each
;;; individual middleware function is wrapped in either [[ensure-legacy]] or [[ensure-pmbql]], and will then see the
;;; flavor of MBQL it is written for.

(mu/defn- ->legacy :- mbql.s/Query
  [query :- [:map
             [:database ::lib.schema.id/database]]]
  (lib/->legacy-MBQL query))

(defn- ^:deprecated ensure-legacy [middleware-fn]
  (-> (fn [query]
        (let [query (cond-> query
                      (:lib/type query) ->legacy)]
          (vary-meta (middleware-fn query)
                     assoc :converted-form query)))
      (with-meta (meta middleware-fn))))

(mu/defn- ->mbql-5 :- ::lib.schema/query
  [query :- [:map
             [:database ::lib.schema.id/database]
             ;; sanity check: info should only get added in Clojure-land and shouldn't get transformed back and forth
             ;; from JSON; make sure it's in the expected shape
             [:info {:optional true} [:maybe ::lib.schema.info/info]]]]
  (cond->> query
    (not (:lib/type query)) (lib/query (qp.store/metadata-provider))))

(defn- ensure-pmbql [middleware-fn]
  (-> (fn [query]
        (let [query (->mbql-5 query)]
          (vary-meta (middleware-fn query)
                     assoc :converted-form query)))
      (with-meta (meta middleware-fn))))

(def ^:private unconverted-property?
  (some-fn #{:info} qualified-keyword?))

(defn- copy-unconverted-properties
  [to from]
  (reduce-kv (fn [m k v]
               (cond-> m
                 (unconverted-property? k) (assoc k v)))
             to
             from))

;;; TODO -- this is broken and disables enforcement inside the middleware itself -- see QUE-1346
(defn- ensure-pmbql-for-unclean-query
  [middleware-fn]
  (-> (fn [query]
        (as-> query query
          ;; convert to MBQL 5 as needed
          (letfn [(convert [query]
                    (lib/without-cleaning
                     (^:once fn* []
                       (mu/disable-enforcement
                         (lib/query (qp.store/metadata-provider) query)))))]
            (-> (cond->> query
                  (not (:lib/type query)) convert)
                (copy-unconverted-properties query)))
          ;; apply the middleware WITH MALLI ENFORCEMENT ENABLED!
          (middleware-fn query)
          ;; now convert back to legacy without cleaning
          (mu/disable-enforcement
            (lib/without-cleaning
             (^:once fn* [] (->legacy query))))))
      (with-meta (meta middleware-fn))))

(def ^:private middleware
  "Pre-processing middleware. Has the form

    (f query) -> query"
  ;; ↓↓↓ PRE-PROCESSING ↓↓↓ happens from TOP TO BOTTOM
  #_{:clj-kondo/ignore [:deprecated-var]}
  [#'normalize/normalize-preprocessing-middleware
   (ensure-pmbql #'qp.perms/remove-permissions-key)
   (ensure-pmbql #'qp.perms/remove-source-card-keys)
   (ensure-pmbql #'qp.perms/remove-gtapped-table-keys)
   (ensure-pmbql #'qp.constraints/maybe-add-default-userland-constraints)
   (ensure-pmbql #'validate/validate-query)
   (ensure-pmbql #'fetch-source-query/resolve-source-cards)
   (ensure-pmbql #'expand-aggregations/expand-aggregations)
   (ensure-pmbql #'metrics/adjust)
   (ensure-pmbql #'expand-macros/expand-macros)
   (ensure-pmbql #'qp.resolve-referenced/resolve-referenced-card-resources)
   (ensure-pmbql #'parameters/substitute-parameters)
   (ensure-pmbql #'qp.resolve-source-table/resolve-source-tables)
   (ensure-pmbql #'qp.auto-bucket-datetimes/auto-bucket-datetimes)
   (ensure-pmbql #'ensure-joins-use-source-query/ensure-joins-use-source-query)
   (ensure-legacy #'reconcile-bucketing/reconcile-breakout-and-order-by-bucketing)
   (ensure-legacy #'qp.add-source-metadata/add-source-metadata-for-source-queries)
   (ensure-pmbql #'qp.middleware.enterprise/apply-impersonation)
   (ensure-pmbql #'qp.middleware.enterprise/attach-destination-db-middleware)
   (ensure-legacy #'qp.middleware.enterprise/apply-sandboxing)
   (ensure-legacy #'qp.persistence/substitute-persisted-query)
   (ensure-legacy #'qp.add-implicit-clauses/add-implicit-clauses) ; #61398
   ;; this needs to be done twice, once before adding remaps (since we want to add remaps inside joins) and then again
   ;; after adding any implicit joins. Implicit joins do not need to get remaps since we only use them for fetching
   ;; specific columns.
   (ensure-legacy #'resolve-joins/resolve-joins) ; #61398
   (ensure-pmbql #'qp.add-remaps/add-remapped-columns)
   #'qp.resolve-fields/resolve-fields ; this middleware actually works with either MBQL 5 or legacy
   (ensure-pmbql #'binning/update-binning-strategy)
<<<<<<< HEAD
   (ensure-pmbql #'desugar/desugar)
=======
   (ensure-legacy #'desugar/desugar) ; #62319
>>>>>>> d0c625a3
   (ensure-legacy #'qp.add-default-temporal-unit/add-default-temporal-unit)
   (ensure-pmbql #'qp.add-implicit-joins/add-implicit-joins)
   (ensure-legacy #'resolve-joins/resolve-joins) ; #61398
   (ensure-pmbql #'resolve-joined-fields/resolve-joined-fields)
   (ensure-pmbql #'qp.remove-inactive-field-refs/remove-inactive-field-refs)
   ;; yes, this is called a second time, because we need to handle any joins that got added
   (ensure-legacy #'qp.middleware.enterprise/apply-sandboxing)
   (ensure-legacy #'qp.cumulative-aggregations/rewrite-cumulative-aggregations)
   (ensure-legacy #'qp.pre-alias-aggregations/pre-alias-aggregations)
   (ensure-legacy #'qp.wrap-value-literals/wrap-value-literals)
   (ensure-pmbql-for-unclean-query #'auto-parse-filter-values/auto-parse-filter-values)
   (ensure-legacy #'validate-temporal-bucketing/validate-temporal-bucketing)
   (ensure-legacy #'optimize-temporal-filters/optimize-temporal-filters)
   (ensure-pmbql #'limit/add-default-limit)
   (ensure-legacy #'qp.middleware.enterprise/apply-download-limit)
   (ensure-legacy #'check-features/check-features)])

(defn- middleware-fn-name [middleware-fn]
  (if-let [fn-name (:name (meta middleware-fn))]
    (if-let [fn-ns (:ns (meta middleware-fn))]
      (symbol (format "%s/%s" (ns-name fn-ns) fn-name))
      fn-name)
    middleware-fn))

(def ^:private ^Long slow-middleware-warning-threshold-ms
  "Warn about slow middleware if it takes longer than this many milliseconds."
  (if config/is-prod?
    1000 ; this is egregious but we don't want to spam the logs with stuff like this in prod
    100))

(mu/defn preprocess :- [:map
                        [:database ::lib.schema.id/database]]
  "Fully preprocess a query, but do not compile it to a native query or execute it."
  [query :- :map]
  (qp.setup/with-qp-setup [query query]
    (qp.debug/debug> (list `preprocess query))
    (transduce
     identity
     (fn
       ([preprocessed]
        (log/debugf "Preprocessed query:\n\n%s" (u/pprint-to-str preprocessed))
        preprocessed)
       ([query middleware-fn]
        (try
          (assert (ifn? middleware-fn))
          (let [start-timer (u/start-timer)]
            ;; make sure the middleware returns a valid query... this should be dev-facing only so no need to i18n
            (u/prog1 (middleware-fn query)
              (let [duration-ms (u/since-ms start-timer)]
                (when (> duration-ms slow-middleware-warning-threshold-ms)
                  (log/warnf "Slow middleware: %s took %s" (middleware-fn-name middleware-fn) (u/format-milliseconds duration-ms))))
              (qp.debug/debug>
                (when-not (= <> query)
                  (let [middleware-fn-name (middleware-fn-name middleware-fn)]
                    (list middleware-fn-name '=> <>
                          ^{:portal.viewer/default :portal.viewer/diff}
                          [(or (-> <> meta :converted-form) query)
                           <>]))))
              ;; make sure the middleware returns a valid query... this should be dev-facing only so no need to i18n
              (when-not (map? <>)
                (throw (ex-info (format "Middleware did not return a valid query.")
                                {:fn (middleware-fn-name middleware-fn), :query query, :result <>, :type qp.error-type/qp})))))
          (catch Throwable e
            (let [middleware-fn (middleware-fn-name middleware-fn)]
              (throw (ex-info (i18n/tru "Error preprocessing query in {0}: {1}" middleware-fn ((some-fn ex-message class) e))
                              {:fn middleware-fn, :query query, :type qp.error-type/qp}
                              e)))))))
     query
     middleware)))

(mu/defn query->expected-cols :- [:maybe [:sequential ::mbql.s/legacy-column-metadata]]
  "Return the `:cols` you would normally see in MBQL query results by preprocessing the query and calling `annotate` on
  it. This only works for pure MBQL queries, since it does not actually run the queries. Native queries or MBQL
  queries with native source queries won't work, since we don't need the results."
  [query :- :map]
  (qp.setup/with-qp-setup [query query]
    (let [preprocessed (-> query preprocess)]
      (when-not (= (:type preprocessed) :query)
        (throw (ex-info (i18n/tru "Can only determine expected columns for MBQL queries.")
                        {:type qp.error-type/qp})))
      ;; TODO - we should throw an Exception if the query has a native source query or at least warn about it. Need to
      ;; check where this is used.
      (not-empty (annotate/expected-cols (->mbql-5 preprocessed))))))<|MERGE_RESOLUTION|>--- conflicted
+++ resolved
@@ -54,7 +54,7 @@
 (set! *warn-on-reflection* true)
 
 ;;; the following helper functions are temporary, to aid in the transition from a legacy MBQL QP to a pMBQL QP. Each
-;;; individual middleware function is wrapped in either [[ensure-legacy]] or [[ensure-pmbql]], and will then see the
+;;; individual middleware function is wrapped in either [[ensure-legacy]] or [[ensure-mbql-5]], and will then see the
 ;;; flavor of MBQL it is written for.
 
 (mu/defn- ->legacy :- mbql.s/Query
@@ -79,7 +79,7 @@
   (cond->> query
     (not (:lib/type query)) (lib/query (qp.store/metadata-provider))))
 
-(defn- ensure-pmbql [middleware-fn]
+(defn- ensure-mbql-5 [middleware-fn]
   (-> (fn [query]
         (let [query (->mbql-5 query)]
           (vary-meta (middleware-fn query)
@@ -98,7 +98,7 @@
              from))
 
 ;;; TODO -- this is broken and disables enforcement inside the middleware itself -- see QUE-1346
-(defn- ensure-pmbql-for-unclean-query
+(defn- ensure-mbql-5-for-unclean-query
   [middleware-fn]
   (-> (fn [query]
         (as-> query query
@@ -126,24 +126,24 @@
   ;; ↓↓↓ PRE-PROCESSING ↓↓↓ happens from TOP TO BOTTOM
   #_{:clj-kondo/ignore [:deprecated-var]}
   [#'normalize/normalize-preprocessing-middleware
-   (ensure-pmbql #'qp.perms/remove-permissions-key)
-   (ensure-pmbql #'qp.perms/remove-source-card-keys)
-   (ensure-pmbql #'qp.perms/remove-gtapped-table-keys)
-   (ensure-pmbql #'qp.constraints/maybe-add-default-userland-constraints)
-   (ensure-pmbql #'validate/validate-query)
-   (ensure-pmbql #'fetch-source-query/resolve-source-cards)
-   (ensure-pmbql #'expand-aggregations/expand-aggregations)
-   (ensure-pmbql #'metrics/adjust)
-   (ensure-pmbql #'expand-macros/expand-macros)
-   (ensure-pmbql #'qp.resolve-referenced/resolve-referenced-card-resources)
-   (ensure-pmbql #'parameters/substitute-parameters)
-   (ensure-pmbql #'qp.resolve-source-table/resolve-source-tables)
-   (ensure-pmbql #'qp.auto-bucket-datetimes/auto-bucket-datetimes)
-   (ensure-pmbql #'ensure-joins-use-source-query/ensure-joins-use-source-query)
+   (ensure-mbql-5 #'qp.perms/remove-permissions-key)
+   (ensure-mbql-5 #'qp.perms/remove-source-card-keys)
+   (ensure-mbql-5 #'qp.perms/remove-gtapped-table-keys)
+   (ensure-mbql-5 #'qp.constraints/maybe-add-default-userland-constraints)
+   (ensure-mbql-5 #'validate/validate-query)
+   (ensure-mbql-5 #'fetch-source-query/resolve-source-cards)
+   (ensure-mbql-5 #'expand-aggregations/expand-aggregations)
+   (ensure-mbql-5 #'metrics/adjust)
+   (ensure-mbql-5 #'expand-macros/expand-macros)
+   (ensure-mbql-5 #'qp.resolve-referenced/resolve-referenced-card-resources)
+   (ensure-mbql-5 #'parameters/substitute-parameters)
+   (ensure-mbql-5 #'qp.resolve-source-table/resolve-source-tables)
+   (ensure-mbql-5 #'qp.auto-bucket-datetimes/auto-bucket-datetimes)
+   (ensure-mbql-5 #'ensure-joins-use-source-query/ensure-joins-use-source-query)
    (ensure-legacy #'reconcile-bucketing/reconcile-breakout-and-order-by-bucketing)
    (ensure-legacy #'qp.add-source-metadata/add-source-metadata-for-source-queries)
-   (ensure-pmbql #'qp.middleware.enterprise/apply-impersonation)
-   (ensure-pmbql #'qp.middleware.enterprise/attach-destination-db-middleware)
+   (ensure-mbql-5 #'qp.middleware.enterprise/apply-impersonation)
+   (ensure-mbql-5 #'qp.middleware.enterprise/attach-destination-db-middleware)
    (ensure-legacy #'qp.middleware.enterprise/apply-sandboxing)
    (ensure-legacy #'qp.persistence/substitute-persisted-query)
    (ensure-legacy #'qp.add-implicit-clauses/add-implicit-clauses) ; #61398
@@ -151,28 +151,24 @@
    ;; after adding any implicit joins. Implicit joins do not need to get remaps since we only use them for fetching
    ;; specific columns.
    (ensure-legacy #'resolve-joins/resolve-joins) ; #61398
-   (ensure-pmbql #'qp.add-remaps/add-remapped-columns)
+   (ensure-mbql-5 #'qp.add-remaps/add-remapped-columns)
    #'qp.resolve-fields/resolve-fields ; this middleware actually works with either MBQL 5 or legacy
-   (ensure-pmbql #'binning/update-binning-strategy)
-<<<<<<< HEAD
-   (ensure-pmbql #'desugar/desugar)
-=======
-   (ensure-legacy #'desugar/desugar) ; #62319
->>>>>>> d0c625a3
+   (ensure-mbql-5 #'binning/update-binning-strategy)
+   (ensure-mbql-5 #'desugar/desugar)
    (ensure-legacy #'qp.add-default-temporal-unit/add-default-temporal-unit)
-   (ensure-pmbql #'qp.add-implicit-joins/add-implicit-joins)
+   (ensure-mbql-5 #'qp.add-implicit-joins/add-implicit-joins)
    (ensure-legacy #'resolve-joins/resolve-joins) ; #61398
-   (ensure-pmbql #'resolve-joined-fields/resolve-joined-fields)
-   (ensure-pmbql #'qp.remove-inactive-field-refs/remove-inactive-field-refs)
+   (ensure-mbql-5 #'resolve-joined-fields/resolve-joined-fields)
+   (ensure-mbql-5 #'qp.remove-inactive-field-refs/remove-inactive-field-refs)
    ;; yes, this is called a second time, because we need to handle any joins that got added
    (ensure-legacy #'qp.middleware.enterprise/apply-sandboxing)
    (ensure-legacy #'qp.cumulative-aggregations/rewrite-cumulative-aggregations)
    (ensure-legacy #'qp.pre-alias-aggregations/pre-alias-aggregations)
    (ensure-legacy #'qp.wrap-value-literals/wrap-value-literals)
-   (ensure-pmbql-for-unclean-query #'auto-parse-filter-values/auto-parse-filter-values)
+   (ensure-mbql-5-for-unclean-query #'auto-parse-filter-values/auto-parse-filter-values)
    (ensure-legacy #'validate-temporal-bucketing/validate-temporal-bucketing)
    (ensure-legacy #'optimize-temporal-filters/optimize-temporal-filters)
-   (ensure-pmbql #'limit/add-default-limit)
+   (ensure-mbql-5 #'limit/add-default-limit)
    (ensure-legacy #'qp.middleware.enterprise/apply-download-limit)
    (ensure-legacy #'check-features/check-features)])
 
