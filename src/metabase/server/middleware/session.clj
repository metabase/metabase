(ns metabase.server.middleware.session
  "Ring middleware related to session and API-key based authentication (binding current user and permissions).

  How do authenticated API requests work? There are two main paths to authentication: a session or an API key.

  For session authentication, Metabase first looks for a cookie called `metabase.SESSION`. This is the normal way of
  doing things; this cookie gets set automatically upon login. `metabase.SESSION` is an HttpOnly cookie and thus can't
  be viewed by FE code. If the session is a full-app embedded session, then the cookie is `metabase.EMBEDDED_SESSION`
  instead.

  Finally we'll check for the presence of a `X-Metabase-Session` header. If that isn't present, you don't have a
  Session ID.

  The second main path to authentication is an API key. For this, we look at the `X-Api-Key` header. If that matches
  an ApiKey in our database, you'll be authenticated as that ApiKey's associated User."
  (:require
   [honey.sql.helpers :as sql.helpers]
   [java-time.api :as t]
   [metabase.api-keys.core :as api-key]
   [metabase.api.common :as api]
<<<<<<< HEAD
   [metabase.config.core :as config]
=======
   [metabase.app-db.core :as mdb]
   [metabase.config :as config]
>>>>>>> 3ecfbb74
   [metabase.core.initialization-status :as init-status]
   [metabase.driver.sql.query-processor :as sql.qp]
   [metabase.premium-features.core :as premium-features]
   [metabase.request.core :as request]
   [metabase.session.core :as session]
   [metabase.users.models.user :as user]
   [metabase.util.i18n :as i18n]
   [metabase.util.log :as log]
   [metabase.util.password :as u.password]
   [metabase.util.string :as string]
   [toucan2.core :as t2]
   [toucan2.pipeline :as t2.pipeline]))

(set! *warn-on-reflection* true)

;;; +----------------------------------------------------------------------------------------------------------------+
;;; |                                                wrap-session-key                                                 |
;;; +----------------------------------------------------------------------------------------------------------------+

(def ^:private ^String metabase-session-header "x-metabase-session")

(defmulti ^:private wrap-session-key-with-strategy
  "Attempt to add `:metabase-session-key` to `request` based on a specific strategy. Return modified request if
  successful or `nil` if we should try another strategy."
  {:arglists '([strategy request])}
  (fn [strategy _]
    strategy))

(defmethod wrap-session-key-with-strategy :embedded-cookie
  [_ {:keys [cookies headers], :as request}]
  (when-let [session (get-in cookies [request/metabase-embedded-session-cookie :value])]
    (when-let [anti-csrf-token (get headers request/anti-csrf-token-header)]
      (assoc request :metabase-session-key session, :anti-csrf-token anti-csrf-token :metabase-session-type :full-app-embed))))

(defmethod wrap-session-key-with-strategy :normal-cookie
  [_ {:keys [cookies], :as request}]
  (when-let [session (get-in cookies [request/metabase-session-cookie :value])]
    (when (seq session)
      (assoc request :metabase-session-key session :metabase-session-type :normal))))

(defmethod wrap-session-key-with-strategy :header
  [_ {:keys [headers], :as request}]
  (when-let [session (get headers metabase-session-header)]
    (when (seq session)
      (assoc request :metabase-session-key session))))

(defmethod wrap-session-key-with-strategy :best
  [_ request]
  (some
   (fn [strategy]
     (wrap-session-key-with-strategy strategy request))
   [:embedded-cookie :normal-cookie :header]))

(defn wrap-session-key
  "Middleware that sets the `:metabase-session-key` keyword on the request if a session id can be found.
  We first check the request :cookies for `metabase.SESSION`, then if no cookie is found we look in the http headers
  for `X-METABASE-SESSION`. If neither is found then no keyword is bound to the request."
  [handler]
  (fn [request respond raise]
    (let [request (or (wrap-session-key-with-strategy :best request)
                      request)]
      (handler request respond raise))))

;;; +----------------------------------------------------------------------------------------------------------------+
;;; |                                             wrap-current-user-info                                             |
;;; +----------------------------------------------------------------------------------------------------------------+

;; Because this query runs on every single API request it's worth it to optimize it a bit and only compile it to SQL
;; once rather than every time
(def ^:private ^{:arglists '([db-type max-age-minutes session-type enable-advanced-permissions?])} session-with-id-query
  (memoize
   (fn [db-type max-age-minutes session-type enable-advanced-permissions?]
     (first
      (t2.pipeline/compile*
       (cond-> {:select    [[:session.user_id :metabase-user-id]
                            [:user.is_superuser :is-superuser?]
                            [:user.locale :user-locale]]
                :from      [[:core_session :session]]
                :left-join [[:core_user :user] [:= :session.user_id :user.id]]
                :where     [:and
                            [:= :user.is_active true]
                            [:or [:= :session.id [:raw "?"]] [:= :session.key_hashed [:raw "?"]]]
                            (let [oldest-allowed [:inline (sql.qp/add-interval-honeysql-form db-type
                                                                                             :%now
                                                                                             (- max-age-minutes)
                                                                                             :minute)]]
                              [:> :session.created_at oldest-allowed])
                            [:= :session.anti_csrf_token (case session-type
                                                           :normal         nil
                                                           :full-app-embed [:raw "?"])]]
                :limit     [:inline 1]}
         enable-advanced-permissions?
         (->
          (sql.helpers/select
           [:pgm.is_group_manager :is-group-manager?])
          (sql.helpers/left-join
           [:permissions_group_membership :pgm] [:and
                                                 [:= :pgm.user_id :user.id]
                                                 [:is :pgm.is_group_manager true]]))))))))

;; See above: because this query runs on every single API request (with an API Key) it's worth it to optimize it a bit
;; and only compile it to SQL once rather than every time
(def ^:private ^{:arglists '([enable-advanced-permissions?])} user-data-for-api-key-prefix-query
  (memoize
   (fn [enable-advanced-permissions?]
     (first
      (t2.pipeline/compile*
       (cond-> {:select    [[:api_key.user_id :metabase-user-id]
                            [:api_key.key :api-key]
                            [:user.is_superuser :is-superuser?]
                            [:user.locale :user-locale]]
                :from      :api_key
                :left-join [[:core_user :user] [:= :api_key.user_id :user.id]]
                :where     [:and
                            [:= :user.is_active true]
                            [:= :api_key.key_prefix [:raw "?"]]]
                :limit     [:inline 1]}
         enable-advanced-permissions?
         (->
          (sql.helpers/select
           [:pgm.is_group_manager :is-group-manager?])
          (sql.helpers/left-join
           [:permissions_group_membership :pgm] [:and
                                                 [:= :pgm.user_id :user.id]
                                                 [:is :pgm.is_group_manager true]]))))))))

(defn- valid-session-key?
  "Validates that the given session-key looks like it could be a session id. Returns a 403 if it does not.

  SECURITY NOTE: Because functions will directly compare the session-key against the core_session.id table for backwards-compatibility reasons,
  if this is NOT called before those queries against core_session.id, attackers with access to the database can impersonate users by passing the core_session.id as their session cookie"
  [session-key]
  (or (not session-key) (string/valid-uuid? session-key)))

(defn- current-user-info-for-session
  "Return User ID and superuser status for Session with `session-key` if it is valid and not expired."
  [session-key anti-csrf-token]
  (when (and session-key (valid-session-key? session-key) (init-status/complete?))
    (let [sql    (session-with-id-query (mdb/db-type)
                                        (config/config-int :max-session-age)
                                        (if (seq anti-csrf-token) :full-app-embed :normal)
                                        (premium-features/enable-advanced-permissions?))
          params (concat [session-key (session/hash-session-key session-key)]
                         (when (seq anti-csrf-token)
                           [anti-csrf-token]))]
      (some-> (t2/query-one (cons sql params))
              ;; is-group-manager? could return `nil, convert it to boolean so it's guaranteed to be only true/false
              (update :is-group-manager? boolean)))))

(def ^:private api-key-that-should-never-match (str (random-uuid)))
(def ^:private hash-that-should-never-match (u.password/hash-bcrypt "password"))

(defn do-useless-hash
  "Password check that will always fail, used to avoid exposing any info about existing users or API keys via timing
  attacks."
  []
  (u.password/verify-password api-key-that-should-never-match "" hash-that-should-never-match))

(defn- matching-api-key? [{:keys [api-key] :as _user-data} passed-api-key]
  ;; if we get an API key, check the hash against the passed value. If not, don't reveal info via a timing attack - do
  ;; a useless hash, *then* return `false`.
  (if api-key
    (u.password/verify-password passed-api-key "" api-key)
    (do-useless-hash)))

(defn- current-user-info-for-api-key
  "Return User ID and superuser status for an API Key with `api-key-id"
  [api-key]
  (when (and api-key (init-status/complete?))
    (let [user-data (some-> (t2/query-one (cons (user-data-for-api-key-prefix-query
                                                 (premium-features/enable-advanced-permissions?))
                                                [(api-key/prefix api-key)]))
                            (update :is-group-manager? boolean))]
      (when (matching-api-key? user-data api-key)
        (dissoc user-data :api-key)))))

(defn- merge-current-user-info
  [{:keys [metabase-session-key anti-csrf-token], {:strs [x-metabase-locale x-api-key]} :headers, :as request}]
  (merge
   request
   (or (current-user-info-for-session metabase-session-key anti-csrf-token)
       (current-user-info-for-api-key x-api-key))
   (when x-metabase-locale
     (log/tracef "Found X-Metabase-Locale header: using %s as user locale" (pr-str x-metabase-locale))
     {:user-locale (i18n/normalized-locale-string x-metabase-locale)})))

(defn wrap-current-user-info
  "Add `:metabase-user-id`, `:is-superuser?`, `:is-group-manager?` and `:user-locale` to the request if a valid session
  token OR a valid API key was passed."
  [handler]
  (fn [request respond raise]
    (handler (merge-current-user-info request) respond raise)))

;;; +----------------------------------------------------------------------------------------------------------------+
;;; |                                               bind-current-user                                                |
;;; +----------------------------------------------------------------------------------------------------------------+

;;; this is actually used by [[metabase.permissions.models.permissions/clear-current-user-cached-permissions!]]
;;;
;;; TODO -- then why doesn't it live there??? Not one single thing this touches is part of this namespace.
#_{:clj-kondo/ignore [:clojure-lsp/unused-public-var]}
(defn clear-current-user-cached-permissions-set!
  "If [[metabase.api.common/*current-user-permissions-set*]] is bound, reset it so it gets recalculated on next use.
  Called by [[metabase.permissions.models.permissions/delete-related-permissions!]]
  and [[metabase.permissions.models.permissions/grant-permissions!]], mostly as a convenience for tests that bind a current user
  and then grant or revoke permissions for that user without rebinding it."
  []
  (when-let [current-user-id api/*current-user-id*]
    ;; [[api/*current-user-permissions-set*]] is dynamically bound
    (when (get (get-thread-bindings) #'api/*current-user-permissions-set*)
      (.set #'api/*current-user-permissions-set* (delay (user/permissions-set current-user-id)))))
  nil)

(defmacro ^:private with-current-user-for-request
  [request & body]
  `(request/do-with-current-user ~request (fn [] ~@body)))

(defn bind-current-user
  "Middleware that binds [[metabase.api.common/*current-user*]], [[*current-user-id*]], [[*is-superuser?*]],
  [[*current-user-permissions-set*]], and [[metabase.settings.models.setting/*user-local-values*]].

  *  `*current-user-id*`                int ID or nil of user associated with request
  *  `*current-user*`                   delay that returns current user (or nil) from DB
  *  `metabase.util.i18n/*user-locale*` ISO locale code e.g `en` or `en-US` to use for the current User.
                                        Overrides `site-locale` if set.
  *  `*is-superuser?*`                  Boolean stating whether current user is a superuser.
  *  `*is-group-manager?*`              Boolean stating whether current user is a group manager of at least one group.
  *  `*current-user-permissions-set*`   delay that returns the set of permissions granted to the current user from DB
  *  `*user-local-values*`              atom containing a map of user-local settings and values for the current user"
  [handler]
  (fn [request respond raise]
    (with-current-user-for-request request
      (handler request respond raise))))

;;; +----------------------------------------------------------------------------------------------------------------+
;;; |                                              reset-cookie-timeout                                             |
;;; +----------------------------------------------------------------------------------------------------------------+

(defn reset-session-timeout*
  "Implementation for `reset-cookie-timeout` respond handler."
  [request response request-time]
  (if (and
       ;; Only reset the timeout if the request includes a session cookie.
       (:metabase-session-type request)
       ;; Do not reset the timeout if it is being updated in the response, e.g. if it is being deleted
       (not (contains? (:cookies response) request/metabase-session-timeout-cookie)))
    (request/set-session-timeout-cookie response request (:metabase-session-type request) request-time)
    response))

(defn reset-session-timeout
  "Middleware that resets the expiry date on session cookies according to the session-timeout setting.
   Will not change anything if the session-timeout setting is nil, or the timeout cookie has already expired."
  [handler]
  (fn [request respond raise]
    (let [;; The expiry time for the cookie is relative to the time the request is received, rather than the time of the
          ;; response.
          request-time (t/zoned-date-time (t/zone-id "GMT"))]
      (handler request
               (fn [response]
                 (respond (reset-session-timeout* request response request-time)))
               raise))))<|MERGE_RESOLUTION|>--- conflicted
+++ resolved
@@ -18,12 +18,8 @@
    [java-time.api :as t]
    [metabase.api-keys.core :as api-key]
    [metabase.api.common :as api]
-<<<<<<< HEAD
+   [metabase.app-db.core :as mdb]
    [metabase.config.core :as config]
-=======
-   [metabase.app-db.core :as mdb]
-   [metabase.config :as config]
->>>>>>> 3ecfbb74
    [metabase.core.initialization-status :as init-status]
    [metabase.driver.sql.query-processor :as sql.qp]
    [metabase.premium-features.core :as premium-features]
