(ns metabase.events.view-log
  "This namespace is responsible for subscribing to events which should update the view log, view counts,
   and recent views for a user."
  (:require
   [metabase.api.common :as api]
   [metabase.events :as events]
   [metabase.models.audit-log :as audit-log]
   [metabase.models.query.permissions :as query-perms]
   [metabase.models.recent-views :as recent-views]
   [metabase.public-settings.premium-features :as premium-features]
   [metabase.util :as u]
   [metabase.util.log :as log]
   [methodical.core :as m]
   [steffan-westcott.clj-otel.api.trace.span :as span]
   [toucan2.core :as t2]))

(defn increment-view-counts!
  "Increments the view_count column for a model given a list of ids.
   Assumes the model has one primary key `id`, and the column for the view count is named `view_count`"
  [model & ids]
  (when (seq ids)
    (t2/query {:update (t2/table-name model)
               :set    {:view_count [:+ :view_count [:inline 1]]}
               :where  [:in :id ids]})))

(defn- record-views!
  "Simple base function for recording a view of a given `model` and `model-id` by a certain `user`."
  [view-or-views]
  (span/with-span!
    {:name "record-view!"}
    (when (premium-features/log-enabled?)
      (t2/insert! :model/ViewLog view-or-views))))

(defn- generate-view
  "Generates a view, given an event map. The event map either has an `object` or a `model` and `object-id`."
  [& {:keys [model object-id object user-id has-access context]
      :or   {has-access true}}]
  {:model      (u/lower-case-en (audit-log/model-name (or model object)))
   :user_id    user-id
   :model_id   (or object-id (u/id object))
   :has_access has-access
   :context    context})

(defn- do-catch-throwable [topic f]
  (try
    (f)
    (catch Throwable e
      (log/warnf e "Failed to process view event: %s" topic))))

(defmacro ^:private catch-throwable
  {:style/indent 1}
  [topic & body]
  `(do-catch-throwable ~topic (fn [] ~@body)))

(derive ::card-read-event :metabase/event)
(derive :event/card-read ::card-read-event)

(m/defmethod events/publish-event! ::card-read-event
  "Handle processing for a generic read event notification"
  [topic {:keys [object-id user-id] :as event}]
  (span/with-span!
    {:name    "view-log-card-read"
     :topic   topic
     :user-id user-id}
    (catch-throwable topic
      (recent-views/update-users-recent-views! user-id :model/Card object-id)
      (increment-view-counts! :model/Card object-id)
<<<<<<< HEAD
      (-> (generate-view :model :model/Card event)
          (assoc :context "question")
          record-views!))))
=======
      (record-views! (generate-view :model :model/Card event))
      (catch Throwable e
        (log/warnf e "Failed to process view event. %s" topic)))))
>>>>>>> c6f1b016

(derive ::collection-read-event :metabase/event)
(derive :event/collection-read ::collection-read-event)

(m/defmethod events/publish-event! ::collection-read-event
  "Handle processing for a generic read event notification"
  [topic event]
  (catch-throwable topic
    (-> event
        generate-view
        record-views!)))

(derive ::collection-touch-event :metabase/event)
(derive :event/collection-touch ::collection-touch-event)

(m/defmethod events/publish-event! ::collection-touch-event
  "Handle processing for a single collection touch event."
  [topic {:keys [collection-id user-id] :as _event}]
  (catch-throwable topic
    (recent-views/update-users-recent-views! user-id :model/Collection collection-id)))

(derive ::dashboard-read :metabase/event)
(derive :event/dashboard-read ::dashboard-read)

(m/defmethod events/publish-event! ::dashboard-read
  "Handle processing for the dashboard read event. Logs the dashboard view. Card views are logged separately."
  [topic {:keys [object-id user-id] :as event}]
  (span/with-span!
    {:name    "view-log-dashboard-read"
     :topic   topic
     :user-id user-id}
    (catch-throwable topic
      (recent-views/update-users-recent-views! user-id :model/Dashboard object-id)
      (increment-view-counts! :model/Dashboard object-id)
      (record-views! (generate-view :model :model/Dashboard event)))))

(derive ::read-permission-failure :metabase/event)
(derive :event/read-permission-failure ::read-permission-failure)

(m/defmethod events/publish-event! ::read-permission-failure
  "Handle processing for a generic read event notification"
  [topic {:keys [object] :as event}]
  (catch-throwable topic
    ;; Only log permission check failures for Cards and Dashboards. This set can be expanded if we add view logging of
    ;; other models.
    (when (#{:model/Card :model/Dashboard} (t2/model object))
     (-> event
         generate-view
         record-views!))))

(derive ::table-read :metabase/event)
(derive :event/table-read ::table-read)

(m/defmethod events/publish-event! ::table-read
  "Handle processing for the table read event. Does a basic permissions check to see if the the user has data perms for
  the table."
  [topic {:keys [object user-id] :as event}]
  (span/with-span!
    {:name "view-log-table-read"
     :topic topic
     :user-id user-id}
    (catch-throwable topic
      (recent-views/update-users-recent-views! user-id :model/Table (:id object))
      (increment-view-counts! :model/Table (:id object))
      (let [table-id    (u/id object)
            database-id (:db_id object)
            has-access? (when (= api/*current-user-id* user-id)
                          (query-perms/can-query-table? database-id table-id))]
        (-> event
            (assoc :has-access has-access?)
            generate-view
            record-views!)))))<|MERGE_RESOLUTION|>--- conflicted
+++ resolved
@@ -65,15 +65,7 @@
     (catch-throwable topic
       (recent-views/update-users-recent-views! user-id :model/Card object-id)
       (increment-view-counts! :model/Card object-id)
-<<<<<<< HEAD
-      (-> (generate-view :model :model/Card event)
-          (assoc :context "question")
-          record-views!))))
-=======
-      (record-views! (generate-view :model :model/Card event))
-      (catch Throwable e
-        (log/warnf e "Failed to process view event. %s" topic)))))
->>>>>>> c6f1b016
+      (record-views! (generate-view :model :model/Card event)))))
 
 (derive ::collection-read-event :metabase/event)
 (derive :event/collection-read ::collection-read-event)
