--- conflicted
+++ resolved
@@ -1952,7 +1952,23 @@
             constraintName: uq_workspace_mapping_transform_downstream_id
 
   - changeSet:
-<<<<<<< HEAD
+      id: v58.2025-11-27T11:00:00
+      author: qnkhuat
+      comment: Add workspace.database_details to keep db specifc details used for isolation
+      changes:
+        - addColumn:
+            tableName: workspace
+            columns:
+              - column:
+                  name: database_details
+                  type: ${text.type}
+                  remarks: Database details used for isolation of this workspace
+                  constraints:
+                    nullable: false
+      rollback:
+        # will be deleted with the table
+
+  - changeSet:
       id: v58.2025-11-27T12:00:00
       author: qnkhuat
       comment: Add workspace.database_details to keep db specifc details used for isolation
@@ -1962,14 +1978,6 @@
             columns:
               - column:
                   name: database_details
-                  type: ${text.type}
-                  remarks: Database details used for isolation of this workspace
-                  constraints:
-                    nullable: false
-      rollback:
-        # will be deleted with the table
-
-=======
       id: v58.2025-11-27T10:00:00
       author: christruter
       comment: Add collection_id column to transform table
@@ -2036,7 +2044,7 @@
         - dropForeignKeyConstraint:
             baseTableName: transform
             constraintName: fk_transform_collection_id
->>>>>>> 09c06040
+
 # >>>>>>>>>> DO NOT ADD NEW MIGRATIONS BELOW THIS LINE! ADD THEM ABOVE <<<<<<<<<<
 
 ########################################################################################################################
