import React, { Component, PropTypes } from "react";
import { Link } from "react-router";
import { connect } from "react-redux";
import MetabaseAnalytics from "metabase/lib/analytics";

import AdminLayout from "metabase/components/AdminLayout.jsx";

import SettingsSetting from "../components/SettingsSetting.jsx";
import SettingsEmailForm from "../components/SettingsEmailForm.jsx";
import SettingsSlackForm from "../components/SettingsSlackForm.jsx";
import SettingsSetupList from "../components/SettingsSetupList.jsx";
import SettingsUpdatesForm from "../components/SettingsUpdatesForm.jsx";
import SettingsSingleSignOnForm from "../components/SettingsSingleSignOnForm.jsx";
<<<<<<< HEAD
import SettingsCustomMaps from "../components/SettingsCustomMaps.jsx";
import SettingsCacheForm from "../components/SettingsCacheForm.jsx";
=======
>>>>>>> 62797475

import _ from "underscore";
import cx from 'classnames';


import {
    getSettings,
    getSections,
    getActiveSection,
    getNewVersionAvailable
} from "../selectors";
import * as settingsActions from "../settings";

const mapStateToProps = (state, props) => {
    return {
        settings:            getSettings(state, props),
        sections:            getSections(state, props),
        activeSection:       getActiveSection(state, props),
        newVersionAvailable: getNewVersionAvailable(state, props)
    }
}

const mapDispatchToProps = {
    ...settingsActions
}

@connect(mapStateToProps, mapDispatchToProps)
export default class SettingsEditorApp extends Component {
    constructor(props, context) {
        super(props, context);
        this.updateSetting = this.updateSetting.bind(this);
    }

    static propTypes = {
        sections: PropTypes.array.isRequired,
        activeSection: PropTypes.object,
        updateSetting: PropTypes.func.isRequired,
        updateSettings: PropTypes.func.isRequired,
        updateEmailSettings: PropTypes.func.isRequired,
        updateSlackSettings: PropTypes.func.isRequired,
        sendTestEmail: PropTypes.func.isRequired
    };

    componentWillMount() {
        this.props.initializeSettings();
    }

    updateSetting(setting, value) {
        this.refs.layout.setSaving();
        setting.value = value;
        this.props.updateSetting(setting).then(() => {
            this.refs.layout.setSaved();

            let val = (setting.key === "report-timezone" || setting.key === "anon-tracking-enabled") ? setting.value : "success";
            MetabaseAnalytics.trackEvent("General Settings", setting.display_name, val);
        }, (error) => {
            this.refs.layout.setSaveError(error.data);
            MetabaseAnalytics.trackEvent("General Settings", setting.display_name, "error");
        });
    }

    renderSettingsPane() {

        if (!this.props.activeSection) return null;

        let section = this.props.activeSection; // this.props.sections[this.state.currentSection];

        if (section.name === "Email") {
            return (
                <SettingsEmailForm
                    ref="emailForm"
                    elements={section.settings}
                    updateEmailSettings={this.props.updateEmailSettings}
                    sendTestEmail={this.props.sendTestEmail}
                />
            );
        } else if (section.name === "Setup") {
            return (
                <SettingsSetupList
                    ref="settingsForm"
                />
            );
        } else if (section.name === "Slack") {
            return (
                <SettingsSlackForm
                    ref="slackForm"
                    elements={section.settings}
                    updateSlackSettings={this.props.updateSlackSettings}
                />
            );
        } else if (section.name === "Updates") {
            return (
                <SettingsUpdatesForm
                    settings={this.props.settings}
                    elements={section.settings}
                    updateSetting={this.updateSetting}
                />
            );
        } else if (section.name === "Single Sign-On") {
            return (
                <SettingsSingleSignOnForm
                    elements={section.settings}
                    updateSetting={this.updateSetting}
                />
            );
<<<<<<< HEAD
        } else if (section.name === "Custom Maps") {
            return (
                <SettingsCustomMaps
                    elements={section.settings}
                    reloadSettings={this.props.reloadSettings}
                />
            );
        } else if (section.name === "Cache") {
            return (
                <SettingsCacheForm
                    elements={section.settings}
                    updateSettings={this.props.updateSettings}
                />
            );
=======
>>>>>>> 62797475
        } else {
            return (
                <ul>
                    {section.settings.map((setting, index) =>
                        <SettingsSetting
                            key={setting.key}
                            setting={setting}
                            updateSetting={this.updateSetting.bind(this, setting)}
                            reloadSettings={this.props.reloadSettings}
                            autoFocus={index === 0}
                        />
                    )}
                </ul>
            );
        }
    }

    renderSettingsSections() {
        const { sections, activeSection, newVersionAvailable } = this.props;

        const renderedSections = _.map(sections, (section, idx) => {
            const classes = cx("AdminList-item", "flex", "align-center", "justify-between", "no-decoration", {
                "selected": activeSection && section.name === activeSection.name // this.state.currentSection === idx
            });

            // if this is the Updates section && there is a new version then lets add a little indicator
            let newVersionIndicator;
            if (section.name === "Updates" && newVersionAvailable) {
                newVersionIndicator = (
                    <span style={{padding: "4px 8px 4px 8px"}} className="bg-brand rounded text-white text-bold h6">1</span>
                );
            }

            return (
                <li key={section.name}>
                    <Link to={"/admin/settings/" + section.slug}  className={classes}>
                        <span>{section.name}</span>
                        {newVersionIndicator}
                    </Link>
                </li>
            );
        });

        return (
            <div className="MetadataEditor-table-list AdminList flex-no-shrink">
                <ul className="AdminList-items pt1">
                    {renderedSections}
                </ul>
            </div>
        );
    }

    render() {
        return (
            <AdminLayout
                ref="layout"
                title="Settings"
                sidebar={this.renderSettingsSections()}
            >
                {this.renderSettingsPane()}
            </AdminLayout>
        )
    }
}<|MERGE_RESOLUTION|>--- conflicted
+++ resolved
@@ -11,11 +11,7 @@
 import SettingsSetupList from "../components/SettingsSetupList.jsx";
 import SettingsUpdatesForm from "../components/SettingsUpdatesForm.jsx";
 import SettingsSingleSignOnForm from "../components/SettingsSingleSignOnForm.jsx";
-<<<<<<< HEAD
-import SettingsCustomMaps from "../components/SettingsCustomMaps.jsx";
 import SettingsCacheForm from "../components/SettingsCacheForm.jsx";
-=======
->>>>>>> 62797475
 
 import _ from "underscore";
 import cx from 'classnames';
@@ -53,9 +49,9 @@
         sections: PropTypes.array.isRequired,
         activeSection: PropTypes.object,
         updateSetting: PropTypes.func.isRequired,
-        updateSettings: PropTypes.func.isRequired,
         updateEmailSettings: PropTypes.func.isRequired,
         updateSlackSettings: PropTypes.func.isRequired,
+        updateCacheSettings: PropTypes.func.isRequired,
         sendTestEmail: PropTypes.func.isRequired
     };
 
@@ -121,23 +117,13 @@
                     updateSetting={this.updateSetting}
                 />
             );
-<<<<<<< HEAD
-        } else if (section.name === "Custom Maps") {
-            return (
-                <SettingsCustomMaps
-                    elements={section.settings}
-                    reloadSettings={this.props.reloadSettings}
-                />
-            );
         } else if (section.name === "Cache") {
             return (
                 <SettingsCacheForm
                     elements={section.settings}
-                    updateSettings={this.props.updateSettings}
+                    updateCacheSettings={this.props.updateCacheSettings}
                 />
             );
-=======
->>>>>>> 62797475
         } else {
             return (
                 <ul>
