--- conflicted
+++ resolved
@@ -648,19 +648,6 @@
             <li className="mr1" key={this._key(option)}>
               <div
                 className={cx(
-<<<<<<< HEAD
-                  "py1",
-                  "pl1",
-                  "pr2",
-                  "block",
-                  "rounded",
-                  CS.textBold,
-                  `text-${color}-hover`,
-                  "inline-block",
-                  "full",
-                  "cursor-pointer",
-                  "bg-light-hover",
-=======
                   CS.py1,
                   CS.pl1,
                   CS.pr2,
@@ -672,7 +659,6 @@
                   CS.cursorPointer,
                   `text-${color}-hover`,
                   `bg-light-hover`,
->>>>>>> 06c664ae
                   {
                     [`text-${color} bg-light`]:
                       !this.state.listIsHovered &&
