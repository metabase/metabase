--- conflicted
+++ resolved
@@ -5,12 +5,8 @@
   entityPickerModalTab,
   popover,
 } from "e2e/support/helpers/e2e-ui-elements-helpers";
-<<<<<<< HEAD
 import type { NotebookStepType } from "metabase/querying/notebook/types";
-=======
-import type { NotebookStepType } from "metabase/query_builder/components/notebook/types";
 import type { IconName } from "metabase/ui";
->>>>>>> a22441d5
 
 export function notebookButton() {
   return cy
