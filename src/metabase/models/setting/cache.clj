--- conflicted
+++ resolved
@@ -12,16 +12,6 @@
             [toucan.db :as db])
   (:import java.util.concurrent.locks.ReentrantLock))
 
-<<<<<<< HEAD
-(def call-on-change-fn
-  "Whenever something changes in the Settings cache it will invoke
-
-    (@call-on-change-fn old-cache new-cache
-
-  Actual implementation is provided in [[metabase.models.setting/call-on-change]] rather than here (to prevent
-  circular references)."
-  (atom nil))
-=======
 (defmulti call-on-change
   "Whenever something changes in the Settings cache it will invoke
 
@@ -40,21 +30,6 @@
      (doto (atom nil)
        (add-watch :call-on-change (fn [_key _ref old new]
                                     (call-on-change old new)))))))
->>>>>>> cc4c3bad
-
-(defn- call-on-change
-  [_key _ref old new]
-  (when-let [f @call-on-change-fn]
-    (f old new)))
-
-;; Setting cache is unique to the application DB; if it's swapped out for tests or mocking or whatever then use a new
-;; cache.
-(defn- cache* []
-  (mdb.connection/cached-value
-   ::cache
-   (fn []
-     (doto (atom nil)
-       (add-watch :call-on-change call-on-change)))))
 
 (defn cache
   "Fetch the current contents of the Settings cache, a map of key (string) -> value (string)."
