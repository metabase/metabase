(ns metabase.driver.postgres-test
  "Tests for features/capabilities specific to PostgreSQL driver, such as support for Postgres UUID or enum types."
  (:require
   [clojure.java.jdbc :as jdbc]
   [clojure.string :as str]
   [clojure.test :refer :all]
   [honey.sql :as sql]
   [malli.core :as mc]
   [medley.core :as m]
   [metabase.actions.error :as actions.error]
   [metabase.actions.models :as action]
   [metabase.config :as config]
   [metabase.db.metadata-queries :as metadata-queries]
   [metabase.driver :as driver]
   [metabase.driver.postgres :as postgres]
   [metabase.driver.postgres.actions :as postgres.actions]
   [metabase.driver.sql :as driver.sql]
   [metabase.driver.sql-jdbc.actions :as sql-jdbc.actions]
   [metabase.driver.sql-jdbc.actions-test :as sql-jdbc.actions-test]
   [metabase.driver.sql-jdbc.connection :as sql-jdbc.conn]
   [metabase.driver.sql-jdbc.execute :as sql-jdbc.execute]
   [metabase.driver.sql-jdbc.sync :as sql-jdbc.sync]
   [metabase.driver.sql-jdbc.sync.describe-database :as sql-jdbc.describe-database]
   [metabase.driver.sql.query-processor :as sql.qp]
   [metabase.driver.sql.query-processor-test-util :as sql.qp-test-util]
   [metabase.lib.core :as lib]
   [metabase.lib.metadata :as lib.metadata]
   [metabase.lib.metadata.jvm :as lib.metadata.jvm]
   [metabase.lib.test-metadata :as meta]
   [metabase.lib.test-util :as lib.tu]
   [metabase.lib.test-util.metadata-providers.mock :as providers.mock]
   [metabase.models.secret :as secret]
   [metabase.query-processor :as qp]
   [metabase.query-processor.compile :as qp.compile]
   [metabase.query-processor.store :as qp.store]
   [metabase.sync.core :as sync]
   [metabase.sync.sync-metadata :as sync-metadata]
   [metabase.sync.sync-metadata.tables :as sync-tables]
   [metabase.sync.util :as sync-util]
   [metabase.test :as mt]
   [metabase.test.data.interface :as tx]
   [metabase.util :as u]
   [metabase.util.honey-sql-2 :as h2x]
   [metabase.util.log :as log]
   [next.jdbc :as next.jdbc]
   [toucan2.core :as t2])
  (:import
   (java.sql Connection)))

(set! *warn-on-reflection* true)

(use-fixtures :each (fn [thunk]
                      ;; 1. If sync fails when loading a test dataset, don't swallow the error; throw an Exception so we
                      ;;    can debug it. This is much less confusing when trying to fix broken tests.
                      ;;
                      ;; 2. Make sure we're in Honey SQL 2 mode for all the little SQL snippets we're compiling in these
                      ;;    tests.
                      (binding [sync-util/*log-exceptions-and-continue?* false]
                        (thunk))))

(deftest ^:parallel interval-test
  (is (= ["INTERVAL '2 day'"]
         (sql/format-expr [::postgres/interval 2 :day])))
  (is (= ["INTERVAL '-2.5 year'"]
         (sql/format-expr [::postgres/interval -2.5 :year])))
  (are [amount unit msg] (thrown-with-msg?
                          AssertionError
                          msg
                          (sql/format-expr [::postgres/interval amount unit]))
    "2"  :day  #"\QAssert failed: (number? amount)\E"
    :day 2     #"\QAssert failed: (number? amount)\E"
    2    "day" #"\QAssert failed: (#{:day :hour :week :second :month :year :millisecond :minute} unit)\E"
    2    2     #"\QAssert failed: (#{:day :hour :week :second :month :year :millisecond :minute} unit)\E"
    2    :can  #"\QAssert failed: (#{:day :hour :week :second :month :year :millisecond :minute} unit)\E"))

(deftest ^:parallel extract-test
  (is (= ["extract(month from NOW())"]
         (sql.qp/format-honeysql :postgres (#'postgres/extract :month :%now)))))

(deftest ^:parallel datetime-diff-test
  (is (= [["CAST("
           "  extract("
           "    year"
           "    from"
           "      AGE("
           "        DATE_TRUNC('day', CAST(? AS timestamp)),"
           "        DATE_TRUNC('day', CAST(? AS timestamp))"
           "      )"
           "  ) AS integer"
           ")"]
          "2021-10-03T09:00:00"
          "2021-10-03T09:00:00"]
         (as-> [:datetime-diff "2021-10-03T09:00:00" "2021-10-03T09:00:00" :year] <>
           (sql.qp/->honeysql :postgres <>)
           (sql.qp/format-honeysql :postgres <>)
           (update (vec <>) 0 #(str/split-lines (driver/prettify-native-form :postgres %)))))))

(defn drop-if-exists-and-create-db!
  "Drop a Postgres database named `db-name` if it already exists; then create a new empty one with that name."
  [db-name & [just-drop]]
  (let [spec (sql-jdbc.conn/connection-details->spec :postgres (mt/dbdef->connection-details :postgres :server nil))]
    ;; kill any open connections
    (jdbc/query spec ["SELECT pg_terminate_backend(pg_stat_activity.pid)
                       FROM pg_stat_activity
                       WHERE pg_stat_activity.datname = ?;" db-name])
    ;; create the DB
    (jdbc/execute! spec [(format "DROP DATABASE IF EXISTS \"%s\"" db-name)]
                   {:transaction? false})
    (when (not= just-drop :pg/just-drop)
      (jdbc/execute! spec [(format "CREATE DATABASE \"%s\";" db-name)]
                     {:transaction? false}))))

(defn- exec!
  "Execute a sequence of statements against the database whose spec is passed as the first param."
  [spec statements]
  (doseq [statement statements]
    (jdbc/execute! spec [statement])))

;;; ----------------------------------------------- Connection Details -----------------------------------------------

(deftest ^:parallel connection-details->spec-test
  (testing (str "Check that SSL params get added the connection details in the way we'd like # no SSL -- this should "
                "*not* include the key :ssl (regardless of its value) since that will cause the PG driver to use SSL "
                "anyway")
    (is (= {:classname                     "org.postgresql.Driver"
            :subprotocol                   "postgresql"
            :subname                       "//localhost:5432/bird_sightings"
            :OpenSourceSubProtocolOverride true
            :user                          "camsaul"
            :sslmode                       "disable"
            :ApplicationName               config/mb-version-and-process-identifier}
           (sql-jdbc.conn/connection-details->spec :postgres
                                                   {:ssl    false
                                                    :host   "localhost"
                                                    :port   5432
                                                    :dbname "bird_sightings"
                                                    :user   "camsaul"}))))
  (testing "ssl - check that expected params get added"
    (is (= {:classname                     "org.postgresql.Driver"
            :subprotocol                   "postgresql"
            :subname                       "//localhost:5432/bird_sightings"
            :OpenSourceSubProtocolOverride true
            :user                          "camsaul"
            :ssl                           true
            :sslmode                       "require"
            :sslpassword                   ""
            :ApplicationName               config/mb-version-and-process-identifier}
           (sql-jdbc.conn/connection-details->spec :postgres
                                                   {:ssl    true
                                                    :host   "localhost"
                                                    :port   5432
                                                    :dbname "bird_sightings"
                                                    :user   "camsaul"}))))
  (testing "make sure connection details w/ extra params work as expected"
    (is (= {:classname                     "org.postgresql.Driver"
            :subprotocol                   "postgresql"
            :subname                       "//localhost:5432/cool?prepareThreshold=0"
            :OpenSourceSubProtocolOverride true
            :sslmode                       "disable"
            :ApplicationName               config/mb-version-and-process-identifier}
           (sql-jdbc.conn/connection-details->spec :postgres
                                                   {:host               "localhost"
                                                    :port               "5432"
                                                    :dbname             "cool"
                                                    :additional-options "prepareThreshold=0"}))))
  (testing "user-specified SSL options should always take precendence over defaults"
    (is (= {:classname                     "org.postgresql.Driver"
            :subprotocol                   "postgresql"
            :subname                       "//localhost:5432/bird_sightings"
            :OpenSourceSubProtocolOverride true
            :user                          "camsaul"
            :ssl                           true
            :sslmode                       "verify-ca"
            :sslcert                       "my-cert"
            :sslkey                        "my-key"
            :sslfactory                    "myfactoryoverride"
            :sslrootcert                   "myrootcert"
            :sslpassword                   ""
            :ApplicationName               config/mb-version-and-process-identifier}
           (sql-jdbc.conn/connection-details->spec :postgres
                                                   {:ssl         true
                                                    :host        "localhost"
                                                    :port        5432
                                                    :dbname      "bird_sightings"
                                                    :user        "camsaul"
                                                    :sslmode     "verify-ca"
                                                    :sslcert     "my-cert"
                                                    :sslkey      "my-key"
                                                    :sslfactory  "myfactoryoverride"
                                                    :sslrootcert "myrootcert"})))))

;;; ------------------------------------------- Tests for sync edge cases --------------------------------------------

(deftest edge-case-identifiers-test
  (mt/test-driver :postgres
    (testing "Make sure that Tables / Fields with dots in their names get escaped properly"
      (mt/dataset dots-in-names
        (is (= {:columns ["id" "dotted.name"]
                :rows    [[1 "toucan_cage"]
                          [2 "four_loko"]
                          [3 "ouija_board"]]}
               (mt/rows+column-names (mt/run-mbql-query objects.stuff))))))
    (testing "make sure schema/table/field names with hyphens in them work correctly (#8766)"
      (let [details (mt/dbdef->connection-details :postgres :db {:database-name "hyphen-names-test"})
            spec    (sql-jdbc.conn/connection-details->spec :postgres details)]
        ;; create the postgres DB
        (drop-if-exists-and-create-db! "hyphen-names-test")
        ;; create the DB object
        (mt/with-temp [:model/Database database {:engine :postgres, :details (assoc details :dbname "hyphen-names-test")}]
          (let [sync! #(sync/sync-database! database)]
            ;; populate the DB and create a view
            (exec! spec ["CREATE SCHEMA \"x-mas\";"
                         "CREATE TABLE \"x-mas\".\"presents-and-gifts\" (\"gift-description\" TEXT NOT NULL);"
                         "INSERT INTO \"x-mas\".\"presents-and-gifts\" (\"gift-description\") VALUES ('Bird Hat');;"])
            (sync!)
            (is (= [["Bird Hat"]]
                   (mt/rows (qp/process-query
                             {:database (u/the-id database)
                              :type     :query
                              :query    {:source-table (t2/select-one-pk :model/Table :name "presents-and-gifts")}}))))))))
    (testing "Make sure that Schemas / Tables / Fields with backslashes in their names get escaped properly"
      (mt/with-empty-db
        (let [conn-spec (sql-jdbc.conn/db->pooled-connection-spec (mt/db))]
          (doseq [stmt ["CREATE SCHEMA \"my\\schema\";"
                        "CREATE TABLE \"my\\schema\".\"my\\table\" (\"my\\field\" INTEGER);"
                        "INSERT INTO \"my\\schema\".\"my\\table\" (\"my\\field\") VALUES (42);"]]
            (jdbc/execute! conn-spec stmt))
          (sync/sync-database! (mt/db) {:scan :schema})
          (is (= [[42]]
                 (mt/rows (qp/process-query
                           {:database (u/the-id (mt/db))
                            :type     :query
                            :query    {:source-table (t2/select-one-pk :model/Table :db_id (:id (mt/db)))}})))))))))

(mt/defdataset duplicate-names
  [["birds"
    [{:field-name "name", :base-type :type/Text}]
    [["Rasta"]
     ["Lucky"]]]
   ["people"
    [{:field-name "name", :base-type :type/Text}
     {:field-name "bird_id", :base-type :type/Integer, :fk :birds}]
    [["Cam" 1]]]])

(deftest duplicate-names-test
  (mt/test-driver :postgres
    (testing "Make sure that duplicate column names (e.g. caused by using a FK) still return both columns"
      (mt/dataset duplicate-names
        (is (= {:columns ["name" "name_2"]
                :rows    [["Cam" "Rasta"]]}
               (mt/rows+column-names
                (mt/run-mbql-query people
                  {:fields [$name $bird_id->birds.name]}))))))))

(defn- default-table-result
  ([table-name]
   (default-table-result table-name {}))
  ([table-name opts]
   (merge
    {:name table-name :schema "public" :description nil
     ;; estimated-row-count is estimated, so the value can't be known for sure "during" test without
     ;; VACUUM-ing. So for tests that don't concern the exact value of estimated-row-count, use schema instead
     :estimated_row_count (mt/malli=? [:maybe :int])}
    opts)))

(defn- describe-database->tables
  "Returns a seq of tables sorted by name from calling [[driver/describe-database]]."
  [& args]
  (->> (apply driver/describe-database args)
       :tables
       (sort-by :name)))

(deftest materialized-views-test
  (mt/test-driver :postgres
    (testing (str "Check that we properly fetch materialized views. As discussed in #2355 they don't come back from "
                  "JDBC `DatabaseMetadata` so we have to fetch them manually.")
      (drop-if-exists-and-create-db! "materialized_views_test")
      (let [details (mt/dbdef->connection-details :postgres :db {:database-name "materialized_views_test"})]
        (jdbc/execute! (sql-jdbc.conn/connection-details->spec :postgres details)
                       ["DROP MATERIALIZED VIEW IF EXISTS test_mview;
                       CREATE MATERIALIZED VIEW test_mview AS
                       SELECT 'Toucans are the coolest type of bird.' AS true_facts;"])
        (mt/with-temp [:model/Database database {:engine :postgres, :details (assoc details :dbname "materialized_views_test")}]
          (is (=? [(default-table-result "test_mview" {:estimated_row_count (mt/malli=? int?)})]
                  (describe-database->tables :postgres database))))))))

(deftest foreign-tables-test
  (mt/test-driver :postgres
    (testing "Check that we properly fetch foreign tables."
      (drop-if-exists-and-create-db! "fdw_test")
      (let [details (mt/dbdef->connection-details :postgres :db {:database-name "fdw_test"})]
        ;; You need to set `MB_POSTGRESQL_TEST_USER` in order for this to work apparently.
        ;;
        ;; make sure that the details include optional stuff like `:user`. Otherwise the test is going to FAIL. You can
        ;; set it at run time from the REPL using [[mt/db-test-env-var!]]
        ;; (mt/db-test-env-var! :postgresql :user "postgres").
        (is (mc/coerce [:map
                        [:port :int]
                        [:host :string]
                        [:user :string]]
                       details))
        (jdbc/execute! (sql-jdbc.conn/connection-details->spec :postgres details)
                       [(str "CREATE EXTENSION IF NOT EXISTS postgres_fdw;
                              CREATE SERVER foreign_server
                                FOREIGN DATA WRAPPER postgres_fdw
                                OPTIONS (host '" (:host details) "', port '" (:port details) "', dbname 'fdw_test');
                              CREATE TABLE public.local_table (data text);
                              CREATE FOREIGN TABLE foreign_table (data text)
                                SERVER foreign_server
                                OPTIONS (schema_name 'public', table_name 'local_table');

                              CREATE USER MAPPING FOR " (:user details) "
                                SERVER foreign_server
                                OPTIONS (user '" (:user details) "');
                              GRANT ALL ON public.local_table to PUBLIC;")])
        (mt/with-temp [:model/Database database {:engine :postgres, :details (assoc details :dbname "fdw_test")}]
          (is (=? [(default-table-result "foreign_table")
                   (default-table-result "local_table" {:estimated_row_count (mt/malli=? int?)})]
                  (describe-database->tables :postgres database))))))))

(deftest recreated-views-test
  (mt/test-driver :postgres
    (testing (str "make sure that if a view is dropped and recreated that the original Table object is marked active "
                  "rather than a new one being created (#3331)")
      (let [details (mt/dbdef->connection-details :postgres :db {:database-name "dropped_views_test"})
            spec    (sql-jdbc.conn/connection-details->spec :postgres details)]
        ;; create the postgres DB
        (drop-if-exists-and-create-db! "dropped_views_test")
        ;; create the DB object
        (mt/with-temp [:model/Database database {:engine :postgres, :details (assoc details :dbname "dropped_views_test")}]
          (let [sync! #(sync/sync-database! database)]
            ;; populate the DB and create a view
            (exec! spec ["CREATE table birds (name VARCHAR UNIQUE NOT NULL);"
                         "INSERT INTO birds (name) VALUES ('Rasta'), ('Lucky'), ('Parroty');"
                         "CREATE VIEW angry_birds AS SELECT upper(name) AS name FROM birds;"
                         "GRANT ALL ON angry_birds to PUBLIC;"])
            ;; now sync the DB
            (sync!)
            ;; drop the view
            (exec! spec ["DROP VIEW angry_birds;"])
            ;; sync again
            (sync!)
            ;; recreate the view
            (exec! spec ["CREATE VIEW angry_birds AS SELECT upper(name) AS name FROM birds;"
                         "GRANT ALL ON angry_birds to PUBLIC;"])
            ;; sync one last time
            (sync!)
            ;; now take a look at the Tables in the database related to the view. THERE SHOULD BE ONLY ONE!
            (is (= [{:name "angry_birds", :active true}]
                   (map (partial into {})
                        (t2/select [:model/Table :name :active] :db_id (u/the-id database), :name "angry_birds"))))))))))

(deftest partitioned-table-test
  (mt/test-driver :postgres
    (testing (str "Make sure that partitioned tables (in addition to the individual partitions themselves) are"
                  " synced properly (#15049)")
      (let [db-name "partitioned_table_test"
            details (mt/dbdef->connection-details :postgres :db {:database-name db-name})
            spec    (sql-jdbc.conn/connection-details->spec :postgres details)]
        ;; create the postgres DB
        (drop-if-exists-and-create-db! db-name)
        (let [major-v (sql-jdbc.execute/do-with-connection-with-options
                       :postgres
                       spec
                       nil
                       (fn [^java.sql.Connection conn]
                         (.. conn getMetaData getDatabaseMajorVersion)))]
          (if (>= major-v 10)
            ;; create the DB object
            (mt/with-temp [:model/Database database {:engine :postgres, :details (assoc details :dbname db-name)}]
              (let [sync! #(sync/sync-database! database)]
                ;; create a main partitioned table and two partitions for it
                (exec! spec ["CREATE TABLE part_vals (val bigint NOT NULL) PARTITION BY RANGE (\"val\");"
                             "CREATE TABLE part_vals_0 (val bigint NOT NULL);"
                             "ALTER TABLE ONLY part_vals ATTACH PARTITION part_vals_0 FOR VALUES FROM (0) TO (1000);"
                             "CREATE TABLE part_vals_1 (val bigint NOT NULL);"
                             "ALTER TABLE ONLY part_vals ATTACH PARTITION part_vals_1 FOR VALUES FROM (1000) TO (2000);"
                             "GRANT ALL ON part_vals to PUBLIC;"
                             "GRANT ALL ON part_vals_0 to PUBLIC;"
                             "GRANT ALL ON part_vals_1 to PUBLIC;"])
                ;; now sync the DB
                (sync!)
                ;; all three of these tables should appear in the metadata (including, importantly, the "main" table)
                (is (=? (map default-table-result ["part_vals" "part_vals_0" "part_vals_1"])
                        (describe-database->tables :postgres database)))))
            (log/warn
             (u/format-color
              'yellow
              "Skipping partitioned-table-test; Postgres major version %d doesn't support PARTITION BY" major-v))))))))

(deftest ^:parallel json-query-test
  (let [boop-identifier (h2x/identifier :field "boop" "bleh -> meh")]
    (testing "Transforming MBQL query with JSON in it to postgres query works"
      (let [boop-field {:nfc-path [:bleh :meh] :database-type "decimal"}]
        (is (= [::postgres/json-query
                [::h2x/identifier :field ["boop" "bleh"]]
                "decimal"
                [:meh]]
               (#'sql.qp/json-query :postgres boop-identifier boop-field)))
        (is (= ["(boop.bleh#>> array[?]::text[])::decimal" "meh"]
               (sql/format-expr (#'sql.qp/json-query :postgres boop-identifier boop-field))))))
    (testing "What if types are weird and we have lists"
      (let [weird-field {:nfc-path [:bleh "meh" :foobar 1234] :database-type "bigint"}]
        (is (= ["(boop.bleh#>> array[?, ?, 1234]::text[])::bigint" "meh" "foobar"]
               (sql/format-expr (#'sql.qp/json-query :postgres boop-identifier weird-field))))))
    (testing "Give us a boolean cast when the field is boolean"
      (let [boolean-boop-field {:database-type "boolean" :nfc-path [:bleh "boop" :foobar 1234]}]
        (is (= ["(boop.bleh#>> array[?, ?, 1234]::text[])::boolean" "boop" "foobar"]
               (sql/format-expr (#'sql.qp/json-query :postgres boop-identifier boolean-boop-field))))))
    (testing "Give us a bigint cast when the field is bigint (#22732)"
      (let [boolean-boop-field {:database-type "bigint" :nfc-path [:bleh "boop" :foobar 1234]}]
        (is (= ["(boop.bleh#>> array[?, ?, 1234]::text[])::bigint" "boop" "foobar"]
               (sql/format-expr (#'sql.qp/json-query :postgres boop-identifier boolean-boop-field))))))))

(deftest ^:parallel json-field-test
  (mt/test-driver :postgres
    (testing "Deal with complicated identifier (#22967)"
      (qp.store/with-metadata-provider (lib.tu/mock-metadata-provider
                                        {:database (assoc meta/database :engine :postgres, :id 1)
                                         :tables   [(merge (meta/table-metadata :venues)
                                                           {:id     1
                                                            :db-id  1
                                                            :name   "complicated_identifiers"
                                                            :schema nil})]
                                         :fields   [(merge (meta/field-metadata :venues :id)
                                                           {:id            1
                                                            :table-id      1
                                                            :nfc-path      ["jsons" "values" "qty"]
                                                            :database-type "integer"})]})
        (let [field-clause [:field 1 {:binning
                                      {:strategy  :num-bins
                                       :num-bins  100
                                       :min-value 0.75
                                       :max-value 54.0
                                       :bin-width 0.75}}]]
          (is (= ["((FLOOR((((complicated_identifiers.jsons#>> array[?, ?]::text[])::integer - 0.75) / 0.75)) * 0.75) + 0.75)"
                  "values" "qty"]
                 (sql/format-expr (sql.qp/->honeysql :postgres field-clause) {:nested true}))))))))

(def ^:private json-alias-mock-metadata-provider
  (lib.tu/mock-metadata-provider
   {:database (assoc meta/database :engine :postgres, :id 1)
    :tables   [(merge (meta/table-metadata :venues)
                      {:id     1
                       :db-id  1
                       :name   "json_alias_test"
                       :schema nil})]
    :fields   [(merge (meta/field-metadata :venues :id)
                      {:id            1
                       :table-id      1
                       :name          "json_alias_test"
                       :nfc-path      ["bob"
                                       "injection' OR 1=1--' AND released = 1"
                                       "injection' OR 1=1--' AND released = 1"]
                       :database-type "VARCHAR"})]}))

(deftest ^:parallel json-alias-test
  (mt/test-driver :postgres
    (testing "json breakouts and order bys have alias coercion"
      (qp.store/with-metadata-provider json-alias-mock-metadata-provider
        (let [field-bucketed [:field 1
                              {:temporal-unit                                              :month
                               :metabase.query-processor.util.add-alias-info/source-table  1
                               :metabase.query-processor.util.add-alias-info/source-alias  "dontwannaseethis"
                               :metabase.query-processor.util.add-alias-info/desired-alias "dontwannaseethis"
                               :metabase.query-processor.util.add-alias-info/position      1}]
              compile-res    (qp.compile/compile
                              (mt/query nil
                                {:database 1
                                 :type     :query
                                 :query    {:source-table 1
                                            :aggregation  [[:count]]
                                            :breakout     [field-bucketed]
                                            :order-by     [[:asc field-bucketed]]}}))]
          (is (= ["SELECT"
                  "  DATE_TRUNC("
                  "    'month',"
                  "    CAST("
                  "      (\"json_alias_test\".\"bob\" #>> array [ ?, ? ] :: text [ ]) :: VARCHAR AS timestamp"
                  "    )"
                  "  ) AS \"json_alias_test\","
                  "  COUNT(*) AS \"count\""
                  "FROM"
                  "  \"json_alias_test\""
                  "GROUP BY"
                  "  \"json_alias_test\""
                  "ORDER BY"
                  "  \"json_alias_test\" ASC"]
                 (str/split-lines (driver/prettify-native-form :postgres (:query compile-res)))))
          (is (= ["injection' OR 1=1--' AND released = 1"
                  "injection' OR 1=1--' AND released = 1"]
                 (:params compile-res))))))))

(deftest ^:parallel json-alias-test-2
  (mt/test-driver :postgres
    (testing "json breakouts and order bys have alias coercion"
      (qp.store/with-metadata-provider json-alias-mock-metadata-provider
        (let [field-ordinary [:field 1 nil]
              only-order     (qp.compile/compile
                              {:database 1
                               :type     :query
                               :query    {:source-table 1
                                          :order-by     [[:asc field-ordinary]]}})]
          (is (= ["SELECT"
                  "  (\"json_alias_test\".\"bob\" #>> array [ ?, ? ] :: text [ ]) :: VARCHAR AS \"json_alias_test\""
                  "FROM"
                  "  \"json_alias_test\""
                  "ORDER BY"
                  "  \"json_alias_test\" ASC"
                  "LIMIT"
                  "  1048575"]
                 (str/split-lines (driver/prettify-native-form :postgres (:query only-order))))))))))

(def ^:private json-alias-in-model-mock-metadata-provider
  (providers.mock/mock-metadata-provider
   json-alias-mock-metadata-provider
   {:cards [{:name          "Model with JSON"
             :id            123
             :database-id   1
             :dataset-query (mt/query nil
                              {:database 1
                               :type     :query
                               :query    {:source-table 1
                                          :aggregation  [[:count]]
                                          :breakout     [[:field 1 nil]]}})}]}))

(deftest ^:parallel json-breakout-in-model-test
  (mt/test-driver :postgres
    (testing "JSON columns in inner queries are referenced properly in outer queries #34930"
      (qp.store/with-metadata-provider json-alias-in-model-mock-metadata-provider
        (let [nested (qp.compile/compile
                      {:database (meta/id)
                       :type     :query
                       :query    {:source-table "card__123"}})]
          (is (= ["SELECT"
                  "  \"json_alias_test\" AS \"json_alias_test\","
                  "  \"source\".\"count\" AS \"count\""
                  "FROM"
                  "  ("
                  "    SELECT"
                  "      (\"json_alias_test\".\"bob\" #>> array [ ?, ? ] :: text [ ]) :: VARCHAR AS \"json_alias_test\","
                  "      COUNT(*) AS \"count\""
                  "    FROM"
                  "      \"json_alias_test\""
                  "    GROUP BY"
                  "      \"json_alias_test\""
                  "    ORDER BY"
                  "      \"json_alias_test\" ASC"
                  "  ) AS \"source\""
                  "LIMIT"
                  "  1048575"]
                 (str/split-lines (driver/prettify-native-form :postgres (:query nested))))))))))

(deftest describe-nested-field-columns-identifier-test
  (mt/test-driver :postgres
    (testing "sync goes and runs with identifier if there is a schema other than default public one"
      (drop-if-exists-and-create-db! "describe-json-with-schema-test")
      (let [details (mt/dbdef->connection-details :postgres :db {:database-name  "describe-json-with-schema-test"
                                                                 :json-unfolding true})
            spec    (sql-jdbc.conn/connection-details->spec :postgres details)]
        (jdbc/execute! spec [(str "CREATE SCHEMA bobdobbs;"
                                  "CREATE TABLE bobdobbs.describe_json_table (trivial_json JSONB NOT NULL);"
                                  "INSERT INTO bobdobbs.describe_json_table (trivial_json) VALUES ('{\"a\": 1}');")])
        (mt/with-temp [:model/Database database {:engine :postgres, :details details}]
          (mt/with-db database
            (sync-tables/sync-tables-and-database! database)
            (is (= #{{:name              "trivial_json → a",
                      :database-type     "decimal",
                      :base-type         :type/Integer,
                      :database-position 0,
                      :json-unfolding    false,
                      :visibility-type   :normal,
                      :nfc-path          [:trivial_json "a"]}}
                   (sql-jdbc.sync/describe-nested-field-columns
                    :postgres
                    database
                    {:schema "bobdobbs" :name "describe_json_table" :id (mt/id "describe_json_table")})))))))))

(deftest describe-funky-name-table-nested-field-columns-test
  (mt/test-driver :postgres
    (testing "sync goes and still works with funky schema and table names, including caps and special chars (#23026, #23027)"
      (drop-if-exists-and-create-db! "describe-json-funky-names-test")
      (let [details (mt/dbdef->connection-details :postgres :db {:database-name  "describe-json-funky-names-test"
                                                                 :json-unfolding true})
            spec    (sql-jdbc.conn/connection-details->spec :postgres details)]
        (jdbc/execute! spec [(str "CREATE SCHEMA \"AAAH_#\";"
                                  "CREATE TABLE \"AAAH_#\".\"dESCribe_json_table_%\" (trivial_json JSONB NOT NULL);"
                                  "INSERT INTO \"AAAH_#\".\"dESCribe_json_table_%\" (trivial_json) VALUES ('{\"a\": 1}');")])
        (mt/with-temp [:model/Database database {:engine :postgres, :details details}]
          (mt/with-db database
            (sync-tables/sync-tables-and-database! database)
            (is (= #{{:name              "trivial_json → a",
                      :database-type     "decimal",
                      :base-type         :type/Integer,
                      :database-position 0,
                      :json-unfolding    false,
                      :visibility-type   :normal,
                      :nfc-path          [:trivial_json "a"]}}
                   (sql-jdbc.sync/describe-nested-field-columns
                    :postgres
                    database
                    {:schema "AAAH_#" :name "dESCribe_json_table_%" :id (mt/id "dESCribe_json_table_%")})))))))))

(mt/defdataset with-uuid
  [["users"
    [{:field-name "user_id", :base-type :type/UUID}]
    [[#uuid "4f01dcfd-13f7-430c-8e6f-e505c0851027"]
     [#uuid "4652b2e7-d940-4d55-a971-7e484566663e"]
     [#uuid "da1d6ecc-e775-4008-b366-c38e7a2e8433"]
     [#uuid "7a5ce4a2-0958-46e7-9685-1a4eaa3bd08a"]
     [#uuid "84ed434e-80b4-41cf-9c88-e334427104ae"]]]])

(deftest uuid-columns-test
  (mt/test-driver :postgres
    (mt/dataset with-uuid
      (testing "Check that we can load a Postgres Database with a :type/UUID"
        (is (= [{:name "id", :base_type :type/Integer}
                {:name "user_id", :base_type :type/UUID}]
               (map #(select-keys % [:name :base_type])
                    (mt/cols (mt/run-mbql-query users))))))
      (testing "Check that we can filter by a UUID Field"
        (is (= [[2 #uuid "4652b2e7-d940-4d55-a971-7e484566663e"]]
               (mt/rows (mt/run-mbql-query users
                          {:filter [:= $user_id "4652b2e7-d940-4d55-a971-7e484566663e"]})))))
      (testing "check that a nil value for a UUID field doesn't barf (#2152)"
        (is (= []
               (mt/rows (mt/run-mbql-query users
                          {:filter [:= $user_id nil]})))))
      (testing "check that is-empty doesn't barf (#22667)"
        (is (= []
               (mt/rows (mt/run-mbql-query users
                          {:filter [:is-empty $user_id]})))))
      (testing "check that not-empty doesn't barf (#22667)"
        (is (= (map-indexed (fn [i [uuid]] [(inc i) uuid])
                            (-> with-uuid :table-definitions first :rows))
               (mt/rows (mt/run-mbql-query users
                          {:filter [:not-empty $user_id]})))))
      (testing "Check that we can filter by a UUID for SQL Field filters (#7955)"
        (is (= [[1 #uuid "4f01dcfd-13f7-430c-8e6f-e505c0851027"]]
               (mt/rows
                (qp/process-query
                 (assoc (mt/native-query
                          {:query         "SELECT * FROM users WHERE {{user}}"
                           :template-tags {:user
                                           {:name         "user"
                                            :display_name "User ID"
                                            :type         "dimension"
                                            :widget-type  "number"
                                            :dimension    [:field (mt/id :users :user_id) nil]}}})
                        :parameters
                        [{:type   "text"
                          :target ["dimension" ["template-tag" "user"]]
                          :value  "4f01dcfd-13f7-430c-8e6f-e505c0851027"}]))))))
      (testing "Check that we can filter by multiple UUIDs for SQL Field filters"
        (is (= [[1 #uuid "4f01dcfd-13f7-430c-8e6f-e505c0851027"]
                [3 #uuid "da1d6ecc-e775-4008-b366-c38e7a2e8433"]]
               (mt/rows
                (qp/process-query
                 (assoc (mt/native-query
                          {:query         "SELECT * FROM users WHERE {{user}}"
                           :template-tags {:user
                                           {:name         "user"
                                            :display_name "User ID"
                                            :type         "dimension"
                                            :widget-type  :number
                                            :dimension    [:field (mt/id :users :user_id) nil]}}})
                        :parameters
                        [{:type   "text"
                          :target ["dimension" ["template-tag" "user"]]
                          :value  ["4f01dcfd-13f7-430c-8e6f-e505c0851027"
                                   "da1d6ecc-e775-4008-b366-c38e7a2e8433"]}]))))))
      (testing "Check that we can filter using string functions on a UUID Field"
        (testing "= (uuid)"
          (is (= [[5 #uuid "84ed434e-80b4-41cf-9c88-e334427104ae"]]
                 (mt/rows (mt/run-mbql-query users
                            {:filter [:=
                                      [:field %user_id {:base-type :type/UUID}]
                                      "84ed434e-80b4-41cf-9c88-e334427104ae"]})))))
        (testing "= (not a uuid)"
          (is (= []
                 (mt/rows (mt/run-mbql-query users
                            {:filter [:= [:field %user_id {:base-type :type/UUID}] "x"]})))))
        (testing "!="
          (is (= [[1 #uuid "4f01dcfd-13f7-430c-8e6f-e505c0851027"]
                  [2 #uuid "4652b2e7-d940-4d55-a971-7e484566663e"]
                  [3 #uuid "da1d6ecc-e775-4008-b366-c38e7a2e8433"]
                  [4 #uuid "7a5ce4a2-0958-46e7-9685-1a4eaa3bd08a"]
                  [5 #uuid "84ed434e-80b4-41cf-9c88-e334427104ae"]]
                 (mt/rows (mt/run-mbql-query users
                            {:filter [:!= [:field %user_id {:base-type :type/UUID}] "x"]
                             :order-by [[:asc $id]]})))))
        (testing "contains"
          (is (= [[2 #uuid "4652b2e7-d940-4d55-a971-7e484566663e"]
                  [4 #uuid "7a5ce4a2-0958-46e7-9685-1a4eaa3bd08a"]]
                 (mt/rows (mt/run-mbql-query users
                            {:filter [:contains [:field %user_id {:base-type :type/UUID}] "46"]
                             :order-by [[:asc $id]]})))))
        (testing "does not contain"
          (is (= [[1 #uuid "4f01dcfd-13f7-430c-8e6f-e505c0851027"]
                  [3 #uuid "da1d6ecc-e775-4008-b366-c38e7a2e8433"]
                  [5 #uuid "84ed434e-80b4-41cf-9c88-e334427104ae"]]
                 (mt/rows (mt/run-mbql-query users
                            {:filter [:does-not-contain [:field %user_id {:base-type :type/UUID}] "46"]
                             :order-by [[:asc $id]]})))))
        (testing "starts with"
          (is (= [[2 #uuid "4652b2e7-d940-4d55-a971-7e484566663e"]]
                 (mt/rows (mt/run-mbql-query users
                            {:filter [:starts-with [:field %user_id {:base-type :type/UUID}] "46"]})))))
        (testing "ends with"
          (is (= [[3 #uuid "da1d6ecc-e775-4008-b366-c38e7a2e8433"]]
                 (mt/rows (mt/run-mbql-query users
                            {:filter [:ends-with [:field %user_id {:base-type :type/UUID}] "33"]})))))))))

(mt/defdataset ip-addresses
  [["addresses"
    [{:field-name "ip", :base-type {:native "inet"}, :effective-type :type/IPAddress}]
    [[[:raw "'192.168.1.1'::inet"]]
     [[:raw "'10.4.4.15'::inet"]]]]])

(deftest inet-columns-test
  (mt/test-driver :postgres
    (testing (str "Filtering by inet columns should add the appropriate SQL cast, e.g. `cast('192.168.1.1' AS inet)` "
                  "(otherwise this wouldn't work)")
      (mt/dataset ip-addresses
        (is (= [[1]]
               (mt/rows (mt/run-mbql-query addresses
                          {:aggregation [[:count]]
                           :filter      [:= $ip "192.168.1.1"]}))))))))

(defn- do-with-money-test-db [thunk]
  (drop-if-exists-and-create-db! "money_columns_test")
  (let [details (mt/dbdef->connection-details :postgres :db {:database-name "money_columns_test"})]
    (sql-jdbc.execute/do-with-connection-with-options
     :postgres
     (sql-jdbc.conn/connection-details->spec :postgres details)
     {:write? true}
     (fn [^java.sql.Connection conn]
       (doseq [sql+args [["CREATE table bird_prices (bird TEXT, price money);"]
                         ["INSERT INTO bird_prices (bird, price) VALUES (?, ?::numeric::money), (?, ?::numeric::money);"
                          "Lucky Pigeon"   6.0
                          "Katie Parakeet" 23.99]]]
         (next.jdbc/execute! conn sql+args))))
    (mt/with-temp [:model/Database db {:engine :postgres, :details (assoc details :dbname "money_columns_test")}]
      (sync/sync-database! db)
      (mt/with-db db
        (thunk)))))

(deftest money-columns-test
  (mt/test-driver :postgres
    (testing "We should support the Postgres MONEY type"
      (testing "It should be possible to return money column results (#3754)"
        (sql-jdbc.execute/do-with-connection-with-options
         :postgres
         (mt/db)
         nil
         (fn [conn]
           (with-open [stmt (sql-jdbc.execute/prepared-statement :postgres conn "SELECT 1000::money AS \"money\";" nil)
                       rs   (sql-jdbc.execute/execute-prepared-statement! :postgres stmt)]
             (let [row-thunk (sql-jdbc.execute/row-thunk :postgres rs (.getMetaData rs))]
               (is (= [1000.00M]
                      (row-thunk))))))))

      (do-with-money-test-db
       (fn []
         (testing "We should be able to select avg() of a money column (#11498)"
           (is (= "SELECT AVG(bird_prices.price::numeric) AS avg FROM bird_prices"
                  (sql.qp-test-util/query->sql
                   (mt/mbql-query bird_prices
                     {:aggregation [[:avg $price]]}))))
           (is (= [[14.995M]]
                  (mt/rows
                   (mt/run-mbql-query bird_prices
                     {:aggregation [[:avg $price]]})))))

         (testing "Should be able to filter on a money column"
           (is (= [["Katie Parakeet" 23.99M]]
                  (mt/rows
                   (mt/run-mbql-query bird_prices
                     {:filter [:= $price 23.99]}))))
           (is (= []
                  (mt/rows
                   (mt/run-mbql-query bird_prices
                     {:filter [:!= $price $price]})))))

         (testing "Should be able to sort by price"
           (is (= [["Katie Parakeet" 23.99M]
                   ["Lucky Pigeon" 6.00M]]
                  (mt/rows
                   (mt/run-mbql-query bird_prices
                     {:order-by [[:desc $price]]}))))))))))

(defn- enums-test-db-details [] (mt/dbdef->connection-details :postgres :db {:database-name "enums_test"}))

(def ^:private enums-db-sql
  (str/join
   \newline
   ["CREATE SCHEMA bird_schema;"
    "CREATE TYPE \"bird type\" AS ENUM ('toucan', 'pigeon', 'turkey');"
    "CREATE TYPE bird_status AS ENUM ('good bird', 'angry bird', 'delicious bird');"
    "CREATE TYPE bird_schema.bird_status AS ENUM ('sad bird', 'baby bird', 'big bird');"
    "CREATE TABLE birds ("
    "  name varchar PRIMARY KEY NOT NULL,"
    "  status bird_status NOT NULL,"
    "  other_status bird_schema.bird_status NOT NULL,"
    "  type \"bird type\" NOT NULL"
    ");"
    "INSERT INTO"
    "  birds (\"name\", status, other_status, \"type\")"
    "VALUES"
    "  ('Rasta', 'good bird', 'sad bird', 'toucan'),"
    "  ('Lucky', 'angry bird', 'baby bird', 'pigeon'),"
    "  ('Theodore', 'delicious bird', 'big bird', 'turkey');"]))

(defn- create-enums-db!
  "Create a Postgres database called `enums_test` that has a couple of enum types and a couple columns of those types.
  One of those types has a space in the name, which is legal when quoted, to make sure we handle such wackiness
  properly."
  []
  (drop-if-exists-and-create-db! "enums_test")
  (let [spec (sql-jdbc.conn/connection-details->spec :postgres (enums-test-db-details))]
    (jdbc/execute! spec [enums-db-sql])))

(defn- do-with-enums-db! [f]
  (create-enums-db!)
  (mt/with-temp [:model/Database database {:engine :postgres, :details (enums-test-db-details)}]
    (sync-metadata/sync-db-metadata! database)
    (f database)
    (driver/notify-database-updated :postgres database)))

(deftest ^:parallel enums-test
  (mt/test-driver :postgres
    (testing "check that values for enum types get wrapped in appropriate CAST() fn calls in `->honeysql`"
      (is (= (h2x/with-database-type-info [:cast "toucan" (h2x/identifier :type-name "bird type")]
                                          "bird type")
             (sql.qp/->honeysql :postgres [:value "toucan" {:database_type "bird type", :base_type :type/PostgresEnum}]))))))

(deftest enums-test-2
  (mt/test-driver :postgres
    (do-with-enums-db!
     (fn [db]
       (testing "check that we can actually fetch the enum types from a DB"
         (is (= #{"\"bird_schema\".\"bird_status\"" "bird type" "bird_status"}
                (#'postgres/enum-types db))))

       (testing "check that describe-table properly describes the database & base types of the enum fields"
         (is (=? [{:table-schema               "public"
                   :table-name                 "birds"
                   :name                       "name"
                   :database-type              "varchar"
                   :base-type                  :type/Text
                   :pk?                        true
                   :database-position          0
                   :database-required          true
                   :database-is-auto-increment false
                   :json-unfolding             false}
                  {:table-schema               "public"
                   :table-name                 "birds"
                   :name                       "status"
                   :database-type              "bird_status"
                   :base-type                  :type/PostgresEnum
                   :database-position          1
                   :database-required          true
                   :database-is-auto-increment false
                   :json-unfolding             false}
                  {:table-schema               "public"
                   :table-name                 "birds"
                   :name                       "other_status"
                   :database-type              "\"bird_schema\".\"bird_status\""
                   :base-type                  :type/PostgresEnum
                   :database-position          2
                   :database-required          true
                   :database-is-auto-increment false
                   :json-unfolding             false}
                  {:table-schema               "public"
                   :table-name                 "birds"
                   :name                       "type"
                   :database-type              "bird type"
                   :base-type                  :type/PostgresEnum
                   :database-position          3
                   :database-required          true
                   :database-is-auto-increment false
                   :json-unfolding             false}]
                 (->> (driver/describe-fields :postgres db {:table-names ["birds"]})
                      (into #{})
                      (sort-by :database-position)))))

       (testing "check that when syncing the DB the enum types get recorded appropriately"
         (let [table-id (t2/select-one-pk :model/Table :db_id (u/the-id db), :name "birds")]
           (is (= #{{:name "name", :database_type "varchar", :base_type :type/Text}
                    {:name "type", :database_type "bird type", :base_type :type/PostgresEnum}
                    {:name "status", :database_type "bird_status", :base_type :type/PostgresEnum}
                    {:name "other_status", :database_type "\"bird_schema\".\"bird_status\"", :base_type :type/PostgresEnum}}
                  (set (map (partial into {})
                            (t2/select [:model/Field :name :database_type :base_type] :table_id table-id)))))))

       (testing "End-to-end check: make sure everything works as expected when we run an actual query"
         (let [table-id           (t2/select-one-pk :model/Table :db_id (u/the-id db), :name "birds")
               bird-type-field-id (t2/select-one-pk :model/Field :table_id table-id, :name "type")]
           (is (= {:rows        [["Rasta" "good bird" "sad bird" "toucan"]]
                   :native_form {:query  (str "SELECT \"public\".\"birds\".\"name\" AS \"name\","
                                              " \"public\".\"birds\".\"status\" AS \"status\","
                                              " \"public\".\"birds\".\"other_status\" AS \"other_status\","
                                              " \"public\".\"birds\".\"type\" AS \"type\" "
                                              "FROM \"public\".\"birds\" "
                                              "WHERE \"public\".\"birds\".\"type\" = CAST('toucan' AS \"bird type\") "
                                              "LIMIT 10")
                                 :params nil}}
                  (-> (qp/process-query
                       {:database (u/the-id db)
                        :type     :query
                        :query    {:source-table table-id
                                   :filter       [:= [:field (u/the-id bird-type-field-id) nil] "toucan"]
                                   :limit        10}})
                      :data
                      (select-keys [:rows :native_form]))))))))))

(deftest enums-test-3
  (mt/test-driver :postgres
    (do-with-enums-db!
     (fn [db]
       (tx/create-view-of-table! driver/*driver* db "birds_m" "birds" true)
       (sync/sync-database! db)

       (testing "check that describe-table properly describes the database & base types of the enum fields"
         (is (=? [{:table-schema               "public"
                   :table-name                 "birds_m"
                   :name                       "name"
                   :database-type              "varchar"
                   :base-type                  :type/Text
                   :pk?                        false
                   :database-position          0
                   :database-required          false
                   :database-is-auto-increment false
                   :json-unfolding             false}
                  {:table-schema               "public"
                   :table-name                 "birds_m"
                   :name                       "status"
                   :database-type              "bird_status"
                   :base-type                  :type/PostgresEnum
                   :database-position          1
                   :database-required          false
                   :database-is-auto-increment false
                   :json-unfolding             false}
                  {:table-schema               "public"
                   :table-name                 "birds_m"
                   :name                       "other_status"
                   :database-type              "\"bird_schema\".\"bird_status\""
                   :base-type                  :type/PostgresEnum
                   :database-position          2
                   :database-required          false
                   :database-is-auto-increment false
                   :json-unfolding             false}
                  {:table-schema               "public"
                   :table-name                 "birds_m"
                   :name                       "type"
                   :database-type              "bird type"
                   :base-type                  :type/PostgresEnum
                   :database-position          3
                   :database-required          false
                   :database-is-auto-increment false
                   :json-unfolding             false}]
                 (->> (driver/describe-fields :postgres db {:table-names ["birds_m"]})
                      (into #{})
                      (sort-by :database-position)))))

       (testing "check that when syncing the DB the enum types get recorded appropriately"
         (let [table-id (t2/select-one-pk :model/Table :db_id (u/the-id db), :name "birds_m")]
           (is (= #{{:name "name", :database_type "varchar", :base_type :type/Text}
                    {:name "type", :database_type "bird type", :base_type :type/PostgresEnum}
                    {:name "other_status", :database_type "\"bird_schema\".\"bird_status\"", :base_type :type/PostgresEnum}
                    {:name "status", :database_type "bird_status", :base_type :type/PostgresEnum}}
                  (set (map (partial into {})
                            (t2/select [:model/Field :name :database_type :base_type] :table_id table-id)))))))

       (testing "End-to-end check: make sure everything works as expected when we run an actual query"
         (let [table-id           (t2/select-one-pk :model/Table :db_id (u/the-id db), :name "birds_m")
               bird-type-field-id (t2/select-one-pk :model/Field :table_id table-id, :name "type")]
           (is (= {:rows        [["Rasta" "good bird" "sad bird" "toucan"]]
                   :native_form {:query  (str "SELECT \"public\".\"birds_m\".\"name\" AS \"name\","
                                              " \"public\".\"birds_m\".\"status\" AS \"status\","
                                              " \"public\".\"birds_m\".\"other_status\" AS \"other_status\","
                                              " \"public\".\"birds_m\".\"type\" AS \"type\" "
                                              "FROM \"public\".\"birds_m\" "
                                              "WHERE \"public\".\"birds_m\".\"type\" = CAST('toucan' AS \"bird type\") "
                                              "LIMIT 10")
                                 :params nil}}
                  (-> (qp/process-query
                       {:database (u/the-id db)
                        :type     :query
                        :query    {:source-table table-id
                                   :filter       [:= [:field (u/the-id bird-type-field-id) nil] "toucan"]
                                   :limit        10}})
                      :data
                      (select-keys [:rows :native_form]))))))))))

(deftest enums-actions-test
  (mt/test-driver :postgres
    (testing "actions with enums"
      (do-with-enums-db!
       (fn [enums-db]
         (mt/with-db enums-db
           (mt/with-actions-enabled
             (mt/with-actions [model {:type :model
                                      :dataset_query
                                      (mt/mbql-query birds)}
                               {action-id :action-id} {:type :implicit
                                                       :kind "row/create"}]
               (testing "Enum fields are a valid implicit parameter target"
                 (let [columns        (->> model :result_metadata (map :name) set)
                       action-targets (->> (action/select-action :id action-id)
                                           :parameters
                                           (map :id)
                                           set)]
                   (is (= columns action-targets))))
               (testing "Can create new records with an enum value"
                 (is (= {:created-row
                         {:name "new bird", :status "good bird", :other_status "sad bird" :type "turkey"}}
                        (mt/user-http-request :crowberto
                                              :post 200
                                              (format "action/%s/execute" action-id)
                                              {:parameters {"name"         "new bird"
                                                            "status"       "good bird"
                                                            "other_status" "sad bird"
                                                            "type"         "turkey"}}))))))))))))

(deftest filtering-on-enum-from-source-test
  (mt/test-driver
    :postgres
    (do-with-enums-db!
     (fn [enums-db]
       (mt/with-db enums-db
         (let [query {:database (mt/id)
                      :type :native
                      :native {:query "select * from birds"
                               :parameters []}}]
           (testing "results_metadata columns are correctly typed"
             (is (=? [{:name "name"}
                      {:name "status"
                       :base_type :type/PostgresEnum
                       :effective_type :type/PostgresEnum
                       :database_type "bird_status"}
                      {:name "other_status"
                       :base_type :type/PostgresEnum
                       :effective_type :type/PostgresEnum
                       :database_type "\"bird_schema\".\"bird_status\""}
                      {:name "type"
                       :base_type :type/PostgresEnum
                       :effective_type :type/PostgresEnum
                       :database_type "bird type"}]
                     (-> (qp/process-query query) :data :results_metadata :columns)))
             (doseq [card-type [:question :model]]
               (mt/with-temp
                 [:model/Card
                  {id :id}
                  (assoc {:dataset_query query
                          :result_metadata (-> (qp/process-query query) :data :results_metadata :columns)
                          :type :model}
                         :type card-type)]
                 (let [mp (lib.metadata.jvm/application-database-metadata-provider (mt/id))
                       query (as-> (lib/query mp (lib.metadata/card mp id)) $
                               (lib/filter $ (lib/= (m/find-first (comp #{"status"} :name)
                                                                  (lib/filterable-columns $))
                                                    "good bird"))
                               (lib/filter $ (lib/= (m/find-first (comp #{"other_status"} :name)
                                                                  (lib/filterable-columns $))
                                                    "sad bird"))
                               (lib/filter $ (lib/= (m/find-first (comp #{"type"} :name)
                                                                  (lib/filterable-columns $))
                                                    "toucan")))]
                   (testing (format "Filtering on enums in `%s` based query works as expected (#27680)" card-type)
                     (is (=? {:data {:rows [["Rasta" "good bird" "sad bird" "toucan"]]}}
                             (qp/process-query query))))))))))))))

;; API tests are in [[metabase.actions.api-test]]
(deftest ^:parallel actions-maybe-parse-sql-violate-not-null-constraint-test
  (testing "violate not null constraint"
    (is (= {:type :metabase.actions.error/violate-not-null-constraint,
            :message "Ranking must have values."
            :errors {"ranking" "You must provide a value."}}
           (sql-jdbc.actions/maybe-parse-sql-error
            :postgres actions.error/violate-not-null-constraint nil :row/created
            "ERROR: null value in column \"ranking\" violates not-null constraint\n  Detail: Failing row contains (3, admin, null).")))))

(deftest ^:parallel actions-maybe-parse-sql-violate-not-null-constraint-test-2
  (testing "violate not null constraint"
    (is (= {:type :metabase.actions.error/violate-not-null-constraint,
            :message "Ranking must have values."
            :errors {"ranking" "You must provide a value."}}
           (sql-jdbc.actions/maybe-parse-sql-error
            :postgres actions.error/violate-not-null-constraint nil :row/created
            "ERROR: null value in column \"ranking\" of relation \"group\" violates not-null constraint\n  Detail: Failing row contains (57, admin, null).")))))

(deftest actions-maybe-parse-sql-error-violate-unique-constraint-test
  (testing "violate unique constraint"
    (with-redefs [postgres.actions/constraint->column-names (constantly ["ranking"])]
      (is (= {:type :metabase.actions.error/violate-unique-constraint,
              :message "Ranking already exists.",
              :errors {"ranking" "This Ranking value already exists."}}
             (sql-jdbc.actions/maybe-parse-sql-error
              :postgres actions.error/violate-unique-constraint nil nil
              "Batch entry 0 UPDATE \"public\".\"group\" SET \"ranking\" = CAST(2 AS INTEGER) WHERE \"public\".\"group\".\"id\" = 1 was aborted: ERROR: duplicate key value violates unique constraint \"group_ranking_key\"\n  Detail: Key (ranking)=(2) already exists.  Call getNextException to see other errors in the batch."))))))

(deftest ^:parallel actions-maybe-parse-sql-error-incorrect-type-test
  (testing "incorrect type"
    (is (= {:type :metabase.actions.error/incorrect-value-type,
            :message "Some of your values aren’t of the correct type for the database.",
            :errors {}}
           (sql-jdbc.actions/maybe-parse-sql-error
            :postgres actions.error/incorrect-value-type nil nil
            "Batch entry 0 UPDATE \"public\".\"group\" SET \"ranking\" = CAST('S' AS INTEGER) WHERE \"public\".\"group\".\"id\" = 1 was aborted: ERROR: invalid input syntax for type integer: \"S\"  Call getNextException to see other errors in the batch.")))))

(deftest ^:parallel actions-maybe-parse-sql-error-violate-fk-constraints-test
  (testing "violate fk constraints"
    (is (= {:type :metabase.actions.error/violate-foreign-key-constraint,
            :message "Unable to create a new record.",
            :errors {"group-id" "This Group-id does not exist."}}
           (sql-jdbc.actions/maybe-parse-sql-error
            :postgres actions.error/violate-foreign-key-constraint nil :row/create
            "ERROR: insert or update on table \"user\" violates foreign key constraint \"user_group-id_group_-159406530\"\n  Detail: Key (group-id)=(999) is not present in table \"group\".")))))

(deftest ^:parallel actions-maybe-parse-sql-error-violate-fk-constraints-test-2
  (testing "violate fk constraints"
    (is (= {:type :metabase.actions.error/violate-foreign-key-constraint,
            :message "Unable to update the record.",
            :errors {"id" "This Id does not exist."}}
           (sql-jdbc.actions/maybe-parse-sql-error
            :postgres actions.error/violate-foreign-key-constraint nil :row/update
            "ERROR: update or delete on table \"group\" violates foreign key constraint \"user_group-id_group_-159406530\" on table \"user\"\n  Detail: Key (id)=(1) is still referenced from table \"user\".")))))

(deftest ^:parallel actions-maybe-parse-sql-error-violate-fk-constraints-test-3
  (testing "violate fk constraints"
    (is (= {:type :metabase.actions.error/violate-foreign-key-constraint,
            :message "Other tables rely on this row so it cannot be deleted.",
            :errors {}}
           (sql-jdbc.actions/maybe-parse-sql-error
            :postgres actions.error/violate-foreign-key-constraint nil :row/delete
            "ERROR: update or delete on table \"group\" violates foreign key constraint \"user_group-id_group_-159406530\" on table \"user\"\n  Detail: Key (id)=(1) is still referenced from table \"user\".")))))

;; this contains specical tests case for postgres
;; for generic tests, check [[metabase.driver.sql-jdbc.actions-test/action-error-handling-test]]
(deftest action-error-handling-test
  (mt/test-driver :postgres
    (testing "violate not-null constraints with multiple columns"
      (drop-if-exists-and-create-db! "not-null-constraint-on-multiple-cols")
      (let [details (mt/dbdef->connection-details :postgres :db {:database-name "not-null-constraint-on-multiple-cols"})]
        (doseq [stmt ["CREATE TABLE mytable (id serial PRIMARY KEY,
                      column1 VARCHAR(50),
                      column2 VARCHAR(50),
                      CONSTRAINT unique_columns UNIQUE (column1, column2)
                      );"
                      "INSERT INTO mytable (id, column1, column2)
                      VALUES  (1, 'A', 'A'), (2, 'B', 'B');"]]
          (jdbc/execute! (sql-jdbc.conn/connection-details->spec :postgres details) [stmt]))
        (mt/with-temp [:model/Database database {:engine driver/*driver* :details details}]
          (mt/with-db database
            (sync/sync-database! database)
            (mt/with-actions-enabled
              (testing "when creating"
                (is (= {:errors      {"column1" "This Column1 value already exists."
                                      "column2" "This Column2 value already exists."}
                        :message     "Column1 and Column2 already exist."
                        :status-code 400
                        :type        actions.error/violate-unique-constraint}
                       (sql-jdbc.actions-test/perform-action-ex-data
                        :row/create (mt/$ids {:create-row {"id"      3
                                                           "column1" "A"
                                                           "column2" "A"}
                                              :database   (:id database)
                                              :query      {:source-table $$mytable}
                                              :type       :query})))))
              (testing "when updating"
                (is (= {:errors      {"column1" "This Column1 value already exists."
                                      "column2" "This Column2 value already exists."}
                        :message     "Column1 and Column2 already exist."
                        :status-code 400
                        :type        actions.error/violate-unique-constraint}
                       (sql-jdbc.actions-test/perform-action-ex-data
                        :row/update (mt/$ids {:update-row {"column1" "A"
                                                           "column2" "A"}
                                              :database   (:id database)
                                              :query      {:source-table $$mytable
                                                           :filter       [:= $mytable.id 2]}
                                              :type       :query}))))))))))))

;;; ------------------------------------------------ Timezone-related ------------------------------------------------

(deftest timezone-test
  (mt/test-driver :postgres
    (letfn [(get-timezone-with-report-timezone [report-timezone]
              (mt/with-temporary-setting-values [report-timezone report-timezone]
                (ffirst
                 (mt/rows
                  (qp/process-query {:database (mt/id)
                                     :type     :native
                                     :native   {:query "SELECT current_setting('TIMEZONE') AS timezone;"}})))))]
      (testing "check that if we set report-timezone to US/Pacific that the session timezone is in fact US/Pacific"
        (is  (= "US/Pacific"
                (get-timezone-with-report-timezone "US/Pacific"))))
      (testing "check that we can set it to something else: America/Chicago"
        (is (= "America/Chicago"
               (get-timezone-with-report-timezone "America/Chicago"))))
      (testing (str "ok, check that if we try to put in a fake timezone that the query still reëxecutes without a "
                    "custom timezone. This should give us the same result as if we didn't try to set a timezone at all")
        (is (= (get-timezone-with-report-timezone nil)
               (get-timezone-with-report-timezone "Crunk Burger")))))))

(deftest fingerprint-time-fields-test
  (mt/test-driver :postgres
    (testing "Make sure we're able to fingerprint TIME fields (#5911)"
      (drop-if-exists-and-create-db! "time_field_test")
      (let [details (mt/dbdef->connection-details :postgres :db {:database-name "time_field_test"})]
        (jdbc/execute! (sql-jdbc.conn/connection-details->spec :postgres details)
                       [(str "CREATE TABLE toucan_sleep_schedule ("
                             "  start_time TIME WITHOUT TIME ZONE NOT NULL, "
                             "  end_time TIME WITHOUT TIME ZONE NOT NULL, "
                             "  reason VARCHAR(256) NOT NULL"
                             ");"
                             "INSERT INTO toucan_sleep_schedule (start_time, end_time, reason) "
                             "  VALUES ('22:00'::time, '9:00'::time, 'Beauty Sleep');")])
        (mt/with-temp [:model/Database database {:engine :postgres, :details (assoc details :dbname "time_field_test")}]
          (sync/sync-database! database)
          (is (= {"start_time" {:global {:distinct-count 1
                                         :nil%           0.0}
                                :type   {:type/DateTime {:earliest "22:00:00"
                                                         :latest   "22:00:00"}}}
                  "end_time"   {:global {:distinct-count 1
                                         :nil%           0.0}
                                :type   {:type/DateTime {:earliest "09:00:00"
                                                         :latest   "09:00:00"}}}
                  "reason"     {:global {:distinct-count 1
                                         :nil%           0.0}
                                :type   {:type/Text {:percent-json   0.0
                                                     :percent-url    0.0
                                                     :percent-email  0.0
                                                     :percent-state  0.0
                                                     :average-length 12.0}}}}
                 (t2/select-fn->fn :name :fingerprint :model/Field
                                   :table_id (t2/select-one-pk :model/Table :db_id (u/the-id database))))))))))

;;; ----------------------------------------------------- Other ------------------------------------------------------

(deftest ^:parallel exception-test
  (mt/test-driver :postgres
    (testing (str "If the DB throws an exception, is it properly returned by the query processor? Is it status "
                  ":failed? (#9942)")
      (is (thrown-with-msg?
           clojure.lang.ExceptionInfo
           #"Error executing query"
           (qp/process-query
            {:database (mt/id)
             :type     :native
             :native   {:query "SELECT adsasdasd;"}})))
      (try
        (qp/process-query
         {:database (mt/id)
          :type     :native
          :native   {:query "SELECT adsasdasd;"}})
        (catch Throwable e
          (is (= "ERROR: column \"adsasdasd\" does not exist\n  Position: 20"
                 (try
                   (-> e ex-cause ex-message)
                   (catch Throwable e
                     e)))))))))

(deftest ^:parallel pgobject-test
  (mt/test-driver :postgres
    (testing "Make sure PGobjects are decoded correctly"
      (let [results (qp/process-query (mt/native-query {:query "SELECT pg_sleep(0.1) AS sleep;"}))]
        (testing "rows"
          (is (= [[""]]
                 (mt/rows results))))
        (testing "cols"
          (is (=? [{:display_name "sleep"
                    :base_type    :type/Text
                    :effective_type :type/Text
                    :source       :native
                    :field_ref    [:field "sleep" {:base-type :type/Text}]
                    :name         "sleep"}]
                  (mt/cols results))))))))

(deftest ^:parallel id-field-parameter-test
  (mt/test-driver :postgres
    (testing "We should be able to filter a PK column with a String value -- should get parsed automatically (#13263)"
      (is (= [[2 "Stout Burgers & Beers" 11 34.0996 -118.329 2]]
             (mt/rows
              (mt/run-mbql-query venues
                {:filter [:= $id "2"]})))))))

(deftest dont-sync-tables-with-no-select-permissions-test
  (testing "Make sure we only sync databases for which the current user has SELECT permissions"
    (mt/test-driver :postgres
      (drop-if-exists-and-create-db! "no-select-test")
      (let [details (mt/dbdef->connection-details :postgres :db {:database-name "no-select-test"})
            spec    (sql-jdbc.conn/connection-details->spec :postgres details)]
        (doseq [statement ["CREATE TABLE PUBLIC.table_with_perms (x INTEGER NOT NULL);"
                           "CREATE TABLE PUBLIC.table_with_no_perms (y INTEGER NOT NULL);"
                           "DROP USER IF EXISTS no_select_test_user;"
                           "CREATE USER no_select_test_user WITH PASSWORD '123456';"
                           "GRANT SELECT ON TABLE \"no-select-test\".PUBLIC.table_with_perms TO no_select_test_user;"]]
          (is (= [0]
                 (jdbc/execute! spec [statement])))))
      (let [test-user-details (assoc (mt/dbdef->connection-details :postgres :db {:database-name "no-select-test"})
                                     :user "no_select_test_user"
                                     :password "123456")]
        (mt/with-temp [:model/Database database {:engine :postgres, :details test-user-details}]
          ;; make sure that sync still succeeds even tho some tables are not SELECTable.
          (binding [sync-util/*log-exceptions-and-continue?* false]
            (is (some? (sync/sync-database! database {:scan :schema}))))
          (is (= #{"table_with_perms"}
                 (t2/select-fn-set :name :model/Table :db_id (:id database)))))))))

(deftest json-operator-?-works
  (testing "Make sure the Postgres ? operators (for JSON types) work in native queries"
    (mt/test-driver :postgres
      (drop-if-exists-and-create-db! "json-test")
      (let [details (mt/dbdef->connection-details :postgres :db {:database-name "json-test"})
            spec    (sql-jdbc.conn/connection-details->spec :postgres details)]
        (doseq [statement ["DROP TABLE IF EXISTS PUBLIC.json_table;"
                           "CREATE TABLE PUBLIC.json_table (json_val JSON NOT NULL);"
                           "INSERT INTO PUBLIC.json_table (json_val) VALUES ('{\"a\": 1, \"b\": 2}');"]]
          (jdbc/execute! spec [statement])))
      (let [json-db-details (mt/dbdef->connection-details :postgres :db {:database-name "json-test"})
            query           (str "SELECT json_val::jsonb ? 'a',"
                                 "json_val::jsonb ?| array['c', 'd'],"
                                 "json_val::jsonb ?& array['a', 'b']"
                                 "FROM \"json_table\";")]
        (mt/with-temp [:model/Database database {:engine :postgres, :details json-db-details}]
          (mt/with-db database (sync/sync-database! database)
            (is (= [[true false true]]
                   (-> {:query query}
                       (mt/native-query)
                       (qp/process-query)
                       (mt/rows))))))))))

(deftest sync-json-with-composite-pks-test
  (testing "Make sure sync a table with json columns that have composite pks works"
    (mt/test-driver :postgres
      (drop-if-exists-and-create-db! "composite-pks-test")
      (with-redefs [metadata-queries/nested-field-sample-limit 4]
        (let [details (mt/dbdef->connection-details driver/*driver* :db {:database-name "composite-pks-test"})
              spec    (sql-jdbc.conn/connection-details->spec driver/*driver* details)]
          (doseq [statement (concat ["CREATE TABLE PUBLIC.json_table(first_id INTEGER, second_id INTEGER, json_val JSON, PRIMARY KEY(first_id, second_id));"]
                                    (for [[first-id second-id json] [[1 1 "{\"int_turn_string\":1}"]
                                                                     [2 2 "{\"int_turn_string\":2}"]
                                                                     [3 3 "{\"int_turn_string\":3}"]
                                                                     [4 4 "{\"int_turn_string\":4}"]
                                                                     [4 5 "{\"int_turn_string\":\"x\"}"]
                                                                     [4 6 "{\"int_turn_string\":5}"]]]
                                      (format "INSERT INTO PUBLIC.json_table (first_id, second_id, json_val) VALUES (%d, %d, '%s');" first-id second-id json)))]
            (jdbc/execute! spec [statement]))
          (mt/with-temp [:model/Database database {:engine driver/*driver* :details details}]
            (mt/with-db database
              (sync-tables/sync-tables-and-database! database)
              (is (= #{{:name              "json_val → int_turn_string",
                        :database-type     "text"
                        :base-type         :type/Text
                        :database-position 0
                        :json-unfolding    false
                        :visibility-type   :normal
                        :nfc-path          [:json_val "int_turn_string"]}}
                     (sql-jdbc.sync/describe-nested-field-columns
                      :postgres
                      database
                      (t2/select-one :model/Table :db_id (mt/id) :name "json_table")))))))))))

(defn- pretty-sql [s]
  (-> s
      (str/replace #"\"" "")
      (str/replace #"public\." "")))

(deftest ^:parallel do-not-cast-to-date-if-column-is-already-a-date-test
  (testing "Don't wrap Field in date() if it's already a DATE (#11502)"
    (mt/test-driver :postgres
      (mt/dataset attempted-murders
        (let [query (mt/mbql-query attempts
                      {:aggregation [[:count]]
                       :breakout    [!day.date]})]
          (is (= (str "SELECT attempts.date AS date, COUNT(*) AS count "
                      "FROM attempts "
                      "GROUP BY attempts.date "
                      "ORDER BY attempts.date ASC")
                 (some-> (qp.compile/compile query) :query pretty-sql))))))))

(deftest ^:parallel do-not-cast-to-timestamp-if-column-if-timestamp-tz-or-date-test
  (testing "Don't cast a DATE or TIMESTAMPTZ to TIMESTAMP, it's not necessary (#19816)"
    (mt/test-driver :postgres
      (mt/dataset test-data
        (let [query (mt/mbql-query people
                      {:fields [!month.birth_date
                                !month.created_at
                                !month.id]
                       :limit  1})]
          (is (= {:query ["SELECT"
                          "  CAST("
                          "    DATE_TRUNC('month', \"public\".\"people\".\"birth_date\") AS date"
                          "  ) AS \"birth_date\","
                          "  DATE_TRUNC('month', \"public\".\"people\".\"created_at\") AS \"created_at\","
                          "  DATE_TRUNC('month', CAST(\"public\".\"people\".\"id\" AS timestamp)) AS \"id\""
                          "FROM"
                          "  \"public\".\"people\""
                          "LIMIT"
                          "  1"]
                  :params nil}
                 (-> (qp.compile/compile query)
                     (update :query #(str/split-lines (driver/prettify-native-form :postgres %)))))))))))

(deftest postgres-ssl-connectivity-test
  (mt/test-driver :postgres
    (if (config/config-bool :mb-postgres-ssl-test-ssl)
      (testing "We should be able to connect to a Postgres instance, providing our own root CA via a secret property"
        (mt/with-env-keys-renamed-by #(str/replace-first % "mb-postgres-ssl-test" "mb-postgres-test")
          (id-field-parameter-test)))
      (log/warn (u/format-color 'yellow
                                "Skipping %s because %s env var is not set"
                                "postgres-ssl-connectivity-test"
                                "MB_POSTGRES_SSL_TEST_SSL")))))

(def ^:private dummy-pem-contents
  (str "-----BEGIN CERTIFICATE-----\n"
       "-----END CERTIFICATE-----"))

(deftest handle-nil-client-ssl-properties-test
  (mt/test-driver :postgres
    (testing "Setting only one of the client SSL params doesn't result in an NPE error (#19984)"
      (mt/with-temp-file [dummy-root-cert   "dummy-root-cert.pem"
                          dummy-client-cert "dummy-client-cert.pem"]
        (spit dummy-root-cert dummy-pem-contents)
        (spit dummy-client-cert dummy-pem-contents)
        (let [db-details {:host "dummy-hostname"
                          :dbname "test-db"
                          :port 5432
                          :user "dummy-login"
                          :password "dummy-password"
                          :ssl true
                          :ssl-use-client-auth true
                          :ssl-mode "verify-full"
                          :ssl-root-cert-options "local"
                          :ssl-root-cert-path dummy-root-cert
                          :ssl-client-cert-options "local"
                          :ssl-client-cert-value dummy-client-cert}]
          ;; this will fail/throw an NPE if the fix for #19984 is not put in place (since the server code will
          ;; attempt to "store" a non-existent :ssl-client-key-value to a temp file)
          (is (map? (#'postgres/ssl-params db-details))))))))

(deftest can-set-ssl-key-via-gui
  (testing "ssl key can be set via the gui (#20319)"
    (with-redefs [secret/value-as-file!
                  (fn [driver details secret-property & [_ext]]
                    (str "file:" secret-property "="  (u/bytes-to-string (:value (#'secret/resolve-secret-map driver details secret-property)))))]
      (is (= "file:ssl-key=/clientkey.pkcs12"
             (:sslkey
              (#'postgres/ssl-params
               {:ssl true
                :ssl-client-cert-options "local"
                :ssl-client-cert-path "/client.pem"
                :ssl-key-options "local"
                :ssl-key-password-value "sslclientkeypw!"
                :ssl-key-path "/clientkey.pkcs12" ;; <-- this is what is set via ui.
                :ssl-mode "verify-ca"
                :ssl-root-cert-options "local"
                :ssl-root-cert-path "/root.pem"
                :ssl-use-client-auth true
                :tunnel-enabled false
                :advanced-options false
                :dbname "metabase"
                :engine :postgres
                :host "localhost"
                :user "bcm"
                :password "abcdef123"
                :port 5432})))))))

(deftest pkcs-12-extension-test
  (testing "Uploaded PKCS-12 SSL keys are stored in a file with the .p12 extension (#20319)"
    (letfn [(absolute-path [^java.io.File file]
              (some-> file .getAbsolutePath))]
      (is (-> (#'postgres/ssl-params
               {:ssl                 true
                :ssl-key-options     "uploaded"
                :ssl-key-value       "data:application/x-pkcs12;base64,SGVsbG8="
                :ssl-mode            "require"
                :ssl-use-client-auth true
                :tunnel-enabled      false
                :advanced-options    false
                :dbname              "metabase"
                :engine              :postgres
                :host                "localhost"
                :user                "bcm"
                :password            "abcdef123"
                :port                5432})
              :sslkey
              absolute-path
              (str/ends-with? ".p12"))))))

(deftest syncable-schemas-test
  (mt/test-driver :postgres
    (testing "`syncable-schemas` should return schemas that should be synced"
      (mt/with-empty-db
        (is (= #{"public"}
               (driver/syncable-schemas driver/*driver* (mt/db))))))
    (testing "metabase_cache schemas should be excluded"
      (mt/dataset test-data
        (mt/with-persistence-enabled! [persist-models!]
          (let [conn-spec (sql-jdbc.conn/db->pooled-connection-spec (mt/db))]
            (mt/with-temp [:model/Card _ {:name "model"
                                          :type :model
                                          :dataset_query (mt/mbql-query categories)
                                          :database_id (mt/id)}]
              (persist-models!)
              (is (some (partial re-matches #"metabase_cache(.*)")
                        (map :schema_name (jdbc/query conn-spec "SELECT schema_name from INFORMATION_SCHEMA.SCHEMATA;"))))
              (is (nil? (some (partial re-matches #"metabase_cache(.*)")
                              (driver/syncable-schemas driver/*driver* (mt/db))))))))))))

(deftest table-privileges-test
  (mt/test-driver :postgres
    (testing "`table-privileges` should return the correct data for current_user and role privileges"
      (mt/with-empty-db
        (let [conn-spec      (sql-jdbc.conn/db->pooled-connection-spec (mt/db))
              get-privileges (fn []
                               (sql-jdbc.conn/with-connection-spec-for-testing-connection
                                [spec [:postgres (assoc (:details (mt/db)) :user "privilege_rows_test_example_role")]]
                                 (with-redefs [sql-jdbc.conn/db->pooled-connection-spec (fn [_] spec)]
                                   (set (sql-jdbc.sync/current-user-table-privileges driver/*driver* spec)))))]
          (try
            (jdbc/execute! conn-spec (str
                                      "DROP SCHEMA IF EXISTS \"dotted.schema\" CASCADE;"
                                      "DROP SCHEMA IF EXISTS \"doublequote\"\"schema\" CASCADE;"
                                      "CREATE SCHEMA \"doublequote\"\"schema\";"
                                      "CREATE TABLE \"doublequote\"\"schema\".\"doublequote\"\"table\" (id INTEGER);"
                                      "CREATE SCHEMA \"dotted.schema\";"
                                      "CREATE TABLE \"dotted.schema\".bar (id INTEGER);"
                                      "CREATE TABLE \"dotted.schema\".\"dotted.table\" (id INTEGER);"
                                      "CREATE TABLE \"dotted.schema\".\"dotted.partial_select\" (id INTEGER);"
                                      "CREATE TABLE \"dotted.schema\".\"dotted.partial_update\" (id INTEGER);"
                                      "CREATE TABLE \"dotted.schema\".\"dotted.partial_insert\" (id INTEGER, text TEXT);"
                                      "CREATE VIEW \"dotted.schema\".\"dotted.view\" AS SELECT 'hello world';"
                                      "CREATE MATERIALIZED VIEW \"dotted.schema\".\"dotted.materialized_view\" AS SELECT 'hello world';"
                                      "DROP ROLE IF EXISTS privilege_rows_test_example_role;"
                                      "CREATE ROLE privilege_rows_test_example_role WITH LOGIN;"
                                      "GRANT SELECT ON \"doublequote\"\"schema\".\"doublequote\"\"table\" TO privilege_rows_test_example_role;"
                                      "GRANT SELECT ON \"dotted.schema\".\"dotted.table\" TO privilege_rows_test_example_role;"
                                      "GRANT UPDATE ON \"dotted.schema\".\"dotted.table\" TO privilege_rows_test_example_role;"
                                      "GRANT SELECT (id) ON \"dotted.schema\".\"dotted.partial_select\" TO privilege_rows_test_example_role;"
                                      "GRANT UPDATE (id) ON \"dotted.schema\".\"dotted.partial_update\" TO privilege_rows_test_example_role;"
                                      "GRANT INSERT (text) ON \"dotted.schema\".\"dotted.partial_insert\" TO privilege_rows_test_example_role;"
                                      "GRANT SELECT ON \"dotted.schema\".\"dotted.view\" TO privilege_rows_test_example_role;"
                                      "GRANT SELECT ON \"dotted.schema\".\"dotted.materialized_view\" TO privilege_rows_test_example_role;"))
            (testing "check that without USAGE privileges on the schema, nothing is returned"
              (is (= #{}
                     (get-privileges))))
            (testing "with USAGE privileges, SELECT and UPDATE privileges are returned"
              (jdbc/execute! conn-spec (str "GRANT USAGE ON SCHEMA \"doublequote\"\"schema\" TO privilege_rows_test_example_role;"
                                            "GRANT USAGE ON SCHEMA \"dotted.schema\" TO privilege_rows_test_example_role;"))
              (is (= (-> #{{:role   nil,
                            :schema "doublequote\"schema",
                            :table  "doublequote\"table",
                            :update false,
                            :select true,
                            :insert false,
                            :delete false}}
                         (into (map #(merge {:role   nil
                                             :schema "dotted.schema"
                                             :update false
                                             :select false
                                             :insert false
                                             :delete false} %)
                                    [{:table  "dotted.materialized_view"
                                      :select true}
                                     {:table "dotted.view"
                                      :select true}
                                     {:table "dotted.table"
                                      :select true
                                      :update true}
                                     {:table "dotted.partial_select"
                                      :select true}
                                     {:table "dotted.partial_update"
                                      :update true}
                                     {:table "dotted.partial_insert"
                                      :insert true}])))
                     (get-privileges))))
            (finally
              (doseq [stmt ["REVOKE ALL PRIVILEGES ON ALL TABLES IN SCHEMA \"doublequote\"\"schema\" FROM privilege_rows_test_example_role;"
                            "REVOKE ALL PRIVILEGES ON SCHEMA \"doublequote\"\"schema\" FROM privilege_rows_test_example_role;"
                            "REVOKE ALL PRIVILEGES ON ALL TABLES IN SCHEMA \"dotted.schema\" FROM privilege_rows_test_example_role;"
                            "REVOKE ALL PRIVILEGES ON SCHEMA \"dotted.schema\" FROM privilege_rows_test_example_role;"
                            "DROP ROLE privilege_rows_test_example_role;"]]
                (jdbc/execute! conn-spec stmt)))))))))

(deftest ^:parallel set-role-statement-test
  (testing "set-role-statement should return a SET ROLE command, with the role quoted if it contains special characters"
    ;; No special characters
    (is (= "SET ROLE MY_ROLE;"        (driver.sql/set-role-statement :postgres "MY_ROLE")))
    (is (= "SET ROLE ROLE123;"        (driver.sql/set-role-statement :postgres "ROLE123")))
    (is (= "SET ROLE lowercase_role;" (driver.sql/set-role-statement :postgres "lowercase_role")))

    ;; None (special role in Postgres to revert back to login role; should not be quoted)
    (is (= "SET ROLE none;"      (driver.sql/set-role-statement :postgres "none")))
    (is (= "SET ROLE NONE;"      (driver.sql/set-role-statement :postgres "NONE")))

    ;; Special characters
    (is (= "SET ROLE \"Role.123\";"   (driver.sql/set-role-statement :postgres "Role.123")))
    (is (= "SET ROLE \"$role\";"      (driver.sql/set-role-statement :postgres "$role")))))

(deftest get-tables-parity-with-jdbc-test
  (testing "make sure our get-tables return result consistent with jdbc getTables"
    (mt/test-driver :postgres
      (mt/with-empty-db
        (sql-jdbc.execute/do-with-connection-with-options
         :postgres
         (mt/db)
         nil
         (fn [^Connection conn]
           (let [do-test (fn [& {:keys [schema-pattern table-pattern schemas tables]
                                 :or   {schema-pattern "public%" ;; postgres get-tables exclude system tables by default
                                        schemas        nil
                                        table-pattern  "%"
                                        tables         nil}
                                 :as _opts}]
                           (is (= (into #{} (#'sql-jdbc.describe-database/jdbc-get-tables
                                             :postgres (.getMetaData conn) nil schema-pattern table-pattern
                                             ["TABLE" "PARTITIONED TABLE" "VIEW" "FOREIGN TABLE" "MATERIALIZED VIEW"]))
                                  (into #{} (map #(dissoc % :estimated_row_count))
                                        (#'postgres/get-tables (mt/db) schemas tables)))))]

             (doseq [stmt ["CREATE TABLE public.table (id INTEGER, type TEXT);"
                           "CREATE UNIQUE INDEX idx_table_type ON public.table(type);"
                           "CREATE TABLE public.partition_table (id INTEGER) PARTITION BY RANGE (id);"
                           "CREATE UNIQUE INDEX idx_partition_table_id ON public.partition_table(id);"
                           "CREATE SEQUENCE public.table_id_seq;"
                           "CREATE VIEW public.view AS SELECT * FROM public.table;"
                           "CREATE TYPE public.enum_type AS ENUM ('a', 'b', 'c');"
                           "CREATE MATERIALIZED VIEW public.materialized_view AS SELECT * FROM public.table;"
                           "CREATE SCHEMA public_2;"
                           "CREATE TABLE public_2.table (id INTEGER);"]]
               (next.jdbc/execute! conn [stmt]))
             (testing "without any filters"
               (do-test))
             (testing "filter by schema"
               (do-test :schema-pattern "private" :schemas ["private"]))
             (testing "filter by table name"
               (do-test :table-pattern "table" :tables ["table"])))))))))

(deftest ^:parallel date-plus-integer-test
  (testing "Can we add a {{date}} template tag parameter to an integer in SQL queries? (#40755)"
    (mt/test-driver :postgres
      (is (= [[#t "2024-07-03"]]
             (mt/rows
              (qp/process-query
               {:database   (mt/id)
                :type       :native
                :native     {:query         "SELECT {{date}} + 1 AS t;"
                             :template-tags {"date" {:type         :date
                                                     :name         "date"
                                                     :display-name "Date"}}}
                :parameters [{:type   :date/single
                              :target [:variable [:template-tag "date"]]
                              :value  "2024-07-02"}]
                :middleware {:format-rows? false}})))))))

(deftest ^:parallel xml-column-is-readable-test
  (mt/test-driver :postgres
    (let [xml-str "<abc>abc</abc>"]
      (is (= [[xml-str]]
             (mt/rows
              (qp/process-query
               {:database (mt/id)
                :type :native
                :native {:query (format "SELECT '%s'::xml" xml-str)}})))))))

(deftest ^:parallel temporal-column-with-binning-keeps-type
  (mt/test-driver :postgres
    (let [mp (mt/metadata-provider)]
      (doseq [[field bins] [[:birth_date [:year :quarter :month :week :day]]
                            [:created_at [:year :quarter :month :week :day :hour :minute]]]
              bin bins]
        (testing (str "field " (name field) " for temporal bucket " (name bin))
          (let [field-md (lib.metadata/field mp (mt/id :people field))
                unbinned-query (-> (lib/query mp (lib.metadata/table mp (mt/id :people)))
                                   (lib/with-fields [field-md])
                                   (lib/limit 1))
                binned-query (-> unbinned-query
                                 (lib/breakout (lib/with-temporal-bucket field-md bin)))]
            (is (= (->> unbinned-query qp/process-query mt/cols (map :database_type))
                   (->> binned-query   qp/process-query mt/cols (map :database_type))))))))))

(deftest ^:parallel datetime-diff-works-for-all-units
  (mt/test-driver :postgres
    (let [mp (mt/metadata-provider)]
      (doseq [[field units] [[:birth_date [:year :quarter :month :week :day]]
                             [:created_at [:year :quarter :month :week :day :hour :minute :second]]]
              unit units]
        (testing (str "field " (name field) " can be datetime-diffed for " (name unit))
          (let [field-md (lib.metadata/field mp (mt/id :people field))
                query (-> (lib/query mp (lib.metadata/table mp (mt/id :people)))
                          (lib/expression "DIFF" (lib/expression-clause :datetime-diff
                                                                        [field-md field-md unit]
                                                                        nil))
                          (lib/limit 1))]
            (is (->> query qp/process-query mt/rows))))))))

<<<<<<< HEAD
(deftest ^:parallel split-part-test
  (mt/test-driver :postgres
    (let [mp (mt/metadata-provider)
          main-strings [(lib.metadata/field mp (mt/id :people :name))
                        (lib.metadata/field mp (mt/id :people :zip))
                        (lib.metadata/field mp (mt/id :people :password))
                        (lib.metadata/field mp (mt/id :people :address))]
          delimiters [" "
                      "-"
                      "7"
                      (lib/concat "-" " ")]
          indexes [1 2 (lib/+ 0 2)]]
      (doseq [main-string main-strings
              delimiter delimiters
              index indexes]
        (testing "split part"
          (let [query (-> (lib/query mp (lib.metadata/table mp (mt/id :people)))
                          (lib/expression "SPLITPART" (lib/split-part main-string delimiter index))
                          (lib/limit 100))
                result (-> query qp/process-query)
                cols (mt/cols result)
                rows (mt/rows result)]
            (is (= :type/Text (-> cols last :base_type)))
            (doseq [row rows]
              (is (string? (last row))))))))))
=======
(defn- check-query
  ([query db-type uncasted-field]
   (check-query query db-type uncasted-field "\"subquery\".\"TEXTCAST\""))
  ([query db-type uncasted-field casted-field]
   (mt/native-query {:query (str "SELECT " casted-field ",
                                 CAST(" casted-field " AS " db-type ") = " (name uncasted-field) ", "
                                 (name uncasted-field) " "
                                 "FROM ( "
                                 (-> query qp.compile/compile :query)
                                 " ) AS subquery "
                                 "LIMIT 100")})))

(deftest ^:parallel text-cast-table-fields
  (mt/test-driver :postgres
    (let [mp (mt/metadata-provider)]
      (doseq [[table fields] [[:people [{:field :birth_date :db-type "DATE"}
                                        {:field :name :db-type "TEXT"}]]
                              [:orders [{:field :user_id :db-type "INTEGER"}
                                        {:field :subtotal :db-type "FLOAT"}
                                        {:field :created_at :db-type "TIMESTAMPTZ"}]]]
              {:keys [field db-type]} fields]
        (testing (str "casting " table "." field "(" db-type ") to text")
          (let [field-md (lib.metadata/field mp (mt/id table field))
                query (-> (lib/query mp (lib.metadata/table mp (mt/id table)))
                          (lib/with-fields [field-md])
                          (lib/expression "TEXTCAST" (lib/text field-md))
                          (lib/limit 100))
                result (-> query (check-query db-type field) qp/process-query)
                cols (mt/cols result)
                rows (mt/rows result)]
            (is (= :type/Text (-> cols first :base_type)))
            (doseq [[casted-value equals?] rows]
              (is (string? casted-value))
              (is equals? (str "Not equal for: " casted-value)))))))))

(deftest ^:parallel text-cast-custom-expressions
  (mt/test-driver :postgres
    (let [mp (mt/metadata-provider)]
      (doseq [[table expressions] [[:people [{:expression (lib/concat
                                                           (lib.metadata/field mp (mt/id :people :name))
                                                           (lib.metadata/field mp (mt/id :people :name)))
                                              :db-type "TEXT"}
                                             {:expression (lib/get-day-of-week
                                                           (lib.metadata/field mp (mt/id :people :birth_date)))
                                              :db-type "INTEGER"}]]]
              {:keys [expression db-type]} expressions]
        (testing (str "Casting " db-type " to text")
          (let [query (-> (lib/query mp (lib.metadata/table mp (mt/id table)))
                          (lib/with-fields [])
                          (lib/expression "UNCASTED" expression)
                          (as-> q
                                (lib/expression q "TEXTCAST" (lib/text (lib/expression-ref q "UNCASTED"))))
                          (lib/limit 10))
                result (-> query (check-query db-type "\"subquery\".\"UNCASTED\"") qp/process-query)
                cols (mt/cols result)
                rows (mt/rows result)]
            (is (= :type/Text (-> cols first :base_type)))
            (doseq [[casted-value equals?] rows]
              (is (string? casted-value))
              (is equals? (str "Not equal for: " casted-value)))))))))

(deftest ^:parallel text-cast-nested-native-query
  (mt/test-driver :postgres
    (let [mp (mt/metadata-provider)]
      (doseq [[_table expressions] [[:people [{:expression 1 :db-type "INTEGER"}
                                              {:expression "''" :db-type "TEXT"}
                                              {:expression "'abc'" :db-type "TEXT"}
                                              {:expression "DATE('2020-10-10')" :db-type "DATE"}
                                              {:expression 4.5 :db-type "DECIMAL"}]]]
              {:keys [expression db-type]} expressions]
        (testing (str "Casting " db-type " to text from native query")
          (let [native-query (mt/native-query {:query (str "SELECT " expression " AS UNCASTED")})]
            (mt/with-temp
              [:model/Card
               {card-id :id}
               (mt/card-with-source-metadata-for-query native-query)]
              (let [query (-> (lib/query mp (lib.metadata/card mp card-id))
                              (as-> q
                                    (lib/expression q "TEXTCAST" (lib/text (->> q lib/visible-columns (filter #(= "uncasted" (:name %))) first)))))
                    result (-> query (check-query db-type "\"uncasted\"") qp/process-query)
                    cols (mt/cols result)
                    rows (mt/rows result)]
                (is (= :type/Text (-> cols first :base_type)))
                (doseq [[casted-value equals?] rows]
                  (is (string? casted-value))
                  (is equals? (str "Not equal for: " casted-value)))))))))))

(deftest ^:parallel text-cast-nested-query
  (mt/test-driver :postgres
    (let [mp (mt/metadata-provider)]
      (doseq [[table fields] [[:people [{:field :birth_date :db-type "DATE"}
                                        {:field :name :db-type "TEXT"}]]
                              [:orders [{:field :user_id :db-type "INTEGER"}
                                        {:field :subtotal :db-type "FLOAT"}
                                        {:field :created_at :db-type "TIMESTAMPTZ"}]]]
              {:keys [field db-type]} fields]
        (let [nested-query (lib/query mp (lib.metadata/table mp (mt/id table)))]
          (testing (str "Casting " db-type " to text")
            (mt/with-temp
              [:model/Card
               {card-id :id}
               (mt/card-with-source-metadata-for-query nested-query)]
              (let [query (-> (lib/query mp (lib.metadata/card mp card-id))
                              (lib/with-fields [])
                              (as-> q
                                    (lib/expression q "TEXTCAST" (lib/text (lib.metadata/field mp (mt/id table field)))))
                              (lib/limit 10))
                    result (-> query (check-query db-type field) qp/process-query)
                    cols (mt/cols result)
                    rows (mt/rows result)]
                (is (= :type/Text (-> cols first :base_type)))
                (doseq [[casted-value equals?] rows]
                  (is (string? casted-value))
                  (is equals? (str "Not equal for: " casted-value)))))))))))

(deftest ^:parallel text-cast-nested-query-custom-expressions
  (mt/test-driver :postgres
    (let [mp (mt/metadata-provider)]
      (doseq [[table expressions] [[:people [{:expression (lib/concat
                                                           (lib.metadata/field mp (mt/id :people :name))
                                                           (lib.metadata/field mp (mt/id :people :name)))
                                              :db-type "TEXT"}
                                             {:expression (lib/get-day-of-week
                                                           (lib.metadata/field mp (mt/id :people :birth_date)))
                                              :db-type "INTEGER"}]]]
              {:keys [expression db-type]} expressions]
        (let [nested-query (-> (lib/query mp (lib.metadata/table mp (mt/id table)))
                               (lib/with-fields [])
                               (lib/expression "UNCASTED" expression)
                               (lib/limit 10))]
          (testing (str "Casting " db-type " to text")
            (mt/with-temp
              [:model/Card
               {card-id :id}
               (mt/card-with-source-metadata-for-query nested-query)]
              (let [query (-> (lib/query mp (lib.metadata/card mp card-id))
                              (as-> q
                                    (lib/expression q "TEXTCAST" (lib/text (->> q lib/visible-columns (filter #(= "UNCASTED" (:name %))) first))))
                              (lib/limit 10))
                    result (-> query (check-query db-type "\"subquery\".\"UNCASTED\"") qp/process-query)
                    cols (mt/cols result)
                    rows (mt/rows result)]
                (is (= :type/Text (-> cols first :base_type)))
                (doseq [[casted-value equals?] rows]
                  (is (string? casted-value))
                  (is equals? (str "Not equal for: " casted-value)))))))))))

(deftest ^:parallel text-cast-nested-custom-expressions
  (mt/test-driver :postgres
    (let [mp (mt/metadata-provider)]
      (doseq [[table expressions] [[:people [{:expression [(lib/concat
                                                            (lib.metadata/field mp (mt/id :people :name))
                                                            (lib.metadata/field mp (mt/id :people :name)))
                                                           (lib/concat
                                                            (lib.metadata/field mp (mt/id :people :name))
                                                            (lib.metadata/field mp (mt/id :people :name)))]
                                              :db-type "TEXT"}
                                             {:expression [(lib/get-day-of-week
                                                            (lib.metadata/field mp (mt/id :people :birth_date)))
                                                           (lib/get-day-of-week
                                                            (lib.metadata/field mp (mt/id :people :birth_date)))]
                                              :db-type "INTEGER"}]]]
              {db-type :db-type [e1 e2] :expression} expressions]
        (let [query (-> (lib/query mp (lib.metadata/table mp (mt/id table)))
                        (lib/expression "UNCASTED" e1)
                        (lib/expression "TEXTCAST" (lib/text e2))
                        (lib/limit 10))
              result (-> query (check-query db-type "\"subquery\".\"UNCASTED\"") qp/process-query)
              cols (mt/cols result)
              rows (mt/rows result)]
          (is (= :type/Text (-> cols first :base_type)))
          (doseq [[casted-value equals?] rows]
            (is (string? casted-value))
            (is equals? (str "Not equal for: " casted-value))))))))

(deftest ^:parallel text-cast-aggregations
  (mt/test-driver :postgres
    (let [mp (mt/metadata-provider)]
      (doseq [[table fields] [[:people [{:field :birth_date :db-type "DATE"}
                                        {:field :name :db-type "TEXT"}]]
                              [:orders [{:field :user_id :db-type "INTEGER"}
                                        {:field :subtotal :db-type "FLOAT"}
                                        {:field :created_at :db-type "TIMESTAMPTZ"}]]]
              {:keys [field db-type]} fields]
        (testing (str "aggregating " table "." field "(" db-type ") and casting to text")
          (let [field-md (lib.metadata/field mp (mt/id table field))
                query (-> (lib/query mp (lib.metadata/table mp (mt/id table)))
                          (lib/aggregate (lib/max field-md))
                          (lib/aggregate (lib/max (lib/text field-md))))
                result (-> query (check-query db-type "\"subquery\".\"max\"" "\"subquery\".\"max_2\"") qp/process-query)
                cols (mt/cols result)
                rows (mt/rows result)]
            (is (= :type/Text (-> cols first :base_type)))
            (doseq [[casted-value _equals? _uncasted-value] rows]
              (is (string? casted-value)))))))))

(defn- check-date-query
  ([query db-type uncasted-field casted-field]
   (let [compiled-query (qp.compile/compile query)]
     (mt/native-query {:query (str "SELECT " casted-field ", " (name uncasted-field) ", "
                                   (case db-type
                                     "DATE" casted-field " = " (name uncasted-field)
                                     "TEXT" casted-field " = CAST(" (name uncasted-field) " AS DATE)")
                                   " FROM ( "
                                   (:query compiled-query)
                                   " ) AS subquery "
                                   "LIMIT 100")
                       :params (:params compiled-query)}))))

(deftest ^:parallel date-parse-table-fields
  (mt/test-driver :postgres
    (let [mp (mt/metadata-provider)]
      (doseq [[table fields] [[:people [{:field :birth_date}]]]
              {:keys [field]} fields]
        (testing (str "casting " table "." field " to date")
          (let [field-md (lib.metadata/field mp (mt/id table field))
                query (-> (lib/query mp (lib.metadata/table mp (mt/id table)))
                          (lib/with-fields [field-md])
                          (lib/expression "DATECAST" (lib/date (lib/text field-md)))
                          (lib/limit 100))
                result (-> query (check-date-query "DATE" field "\"subquery\".\"DATECAST\"") qp/process-query)
                cols (mt/cols result)
                rows (mt/rows result)]
            (is (= :type/Date (-> cols first :base_type)))
            (doseq [[casted-value uncasted-value equals?] rows]
              (is equals? (str "Not equal for: " casted-value " " uncasted-value)))))))))

(deftest ^:parallel date-parse-custom-expressions
  (mt/test-driver :postgres
    (let [mp (mt/metadata-provider)]
      (doseq [[table exprs] [[:people [(fn [] (lib/concat "2010" "-" "10" "-" "02"))]]]
              ef exprs]
        (testing "casting custom expression to date"
          (let [query (-> (lib/query mp (lib.metadata/table mp (mt/id table)))
                          (lib/with-fields [])
                          (lib/expression "CUSTOMEXPR" (ef))
                          (lib/expression "DATECAST" (lib/date (ef)))
                          (lib/limit 100))
                result (-> query (check-date-query "TEXT" "\"subquery\".\"CUSTOMEXPR\"" "\"subquery\".\"DATECAST\"") qp/process-query)
                cols (mt/cols result)
                rows (mt/rows result)]
            (is (= :type/Date (-> cols first :base_type)))
            (doseq [[casted-value uncasted-value equals?] rows]
              (is equals? (str "Not equal for: " casted-value " " uncasted-value)))))))))

(deftest ^:parallel date-parse-table-fields-aggregation
  (mt/test-driver :postgres
    (let [mp (mt/metadata-provider)]
      (doseq [[table fields] [[:people [{:field :birth_date}]]]
              {:keys [field]} fields]
        (testing (str "casting " table "." field " to date in aggregation")
          (let [field-md (lib.metadata/field mp (mt/id table field))
                query (-> (lib/query mp (lib.metadata/table mp (mt/id table)))
                          (lib/with-fields [field-md])
                          (lib/aggregate (lib/max field-md))
                          (lib/aggregate (lib/max (lib/date (lib/text field-md))))
                          (lib/limit 100))
                result (-> query (check-date-query "DATE" "\"subquery\".\"max\"" "\"subquery\".\"max_2\"") qp/process-query)
                cols (mt/cols result)
                rows (mt/rows result)]
            (is (= :type/Date (-> cols first :base_type)))
            (doseq [[casted-value uncasted-value equals?] rows]
              (is equals? (str "Not equal for: " casted-value " " uncasted-value)))))))))

;; integer()

(defn- check-integer-query
  ([query db-type uncasted-field]
   (check-integer-query query db-type uncasted-field "\"subquery\".\"INTCAST\""))
  ([query db-type uncasted-field casted-field]
   (mt/native-query {:query (str "SELECT " casted-field ", "
                                 ;; need to do regex because some strings have 0 in front
                                 (name uncasted-field) " ~ '^0*' || " "CAST(" casted-field " AS " db-type ") || '$'"
                                 ", "
                                 (name uncasted-field) " "
                                 "FROM ( "
                                 (-> query qp.compile/compile :query)
                                 " ) AS subquery "
                                 "LIMIT 100")})))

(deftest ^:parallel integer-cast-table-fields
  (mt/test-driver :postgres
    (mt/dataset test-data
      (let [mp (mt/metadata-provider)]
        (doseq [[table fields] [[:people [{:field :zip :db-type "TEXT"}]]]
                {:keys [field db-type]} fields]
          (testing (str "casting " table "." field "(" db-type ") to integer")
            (let [field-md (lib.metadata/field mp (mt/id table field))
                  query (-> (lib/query mp (lib.metadata/table mp (mt/id table)))
                            (lib/with-fields [field-md])
                            (lib/expression "INTCAST" (lib/integer field-md))
                            (lib/limit 100))
                  result (-> query (check-integer-query db-type field) qp/process-query)
                  cols (mt/cols result)
                  rows (mt/rows result)]
              (is (= :type/BigInteger (-> cols first :base_type)))
              (doseq [[casted-value equals? uncasted-value] rows]
                (is (int? casted-value))
                (is equals? (str "Not equal for: " casted-value " " uncasted-value))))))))))

(deftest ^:parallel integer-cast-custom-expressions
  (mt/test-driver :postgres
    (mt/dataset test-data
      (let [mp (mt/metadata-provider)]
        (doseq [[table expressions] [[:people [{:expression (lib/concat
                                                             (lib.metadata/field mp (mt/id :people :id))
                                                             (lib.metadata/field mp (mt/id :people :zip)))
                                                :db-type "TEXT"}]]]
                {:keys [expression db-type]} expressions]
          (testing (str "Casting " db-type " to integer")
            (let [query (-> (lib/query mp (lib.metadata/table mp (mt/id table)))
                            (lib/with-fields [])
                            (lib/expression "UNCASTED" expression)
                            (as-> q
                                  (lib/expression q "INTCAST" (lib/integer (lib/expression-ref q "UNCASTED"))))
                            (lib/limit 10))
                  result (-> query (check-integer-query db-type "\"subquery\".\"UNCASTED\"") qp/process-query)
                  cols (mt/cols result)
                  rows (mt/rows result)]
              (is (= :type/BigInteger (-> cols first :base_type)))
              (doseq [[casted-value equals? uncasted-value] rows]
                (is (int? casted-value))
                (is equals? (str "Not equal for: " casted-value " " uncasted-value))))))))))

(deftest ^:parallel integer-cast-nested-native-query
  (mt/test-driver :postgres
    (mt/dataset test-data
      (let [mp (mt/metadata-provider)]
        (doseq [[_table expressions] [[:people [{:expression "'123'" :db-type "TEXT"}
                                                {:expression "'-123'" :db-type "TEXT"}]]]
                {:keys [expression db-type]} expressions]
          (testing (str "Casting " db-type " to integer from native query")
            (let [native-query (mt/native-query {:query (str "SELECT " expression " AS UNCASTED")})]
              (mt/with-temp
                [:model/Card
                 {card-id :id}
                 (mt/card-with-source-metadata-for-query native-query)]
                (let [query (-> (lib/query mp (lib.metadata/card mp card-id))
                                (as-> q
                                      (lib/expression q "INTCAST" (lib/integer (->> q lib/visible-columns (filter #(= "uncasted" (:name %))) first)))))
                      result (-> query (check-integer-query db-type "\"uncasted\"") qp/process-query)
                      cols (mt/cols result)
                      rows (mt/rows result)]
                  (is (= :type/BigInteger (-> cols first :base_type)))
                  (doseq [[casted-value equals? uncasted-value] rows]
                    (is (int? casted-value))
                    (is equals? (str "Not equal for: " casted-value " " uncasted-value))))))))))))

(deftest ^:parallel integer-cast-nested-query
  (mt/test-driver :postgres
    (mt/dataset test-data
      (let [mp (mt/metadata-provider)]
        (doseq [[table fields] [[:people [{:field :zip :db-type "TEXT"}]]]
                {:keys [field db-type]} fields]
          (let [nested-query (lib/query mp (lib.metadata/table mp (mt/id table)))]
            (testing (str "Casting " db-type " to integer")
              (mt/with-temp
                [:model/Card
                 {card-id :id}
                 (mt/card-with-source-metadata-for-query nested-query)]
                (let [query (-> (lib/query mp (lib.metadata/card mp card-id))
                                (lib/with-fields [])
                                (as-> q
                                      (lib/expression q "INTCAST" (lib/integer (lib.metadata/field mp (mt/id table field)))))
                                (lib/limit 10))
                      result (-> query (check-integer-query db-type field) qp/process-query)
                      cols (mt/cols result)
                      rows (mt/rows result)]
                  (is (= :type/BigInteger (-> cols first :base_type)))
                  (doseq [[casted-value equals? uncasted-value] rows]
                    (is (int? casted-value))
                    (is equals? (str "Not equal for: " casted-value " " uncasted-value))))))))))))

(deftest ^:parallel integer-cast-nested-query-custom-expressions
  (mt/test-driver :postgres
    (mt/dataset test-data
      (let [mp (mt/metadata-provider)]
        (doseq [[table expressions] [[:people [{:expression (lib/concat
                                                             (lib.metadata/field mp (mt/id :people :id))
                                                             (lib.metadata/field mp (mt/id :people :zip)))
                                                :db-type "TEXT"}]]]
                {:keys [expression db-type]} expressions]
          (let [nested-query (-> (lib/query mp (lib.metadata/table mp (mt/id table)))
                                 (lib/with-fields [])
                                 (lib/expression "UNCASTED" expression)
                                 (lib/limit 10))]
            (testing (str "Casting " db-type " to integer")
              (mt/with-temp
                [:model/Card
                 {card-id :id}
                 (mt/card-with-source-metadata-for-query nested-query)]
                (let [query (-> (lib/query mp (lib.metadata/card mp card-id))
                                (as-> q
                                      (lib/expression q "INTCAST" (lib/integer (->> q lib/visible-columns (filter #(= "UNCASTED" (:name %))) first))))
                                (lib/limit 10))
                      result (-> query (check-integer-query db-type "\"subquery\".\"UNCASTED\"") qp/process-query)
                      cols (mt/cols result)
                      rows (mt/rows result)]
                  (is (= :type/BigInteger (-> cols first :base_type)))
                  (doseq [[casted-value equals? uncasted-value] rows]
                    (is (int? casted-value))
                    (is equals? (str "Not equal for: " casted-value " " uncasted-value))))))))))))

(deftest ^:parallel integer-cast-nested-custom-expressions
  (mt/test-driver :postgres
    (mt/dataset test-data
      (let [mp (mt/metadata-provider)]
        (doseq [[table expressions] [[:people [{:expression [(lib/concat
                                                              (lib.metadata/field mp (mt/id :people :id))
                                                              (lib.metadata/field mp (mt/id :people :zip)))
                                                             (lib/concat
                                                              (lib.metadata/field mp (mt/id :people :id))
                                                              (lib.metadata/field mp (mt/id :people :zip)))]
                                                :db-type "TEXT"}]]]
                {db-type :db-type [e1 e2] :expression} expressions]
          (let [query (-> (lib/query mp (lib.metadata/table mp (mt/id table)))
                          (lib/expression "UNCASTED" e1)
                          (lib/expression "INTCAST" (lib/integer e2))
                          (lib/limit 10))
                result (-> query (check-integer-query db-type "\"subquery\".\"UNCASTED\"") qp/process-query)
                cols (mt/cols result)
                rows (mt/rows result)]
            (is (= :type/BigInteger (-> cols first :base_type)))
            (doseq [[casted-value equals? uncasted-value] rows]
              (is (int? casted-value))
              (is equals? (str "Not equal for: " casted-value " " uncasted-value)))))))))

(deftest ^:parallel integer-cast-aggregations
  (mt/test-driver :postgres
    (mt/dataset test-data
      (let [mp (mt/metadata-provider)]
        (doseq [[table fields] [[:people [{:field :zip :db-type "TEXT"}]]]
                {:keys [field db-type]} fields]
          (testing (str "aggregating " table "." field "(" db-type ") and casting to integer")
            (let [field-md (lib.metadata/field mp (mt/id table field))
                  query (-> (lib/query mp (lib.metadata/table mp (mt/id table)))
                            (lib/aggregate (lib/max field-md))
                            (lib/aggregate (lib/max (lib/integer field-md))))
                  result (-> query (check-integer-query db-type "\"subquery\".\"max\"" "\"subquery\".\"max_2\"") qp/process-query)
                  cols (mt/cols result)
                  rows (mt/rows result)]
              (is (= :type/BigInteger (-> cols first :base_type)))
              (doseq [[casted-value _equals? _uncasted-value] rows]
                (is (int? casted-value))))))))))
>>>>>>> 1bb78814
<|MERGE_RESOLUTION|>--- conflicted
+++ resolved
@@ -1696,477 +1696,4 @@
                                                                         [field-md field-md unit]
                                                                         nil))
                           (lib/limit 1))]
-            (is (->> query qp/process-query mt/rows))))))))
-
-<<<<<<< HEAD
-(deftest ^:parallel split-part-test
-  (mt/test-driver :postgres
-    (let [mp (mt/metadata-provider)
-          main-strings [(lib.metadata/field mp (mt/id :people :name))
-                        (lib.metadata/field mp (mt/id :people :zip))
-                        (lib.metadata/field mp (mt/id :people :password))
-                        (lib.metadata/field mp (mt/id :people :address))]
-          delimiters [" "
-                      "-"
-                      "7"
-                      (lib/concat "-" " ")]
-          indexes [1 2 (lib/+ 0 2)]]
-      (doseq [main-string main-strings
-              delimiter delimiters
-              index indexes]
-        (testing "split part"
-          (let [query (-> (lib/query mp (lib.metadata/table mp (mt/id :people)))
-                          (lib/expression "SPLITPART" (lib/split-part main-string delimiter index))
-                          (lib/limit 100))
-                result (-> query qp/process-query)
-                cols (mt/cols result)
-                rows (mt/rows result)]
-            (is (= :type/Text (-> cols last :base_type)))
-            (doseq [row rows]
-              (is (string? (last row))))))))))
-=======
-(defn- check-query
-  ([query db-type uncasted-field]
-   (check-query query db-type uncasted-field "\"subquery\".\"TEXTCAST\""))
-  ([query db-type uncasted-field casted-field]
-   (mt/native-query {:query (str "SELECT " casted-field ",
-                                 CAST(" casted-field " AS " db-type ") = " (name uncasted-field) ", "
-                                 (name uncasted-field) " "
-                                 "FROM ( "
-                                 (-> query qp.compile/compile :query)
-                                 " ) AS subquery "
-                                 "LIMIT 100")})))
-
-(deftest ^:parallel text-cast-table-fields
-  (mt/test-driver :postgres
-    (let [mp (mt/metadata-provider)]
-      (doseq [[table fields] [[:people [{:field :birth_date :db-type "DATE"}
-                                        {:field :name :db-type "TEXT"}]]
-                              [:orders [{:field :user_id :db-type "INTEGER"}
-                                        {:field :subtotal :db-type "FLOAT"}
-                                        {:field :created_at :db-type "TIMESTAMPTZ"}]]]
-              {:keys [field db-type]} fields]
-        (testing (str "casting " table "." field "(" db-type ") to text")
-          (let [field-md (lib.metadata/field mp (mt/id table field))
-                query (-> (lib/query mp (lib.metadata/table mp (mt/id table)))
-                          (lib/with-fields [field-md])
-                          (lib/expression "TEXTCAST" (lib/text field-md))
-                          (lib/limit 100))
-                result (-> query (check-query db-type field) qp/process-query)
-                cols (mt/cols result)
-                rows (mt/rows result)]
-            (is (= :type/Text (-> cols first :base_type)))
-            (doseq [[casted-value equals?] rows]
-              (is (string? casted-value))
-              (is equals? (str "Not equal for: " casted-value)))))))))
-
-(deftest ^:parallel text-cast-custom-expressions
-  (mt/test-driver :postgres
-    (let [mp (mt/metadata-provider)]
-      (doseq [[table expressions] [[:people [{:expression (lib/concat
-                                                           (lib.metadata/field mp (mt/id :people :name))
-                                                           (lib.metadata/field mp (mt/id :people :name)))
-                                              :db-type "TEXT"}
-                                             {:expression (lib/get-day-of-week
-                                                           (lib.metadata/field mp (mt/id :people :birth_date)))
-                                              :db-type "INTEGER"}]]]
-              {:keys [expression db-type]} expressions]
-        (testing (str "Casting " db-type " to text")
-          (let [query (-> (lib/query mp (lib.metadata/table mp (mt/id table)))
-                          (lib/with-fields [])
-                          (lib/expression "UNCASTED" expression)
-                          (as-> q
-                                (lib/expression q "TEXTCAST" (lib/text (lib/expression-ref q "UNCASTED"))))
-                          (lib/limit 10))
-                result (-> query (check-query db-type "\"subquery\".\"UNCASTED\"") qp/process-query)
-                cols (mt/cols result)
-                rows (mt/rows result)]
-            (is (= :type/Text (-> cols first :base_type)))
-            (doseq [[casted-value equals?] rows]
-              (is (string? casted-value))
-              (is equals? (str "Not equal for: " casted-value)))))))))
-
-(deftest ^:parallel text-cast-nested-native-query
-  (mt/test-driver :postgres
-    (let [mp (mt/metadata-provider)]
-      (doseq [[_table expressions] [[:people [{:expression 1 :db-type "INTEGER"}
-                                              {:expression "''" :db-type "TEXT"}
-                                              {:expression "'abc'" :db-type "TEXT"}
-                                              {:expression "DATE('2020-10-10')" :db-type "DATE"}
-                                              {:expression 4.5 :db-type "DECIMAL"}]]]
-              {:keys [expression db-type]} expressions]
-        (testing (str "Casting " db-type " to text from native query")
-          (let [native-query (mt/native-query {:query (str "SELECT " expression " AS UNCASTED")})]
-            (mt/with-temp
-              [:model/Card
-               {card-id :id}
-               (mt/card-with-source-metadata-for-query native-query)]
-              (let [query (-> (lib/query mp (lib.metadata/card mp card-id))
-                              (as-> q
-                                    (lib/expression q "TEXTCAST" (lib/text (->> q lib/visible-columns (filter #(= "uncasted" (:name %))) first)))))
-                    result (-> query (check-query db-type "\"uncasted\"") qp/process-query)
-                    cols (mt/cols result)
-                    rows (mt/rows result)]
-                (is (= :type/Text (-> cols first :base_type)))
-                (doseq [[casted-value equals?] rows]
-                  (is (string? casted-value))
-                  (is equals? (str "Not equal for: " casted-value)))))))))))
-
-(deftest ^:parallel text-cast-nested-query
-  (mt/test-driver :postgres
-    (let [mp (mt/metadata-provider)]
-      (doseq [[table fields] [[:people [{:field :birth_date :db-type "DATE"}
-                                        {:field :name :db-type "TEXT"}]]
-                              [:orders [{:field :user_id :db-type "INTEGER"}
-                                        {:field :subtotal :db-type "FLOAT"}
-                                        {:field :created_at :db-type "TIMESTAMPTZ"}]]]
-              {:keys [field db-type]} fields]
-        (let [nested-query (lib/query mp (lib.metadata/table mp (mt/id table)))]
-          (testing (str "Casting " db-type " to text")
-            (mt/with-temp
-              [:model/Card
-               {card-id :id}
-               (mt/card-with-source-metadata-for-query nested-query)]
-              (let [query (-> (lib/query mp (lib.metadata/card mp card-id))
-                              (lib/with-fields [])
-                              (as-> q
-                                    (lib/expression q "TEXTCAST" (lib/text (lib.metadata/field mp (mt/id table field)))))
-                              (lib/limit 10))
-                    result (-> query (check-query db-type field) qp/process-query)
-                    cols (mt/cols result)
-                    rows (mt/rows result)]
-                (is (= :type/Text (-> cols first :base_type)))
-                (doseq [[casted-value equals?] rows]
-                  (is (string? casted-value))
-                  (is equals? (str "Not equal for: " casted-value)))))))))))
-
-(deftest ^:parallel text-cast-nested-query-custom-expressions
-  (mt/test-driver :postgres
-    (let [mp (mt/metadata-provider)]
-      (doseq [[table expressions] [[:people [{:expression (lib/concat
-                                                           (lib.metadata/field mp (mt/id :people :name))
-                                                           (lib.metadata/field mp (mt/id :people :name)))
-                                              :db-type "TEXT"}
-                                             {:expression (lib/get-day-of-week
-                                                           (lib.metadata/field mp (mt/id :people :birth_date)))
-                                              :db-type "INTEGER"}]]]
-              {:keys [expression db-type]} expressions]
-        (let [nested-query (-> (lib/query mp (lib.metadata/table mp (mt/id table)))
-                               (lib/with-fields [])
-                               (lib/expression "UNCASTED" expression)
-                               (lib/limit 10))]
-          (testing (str "Casting " db-type " to text")
-            (mt/with-temp
-              [:model/Card
-               {card-id :id}
-               (mt/card-with-source-metadata-for-query nested-query)]
-              (let [query (-> (lib/query mp (lib.metadata/card mp card-id))
-                              (as-> q
-                                    (lib/expression q "TEXTCAST" (lib/text (->> q lib/visible-columns (filter #(= "UNCASTED" (:name %))) first))))
-                              (lib/limit 10))
-                    result (-> query (check-query db-type "\"subquery\".\"UNCASTED\"") qp/process-query)
-                    cols (mt/cols result)
-                    rows (mt/rows result)]
-                (is (= :type/Text (-> cols first :base_type)))
-                (doseq [[casted-value equals?] rows]
-                  (is (string? casted-value))
-                  (is equals? (str "Not equal for: " casted-value)))))))))))
-
-(deftest ^:parallel text-cast-nested-custom-expressions
-  (mt/test-driver :postgres
-    (let [mp (mt/metadata-provider)]
-      (doseq [[table expressions] [[:people [{:expression [(lib/concat
-                                                            (lib.metadata/field mp (mt/id :people :name))
-                                                            (lib.metadata/field mp (mt/id :people :name)))
-                                                           (lib/concat
-                                                            (lib.metadata/field mp (mt/id :people :name))
-                                                            (lib.metadata/field mp (mt/id :people :name)))]
-                                              :db-type "TEXT"}
-                                             {:expression [(lib/get-day-of-week
-                                                            (lib.metadata/field mp (mt/id :people :birth_date)))
-                                                           (lib/get-day-of-week
-                                                            (lib.metadata/field mp (mt/id :people :birth_date)))]
-                                              :db-type "INTEGER"}]]]
-              {db-type :db-type [e1 e2] :expression} expressions]
-        (let [query (-> (lib/query mp (lib.metadata/table mp (mt/id table)))
-                        (lib/expression "UNCASTED" e1)
-                        (lib/expression "TEXTCAST" (lib/text e2))
-                        (lib/limit 10))
-              result (-> query (check-query db-type "\"subquery\".\"UNCASTED\"") qp/process-query)
-              cols (mt/cols result)
-              rows (mt/rows result)]
-          (is (= :type/Text (-> cols first :base_type)))
-          (doseq [[casted-value equals?] rows]
-            (is (string? casted-value))
-            (is equals? (str "Not equal for: " casted-value))))))))
-
-(deftest ^:parallel text-cast-aggregations
-  (mt/test-driver :postgres
-    (let [mp (mt/metadata-provider)]
-      (doseq [[table fields] [[:people [{:field :birth_date :db-type "DATE"}
-                                        {:field :name :db-type "TEXT"}]]
-                              [:orders [{:field :user_id :db-type "INTEGER"}
-                                        {:field :subtotal :db-type "FLOAT"}
-                                        {:field :created_at :db-type "TIMESTAMPTZ"}]]]
-              {:keys [field db-type]} fields]
-        (testing (str "aggregating " table "." field "(" db-type ") and casting to text")
-          (let [field-md (lib.metadata/field mp (mt/id table field))
-                query (-> (lib/query mp (lib.metadata/table mp (mt/id table)))
-                          (lib/aggregate (lib/max field-md))
-                          (lib/aggregate (lib/max (lib/text field-md))))
-                result (-> query (check-query db-type "\"subquery\".\"max\"" "\"subquery\".\"max_2\"") qp/process-query)
-                cols (mt/cols result)
-                rows (mt/rows result)]
-            (is (= :type/Text (-> cols first :base_type)))
-            (doseq [[casted-value _equals? _uncasted-value] rows]
-              (is (string? casted-value)))))))))
-
-(defn- check-date-query
-  ([query db-type uncasted-field casted-field]
-   (let [compiled-query (qp.compile/compile query)]
-     (mt/native-query {:query (str "SELECT " casted-field ", " (name uncasted-field) ", "
-                                   (case db-type
-                                     "DATE" casted-field " = " (name uncasted-field)
-                                     "TEXT" casted-field " = CAST(" (name uncasted-field) " AS DATE)")
-                                   " FROM ( "
-                                   (:query compiled-query)
-                                   " ) AS subquery "
-                                   "LIMIT 100")
-                       :params (:params compiled-query)}))))
-
-(deftest ^:parallel date-parse-table-fields
-  (mt/test-driver :postgres
-    (let [mp (mt/metadata-provider)]
-      (doseq [[table fields] [[:people [{:field :birth_date}]]]
-              {:keys [field]} fields]
-        (testing (str "casting " table "." field " to date")
-          (let [field-md (lib.metadata/field mp (mt/id table field))
-                query (-> (lib/query mp (lib.metadata/table mp (mt/id table)))
-                          (lib/with-fields [field-md])
-                          (lib/expression "DATECAST" (lib/date (lib/text field-md)))
-                          (lib/limit 100))
-                result (-> query (check-date-query "DATE" field "\"subquery\".\"DATECAST\"") qp/process-query)
-                cols (mt/cols result)
-                rows (mt/rows result)]
-            (is (= :type/Date (-> cols first :base_type)))
-            (doseq [[casted-value uncasted-value equals?] rows]
-              (is equals? (str "Not equal for: " casted-value " " uncasted-value)))))))))
-
-(deftest ^:parallel date-parse-custom-expressions
-  (mt/test-driver :postgres
-    (let [mp (mt/metadata-provider)]
-      (doseq [[table exprs] [[:people [(fn [] (lib/concat "2010" "-" "10" "-" "02"))]]]
-              ef exprs]
-        (testing "casting custom expression to date"
-          (let [query (-> (lib/query mp (lib.metadata/table mp (mt/id table)))
-                          (lib/with-fields [])
-                          (lib/expression "CUSTOMEXPR" (ef))
-                          (lib/expression "DATECAST" (lib/date (ef)))
-                          (lib/limit 100))
-                result (-> query (check-date-query "TEXT" "\"subquery\".\"CUSTOMEXPR\"" "\"subquery\".\"DATECAST\"") qp/process-query)
-                cols (mt/cols result)
-                rows (mt/rows result)]
-            (is (= :type/Date (-> cols first :base_type)))
-            (doseq [[casted-value uncasted-value equals?] rows]
-              (is equals? (str "Not equal for: " casted-value " " uncasted-value)))))))))
-
-(deftest ^:parallel date-parse-table-fields-aggregation
-  (mt/test-driver :postgres
-    (let [mp (mt/metadata-provider)]
-      (doseq [[table fields] [[:people [{:field :birth_date}]]]
-              {:keys [field]} fields]
-        (testing (str "casting " table "." field " to date in aggregation")
-          (let [field-md (lib.metadata/field mp (mt/id table field))
-                query (-> (lib/query mp (lib.metadata/table mp (mt/id table)))
-                          (lib/with-fields [field-md])
-                          (lib/aggregate (lib/max field-md))
-                          (lib/aggregate (lib/max (lib/date (lib/text field-md))))
-                          (lib/limit 100))
-                result (-> query (check-date-query "DATE" "\"subquery\".\"max\"" "\"subquery\".\"max_2\"") qp/process-query)
-                cols (mt/cols result)
-                rows (mt/rows result)]
-            (is (= :type/Date (-> cols first :base_type)))
-            (doseq [[casted-value uncasted-value equals?] rows]
-              (is equals? (str "Not equal for: " casted-value " " uncasted-value)))))))))
-
-;; integer()
-
-(defn- check-integer-query
-  ([query db-type uncasted-field]
-   (check-integer-query query db-type uncasted-field "\"subquery\".\"INTCAST\""))
-  ([query db-type uncasted-field casted-field]
-   (mt/native-query {:query (str "SELECT " casted-field ", "
-                                 ;; need to do regex because some strings have 0 in front
-                                 (name uncasted-field) " ~ '^0*' || " "CAST(" casted-field " AS " db-type ") || '$'"
-                                 ", "
-                                 (name uncasted-field) " "
-                                 "FROM ( "
-                                 (-> query qp.compile/compile :query)
-                                 " ) AS subquery "
-                                 "LIMIT 100")})))
-
-(deftest ^:parallel integer-cast-table-fields
-  (mt/test-driver :postgres
-    (mt/dataset test-data
-      (let [mp (mt/metadata-provider)]
-        (doseq [[table fields] [[:people [{:field :zip :db-type "TEXT"}]]]
-                {:keys [field db-type]} fields]
-          (testing (str "casting " table "." field "(" db-type ") to integer")
-            (let [field-md (lib.metadata/field mp (mt/id table field))
-                  query (-> (lib/query mp (lib.metadata/table mp (mt/id table)))
-                            (lib/with-fields [field-md])
-                            (lib/expression "INTCAST" (lib/integer field-md))
-                            (lib/limit 100))
-                  result (-> query (check-integer-query db-type field) qp/process-query)
-                  cols (mt/cols result)
-                  rows (mt/rows result)]
-              (is (= :type/BigInteger (-> cols first :base_type)))
-              (doseq [[casted-value equals? uncasted-value] rows]
-                (is (int? casted-value))
-                (is equals? (str "Not equal for: " casted-value " " uncasted-value))))))))))
-
-(deftest ^:parallel integer-cast-custom-expressions
-  (mt/test-driver :postgres
-    (mt/dataset test-data
-      (let [mp (mt/metadata-provider)]
-        (doseq [[table expressions] [[:people [{:expression (lib/concat
-                                                             (lib.metadata/field mp (mt/id :people :id))
-                                                             (lib.metadata/field mp (mt/id :people :zip)))
-                                                :db-type "TEXT"}]]]
-                {:keys [expression db-type]} expressions]
-          (testing (str "Casting " db-type " to integer")
-            (let [query (-> (lib/query mp (lib.metadata/table mp (mt/id table)))
-                            (lib/with-fields [])
-                            (lib/expression "UNCASTED" expression)
-                            (as-> q
-                                  (lib/expression q "INTCAST" (lib/integer (lib/expression-ref q "UNCASTED"))))
-                            (lib/limit 10))
-                  result (-> query (check-integer-query db-type "\"subquery\".\"UNCASTED\"") qp/process-query)
-                  cols (mt/cols result)
-                  rows (mt/rows result)]
-              (is (= :type/BigInteger (-> cols first :base_type)))
-              (doseq [[casted-value equals? uncasted-value] rows]
-                (is (int? casted-value))
-                (is equals? (str "Not equal for: " casted-value " " uncasted-value))))))))))
-
-(deftest ^:parallel integer-cast-nested-native-query
-  (mt/test-driver :postgres
-    (mt/dataset test-data
-      (let [mp (mt/metadata-provider)]
-        (doseq [[_table expressions] [[:people [{:expression "'123'" :db-type "TEXT"}
-                                                {:expression "'-123'" :db-type "TEXT"}]]]
-                {:keys [expression db-type]} expressions]
-          (testing (str "Casting " db-type " to integer from native query")
-            (let [native-query (mt/native-query {:query (str "SELECT " expression " AS UNCASTED")})]
-              (mt/with-temp
-                [:model/Card
-                 {card-id :id}
-                 (mt/card-with-source-metadata-for-query native-query)]
-                (let [query (-> (lib/query mp (lib.metadata/card mp card-id))
-                                (as-> q
-                                      (lib/expression q "INTCAST" (lib/integer (->> q lib/visible-columns (filter #(= "uncasted" (:name %))) first)))))
-                      result (-> query (check-integer-query db-type "\"uncasted\"") qp/process-query)
-                      cols (mt/cols result)
-                      rows (mt/rows result)]
-                  (is (= :type/BigInteger (-> cols first :base_type)))
-                  (doseq [[casted-value equals? uncasted-value] rows]
-                    (is (int? casted-value))
-                    (is equals? (str "Not equal for: " casted-value " " uncasted-value))))))))))))
-
-(deftest ^:parallel integer-cast-nested-query
-  (mt/test-driver :postgres
-    (mt/dataset test-data
-      (let [mp (mt/metadata-provider)]
-        (doseq [[table fields] [[:people [{:field :zip :db-type "TEXT"}]]]
-                {:keys [field db-type]} fields]
-          (let [nested-query (lib/query mp (lib.metadata/table mp (mt/id table)))]
-            (testing (str "Casting " db-type " to integer")
-              (mt/with-temp
-                [:model/Card
-                 {card-id :id}
-                 (mt/card-with-source-metadata-for-query nested-query)]
-                (let [query (-> (lib/query mp (lib.metadata/card mp card-id))
-                                (lib/with-fields [])
-                                (as-> q
-                                      (lib/expression q "INTCAST" (lib/integer (lib.metadata/field mp (mt/id table field)))))
-                                (lib/limit 10))
-                      result (-> query (check-integer-query db-type field) qp/process-query)
-                      cols (mt/cols result)
-                      rows (mt/rows result)]
-                  (is (= :type/BigInteger (-> cols first :base_type)))
-                  (doseq [[casted-value equals? uncasted-value] rows]
-                    (is (int? casted-value))
-                    (is equals? (str "Not equal for: " casted-value " " uncasted-value))))))))))))
-
-(deftest ^:parallel integer-cast-nested-query-custom-expressions
-  (mt/test-driver :postgres
-    (mt/dataset test-data
-      (let [mp (mt/metadata-provider)]
-        (doseq [[table expressions] [[:people [{:expression (lib/concat
-                                                             (lib.metadata/field mp (mt/id :people :id))
-                                                             (lib.metadata/field mp (mt/id :people :zip)))
-                                                :db-type "TEXT"}]]]
-                {:keys [expression db-type]} expressions]
-          (let [nested-query (-> (lib/query mp (lib.metadata/table mp (mt/id table)))
-                                 (lib/with-fields [])
-                                 (lib/expression "UNCASTED" expression)
-                                 (lib/limit 10))]
-            (testing (str "Casting " db-type " to integer")
-              (mt/with-temp
-                [:model/Card
-                 {card-id :id}
-                 (mt/card-with-source-metadata-for-query nested-query)]
-                (let [query (-> (lib/query mp (lib.metadata/card mp card-id))
-                                (as-> q
-                                      (lib/expression q "INTCAST" (lib/integer (->> q lib/visible-columns (filter #(= "UNCASTED" (:name %))) first))))
-                                (lib/limit 10))
-                      result (-> query (check-integer-query db-type "\"subquery\".\"UNCASTED\"") qp/process-query)
-                      cols (mt/cols result)
-                      rows (mt/rows result)]
-                  (is (= :type/BigInteger (-> cols first :base_type)))
-                  (doseq [[casted-value equals? uncasted-value] rows]
-                    (is (int? casted-value))
-                    (is equals? (str "Not equal for: " casted-value " " uncasted-value))))))))))))
-
-(deftest ^:parallel integer-cast-nested-custom-expressions
-  (mt/test-driver :postgres
-    (mt/dataset test-data
-      (let [mp (mt/metadata-provider)]
-        (doseq [[table expressions] [[:people [{:expression [(lib/concat
-                                                              (lib.metadata/field mp (mt/id :people :id))
-                                                              (lib.metadata/field mp (mt/id :people :zip)))
-                                                             (lib/concat
-                                                              (lib.metadata/field mp (mt/id :people :id))
-                                                              (lib.metadata/field mp (mt/id :people :zip)))]
-                                                :db-type "TEXT"}]]]
-                {db-type :db-type [e1 e2] :expression} expressions]
-          (let [query (-> (lib/query mp (lib.metadata/table mp (mt/id table)))
-                          (lib/expression "UNCASTED" e1)
-                          (lib/expression "INTCAST" (lib/integer e2))
-                          (lib/limit 10))
-                result (-> query (check-integer-query db-type "\"subquery\".\"UNCASTED\"") qp/process-query)
-                cols (mt/cols result)
-                rows (mt/rows result)]
-            (is (= :type/BigInteger (-> cols first :base_type)))
-            (doseq [[casted-value equals? uncasted-value] rows]
-              (is (int? casted-value))
-              (is equals? (str "Not equal for: " casted-value " " uncasted-value)))))))))
-
-(deftest ^:parallel integer-cast-aggregations
-  (mt/test-driver :postgres
-    (mt/dataset test-data
-      (let [mp (mt/metadata-provider)]
-        (doseq [[table fields] [[:people [{:field :zip :db-type "TEXT"}]]]
-                {:keys [field db-type]} fields]
-          (testing (str "aggregating " table "." field "(" db-type ") and casting to integer")
-            (let [field-md (lib.metadata/field mp (mt/id table field))
-                  query (-> (lib/query mp (lib.metadata/table mp (mt/id table)))
-                            (lib/aggregate (lib/max field-md))
-                            (lib/aggregate (lib/max (lib/integer field-md))))
-                  result (-> query (check-integer-query db-type "\"subquery\".\"max\"" "\"subquery\".\"max_2\"") qp/process-query)
-                  cols (mt/cols result)
-                  rows (mt/rows result)]
-              (is (= :type/BigInteger (-> cols first :base_type)))
-              (doseq [[casted-value _equals? _uncasted-value] rows]
-                (is (int? casted-value))))))))))
->>>>>>> 1bb78814
+            (is (->> query qp/process-query mt/rows))))))))