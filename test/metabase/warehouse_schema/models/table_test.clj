(ns metabase.warehouse-schema.models.table-test
  (:require
   [clojure.java.jdbc :as jdbc]
   [clojure.test :refer :all]
   [metabase.models.interface :as mi]
   [metabase.models.serialization :as serdes]
   [metabase.permissions-rest.data-permissions.graph :as data-perms.graph]
   [metabase.permissions.core :as perms]
   [metabase.permissions.models.data-permissions :as data-perms]
   [metabase.permissions.models.permissions-group :as perms-group]
   [metabase.sync.core :as sync]
   [metabase.test :as mt]
   [metabase.test.data.one-off-dbs :as one-off-dbs]
   [metabase.test.fixtures :as fixtures]
   [metabase.util :as u]
   [metabase.warehouse-schema.models.field-values :as field-values]
   [metabase.warehouse-schema.models.table :as table]
   [toucan2.core :as t2]))

(use-fixtures :once (fixtures/initialize :db :test-users))

(deftest valid-field-order?-test
  (testing "A valid field ordering is a set IDs  of all active fields in a given table"
    (is (#'table/valid-field-order? (mt/id :venues)
                                    [(mt/id :venues :name)
                                     (mt/id :venues :category_id)
                                     (mt/id :venues :latitude)
                                     (mt/id :venues :longitude)
                                     (mt/id :venues :price)
                                     (mt/id :venues :id)])))
  (testing "Field ordering is invalid if some fields are missing"
    (is (false? (#'table/valid-field-order? (mt/id :venues)
                                            [(mt/id :venues :category_id)
                                             (mt/id :venues :latitude)
                                             (mt/id :venues :longitude)
                                             (mt/id :venues :price)
                                             (mt/id :venues :id)]))))
  (testing "Field ordering is invalid if some fields are from a differnt table"
    (is (false? (#'table/valid-field-order? (mt/id :venues)
                                            [(mt/id :venues :name)
                                             (mt/id :venues :category_id)
                                             (mt/id :venues :latitude)
                                             (mt/id :venues :longitude)
                                             (mt/id :venues :price)
                                             (mt/id :checkins :id)]))))
  (testing "Only active fields should be considerd when checking field order"
    (one-off-dbs/with-blank-db
      (doseq [statement [;; H2 needs that 'guest' user for QP purposes. Set that up
                         "CREATE USER IF NOT EXISTS GUEST PASSWORD 'guest';"
                         ;; Keep DB open until we say otherwise :)
                         "SET DB_CLOSE_DELAY -1;"
                         ;; create table & load data
                         "DROP TABLE IF EXISTS \"BIRDS\";"
                         "CREATE TABLE \"BIRDS\" (\"SPECIES\" VARCHAR PRIMARY KEY, \"EXAMPLE_NAME\" VARCHAR);"
                         "GRANT ALL ON \"BIRDS\" TO GUEST;"
                         (str "INSERT INTO \"BIRDS\" (\"SPECIES\", \"EXAMPLE_NAME\") VALUES "
                              "('House Finch', 'Marshawn Finch'),  "
                              "('California Gull', 'Steven Seagull'), "
                              "('Chicken', 'Colin Fowl');")]]
        (jdbc/execute! one-off-dbs/*conn* [statement]))
      (sync/sync-database! (mt/db))
      (is (#'table/valid-field-order? (mt/id :birds)
                                      [(mt/id :birds :species)
                                       (mt/id :birds :example_name)]))
      (jdbc/execute! one-off-dbs/*conn* ["ALTER TABLE \"BIRDS\" DROP COLUMN \"EXAMPLE_NAME\";"])
      (sync/sync-database! (mt/db))
      (is (#'table/valid-field-order? (mt/id :birds)
                                      [(mt/id :birds :species)])))))

(deftest slashes-in-schema-names-test
  (testing "Schema names should allow forward or back slashes (#8693, #12450)"
    (doseq [schema-name ["my\\schema"
                         "my\\\\schema"
                         "my/schema"
                         "my\\/schema"
                         "my\\\\/schema"]]
      (testing (format "Should be able to create/delete Table with schema name %s" (pr-str schema-name))
        (mt/with-temp [:model/Table {table-id :id} {:schema schema-name}]
          (is (= schema-name
                 (t2/select-one-fn :schema :model/Table :id table-id))))))))

(deftest identity-hash-test
  (testing "Table hashes are composed of the schema name, table name and the database's identity-hash"
    (mt/with-temp [:model/Database db    {:name "field-db" :engine :h2}
                   :model/Table    table {:schema "PUBLIC" :name "widget" :db_id (:id db)}]
      (let [db-hash (serdes/identity-hash db)]
        (is (= "0395fe49"
               (serdes/raw-hash ["PUBLIC" "widget" db-hash])
               (serdes/identity-hash table)))))))

(deftest set-new-table-permissions!-test
  (testing "New permissions are set appropriately for a new table, for all groups"
    (mt/with-full-data-perms-for-all-users!
      (mt/with-temp [:model/PermissionsGroup {group-id :id} {}
                     :model/Database         {db-id :id}    {}
                     :model/Table            {table-id-1 :id} {:db_id  db-id
                                                               :schema "PUBLIC"}
                     :model/Table            {table-id-2 :id} {:db_id  db-id
                                                               :schema "PUBLIC"}]
        ;; Perms for new tables are the same as the DB-level perms, if they exist
        (let [all-users-group-id (u/the-id (perms-group/all-users))]
          (is (partial=
               {all-users-group-id
                {db-id
                 {:perms/view-data             :unrestricted
                  :perms/create-queries        :query-builder-and-native
                  :perms/download-results      :one-million-rows
                  :perms/manage-table-metadata :no
                  :perms/manage-database       :no}}}
               (data-perms.graph/data-permissions-graph :group-id all-users-group-id :db-id db-id))))

        ;; A new group starts with the same perms as All Users
        (is (partial=
             {group-id
              {db-id
               {:perms/view-data             :unrestricted
                :perms/create-queries        :query-builder-and-native
                :perms/download-results      :one-million-rows
                :perms/manage-table-metadata :no
                :perms/manage-database       :no}}}
             (data-perms.graph/data-permissions-graph :group-id group-id :db-id db-id)))

        (testing "A new table has appropriate defaults, when perms are already set granularly for the DB"
          (data-perms/set-table-permission! group-id table-id-1 :perms/create-queries :no)
          (data-perms/set-table-permission! group-id table-id-1 :perms/download-results :no)
          (data-perms/set-table-permission! group-id table-id-1 :perms/manage-table-metadata :no)
          (data-perms/set-table-permission! group-id table-id-2 :perms/create-queries :query-builder)
          (data-perms/set-table-permission! group-id table-id-2 :perms/download-results :one-million-rows)
          (data-perms/set-table-permission! group-id table-id-2 :perms/manage-table-metadata :yes)
          (mt/with-temp [:model/Table {table-id-3 :id} {:db_id  db-id
                                                        :schema "PUBLIC"}]
            (is (partial=
                 {group-id
                  {db-id
                   {:perms/view-data             :unrestricted
                    :perms/create-queries        {"PUBLIC"
                                                  {table-id-1 :no
                                                   table-id-2 :query-builder
                                                   table-id-3 :no}}
                    :perms/download-results      {"PUBLIC"
                                                  {table-id-1 :no
                                                   table-id-2 :one-million-rows
                                                   table-id-3 :no}}
                    :perms/manage-table-metadata {"PUBLIC"
                                                  {table-id-1 :no
                                                   table-id-2 :yes
                                                   table-id-3 :no}}
                    :perms/manage-database       :no}}}
                 (data-perms.graph/data-permissions-graph :group-id group-id :db-id db-id)))))))))

(deftest cleanup-permissions-after-delete-table-test
  (mt/with-temp
    [:model/Database {db-id :id}      {}
     :model/Table    {table-id-1 :id} {:db_id db-id}
     :model/Table    {}               {:db_id db-id}]
    (data-perms/set-table-permission! (perms-group/all-users) table-id-1 :perms/create-queries :query-builder-and-native)
    (data-perms/set-table-permission! (perms-group/all-users) table-id-1 :perms/view-data :unrestricted)
    (data-perms/set-table-permission! (perms-group/all-users) table-id-1 :perms/download-results :one-million-rows)
    (data-perms/set-table-permission! (perms-group/all-users) table-id-1 :perms/manage-table-metadata :yes)
    (is (true? (t2/exists? :model/DataPermissions :table_id table-id-1)))
    (t2/delete! :model/Table table-id-1)
    (testing "Table-level permissions are deleted when we delete the table"
      (is (false? (t2/exists? :model/DataPermissions :table_id table-id-1))))))

;; hydration tests
(deftest field-values-hydration-test
  ;; Manually activate Field values since they are not created during sync (#53387)
  (field-values/get-or-create-full-field-values! (t2/select-one :model/Field :id (mt/id :venues :price)))
  (field-values/get-or-create-full-field-values! (t2/select-one :model/Field :id (mt/id :venues :name)))

  (is (=? {(mt/id :venues :price) (mt/malli=? [:sequential {:min 1} :any])
           (mt/id :venues :name)  (mt/malli=? [:sequential {:min 1} :any])}
          (-> (t2/select-one :model/Table (mt/id :venues))
              (t2/hydrate :field_values)
              :field_values))))

(deftest pk-field-hydration-test
  (is (= (mt/id :venues :id)
         (-> (t2/select-one :model/Table (mt/id :venues))
             (t2/hydrate :pk_field)
             :pk_field))))

(deftest visible-filter-clause-table-level-test
  (testing "visible-tables-filter-clause generates a HoneySQL clause that filters tables based on user permissions"
    (mt/with-no-data-perms-for-all-users!
      (mt/with-temp [:model/Database {db-id :id} {}
                     :model/Table    {table-view-data-unrestricted-create-queries-query-builder-id :id} {:db_id db-id :name "Table1"}
                     :model/Table    {table-view-data-unrestricted-create-queries-query-builder-and-native-id :id} {:db_id db-id :name "Table2"}
                     :model/Table    {table-view-data-blocked-create-queries-no-id :id} {:db_id db-id :name "Table3"}
                     :model/Table    {table-view-data-legacy-no-self-service-create-queries-no-id :id} {:db_id db-id :name "Table4"}
                     :model/PermissionsGroup pg1 {}
                     :model/PermissionsGroup pg2 {}]

        (perms/add-user-to-group! (mt/user->id :rasta) pg1)
        (perms/add-user-to-group! (mt/user->id :rasta) pg2)

        (t2/delete! :model/DataPermissions :db_id db-id)

        (data-perms/set-database-permission! pg1 db-id :perms/view-data :blocked)
        (data-perms/set-database-permission! pg1 db-id :perms/create-queries :no)

        (data-perms/set-database-permission! pg2 db-id :perms/view-data :legacy-no-self-service)
        (data-perms/set-database-permission! pg2 db-id :perms/create-queries :no)

        (data-perms/set-table-permission! pg1 table-view-data-unrestricted-create-queries-query-builder-id :perms/view-data :unrestricted)
        (data-perms/set-table-permission! pg1 table-view-data-unrestricted-create-queries-query-builder-id :perms/create-queries :query-builder)

        (data-perms/set-table-permission! pg1 table-view-data-unrestricted-create-queries-query-builder-and-native-id :perms/view-data :unrestricted)
        (data-perms/set-table-permission! pg1 table-view-data-unrestricted-create-queries-query-builder-and-native-id :perms/create-queries :query-builder-and-native)

        (data-perms/set-table-permission! pg1 table-view-data-blocked-create-queries-no-id :perms/view-data :blocked)
        (data-perms/set-table-permission! pg1 table-view-data-blocked-create-queries-no-id :perms/create-queries :no)

        (data-perms/set-table-permission! pg1 table-view-data-legacy-no-self-service-create-queries-no-id :perms/view-data :legacy-no-self-service)
        (data-perms/set-table-permission! pg1 table-view-data-legacy-no-self-service-create-queries-no-id :perms/create-queries :no)

        (let [user-id            (mt/user->id :rasta)
              fetch-visible-ids (fn [user-info permission-mapping table-id-field]
                                  (let [filter-clause (mi/visible-filter-clause :model/Table table-id-field user-info permission-mapping)]
                                    (t2/select-pks-set [:model/Table]
                                                       {:where
                                                        [:and
                                                         [:= :db_id db-id]
                                                         filter-clause]})))]

          (testing "Superuser should see all tables"
            (let [user-info        {:user-id       user-id ; User ID doesn't matter for superuser
                                    :is-superuser? true}
                  permission-map {:perms/view-data      :unrestricted ; Levels don't matter for superuser
                                  :perms/create-queries :query-builder}]
              (is (= #{table-view-data-unrestricted-create-queries-query-builder-id
                       table-view-data-unrestricted-create-queries-query-builder-and-native-id
                       table-view-data-blocked-create-queries-no-id
                       table-view-data-legacy-no-self-service-create-queries-no-id}
                     (fetch-visible-ids user-info permission-map :id)))))

          (testing "Non-superuser should only see tables where they have both view and query permissions (mimics mi/can-read?)"
            (let [user-info      {:user-id       user-id
                                  :is-superuser? false}
                  permission-map {:perms/view-data      :unrestricted
                                  :perms/create-queries :query-builder}]
              (is (= #{table-view-data-unrestricted-create-queries-query-builder-id
                       table-view-data-unrestricted-create-queries-query-builder-and-native-id}
                     (fetch-visible-ids user-info permission-map :id))
                  "Clause should filter out tables without sufficient view/query permissions")

              (testing "using a sequence of fields for the table ID"
                (is (= #{table-view-data-unrestricted-create-queries-query-builder-id
                         table-view-data-unrestricted-create-queries-query-builder-and-native-id}
                       (fetch-visible-ids user-info permission-map [:coalesce :id :metabase_table.id]))
                    "Clause should work with coalesce when a sequence of fields is provided"))

              (testing "using a qualified keyword"
                (is (= #{table-view-data-unrestricted-create-queries-query-builder-id
                         table-view-data-unrestricted-create-queries-query-builder-and-native-id}
                       (fetch-visible-ids user-info permission-map :metabase_table.id))
                    "Clause should work with qualified keyword"))))

          (testing "Non-superuser requiring only :view-data :unrestricted should see tables 1 and 2"
            (let [user-info           {:user-id       user-id
                                       :is-superuser? false}
                  permission-map      {:perms/view-data      :unrestricted
                                       :perms/create-queries :no}]
              (is (= #{table-view-data-unrestricted-create-queries-query-builder-id
                       table-view-data-unrestricted-create-queries-query-builder-and-native-id}
                     (fetch-visible-ids user-info permission-map :id))
                  "Clause should respect the provided permission levels")))

          (testing "Non-superuser requiring only :view-data :legacy-no-self-service should see tables 1, 2, and 4"
            (let [user-info           {:user-id       user-id
                                       :is-superuser? false}
                  permission-map      {:perms/view-data      :legacy-no-self-service
                                       :perms/create-queries :no}]
              (is (= #{table-view-data-unrestricted-create-queries-query-builder-id
                       table-view-data-unrestricted-create-queries-query-builder-and-native-id
                       table-view-data-legacy-no-self-service-create-queries-no-id}
                     (fetch-visible-ids user-info permission-map :id))
                  "Clause should respect the provided permission levels")))

          (testing "Non-superuser requiring :view-data :blocked should see all tables since all values are more permissive "
            (let [user-info           {:user-id       user-id
                                       :is-superuser? false}
                  permission-map      {:perms/view-data      :blocked
                                       :perms/create-queries :no}]
              (is (= #{table-view-data-unrestricted-create-queries-query-builder-id
                       table-view-data-unrestricted-create-queries-query-builder-and-native-id
                       table-view-data-blocked-create-queries-no-id
                       table-view-data-legacy-no-self-service-create-queries-no-id}
                     (fetch-visible-ids user-info permission-map :id))
                  "Clause should filter correctly when requiring :blocked level")))

          (testing "Blocked table takes precedence over legacy-no-self-service when in any group a user is a member of"
            (data-perms/set-table-permission! pg2 table-view-data-legacy-no-self-service-create-queries-no-id :perms/view-data :blocked)
            (data-perms/set-table-permission! pg2 table-view-data-legacy-no-self-service-create-queries-no-id :perms/create-queries :no)

            (let [user-info           {:user-id       user-id
                                       :is-superuser? false}
                  permission-map      {:perms/view-data      :legacy-no-self-service
                                       :perms/create-queries :no}]
              (is (= #{table-view-data-unrestricted-create-queries-query-builder-id
                       table-view-data-unrestricted-create-queries-query-builder-and-native-id}
                     (fetch-visible-ids user-info permission-map :id))
                  "Clause should respect the provided permission levels"))))))))

(deftest visible-filter-clause-db-level-test
  (testing "visible-tables-filter-clause generates a HoneySQL clause that filters tables based on user permissions when only db level perms are set"
    (mt/with-temp [:model/Database {db-id :id} {}
                   :model/Table    {table-id-1 :id} {:db_id db-id :name "Table1"}
                   :model/Table    {table-id-2 :id} {:db_id db-id :name "Table2"}
                   :model/Table    {table-id-3 :id} {:db_id db-id :name "Table3"}]

      (data-perms/set-database-permission! (perms-group/all-users) db-id :perms/view-data :unrestricted)
      (data-perms/set-database-permission! (perms-group/all-users) db-id :perms/create-queries :no)

      (let [user-id            (mt/user->id :rasta)
            fetch-visible-ids (fn [user-cfg permission-map table-id-field]
                                (let [filter-clause (mi/visible-filter-clause :model/Table table-id-field user-cfg permission-map)]
                                  (t2/select-pks-set [:model/Table]
                                                     {:where
                                                      [:and
                                                       [:= :db_id db-id]
                                                       filter-clause]})))]

        (testing "Superuser should see all tables"
          (let [superuser-cfg  {:user-id       user-id ; User ID doesn't matter for superuser
                                :is-superuser? true}
                permission-map {:perms/view-data       :unrestricted ; Levels don't matter for superuser
                                :perms/create-queries :query-builder}]
            (is (= #{table-id-1 table-id-2 table-id-3}
                   (fetch-visible-ids superuser-cfg permission-map :id)))))

        (testing "Non-superuser should only see tables where they have both view and query permissions (mimics mi/can-read?)"
          (let [user-info      {:user-id       user-id
                                :is-superuser? false}
                permission-map {:perms/view-data      :unrestricted
                                :perms/create-queries :query-builder}]
            (is (empty?                  ; Expecting empty set if no tables are visible with these perms
                 (fetch-visible-ids user-info permission-map :id))
                "Clause should filter out tables without sufficient view/query permissions")

            (testing "using an expression for the table ID"
              (is (empty?
                   (fetch-visible-ids user-info permission-map [:coalesce :id :metabase_table.id]))
                  "Clause should work with coalesce when a sequence of fields is provided"))

            (testing "using a qualified keyword"
              (is (empty?
                   (fetch-visible-ids user-info permission-map :metabase_table.id))
                  "Clause should work with qualified keyword"))))

        (testing "Non-superuser requiring only :view-data :unrestricted should see tables 1, 2 and 3"
          (let [user-info      {:user-id       user-id
                                :is-superuser? false}
                permission-map {:perms/view-data      :unrestricted
                                :perms/create-queries :no}]
            (is (= #{table-id-1 table-id-2 table-id-3}
                   (fetch-visible-ids user-info permission-map :id))
                "Clause should respect the provided permission levels")))

        (testing "Non-superuser requiring :view-data :blocked should all tables since all values are more permissive "
          (let [user-info      {:user-id       user-id
                                :is-superuser? false}
                permission-map {:perms/view-data      :blocked
                                :perms/create-queries :no}]
            (is (= #{table-id-1 table-id-2 table-id-3}
                   (fetch-visible-ids user-info permission-map :id))
                "Clause should filter correctly when requiring :blocked level")))))))

(deftest prevent-metabase-transform-data-source-change-test
  (testing "Cannot change data_source from metabase-transform"
    (mt/with-temp [:model/Table {table-id :id} {:data_source :metabase-transform}]
      (testing "to another value"
        (is (thrown-with-msg?
             clojure.lang.ExceptionInfo
             #"Cannot change data_source from metabase-transform"
             (t2/update! :model/Table table-id {:data_source :transform}))))
      (testing "to nil"
        (is (thrown-with-msg?
             clojure.lang.ExceptionInfo
             #"Cannot change data_source from metabase-transform"
             (t2/update! :model/Table table-id {:data_source nil}))))))

  (testing "Cannot change data_source to metabase-transform"
    (mt/with-temp [:model/Table {table-id :id} {:data_source :ingested}]
      (testing "from another value"
        (is (thrown-with-msg?
             clojure.lang.ExceptionInfo
             #"Cannot set data_source to metabase-transform"
             (t2/update! :model/Table table-id {:data_source :metabase-transform}))))
      (testing "but can change to other non-metabase-transform values"
        (is (some? (t2/update! :model/Table table-id {:data_source :ingested})))
        (is (= :ingested (t2/select-one-fn :data_source :model/Table :id table-id))))
      (testing "can also change it to nil"
        (is (some? (t2/update! :model/Table table-id {:data_source nil})))
        (is (nil? (t2/select-one-fn :data_source :model/Table :id table-id)))))))

(deftest published-as-model-test
  (testing "hydrating :published_as_model"
    (mt/with-temp [:model/Table {t1 :id :as table1} {}
                   :model/Table {t2 :id :as table2} {}
                   :model/Card  {_c1 :id} {:type :model :published_table_id t1}
                   :model/Card  {_c2 :id} {:type :model :published_table_id t1 :archived true}
                   :model/Card  {_c3 :id} {:type :model :published_table_id t1}
                   :model/Card  {_c4 :id} {:type :model :published_table_id t2 :archived_directly true}
                   :model/Card  {_c5 :id} {:type :metric :published_table_id t2}]
      (is (= {t1 true, t2 false}
             (->> (t2/hydrate [table1 table2] :published_as_model)
                  (u/index-by :id :published_as_model)))))))

(deftest published-models-test
  (testing "hydrating :published_models"
    (mt/with-temp [:model/Table {t1 :id :as table1} {}
                   :model/Table {t2 :id :as table2} {}
                   :model/Card  {c1 :id} {:type :model :published_table_id t1}
                   :model/Card  {_c2 :id} {:type :model :published_table_id t1 :archived true}
                   :model/Card  {c3 :id} {:type :model :published_table_id t1}
                   :model/Card  {_c4 :id} {:type :model :published_table_id t2 :archived_directly true}
                   :model/Card  {_c5 :id} {:type :metric :published_table_id t2}]
      (is (= {t1 [c1 c3], t2 []}
             (->> (t2/hydrate [table1 table2] :published_models)
<<<<<<< HEAD
                  (u/index-by :id (comp (partial mapv :id) :published_models))))))))

(deftest is-published-and-collection-id-test
  (testing "is_published defaults to false"
    (mt/with-temp [:model/Table {table-id :id} {}]
      (is (false? (t2/select-one-fn :is_published :model/Table :id table-id)))))
  (testing "can create a table with is_published=true and collection_id"
    (mt/with-temp [:model/Collection {coll-id :id} {:name "Test Collection"}
                   :model/Table {table-id :id} {:is_published true :collection_id coll-id}]
      (let [table (t2/select-one :model/Table :id table-id)]
        (is (true? (:is_published table)))
        (is (= coll-id (:collection_id table))))))
  (testing "collection_id FK constraint prevents referencing non-existent collection"
    (is (thrown?
         Exception
         (mt/with-temp [:model/Table _ {:collection_id Integer/MAX_VALUE}]))))
  (testing "deleting a collection unpublishes the tables in it"
    (mt/with-temp [:model/Collection {coll-id :id} {:name "Test Collection"}
                   :model/Table {table-1-id :id} {:is_published true :collection_id coll-id}
                   :model/Table {table-2-id :id} {:is_published true :collection_id coll-id}]
      (t2/delete! :model/Collection :id coll-id)
      (is (= #{[false nil]} (t2/select-fn-set (juxt :is_published :collection_id) :model/Table
                                              :id [:in [table-1-id table-2-id]]))))))

(deftest collection-hydration-test
  (testing "hydrating :collection on a table"
    (mt/with-temp [:model/Collection {coll-id :id} {:name "Test Collection"}
                   :model/Table table {:is_published true :collection_id coll-id}]
      (let [hydrated (t2/hydrate table :collection)]
        (is (= coll-id (-> hydrated :collection :id)))
        (is (= "Test Collection" (-> hydrated :collection :name))))))
  (testing "hydrating :collection on a table with no collection_id returns nil"
    (mt/with-temp [:model/Table table {}]
      (let [hydrated (t2/hydrate table :collection)]
        (is (nil? (:collection hydrated))))))
  (testing "batched hydration works for multiple tables"
    (mt/with-temp [:model/Collection {coll1-id :id} {:name "Collection 1"}
                   :model/Collection {coll2-id :id} {:name "Collection 2"}
                   :model/Table table1 {:is_published true :collection_id coll1-id}
                   :model/Table table2 {:is_published true :collection_id coll2-id}
                   :model/Table table3 {}]
      (let [hydrated (t2/hydrate [table1 table2 table3] :collection)]
        (is (= coll1-id (-> hydrated first :collection :id)))
        (is (= coll2-id (-> hydrated second :collection :id)))
        (is (nil? (-> hydrated (nth 2) :collection)))))))
=======
                  (u/index-by :id (comp sort (partial mapv :id) :published_models))))))))
>>>>>>> 13e378ff
<|MERGE_RESOLUTION|>--- conflicted
+++ resolved
@@ -418,8 +418,7 @@
                    :model/Card  {_c5 :id} {:type :metric :published_table_id t2}]
       (is (= {t1 [c1 c3], t2 []}
              (->> (t2/hydrate [table1 table2] :published_models)
-<<<<<<< HEAD
-                  (u/index-by :id (comp (partial mapv :id) :published_models))))))))
+                  (u/index-by :id (comp sort (partial mapv :id) :published_models))))))))
 
 (deftest is-published-and-collection-id-test
   (testing "is_published defaults to false"
@@ -463,7 +462,4 @@
       (let [hydrated (t2/hydrate [table1 table2 table3] :collection)]
         (is (= coll1-id (-> hydrated first :collection :id)))
         (is (= coll2-id (-> hydrated second :collection :id)))
-        (is (nil? (-> hydrated (nth 2) :collection)))))))
-=======
-                  (u/index-by :id (comp sort (partial mapv :id) :published_models))))))))
->>>>>>> 13e378ff
+        (is (nil? (-> hydrated (nth 2) :collection)))))))