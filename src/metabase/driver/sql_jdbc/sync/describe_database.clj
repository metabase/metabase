(ns metabase.driver.sql-jdbc.sync.describe-database
  "SQL JDBC impl for `describe-database`."
  (:require
   [clojure.string :as str]
   [metabase.driver :as driver]
   [metabase.driver-api.core :as driver-api]
   [metabase.driver.sql-jdbc.execute :as sql-jdbc.execute]
   [metabase.driver.sql-jdbc.sync.common :as sql-jdbc.sync.common]
   [metabase.driver.sql-jdbc.sync.interface :as sql-jdbc.sync.interface]
   [metabase.driver.sql.query-processor :as sql.qp]
   [metabase.driver.sync :as driver.s]
   [metabase.driver.util :as driver.u]
   [metabase.util.honey-sql-2 :as h2x]
   [metabase.util.log :as log]
   [metabase.util.malli :as mu])
  (:import
   (java.sql Connection DatabaseMetaData ResultSet)))

(set! *warn-on-reflection* true)

(defmethod sql-jdbc.sync.interface/excluded-schemas :sql-jdbc [_] nil)

(defn all-schemas
  "Get a *reducible* sequence of all string schema names for the current database from its JDBC database metadata."
  [^DatabaseMetaData metadata]
  {:added "0.39.0", :pre [(instance? DatabaseMetaData metadata)]}
  (sql-jdbc.sync.common/reducible-results
   #(.getSchemas metadata)
   (fn [^ResultSet rs]
     #(.getString rs "TABLE_SCHEM"))))

(defn include-schema-logging-exclusion
  "Wrapper for [[metabase.driver.sync/include-schema?]] which logs an info message in case of exclusion"
  [schema-inclusion-filters schema-exclusion-filters table-schema]
  (or (driver.s/include-schema? schema-inclusion-filters schema-exclusion-filters table-schema)
      (log/infof "Skipping schema '%s' because it does not match the current schema filtering settings" table-schema)))

(defmethod sql-jdbc.sync.interface/filtered-syncable-schemas :sql-jdbc
  [driver _ metadata schema-inclusion-filters schema-exclusion-filters]
  (eduction (remove (set (sql-jdbc.sync.interface/excluded-schemas driver)))
            ;; remove the persisted_model schemas
            (remove (fn [schema] (re-find #"^metabase_cache.*" schema)))
            (filter #(include-schema-logging-exclusion schema-inclusion-filters schema-exclusion-filters %))
            (all-schemas metadata)))

(mu/defn simple-select-probe-query :- [:cat driver-api/schema.common.non-blank-string [:* :any]]
  "Simple (ie. cheap) SELECT on a given table to test for access and get column metadata. Doesn't return
  anything useful (only used to check whether we can execute a SELECT query)

    (simple-select-probe-query :postgres \"public\" \"my_table\")
    ;; -> [\"SELECT TRUE FROM public.my_table WHERE 1 <> 1 LIMIT 0\"]"
  [driver :- :keyword
   schema :- [:maybe :string]        ; I think technically some DBs like SQL Server support empty schema and table names
   table  :- :string]
  ;; Using our SQL compiler here to get portable LIMIT (e.g. `SELECT TOP n ...` for SQL Server/Oracle)
  (let [tru      (sql.qp/->honeysql driver true)
        table    (sql.qp/->honeysql driver (h2x/identifier :table schema table))
        honeysql {:select [[tru :_]]
                  :from   [[table]]
                  :where  [:inline [:not= 1 1]]}
        honeysql (sql.qp/apply-top-level-clause driver :limit honeysql {:limit 0})]
    (sql.qp/format-honeysql driver honeysql)))

(def ^:dynamic *select-probe-query-timeout-seconds*
  "time to wait on the select probe query"
  15)

(defn- execute-select-probe-query
  "Execute the simple SELECT query defined above. The main goal here is to check whether we're able to execute a SELECT
  query against the Table in question -- we don't care about the results themselves -- so the query and the logic
  around executing it should be as simple as possible. We need to highly optimize this logic because it's executed for
  every Table on every sync."
  [driver ^Connection conn [sql & params]]
  {:pre [(string? sql)]}
  (with-open [stmt (sql-jdbc.sync.common/prepare-statement driver conn sql params)]
    ;; attempting to execute the SQL statement will throw an Exception if we don't have permissions; otherwise it will
    ;; truthy wheter or not it returns a ResultSet, but we can ignore that since we have enough info to proceed at
    ;; this point.
    (doto stmt
      (.setQueryTimeout *select-probe-query-timeout-seconds*)
      (.execute))))

(defn- pr-table [table-schema table-name]
  (str (when table-schema
         (str (pr-str table-schema) \.))
       (pr-str table-name)))

(defmethod sql-jdbc.sync.interface/have-select-privilege? :sql-jdbc
  [driver ^Connection outer-conn table-schema table-name & {:keys [retry?]}]
  ;; Query completes = we have SELECT privileges
  ;; Query throws some sort of no permissions exception = no SELECT privileges
  (let [sql-args (simple-select-probe-query driver table-schema table-name)
        ;; we must attempt to use a connection local to [[have-select-privilege?]],
        ;; else if the connection closes, even if we manage to reopen it in this local context
        ;; outer unrealized resultsets (like the [[all-schemas]] results) may get
        ;; unrecoverably closed
        conn (sql-jdbc.execute/try-ensure-open-conn! driver outer-conn :force-context-local? true)]
    (log/debugf "have-select-privilege? sql-jdbc: Checking for SELECT privileges for %s with query\n%s"
                (pr-table table-schema table-name)
                (pr-str sql-args))
    (try
      (log/debug "have-select-privilege? sql-jdbc: Attempt to execute probe query")
      (execute-select-probe-query driver conn sql-args)
      (log/infof "%s: SELECT privileges confirmed" (pr-table table-schema table-name))
      true
      (catch Throwable e

        (let [;; Let's try to ensure the connection is not just open but also valid.
              ;; Snowflake closes the connection but doesn't set it as  closed in the object,
              ;; so we must explicitely check if it's valid so that subsequent calls to [[sql-jdbc.execute/try-ensure-open-conn!]]
              ;; will obtain a new connection
              is-open (sql-jdbc.execute/is-conn-open? conn :check-valid? true)

              allow? (driver/query-canceled? driver e)]

          (if allow?
            (log/infof "%s: Assuming SELECT privileges: caught timeout exception" (pr-table table-schema table-name))
            (log/debugf e "%s: Assuming no SELECT privileges: caught exception" (pr-table table-schema table-name)))

          ;; if the connection was closed this will throw an error and fail the sync loop so we prevent this error from
          ;; affecting anything higher
          (try (when-not (.getAutoCommit conn)
                 (.rollback conn))
               (catch Throwable _))
          (if (and (not allow?) (not retry?) (not is-open))
            (sql-jdbc.sync.interface/have-select-privilege? driver conn table-schema table-name :retry? true)
            allow?))))))

(defn- jdbc-get-tables
  [driver ^DatabaseMetaData metadata catalog schema-pattern tablename-pattern types]
  (sql-jdbc.sync.common/reducible-results
   #(do (log/debugf "jdbc-get-tables: Calling .getTables for catalog `%s`" catalog)
        (.getTables metadata catalog
                    (some->> schema-pattern (driver/escape-entity-name-for-metadata driver))
                    (some->> tablename-pattern (driver/escape-entity-name-for-metadata driver))
                    (when (seq types) (into-array String types))))
   (fn [^ResultSet rset]
     (fn []
       (let [name (.getString rset "TABLE_NAME")
             schema (.getString rset "TABLE_SCHEM")
             ttype (.getString rset "TABLE_TYPE")]
         (log/debugf "jdbc-get-tables: Fetched object: schema `%s` name `%s` type `%s`" schema name ttype)
         {:name        name
          :schema      schema
          :description (when-let [remarks (.getString rset "REMARKS")]
                         (when-not (str/blank? remarks)
                           remarks))
          :type        ttype})))))

(defn db-tables
  "Fetch a JDBC Metadata ResultSet of tables in the DB, optionally limited to ones belonging to a given
  schema. Returns a reducible sequence of results."
  [driver ^DatabaseMetaData metadata ^String schema-or-nil ^String db-name-or-nil]
  ;; seems like some JDBC drivers like Snowflake are dumb and still narrow the search results by the current session
  ;; schema if you pass in `nil` for `schema-or-nil`, which means not to narrow results at all... For Snowflake, I fixed
  ;; this by passing in `"%"` instead -- consider making this the default behavior. See this Slack thread
  ;; https://metaboat.slack.com/archives/C04DN5VRQM6/p1706220295862639?thread_ts=1706156558.940489&cid=C04DN5VRQM6 for
  ;; more info.
  (jdbc-get-tables driver metadata db-name-or-nil schema-or-nil "%"
                   ["TABLE" "PARTITIONED TABLE" "VIEW" "FOREIGN TABLE" "MATERIALIZED VIEW"
                    "EXTERNAL TABLE" "DYNAMIC_TABLE"]))

(defn- build-privilege-map
  "Build a nested map of schema -> table -> set of permissions from current user table privileges.
  There are 2 permissions:
  - :select - self-explained
  - :write - must have insert, update, and delete permisisons. used for table data editing"
  [driver conn]
  (->> (sql-jdbc.sync.interface/current-user-table-privileges driver {:connection conn})
       (reduce (fn [acc {:keys [schema table select insert update delete]}]
                 (assoc-in acc [schema table]
                           (cond-> #{}
                             select (conj :select)
                             (and insert update delete) (conj :write))))
               {})))

(defn have-privilege-fn
  "Returns a function that takes a map with 3 keys [:schema, :name, :type] and a privilege type,
   returns true if the table has the specified privilege.

   Privilege types:
   - :select - Can read from the table
   - :write - if table has insert, update, delete permissions

  This function shouldn't be called with `map` or anything alike, instead use it as a cache function like so:

    (let [privilege-fn (have-privilege-fn driver conn)
          tables       ...]
      (filter #(privilege-fn % :select) tables))"
  [driver conn]
  ;; `sql-jdbc.sync.interface/have-select-privilege?` is slow because we're doing a SELECT query on each table
  ;; It's basically a N+1 operation where N is the number of tables in the database
  (if (driver/database-supports? driver :table-privileges nil)
    (let [privilege-map (build-privilege-map driver conn)]
      (fn [{schema :schema table :name ttype :type} privilege]
        ;; driver/current-user-table-privileges does not return privileges for external table on redshift, and foreign
        ;; table on postgres, so we need to use the select method on them
        ;;
        ;; TODO FIXME What the hecc!!! We should NOT be hardcoding driver-specific hacks in functions like this!!!!
        (if (#{[:postgres "FOREIGN TABLE"]}
             [driver ttype])
          (case privilege
            :select   (sql-jdbc.sync.interface/have-select-privilege? driver conn schema table)
            :write nil) ; Foreign tables typically don't support write operations
          (contains? (get-in privilege-map [schema table] #{}) privilege))))
<<<<<<< HEAD
    (let [can-check-writable?         (driver/database-supports? driver :checking-table-writable conn)
          check-writable-privlege-map (when can-check-writable?
                                        (build-privilege-map driver conn))]
      (fn [{schema :schema table :name} privilege]
        (case privilege
          :select (sql-jdbc.sync.interface/have-select-privilege? driver conn schema table)
          (:insert :update :delete) (if check-writable-privlege-map
                                      (contains? (get-in check-writable-privlege-map [schema table] #{}) privilege)
                                      false))))))
=======
    (fn [{schema :schema table :name} privilege]
      (case privilege
        :select (sql-jdbc.sync.interface/have-select-privilege? driver conn schema table)
        :write nil))))
>>>>>>> 4a82c364

(defn fast-active-tables
  "Default, fast implementation of `active-tables` best suited for DBs with lots of system tables (like Oracle). Fetch
  list of schemas, then for each one not in `excluded-schemas`, fetch its Tables, and combine the results.

  This is as much as 15x faster for Databases with lots of system tables than `post-filtered-active-tables` (4 seconds
  vs 60)."
  [driver ^Connection conn & [db-name-or-nil schema-inclusion-filters schema-exclusion-filters]]
  {:pre [(instance? Connection conn)]}
  (let [metadata         (.getMetaData conn)
        syncable-schemas (sql-jdbc.sync.interface/filtered-syncable-schemas driver conn metadata
                                                                            schema-inclusion-filters schema-exclusion-filters)
        privilege-fn     (have-privilege-fn driver conn)]
    (eduction (mapcat (fn [schema]
                        (eduction
                         (comp (filter #(privilege-fn % :select))
                               (map (fn [table]
                                      (-> table
                                          (dissoc :type)
                                          (assoc :is_writable (privilege-fn table :write))))))
                         (db-tables driver metadata schema db-name-or-nil))))
              syncable-schemas)))

(defmethod sql-jdbc.sync.interface/active-tables :sql-jdbc
  [driver connection schema-inclusion-filters schema-exclusion-filters]
  (fast-active-tables driver connection nil schema-inclusion-filters schema-exclusion-filters))

(defn post-filtered-active-tables
  "Alternative implementation of `active-tables` best suited for DBs with little or no support for schemas. Fetch *all*
  Tables, then filter out ones whose schema is in `excluded-schemas` Clojure-side."
  [driver ^Connection conn & [db-name-or-nil schema-inclusion-filters schema-exclusion-filters]]
  {:pre [(instance? Connection conn)]}
  (let [privilege-fn (have-privilege-fn driver conn)]
    (eduction
     (comp
      (filter (let [excluded (sql-jdbc.sync.interface/excluded-schemas driver)]
                (fn [{table-schema :schema :as table}]
                  (and (not (contains? excluded table-schema))
                       (include-schema-logging-exclusion schema-inclusion-filters schema-exclusion-filters table-schema)
                       (privilege-fn table :select)))))
      (map (fn [table]
             (-> table
                 (dissoc :type)
                 (assoc :is_writable (privilege-fn table :write))))))
     (db-tables driver (.getMetaData conn) nil db-name-or-nil))))

(defn db-or-id-or-spec->database
  "Get database instance from `db-or-id-or-spec`."
  [db-or-id-or-spec]
  (cond (driver-api/instance-of? :model/Database db-or-id-or-spec)
        db-or-id-or-spec

        (int? db-or-id-or-spec)
        (driver-api/with-metadata-provider db-or-id-or-spec
          (driver-api/database (driver-api/metadata-provider)))

        :else
        nil))

(mu/defn describe-database
  "Default implementation of [[metabase.driver/describe-database]] for SQL JDBC drivers. Uses JDBC DatabaseMetaData."
  [driver           :- :keyword
   db-or-id-or-spec :- [:or :int :map]]
  {:tables
   (sql-jdbc.execute/do-with-connection-with-options
    driver
    db-or-id-or-spec
    nil
    (fn [^Connection conn]
      (let [schema-filter-prop   (driver.u/find-schema-filters-prop driver)
            database             (db-or-id-or-spec->database db-or-id-or-spec)
            [inclusion-patterns
             exclusion-patterns] (when (some? schema-filter-prop)
                                   (driver.s/db-details->schema-filter-patterns (:name schema-filter-prop) database))]
        (into #{} (sql-jdbc.sync.interface/active-tables driver conn inclusion-patterns exclusion-patterns)))))})<|MERGE_RESOLUTION|>--- conflicted
+++ resolved
@@ -203,22 +203,15 @@
             :select   (sql-jdbc.sync.interface/have-select-privilege? driver conn schema table)
             :write nil) ; Foreign tables typically don't support write operations
           (contains? (get-in privilege-map [schema table] #{}) privilege))))
-<<<<<<< HEAD
-    (let [can-check-writable?         (driver/database-supports? driver :checking-table-writable conn)
-          check-writable-privlege-map (when can-check-writable?
-                                        (build-privilege-map driver conn))]
+    (let [can-check-writable?          (driver/database-supports? driver :check-table-writable {:connection conn})
+          check-writable-privilege-map (when can-check-writable?
+                                         (build-privilege-map driver conn))]
       (fn [{schema :schema table :name} privilege]
         (case privilege
           :select (sql-jdbc.sync.interface/have-select-privilege? driver conn schema table)
-          (:insert :update :delete) (if check-writable-privlege-map
-                                      (contains? (get-in check-writable-privlege-map [schema table] #{}) privilege)
-                                      false))))))
-=======
-    (fn [{schema :schema table :name} privilege]
-      (case privilege
-        :select (sql-jdbc.sync.interface/have-select-privilege? driver conn schema table)
-        :write nil))))
->>>>>>> 4a82c364
+          :write  (if can-check-writable?
+                    (contains? (get-in check-writable-privilege-map [schema table] #{}) privilege)
+                    nil))))))
 
 (defn fast-active-tables
   "Default, fast implementation of `active-tables` best suited for DBs with lots of system tables (like Oracle). Fetch
