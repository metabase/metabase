--- conflicted
+++ resolved
@@ -13,11 +13,8 @@
    [metabase.logger.init]
    [metabase.models.init]
    [metabase.notification.init]
-<<<<<<< HEAD
+   [metabase.query-analysis.init]
    [metabase.search.init]
-=======
-   [metabase.query-analysis.init]
->>>>>>> a6793c40
    [metabase.task.init]))
 
 ;; load EE init code on system launch if it exists.
