--- conflicted
+++ resolved
@@ -191,13 +191,8 @@
     },
     {
         name: "Between",
-<<<<<<< HEAD
         init: (filter) => ["BETWEEN", ...getDateTimeFieldAndValues(filter, 2)],
-        test: ([op]) => op === "BETWEEN",
-=======
-        init: (filter) => ["BETWEEN", ...getDateTimeFieldAndValues(filter)],
         test: ([op]) => mbqlEq(op, "between"),
->>>>>>> 19fb5aae
         widget: MultiDatePicker,
     },
 
@@ -250,21 +245,12 @@
     }
 
     render() {
-<<<<<<< HEAD
-        let { className, filter, onFilterChange } = this.props;
-        const operator = this._getOperator();
-        const Widget = operator && operator.widget;
-
-        return (
-            <div className={className}>
-=======
         let { filter, onFilterChange, className} = this.props;
         const operator = this._getOperator(this.state.operators);
         const Widget = operator && operator.widget;
 
         return (
             <div className={cx("pt2", className)}>
->>>>>>> 19fb5aae
                 <DateOperatorSelector
                     operator={operator && operator.name}
                     operators={this.state.operators}
