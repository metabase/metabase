--- conflicted
+++ resolved
@@ -39,10 +39,7 @@
   options,
   optionRenderer,
   placeholder = t`Find...`,
-<<<<<<< HEAD
-=======
   onSearchChange,
->>>>>>> 2484c5d3
   alwaysShowOptions = false,
   isDashboardFilter,
   isLoading,
@@ -161,28 +158,6 @@
         </EmptyStateContainer>
       )}
 
-<<<<<<< HEAD
-      <OptionsList isDashboardFilter={isDashboardFilter}>
-        {(alwaysShowOptions || debouncedFilter.length > 0) &&
-          filteredOptions.map(option => (
-            <OptionContainer key={option[0]}>
-              <OptionItem
-                data-testid={`${option[0]}-filter-value`}
-                selectedColor={
-                  (checkedColor ?? isDashboardFilter)
-                    ? "var(--mb-color-background-selected)"
-                    : "var(--mb-color-filter)"
-                }
-                selected={selectedValue === option[0]}
-                onClick={() => onClickOption(option[0])}
-                onMouseDown={e => e.preventDefault()}
-              >
-                {optionRenderer(option)}
-              </OptionItem>
-            </OptionContainer>
-          ))}
-      </OptionsList>
-=======
       {isLoading && (
         <Flex p="md" align="center" justify="center">
           <LoadingSpinner size={24} />
@@ -211,7 +186,6 @@
             ))}
         </OptionsList>
       )}
->>>>>>> 2484c5d3
     </>
   );
 };
