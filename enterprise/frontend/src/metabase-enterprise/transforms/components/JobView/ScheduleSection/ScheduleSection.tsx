import { c, t } from "ttag";

import { Schedule } from "metabase/common/components/Schedule";
import { useSetting } from "metabase/common/hooks";
<<<<<<< HEAD
import { formatCronExpressionForUI } from "metabase/lib/cron";
import { timezoneToUTCOffset } from "metabase/lib/time-dayjs";
import { useMetadataToasts } from "metabase/metadata/hooks";
import { Divider, Group, Icon, Stack, Tooltip } from "metabase/ui";
=======
import { getScheduleExplanation } from "metabase/lib/cron";
import { useMetadataToasts } from "metabase/metadata/hooks";
import { Box, Divider, Group, Tooltip } from "metabase/ui";
>>>>>>> f6384ac6
import { useRunTransformJobMutation } from "metabase-enterprise/api";
import { trackTransformJobTriggerManualRun } from "metabase-enterprise/transforms/analytics";
import type {
  ScheduleDisplayType,
  ScheduleSettings,
  ScheduleType,
} from "metabase-types/api";

import { RunButton } from "../../../components/RunButton";
import { RunStatus } from "../../../components/RunStatus";
import { SplitSection } from "../../../components/SplitSection";
import type { TransformJobInfo } from "../types";

type ScheduleSectionProps = {
  job: TransformJobInfo;
  onScheduleChange: (
    schedule: string,
    uiDisplayType: ScheduleDisplayType,
  ) => void;
};

export function ScheduleSection({
  job,
  onScheduleChange,
}: ScheduleSectionProps) {
<<<<<<< HEAD
  const [schedule, setSchedule] = useState(() =>
    formatCronExpressionForUI(job.schedule),
  );
=======
>>>>>>> f6384ac6
  return (
    <SplitSection
      label={t`Schedule`}
      description={t`Configure when this job should run.`}
    >
<<<<<<< HEAD
      <CronSection
        schedule={schedule}
        onChangeSchedule={setSchedule}
        onChangeSubmit={onScheduleChange}
      />

      <Divider />
      <Group px="xl" py="md" justify="space-between">
        <RunStatus
          run={job?.last_run}
          neverRunMessage={t`This job hasn’t been run before.`}
        />
=======
      <Box px="xl" py="lg">
        <ScheduleWidget job={job} onChangeSchedule={onScheduleChange} />
      </Box>
      <Divider />
      <Group px="xl" py="md" justify="end">
>>>>>>> f6384ac6
        <RunButtonSection job={job} />
      </Group>
    </SplitSection>
  );
}

type ScheduleWidgetProps = {
  job: TransformJobInfo;
  onChangeSchedule: (
    schedule: string,
    uiDisplayType: ScheduleDisplayType,
  ) => void;
};

<<<<<<< HEAD
function CronSection({
  schedule,
  onChangeSchedule,
  onChangeSubmit,
}: CronSectionProps) {
  const systemTimezone = useSetting("system-timezone") ?? "UTC";
  const timezoneOffset = timezoneToUTCOffset(systemTimezone);
  const timezoneExplanation =
    timezoneOffset === "+00:00" ? "UTC" : `UTC${timezoneOffset}`;

  return (
    <Stack px="xl" py="lg">
      <CronExpressionInput
        value={schedule}
        onChange={onChangeSchedule}
        onBlurChange={onChangeSubmit}
        getExplainMessage={(explanation) => (
          <Group gap="sm" c="text-secondary" pt="sm">
            <Icon name="calendar" />
            {t`This job will run ${explanation}, ${timezoneExplanation}`}
          </Group>
        )}
      />
    </Stack>
=======
const SCHEDULE_OPTIONS: ScheduleType[] = [
  "hourly",
  "daily",
  "weekly",
  "monthly",
  "cron",
];

function ScheduleWidget({ job, onChangeSchedule }: ScheduleWidgetProps) {
  const verb = c("A verb in the imperative mood").t`Run`;
  const systemTimezone = useSetting("system-timezone") ?? "UTC";

  const renderScheduleDescription = (
    settings: ScheduleSettings,
    schedule: string,
  ) => {
    if (settings.schedule_type !== "cron") {
      return null;
    }

    const scheduleExplanation = getScheduleExplanation(schedule);
    if (scheduleExplanation == null) {
      return null;
    }

    return t`This job will run ${scheduleExplanation}, ${systemTimezone}`;
  };

  const handleChange = (schedule: string, settings: ScheduleSettings) => {
    onChangeSchedule(
      schedule,
      settings.schedule_type === "cron" ? "cron/raw" : "cron/builder",
    );
  };

  return (
    <Schedule
      cronString={job.schedule}
      scheduleOptions={SCHEDULE_OPTIONS}
      verb={verb}
      timezone={systemTimezone}
      isCustomSchedule={job.ui_display_type === "cron/raw"}
      renderScheduleDescription={renderScheduleDescription}
      data-testid="schedule-picker"
      onScheduleChange={handleChange}
    />
>>>>>>> f6384ac6
  );
}

type RunButtonSectionProps = {
  job: TransformJobInfo;
};

function RunButtonSection({ job }: RunButtonSectionProps) {
  const [runJob] = useRunTransformJobMutation();
  const { sendErrorToast } = useMetadataToasts();
  const isSaved = job.id != null;
  const hasTags = job.tag_ids?.length !== 0;

  const handleRun = async () => {
    if (job.id == null) {
      return;
    }

    trackTransformJobTriggerManualRun({
      jobId: job.id,
      triggeredFrom: "job-page",
    });

    const { error } = await runJob(job.id);

    if (error) {
      sendErrorToast(t`Failed to run job`);
    }
  };

  return (
    <Tooltip label={t`This job doesn't have tags to run.`} disabled={hasTags}>
      <RunButton
        run={job.last_run}
        isDisabled={!isSaved || !hasTags}
        onRun={handleRun}
      />
    </Tooltip>
  );
}<|MERGE_RESOLUTION|>--- conflicted
+++ resolved
@@ -2,16 +2,9 @@
 
 import { Schedule } from "metabase/common/components/Schedule";
 import { useSetting } from "metabase/common/hooks";
-<<<<<<< HEAD
-import { formatCronExpressionForUI } from "metabase/lib/cron";
-import { timezoneToUTCOffset } from "metabase/lib/time-dayjs";
-import { useMetadataToasts } from "metabase/metadata/hooks";
-import { Divider, Group, Icon, Stack, Tooltip } from "metabase/ui";
-=======
 import { getScheduleExplanation } from "metabase/lib/cron";
 import { useMetadataToasts } from "metabase/metadata/hooks";
 import { Box, Divider, Group, Tooltip } from "metabase/ui";
->>>>>>> f6384ac6
 import { useRunTransformJobMutation } from "metabase-enterprise/api";
 import { trackTransformJobTriggerManualRun } from "metabase-enterprise/transforms/analytics";
 import type {
@@ -37,37 +30,20 @@
   job,
   onScheduleChange,
 }: ScheduleSectionProps) {
-<<<<<<< HEAD
-  const [schedule, setSchedule] = useState(() =>
-    formatCronExpressionForUI(job.schedule),
-  );
-=======
->>>>>>> f6384ac6
   return (
     <SplitSection
       label={t`Schedule`}
       description={t`Configure when this job should run.`}
     >
-<<<<<<< HEAD
-      <CronSection
-        schedule={schedule}
-        onChangeSchedule={setSchedule}
-        onChangeSubmit={onScheduleChange}
-      />
-
-      <Divider />
-      <Group px="xl" py="md" justify="space-between">
-        <RunStatus
-          run={job?.last_run}
-          neverRunMessage={t`This job hasn’t been run before.`}
-        />
-=======
       <Box px="xl" py="lg">
         <ScheduleWidget job={job} onChangeSchedule={onScheduleChange} />
       </Box>
       <Divider />
-      <Group px="xl" py="md" justify="end">
->>>>>>> f6384ac6
+      <Group px="xl" py="md" justify="space-between">
+        <RunStatus
+          run={job?.last_run ?? null}
+          neverRunMessage={t`This job hasn’t been run before.`}
+        />
         <RunButtonSection job={job} />
       </Group>
     </SplitSection>
@@ -82,32 +58,6 @@
   ) => void;
 };
 
-<<<<<<< HEAD
-function CronSection({
-  schedule,
-  onChangeSchedule,
-  onChangeSubmit,
-}: CronSectionProps) {
-  const systemTimezone = useSetting("system-timezone") ?? "UTC";
-  const timezoneOffset = timezoneToUTCOffset(systemTimezone);
-  const timezoneExplanation =
-    timezoneOffset === "+00:00" ? "UTC" : `UTC${timezoneOffset}`;
-
-  return (
-    <Stack px="xl" py="lg">
-      <CronExpressionInput
-        value={schedule}
-        onChange={onChangeSchedule}
-        onBlurChange={onChangeSubmit}
-        getExplainMessage={(explanation) => (
-          <Group gap="sm" c="text-secondary" pt="sm">
-            <Icon name="calendar" />
-            {t`This job will run ${explanation}, ${timezoneExplanation}`}
-          </Group>
-        )}
-      />
-    </Stack>
-=======
 const SCHEDULE_OPTIONS: ScheduleType[] = [
   "hourly",
   "daily",
@@ -154,7 +104,6 @@
       data-testid="schedule-picker"
       onScheduleChange={handleChange}
     />
->>>>>>> f6384ac6
   );
 }
 
