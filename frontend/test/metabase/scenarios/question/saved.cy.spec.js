--- conflicted
+++ resolved
@@ -8,16 +8,11 @@
   startNewQuestion,
   visualize,
   openQuestionActions,
-<<<<<<< HEAD
-=======
-  filter,
-} from "__support__/e2e/helpers";
-import {
->>>>>>> 6136756f
   questionInfoButton,
   rightSidebar,
   appbar,
   getCollectionIdFromSlug,
+  filter,
 } from "__support__/e2e/helpers";
 
 describe("scenarios > question > saved", () => {
