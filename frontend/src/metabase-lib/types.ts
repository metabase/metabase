import type { DatasetColumn, RowValue } from "metabase-types/api";

/**
 * An "opaque type": this technique gives us a way to pass around opaque CLJS values that TS will track for us,
 * and in other files it gets treated like `unknown` so it can't be examined, manipulated or a new one created.
 */
declare const Query: unique symbol;
export type Query = unknown & { _opaque: typeof Query };

declare const MetadataProvider: unique symbol;
export type MetadataProvider = unknown & { _opaque: typeof MetadataProvider };

declare const TableMetadata: unique symbol;
export type TableMetadata = unknown & { _opaque: typeof TableMetadata };

declare const CardMetadata: unique symbol;
export type CardMetadata = unknown & { _opaque: typeof CardMetadata };

declare const SegmentMetadata: unique symbol;
export type SegmentMetadata = unknown & { _opaque: typeof SegmentMetadata };

declare const MetricMetadata: unique symbol;
export type MetricMetadata = unknown & { _opaque: typeof MetricMetadata };

declare const AggregationClause: unique symbol;
export type AggregationClause = unknown & { _opaque: typeof AggregationClause };

<<<<<<< HEAD
export type Aggregatable =
  | AggregationClause
  | MetricMetadata
  | ExpressionClause;
=======
export type Aggregable = AggregationClause | MetricMetadata;
>>>>>>> c3e015ea

declare const AggregationOperator: unique symbol;
export type AggregationOperator = unknown & {
  _opaque: typeof AggregationOperator;
};

declare const BreakoutClause: unique symbol;
export type BreakoutClause = unknown & { _opaque: typeof BreakoutClause };

declare const ExpressionClause: unique symbol;
export type ExpressionClause = unknown & { _opaque: typeof ExpressionClause };

declare const OrderByClause: unique symbol;
export type OrderByClause = unknown & { _opaque: typeof OrderByClause };

export type OrderByDirection = "asc" | "desc";

declare const FilterClause: unique symbol;
export type FilterClause = unknown & { _opaque: typeof FilterClause };

declare const Join: unique symbol;
export type Join = unknown & { _opaque: typeof Join };

declare const JoinStrategy: unique symbol;
export type JoinStrategy = unknown & { _opaque: typeof JoinStrategy };

declare const JoinCondition: unique symbol;
export type JoinCondition = unknown & { _opaque: typeof JoinCondition };

declare const JoinConditionOperator: unique symbol;
export type JoinConditionOperator = unknown & {
  _opaque: typeof JoinConditionOperator;
};

export type Clause =
  | AggregationClause
  | BreakoutClause
  | ExpressionClause
  | FilterClause
  | JoinCondition
  | OrderByClause;

export type Limit = number | null;

declare const ColumnMetadata: unique symbol;
export type ColumnMetadata = unknown & { _opaque: typeof ColumnMetadata };

declare const ColumnGroup: unique symbol;
export type ColumnGroup = unknown & { _opaque: typeof ColumnGroup };

declare const Bucket: unique symbol;
export type Bucket = unknown & { _opaque: typeof Bucket };

export type TableDisplayInfo = {
  name: string;
  displayName: string;
  isSourceTable: boolean;
  isFromJoin: boolean;
  isImplicitlyJoinable: boolean;
};

export type CardDisplayInfo = TableDisplayInfo;

type TableInlineDisplayInfo = Pick<
  TableDisplayInfo,
  "name" | "displayName" | "isSourceTable"
>;

export type ColumnDisplayInfo = {
  name: string;
  displayName: string;
  longDisplayName: string;

  fkReferenceName?: string;
  isCalculated: boolean;
  isFromJoin: boolean;
  isImplicitlyJoinable: boolean;
  table?: TableInlineDisplayInfo;

  breakoutPosition?: number;
  orderByPosition?: number;
  selected?: boolean; // used in aggregation and field clauses
};

export type AggregationOperatorDisplayInfo = {
  columnName: string;
  displayName: string;
  description: string;
  shortName: string;
  requiresColumn: boolean;

  selected?: boolean;
};

export type MetricDisplayInfo = {
  name: string;
  displayName: string;
  longDisplayName: string;
  description: string;
  selected?: boolean;
};

export type ClauseDisplayInfo = Pick<
  ColumnDisplayInfo,
  "name" | "displayName" | "longDisplayName" | "table"
> & {
<<<<<<< HEAD
  isNamed: boolean;
=======
  isNamed?: boolean;
>>>>>>> c3e015ea
};

export type AggregationClauseDisplayInfo = ClauseDisplayInfo;

export type BreakoutClauseDisplayInfo = ClauseDisplayInfo;

export type BucketDisplayInfo = {
  displayName: string;
  default?: boolean;
  selected?: boolean;
};

export type OrderByClauseDisplayInfo = ClauseDisplayInfo & {
  direction: OrderByDirection;
};

export type ExpressionOperator =
  | "+"
  | "-"
  | "*"
  | "/"
  | "="
  | "!="
  | ">"
  | ">="
  | "<"
  | "<="
  | "is-null"
  | "not-null"
  | "is-empty"
  | "not-empty"
  | "contains"
  | "does-not-contain"
  | "starts-with"
  | "ends-width"
  | "between"
  | "interval"
  | "time-interval"
  | "relative-datetime";

export type TemporalUnit =
  | "minute"
  | "hour"
  | "day"
  | "week"
  | "quarter"
  | "month"
  | "year";

export type ExpressionArg = null | boolean | number | string | ColumnMetadata;

export type ExpressionParts = {
  operator: ExpressionOperator;
  args: (ExpressionArg | ExpressionParts)[];
  options: ExpressionOptions;
};

export type ExpressionOptions = {
  "case-sensitive"?: boolean;
  "include-current"?: boolean;
};

export type TextFilterParts = {
  operator: ExpressionOperator;
  column: ColumnMetadata;
  values: string[];
  options: TextFilterOptions;
};

export type TextFilterOptions = {
  "case-sensitive"?: boolean;
};

export type NumberFilterParts = {
  operator: ExpressionOperator;
  column: ColumnMetadata;
  values: number[];
};

export type BooleanFilterParts = {
  operator: ExpressionOperator;
  column: ColumnMetadata;
  values: boolean[];
};

export type RelativeDateFilterParts = {
  column: ColumnMetadata;
  value: number | "current";
  unit: TemporalUnit;
  offsetValue?: number;
  offsetUnit?: TemporalUnit;
  options: RelativeDateFilterOptions;
};

export type RelativeDateFilterOptions = {
  "include-current"?: boolean;
};

export type JoinConditionOperatorDisplayInfo = {
  displayName: string;
  shortName: string;
  default?: boolean;
};

export type JoinConditionParts = {
  operator: JoinConditionOperator;
  lhsColumn: ColumnMetadata;
  rhsColumn: ColumnMetadata;
};

export type JoinStrategyDisplayInfo = {
  displayName: string;
  default?: boolean;
  shortName: string;
};

declare const DrillThru: unique symbol;
export type DrillThru = unknown & { _opaque: typeof DrillThru };

export type DrillThruType =
  | "drill-thru/quick-filter"
  | "drill-thru/pk"
  | "drill-thru/zoom"
  | "drill-thru/fk-details"
  | "drill-thru/pivot"
  | "drill-thru/fk-filter"
  | "drill-thru/distribution"
  | "drill-thru/sort"
  | "drill-thru/summarize-column"
  | "drill-thru/summarize-column-by-time"
  | "drill-thru/column-filter"
  | "drill-thru/underlying-records"
  | "drill-thru/zoom-in.timeseries";

export type BaseDrillThruInfo<Type extends DrillThruType> = { type: Type };

export type QuickFilterDrillThruInfo =
  BaseDrillThruInfo<"drill-thru/quick-filter"> & {
    operators: Array<"=" | "≠" | "<" | ">">;
  };

type ObjectDetailsDrillThruInfo<Type extends DrillThruType> =
  BaseDrillThruInfo<Type> & {
    objectId: string | number;
    isManyPks: boolean;
  };
export type PKDrillThruInfo = ObjectDetailsDrillThruInfo<"drill-thru/pk">;
export type ZoomDrillThruInfo = ObjectDetailsDrillThruInfo<"drill-thru/zoom">;
export type FKDetailsDrillThruInfo =
  ObjectDetailsDrillThruInfo<"drill-thru/fk-details">;

export type PivotDrillThruInfo = BaseDrillThruInfo<"drill-thru/pivot">;

export type FKFilterDrillThruInfo = BaseDrillThruInfo<"drill-thru/fk-filter">;
export type DistributionDrillThruInfo =
  BaseDrillThruInfo<"drill-thru/distribution">;

export type SortDrillThruInfo = BaseDrillThruInfo<"drill-thru/sort"> & {
  directions: Array<"asc" | "desc">;
};

export type SummarizeColumnDrillAggregationOperator =
  | "sum"
  | "avg"
  | "distinct";

export type SummarizeColumnDrillThruInfo =
  BaseDrillThruInfo<"drill-thru/summarize-column"> & {
    aggregations: Array<SummarizeColumnDrillAggregationOperator>;
  };
export type SummarizeColumnByTimeDrillThruInfo =
  BaseDrillThruInfo<"drill-thru/summarize-column-by-time">;

export type ColumnFilterDrillThruInfo =
  BaseDrillThruInfo<"drill-thru/column-filter"> & {
    initialOp: { short: string } | null; // null gets returned for date column
  };

export type UnderlyingRecordsDrillThruInfo =
  BaseDrillThruInfo<"drill-thru/underlying-records"> & {
    rowCount: number;
    tableName: string;
  };

export type ZoomTimeseriesDrillThruInfo =
  BaseDrillThruInfo<"drill-thru/zoom-in.timeseries"> & {
    displayName?: string;
  };

export type DrillThruDisplayInfo =
  | QuickFilterDrillThruInfo
  | PKDrillThruInfo
  | ZoomDrillThruInfo
  | FKDetailsDrillThruInfo
  | PivotDrillThruInfo
  | FKFilterDrillThruInfo
  | DistributionDrillThruInfo
  | SortDrillThruInfo
  | SummarizeColumnDrillThruInfo
  | SummarizeColumnByTimeDrillThruInfo
  | ColumnFilterDrillThruInfo
  | UnderlyingRecordsDrillThruInfo
  | ZoomTimeseriesDrillThruInfo;

export type FilterDrillDetails = {
  query: Query;
  stageNumber: number;
  column: ColumnMetadata;
};

export interface Dimension {
  column: DatasetColumn;
  value?: RowValue;
}

export type DataRow = Array<{
  col: DatasetColumn | ColumnMetadata | null;
  value: RowValue;
}>;<|MERGE_RESOLUTION|>--- conflicted
+++ resolved
@@ -25,14 +25,7 @@
 declare const AggregationClause: unique symbol;
 export type AggregationClause = unknown & { _opaque: typeof AggregationClause };
 
-<<<<<<< HEAD
-export type Aggregatable =
-  | AggregationClause
-  | MetricMetadata
-  | ExpressionClause;
-=======
-export type Aggregable = AggregationClause | MetricMetadata;
->>>>>>> c3e015ea
+export type Aggregable = AggregationClause | MetricMetadata | ExpressionClause;
 
 declare const AggregationOperator: unique symbol;
 export type AggregationOperator = unknown & {
@@ -139,11 +132,7 @@
   ColumnDisplayInfo,
   "name" | "displayName" | "longDisplayName" | "table"
 > & {
-<<<<<<< HEAD
-  isNamed: boolean;
-=======
   isNamed?: boolean;
->>>>>>> c3e015ea
 };
 
 export type AggregationClauseDisplayInfo = ClauseDisplayInfo;
