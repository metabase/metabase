(ns metabase.api.table
  "/api/table endpoints."
  (:require [clojure.tools.logging :as log]
            [compojure.core :refer [GET POST PUT]]
            [medley.core :as m]
            [metabase
             [driver :as driver]
             [related :as related]
             [sync :as sync]
             [types :as types]
             [util :as u]]
            [metabase.api.common :as api]
            [metabase.driver.util :as driver.u]
            [metabase.models
             [card :refer [Card]]
             [field :refer [Field]]
             [field-values :as fv :refer [FieldValues]]
             [interface :as mi]
             [table :as table :refer [Table]]]
            [metabase.sync.field-values :as sync-field-values]
            [metabase.util
             [i18n :refer [deferred-tru trs tru]]
             [schema :as su]]
            [schema.core :as s]
            [toucan
             [db :as db]
             [hydrate :refer [hydrate]]]))

(def ^:private TableVisibilityType
  "Schema for a valid table visibility type."
  (apply s/enum (map name table/visibility-types)))

(def ^:private FieldOrder
  "Schema for a valid table field ordering."
  (apply s/enum (map name table/field-orderings)))

(api/defendpoint GET "/"
  "Get all `Tables`."
  []
  (for [table (-> (db/select Table, :active true, {:order-by [[:name :asc]]})
                  (hydrate :db))
        :when (mi/can-read? table)]
    ;; if for some reason a Table doesn't have rows set then set it to 0 so UI doesn't barf.
    ;; TODO - should that be part of `post-select` instead?
    (update table :rows (fn [n]
                          (or n 0)))))

(api/defendpoint GET "/:id"
  "Get `Table` with ID."
  [id]
  (-> (api/read-check Table id)
      (hydrate :db :pk_field)))

<<<<<<< HEAD

(api/defendpoint PUT "/:id"
  "Update `Table` with ID."
  [id :as {{:keys [display_name entity_type visibility_type description caveats points_of_interest
                   show_in_getting_started field_order], :as body} :body}]
  {display_name            (s/maybe su/NonBlankString)
   entity_type             (s/maybe su/EntityTypeKeywordOrString)
   visibility_type         (s/maybe TableVisibilityType)
   description             (s/maybe su/NonBlankString)
   caveats                 (s/maybe su/NonBlankString)
   points_of_interest      (s/maybe su/NonBlankString)
   show_in_getting_started (s/maybe s/Bool)
   field_order             (s/maybe FieldOrder)}
=======
;; TODO: this should changed to `update-tables!` and update multiple tables in one db request
(defn- update-table!
  [id {:keys [visibility_type] :as body}]
>>>>>>> 5e119f5c
  (api/write-check Table id)
  (let [original-visibility-type (db/select-one-field :visibility_type Table :id id)]
    ;; always update visibility type; update display_name, show_in_getting_started, entity_type if non-nil; update
    ;; description and related fields if passed in
    (api/check-500
     (db/update! Table id
       (assoc (u/select-keys-when body
                :non-nil [:display_name :show_in_getting_started :entity_type :field_order]
                :present [:description :caveats :points_of_interest])
         :visibility_type visibility_type)))
    (let [updated-table   (Table id)
          now-visible?    (nil? (:visibility_type updated-table)) ; only Tables with `nil` visibility type are visible
          was-visible?    (nil? original-visibility-type)
          became-visible? (and now-visible? (not was-visible?))]
      (when became-visible?
        (log/info (u/format-color 'green (trs "Table ''{0}'' is now visible. Resyncing." (:name updated-table))))
        (sync/sync-table! updated-table))
      updated-table)))

(api/defendpoint PUT "/:id"
  "Update `Table` with ID."
  [id :as {{:keys [display_name entity_type visibility_type description caveats points_of_interest
                   show_in_getting_started], :as body} :body}]
  {display_name            (s/maybe su/NonBlankString)
   entity_type             (s/maybe su/EntityTypeKeywordOrString)
   visibility_type         (s/maybe TableVisibilityType)
   description             (s/maybe su/NonBlankString)
   caveats                 (s/maybe su/NonBlankString)
   points_of_interest      (s/maybe su/NonBlankString)
   show_in_getting_started (s/maybe s/Bool)}
  (update-table! id body))

(api/defendpoint PUT "/"
  "Update all `Table` in `ids`."
  [:as {{:keys [ids display_name entity_type visibility_type description caveats points_of_interest
                show_in_getting_started], :as body} :body}]
  {ids                     (su/non-empty [su/IntGreaterThanZero])
   display_name            (s/maybe su/NonBlankString)
   entity_type             (s/maybe su/EntityTypeKeywordOrString)
   visibility_type         (s/maybe TableVisibilityType)
   description             (s/maybe su/NonBlankString)
   caveats                 (s/maybe su/NonBlankString)
   points_of_interest      (s/maybe su/NonBlankString)
   show_in_getting_started (s/maybe s/Bool)}
  (db/transaction
    (mapv #(update-table! % body) ids)))


(def ^:private auto-bin-str (deferred-tru "Auto bin"))
(def ^:private dont-bin-str (deferred-tru "Don''t bin"))
(def ^:private day-str (deferred-tru "Day"))

(def ^:private dimension-options
  (let [default-entry [auto-bin-str ["default"]]]
    (zipmap (range)
            (concat
             (map (fn [[name param]]
                    {:name name
                     :mbql ["datetime-field" nil param]
                     :type "type/DateTime"})
                  ;; note the order of these options corresponds to the order they will be shown to the user in the UI
                  [[(deferred-tru "Minute") "minute"]
                   [(deferred-tru "Hour") "hour"]
                   [day-str "day"]
                   [(deferred-tru "Week") "week"]
                   [(deferred-tru "Month") "month"]
                   [(deferred-tru "Quarter") "quarter"]
                   [(deferred-tru "Year") "year"]
                   [(deferred-tru "Minute of Hour") "minute-of-hour"]
                   [(deferred-tru "Hour of Day") "hour-of-day"]
                   [(deferred-tru "Day of Week") "day-of-week"]
                   [(deferred-tru "Day of Month") "day-of-month"]
                   [(deferred-tru "Day of Year") "day-of-year"]
                   [(deferred-tru "Week of Year") "week-of-year"]
                   [(deferred-tru "Month of Year") "month-of-year"]
                   [(deferred-tru "Quarter of Year") "quarter-of-year"]])
             (conj
              (mapv (fn [[name params]]
                      {:name name
                       :mbql (apply vector "binning-strategy" nil params)
                       :type "type/Number"})
                    [default-entry
                     [(deferred-tru "10 bins") ["num-bins" 10]]
                     [(deferred-tru "50 bins") ["num-bins" 50]]
                     [(deferred-tru "100 bins") ["num-bins" 100]]])
              {:name dont-bin-str
               :mbql nil
               :type "type/Number"})
             (conj
              (mapv (fn [[name params]]
                      {:name name
                       :mbql (apply vector "binning-strategy" nil params)
                       :type "type/Coordinate"})
                    [default-entry
                     [(deferred-tru "Bin every 0.1 degrees") ["bin-width" 0.1]]
                     [(deferred-tru "Bin every 1 degree") ["bin-width" 1.0]]
                     [(deferred-tru "Bin every 10 degrees") ["bin-width" 10.0]]
                     [(deferred-tru "Bin every 20 degrees") ["bin-width" 20.0]]])
              {:name dont-bin-str
               :mbql nil
               :type "type/Coordinate"})))))

(def ^:private dimension-options-for-response
  (m/map-kv (fn [k v]
              [(str k) v]) dimension-options))

(defn- create-dim-index-seq [dim-type]
  (->> dimension-options
       (m/filter-vals (fn [v] (= (:type v) dim-type)))
       keys
       sort
       (map str)))

(def ^:private datetime-dimension-indexes
  (create-dim-index-seq "type/DateTime"))

(def ^:private numeric-dimension-indexes
  (create-dim-index-seq "type/Number"))

(def ^:private coordinate-dimension-indexes
  (create-dim-index-seq "type/Coordinate"))

(defn- dimension-index-for-type [dim-type pred]
  (first (m/find-first (fn [[k v]]
                         (and (= dim-type (:type v))
                              (pred v))) dimension-options-for-response)))

(def ^:private date-default-index
  (dimension-index-for-type "type/DateTime" #(= (str day-str) (str (:name %)))))

(def ^:private numeric-default-index
  (dimension-index-for-type "type/Number" #(.contains ^String (str (:name %)) (str auto-bin-str))))

(def ^:private coordinate-default-index
  (dimension-index-for-type "type/Coordinate" #(.contains ^String (str (:name %)) (str auto-bin-str))))

(defn- supports-numeric-binning? [driver]
  (and driver (driver/supports? driver :binning)))

(defn- supports-date-binning?
  "Time fields don't support binning, returns true if it's a DateTime field and not a time field"
  [{:keys [base_type], :as field}]
  (and (types/temporal-field? field)
       (not (isa? base_type :type/Time))))

(defn- assoc-field-dimension-options [driver {:keys [base_type special_type fingerprint] :as field}]
  (let [{min_value :min, max_value :max} (get-in fingerprint [:type :type/Number])
        [default-option all-options] (cond

                                       (supports-date-binning? field)
                                       [date-default-index datetime-dimension-indexes]

                                       (and min_value max_value
                                            (isa? special_type :type/Coordinate)
                                            (supports-numeric-binning? driver))
                                       [coordinate-default-index coordinate-dimension-indexes]

                                       (and min_value max_value
                                            (isa? base_type :type/Number)
                                            (or (nil? special_type) (isa? special_type :type/Number))
                                            (supports-numeric-binning? driver))
                                       [numeric-default-index numeric-dimension-indexes]

                                       :else
                                       [nil []])]
    (assoc field
      :default_dimension_option default-option
      :dimension_options all-options)))

(defn- assoc-dimension-options [resp driver]
  (-> resp
      (assoc :dimension_options dimension-options-for-response)
      (update :fields (fn [fields]
                        (mapv #(assoc-field-dimension-options driver %) fields)))))

(defn- format-fields-for-response [resp]
  (update resp :fields
          (fn [fields]
            (for [{:keys [values] :as field} fields]
              (if (seq values)
                (update field :values fv/field-values->pairs)
                field)))))

(defn fetch-query-metadata
  "Returns the query metadata used to power the query builder for the given table `table-or-table-id`"
  [table include_sensitive_fields include_hidden_fields]
  (api/read-check table)
  (let [driver (driver.u/database->driver (:db_id table))]
    (-> table
        (hydrate :db [:fields [:target :has_field_values] :dimensions :has_field_values] :segments :metrics)
        (m/dissoc-in [:db :details])
        (assoc-dimension-options driver)
        format-fields-for-response
        (update :fields
                (let [hidden (Boolean/parseBoolean include_hidden_fields)
                      sensitive (Boolean/parseBoolean include_sensitive_fields)]
                  (partial filter (fn [{:keys [visibility_type]}]
                                    (case (keyword visibility_type)
                                      :hidden hidden
                                      :sensitive sensitive
                                      true))))))))

(api/defendpoint GET "/:id/query_metadata"
  "Get metadata about a `Table` useful for running queries.
   Returns DB, fields, field FKs, and field values.

  Passing `include_hidden_fields=true` will include any hidden `Fields` in the response. Defaults to `false`
  Passing `include_sensitive_fields=true` will include any sensitive `Fields` in the response. Defaults to `false`.

  These options are provided for use in the Admin Edit Metadata page."
  [id include_sensitive_fields include_hidden_fields]
  {include_sensitive_fields (s/maybe su/BooleanString)
   include_hidden_fields (s/maybe su/BooleanString)}
  (fetch-query-metadata (Table id) include_sensitive_fields include_hidden_fields))

(defn- card-result-metadata->virtual-fields
  "Return a sequence of 'virtual' fields metadata for the 'virtual' table for a Card in the Saved Questions 'virtual'
   database."
  [card-id database-id metadata]
  (let [add-field-dimension-options #(assoc-field-dimension-options (driver.u/database->driver database-id) %)]
    (for [col metadata]
      (-> col
          (update :base_type keyword)
          (assoc
              :table_id     (str "card__" card-id)
              :id           [:field-literal (:name col) (or (:base_type col) :type/*)]
              ;; Assoc special_type at least temprorarily. We need the correct special type in place to make decisions
              ;; about what kind of dimension options should be added. PK/FK values will be removed after we've added
              ;; the dimension options
              :special_type (keyword (:special_type col)))
          add-field-dimension-options))))

(defn root-collection-schema-name
  "Schema name to use for the saved questions virtual database for Cards that are in the root collection (i.e., not in
  any collection)."
  []
  (tru "Everything else"))

(defn card->virtual-table
  "Return metadata for a 'virtual' table for a `card` in the Saved Questions 'virtual' database. Optionally include
  'virtual' fields as well."
  [{:keys [database_id] :as card} & {:keys [include-fields?]}]
  ;; if collection isn't already hydrated then do so
  (let [card (hydrate card :collection)]
    (cond-> {:id           (str "card__" (u/get-id card))
             :db_id        (:database_id card)
             :display_name (:name card)
             :schema       (get-in card [:collection :name] (root-collection-schema-name))
             :description  (:description card)}
      include-fields? (assoc :fields (card-result-metadata->virtual-fields (u/get-id card)
                                                                           database_id
                                                                           (:result_metadata card))))))

(defn- remove-nested-pk-fk-special-types
  "This method clears the special_type attribute for PK/FK fields of nested queries. Those fields having a special
  type confuses the frontend and it can really used in the same way"
  [{:keys [fields] :as metadata-response}]
  (assoc metadata-response :fields (for [{:keys [special_type] :as field} fields]
                                     (if (or (isa? special_type :type/PK)
                                             (isa? special_type :type/FK))
                                       (assoc field :special_type nil)
                                       field))))

(api/defendpoint GET "/card__:id/query_metadata"
  "Return metadata for the 'virtual' table for a Card."
  [id]
  (let [{:keys [database_id] :as card } (db/select-one [Card :id :dataset_query :result_metadata :name :description
                                                        :collection_id :database_id]
                                          :id id)]
    (-> card
        api/read-check
        (card->virtual-table :include-fields? true)
        (assoc-dimension-options (driver.u/database->driver database_id))
        remove-nested-pk-fk-special-types)))

(api/defendpoint GET "/card__:id/fks"
  "Return FK info for the 'virtual' table for a Card. This is always empty, so this endpoint
   serves mainly as a placeholder to avoid having to change anything on the frontend."
  []
  []) ; return empty array


(api/defendpoint GET "/:id/fks"
  "Get all foreign keys whose destination is a `Field` that belongs to this `Table`."
  [id]
  (api/read-check Table id)
  (when-let [field-ids (seq (db/select-ids Field, :table_id id, :visibility_type [:not= "retired"], :active true))]
    (for [origin-field (db/select Field, :fk_target_field_id [:in field-ids], :active true)]
      ;; it's silly to be hydrating some of these tables/dbs
      {:relationship   :Mt1
       :origin_id      (:id origin-field)
       :origin         (hydrate origin-field [:table :db])
       :destination_id (:fk_target_field_id origin-field)
       :destination    (hydrate (Field (:fk_target_field_id origin-field)) :table)})))


(api/defendpoint POST "/:id/rescan_values"
  "Manually trigger an update for the FieldValues for the Fields belonging to this Table. Only applies to Fields that
   are eligible for FieldValues."
  [id]
  (api/check-superuser)
  ;; async so as not to block the UI
  (future
    (sync-field-values/update-field-values-for-table! (api/check-404 (Table id))))
  {:status :success})

(api/defendpoint POST "/:id/discard_values"
  "Discard the FieldValues belonging to the Fields in this Table. Only applies to fields that have FieldValues. If
   this Table's Database is set up to automatically sync FieldValues, they will be recreated during the next cycle."
  [id]
  (api/check-superuser)
  (api/check-404 (Table id))
  (when-let [field-ids (db/select-ids Field :table_id id)]
    (db/simple-delete! FieldValues :field_id [:in field-ids]))
  {:status :success})

(api/defendpoint GET "/:id/related"
  "Return related entities."
  [id]
  (-> id Table api/read-check related/related))

(api/defendpoint PUT "/:id/fields/order"
  "Reorder fields"
  [id :as {field_order :body}]
  {field_order [su/IntGreaterThanZero]}
  (api/check-superuser)
  (-> id Table api/check-404 (table/order-fields field_order)))

(api/define-routes)<|MERGE_RESOLUTION|>--- conflicted
+++ resolved
@@ -51,25 +51,9 @@
   (-> (api/read-check Table id)
       (hydrate :db :pk_field)))
 
-<<<<<<< HEAD
-
-(api/defendpoint PUT "/:id"
-  "Update `Table` with ID."
-  [id :as {{:keys [display_name entity_type visibility_type description caveats points_of_interest
-                   show_in_getting_started field_order], :as body} :body}]
-  {display_name            (s/maybe su/NonBlankString)
-   entity_type             (s/maybe su/EntityTypeKeywordOrString)
-   visibility_type         (s/maybe TableVisibilityType)
-   description             (s/maybe su/NonBlankString)
-   caveats                 (s/maybe su/NonBlankString)
-   points_of_interest      (s/maybe su/NonBlankString)
-   show_in_getting_started (s/maybe s/Bool)
-   field_order             (s/maybe FieldOrder)}
-=======
 ;; TODO: this should changed to `update-tables!` and update multiple tables in one db request
 (defn- update-table!
   [id {:keys [visibility_type] :as body}]
->>>>>>> 5e119f5c
   (api/write-check Table id)
   (let [original-visibility-type (db/select-one-field :visibility_type Table :id id)]
     ;; always update visibility type; update display_name, show_in_getting_started, entity_type if non-nil; update
@@ -92,14 +76,15 @@
 (api/defendpoint PUT "/:id"
   "Update `Table` with ID."
   [id :as {{:keys [display_name entity_type visibility_type description caveats points_of_interest
-                   show_in_getting_started], :as body} :body}]
+                   show_in_getting_started field_order], :as body} :body}]
   {display_name            (s/maybe su/NonBlankString)
    entity_type             (s/maybe su/EntityTypeKeywordOrString)
    visibility_type         (s/maybe TableVisibilityType)
    description             (s/maybe su/NonBlankString)
    caveats                 (s/maybe su/NonBlankString)
    points_of_interest      (s/maybe su/NonBlankString)
-   show_in_getting_started (s/maybe s/Bool)}
+   show_in_getting_started (s/maybe s/Bool)
+   field_order             (s/maybe FieldOrder)}
   (update-table! id body))
 
 (api/defendpoint PUT "/"
