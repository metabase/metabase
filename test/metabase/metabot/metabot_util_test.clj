--- conflicted
+++ resolved
@@ -214,7 +214,6 @@
       (let [q               (mt/native-query {:query "SELECT * FROM ORDERS;"})
             result-metadata (get-in (qp/process-query q) [:data :results_metadata :columns])]
         (t2.with-temp/with-temp
-<<<<<<< HEAD
           [Card orders-model {:name            "Orders Model"
                               :dataset_query   q
                               :result_metadata result-metadata
@@ -239,36 +238,11 @@
             create_table_ddl))))))
 
 (deftest native-inner-query-test-2
-=======
-         [Card orders-model {:name            "Orders Model"
-                             :dataset_query   q
-                             :result_metadata result-metadata
-                             :dataset         true}]
-         (let [{:keys [column_aliases inner_query create_table_ddl sql_name]} (metabot-util/denormalize-model orders-model)]
-           (is (= (mdb.query/format-sql
-                   (format "SELECT %s FROM {{#%s}} AS INNER_QUERY" column_aliases (:id orders-model)))
-                  inner_query))
-           (is (= (mdb.query/format-sql
-                   (str/join
-                    [(format "CREATE TABLE \"%s\" (" sql_name)
-                     "'ID' BIGINTEGER,"
-                     "'USER_ID' INTEGER,"
-                     "'PRODUCT_ID' INTEGER,"
-                     "'SUBTOTAL' FLOAT,"
-                     "'TAX' FLOAT,"
-                     "'TOTAL' FLOAT,"
-                     "'DISCOUNT' FLOAT,"
-                     "'CREATED_AT' DATETIMEWITHLOCALTZ,"
-                     "'QUANTITY' INTEGER)"]))
-                  (mdb.query/format-sql create_table_ddl)))
-           create_table_ddl)))))
->>>>>>> 742f4a61
   (testing "A SELECT of columns will produce those column names in th resulting DDLs"
     (mt/dataset sample-dataset
       (let [q               (mt/native-query {:query "SELECT TOTAL, QUANTITY, TAX, CREATED_AT FROM ORDERS;"})
             result-metadata (get-in (qp/process-query q) [:data :results_metadata :columns])]
         (t2.with-temp/with-temp
-<<<<<<< HEAD
           [Card orders-model {:name            "Orders Model"
                               :dataset_query   q
                               :result_metadata result-metadata
@@ -288,31 +262,11 @@
             create_table_ddl))))))
 
 (deftest native-inner-query-test-3
-=======
-         [Card orders-model {:name            "Orders Model"
-                             :dataset_query   q
-                             :result_metadata result-metadata
-                             :dataset         true}]
-         (let [{:keys [column_aliases inner_query create_table_ddl sql_name]} (metabot-util/denormalize-model orders-model)]
-           (is (= (mdb.query/format-sql
-                   (format "SELECT %s FROM {{#%s}} AS INNER_QUERY" column_aliases (:id orders-model)))
-                  inner_query))
-           (is (= (mdb.query/format-sql
-                   (str/join
-                    [(format "CREATE TABLE \"%s\" (" sql_name)
-                     "'TOTAL' FLOAT,"
-                     "'QUANTITY' INTEGER,"
-                     "'TAX' FLOAT,"
-                     "'CREATED_AT' DATETIMEWITHLOCALTZ)"]))
-                  (mdb.query/format-sql create_table_ddl)))
-           create_table_ddl)))))
->>>>>>> 742f4a61
   (testing "Duplicate native column aliases will be deduplicated"
     (mt/dataset sample-dataset
       (let [q               (mt/native-query {:query "SELECT TOTAL AS X, QUANTITY AS X FROM ORDERS;"})
             result-metadata (get-in (qp/process-query q) [:data :results_metadata :columns])]
         (t2.with-temp/with-temp
-<<<<<<< HEAD
           [Card orders-model {:name            "Orders Model"
                               :dataset_query   q
                               :result_metadata result-metadata
@@ -327,22 +281,6 @@
                       "'X' FLOAT,"
                       "'X_2' INTEGER)"]))
                    (mdb.query/format-sql create_table_ddl)))))))))
-=======
-         [Card orders-model {:name            "Orders Model"
-                             :dataset_query   q
-                             :result_metadata result-metadata
-                             :dataset         true}]
-         (let [{:keys [column_aliases inner_query create_table_ddl sql_name]} (metabot-util/denormalize-model orders-model)]
-           (is (= (mdb.query/format-sql
-                   (format "SELECT %s FROM {{#%s}} AS INNER_QUERY" column_aliases (:id orders-model)))
-                  inner_query))
-           (is (= (mdb.query/format-sql
-                   (str/join
-                    [(format "CREATE TABLE \"%s\" (" sql_name)
-                     "'X' FLOAT,"
-                     "'X_2' INTEGER)"]))
-                  (mdb.query/format-sql create_table_ddl)))))))))
->>>>>>> 742f4a61
 
 (deftest inner-query-with-joins-test
   (testing "Models with joins work"
