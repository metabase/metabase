import { jt, t } from "ttag";

import { useDocsUrl } from "metabase/common/hooks";
import ExternalLink from "metabase/core/components/ExternalLink";
import { PLUGIN_LANDING_PAGE } from "metabase/plugins";

import { SettingsPageWrapper, SettingsSection } from "../SettingsSection";
import { AdminSettingInput } from "../widgets/AdminSettingInput";
import { AnonymousTrackingInput } from "../widgets/AnonymousTrackingInput";
import { CustomHomepageDashboardSetting } from "../widgets/CustomHomepageDashboardSetting";
import { HttpsOnlyWidget } from "../widgets/HttpsOnlyWidget";
import { SiteUrlWidget } from "../widgets/SiteUrlWidget";
export function GeneralSettingsPage() {
  const { url: iframeDocsUrl } = useDocsUrl("configuring-metabase/settings", {
    anchor: "allowed-domains-for-iframes-in-dashboards",
  });

  return (
    <SettingsPageWrapper title={t`General`}>
      <SettingsSection title={t`App config`}>
        <AdminSettingInput
          name="site-name"
          title={t`Site name`}
          inputType="text"
        />

        <SiteUrlWidget />

        <HttpsOnlyWidget />

        <CustomHomepageDashboardSetting />

        <PLUGIN_LANDING_PAGE.LandingPageWidget />
      </SettingsSection>

      <SettingsSection title={t`Email and tracking`}>
        <AdminSettingInput
          name="admin-email"
          title={t`Email address for help requests`}
          inputType="text"
        />

        <AnonymousTrackingInput />
      </SettingsSection>

      <SettingsSection title={t`Tables, X-Rays and domains`}>
        <AdminSettingInput
          name="humanization-strategy"
          title={t`Friendly table and field names`}
          options={[
            {
              value: "simple",
              label: t`Replace underscores and dashes with spaces`,
            },
            { value: "none", label: t`Disabled` },
          ]}
          inputType="select"
        />

<<<<<<< HEAD
      <AdminSettingInput
        name="allowed-iframe-hosts"
        title={t`Allowed domains for iframes in dashboards`}
        description={
          <>
            {jt`You should make sure to trust the sources you allow your users to embed in dashboards. ${(<ExternalLink key="docs" href={iframeDocsUrl}>{t`Learn more`}</ExternalLink>)}`}
          </>
        }
        inputType="textarea"
      />
    </Stack>
=======
        <AdminSettingInput
          name="enable-xrays"
          title={t`Enable X-Ray features`}
          inputType="boolean"
        />

        <AdminSettingInput
          name="allowed-iframe-hosts"
          title={t`Allowed domains for iframes in dashboards`}
          description={
            <>
              {jt`You should make sure to trust the sources you allow your users to embed in dashboards. ${(<ExternalLink key="docs" href={iframeDocsUrl}>{t`Learn more`}</ExternalLink>)}`}
            </>
          }
          inputType="textarea"
        />
      </SettingsSection>
    </SettingsPageWrapper>
>>>>>>> 1b75ad7c
  );
}<|MERGE_RESOLUTION|>--- conflicted
+++ resolved
@@ -57,19 +57,6 @@
           inputType="select"
         />
 
-<<<<<<< HEAD
-      <AdminSettingInput
-        name="allowed-iframe-hosts"
-        title={t`Allowed domains for iframes in dashboards`}
-        description={
-          <>
-            {jt`You should make sure to trust the sources you allow your users to embed in dashboards. ${(<ExternalLink key="docs" href={iframeDocsUrl}>{t`Learn more`}</ExternalLink>)}`}
-          </>
-        }
-        inputType="textarea"
-      />
-    </Stack>
-=======
         <AdminSettingInput
           name="enable-xrays"
           title={t`Enable X-Ray features`}
@@ -88,6 +75,5 @@
         />
       </SettingsSection>
     </SettingsPageWrapper>
->>>>>>> 1b75ad7c
   );
 }