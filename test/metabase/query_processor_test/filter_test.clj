--- conflicted
+++ resolved
@@ -1022,7 +1022,22 @@
                              (mt/formatted-rows [int str]
                                results))))))))))))))
 
-<<<<<<< HEAD
+(deftest ^:parallel date-filter-on-datetime-column-test
+  (testing "Filtering a DATETIME expression by a DATE literal string should do something sane (#17807)"
+    (qp.store/with-metadata-provider (mt/id)
+      (let [people     (lib.metadata/table (qp.store/metadata-provider) (mt/id :people))
+            created-at (lib.metadata/field (qp.store/metadata-provider) (mt/id :people :created_at))
+            query      (as-> (lib/query (qp.store/metadata-provider) people) query
+                         (lib/expression query "CC Created At" created-at)
+                         (lib/filter query (lib/=
+                                            (lib/expression-ref query "CC Created At")
+                                            "2017-10-07"))
+                         (lib/aggregate query (lib/count)))]
+        (testing (str "\nquery =\n" (u/pprint-to-str query))
+          (mt/with-native-query-testing-context query
+            (is (= [[2]]
+                   (mt/rows (qp/process-query query))))))))))
+
 (deftest ^:parallel generate-in-filter-test
   (testing ":= with more than 2 args should get compiled to IN (#23101)"
     (let [query (mt/mbql-query venues {:filter [:= $id 1 2]})]
@@ -1066,21 +1081,4 @@
                   (update :query (fn [sql]
                                    (->> sql
                                         (driver/prettify-native-form :h2)
-                                        str/split-lines)))))))))
-=======
-(deftest ^:parallel date-filter-on-datetime-column-test
-  (testing "Filtering a DATETIME expression by a DATE literal string should do something sane (#17807)"
-    (qp.store/with-metadata-provider (mt/id)
-      (let [people     (lib.metadata/table (qp.store/metadata-provider) (mt/id :people))
-            created-at (lib.metadata/field (qp.store/metadata-provider) (mt/id :people :created_at))
-            query      (as-> (lib/query (qp.store/metadata-provider) people) query
-                         (lib/expression query "CC Created At" created-at)
-                         (lib/filter query (lib/=
-                                            (lib/expression-ref query "CC Created At")
-                                            "2017-10-07"))
-                         (lib/aggregate query (lib/count)))]
-        (testing (str "\nquery =\n" (u/pprint-to-str query))
-          (mt/with-native-query-testing-context query
-            (is (= [[2]]
-                   (mt/rows (qp/process-query query))))))))))
->>>>>>> 29ef29e9
+                                        str/split-lines)))))))))