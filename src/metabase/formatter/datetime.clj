--- conflicted
+++ resolved
@@ -7,11 +7,7 @@
    [metabase.models.visualization-settings :as mb.viz]
    [metabase.query-processor.streaming.common :as streaming.common]
    [metabase.util.date-2 :as u.date]
-<<<<<<< HEAD
-=======
-   [metabase.util.formatting.constants :as constants]
    [metabase.util.i18n :as i18n]
->>>>>>> 2e4c3990
    [metabase.util.log :as log])
   (:import
    (com.ibm.icu.text RuleBasedNumberFormat)
