(ns metabase.lib.join
  "Functions related to manipulating EXPLICIT joins in MBQL."
  (:require
   [clojure.string :as str]
   [inflections.core :as inflections]
   [medley.core :as m]
   [metabase.lib.card :as lib.card]
   [metabase.lib.common :as lib.common]
   [metabase.lib.dispatch :as lib.dispatch]
   [metabase.lib.equality :as lib.equality]
   [metabase.lib.filter :as lib.filter]
   [metabase.lib.filter.operator :as lib.filter.operator]
   [metabase.lib.hierarchy :as lib.hierarchy]
   [metabase.lib.join.util :as lib.join.util]
   [metabase.lib.metadata :as lib.metadata]
   [metabase.lib.metadata.calculation :as lib.metadata.calculation]
   [metabase.lib.options :as lib.options]
   [metabase.lib.query :as lib.query]
   [metabase.lib.ref :as lib.ref]
   [metabase.lib.schema :as lib.schema]
   [metabase.lib.schema.common :as lib.schema.common]
   [metabase.lib.schema.expression :as lib.schema.expression]
   [metabase.lib.schema.filter :as lib.schema.filter]
   [metabase.lib.schema.join :as lib.schema.join]
   [metabase.lib.schema.temporal-bucketing :as lib.schema.temporal-bucketing]
   [metabase.lib.temporal-bucket :as lib.temporal-bucket]
   [metabase.lib.types.isa :as lib.types.isa]
   [metabase.lib.util :as lib.util]
   [metabase.mbql.util.match :as mbql.u.match]
   [metabase.shared.util.i18n :as i18n]
   [metabase.util :as u]
   [metabase.util.malli :as mu]))

(defn- join? [x]
  (= (lib.dispatch/dispatch-value x) :mbql/join))

(def ^:private Joinable
  [:or lib.metadata/TableMetadata lib.metadata/CardMetadata])

(def ^:private JoinOrJoinable
  [:or
   [:ref ::lib.schema.join/join]
   Joinable])

(declare with-join-alias)

(defn- with-join-alias-update-join-fields
  "Impl for [[with-join-alias]] for a join: recursively update the `:join-alias` for the `:field` refs inside `:fields`
  as needed."
  [join new-alias]
  (cond-> join
    (:fields join) (update :fields (fn [fields]
                                     (if-not (sequential? fields)
                                       fields
                                       (mapv (fn [field-ref]
                                               (with-join-alias field-ref new-alias))
                                             fields))))))

(mu/defn ^:private standard-join-condition? :- :boolean
  "Whether this join condition is a binary condition with two `:field` references (a LHS and a RHS), as you'd produce
  in the frontend using functions like [[join-condition-operators]], [[join-condition-lhs-columns]],
  and [[join-condition-rhs-columns]]."
  [condition  :- [:maybe ::lib.schema.expression/boolean]]
  (when condition
    (mbql.u.match/match-one condition
      [(_operator :guard keyword?)
       _opts
       [:field _lhs-opts _lhs-id-or-name]
       [:field _rhs-opts _rhs-id-or-name]]
      true
      _
      false)))

(defn- standard-join-condition-lhs
  "If `condition` is a [[standard-join-condition?]], return the LHS."
  [condition]
  (when (standard-join-condition? condition)
    (let [[_operator _opts lhs _rhs] condition]
      lhs)))

(defn- standard-join-condition-rhs
  "If `condition` is a [[standard-join-condition?]], return the RHS."
  [condition]
  (when (standard-join-condition? condition)
    (let [[_operator _opts _lhs rhs] condition]
      rhs)))

(defn- standard-join-condition-update-rhs
  "If `condition` is a [[standard-join-condition?]], update the RHS with `f` like

    (apply f rhs args)"
  [condition f & args]
  (if-not (standard-join-condition? condition)
    condition
    (let [[operator opts lhs rhs] condition]
      [operator opts lhs (apply f rhs args)])))

(mu/defn ^:private with-join-alias-update-join-conditions :- lib.join.util/PartialJoin
  "Impl for [[with-join-alias]] for a join: recursively update the `:join-alias` for inside the `:conditions` of the
  join.

  If `old-alias` is specified, uses [[metabase.mbql.util.match]] to update all the `:field` references using the old
  alias.

  If `old-alias` is `nil`, updates the RHS of all 'standard' conditions (binary filter clauses with two `:field` refs as
  args, e.g. the kind you'd get if you were using [[join-condition-operators]] and the like to create them). This
  currently doesn't handle more complex filter clauses that were created without the 'normal' MLv2 functions used by
  the frontend; we can add this in the future if we need it."
  [join      :- lib.join.util/PartialJoin
   old-alias :- [:maybe ::lib.schema.common/non-blank-string]
   new-alias :- [:maybe ::lib.schema.common/non-blank-string]]
  (cond
    (empty? (:conditions join))
    join

    ;; if we've specified `old-alias`, then update ANY `:field` clause using it to `new-alias` instead.
    old-alias
    (mbql.u.match/replace-in join [:conditions]
      [:field {:join-alias old-alias} _id-or-name]
      (with-join-alias &match new-alias))

    ;; otherwise if `old-alias` is `nil`, then add (or remove!) `new-alias` to the RHS of any binary
    ;; filter clauses that don't already have a `:join-alias`.
    :else
    (update join :conditions (fn [conditions]
                               (mapv (fn [condition]
                                       (standard-join-condition-update-rhs condition with-join-alias new-alias))
                                     conditions)))))

(defn- with-join-alias-update-join
  "Impl for [[with-join-alias]] for a join."
  [join new-alias]
  (let [old-alias (lib.join.util/current-join-alias join)]
    (-> join
        (u/assoc-dissoc :alias new-alias)
        (with-join-alias-update-join-fields new-alias)
        (with-join-alias-update-join-conditions old-alias new-alias))))

(mu/defn with-join-alias :- lib.join.util/FieldOrPartialJoin
  "Add OR REMOVE a specific `join-alias` to `field-or-join`, which is either a `:field`/Field metadata, or a join map.
  Does not recursively update other references (yet; we can add this in the future)."
  {:style/indent [:form]}
  [field-or-join :- lib.join.util/FieldOrPartialJoin
   join-alias    :- [:maybe ::lib.schema.common/non-blank-string]]
  (case (lib.dispatch/dispatch-value field-or-join)
    :field
    (lib.options/update-options field-or-join u/assoc-dissoc :join-alias join-alias)

    :metadata/column
    (u/assoc-dissoc field-or-join ::join-alias join-alias)

    :mbql/join
    (with-join-alias-update-join field-or-join join-alias)))

(mu/defn resolve-join :- ::lib.schema.join/join
  "Resolve a join with a specific `join-alias`."
  [query        :- ::lib.schema/query
   stage-number :- :int
   join-alias   :- ::lib.schema.common/non-blank-string]
  (let [{:keys [joins]} (lib.util/query-stage query stage-number)]
    (or (m/find-first #(= (:alias %) join-alias)
                      joins)
        (throw (ex-info (i18n/tru "No join named {0}, found: {1}"
                                  (pr-str join-alias)
                                  (pr-str (mapv :alias joins)))
                        {:join-alias   join-alias
                         :query        query
                         :stage-number stage-number})))))

(defmethod lib.metadata.calculation/display-name-method :mbql/join
  [query _stage-number {[{:keys [source-table source-card], :as _first-stage}] :stages, :as _join} _style]
  (or
   (when source-table
     (:display-name (lib.metadata/table query source-table)))
   (when source-card
     (lib.card/fallback-display-name source-card))
   (i18n/tru "Native Query")))

(defmethod lib.metadata.calculation/display-info-method :mbql/join
  [query stage-number join]
  (let [display-name (lib.metadata.calculation/display-name query stage-number join)]
    {:name (or (:alias join) display-name), :display-name display-name}))

(defmethod lib.metadata.calculation/metadata-method :mbql/join
  [_query _stage-number _query]
  ;; not i18n'ed because this shouldn't be developer-facing.
  (throw (ex-info "You can't calculate a metadata map for a join! Use lib.metadata.calculation/returned-columns-method instead."
                  {})))

(mu/defn ^:private column-from-join-fields :- lib.metadata.calculation/ColumnMetadataWithSource
  "For a column that comes from a join `:fields` list, add or update metadata as needed, e.g. include join name in the
  display name."
  [query           :- ::lib.schema/query
   stage-number    :- :int
   column-metadata :- lib.metadata/ColumnMetadata
   join-alias      :- ::lib.schema.common/non-blank-string]
  (let [column-metadata (assoc column-metadata :source-alias join-alias)
        col             (-> (assoc column-metadata
                                   :display-name (lib.metadata.calculation/display-name query stage-number column-metadata)
                                   :lib/source   :source/joins)
                            (with-join-alias join-alias))]
    (assert (= (lib.join.util/current-join-alias col) join-alias))
    col))

(defmethod lib.metadata.calculation/display-name-method :option/join.strategy
  [_query _stage-number {:keys [strategy]} _style]
  (case strategy
    :left-join  (i18n/tru "Left outer join")
    :right-join (i18n/tru "Right outer join")
    :inner-join (i18n/tru "Inner join")
    :full-join  (i18n/tru "Full outer join")))

(defmethod lib.metadata.calculation/display-info-method :option/join.strategy
  [query stage-number {:keys [strategy default], :as option}]
  (cond-> {:short-name   (u/qualified-name strategy)
           :display-name (lib.metadata.calculation/display-name query stage-number option)}
    default (assoc :default true)))

(mu/defn ^:private add-source-and-desired-aliases :- :map
  [join           :- [:map
                      [:alias
                       {:error/message "Join must have an alias to determine column aliases!"}
                       ::lib.schema.common/non-blank-string]]
   unique-name-fn :- fn?
   col            :- :map]
  (assoc col
         :lib/source-column-alias  ((some-fn :lib/source-column-alias :name) col)
         :lib/desired-column-alias (unique-name-fn (lib.join.util/joined-field-desired-alias
                                                    (:alias join)
                                                    ((some-fn :lib/source-column-alias :name) col)))))

(defmethod lib.metadata.calculation/returned-columns-method :mbql/join
  [query
   stage-number
   {:keys [fields stages], join-alias :alias, :or {fields :none}, :as join}
   {:keys [unique-name-fn], :as options}]
  (when-not (= fields :none)
    (let [ensure-previous-stages-have-metadata (resolve 'metabase.lib.stage/ensure-previous-stages-have-metadata)
          join-query (cond-> (assoc query :stages stages)
                       ensure-previous-stages-have-metadata
                       (ensure-previous-stages-have-metadata -1))
          field-metadatas (if (= fields :all)
                            (lib.metadata.calculation/returned-columns join-query -1 (peek stages) options)
                            (for [field-ref fields
                                  :let [join-field (lib.options/update-options field-ref dissoc :join-alias)]]
                              (lib.metadata.calculation/metadata join-query -1 join-field)))]
      (mapv (fn [field-metadata]
              (->> (column-from-join-fields query stage-number field-metadata join-alias)
                   (add-source-and-desired-aliases join unique-name-fn)))
            field-metadatas))))

(defmethod lib.metadata.calculation/visible-columns-method :mbql/join
  [query stage-number join options]
  (lib.metadata.calculation/returned-columns query stage-number (assoc join :fields :all) options))

(mu/defn all-joins-visible-columns :- lib.metadata.calculation/ColumnsWithUniqueAliases
  "Convenience for calling [[lib.metadata.calculation/visible-columns]] on all of the joins in a query stage."
  [query          :- ::lib.schema/query
   stage-number   :- :int
   unique-name-fn :- fn?]
  (into []
        (mapcat (fn [join]
                  (lib.metadata.calculation/visible-columns query
                                                            stage-number
                                                            join
                                                            {:unique-name-fn               unique-name-fn
                                                             :include-implicitly-joinable? false})))
        (:joins (lib.util/query-stage query stage-number))))

(mu/defn all-joins-expected-columns :- lib.metadata.calculation/ColumnsWithUniqueAliases
  "Convenience for calling [[lib.metadata.calculation/returned-columns-method]] on all the joins in a query stage."
  [query        :- ::lib.schema/query
   stage-number :- :int
   options      :- lib.metadata.calculation/ReturnedColumnsOptions]
  (into []
        (mapcat (fn [join]
                  (lib.metadata.calculation/returned-columns query stage-number join options)))
        (:joins (lib.util/query-stage query stage-number))))

(defmulti join-clause-method
  "Convert something to a join clause."
  {:arglists '([joinable])}
  lib.dispatch/dispatch-value
  :hierarchy lib.hierarchy/hierarchy)

;; TODO -- should the default implementation call [[metabase.lib.query/query]]? That way if we implement a method to
;; create an MBQL query from a `Table`, then we'd also get [[join]] support for free?

(defmethod join-clause-method :mbql/join
  [a-join-clause]
  a-join-clause)

;;; TODO -- this probably ought to live in [[metabase.lib.query]]
(defmethod join-clause-method :mbql/query
  [another-query]
  (-> {:lib/type :mbql/join
       :stages   (:stages (lib.util/pipeline another-query))}
      lib.options/ensure-uuid))

;;; TODO -- this probably ought to live in [[metabase.lib.stage]]
(defmethod join-clause-method :mbql.stage/mbql
  [mbql-stage]
  (-> {:lib/type :mbql/join
       :stages   [mbql-stage]}
      lib.options/ensure-uuid))

(defmethod join-clause-method :metadata/card
  [card]
  (-> {:lib/type :mbql/join
       :stages [{:source-card (:id card)
                 :lib/type :mbql.stage/mbql}]}
      lib.options/ensure-uuid))

(defmethod join-clause-method :metadata/table
  [table]
  (-> {:lib/type :mbql/join
       :stages [{:source-table (:id table)
                 :lib/type :mbql.stage/mbql}]}
      lib.options/ensure-uuid))

(defn- with-join-conditions-add-alias-to-rhses
  "Add `join-alias` to the RHS of all [[standard-join-condition?]] `conditions` that don't already have a `:join-alias`.
  If an RHS already has a `:join-alias`, don't second guess what was already explicitly specified."
  [conditions join-alias]
  (if-not join-alias
    conditions
    (mapv (fn [condition]
            (or (when-let [rhs (standard-join-condition-rhs condition)]
                  (when-not (lib.join.util/current-join-alias rhs)
                    (standard-join-condition-update-rhs condition with-join-alias join-alias)))
                condition))
          conditions)))

(mu/defn with-join-conditions :- lib.join.util/PartialJoin
  "Update the `:conditions` (filters) for a Join clause."
  {:style/indent [:form]}
  [a-join     :- lib.join.util/PartialJoin
   conditions :- [:maybe [:sequential [:or ::lib.schema.expression/boolean ::lib.schema.common/external-op]]]]
  (let [conditions (-> (mapv lib.common/->op-arg conditions)
                       (with-join-conditions-add-alias-to-rhses (lib.join.util/current-join-alias a-join)))]
    (u/assoc-dissoc a-join :conditions (not-empty conditions))))

(mu/defn join-clause :- lib.join.util/PartialJoin
  "Create an MBQL join map from something that can conceptually be joined against. A `Table`? An MBQL or native query? A
  Saved Question? You should be able to join anything, and this should return a sensible MBQL join map."
  ([joinable]
   (-> (join-clause-method joinable)
       (u/assoc-default :fields :all)))

  ([joinable conditions]
   (-> (join-clause joinable)
       (with-join-conditions conditions))))

(mu/defn with-join-fields :- lib.join.util/PartialJoin
  "Update a join (or a function that will return a join) to include `:fields`, either `:all`, `:none`, or a sequence of
  references."
  [joinable :- lib.join.util/PartialJoin
   fields   :- [:maybe [:or [:enum :all :none] [:sequential some?]]]]
  (let [fields (cond
                 (keyword? fields) fields
                 (= fields [])     :none
                 :else             (not-empty
                                    (into []
                                          (comp (map lib.ref/ref)
                                                (if-let [current-alias (lib.join.util/current-join-alias joinable)]
                                                  (map #(with-join-alias % current-alias))
                                                  identity))
                                          fields)))]
    (u/assoc-dissoc joinable :fields fields)))

(defn- select-home-column
  [home-cols cond-fields]
  (let [matches (lib.equality/find-closest-matches-for-refs
                  (map lib.ref/ref home-cols) cond-fields)
        ;; Matches is a map from cond-fields to the corresponding home-cols index.
        cond-home-cols (->> cond-fields
                            (keep matches)
                            (map #(nth home-cols %)))]
    ;; first choice: the leftmost FK or PK in the condition referring to a home column
    (or (m/find-first (some-fn lib.types.isa/foreign-key? lib.types.isa/primary-key?) cond-home-cols)
        ;; otherwise the leftmost home column in the condition
        (first cond-home-cols)
        ;; otherwise the first FK home column
        (m/find-first lib.types.isa/foreign-key? home-cols)
        ;; otherwise the first PK home column
        (m/find-first lib.types.isa/primary-key? home-cols)
        ;; otherwise the first home column
        (first home-cols))))

(defn- strip-id [s]
  (when (string? s)
    (str/trim (str/replace s #"(?i) id$" ""))))

(defn- similar-names?
  "Checks if `name0` and `name1` are similar.
  Two names are considered similar if they are the same, one is the plural of the other,
  or their plurals are equal.
  This is used to avoid repeating ourselves in situations like when we have a table called
  PRODUCTS and a field (presumably referring to that table) called PRODUCT."
  [name0 name1]
  (and (string? name0) (string? name1)
       (let [plural1 (delay (inflections/plural name1))
             plural0 (delay (inflections/plural name0))]
         (or (= name0 name1)
             (= name0 @plural1)
             (= @plural0 name1)
             (= @plural0 @plural1)))))

(defn- calculate-join-alias [query joined home-col]
  (let [joined-name (lib.metadata.calculation/display-name
                     (if (= (:lib/type joined) :mbql/query) joined query)
                     joined)
        home-name   (when home-col (strip-id (lib.metadata.calculation/display-name query home-col)))
        similar     (similar-names? joined-name home-name)
        join-alias  (or (and joined-name
                             home-name
                             (not (re-matches #"(?i)id" home-name))
                             (not similar)
                             (str joined-name " - " home-name))
                        joined-name
                        home-name
                        "source")]
    join-alias))

(defn- add-alias-to-join-refs [query stage-number form join-alias join-refs]
  (mbql.u.match/replace form
    (field :guard (fn [field-clause]
                    (and (lib.util/field-clause? field-clause)
                         (boolean (lib.equality/find-closest-matching-ref
                                   query stage-number field-clause join-refs)))))
    (with-join-alias field join-alias)))

(defn- add-alias-to-condition
  [query stage-number condition join-alias home-refs join-refs]
  (let [condition (add-alias-to-join-refs query stage-number condition join-alias join-refs)]
    ;; Sometimes conditions have field references which cannot be unambigously
    ;; assigned to one of the sides. The following code tries to deal with
    ;; these cases, but only for conditions that look like the ones generated
    ;; generated by the FE. These have the form home-field op join-field,
    ;; so we break ties by looking at the poisition of the field reference.
    (mbql.u.match/replace condition
      [op op-opts (lhs :guard lib.util/field-clause?) (rhs :guard lib.util/field-clause?)]
      (let [lhs-alias (current-join-alias lhs)
            rhs-alias (current-join-alias rhs)]
        (cond
          ;; no sides obviously belong to joined
<<<<<<< HEAD
          (not (or lhs-aliased rhs-aliased))
          (if (lib.equality/find-closest-matching-ref query stage-number rhs home-refs)
=======
          (not (or lhs-alias rhs-alias))
          (if (lib.equality/find-closest-matching-ref metadata-providerable rhs home-refs)
>>>>>>> 3d349035
            [op op-opts (with-join-alias lhs join-alias) rhs]
            [op op-opts lhs (with-join-alias rhs join-alias)])

          ;; both sides seem to belong to joined assuming this resulted from
          ;; overly fuzzy matching, we remove the join alias from the LHS
          ;; unless the RHS seems to belong to home too while the LHS doesn't
          (and (= lhs-alias join-alias) (= rhs-alias join-alias))
          (let [bare-lhs (lib.options/update-options lhs dissoc :join-alias)
                bare-rhs (lib.options/update-options rhs dissoc :join-alias)]
            (if (and (nil? (lib.equality/find-closest-matching-ref query stage-number bare-lhs home-refs))
                     (lib.equality/find-closest-matching-ref query stage-number bare-rhs home-refs))
              [op op-opts lhs bare-rhs]
              [op op-opts bare-lhs rhs]))

          ;; we leave alone the condition otherwise
          :else &match)))))

(defn- generate-unique-name [base-name taken-names]
  (let [generator (lib.util/unique-name-generator)]
    (run! generator taken-names)
    (generator base-name)))

(mu/defn add-default-alias :- ::lib.schema.join/join
  "Add a default generated `:alias` to a join clause that does not already have one."
  [query        :- ::lib.schema/query
   stage-number :- :int
   a-join       :- lib.join.util/JoinWithOptionalAlias]
  (if (contains? a-join :alias)
    ;; if the join clause comes with an alias, keep it and assume that the
    ;; condition fields have the right join-aliases too
    a-join
    (let [stage       (lib.util/query-stage query stage-number)
          home-cols   (lib.metadata.calculation/visible-columns query stage-number stage)
          cond-fields (mbql.u.match/match (:conditions a-join) :field)
          home-col    (select-home-column home-cols cond-fields)
          join-alias  (-> (calculate-join-alias query a-join home-col)
                          (generate-unique-name (keep :alias (:joins stage))))
          home-refs   (mapv lib.ref/ref home-cols)
          join-refs   (mapv lib.ref/ref
                            (lib.metadata.calculation/returned-columns
                              (lib.query/query-with-stages query (:stages a-join))))]
      (-> a-join
          (update :conditions
                  (fn [conditions]
                    (mapv #(add-alias-to-condition query stage-number % join-alias home-refs join-refs)
                          conditions)))
          (with-join-alias join-alias)))))

(mu/defn join :- ::lib.schema/query
  "Add a join clause to a `query`."
  ([query a-join]
   (join query -1 a-join))

  ([query        :- ::lib.schema/query
    stage-number :- :int
    a-join       :- lib.join.util/PartialJoin]
   (let [a-join (add-default-alias query stage-number a-join)]
     (lib.util/update-query-stage query stage-number update :joins (fn [joins]
                                                                     (conj (vec joins) a-join))))))

(mu/defn joins :- [:maybe ::lib.schema.join/joins]
  "Get all joins in a specific `stage` of a `query`. If `stage` is unspecified, returns joins in the final stage of the
  query."
  ([query]
   (joins query -1))
  ([query        :- ::lib.schema/query
    stage-number :- :int]
   (not-empty (get (lib.util/query-stage query stage-number) :joins))))

(mu/defn join-conditions :- [:maybe ::lib.schema.join/conditions]
  "Get all join conditions for the given join"
  [a-join :- lib.join.util/PartialJoin]
  (:conditions a-join))

(mu/defn join-fields :- [:maybe ::lib.schema.join/fields]
  "Get all join conditions for the given join"
  [a-join :- lib.join.util/PartialJoin]
  (:fields a-join))

(defn- raw-join-strategy->strategy-option [raw-strategy]
  (merge
   {:lib/type :option/join.strategy
    :strategy raw-strategy}
   (when (= raw-strategy :left-join)
     {:default true})))

(mu/defn raw-join-strategy :- ::lib.schema.join/strategy
  "Get the raw keyword strategy (type) of a given join, e.g. `:left-join` or `:right-join`. This is either the value
  of the optional `:strategy` key or the default, `:left-join`, if `:strategy` is not specified."
  [a-join :- lib.join.util/PartialJoin]
  (get a-join :strategy :left-join))

(mu/defn join-strategy :- ::lib.schema.join/strategy.option
  "Get the strategy (type) of a given join, as a `:option/join.strategy` map. If `:stategy` is unspecified, returns
  the default, left join."
  [a-join :- lib.join.util/PartialJoin]
  (raw-join-strategy->strategy-option (raw-join-strategy a-join)))

(mu/defn with-join-strategy :- lib.join.util/PartialJoin
  "Return a copy of `a-join` with its `:strategy` set to `strategy`."
  [a-join   :- lib.join.util/PartialJoin
   strategy :- [:or ::lib.schema.join/strategy ::lib.schema.join/strategy.option]]
  ;; unwrap the strategy to a raw keyword if needed.
  (assoc a-join :strategy (cond-> strategy
                            (= (lib.dispatch/dispatch-value strategy) :option/join.strategy)
                            :strategy)))

(mu/defn available-join-strategies :- [:sequential ::lib.schema.join/strategy.option]
  "Get available join strategies for the current Database (based on the Database's
  supported [[metabase.driver/driver-features]]) as raw keywords like `:left-join`."
  ([query]
   (available-join-strategies query -1))

  ;; stage number is not currently used, but it is taken as a parameter for consistency with the rest of MLv2
  ([query         :- ::lib.schema/query
    _stage-number :- :int]
   (let [database (lib.metadata/database query)
         features (:features database)]
     (into []
           (comp (filter (partial contains? features))
                 (map raw-join-strategy->strategy-option))
           [:left-join :right-join :inner-join :full-join]))))

(mu/defn joined-thing :- [:maybe Joinable]
  "Return metadata about the origin of `a-join` using `metadata-providerable` as the source of information."
  [metadata-providerable :- lib.metadata/MetadataProviderable
   a-join                :- ::lib.schema.join/join]
  (let [origin (-> a-join :stages first)]
    (cond
      (:source-card origin)  (lib.metadata/card metadata-providerable (:source-card origin))
      (:source-table origin) (lib.metadata/table metadata-providerable (:source-table origin)))))

;;; Building join conditions:
;;;
;;; The QB GUI needs to build a join condition before the join itself is attached to the query. There are three parts
;;; to a join condition. Suppose we're building a query like
;;;
;;;    SELECT * FROM order JOIN user ON order.user_id = user.id
;;;
;;; The condition is
;;;
;;;    order.user_id  =  user.id
;;;    ^^^^^^^^^^^^^  ^  ^^^^^^^
;;;          1        2     3
;;;
;;; and the three parts are:
;;;
;;; 1. LHS/source column: the column in the left-hand side of the condition, e.g. the `order.user_id` in the example
;;;    above. Either comes from the source Table, or a previous stage of the query, or a previously-joined
;;;    Table/Model/Saved Question. `order.user_id` presumably is an FK to `user.id`, and while this is typical, is not
;;;    required.
;;;
;;; 2. The operator: `=` in the example above. Corresponds to an `:=` MBQL clause. `=` is selected by default.
;;;
;;; 3. RHS/destination/target column: the column in the right-hand side of the condition e.g. `user.id` in the example
;;;    above. `user.id` is a column in the Table/Model/Saved Question we are joining against.
;;;
;;; The Query Builder allows selecting any of these three parts in any order. The functions below return possible
;;; options for each respective part. At the time of this writing, selecting one does not filter out incompatible
;;; options for the other parts, but hopefully we can implement this in the future -- see #31174

(mu/defn ^:private sort-join-condition-columns :- [:sequential lib.metadata/ColumnMetadata]
  "Sort potential join condition columns as returned by [[join-condition-lhs-columns]]
  or [[join-condition-rhs-columns]]. PK columns are returned first, followed by FK columns, followed by other columns.
  Otherwise original order is maintained."
  [columns :- [:sequential lib.metadata/ColumnMetadata]]
  (let [{:keys [pk fk other]} (group-by (fn [column]
                                          (cond
                                            (lib.types.isa/primary-key? column) :pk
                                            (lib.types.isa/foreign-key? column) :fk
                                            :else                               :other))
                                        columns)]
    (concat pk fk other)))

(defn- mark-selected-column [query stage-number existing-column-or-nil columns]
  (if-not existing-column-or-nil
    columns
    (lib.equality/mark-selected-columns query stage-number columns [existing-column-or-nil])))

(mu/defn join-condition-lhs-columns :- [:sequential lib.metadata/ColumnMetadata]
  "Get a sequence of columns that can be used as the left-hand-side (source column) in a join condition. This column
  is the one that comes from the source Table/Card/previous stage of the query or a previous join.

  If you are changing the LHS of a condition for an existing join, pass in that existing join as `join-or-joinable` so
  we can filter out the columns added by it (it doesn't make sense to present the columns added by a join as options
  for its own LHS) or added by later joins (joins can only depend on things from previous joins). Otherwise you can
  either pass in `nil` or the [[Joinable]] (Table or Card metadata) we're joining against when building a new
  join. (Things other than joins are ignored, but this argument is flexible for consistency with the signature
  of [[join-condition-rhs-columns]].) See #32005 for more info.

  If the left-hand-side column has already been chosen and we're UPDATING it, pass in `lhs-column-or-nil` so we can
  mark the current column as `:selected` in the metadata/display info.

  If the right-hand-side column has already been chosen (they can be chosen in any order in the Query Builder UI),
  pass in the chosen RHS column. In the future, this may be used to restrict results to compatible columns. (See #31174)

  Results will be returned in a 'somewhat smart' order with PKs and FKs returned before other columns.

  Unlike most other things that return columns, implicitly-joinable columns ARE NOT returned here."
  ([query joinable lhs-column-or-nil rhs-column-or-nil]
   (join-condition-lhs-columns query -1 joinable lhs-column-or-nil rhs-column-or-nil))

  ([query              :- ::lib.schema/query
    stage-number       :- :int
    join-or-joinable   :- [:maybe JoinOrJoinable]
    lhs-column-or-nil  :- [:maybe lib.join.util/Field]
    ;; not yet used, hopefully we will use in the future when present for filtering incompatible columns out.
    _rhs-column-or-nil :- [:maybe lib.join.util/Field]]
   ;; calculate all the visible columns including the existing join; then filter out any columns that come from the
   ;; existing join and any subsequent joins. The reason for doing things this way rather than removing the joins
   ;; before calculating visible columns is that we don't want to either create possibly-invalid queries, or have to
   ;; rely on the logic in [[metabase.lib.remove-replace/remove-join]] which would cause circular references; this is
   ;; simpler as well.
   ;;
   ;; e.g. if we have joins [J1 J2 J3 J4] and current join = J2, then we want to ignore the visible columns from J2,
   ;; J3, and J4.
   (let [existing-join-alias    (when (join? join-or-joinable)
                                  (lib.join.util/current-join-alias join-or-joinable))
         join-aliases-to-ignore (into #{}
                                      (comp (map lib.join.util/current-join-alias)
                                            (drop-while #(not= % existing-join-alias)))
                                      (joins query stage-number))
         lhs-column-or-nil      (or lhs-column-or-nil
                                    (when (join? join-or-joinable)
                                      (standard-join-condition-lhs (first (join-conditions join-or-joinable)))))]
     (->> (lib.metadata.calculation/visible-columns query stage-number
                                                    (lib.util/query-stage query stage-number)
                                                    {:include-implicitly-joinable? false})
          (remove (fn [col]
                    (when-let [col-join-alias (lib.join.util/current-join-alias col)]
                      (contains? join-aliases-to-ignore col-join-alias))))
          (mark-selected-column query stage-number lhs-column-or-nil)
          sort-join-condition-columns))))

(mu/defn join-condition-rhs-columns :- [:sequential lib.metadata/ColumnMetadata]
  "Get a sequence of columns that can be used as the right-hand-side (target column) in a join condition. This column
  is the one that belongs to the thing being joined, `join-or-joinable`, which can be something like a
  Table ([[metabase.lib.metadata/TableMetadata]]), Saved Question/Model ([[metabase.lib.metadata/CardMetadata]]),
  another query, etc. -- anything you can pass to [[join-clause]]. You can also pass in an existing join.

  If the left-hand-side column has already been chosen (they can be chosen in any order in the Query Builder UI),
  pass in the chosen LHS column. In the future, this may be used to restrict results to compatible columns. (See #31174)

  If the right-hand-side column has already been chosen and we're UPDATING it, pass in `rhs-column-or-nil` so we can
  mark the current column as `:selected` in the metadata/display info.

  Results will be returned in a 'somewhat smart' order with PKs and FKs returned before other columns."
  ([query joinable lhs-column-or-nil rhs-column-or-nil]
   (join-condition-rhs-columns query -1 joinable lhs-column-or-nil rhs-column-or-nil))

  ([query              :- ::lib.schema/query
    stage-number       :- :int
    join-or-joinable   :- JoinOrJoinable
    ;; not yet used, hopefully we will use in the future when present for filtering incompatible columns out.
    _lhs-column-or-nil :- [:maybe lib.join.util/Field]
    rhs-column-or-nil  :- [:maybe lib.join.util/Field]]
   ;; I was on the fence about whether these should get `:lib/source :source/joins` or not -- it seems like based on
   ;; the QB UI they shouldn't. See screenshots in #31174
   (let [joinable          (if (join? join-or-joinable)
                             (joined-thing query join-or-joinable)
                             join-or-joinable)
         join-alias        (when (join? join-or-joinable)
                             (lib.join.util/current-join-alias join-or-joinable))
         rhs-column-or-nil (or rhs-column-or-nil
                               (when (join? join-or-joinable)
                                 (standard-join-condition-rhs (first (join-conditions join-or-joinable)))))]
     (->> (lib.metadata.calculation/visible-columns query stage-number joinable {:include-implicitly-joinable? false})
          (map (fn [col]
                 (cond-> (assoc col :lib/source :source/joins)
                   join-alias (with-join-alias join-alias))))
          (mark-selected-column query stage-number rhs-column-or-nil)
          sort-join-condition-columns))))

(mu/defn join-condition-operators :- [:sequential ::lib.schema.filter/operator]
  "Return a sequence of valid filter clause operators that can be used to build a join condition. In the Query Builder
  UI, this can be chosen at any point before or after choosing the LHS and RHS. Invalid options are not currently
  filtered out based on values of the LHS or RHS, but in the future we can add this -- see #31174."
  ([query lhs-column-or-nil rhs-column-or-nil]
   (join-condition-operators query -1 lhs-column-or-nil rhs-column-or-nil))

  ([_query             :- ::lib.schema/query
    _stage-number      :- :int
    ;; not yet used, hopefully we will use in the future when present for filtering incompatible options out.
    _lhs-column-or-nil :- [:maybe lib.metadata/ColumnMetadata]
    _rhs-column-or-nil :- [:maybe lib.metadata/ColumnMetadata]]
   ;; currently hardcoded to these six operators regardless of LHS and RHS.
   lib.filter.operator/join-operators))

(mu/defn ^:private pk-column :- [:maybe lib.metadata/ColumnMetadata]
  "Given something `x` (e.g. a Table metadata) find the PK column."
  [query        :- ::lib.schema/query
   stage-number :- :int
   x]
  (m/find-first lib.types.isa/primary-key?
                (lib.metadata.calculation/visible-columns query stage-number x)))

(mu/defn ^:private fk-column-for :- [:maybe lib.metadata/ColumnMetadata]
  "Given a query stage find an FK column that points to the PK `pk-col`."
  [query        :- ::lib.schema/query
   stage-number :- :int
   pk-col       :- [:maybe lib.metadata/ColumnMetadata]]
  (when-let [pk-id (:id pk-col)]
    (m/find-first (fn [{:keys [fk-target-field-id], :as col}]
                    (and (lib.types.isa/foreign-key? col)
                         (= fk-target-field-id pk-id)))
                  (lib.metadata.calculation/visible-columns query stage-number (lib.util/query-stage query stage-number)))))

(mu/defn suggested-join-condition :- [:maybe ::lib.schema.expression/boolean] ; i.e., a filter clause
  "Return a suggested default join condition when constructing a join against `joinable`, e.g. a Table, Saved
  Question, or another query. A suggested condition will be returned if the query stage has a foreign key to the
  primary key of the thing we're joining (see #31175 for more info); otherwise this will return `nil` if no default
  condition is suggested."
  ([query joinable]
   (suggested-join-condition query -1 joinable))

  ([query         :- ::lib.schema/query
    stage-number  :- :int
    joinable]
   (when-let [pk-col (pk-column query stage-number joinable)]
     (when-let [fk-col (fk-column-for query stage-number pk-col)]
       (lib.filter/filter-clause (lib.filter.operator/operator-def :=) fk-col pk-col)))))

(defn- add-join-alias-to-joinable-columns [cols a-join]
  (let [join-alias     (lib.join.util/current-join-alias a-join)
        unique-name-fn (lib.util/unique-name-generator)]
    (mapv (fn [col]
            (as-> col col
              (with-join-alias col join-alias)
              (add-source-and-desired-aliases a-join unique-name-fn col)))
          cols)))

(defn- mark-selected-joinable-columns
  "Mark the column metadatas in `cols` as `:selected` if they appear in `a-join`'s `:fields`."
  [cols a-join]
  (let [j-fields (join-fields a-join)]
    (case j-fields
      :all        (mapv #(assoc % :selected? true)
                        cols)
      (:none nil) (mapv #(assoc % :selected? false)
                        cols)
      (lib.equality/mark-selected-columns cols j-fields))))

(mu/defn joinable-columns :- [:sequential lib.metadata/ColumnMetadata]
  "Return information about the fields that you can pass to [[with-join-fields]] when constructing a join against
  something [[Joinable]] (i.e., a Table or Card) or manipulating an existing join. When passing in a join, currently
  selected columns (those in the join's `:fields`) will include `:selected true` information."
  [query            :- ::lib.schema/query
   stage-number     :- :int
   join-or-joinable :- JoinOrJoinable]
  (let [a-join   (when (join? join-or-joinable)
                   join-or-joinable)
        source (if a-join
                 (joined-thing query join-or-joinable)
                 join-or-joinable)
        cols   (lib.metadata.calculation/returned-columns query stage-number source)]
    (cond-> cols
      a-join (add-join-alias-to-joinable-columns a-join)
      a-join (mark-selected-joinable-columns a-join))))

(defn- join-lhs-display-name-from-condition-lhs
  [query stage-number join-or-joinable condition-lhs-column-or-nil]
  (when-let [condition-lhs-column (or condition-lhs-column-or-nil
                                      (when (join? join-or-joinable)
                                        (standard-join-condition-lhs (first (join-conditions join-or-joinable)))))]
    (let [display-info (lib.metadata.calculation/display-info query stage-number condition-lhs-column)]
      (get-in display-info [:table :display-name]))))

(defn- first-join?
  "Whether a `join-or-joinable` is (or will be) the first join in a stage of a query.

  If a join is passed, we need to check whether it's the first join in the first stage of a source-table query or
  not.

  New joins get appended after any existing ones, so it would be safe to assume that if there are any other joins in
  the current stage, this **will not** be the first join in the stage."
  [query stage-number join-or-joinable]
  (let [existing-joins (joins query stage-number)]
    (or
     ;; if there are no existing joins, then this will be the first join regardless of what is passed in.
     (empty? existing-joins)
     ;; otherwise there ARE existing joins, so this is only the first join if it is the same thing as the first join
     ;; in `existing-joins`.
     (when (join? join-or-joinable)
       (= (:alias join-or-joinable)
          (:alias (first existing-joins)))))))

(defn- join-lhs-display-name-for-first-join-in-first-stage
  [query stage-number join-or-joinable]
  (when (and (zero? (lib.util/canonical-stage-index query stage-number)) ; first stage?
             (first-join? query stage-number join-or-joinable)           ; first join?
             (lib.util/source-table-id query))                           ; query ultimately uses source Table?
    (let [table-id (lib.util/source-table-id query)
          table    (lib.metadata/table query table-id)]
      ;; I think `:default` display name style is okay here, there shouldn't be a difference between `:default` and
      ;; `:long` for a Table anyway
      (lib.metadata.calculation/display-name query stage-number table))))

(mu/defn join-lhs-display-name :- ::lib.schema.common/non-blank-string
  "Get the display name for whatever we are joining. See #32015 and #32764 for screenshot examples.

  The rules, copied from MLv1, are as follows:

  1. If we have the LHS column for the first join condition, we should use display name for wherever it comes from. E.g.
     if the join is

     ```
     JOIN whatever ON orders.whatever_id = whatever.id
     ```

     then we should display the join like this:

    ```
    +--------+   +----------+    +-------------+    +----------+
    | Orders | + | Whatever | on | Orders      | =  | Whatever |
    |        |   |          |    | Whatever ID |    | ID       |
    +--------+   +----------+    +-------------+    +----------+
    ```

    1a. If `join-or-joinable` is a join, we can take the condition LHS column from the join itself, since a join will
        always have a condition. This should only apply to [[standard-join-condition?]] conditions.

    1b. When building a join, you can optionally pass in `condition-lhs-column-or-nil` yourself.

  2. If the condition LHS column is unknown, and this is the first join in the first stage of a query, and the query
     uses a `:source-table`, then use the display name for the source Table.

  3. Otherwise use `Previous results`.

  This function needs to be usable while we are in the process of constructing a join in the context of a given stage,
  but also needs to work for rendering existing joins. Pass a join in for existing joins, or something [[Joinable]]
  for ones we are currently building."
  ([query join-or-joinable]
   (join-lhs-display-name query join-or-joinable nil))

  ([query join-or-joinable condition-lhs-column-or-nil]
   (join-lhs-display-name query -1 join-or-joinable condition-lhs-column-or-nil))

  ([query                       :- ::lib.schema/query
    stage-number                :- :int
    join-or-joinable            :- [:maybe JoinOrJoinable]
    condition-lhs-column-or-nil :- [:maybe [:or lib.metadata/ColumnMetadata :mbql.clause/field]]]
   (or
    (join-lhs-display-name-from-condition-lhs query stage-number join-or-joinable condition-lhs-column-or-nil)
    (join-lhs-display-name-for-first-join-in-first-stage query stage-number join-or-joinable)
    (i18n/tru "Previous results"))))

(mu/defn join-condition-update-temporal-bucketing :- ::lib.schema.expression/boolean
  "Updates the provided join-condition's fields' temporal-bucketing option, returns the updated join-condition.
   Must be called on a standard join condition as per [[standard-join-condition?]].
   This will sync both the lhs and rhs fields, and the fields that support the provided option will be updated.
   Fields that do not support the provided option will be ignored."
  ([query :- ::lib.schema/query
    join-condition :- [:or ::lib.schema.expression/boolean ::lib.schema.common/external-op]
    option-or-unit :- [:maybe [:or
                               ::lib.schema.temporal-bucketing/option
                               ::lib.schema.temporal-bucketing/unit]]]
   (join-condition-update-temporal-bucketing query -1 join-condition option-or-unit))
  ([query :- ::lib.schema/query
    stage-number :- :int
    join-condition :- [:or ::lib.schema.expression/boolean ::lib.schema.common/external-op]
    option-or-unit :- [:maybe [:or
                               ::lib.schema.temporal-bucketing/option
                               ::lib.schema.temporal-bucketing/unit]]]
   (let [[_ _ lhs rhs :as join-condition] (lib.common/->op-arg join-condition)]
     (assert (standard-join-condition? join-condition)
             (i18n/tru "Non-standard join condition. {0}" (pr-str join-condition)))
     (let [unit (cond-> option-or-unit
                  (not (keyword? option-or-unit)) :unit)
           stage-number (lib.util/canonical-stage-index query stage-number)
           available-lhs (lib.temporal-bucket/available-temporal-buckets query stage-number lhs)
           available-rhs (lib.temporal-bucket/available-temporal-buckets query stage-number rhs)
           sync-lhs? (or (nil? unit) (contains? (set (map :unit available-lhs)) unit))
           sync-rhs? (or (nil? unit) (contains? (set (map :unit available-rhs)) unit))]
       (cond-> join-condition
         sync-lhs? (update 2 lib.temporal-bucket/with-temporal-bucket unit)
         sync-rhs? (update 3 lib.temporal-bucket/with-temporal-bucket unit))))))<|MERGE_RESOLUTION|>--- conflicted
+++ resolved
@@ -444,13 +444,8 @@
             rhs-alias (current-join-alias rhs)]
         (cond
           ;; no sides obviously belong to joined
-<<<<<<< HEAD
-          (not (or lhs-aliased rhs-aliased))
+          (not (or lhs-alias rhs-alias))
           (if (lib.equality/find-closest-matching-ref query stage-number rhs home-refs)
-=======
-          (not (or lhs-alias rhs-alias))
-          (if (lib.equality/find-closest-matching-ref metadata-providerable rhs home-refs)
->>>>>>> 3d349035
             [op op-opts (with-join-alias lhs join-alias) rhs]
             [op op-opts lhs (with-join-alias rhs join-alias)])
 
