(ns metabase.lib.util
  (:refer-clojure :exclude [format])
  (:require
   #?@(:clj
       ([potemkin :as p]))
   #?@(:cljs
       (["crc-32" :as CRC32]
        [goog.string :as gstring]
        [goog.string.format :as gstring.format]))
   [clojure.set :as set]
   [clojure.string :as str]
   [medley.core :as m]
   [metabase.legacy-mbql.util :as mbql.u]
   [metabase.lib.common :as lib.common]
   [metabase.lib.dispatch :as lib.dispatch]
   [metabase.lib.hierarchy :as lib.hierarchy]
   [metabase.lib.options :as lib.options]
   [metabase.lib.schema :as lib.schema]
   [metabase.lib.schema.common :as lib.schema.common]
   [metabase.lib.schema.expression :as lib.schema.expression]
   [metabase.lib.schema.id :as lib.schema.id]
   [metabase.lib.schema.ref :as lib.schema.ref]
   [metabase.lib.util.match :as lib.util.match]
   [metabase.util :as u]
   [metabase.util.i18n :as i18n]
   [metabase.util.malli :as mu]
   [metabase.util.malli.registry :as mr]))

#?(:clj
   (set! *warn-on-reflection* true))

;; The formatting functionality is only loaded if you depend on goog.string.format.
#?(:cljs (comment gstring.format/keep-me))

;;; For convenience: [[metabase.lib.util/format]] maps to [[clojure.core/format]] in Clj and [[goog.string/format]] in
;;; Cljs. They both work like [[clojure.core/format]], but since that doesn't exist in Cljs, you can use this instead.
#?(:clj
   (p/import-vars [clojure.core format])

   :cljs
   (def format "Exactly like [[clojure.core/format]] but ClojureScript-friendly." gstring/format))

(defn clause?
  "Returns true if this is a clause."
  [clause]
  (and (vector? clause)
       (keyword? (first clause))
       (let [opts (get clause 1)]
         (and (map? opts)
              (contains? opts :lib/uuid)))))

(defn clause-of-type?
  "Returns true if this is a clause."
  [clause clause-type]
  (and (clause? clause)
       (= (first clause) clause-type)))

(defn field-clause?
  "Returns true if this is a field clause."
  [clause]
  (clause-of-type? clause :field))

(defn ref-clause?
  "Returns true if this is any sort of reference clause"
  [clause]
  (and (clause? clause)
       (lib.hierarchy/isa? (first clause) ::lib.schema.ref/ref)))

(defn segment-clause?
  "Returns true if this is a segment clause"
  [clause]
  (and (clause? clause)
       (lib.hierarchy/isa? (first clause) ::lib.schema.ref/segment)))

(defn metric-clause?
  "Returns true if this is a metric clause"
  [clause]
  (and (clause? clause)
       (lib.hierarchy/isa? (first clause) ::lib.schema.ref/metric)))

(defn original-isa?
  "Returns whether the type of `expression` isa? `typ`.
   If the expression has an original-effective-type due to bucketing, check that."
  [expression typ]
  (isa?
   (or (and (clause? expression)
            (:metabase.lib.field/original-effective-type (second expression)))
       (lib.schema.expression/type-of expression))
   typ))

(defn expression-name
  "Returns the :lib/expression-name of `clause`. Returns nil if `clause` is not a clause."
  [clause]
  (when (clause? clause)
    (:lib/expression-name (lib.options/options clause))))

(defn top-level-expression-clause
  "Top level expressions must be clauses with :lib/expression-name, so if we get a literal, wrap it in :value."
  [clause a-name]
  (-> (if (clause? clause)
        clause
        [:value {:lib/uuid (str (random-uuid))
                 :effective-type (lib.schema.expression/type-of clause)}
         clause])
      (lib.options/update-options (fn [opts]
                                    (-> opts
                                        (assoc :lib/expression-name a-name)
                                        (dissoc :name :display-name))))))

(defmulti custom-name-method
  "Implementation for [[custom-name]]."
  {:arglists '([x])}
  lib.dispatch/dispatch-value
  :hierarchy lib.hierarchy/hierarchy)

(defn custom-name
  "Return the user supplied name of `x`, if any."
  [x]
  (custom-name-method x))

(defmethod custom-name-method :default
  [x]
  ;; We assume that clauses only get a :display-name option if the user explicitly specifies it.
  ;; Expressions from the :expressions clause of pMBQL queries have custom names by default.
  (when (clause? x)
    ((some-fn :display-name :lib/expression-name) (lib.options/options x))))

(defn replace-clause
  "Replace the `target-clause` in `stage` `location` with `new-clause`.
   If a clause has :lib/uuid equal to the `target-clause` it is swapped with `new-clause`.
   If `location` contains no clause with `target-clause` no replacement happens."
  [stage location target-clause new-clause]
  {:pre [((some-fn clause? #(= (:lib/type %) :mbql/join)) target-clause)]}
  (let [new-clause (if (= :expressions (first location))
                     (-> new-clause
                         (top-level-expression-clause (or (custom-name new-clause)
                                                          (expression-name target-clause))))
                     new-clause)]
    (m/update-existing-in
     stage
     location
     (fn [clause-or-clauses]
       (->> (for [clause clause-or-clauses]
              (if (= (lib.options/uuid clause) (lib.options/uuid target-clause))
                new-clause
                clause))
            vec)))))

(defn remove-clause
  "Remove the `target-clause` in `stage` `location`.
   If a clause has :lib/uuid equal to the `target-clause` it is removed.
   If `location` contains no clause with `target-clause` no removal happens.
   If the the location is empty, dissoc it from stage.
   For the [:fields] location if only expressions remain, dissoc from stage."
  [stage location target-clause stage-number]
  {:pre [(clause? target-clause)]}
  (if-let [target (get-in stage location)]
    (let [target-uuid (lib.options/uuid target-clause)
          [first-loc last-loc] [(first location) (last location)]
          result (into [] (remove (comp #{target-uuid} lib.options/uuid)) target)
          result (when-not (and (= location [:fields])
                                (every? #(clause-of-type? % :expression) result))
                   result)]
      (cond
        (seq result)
        (assoc-in stage location result)

        (= [:joins :conditions] [first-loc last-loc])
        (throw (ex-info (i18n/tru "Cannot remove the final join condition")
                        {:error ::cannot-remove-final-join-condition
                         :conditions (get-in stage location)
                         :join (get-in stage (pop location))
                         :stage-number stage-number
                         :stage stage}))

        (= [:joins :fields] [first-loc last-loc])
        (update-in stage (pop location) dissoc last-loc)

        :else
        (m/dissoc-in stage location)))
    stage))

;;; TODO -- all of this `->pipeline` stuff should probably be merged into [[metabase.lib.convert]] at some point in
;;; the near future.

(defn- native-query->pipeline
  "Convert a `:type` `:native` QP MBQL query to a pMBQL query. See docstring for [[mbql-query->pipeline]] for an
  explanation of what this means."
  [query]
  (merge {:lib/type :mbql/query
          ;; we're using `merge` here instead of threading stuff so the `:lib/` keys are the first part of the map for
          ;; readability in the REPL.
          :stages   [(merge {:lib/type :mbql.stage/native}
                            (set/rename-keys (:native query) {:query :native}))]}
         (dissoc query :type :native)))

(declare inner-query->stages)

(defn- update-legacy-boolean-expression->list
  "Updates m with a legacy boolean expression at `legacy-key` into a list with an implied and for pMBQL at `pMBQL-key`"
  [m legacy-key pMBQL-key]
  (cond-> m
    (contains? m legacy-key) (update legacy-key #(if (and (vector? %)
                                                          (= (first %) :and))
                                                   (vec (drop 1 %))
                                                   [%]))
    (contains? m legacy-key) (set/rename-keys {legacy-key pMBQL-key})))

(defn ->stage-metadata
  "Convert legacy `:source-metadata` to [[metabase.lib.metadata/StageMetadata]]."
  [source-metadata]
  (when source-metadata
    (-> (if (seqable? source-metadata)
          {:columns source-metadata}
          source-metadata)
        (update :columns (fn [columns]
                           (mapv (fn [column]
                                   (-> column
                                       (update-keys u/->kebab-case-en)
                                       (assoc :lib/type :metadata/column)))
                                 columns)))
        (assoc :lib/type :metadata/results))))

(defn- join->pipeline [join]
<<<<<<< HEAD
  (let [source (select-keys join [:source-table :source-query])
        stages (inner-query->stages source)
        stages (if-let [source-metadata (and (>= (count stages) 2)
                                             (:source-metadata join))]
                 (assoc-in stages [(- (count stages) 2) :lib/stage-metadata] (->stage-metadata source-metadata))
                 stages)
        ;; sometimes we generate an extra empty last stage (if the join has `:source-query` we generate an unneeded
        ;; last stage for it) -- remove it
        stages (if (and (> (count stages) 1)
                        (= (last stages) {:lib/type :mbql.stage/mbql}))
                 (butlast stages)
=======
  (let [stages (inner-query->stages (or (:source-query join)
                                        (select-keys join [:source-table])))
        stages (if-let [source-metadata (:source-metadata join)]
                 (assoc-in stages [(dec (count stages)) :lib/stage-metadata] (->stage-metadata source-metadata))
>>>>>>> 3a5e8d14
                 stages)]
    (-> join
        (dissoc :source-table :source-query :source-metadata)
        (update-legacy-boolean-expression->list :condition :conditions)
        (assoc :lib/type :mbql/join
               :stages stages)
        lib.options/ensure-uuid)))

(defn- joins->pipeline [joins]
  (mapv join->pipeline joins))

(defn- inner-query->stages [{:keys [source-query source-metadata], :as inner-query}]
  (let [previous-stages (if source-query
                          (inner-query->stages source-query)
                          [])
        source-metadata (->stage-metadata source-metadata)
        previous-stage  (dec (count previous-stages))
        previous-stages (cond-> previous-stages
                          (and source-metadata
                               (not (neg? previous-stage))) (assoc-in [previous-stage :lib/stage-metadata] source-metadata))
        stage-type      (if (:native inner-query)
                          :mbql.stage/native
                          :mbql.stage/mbql)
        ;; we're using `merge` here instead of threading stuff so the `:lib/` keys are the first part of the map for
        ;; readability in the REPL.
        this-stage      (merge {:lib/type stage-type}
                               (dissoc inner-query :source-query :source-metadata))
        this-stage      (cond-> this-stage
                          (seq (:joins this-stage)) (update :joins joins->pipeline)
                          :always (update-legacy-boolean-expression->list :filter :filters))]
    (conj previous-stages this-stage)))

(defn- mbql-query->pipeline
  "Convert a `:type` `:query` QP MBQL (i.e., MBQL as currently understood by the Query Processor, or the JS MLv1) to a
  pMBQL query. The key difference is that instead of having a `:query` with a `:source-query` with a `:source-query`
  and so forth, you have a vector of `:stages` where each stage serves as the source query for the next stage.
  Initially this was an implementation detail of a few functions, but it's easier to visualize and manipulate, so now
  all of MLv2 deals with pMBQL. See this Slack thread
  https://metaboat.slack.com/archives/C04DN5VRQM6/p1677118410961169?thread_ts=1677112778.742589&cid=C04DN5VRQM6 for
  more information."
  [query]
  (merge {:lib/type :mbql/query
          :stages   (inner-query->stages (:query query))}
         (dissoc query :type :query)))

(def LegacyOrPMBQLQuery
  "Schema for a map that is either a legacy query OR a pMBQL query."
  [:or
   [:map
    {:error/message "legacy query"}
    [:type [:enum :native :query]]]
   [:map
    {:error/message "pMBQL query"}
    [:lib/type [:= :mbql/query]]]])

(mu/defn pipeline
  "Ensure that a `query` is in the general shape of a pMBQL query. This doesn't walk the query and fix everything! The
  goal here is just to make sure we have `:stages` in the correct place and the like. See [[metabase.lib.convert]] for
  functions that actually ensure all parts of the query match the pMBQL schema (they use this function as part of that
  process.)"
  [query :- LegacyOrPMBQLQuery]
  (if (= (:lib/type query) :mbql/query)
    query
    (case (:type query)
      :native (native-query->pipeline query)
      :query  (mbql-query->pipeline query))))

(mu/defn canonical-stage-index :- [:int {:min 0}]
  "If `stage-number` index is a negative number e.g. `-1` convert it to a positive index so we can use `nth` on
  `stages`. `-1` = the last stage, `-2` = the penultimate stage, etc."
  [{:keys [stages], :as _query} :- :map
   stage-number                 :- :int]
  (let [stage-number' (if (neg? stage-number)
                        (+ (count stages) stage-number)
                        stage-number)]
    (when (or (>= stage-number' (count stages))
              (neg? stage-number'))
      (throw (ex-info (i18n/tru "Stage {0} does not exist" stage-number)
                      {:num-stages (count stages)})))
    stage-number'))

(mu/defn previous-stage-number :- [:maybe [:int {:min 0}]]
  "The index of the previous stage, if there is one. `nil` if there is no previous stage."
  [query        :- :map
   stage-number :- :int]
  (let [stage-number (canonical-stage-index query stage-number)]
    (when (pos? stage-number)
      (dec stage-number))))

(defn first-stage?
  "Whether a `stage-number` is referring to the first stage of a query or not."
  [query stage-number]
  (not (previous-stage-number query stage-number)))

(mu/defn next-stage-number :- [:maybe :int]
  "The index of the next stage, if there is one. `nil` if there is no next stage."
  [{:keys [stages], :as _query} :- :map
   stage-number                 :- :int]
  (let [stage-number (if (neg? stage-number)
                       (+ (count stages) stage-number)
                       stage-number)]
    (when (< (inc stage-number) (count stages))
      (inc stage-number))))

(defn last-stage?
  "Whether a `stage-number` is referring to the last stage of a query or not."
  [query stage-number]
  ;; Call canonical-stage-index to ensure this throws when given an invalid stage-number.
  (not (next-stage-number query (canonical-stage-index query stage-number))))

(mu/defn query-stage :- [:maybe ::lib.schema/stage]
  "Fetch a specific `stage` of a query. This handles negative indices as well, e.g. `-1` will return the last stage of
  the query."
  [query        :- LegacyOrPMBQLQuery
   stage-number :- :int]
  (let [{:keys [stages], :as query} (pipeline query)]
    (get (vec stages) (canonical-stage-index query stage-number))))

(mu/defn previous-stage :- [:maybe ::lib.schema/stage]
  "Return the previous stage of the query, if there is one; otherwise return `nil`."
  [query stage-number :- :int]
  (when-let [stage-num (previous-stage-number query stage-number)]
    (query-stage query stage-num)))

(mu/defn update-query-stage :- ::lib.schema/query
  "Update a specific `stage-number` of a `query` by doing

    (apply f stage args)

  `stage-number` can be a negative index, e.g. `-1` will update the last stage of the query."
  [query        :- LegacyOrPMBQLQuery
   stage-number :- :int
   f & args]
  (let [{:keys [stages], :as query} (pipeline query)
        stage-number'               (canonical-stage-index query stage-number)
        stages'                     (apply update (vec stages) stage-number' f args)]
    (assoc query :stages stages')))

(mu/defn drop-later-stages :- ::lib.schema/query
  "Drop any stages in the `query` that come after `stage-number`."
  [query        :- LegacyOrPMBQLQuery
   stage-number :- :int]
  (cond-> (pipeline query)
    (not (last-stage? query stage-number))
    (update :stages #(take (inc (canonical-stage-index query stage-number)) %))))

(defn native-stage?
  "Is this query stage a native stage?"
  ([stage]
   (= (:lib/type stage) :mbql.stage/native))
  ([query stage-number]
   (native-stage? (query-stage query stage-number))))

(mu/defn ensure-mbql-final-stage :- ::lib.schema/query
  "Convert query to a pMBQL (pipeline) query, and make sure the final stage is an `:mbql` one."
  [query]
  (let [query (pipeline query)]
    (cond-> query
      (native-stage? query -1)
      (update :stages conj {:lib/type :mbql.stage/mbql}))))

(defn join-strings-with-conjunction
  "This is basically [[clojure.string/join]] but uses commas to join everything but the last two args, which are joined
  by a string `conjunction`. Uses Oxford commas for > 2 args.

  (join-strings-with-conjunction \"and\" [\"X\" \"Y\" \"Z\"])
  ;; => \"X, Y, and Z\""
  [conjunction coll]
  (when (seq coll)
    (if (= (count coll) 1)
      (first coll)
      (let [conjunction (str \space (str/trim conjunction) \space)]
        (if (= (count coll) 2)
          ;; exactly 2 args: X and Y
          (str (first coll) conjunction (second coll))
          ;; > 2 args: X, Y, and Z
          (str
           (str/join ", " (butlast coll))
           ","
           conjunction
           (last coll)))))))

(def ^:private truncate-alias-max-length-bytes
  "Length to truncate column and table identifiers to. See [[metabase.driver.impl/default-alias-max-length-bytes]] for
  reasoning."
  60)

(def ^:private truncated-alias-hash-suffix-length
  "Length of the hash suffixed to truncated strings by [[truncate-alias]]."
  ;; 8 bytes for the CRC32 plus one for the underscore
  9)

(mu/defn- crc32-checksum :- [:string {:min 8, :max 8}]
  "Return a 4-byte CRC-32 checksum of string `s`, encoded as an 8-character hex string."
  [s :- :string]
  (let [s #?(:clj (Long/toHexString (.getValue (doto (java.util.zip.CRC32.)
                                                 (.update (.getBytes ^String s "UTF-8")))))
             :cljs (-> (CRC32/str s 0)
                       (unsigned-bit-shift-right 0) ; see https://github.com/SheetJS/js-crc32#signed-integers
                       (.toString 16)))]
    ;; pad to 8 characters if needed. Might come out as less than 8 if the first byte is `00` or `0x` or something.
    (loop [s s]
      (if (< (count s) 8)
        (recur (str \0 s))
        s))))

(mu/defn truncate-alias :- [:string {:min 1, :max 60}]
  "Truncate string `s` if it is longer than [[truncate-alias-max-length-bytes]] and append a hex-encoded CRC-32
  checksum of the original string. Truncated string is truncated to [[truncate-alias-max-length-bytes]]
  minus [[truncated-alias-hash-suffix-length]] characters so the resulting string is
  exactly [[truncate-alias-max-length-bytes]]. The goal here is that two really long strings that only differ at the
  end will still have different resulting values.

    (truncate-alias \"some_really_long_string\" 15) ;   -> \"some_r_8e0f9bc2\"
    (truncate-alias \"some_really_long_string_2\" 15) ; -> \"some_r_2a3c73eb\""
  ([s]
   (truncate-alias s truncate-alias-max-length-bytes))

  ([s         :- ::lib.schema.common/non-blank-string
    max-bytes :- [:int {:min 0}]]
   (if (<= (u/string-byte-count s) max-bytes)
     s
     (let [checksum  (crc32-checksum s)
           truncated (u/truncate-string-to-byte-count s (- max-bytes truncated-alias-hash-suffix-length))]
       (str truncated \_ checksum)))))

(mu/defn legacy-string-table-id->card-id :- [:maybe ::lib.schema.id/card]
  "If `table-id` is a legacy `card__<id>`-style string, parse the `<id>` part to an integer Card ID. Only for legacy
  queries! You don't need to use this in pMBQL since this is converted automatically by [[metabase.lib.convert]] to
  `:source-card`."
  [table-id]
  (when (string? table-id)
    (when-let [[_match card-id-str] (re-find #"^card__(\d+)$" table-id)]
      (parse-long card-id-str))))

(mu/defn source-table-id :- [:maybe ::lib.schema.id/table]
  "If this query has a `:source-table` ID, return it."
  [query]
  (-> query :stages first :source-table))

(mu/defn source-card-id :- [:maybe ::lib.schema.id/card]
  "If this query has a `:source-card` ID, return it."
  [query]
  (-> query :stages first :source-card))

(mu/defn first-stage-type :- [:maybe [:enum :mbql.stage/mbql :mbql.stage/native]]
  "Type of the first query stage."
  [query :- :map]
  (:lib/type (query-stage query 0)))

(mu/defn first-stage-is-native? :- :boolean
  "Whether the first stage of the query is a native query stage."
  [query :- :map]
  (= (first-stage-type query) :mbql.stage/native))

(mu/defn- unique-alias :- :string
  [original :- :string
   suffix   :- :string]
  (-> (str original \_ suffix)
      (truncate-alias)))

(mr/def ::unique-name-generator
  "Stateful function with the signature

    (f)        => 'fresh' unique name generator
    (f str)    => unique-str
    (f id str) => unique-str

  i.e. repeated calls with the same string should return different unique strings."
  [:function
   ;; (f) => generates a new instance of the unique name generator for recursive generation without 'poisoning the
   ;; well'.
   [:=>
    [:cat]
    [:ref ::unique-name-generator]]
   ;; (f str) => unique-str
   [:=>
    [:cat :string]
    ::lib.schema.common/non-blank-string]
   ;; (f id str) => unique-str
   [:=>
    [:cat :any :string]
    ::lib.schema.common/non-blank-string]])

(mu/defn- unique-name-generator-with-options :- ::unique-name-generator
  [options :- :map]
  ;; ok to use here because this is the one designated wrapper for it.
  #_{:clj-kondo/ignore [:discouraged-var]}
  (let [f         (mbql.u/unique-name-generator options)
        truncate* (if (::truncate? options)
                    truncate-alias
                    identity)]
    ;; I know we could just use `comp` here but it gets really hard to figure out where it's coming from when you're
    ;; debugging things; a named function like this makes it clear where this function came from
    (fn unique-name-generator-fn
      ([]
       (unique-name-generator-with-options options))
      ([s]
       (->> s truncate* f))
      ([id s]
       (->> s truncate* (f id))))))

(mu/defn- unique-name-generator-factory :- [:function
                                            [:=>
                                             [:cat]
                                             ::unique-name-generator]
                                            [:=>
                                             [:cat [:schema [:sequential :string]]]
                                             ::unique-name-generator]]
  [options :- :map]
  (mu/fn :- ::unique-name-generator
    ([]
     (unique-name-generator-with-options options))
    ([existing-names :- [:sequential :string]]
     (let [f (unique-name-generator-with-options options)]
       (doseq [existing existing-names]
         (f existing))
       f))))

(def ^{:arglists '([] [existing-names])} unique-name-generator
  "Create a new function with the signature

    (f str) => str

  or

   (f id str) => str

  That takes any sort of string identifier (e.g. a column alias or table/join alias) and returns a guaranteed-unique
  name truncated to 60 characters (actually 51 characters plus a hash).

  Optionally takes a list of names which are already defined, \"priming\" the generator with eg. all the column names
  that currently exist on a stage of the query.

  The two-arity version of the returned function can be used for idempotence. See docstring
  for [[metabase.legacy-mbql.util/unique-name-generator]] for more information.

  New!

  You can call

    (f)

  to get a new, fresh unique name generator for recursive usage without 'poisoning the well'."
  ;; unique by lower-case name, e.g. `NAME` and `name` => `NAME` and `name_2`
   ;;
   ;; some databases treat aliases as case-insensitive so make sure the generated aliases are unique regardless of
   ;; case
  (unique-name-generator-factory
   {::truncate?      true
    :name-key-fn     u/lower-case-en
    :unique-alias-fn unique-alias}))

(def ^{:arglists '([] [existing-names])} non-truncating-unique-name-generator
  "This is the same as [[unique-name-generator]] but doesn't truncate names, matching the 'classic' behavior in QP
  results metadata."
  (unique-name-generator-factory {::truncate? false}))

(mu/defn identity-generator :- ::unique-name-generator
  "Identity unique name generator that just returns strings as-is."
  ([]
   identity-generator)
  ([s]
   s)
  ([_id s]
   s))

(def ^:private strip-id-regex
  #?(:cljs (js/RegExp. " id$" "i")
     ;; `(?i)` is JVM-specific magic to turn on the `i` case-insensitive flag.
     :clj  #"(?i) id$"))

(mu/defn strip-id :- :string
  "Given a display name string like \"Product ID\", this will drop the trailing \"ID\" and trim whitespace.
  Used to turn a FK field's name into a pseudo table name when implicitly joining."
  [display-name :- :string]
  (-> display-name
      (str/replace strip-id-regex "")
      str/trim))

(mu/defn add-summary-clause :- ::lib.schema/query
  "If the given stage has no summary, it will drop :fields, :order-by, and :join :fields from it,
   as well as dropping any subsequent stages."
  [query :- ::lib.schema/query
   stage-number :- :int
   location :- [:enum :breakout :aggregation]
   a-summary-clause]
  (let [query (pipeline query)
        stage-number (or stage-number -1)
        stage (query-stage query stage-number)
        new-summary? (not (or (seq (:aggregation stage)) (seq (:breakout stage))))
        new-query (update-query-stage
                   query stage-number
                   update location
                   (fn [summary-clauses]
                     (->> a-summary-clause
                          lib.common/->op-arg
                          (conj (vec summary-clauses)))))]
    (if new-summary?
      (-> new-query
          (update-query-stage
           stage-number
           (fn [stage]
             (-> stage
                 (dissoc :order-by :fields)
                 (m/update-existing :joins (fn [joins] (mapv #(dissoc % :fields) joins))))))
          (update :stages #(into [] (take (inc (canonical-stage-index query stage-number))) %)))
      new-query)))

(defn find-stage-index-and-clause-by-uuid
  "Find the clause in `query` with the given `lib-uuid`. Return a [stage-index clause] pair, if found."
  ([query lib-uuid]
   (find-stage-index-and-clause-by-uuid query -1 lib-uuid))
  ([query stage-number lib-uuid]
   (first (keep-indexed (fn [idx stage]
                          (lib.util.match/match-lite-recursive stage
                            (clause :guard (= lib-uuid (lib.options/uuid clause)))
                            [idx clause]))
                        (:stages (drop-later-stages query stage-number))))))

(defn fresh-uuids
  "Recursively replace all the :lib/uuids in `x` with fresh ones. Useful if you need to attach something to a query more
  than once."
  ([x]
   (fresh-uuids x (constantly nil)))
  ([x register-fn]
   (cond
     (sequential? x)
     (into (empty x) (map #(fresh-uuids % register-fn)) x)

     (map? x)
     (into
      (empty x)
      (map (fn [[k v]]
             [k (if (= k :lib/uuid)
                  (let [new-id (str (random-uuid))]
                    (register-fn v new-id)
                    new-id)
                  (fresh-uuids v register-fn))]))
      x)

     :else
     x)))

(defn- replace-uuid-references
  [x replacement-map]
  (let [replacement (find replacement-map x)]
    (cond
      replacement
      (val replacement)

      (sequential? x)
      (into (empty x) (map #(replace-uuid-references % replacement-map)) x)

      (map? x)
      (into
       (empty x)
       (map (fn [[k v]]
              [k (cond-> v
                   (not= k :lib/uuid) (replace-uuid-references replacement-map))]))
       x)

      :else
      x)))

(defn fresh-query-instance
  "Create an copy of `query` with fresh :lib/uuid values making sure that internal
  uuid references are kept."
  [query]
  (let [v-replacement (volatile! (transient {}))
        almost-query (fresh-uuids query #(vswap! v-replacement assoc! %1 %2))
        replacement (persistent! @v-replacement)]
    (replace-uuid-references almost-query replacement)))

(mu/defn normalized-query-type :- [:maybe [:enum #_MLv2 :mbql/query #_legacy :query :native #_audit :internal]]
  "Get the `:lib/type` or `:type` from `query`, even if it is not-yet normalized."
  [query :- [:maybe :map]]
  (when (map? query)
    (when-let [query-type (keyword (some #(get query %)
                                         [:lib/type :type "lib/type" "type"]))]
      (when (#{:mbql/query :query :native :internal} query-type)
        query-type))))

(mu/defn referenced-field-ids :- [:maybe [:set ::lib.schema.id/field]]
  "Find all the integer field IDs in `coll`, Which can arbitrarily be anything that is part of MLv2 query schema."
  [coll]
  (not-empty
   (into #{}
         (comp cat (filter some?))
         (lib.util.match/match coll [:field opts (id :guard int?)] [id (:source-field opts)]))))

(defn collect-source-tables
  "Return sequence of source tables from `query`."
  [query]
  (let [from-joins (mapcat collect-source-tables (:joins query))]
    (if-let [source-query (:source-query query)]
      (concat (collect-source-tables source-query) from-joins)
      (cond->> from-joins
        (:source-table query) (cons (:source-table query))))))<|MERGE_RESOLUTION|>--- conflicted
+++ resolved
@@ -222,24 +222,10 @@
         (assoc :lib/type :metadata/results))))
 
 (defn- join->pipeline [join]
-<<<<<<< HEAD
-  (let [source (select-keys join [:source-table :source-query])
-        stages (inner-query->stages source)
-        stages (if-let [source-metadata (and (>= (count stages) 2)
-                                             (:source-metadata join))]
-                 (assoc-in stages [(- (count stages) 2) :lib/stage-metadata] (->stage-metadata source-metadata))
-                 stages)
-        ;; sometimes we generate an extra empty last stage (if the join has `:source-query` we generate an unneeded
-        ;; last stage for it) -- remove it
-        stages (if (and (> (count stages) 1)
-                        (= (last stages) {:lib/type :mbql.stage/mbql}))
-                 (butlast stages)
-=======
   (let [stages (inner-query->stages (or (:source-query join)
                                         (select-keys join [:source-table])))
         stages (if-let [source-metadata (:source-metadata join)]
                  (assoc-in stages [(dec (count stages)) :lib/stage-metadata] (->stage-metadata source-metadata))
->>>>>>> 3a5e8d14
                  stages)]
     (-> join
         (dissoc :source-table :source-query :source-metadata)
