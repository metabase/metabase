;; A "module" is any `metabase.<module>.core` namespace in `src`.
;;
;; ## `api`:
;;
;; Map of module name => the "core" external public-facing API namespace(s). You have three options here:
;;
;; 1. Special sentinel value `:any` means means this module does not (yet) have external public-facing API
;;    namespace(s). This is mostly a temporary placeholder until we go in and create module namespaces, which means
;;    you should go create one.
;;
;; 2. A set of namespace symbols. All namespaces in other modules will only be allowed to use namespaces from
;;    this set. Ideally this set should only have one namespace, but restricting it to a set of several is still
;;    better than `:any`.
;;
;; 3. `nil` or not listed here -- we default to assuming there is (some subset) of the 'standard' API namespaces
;;    `<module>.api`, `<module>.core`, and `<module>.init`
;;
;; ## `uses`:
;;
;; Map of module => other modules you're allowed to use there. You have two options here:
;;
;; 1. `:any` means namespaces in this module are allowed to use any other module -- allowed modules are not
;;    enforced for this module. Module API namespaces for modules that have them defined are still enforced. For
;;    ones that are `nil`, please go in and add a list of allowed modules. `:any` is mostly meant a temporary
;;    placeholder until we can fill these all out, so feel free to fix these.
;;
;; 2. A set of module symbols. This is the list of modules that are allowed to be referenced. An empty set means no
;;    other modules are allowed to be referenced; this is the default for any modules that aren't listed here.
;;
;; ## Tips
;;
;; PRO TIP: Check out the [[dev.deps-graph]] namespace for helpful tools to see where a module is used externally, and
;; for tools for calculating this config -- you can use [[dev.deps-graph/print-kondo-config-diff]] to see what updates
;; you need to make
{:metabase/modules
 {actions
  {:api  #{metabase.actions.api
           metabase.actions.core}
   :uses #{analytics
           api
           collections
           driver
           legacy-mbql
           lib
           model-persistence
           models
           queries
           query-processor
           search
           settings
           util}}

  activity-feed
  {:api  #{metabase.activity-feed.api metabase.activity-feed.init}
   :uses #{api
           app-db
           collections
           config
           events
           models
           util}}

  appearance
  {:api  #{metabase.appearance.core
           metabase.appearance.init}
   :uses #{settings util}}

  analytics
  {:api  #{metabase.analytics.api
           metabase.analytics.core
           metabase.analytics.init
           metabase.analytics.prometheus
           metabase.analytics.snowplow}
   :uses #{appearance
           api
           app-db
           channel
           config
           driver
           eid-translation
           internal-stats
           lib-be
           models
           premium-features
           session
           settings
           sso
           system
           task
           util
           version}}

  analyze
  {:api  #{metabase.analyze.core
           metabase.analyze.query-results}
   :uses #{config
           driver
           legacy-mbql
           lib
           models
           sync
           util}}

  ;; TODO -- consolidate these into a `.core` API namespace.
  api
  {:api #{metabase.api.common
          metabase.api.common.internal
          metabase.api.common.validation
          metabase.api.docs
<<<<<<< HEAD
          metabase.api.init
          metabase.api.logger
=======
>>>>>>> 90161de2
          metabase.api.macros
          metabase.api.open-api
          metabase.api.routes.common
          metabase.api.settings
          metabase.api.util
          metabase.api.util.handlers}
   :uses #{analytics
           api-routes
           classloader
           config
           embedding
           events
           models
           premium-features
           request
           settings
           util
           enterprise/advanced-permissions}}

  api-keys
  {:api  #{metabase.api-keys.api
           metabase.api-keys.core}
   :uses #{api
           app-db
           events
           models
           permissions
           users
           util}}

  api-routes
  {:api  #{metabase.api-routes.core}
   :uses :any}

  app-db
  {:api  #{metabase.app-db.core
           metabase.app-db.query
           metabase.app-db.setup}
   :uses #{auth-provider
           classloader
           config
           connection-pool
           driver
           task
           util}}

  audit-app
  {:api  #{metabase.audit-app.core
           metabase.audit-app.init}
   :uses #{api
           app-db
           events
           models
           premium-features
           settings
           task
           task-history
           util}}

  auth-provider
  {:api  #{metabase.auth-provider.core}
   :uses #{premium-features}}

  bookmarks
  {:api  #{metabase.bookmarks.api}
   :uses #{api
           app-db
           queries
           util}}

  bug-reporting
  {:api  #{metabase.bug-reporting.api
           metabase.bug-reporting.init}
   :uses #{analytics
           api
           app-db
           config
           driver
           premium-features
           settings
           util}}

  cache
  {:api  #{metabase.cache.api
           metabase.cache.core
           metabase.cache.init}
   :uses #{api
           app-db
           config
           events
           models
           premium-features
           settings
           util}}

  ;; TODO -- way too many API namespaces.
  channel
  {:api  #{metabase.channel.api
           metabase.channel.core
           metabase.channel.email
           metabase.channel.email.messages
           metabase.channel.init
           metabase.channel.models.channel
           metabase.channel.render.core
           metabase.channel.settings
           metabase.channel.slack
           metabase.channel.template.core}
   :uses #{analytics
           api
           app-db
           appearance
           collections
           config
           dashboards
           driver
           events
           formatter
           lib
           lib-be
           models
           notification
           parameters
           permissions
           premium-features
           query-processor
           settings
           system
           task
           timeline
           types
           util}}

  classloader
  {:api  #{metabase.classloader.core
           metabase.classloader.init}
   :uses #{util}}

  cloud-migration
  {:api  #{metabase.cloud-migration.api
           metabase.cloud-migration.core
           metabase.cloud-migration.init}
   :uses #{api
           app-db
           cmd
           config
           models
           premium-features
           settings
           task
           util}}

  content-verification
  {:api  #{metabase.content-verification.core
           metabase.content-verification.init}
   :uses #{app-db
           models
           util}}

  cmd
  {:api  #{metabase.cmd.copy
           metabase.cmd.core
           metabase.cmd.dump-to-h2}
   :uses #{api
           api-routes
           app-db
           classloader
           config
           legacy-mbql
           models
           query-processor
           search
           settings
           users
           util}}

  collections
  {:api  #{metabase.collections.api
           metabase.collections.models.collection
           metabase.collections.models.collection.root}
   :uses #{api
           api-keys
           app-db
           audit-app
           config
           driver
           events
           legacy-mbql
           models
           notification
           permissions
           premium-features
           queries
           request
           revisions
           search
           upload
           util}}

  ;; technically this 'uses' `enterprise/core` and `test` since it tries to load them to see if they exists so we know
  ;; if EE/test code is available; however we can ignore them since they're not real usages.
  config
  {:api  #{metabase.config.core}
   :uses #{}}

  ;; this is not actually a real module, but comes from one of our libraries.
  connection-pool
  {:api  #{metabase.connection-pool}
   :uses #{}}

  core
  {:api  #{metabase.core.initialization-status}
   :uses :any}

  dashboards
  {:api  #{metabase.dashboards.api
           metabase.dashboards.autoplace
           metabase.dashboards.constants
           metabase.dashboards.models.dashboard
           metabase.dashboards.models.dashboard-card
           metabase.dashboards.models.dashboard-tab}
   :uses #{actions
           analytics
           api
           app-db
           audit-app
           channel
           collections
           config
           events
           lib
           lib-be
           models
           parameters
           permissions
           public-sharing
           pulse
           queries
           query-processor
           request
           revisions
           search
           util
           warehouse-schema
           xrays}}

  database-routing
  {:api  #{metabase.database-routing.core}
   :uses #{premium-features}}

  driver
  {:api #{metabase.driver
          metabase.driver.common
          metabase.driver.common.parameters
          metabase.driver.common.parameters.dates
          metabase.driver.common.parameters.operators
          metabase.driver.common.parameters.parse
          metabase.driver.common.parameters.values
          metabase.driver.ddl.interface
          metabase.driver.h2
          metabase.driver.impl
          metabase.driver.init
          metabase.driver.mysql
          metabase.driver.postgres
          metabase.driver.sql
          metabase.driver.sql-jdbc.connection
          metabase.driver.sql-jdbc.execute
          metabase.driver.sql-jdbc.execute.diagnostic
          metabase.driver.sql-jdbc.sync
          metabase.driver.sql.query-processor
          metabase.driver.sql.query-processor.deprecated
          metabase.driver.sql.util
          metabase.driver.sync
          metabase.driver.util}
   :uses #{actions
           api
           app-db
           appearance
           auth-provider
           classloader
           config
           connection-pool
           database-routing
           events
           legacy-mbql
           lib
           lib-be
           logger
           models
           notification
           premium-features
           pulse
           query-processor
           secrets
           settings
           sync
           system
           upload
           warehouse-schema
           warehouses
           util}}

  eid-translation
  {:api  #{metabase.eid-translation.api
           metabase.eid-translation.core}
   :uses #{api
           settings
           util}}

  embedding
  {:api  #{metabase.embedding.api
           metabase.embedding.app-origins-sdk
           metabase.embedding.init
           metabase.embedding.settings}
   :uses #{analytics
           api
           config
           driver
           eid-translation
           events
           models
           notification
           parameters
           premium-features
           public-sharing
           queries
           query-processor
           settings
           tiles
           util}}

  events
  {:api  #{metabase.events.core
           metabase.events.init}
   :uses #{models
           util}}

  formatter
  {:api  #{metabase.formatter.core}
   :uses #{appearance
           models
           system
           query-processor
           types
           util}}

  geojson
  {:api  #{metabase.geojson.api
           metabase.geojson.init}
   :uses #{api
           settings
           util}}

  indexed-entities
  {:api  #{metabase.indexed-entities.api
           metabase.indexed-entities.init}
   :uses #{analytics
           api
           driver
           legacy-mbql
           lib
           models
           query-processor
           search
           sync
           task
           util}}

  internal-stats
  {:api #{metabase.internal-stats.core}
   :uses #{app-db
           models}}

  legacy-mbql
  {:api #{metabase.legacy-mbql.normalize
          metabase.legacy-mbql.predicates
          metabase.legacy-mbql.schema
          metabase.legacy-mbql.schema.helpers
          metabase.legacy-mbql.util}
   :uses #{lib
           models
           types
           util}}

  lib
  {:api #{metabase.lib.binning
          metabase.lib.binning.util
          metabase.lib.card
          metabase.lib.core
          metabase.lib.equality
          metabase.lib.field
          metabase.lib.filter
          metabase.lib.ident
          metabase.lib.join.util
          metabase.lib.metadata
          metabase.lib.metadata.cached-provider
          metabase.lib.metadata.calculation
          metabase.lib.metadata.invocation-tracker
          metabase.lib.metadata.protocols
          metabase.lib.normalize
          metabase.lib.options
          metabase.lib.query
          metabase.lib.schema
          metabase.lib.schema.actions
          metabase.lib.schema.binning
          metabase.lib.schema.common
          metabase.lib.schema.expression
          metabase.lib.schema.expression.temporal
          metabase.lib.schema.expression.window
          metabase.lib.schema.id
          metabase.lib.schema.info
          metabase.lib.schema.literal
          metabase.lib.schema.metadata
          metabase.lib.schema.parameter
          metabase.lib.schema.template-tag
          metabase.lib.schema.temporal-bucketing
          metabase.lib.schema.util
          metabase.lib.temporal-bucket
          metabase.lib.types.isa
          metabase.lib.util
          metabase.lib.util.match
          metabase.lib.walk}
   :uses #{config
           legacy-mbql
           types
           util}}

  lib-be
  {:api #{metabase.lib-be.core
          metabase.lib-be.init
          metabase.lib-be.metadata.jvm}
   :uses #{lib
           models
           settings
           util}}

  logger
  {:api  #{metabase.logger.api
           metabase.logger.core
           metabase.logger.init}
   :uses #{analytics
           api
           classloader
           config
           util}}

  login-history
  {:api #{metabase.login-history.api
          metabase.login-history.core
          metabase.login-history.init}
   :uses #{analytics
           api
           channel
           request
           settings
           util}}

  model-persistence
  {:api #{metabase.model-persistence.api
          metabase.model-persistence.core
          metabase.model-persistence.init}
   :uses #{api
           app-db
           driver
           events
           lib
           models
           premium-features
           settings
           queries
           query-processor
           request
           system
           task
           task-history
           util}}

  models
  {:api #{metabase.models.dispatch
          metabase.models.humanization
          metabase.models.init
          metabase.models.interface
          metabase.models.resolution
          metabase.models.serialization
          metabase.models.util.spec-update
          metabase.models.visualization-settings}
   :uses #{api
           app-db
           classloader
           legacy-mbql
           lib
           lib-be
           settings
           util}}

  native-query-snippets
  {:api  #{metabase.native-query-snippets.api
           metabase.native-query-snippets.core}
   :uses #{api
           collections
           models
           permissions
           premium-features
           util}}

  notification
  {:api  #{metabase.notification.api
           metabase.notification.core
           metabase.notification.init
           metabase.notification.models
           metabase.notification.payload.core}
   :uses #{analytics
           api
           appearance
           channel
           config
           dashboards
           driver
           events
           models
           parameters
           permissions
           premium-features
           query-processor
           request
           session
           settings
           sso
           system
           task
           task-history
           users
           util}}

  ;; TODO -- too many API namespaces
  parameters
  {:api  #{metabase.parameters.chain-filter
           metabase.parameters.custom-values
           metabase.parameters.dashboard
           metabase.parameters.field
           metabase.parameters.init
           metabase.parameters.params
           metabase.parameters.shared}
   :uses #{api
           app-db
           classloader
           driver
           legacy-mbql
           lib
           lib-be
           models
           query-processor
           types
           util
           warehouse-schema
           warehouses}}

  permissions
  {:api  #{metabase.permissions.api
           metabase.permissions.core
           ;; TODO -- move these into the API namespace.
           metabase.permissions.models.application-permissions-revision
           metabase.permissions.models.collection-permission-graph-revision
           metabase.permissions.models.collection.graph
           metabase.permissions.models.data-permissions
           metabase.permissions.models.permissions
           metabase.permissions.models.permissions-group
           metabase.permissions.models.query.permissions
           metabase.permissions.util}
   :uses #{api
           app-db
           audit-app
           collections
           config
           legacy-mbql
           lib
           models
           premium-features
           query-processor
           request
           server
           settings
           util}}

  pivot
  {:api #{metabase.pivot.core}
   :uses #{models
           util}}

  plugins
  {:api  #{metabase.plugins.core}
   :uses #{classloader
           config
           driver
           util}}

  premium-features
  {:api  #{metabase.premium-features.api
           metabase.premium-features.core
           metabase.premium-features.init}
   :uses #{api
           app-db
           classloader
           config
           internal-stats
           settings
           util}}

  product-feedback
  {:api  #{metabase.product-feedback.api
           metabase.product-feedback.init}
   :uses #{analytics
           api
           app-db
           channel
           config
           driver
           premium-features
           settings
           task
           util}}

  public-sharing
  {:api  #{metabase.public-sharing.api
           metabase.public-sharing.core
           metabase.public-sharing.init}
   :uses #{actions
           analytics
           api
           dashboards
           events
           lib
           lib-be
           models
           parameters
           queries
           query-processor
           request
           settings
           tiles
           util}}

  pulse
  {:api  #{metabase.pulse.api
           metabase.pulse.core
           metabase.pulse.init
           metabase.pulse.task.send-pulses}
   :uses #{api
           app-db
           channel
           classloader
           collections
           config
           driver
           events
           models
           notification
           permissions
           premium-features
           query-processor
           request
           task
           task-history
           util
           enterprise/advanced-permissions
           enterprise/sandbox}}

  queries
  {:api  #{metabase.queries.api
           metabase.queries.core
           metabase.queries.init
           metabase.queries.models.query ; TODO FIXME
           metabase.queries.schema}      ; TODO FIXME
   :uses #{analytics
           analyze
           api
           app-db
           audit-app
           cache
           channel
           collections
           config
           content-verification
           dashboards
           events
           legacy-mbql
           lib
           lib-be
           models
           parameters
           permissions
           premium-features
           public-sharing
           pulse
           query-analysis
           query-processor
           request
           revisions
           search
           util
           view-log
           warehouse-schema}}

  query-analysis
  {:api  #{metabase.query-analysis.core
           metabase.query-analysis.init}
   :uses #{config
           driver
           legacy-mbql
           lib
           query-processor
           settings
           task
           util}}

  query-processor
  {:api #{metabase.query-processor
          metabase.query-processor.api
          metabase.query-processor.card
          metabase.query-processor.compile
          metabase.query-processor.dashboard
          metabase.query-processor.debug
          metabase.query-processor.error-type
          metabase.query-processor.init
          metabase.query-processor.interface
          metabase.query-processor.metadata
          metabase.query-processor.middleware.annotate
          metabase.query-processor.middleware.cache-backend.db
          metabase.query-processor.middleware.constraints
          metabase.query-processor.middleware.fetch-source-query-legacy
          metabase.query-processor.middleware.limit
          metabase.query-processor.middleware.permissions
          metabase.query-processor.middleware.wrap-value-literals
          metabase.query-processor.pipeline
          metabase.query-processor.pivot
          metabase.query-processor.preprocess
          metabase.query-processor.reducible
          metabase.query-processor.schema
          metabase.query-processor.setup
          metabase.query-processor.store
          metabase.query-processor.streaming
          metabase.query-processor.streaming.common
          metabase.query-processor.streaming.interface
          metabase.query-processor.timezone
          metabase.query-processor.util
          metabase.query-processor.util.add-alias-info
          metabase.query-processor.util.nest-query
          metabase.query-processor.util.persisted-cache
          metabase.query-processor.util.relative-datetime
          metabase.query-processor.util.transformations.nest-breakouts
          metabase.query-processor.writeback}
   :uses #{analytics
           analyze
           api
           appearance
           audit-app
           cache
           config
           driver
           events
           formatter
           legacy-mbql
           lib
           lib-be
           model-persistence
           models
           parameters
           permissions
           pivot
           premium-features
           queries
           request
           settings
           system
           server
           types
           users
           util}}

  request
  {:api  #{metabase.request.core
           metabase.request.init}
   :uses #{api
           config
           permissions
           session
           settings
           users
           util}}

  revisions
  {:api  #{metabase.revisions.api
           metabase.revisions.core
           metabase.revisions.init}
   :uses #{api
           config
           dashboards
           events
           models
           permissions
           util}}

  sample-data
  {:api  #{metabase.sample-data.core
           metabase.sample-data.init}
   :uses #{plugins
           settings
           sync
           util}}

  search
  {:api #{metabase.search.api
          metabase.search.appdb.scoring
          metabase.search.config
          metabase.search.core
          metabase.search.in-place.scoring
          metabase.search.ingestion
          metabase.search.init
          metabase.search.spec}
   :uses #{analytics
           api
           app-db
           appearance
           audit-app
           collections
           config
           driver
           events
           models
           permissions
           premium-features
           queries
           request
           settings
           startup
           task
           util
           warehouses}}

  secrets
  {:api  #{metabase.secrets.core}
   :uses #{api driver models premium-features util}}

  segments
  {:api  #{metabase.segments.api}
   :uses #{api
           events
           legacy-mbql
           lib
           lib-be
           models
           permissions
           search
           util
           xrays}}

  server
  {:api #{metabase.server.core
          metabase.server.init
          metabase.server.middleware.session
          metabase.server.streaming-response} ; TODO -- too many API namespaces
   :uses #{analytics
           api
           api-keys
           app-db
           appearance
           config
           core
           driver
           embedding
           premium-features
           query-processor
           request
           session
           settings
           system
           users
           util
           enterprise/sso}}

  session
  {:api  #{metabase.session.core
           metabase.session.api
           metabase.session.init
           metabase.session.models.session ; TODO -- shouldn't be exposed as an API namespace
           metabase.session.settings}      ; TODO -- shouldn't be exposed as an API namespace
   :uses #{api
           app-db
           channel
           config
           driver
           events
           login-history
           request
           settings
           sso
           system
           task
           users
           util}}

  settings
  {:api  #{metabase.settings.api
           metabase.settings.core
           metabase.settings.init}
   :uses #{api
           app-db
           config
           events
           models
           premium-features
           util
           enterprise/advanced-permissions}}

  setup
  {:api  #{metabase.setup.api
           metabase.setup.core}
   :uses #{analytics
           api
           app-db
           appearance
           channel
           config
           events
           permissions
           request
           session
           settings
           system
           users
           util}}

  sso
  {:api  #{metabase.sso.api
           metabase.sso.core
           metabase.sso.init}
   :uses #{api
           config
           permissions
           premium-features
           settings
           users
           util}}

  startup
  {:api  #{metabase.startup.core}
   :uses #{util}}

  sync
  {:api #{metabase.sync.api
          metabase.sync.core
          metabase.sync.init
          metabase.sync.schedules
          metabase.sync.task.sync-databases
          metabase.sync.util}
   :uses #{analyze
           api
           app-db
           audit-app
           config
           driver
           events
           lib
           models
           query-processor
           settings
           task
           task-history
           util
           warehouse-schema
           warehouses}}

  system
  {:api  #{metabase.system.core
           metabase.system.init}
   :uses #{appearance settings util}}

  task
  {:api #{metabase.task.bootstrap
          metabase.task.core}
   :uses #{app-db
           classloader
           util}}

  task-history
  {:api  #{metabase.task-history.api
           metabase.task-history.core
           metabase.task-history.init}
   :uses #{api
           models
           permissions
           premium-features
           request
           task
           util}}

  testing-api
  {:api  #{metabase.testing-api.api
           metabase.testing-api.core
           metabase.testing-api.init}
   :uses #{analytics
           api
           app-db
           config
           premium-features
           search
           util}}

  tiles
  {:api  #{metabase.tiles.api
           metabase.tiles.init}
   :uses #{api
           legacy-mbql
           query-processor
           settings
           util}}

  timeline
  {:api  #{metabase.timeline.api
           metabase.timeline.core}
   :uses #{analytics
           api
           collections
           models
           util}}

  types
  {:api  #{metabase.types.core
           metabase.types.init}
   :uses #{util}}

  upload
  {:api  #{metabase.upload.api
           metabase.upload.core
           metabase.upload.init}
   :uses #{analytics
           appearance
           api
           collections
           driver
           events
           legacy-mbql
           lib
           model-persistence
           models
           permissions
           queries
           settings
           sync
           util
           warehouse-schema}}

  user-key-value
  {:api  #{metabase.user-key-value.api
           metabase.user-key-value.init}
   :uses #{api
           config
           lib
           util}}

  users
  {:api  #{metabase.users.api
           metabase.users.init
           metabase.users.models.user
           metabase.users.models.user-parameter-value}
   :uses #{analytics
           api
           app-db
           appearance
           channel
           collections
           config
           events
           models
           permissions
           premium-features
           request
           session
           settings
           setup
           sso
           system
           util
           enterprise/advanced-permissions}}

  util
  {:api :any
   :uses #{app-db
           channel
           classloader
           config
           driver
           legacy-mbql
           lib
           parameters
           settings
           system}}

  version
  {:api  #{metabase.version.core
           metabase.version.init}
   :uses #{config
           settings
           system
           task
           util}}

  view-log
  {:api  #{metabase.view-log.core
           metabase.view-log.init}
   :uses #{analytics
           api
           audit-app
           events
           models
           permissions
           premium-features
           util}}

  warehouse-schema
  {:api  #{metabase.warehouse-schema.api
           metabase.warehouse-schema.field
           metabase.warehouse-schema.metadata-from-qp
           metabase.warehouse-schema.metadata-queries
           metabase.warehouse-schema.models.field
           metabase.warehouse-schema.models.field-values
           metabase.warehouse-schema.models.table
           metabase.warehouse-schema.table}
   :uses #{analyze
           api
           app-db
           audit-app
           driver
           events
           lib
           lib-be
           models
           parameters
           permissions
           premium-features
           query-processor
           request
           search
           sync
           types
           upload
           util
           warehouses
           xrays}}

  warehouses
  {:api  #{metabase.warehouses.api
           metabase.warehouses.core
           metabase.warehouses.init
           metabase.warehouses.models.database}
   :uses #{analytics
           api
           app-db
           audit-app
           classloader
           collections
           config
           database-routing
           driver
           events
           lib
           lib-be
           models
           permissions
           premium-features
           queries
           request
           sample-data
           search
           secrets
           settings
           sync
           upload
           util
           warehouse-schema
           enterprise/advanced-permissions}}

  xrays
  {:api  #{metabase.xrays.api
           metabase.xrays.core
           metabase.xrays.init}
   :uses #{analyze
           appearance
           api
           collections
           dashboards
           driver
           legacy-mbql
           lib
           models
           permissions
           settings
           queries
           query-processor
           util
           warehouse-schema}}

  enterprise/advanced-config
  {:api  #{metabase-enterprise.advanced-config.api.logs
           metabase-enterprise.advanced-config.models.notification
           metabase-enterprise.advanced-config.init
           metabase-enterprise.advanced-config.file}
   :uses #{api
           api-keys
           app-db
           driver
           permissions
           premium-features
           setup
           settings
           sync
           users
           util}}

  enterprise/advanced-permissions
  {:api  #{metabase-enterprise.advanced-permissions.api.routes
           metabase-enterprise.advanced-permissions.common
           metabase-enterprise.advanced-permissions.models.permissions.group-manager}
   :uses #{api
           enterprise/impersonation
           lib
           permissions
           premium-features
           query-processor
           util
           warehouses}}

  enterprise/ai-entity-analysis
  {:api #{metabase-enterprise.ai-entity-analysis.api}
   :uses #{api
           premium-features
           enterprise/metabot-v3}}

  enterprise/ai-sql-fixer
  {:api #{metabase-enterprise.ai-sql-fixer.api}
   :uses #{api
           driver
           enterprise/metabot-v3
           query-analysis
           query-processor
           util}}

  enterprise/ai-sql-generation
  {:api #{metabase-enterprise.ai-sql-generation.api}
   :uses #{api
           driver
           enterprise/metabot-v3
           models
           util}}

  enterprise/analytics
  {:api  #{}
   :uses #{driver
           premium-features
           enterprise/advanced-config
           enterprise/scim
           enterprise/sso}}

  enterprise/api
  {:api  #{metabase-enterprise.api.routes
           metabase-enterprise.api.routes.common}
   :uses :any}

  enterprise/audit-app
  {:api  #{metabase-enterprise.audit-app.api.routes}
   :uses #{api
           app-db
           audit-app
           classloader
           driver
           lib
           models
           permissions
           plugins
           premium-features
           query-processor
           settings
           sync
           users
           util
           enterprise/serialization}}

  enterprise/auth-provider
  {:api  #{}
   :uses #{premium-features
           util}}

  enterprise/billing
  {:api  #{metabase-enterprise.billing.api.routes}
   :uses #{api
           premium-features util}}

  enterprise/cache
  {:api  #{metabase-enterprise.cache.init}
   :uses #{cache
           premium-features
           query-processor
           task
           util}}

  enterprise/content-verification
  {:api  #{metabase-enterprise.content-verification.api.routes}
   :uses #{api
           content-verification
           util
           enterprise/api}}

  enterprise/core
  {:api  #{metabase-enterprise.core.init}
   :uses :any}

  enterprise/dashboard-subscription-filters
  {:api  #{}
   :uses #{premium-features}}

  enterprise/data-editing
  {:api  #{metabase-enterprise.data-editing.api}
   :uses #{api
           actions
           util}}

  enterprise/database-routing
  {:api #{metabase-enterprise.database-routing.api}
   :uses #{api
           config
           database-routing
           events
           lib
           models
           premium-features
           query-processor
           settings
           util
           warehouse-schema
           warehouses}}

  enterprise/enhancements
  {:api  #{metabase-enterprise.enhancements.init}
   :uses #{premium-features
           settings
           sso
           users
           util
           enterprise/sso}}

  enterprise/gsheets
  {:api  #{metabase-enterprise.gsheets.api
           metabase-enterprise.gsheets.init}
   :uses #{api
           analytics
           premium-features
           settings
           util
           enterprise/harbormaster}}

  enterprise/harbormaster
  {:api #{metabase-enterprise.harbormaster.client}
   :uses #{api
           cloud-migration
           util}}

  enterprise/impersonation
  {:api #{metabase-enterprise.impersonation.api}
   :uses #{api
           audit-app
           driver
           lib
           models
           premium-features
           query-processor
           util
           warehouse-schema
           enterprise/sandbox}}

  enterprise/internal-stats
  {:api #{}
   :uses #{premium-features
           settings}}

  enterprise/llm
  {:api  #{metabase-enterprise.llm.api
           metabase-enterprise.llm.init}
   :uses #{analytics
           analyze
           api
           query-processor
           settings
           util}}

  enterprise/metabot-v3
  {:api #{metabase-enterprise.metabot-v3.api metabase-enterprise.metabot-v3.core
          metabase-enterprise.metabot-v3.tools.api}
   :uses #{api
           app-db
           config
           legacy-mbql
           lib
           lib-be
           models
           premium-features
           pulse
           query-processor
           request
           settings
           system
           users
           util
           warehouse-schema}}

  enterprise/premium-features
  {:api  #{}
   :uses #{premium-features
           util}}

  enterprise/query-reference-validation
  {:api  #{metabase-enterprise.query-reference-validation.api}
   :uses #{api
           collections
           query-analysis
           request
           util}}

  enterprise/sandbox
  {:api #{metabase-enterprise.sandbox.api.routes
          metabase-enterprise.sandbox.api.util}
   :uses #{api
           app-db
           audit-app
           classloader
           driver
           legacy-mbql
           lib
           models
           permissions
           premium-features
           query-processor
           request
           users
           util
           warehouse-schema
           warehouses
           enterprise/api}}

  enterprise/scim
  {:api  #{metabase-enterprise.scim.core
           metabase-enterprise.scim.init
           metabase-enterprise.scim.routes}
   :uses #{analytics
           api
           api-keys
           models
           permissions
           settings
           server
           system
           users
           util
           enterprise/serialization}}

  enterprise/search
  {:api  #{}
   :uses #{premium-features
           search}}

  enterprise/serialization
  {:api #{metabase-enterprise.serialization.api
          metabase-enterprise.serialization.cmd
          metabase-enterprise.serialization.v2.backfill-ids}
   :uses #{analytics
           api
           app-db
           appearance
           collections
           config
           legacy-mbql
           lib
           logger
           models
           plugins
           premium-features
           settings
           setup
           util
           warehouse-schema}}

  enterprise/snippet-collections
  {:api  #{}
   :uses #{models
           native-query-snippets
           permissions
           premium-features
           util}}

  enterprise/sso
  {:api #{metabase-enterprise.sso.api.routes
          metabase-enterprise.sso.integrations.sso-settings
          metabase-enterprise.sso.integrations.sso-utils}
   :uses #{api
           appearance
           channel
           embedding
           events
           notification
           premium-features
           request
           session
           settings
           sso
           system
           util
           enterprise/scim}}

  enterprise/stale
  {:api  #{metabase-enterprise.stale.api
           metabase-enterprise.stale.init}
   :uses #{analytics
           api
           collections
           embedding
           premium-features
           queries
           request
           settings
           util}}

  enterprise/upload-management
  {:api  #{metabase-enterprise.upload-management.api}
   :uses #{api
           models
           premium-features
           upload
           util}}}

 ;; namespaces matching these patterns (with `re-find`) are excluded from the module linter. Since regex literals
 ;; aren't allowed in EDN just used the `(str <regex>)` version i.e. two slashes instead of one.
 ;;
 ;; this is mostly intended for excluding test namespaces or those rare 'glue' namespaces that glue multiple modules
 ;; together, e.g. `metabase.lib-be.metadata.jvm`.
 :linters
 {:metabase/modules
  {:ignored-namespace-patterns
   #{"-test$"                               ; anything ending in `-test`
     "test[-.]util"                         ; anything that contains `test.util` or `test-util`
     "test\\.impl"                          ; anything that contains `test.impl`
     "test-setup"                           ; anything that contains `test-setup`
     "^metabase(?:-enterprise)?\\.test"}}}} ; anything starting with `metabase.test` or `metabase-enterprise.test`<|MERGE_RESOLUTION|>--- conflicted
+++ resolved
@@ -107,11 +107,7 @@
           metabase.api.common.internal
           metabase.api.common.validation
           metabase.api.docs
-<<<<<<< HEAD
           metabase.api.init
-          metabase.api.logger
-=======
->>>>>>> 90161de2
           metabase.api.macros
           metabase.api.open-api
           metabase.api.routes.common
