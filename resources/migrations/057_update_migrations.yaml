databaseChangeLog:
  - objectQuotingStrategy: QUOTE_ALL_OBJECTS
  - changeSet:
      id: v57.2025-08-01T10:00:00
      author: qnkhuat
      comment: Add undo/redo change tracking table
      preConditions:
        - onFail: MARK_RAN
        - not:
            - tableExists:
                tableName: data_edit_undo_chain
      changes:
        - createTable:
            tableName: data_edit_undo_chain
            remarks: Store the state necessary to power undo / redo.
            columns:
              - column:
                  name: id
                  type: int
                  autoIncrement: true
                  constraints:
                    primaryKey: true
                    nullable: false
              - column:
                  remarks: Batch number for grouped changes (global increment)
                  name: batch_num
                  type: int
                  constraints:
                    nullable: false
              - column:
                  remarks: Reference to the table being modified
                  name: table_id
                  type: int
                  constraints:
                    nullable: false
              - column:
                  remarks: PK of the row being modified, potentially composite. Stored as a sorted JSON map.
                  name: row_pk
                  type: ${text.type}
                  constraints:
                    nullable: false
              - column:
                  remarks: ID of the user who made the change
                  name: user_id
                  type: int
                  constraints:
                    nullable: false
              - column:
                  name: scope
                  type: ${text.type}
                  remarks: Identifies where the changes were made from
                  constraints:
                    nullable: false
              - column:
                  name: undoable
                  type: ${boolean.type}
                  remarks: Identifies whether a change can be undo
                  constraints:
                    nullable: false
                  defaultValue: true
              - column:
                  remarks: Value of the field before the change
                  name: raw_before
                  type: ${text.type}
                  constraints:
                    nullable: true
              - column:
                  remarks: Value of the field after the change
                  name: raw_after
                  type: ${text.type}
                  constraints:
                    nullable: true
              - column:
                  remarks: Whether this change has been undone
                  name: undone
                  type: ${boolean.type}
                  defaultValueBoolean: false
                  constraints:
                    nullable: false
              - column:
                  remarks: The timestamp of when the change was created
                  name: created_at
                  type: ${timestamp_type}
                  defaultValueComputed: current_timestamp
                  constraints:
                    nullable: false
              - column:
                  remarks: The timestamp of when the change was updated
                  name: updated_at
                  type: ${timestamp_type}
                  defaultValueComputed: current_timestamp
                  constraints:
                    nullable: false

  - changeSet:
      id: v57.2025-08-01T10:02:00
      author: qnkhuat
      comment: A table for generating atomic sequence numbers
      preConditions:
        - onFail: MARK_RAN
        - not:
            - tableExists:
                tableName: sequences
      changes:
        - createTable:
            tableName: sequences
            remarks: A table for generating atomic sequence numbers
            columns:
              - column:
                  name: name
                  type: varchar(50)
                  remarks: The name of the sequence
                  constraints:
                    primaryKey: true
                    nullable: false
              - column:
                  name: next_val
                  remarks: The next value in this sequence
                  type: bigint
                  constraints:
                    nullable: false

  - changeSet:
      id: v57.2025-08-15T10:00:00
      author: qnkhuat
      comment: Add metabase_table.is_writable
      preConditions:
        - onFail: MARK_RAN
        - not:
            - columnExists:
                tableName: metabase_table
                columnName: is_writable
      changes:
        - addColumn:
            tableName: metabase_table
            columns:
              - column:
                  name: is_writable
                  type: ${boolean.type}
                  remarks: true if current connection can insert, update and delete rows from this table
                  constraints:
                    nullable: true

  - changeSet:
      id: v57.2025-08-21T12:00:00
      author: edpaget
      comment: Create document table
      changes:
        - createTable:
            tableName: document
            remarks: Documents table
            columns:
              - column:
                  name: id
                  remarks: Unique ID
                  type: int
                  autoIncrement: true
                  constraints:
                    primaryKey: true
                    nullable: false
              - column:
                  name: name
                  remarks: Document name
                  type: ${text.type}
                  constraints:
                    nullable: false
              - column:
                  name: created_at
                  remarks: The timestamp of when the document was created
                  type: ${timestamp_type}
                  defaultValueComputed: current_timestamp
                  constraints:
                    nullable: false
              - column:
                  name: document
                  remarks: content of the document
                  type: ${text.type}
              - column:
                  name: content_type
                  remarks: the content_type of the document column
                  type: ${text.type}
                  constraints:
                    nullable: false
              - column:
                  name: creator_id
                  remarks: User who created this document
                  type: int
                  constraints:
                    nullable: false
              - column:
                  name: updated_at
                  remarks: The timestamp of when the document was updated
                  type: ${timestamp_type}
                  defaultValueComputed: current_timestamp
                  constraints:
                    nullable: false
              - column:
                  name: collection_id
                  remarks: What collection I live in. Null if it's Our Analytics.
                  type: int
                  constraints:
                    nullable: true
              - column:
                  name: archived
                  remarks: Has this document been archived?
                  type: ${boolean.type}
                  defaultValueBoolean: false
                  constraints:
                    nullable: false
              - column:
                  name: archived_directly
                  remarks: Was this thing trashed directly
                  type: ${boolean.type}
                  defaultValueBoolean: false
                  constraints:
                    nullable: true
              - column:
                  name: entity_id
                  type: char(21)
                  remarks: Random NanoID tag for unique identity
                  constraints:
                    nullable: true
                    unique: true
              - column:
                  name: last_viewed_at
                  type: ${timestamp_type}
                  remarks: Timestamp of when this document was last viewed
                  defaultValueComputed: current_timestamp
                  constraints:
                    nullable: false
              - column:
                  name: view_count
                  type: integer
                  defaultValueNumeric: 0
                  remarks: Keeps a running count of document views
                  constraints:
                    nullable: false
              - column:
                  name: collection_position
                  type: integer
                  remarks: Collection position used for pinning documents. Higher numbers = pinned, null = not pinned.
                  constraints:
                    nullable: true

  - changeSet:
      id: v57.2025-08-21T12:00:10
      author: edpaget
      comment: Add index on document.creator_id
      changes:
        - createIndex:
            tableName: document
            indexName: idx_document_creator_id
            columns:
              - column:
                  name: creator_id

  - changeSet:
      id: v57.2025-08-21T12:00:11
      author: edpaget
      comment: Add `document.creator_id` foreign key constraint
      changes:
        - addForeignKeyConstraint:
            baseTableName: document
            baseColumnNames: creator_id
            referencedTableName: core_user
            referencedColumnNames: id
            constraintName: fk_document_ref_creator_id
            onDelete: CASCADE

  - changeSet:
      id: v57.2025-08-21T12:00:30
      author: edpaget
      comment: Add index on document.collection_id
      changes:
        - createIndex:
            tableName: document
            indexName: idx_document_collection_id
            columns:
              - column:
                  name: collection_id

  - changeSet:
      id: v57.2025-08-21T12:00:59
      author: johnswanson
      comment: Add `document.collection_id` foreign key constraint
      changes:
        - addForeignKeyConstraint:
            baseTableName: document
            baseColumnNames: collection_id
            referencedTableName: collection
            referencedColumnNames: id
            constraintName: fk_document_ref_collection_id
            onDelete: SET NULL

  - changeSet:
      id: v57.2025-08-21T17:23:20
      author: edpaget
      comment: Add document_id column to report_card table
      changes:
        - addColumn:
            tableName: report_card
            columns:
              - column:
                  name: document_id
                  remarks: Associates cards with a particular document
                  type: int
                  constraints:
                    nullable: true

  - changeSet:
      id: v57.2025-08-21T17:23:30
      author: edpaget
      comment: Add index on report_card.document_id
      changes:
        - createIndex:
            tableName: report_card
            indexName: idx_repord_card_document_id
            columns:
              - column:
                  name: document_id

  - changeSet:
      id: v57.2025-08-21T17:23:33
      author: edpaget
      comment: Add foreign key constraint for document_id in report_card
      changes:
        - addForeignKeyConstraint:
            baseTableName: report_card
            baseColumnNames: document_id
            referencedTableName: document
            referencedColumnNames: id
            constraintName: fk_report_card_document_id
            onDelete: CASCADE

  - changeSet:
      id: v57.2025-08-21T17:42:32
      author: edpaget
      comment: Create document_bookmark table
      changes:
        - createTable:
            tableName: document_bookmark
            remarks: Store user bookmarks for documents
            columns:
              - column:
                  name: id
                  remarks: Unique ID
                  type: int
                  autoIncrement: true
                  constraints:
                    primaryKey: true
                    nullable: false
              - column:
                  name: user_id
                  remarks: User who bookmarked the document
                  type: int
                  constraints:
                    nullable: false
              - column:
                  name: document_id
                  remarks: The document that was bookmarked
                  type: int
                  constraints:
                    nullable: false
              - column:
                  name: created_at
                  remarks: The timestamp when the bookmark was created
                  type: ${timestamp_type}
                  defaultValueComputed: current_timestamp
                  constraints:
                    nullable: false

  - changeSet:
      id: v57.2025-08-21T17:42:33
      author: edpaget
      comment: Add index on document_bookmark.user_id
      changes:
        - createIndex:
            tableName: document_bookmark
            indexName: idx_document_bookmark_user_id
            columns:
              - column:
                  name: user_id

  - changeSet:
      id: v57.2025-08-21T17:42:34
      author: edpaget
      comment: Add index on document_bookmark.document_id
      changes:
        - createIndex:
            tableName: document_bookmark
            indexName: idx_document_bookmark_document_id
            columns:
              - column:
                  name: document_id

  - changeSet:
      id: v57.2025-08-21T17:42:35
      author: edpaget
      comment: Add foreign key constraint for document_bookmark.user_id
      changes:
        - addForeignKeyConstraint:
            baseTableName: document_bookmark
            baseColumnNames: user_id
            referencedTableName: core_user
            referencedColumnNames: id
            constraintName: fk_document_bookmark_user_id
            onDelete: CASCADE

  - changeSet:
      id: v57.2025-08-21T17:42:36
      author: edpaget
      comment: Add foreign key constraint for document_bookmark.document_id
      changes:
        - addForeignKeyConstraint:
            baseTableName: document_bookmark
            baseColumnNames: document_id
            referencedTableName: document
            referencedColumnNames: id
            constraintName: fk_document_bookmark_document_id
            onDelete: CASCADE

  - changeSet:
      id: v57.2025-08-21T17:42:37
      author: edpaget
      comment: Add unique constraint for document_bookmark user_id and document_id
      changes:
        - addUniqueConstraint:
            tableName: document_bookmark
            columnNames: user_id, document_id
            constraintName: idx_document_bookmark_user_document_unique

  - changeSet:
      id: v57.2025-08-22T00:00:00
      author: metamben
      comment: Create transform table
      changes:
        - createTable:
            tableName: transform
            remarks: The main table for Transform entities
            columns:
              - column:
                  name: id
                  type: int
                  remarks: Unique ID
                  autoIncrement: true
                  constraints:
                    primaryKey: true
                    nullable: false
              - column:
                  name: name
                  remarks: Name
                  type: ${text.type}
                  constraints:
                    nullable: false
              - column:
                  name: description
                  type: ${text.type}
                  remarks: the description of the transform
                  constraints:
                    nullable: true
              - column:
                  name: source
                  remarks: JSON of source
                  type: ${text.type}
                  constraints:
                    nullable: false
              - column:
                  name: target
                  remarks: JSON of target
                  type: ${text.type}
                  constraints:
                    nullable: false
              - column:
                  name: entity_id
                  type: char(21)
                  remarks: Random NanoID tag for unique identity.
                  constraints:
                    nullable: true
                    unique: true
              - column:
                  remarks: The timestamp of when the transform was created
                  name: created_at
                  type: ${timestamp_type}
                  defaultValueComputed: current_timestamp
                  constraints:
                    nullable: false
              - column:
                  remarks: The timestamp of when the transform was updated
                  name: updated_at
                  type: ${timestamp_type}
                  defaultValueComputed: current_timestamp
                  constraints:
                    nullable: false

  - changeSet:
      id: v57.2025-08-22T00:01:00
      author: eric
      comment: Create transform_run table in app database to track transform execution
      changes:
        - createTable:
            tableName: transform_run
            remarks: Table to track transform executions and their status in the app database
            columns:
              - column:
                  name: id
                  type: int
                  remarks: Unique ID
                  autoIncrement: true
                  constraints:
                    primaryKey: true
                    nullable: false
              - column:
                  name: transform_id
                  type: int
                  remarks: "Identifier for the transform"
                  constraints:
                    nullable: false
                    referencedTableName: transform
                    referencedColumnNames: id
                    foreignKeyName: fk_transform_run_transform_id
                    deleteCascade: true
              - column:
                  name: run_method
                  type: varchar(255)
                  remarks: "Method used to execute the transform job"
                  constraints:
                    nullable: false
              - column:
                  name: status
                  type: varchar(50)
                  remarks: "Current status of the transform job (running, completed, failed, etc.)"
                  constraints:
                    nullable: false
              - column:
                  name: is_active
                  type: ${boolean.type}
                  remarks: "True only for currently running jobs, null for the others"
                  constraints:
                    nullable: true
                    defaultValue: true
              - column:
                  name: start_time
                  type: ${timestamp_type}
                  remarks: "When the transform job started"
                  defaultValueComputed: current_timestamp
                  constraints:
                    nullable: false
              - column:
                  name: end_time
                  type: ${timestamp_type}
                  remarks: "When the transform job completed (null if still running)"
                  constraints:
                    nullable: true
              - column:
                  name: message
                  type: ${text.type}
                  remarks: "Human-readable message about the run; may contain error message in case status is error"
                  constraints:
                    nullable: true

  - changeSet:
      id: v57.2025-08-22T00:02:00
      author: metamben
      comment: Add last run index on transform_run. Mysql needs the foreign keys dropped on rollback.
      changes:
        - createIndex:
            tableName: transform_run
            indexName: idx_transform_run_last_run_idx
            columns:
              - column:
                  name: transform_id
              - column:
                  name: start_time
                  descending: true
      rollback:
        - dropForeignKeyConstraint:
            baseTableName: transform_run
            constraintName: fk_transform_run_transform_id
        - dropIndex:
            tableName: transform_run
            indexName: idx_transform_run_last_run_idx
        - addForeignKeyConstraint:
            constraintName: fk_transform_run_transform_id
            baseTableName: transform_run
            baseColumnNames: transform_id
            referencedTableName: transform
            referencedColumnNames: id
            onDelete: CASCADE

  - changeSet:
      id: v57.2025-08-22T00:03:00
      author: metamben
      comment: Add unique index to make sure at most one run can be active
      changes:
        - addUniqueConstraint:
            tableName: transform_run
            constraintName: idx_unique_active_transform_run
            columnNames: transform_id, is_active

  - changeSet:
      id: v57.2025-08-22T00:04:00
      author: metamben
      comment: Add index for querying active runs. Mysql needs the foreign keys dropped on rollback.
      changes:
        - createIndex:
            tableName: transform_run
            indexName: idx_transform_run_active_runs
            columns:
              - column:
                  name: is_active
              - column:
                  name: transform_id
      rollback:
        - dropForeignKeyConstraint:
            baseTableName: transform_run
            constraintName: fk_transform_run_transform_id
        - dropIndex:
            tableName: transform_run
            indexName: idx_transform_run_active_runs
        - addForeignKeyConstraint:
            constraintName: fk_transform_run_transform_id
            baseTableName: transform_run
            baseColumnNames: transform_id
            referencedTableName: transform
            referencedColumnNames: id
            onDelete: CASCADE

  - changeSet:
      id: v57.2025-08-22T00:05:00
      author: eric
      comment: Create transform_run_cancelation table to track cancelation.
      changes:
        - createTable:
            tableName: transform_run_cancelation
            remarks: Table to track the cancelation of transform job executions
            columns:
              - column:
                  name: run_id
                  type: int
                  remarks: The transform_run ID
                  constraints:
                    primaryKey: true
                    nullable: false
                    referencedTableName: transform_run
                    referencedColumnNames: id
                    foreignKeyName: fk_transform_run_cancelation_transform_run_run_id
                    deleteCascade: true
              - column:
                  name: time
                  type: ${timestamp_type}
                  remarks: "The time of the request"
                  defaultValueComputed: current_timestamp
                  constraints:
                    nullable: false

  - changeSet:
      id: v57.2025-08-22T00:06:00
      author: galdre
      comment: Add transform_tag table for grouping transforms
      changes:
        - createTable:
            tableName: transform_tag
            remarks: Tags for grouping transforms
            columns:
              - column:
                  name: id
                  type: int
                  remarks: Unique ID
                  autoIncrement: true
                  constraints:
                    primaryKey: true
                    nullable: false
              - column:
                  name: name
                  type: VARCHAR(254)
                  remarks: The name of the transform tag.
                  constraints:
                    nullable: false
              - column:
                  name: entity_id
                  type: char(21)
                  remarks: Random NanoID tag for unique identity.
                  constraints:
                    nullable: true
                    unique: true
              - column:
                  name: created_at
                  type: ${timestamp_type}
                  remarks: The time the transform tag was created.
                  defaultValueComputed: current_timestamp
                  constraints:
                    nullable: false
              - column:
                  name: updated_at
                  type: ${timestamp_type}
                  remarks: The time the transform tag was last updated.
                  defaultValueComputed: current_timestamp
                  constraints:
                    nullable: false
              - column:
                  name: built_in_type
                  type: varchar(255)
                  remarks: "Type of the built-in transform tag: hourly, daily, weekly, monthly."
                  constraints:
                    nullable: true

  - changeSet:
      id: v57.2025-08-22T00:07:00
      author: galdre
      comment: Add transform_job table for scheduled execution of tagged transforms
      changes:
        - createTable:
            tableName: transform_job
            remarks: Jobs that execute transforms based on tags
            columns:
              - column:
                  name: id
                  type: int
                  remarks: Unique ID
                  autoIncrement: true
                  constraints:
                    primaryKey: true
                    nullable: false
              - column:
                  name: name
                  type: ${text.type}
                  remarks: The name of the transform job.
                  constraints:
                    nullable: false
              - column:
                  name: description
                  type: ${text.type}
                  remarks: A description of the transform job.
              - column:
                  name: schedule
                  type: ${text.type}
                  remarks: Cron expression for job schedule
                  constraints:
                    nullable: false
              - column:
                  name: entity_id
                  type: char(21)
                  remarks: NanoID identifier for the job
                  constraints:
                    nullable: true
                    unique: true
              - column:
                  name: created_at
                  type: ${timestamp_type}
                  remarks: The timestamp this transform job was created.
                  defaultValueComputed: current_timestamp
                  constraints:
                    nullable: false
              - column:
                  name: updated_at
                  type: ${timestamp_type}
                  remarks: The timestamp this transform job was last updated.
                  defaultValueComputed: current_timestamp
                  constraints:
                    nullable: false
              - column:
                  name: built_in_type
                  type: varchar(255)
                  remarks: "Type of the built-in transform job: hourly, daily, weekly, monthly."
                  constraints:
                    nullable: true

  - changeSet:
      id: v57.2025-08-22T00:08:00
      author: galdre
      comment: Add transform_transform_tag join table for transform-tag associations
      changes:
        - createTable:
            tableName: transform_transform_tag
            remarks: Join table for transforms and tags
            columns:
              - column:
                  name: id
                  type: int
                  remarks: Unique ID
                  autoIncrement: true
                  constraints:
                    primaryKey: true
                    nullable: false
              - column:
                  name: transform_id
                  type: int
                  remarks: The id of the transform.
                  constraints:
                    nullable: false
                    referencedTableName: transform
                    referencedColumnNames: id
                    foreignKeyName: fk_transform_transform_tag_transform_id
                    deleteCascade: true
              - column:
                  name: tag_id
                  type: int
                  remarks: The id of the tag.
                  constraints:
                    nullable: false
                    referencedTableName: transform_tag
                    referencedColumnNames: id
                    foreignKeyName: fk_transform_transform_tag_tag_id
                    deleteCascade: true
              - column:
                  name: entity_id
                  type: char(21)
                  remarks: Random NanoID tag for unique identity.
                  constraints:
                    nullable: true
                    unique: true
              - column:
                  name: position
                  type: int
                  remarks: The relative UI ordering of this tag on the transform
                  constraints:
                    nullable: false

  - changeSet:
      id: v57.2025-08-22T00:09:00
      author: galdre
      comment: Add unique constraints on transform_transform_tag(transform_id, tag_id). Deleting foreign keys needed for mysql.
      changes:
        - addUniqueConstraint:
            tableName: transform_transform_tag
            columnNames: transform_id, tag_id
            constraintName: unique_transform_tag
      rollback:
        - dropForeignKeyConstraint:
            baseTableName: transform_transform_tag
            constraintName: fk_transform_transform_tag_transform_id
        - dropForeignKeyConstraint:
            baseTableName: transform_transform_tag
            constraintName: fk_transform_transform_tag_tag_id
        - dropUniqueConstraint:
            tableName: transform_transform_tag
            constraintName: unique_transform_tag

  - changeSet:
      id: v57.2025-08-22T00:10:00
      author: galdre
      comment: Add transform_job_transform_tag join table for job-tag associations
      changes:
        - createTable:
            tableName: transform_job_transform_tag
            remarks: Join table for jobs and tags
            columns:
              - column:
                  name: id
                  type: int
                  remarks: Unique ID
                  autoIncrement: true
                  constraints:
                    primaryKey: true
                    nullable: false
              - column:
                  name: job_id
                  type: int
                  remarks: The id of the transform job.
                  constraints:
                    nullable: false
                    referencedTableName: transform_job
                    referencedColumnNames: id
                    foreignKeyName: fk_transform_job_transform_tag_job_id
                    deleteCascade: true
              - column:
                  name: tag_id
                  type: int
                  remarks: The id of the transform tag.
                  constraints:
                    nullable: false
                    referencedTableName: transform_tag
                    referencedColumnNames: id
                    foreignKeyName: fk_transform_job_transform_tag_tag_id
                    deleteCascade: true
              - column:
                  name: entity_id
                  type: char(21)
                  remarks: Random NanoID tag for unique identity.
                  constraints:
                    nullable: true
                    unique: true
              - column:
                  name: position
                  type: int
                  remarks: The ordering position of this tag for the job.
                  constraints:
                    nullable: false

  - changeSet:
      id: v57.2025-08-22T00:11:00
      author: galdre
      comment: Add unique constraint on transform_job_transform_tag(job_id, tag_id). Mysql needs the foreign keys dropped on rollback.
      changes:
        - addUniqueConstraint:
            tableName: transform_job_transform_tag
            columnNames: job_id, tag_id
            constraintName: unique_job_tag
      rollback:
        - dropForeignKeyConstraint:
            baseTableName: transform_job_transform_tag
            constraintName: fk_transform_job_transform_tag_job_id
        - dropForeignKeyConstraint:
            baseTableName: transform_job_transform_tag
            constraintName: fk_transform_job_transform_tag_tag_id
        - dropUniqueConstraint:
            tableName: transform_job_transform_tag
            constraintName: unique_job_tag
        - addForeignKeyConstraint:
            constraintName: fk_transform_job_transform_tag_tag_id
            baseTableName: transform_job_transform_tag
            baseColumnNames: tag_id
            referencedTableName: transform_tag
            referencedColumnNames: id
            onDelete: CASCADE
        - addForeignKeyConstraint:
            constraintName: fk_transform_job_transform_tag_job_id
            baseTableName: transform_job_transform_tag
            baseColumnNames: job_id
            referencedTableName: transform_job
            referencedColumnNames: id
            onDelete: CASCADE

  - changeSet:
      id: v57.2025-08-22T00:12:00
      author: william
      comment: Create transform_job_run table in app database to track transform job execution
      changes:
        - createTable:
            tableName: transform_job_run
            remarks: Table to track transform job executions and their status in the app database
            columns:
              - column:
                  name: id
                  type: int
                  remarks: Unique ID
                  autoIncrement: true
                  constraints:
                    primaryKey: true
                    nullable: false
              - column:
                  name: job_id
                  type: bigint
                  remarks: "Identifier for the transform job"
                  constraints:
                    nullable: false
              - column:
                  name: run_method
                  type: varchar(255)
                  remarks: "Method used to execute the transform job"
                  constraints:
                    nullable: false
              - column:
                  name: status
                  type: varchar(50)
                  remarks: "Current status of the transform job (running, completed, failed, etc.)"
                  constraints:
                    nullable: false
              - column:
                  name: is_active
                  type: ${boolean.type}
                  remarks: "True only for currently running jobs, null for the others"
                  constraints:
                    nullable: true
                    defaultValue: true
              - column:
                  name: start_time
                  type: ${timestamp_type}
                  remarks: "When the transform job started"
                  defaultValueComputed: current_timestamp
                  constraints:
                    nullable: false
              - column:
                  name: end_time
                  type: ${timestamp_type}
                  remarks: "When the tranform job completed (null if still running)"
                  constraints:
                    nullable: true
              - column:
                  name: message
                  type: ${text.type}
                  remarks: "Human-readable message about the run; may contain error message in case status is error"
                  constraints:
                    nullable: true
              - column:
                  name: created_at
                  type: ${timestamp_type}
                  remarks: The timestamp this transform job run was created.
                  defaultValueComputed: current_timestamp
                  constraints:
                    nullable: false
              - column:
                  name: updated_at
                  type: ${timestamp_type}
                  remarks: The timestamp this transform job run was last updated.
                  defaultValueComputed: current_timestamp
                  constraints:
                    nullable: false

  - changeSet:
      id: v57.2025-08-22T00:13:00
      author: ranquild
      comment: Create built-in transform tags
      changes:
        - sql: >-
            INSERT INTO transform_tag(name, entity_id, built_in_type) VALUES
            ('hourly', 'wYLcUPbtF7jVPO0duGGHR', 'hourly'),
            ('daily', 'dUW7nvQHQBdA0Rx0gJckI', 'daily'),
            ('weekly', 'qPGCJu7t97kn-X07_fgSj', 'weekly'),
            ('monthly', 'DeeJHc81qKhD9qWINISO8', 'monthly');
      rollback:
        - sql: DELETE FROM transform_tag WHERE built_in_type IS NOT NULL;

  - changeSet:
      id: v57.2025-08-22T00:14:00
      author: ranquild
      comment: Create built-in transform jobs
      changes:
        - sql: >-
            INSERT INTO transform_job(name, description, schedule, entity_id, built_in_type) VALUES
            ('Hourly job', 'Executes transforms tagged with ''hourly'' every hour', '0 0 * * * ? *', 'RognTgBT2fXaxoQh4ws7z', 'hourly'),
            ('Daily job', 'Executes transforms tagged with ''daily'' once per day', '0 0 0 * * ? *', 'PJahvcoF61oX5T4uCT_FY', 'daily'),
            ('Weekly job', 'Executes transforms tagged with ''weekly'' once per week', '0 0 0 ? * 1 *', 'lXIFa2SUrXLgaLZJx33oU', 'weekly'),
            ('Monthly job', 'Executes transforms tagged with ''monthly'' once per month', '0 0 0 1 * ? *', 'CL1TVitmzJrDjdjvO2xmN', 'monthly');
      rollback:
        - sql: DELETE FROM transform_job WHERE built_in_type IS NOT NULL;

  - changeSet:
      id: v57.2025-08-22T00:15:00
      author: ranquild
      comment: Create associations between built-in transform jobs and tags
      changes:
        - sql: >-
            INSERT INTO transform_job_transform_tag(job_id, tag_id, entity_id, position)
            SELECT job.id, tag.id, job.entity_id, 0 AS position
            FROM transform_job AS job
            JOIN transform_tag AS tag ON job.built_in_type = tag.built_in_type
            WHERE job.built_in_type IS NOT NULL AND tag.built_in_type IS NOT NULL;
      rollback:
        - sql: >-
            DELETE FROM transform_job_transform_tag
            WHERE
              job_id IN (SELECT id FROM transform_job WHERE built_in_type IS NOT NULL) AND
              tag_id IN (SELECT id FROM transform_tag WHERE built_in_type IS NOT NULL);

  - changeSet:
      id: v57.2025-08-23T10:00:00
      author: chodorowicz
      comment: Add provider_name column to metabase_database table
      changes:
        - addColumn:
            tableName: metabase_database
            columns:
              - column:
                  name: provider_name
                  type: varchar(100)
                  remarks: "The name of the hosting provider for the database (e.g., AWS RDS, Azure)."
                  constraints:
                    nullable: true
                  defaultValue: null

  - changeSet:
      id: v57.2025-08-23T15:00:00
      author: christruter
      comment: Add data_authority enum field to metabase_table
      changes:
        - addColumn:
            tableName: metabase_table
            columns:
              - column:
                  name: data_authority
                  remarks: Indicates the data authority status - unconfigured, authoritative, computed, or ingested
                  type: varchar(20)
                  defaultValue: "unconfigured"
                  constraints:
                    nullable: false

  - changeSet:
<<<<<<< HEAD
      id: v57.2025-08-24T10:00:00
      author: kulyk
      comment: Create comment table for documents feature
      preConditions:
        - onFail: MARK_RAN
        - not:
            - tableExists:
                tableName: comment
      changes:
        - createTable:
            tableName: comment
            remarks: Comments on various entities (documents, dashboards, etc.)
            columns:
              - column:
                  name: id
                  type: int
                  autoIncrement: true
                  constraints:
                    primaryKey: true
                    nullable: false
              - column:
                  name: parent_comment_id
                  type: int
                  remarks: ID of the parent comment for threading (null for root comments)
                  constraints:
                    nullable: true
              - column:
                  name: target_type
                  type: varchar(50)
                  remarks: Type of entity being commented on
                  defaultValue: "document"
                  constraints:
                    nullable: false
              - column:
                  name: target_id
                  type: int
                  remarks: ID of the entity being commented on
                  constraints:
                    nullable: false
              - column:
                  name: child_target_id
                  type: ${text.type}
                  remarks: Sub-entity ID (e.g., document block node ID)
                  constraints:
                    nullable: true
              - column:
                  name: creator_id
                  type: int
                  remarks: User who created this comment
                  constraints:
                    nullable: false
              - column:
                  name: content
                  type: ${text.type}
                  remarks: The comment content
                  constraints:
                    nullable: false
              - column:
                  name: is_deleted
                  type: ${boolean.type}
                  remarks: Soft delete flag
                  defaultValueBoolean: false
                  constraints:
                    nullable: false
              - column:
                  name: is_resolved
                  type: ${boolean.type}
                  remarks: Whether this comment thread is resolved
                  defaultValueBoolean: false
                  constraints:
                    nullable: false
              - column:
                  name: created_at
                  type: ${timestamp_type}
                  defaultValueComputed: current_timestamp
                  constraints:
                    nullable: false
              - column:
                  name: updated_at
                  type: ${timestamp_type}
                  defaultValueComputed: current_timestamp
                  constraints:
                    nullable: false
              - column:
                  name: entity_id
                  type: char(21)
                  remarks: Random NanoID tag for unique identity
                  constraints:
                    nullable: true
                    unique: true
        - addForeignKeyConstraint:
            baseTableName: comment
            baseColumnNames: creator_id
            referencedTableName: core_user
            referencedColumnNames: id
            constraintName: fk_comment_creator_id
            onDelete: CASCADE
        - addForeignKeyConstraint:
            baseTableName: comment
            baseColumnNames: parent_comment_id
            referencedTableName: comment
            referencedColumnNames: id
            constraintName: fk_comment_parent_comment_id
            onDelete: CASCADE
        - createIndex:
            tableName: comment
            indexName: idx_comment_entity
            columns:
              - column:
                  name: target_type
              - column:
                  name: target_id
        - createIndex:
            tableName: comment
            indexName: idx_comment_creator_id
            columns:
              - column:
                  name: creator_id
        - createIndex:
            tableName: comment
            indexName: idx_comment_parent_comment_id
            columns:
              - column:
                  name: parent_comment_id

  - changeSet:
      id: v57.2025-08-24T10:01:00
      author: anton
      comment: Convert comment content from text to JSON format
      changes:
        - sql:
            sql: >-
              UPDATE comment
              SET content = CONCAT('{"text":"', REPLACE(REPLACE(IFNULL(content, ''), '"', '\\"'), CHAR(10), '\\n'), '"}')
              WHERE content IS NOT NULL;
            dbms: "mysql"
        - sql:
            sql: >-
              UPDATE comment
              SET content = '{"text":"' || REPLACE(REPLACE(COALESCE(content, ''), '"', '\"'), CHR(10), '\n') || '"}'
              WHERE content IS NOT NULL;
            dbms: "postgresql"
        - sql:
            sql: >-
              UPDATE comment
              SET content = '{"text":"' || REPLACE(REPLACE(IFNULL(content, ''), '"', '""'), CHAR(10), '\n') || '"}'
              WHERE content IS NOT NULL;
            dbms: "h2"
=======
      id: v57.2025-08-23T16:00:00
      author: rileythomp
      comment: Migrate ClickHouse database details to be use `enable-multiple-db` with db filters
      changes:
        - customChange:
            class: "metabase.app_db.custom_migrations.MigrateClickHouseDetailsToMultiDB"

>>>>>>> 9319fb8c
# >>>>>>>>>> DO NOT ADD NEW MIGRATIONS BELOW THIS LINE! ADD THEM ABOVE <<<<<<<<<<

########################################################################################################################
#
# ADVICE:
#
# 1) Think through some of these points when writing a migration, learn from our past mistakes:
#    - Do you really need a migration? Could the feature work without it? Prefer not to if possible.
#      Data in the wild can be vastly different from what you expect, and it's hard to get right.
#    - Make sure your migration is backward compatible: it might not be possible to add a constraint back
#      if you drop it in a migration.
#    - Postgres, MySQL and H2 have their differences. Make sure your migration works for all.
#    - Database encryption is a major issue:
#      - Fields like `metabase_database.details` or `setting.value` can be encrypted, so you need to decrypt them in
#        your migration. See #42617, #44048.
#      - Database could be partially encrypted, see https://www.notion.so/72575933ef2a446bafd16909e05a7387
#    - Custom migrations:
#      - Prefer SQL migrations when possible.
#      - Never use application code: it can change and *will* break your migration.
#      - Do not use Toucan models - refer table names directly.
#      - If it's a big change, consider using Quartz, see #42279
#      - More in `metabase.app_db.custom_migrations` namespace doc.
#    - Never delete a migration: users won't be able to downgrade. If you really need to, see #44908
#    - Migration id (`vXX.<date>`) must match its earliest released version:
#      - Do not backport `v51....` to version 50, Metabase will try to downgrade it.
#      - Instead, write a migration with an oldest target you plan to backport to in mind.
#
# 2) Migrations should go in the ###_update_migrations.yaml file for the target version.
#
# 3) Run mage lint-migrations-file to run core.spec checks against any changes you make here. Liquibase is pretty
#    forgiving and won't complain if you accidentally mix up things like deleteCascade and onDelete: CASCADE. CI runs
#    this check but it's nicer to know now instead of waiting for CI.
#
# 3) Migration IDs should follow the format
#
#    vMM.TIMESTAMP
#
#    Where
#
#    M         = major version
#    TIMESTAMP = the current timestamp with format `yyyy-MM-dd'T'HH:mm:ss`
#                To get this timestamp, evaluate this in your REPL: `(dev/migration-timestamp)`
#
#    E.g: You're adding a new migration for version 49, And it's 10:30:00AM on April 1, 2023 (UTC),
#    your migration id should be: `v49.2023-04-01T10:30:00`.
#
# PLEASE KEEP THIS MESSAGE AT THE BOTTOM OF THIS FILE!!!!! Add new migrations above the message.
#
########################################################################################################################<|MERGE_RESOLUTION|>--- conflicted
+++ resolved
@@ -1076,7 +1076,6 @@
                     nullable: false
 
   - changeSet:
-<<<<<<< HEAD
       id: v57.2025-08-24T10:00:00
       author: kulyk
       comment: Create comment table for documents feature
@@ -1225,15 +1224,14 @@
               SET content = '{"text":"' || REPLACE(REPLACE(IFNULL(content, ''), '"', '""'), CHAR(10), '\n') || '"}'
               WHERE content IS NOT NULL;
             dbms: "h2"
-=======
+
+  - changeSet:
       id: v57.2025-08-23T16:00:00
       author: rileythomp
       comment: Migrate ClickHouse database details to be use `enable-multiple-db` with db filters
       changes:
         - customChange:
             class: "metabase.app_db.custom_migrations.MigrateClickHouseDetailsToMultiDB"
-
->>>>>>> 9319fb8c
 # >>>>>>>>>> DO NOT ADD NEW MIGRATIONS BELOW THIS LINE! ADD THEM ABOVE <<<<<<<<<<
 
 ########################################################################################################################
