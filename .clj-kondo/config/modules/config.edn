;; A "module" is any `metabase.<module>.core` namespace in `src`.
;;
;; ## `api`:
;;
;; Map of module name => the "core" external public-facing API namespace(s). You have three options here:
;;
;; 1. Special sentinel value `:any` means means this module does not (yet) have external public-facing API
;;    namespace(s). This is mostly a temporary placeholder until we go in and create module namespaces, which means
;;    you should go create one.
;;
;; 2. A set of namespace symbols. All namespaces in other modules will only be allowed to use namespaces from
;;    this set. Ideally this set should only have one namespace, but restricting it to a set of several is still
;;    better than `:any`.
;;
;; 3. `nil` or not listed here -- we default to assuming there is (some subset) of the 'standard' API namespaces
;;    `<module>.api`, `<module>.core`, and `<module>.init`
;;
;; ## `uses`:
;;
;; Map of module => other modules you're allowed to use there. You have two options here:
;;
;; 1. `:any` means namespaces in this module are allowed to use any other module -- allowed modules are not
;;    enforced for this module. Module API namespaces for modules that have them defined are still enforced. For
;;    ones that are `nil`, please go in and add a list of allowed modules. `:any` is mostly meant a temporary
;;    placeholder until we can fill these all out, so feel free to fix these.
;;
;; 2. A set of module symbols. This is the list of modules that are allowed to be referenced. An empty set means no
;;    other modules are allowed to be referenced; this is the default for any modules that aren't listed here.
;;
;; ## Tips
;;
;; PRO TIP: Check out the [[dev.deps-graph]] namespace for helpful tools to see where a module is used externally, and
;; for tools for calculating this config -- you can use [[dev.deps-graph/print-kondo-config-diff]] to see what updates
;; you need to make
{:metabase/modules
 {actions
  {:api  #{metabase.actions.api
           metabase.actions.core
           metabase.actions.types}
   :uses #{analytics
           api
           collections
           driver
           events
           legacy-mbql
           lib
           model-persistence
           models
           queries
           query-processor
           search
           settings
           util}}

  activity-feed
  {:api  #{metabase.activity-feed.api metabase.activity-feed.init}
   :uses #{api collections config db events models util}}

  appearance
  {:api  #{metabase.appearance.core
           metabase.appearance.init}
   :uses #{settings util}}

  analytics
  {:api  #{metabase.analytics.api
           metabase.analytics.core
           metabase.analytics.init
           metabase.analytics.prometheus
           metabase.analytics.snowplow}
   :uses #{appearance
           api
           channel
           config
           db
           driver
           eid-translation
           internal-stats
           lib-be
           models
           premium-features
           session
           settings
           sso
           system
           task
           util
           version}}

  analyze
  {:api  #{metabase.analyze.core
           metabase.analyze.query-results}
   :uses #{config
           driver
           legacy-mbql
           lib
           models
           sync
           util}}

  api
  {:api #{metabase.api.auth
          metabase.api.common
          metabase.api.common.validation
          metabase.api.dashboard
          metabase.api.database
          metabase.api.dataset
          metabase.api.docs
          metabase.api.field
          metabase.api.logger
          metabase.api.macros
          metabase.api.open-api
          metabase.api.routes.common
          metabase.api.table
          metabase.api.user
          metabase.api.util
          metabase.api.util.handlers}
   :uses #{actions
           analytics
           api-routes
           appearance
           channel
           classloader
           collections
           config
           database-routing
           db
           driver
           embedding
           events
           legacy-mbql
           lib
           lib-be
           logger
           model-persistence
           models
           parameters
           permissions
           premium-features
           pulse
           queries
           query-processor
           request
           revisions
           sample-data
           secrets
           server
           session
           settings
           sso
           sync
           types
           upload
           util
           warehouse-schema
           xrays
           enterprise/advanced-permissions}}

  api-keys
  {:api  #{metabase.api-keys.api
           metabase.api-keys.core}
   :uses #{api
           db
           events
           models
           permissions
           util}}

  api-routes
  {:api  #{metabase.api-routes.core}
   :uses :any}

  audit-app
  {:api  #{metabase.audit-app.core
           metabase.audit-app.init}
   :uses #{api
           db
           events
           models
           premium-features
           settings
           task
           task-history
           util}}

  auth-provider
  {:api  #{metabase.auth-provider.core}
   :uses #{premium-features}}

  bookmarks
  {:api  #{metabase.bookmarks.api}
   :uses #{api
           db
           queries
           util}}

  bug-reporting
  {:api  #{metabase.bug-reporting.api
           metabase.bug-reporting.init}
   :uses #{analytics
           api
           config
           db
           driver
           premium-features
           settings
           util}}

  cache
  {:api  #{metabase.cache.api
           metabase.cache.core
           metabase.cache.init}
   :uses #{api
           config
           db
           events
           models
           premium-features
           settings
           util}}

  ;; TODO -- way too many API namespaces.
  channel
  {:api  #{metabase.channel.api
           metabase.channel.core
           metabase.channel.email
           metabase.channel.email.messages
           metabase.channel.init
           metabase.channel.models.channel
           metabase.channel.render.core
           metabase.channel.settings
           metabase.channel.slack
           metabase.channel.template.core}
   :uses #{analytics
           api
           appearance
           collections
           config
           db
           driver
           events
           formatter
           lib
           lib-be
           models
           notification
           parameters
           permissions
           premium-features
           system
           settings
           query-processor
           task
           timeline
           types
           util}}

  classloader
  {:api  #{metabase.classloader.core
           metabase.classloader.init}
   :uses #{util}}

  cloud-migration
  {:api  #{metabase.cloud-migration.api
           metabase.cloud-migration.core
           metabase.cloud-migration.init}
   :uses #{api
           cmd
           config
           db
           models
           premium-features
           settings
           task
           util}}

  content-verification
  {:api  #{metabase.content-verification.core
           metabase.content-verification.init}
   :uses #{db
           models
           util}}

  cmd
  {:api  #{metabase.cmd
           metabase.cmd.copy
           metabase.cmd.dump-to-h2}
   :uses #{api
           api-routes
           classloader
           config
           db
           legacy-mbql
           models
           query-processor
           search
           settings
           util}}

  collections
  {:api  #{metabase.collections.api
           metabase.collections.models.collection
           metabase.collections.models.collection.root}
   :uses #{api
           api-keys
           audit-app
           config
           db
           driver
           events
           legacy-mbql
           models
           notification
           permissions
           premium-features
           queries
           request
           revisions
           search
           upload
           util}}

  ;; technically this 'uses' `enterprise/core` and `test` since it tries to load them to see if they exists so we know
  ;; if EE/test code is available; however we can ignore them since they're not real usages.
  config
  {:api  #{metabase.config}
   :uses #{}}

  ;; this is not actually a real module, but comes from one of our libraries.
  connection-pool
  {:api  #{metabase.connection-pool}
   :uses #{}}

  core
  {:api  #{metabase.core.initialization-status}
   :uses :any}

  database-routing
  {:api  #{metabase.database-routing.core}
   :uses #{premium-features}}

  db
  {:api  #{metabase.db
           metabase.db.metadata-queries
           metabase.db.query
           metabase.db.setup}
   :uses #{auth-provider
           classloader
           config
           connection-pool
           driver
           legacy-mbql
           lib
           query-processor
           task
           util
           warehouse-schema}}

  driver
  {:api #{metabase.driver
          metabase.driver.common
          metabase.driver.common.parameters
          metabase.driver.common.parameters.dates
          metabase.driver.common.parameters.operators
          metabase.driver.common.parameters.parse
          metabase.driver.common.parameters.values
          metabase.driver.ddl.interface
          metabase.driver.h2
          metabase.driver.impl
          metabase.driver.init
          metabase.driver.mysql
          metabase.driver.postgres
          metabase.driver.sql
          metabase.driver.sql-jdbc.connection
          metabase.driver.sql-jdbc.execute
          metabase.driver.sql-jdbc.execute.diagnostic
          metabase.driver.sql-jdbc.sync
          metabase.driver.sql.query-processor
          metabase.driver.sql.query-processor.deprecated
          metabase.driver.sql.util
          metabase.driver.sync
          metabase.driver.util}
   :uses #{actions
           api
           appearance
           auth-provider
           classloader
           config
           connection-pool
           database-routing
           db
           legacy-mbql
           lib
           lib-be
           logger
           models
           notification
           premium-features
           pulse
           query-processor
           secrets
           settings
           sync
           system
           upload
           warehouses
           util}}

  eid-translation
  {:api  #{metabase.eid-translation.api
           metabase.eid-translation.core}
   :uses #{api
           settings
           util}}

  embedding
  {:api  #{metabase.embedding.api
           metabase.embedding.app-origins-sdk
           metabase.embedding.init
           metabase.embedding.settings}
   :uses #{analytics
           api
           config
           driver
           eid-translation
           events
           models
           notification
           parameters
           premium-features
           public-sharing
           queries
           query-processor
           settings
           tiles
           util}}

  events
  {:api  #{metabase.events.core
           metabase.events.init}
<<<<<<< HEAD
   :uses #{api
           audit-app
           config
           channel
           driver
=======
   :uses #{driver
>>>>>>> 7a7e0916
           models
           notification
           premium-features
           util
           view-log}}

  formatter
  {:api  #{metabase.formatter}
   :uses #{appearance
           models
           system
           query-processor
           types
           util}}

  geojson
  {:api  #{metabase.geojson.api
           metabase.geojson.init}
   :uses #{api
           settings
           util}}

  indexed-entities
  {:api  #{metabase.indexed-entities.api
           metabase.indexed-entities.init}
   :uses #{analytics
           api
           driver
           legacy-mbql
           lib
           models
           query-processor
           search
           sync
           task
           util}}

  internal-stats
  {:api #{metabase.internal-stats.core}
   :uses #{db
           models}}

  legacy-mbql
  {:api #{metabase.legacy-mbql.normalize
          metabase.legacy-mbql.predicates
          metabase.legacy-mbql.schema
          metabase.legacy-mbql.schema.helpers
          metabase.legacy-mbql.util}
   :uses #{lib
           models
           types
           util}}

  lib
  {:api #{metabase.lib.binning
          metabase.lib.binning.util
          metabase.lib.card
          metabase.lib.core
          metabase.lib.equality
          metabase.lib.field
          metabase.lib.filter
          metabase.lib.ident
          metabase.lib.join.util
          metabase.lib.metadata
          metabase.lib.metadata.calculation
          metabase.lib.metadata.jvm
          metabase.lib.metadata.protocols
          metabase.lib.normalize
          metabase.lib.options
          metabase.lib.query
          metabase.lib.schema
          metabase.lib.schema.actions
          metabase.lib.schema.binning
          metabase.lib.schema.common
          metabase.lib.schema.expression
          metabase.lib.schema.expression.temporal
          metabase.lib.schema.expression.window
          metabase.lib.schema.id
          metabase.lib.schema.info
          metabase.lib.schema.literal
          metabase.lib.schema.metadata
          metabase.lib.schema.parameter
          metabase.lib.schema.template-tag
          metabase.lib.schema.temporal-bucketing
          metabase.lib.schema.util
          metabase.lib.temporal-bucket
          metabase.lib.types.isa
          metabase.lib.util
          metabase.lib.util.match
          metabase.lib.walk}
   :uses #{config
           legacy-mbql
           models
           settings
           types
           util}}

  lib-be
  {:api #{metabase.lib-be.core
          metabase.lib-be.init}
   :uses #{models
           settings
           task
           util}}

  logger
  {:api  #{metabase.logger
           metabase.logger.init}
   :uses #{classloader
           config}}

  login-history
  {:api #{metabase.login-history.api
          metabase.login-history.core
          metabase.login-history.init}
   :uses #{analytics
           api
           channel
           request
           settings
           util}}

  model-persistence
  {:api #{metabase.model-persistence.api
          metabase.model-persistence.core
          metabase.model-persistence.init}
   :uses #{api
           db
           driver
           events
           lib
           models
           premium-features
           settings
           queries
           query-processor
           request
           system
           task
           task-history
           util}}

  models
  {:api #{metabase.models.application-permissions-revision
          metabase.models.dashboard
          metabase.models.dashboard-card
          metabase.models.dashboard-tab
          metabase.models.dashboard.constants
          metabase.models.database
          metabase.models.dispatch
          metabase.models.field
          metabase.models.field-values
          metabase.models.humanization
          metabase.models.init
          metabase.models.interface
          metabase.models.resolution
          metabase.models.serialization
          metabase.models.table
          metabase.models.user
          metabase.models.user-parameter-value
          metabase.models.util.spec-update
          metabase.models.visualization-settings}
   :uses #{analytics
           analyze
           api
           audit-app
           channel
           classloader
           collections
           config
           db
           driver
           events
           legacy-mbql
           lib
           permissions
           premium-features
           secrets
           settings
           parameters
           public-sharing
           pulse
           queries
           query-processor
           search
           setup
           sync
           system
           util}}

  native-query-snippets
  {:api  #{metabase.native-query-snippets.api
           metabase.native-query-snippets.core}
   :uses #{api
           collections
           models
           permissions
           premium-features
           util}}

  notification
  {:api  #{metabase.notification.api
           metabase.notification.core
           metabase.notification.init
           metabase.notification.models
           metabase.notification.payload.core}
   :uses #{actions
           analytics
           api
           appearance
           channel
           config
           driver
           events
           models
<<<<<<< HEAD
           lib
=======
           parameters
>>>>>>> 7a7e0916
           permissions
           premium-features
           query-processor
           request
           session
           settings
           sso
           system
           task
           task-history
           types
           util}}

  ;; TODO -- too many API namespaces
  parameters
  {:api  #{metabase.parameters.chain-filter
           metabase.parameters.custom-values
           metabase.parameters.dashboard
           metabase.parameters.field
           metabase.parameters.init
           metabase.parameters.params
           metabase.parameters.shared}
   :uses #{api
           classloader
           db
           driver
           legacy-mbql
           lib
           models
           query-processor
           types
           util
           warehouse-schema}}

  permissions
  {:api  #{metabase.permissions.api
           metabase.permissions.core
           ;; TODO -- move these into the API namespace.
           metabase.permissions.models.collection-permission-graph-revision
           metabase.permissions.models.collection.graph
           metabase.permissions.models.data-permissions
           metabase.permissions.models.permissions
           metabase.permissions.models.permissions-group
           metabase.permissions.models.query.permissions
           metabase.permissions.util}
   :uses #{api
           audit-app
           collections
           config
           db
           legacy-mbql
           lib
           models
           premium-features
           query-processor
           request
           server
           settings
           util}}

  pivot
  {:api #{metabase.pivot.core}
   :uses #{models
           util}}

  plugins
  {:api  #{metabase.plugins.core}
   :uses #{classloader
           config
           driver
           util}}

  premium-features
  {:api  #{metabase.premium-features.api
           metabase.premium-features.core
           metabase.premium-features.init}
   :uses #{api
           classloader
           config
           db
           internal-stats
           settings
           util}}

  product-feedback
  {:api  #{metabase.product-feedback.api
           metabase.product-feedback.init}
   :uses #{analytics
           api
           channel
           config
           db
           driver
           premium-features
           settings
           task
           util}}

  public-sharing
  {:api  #{metabase.public-sharing.api
           metabase.public-sharing.core
           metabase.public-sharing.init}
   :uses #{actions
           analytics
           api
           events
           lib
           models
           parameters
           queries
           query-processor
           request
           settings
           tiles
           util}}

  pulse
  {:api  #{metabase.pulse.api
           metabase.pulse.core
           metabase.pulse.init
           metabase.pulse.task.send-pulses}
   :uses #{api
           channel
           classloader
           collections
           config
           db
           driver
           events
           models
           notification
           permissions
           premium-features
           query-processor
           request
           task
           task-history
           util
           enterprise/advanced-permissions
           enterprise/sandbox}}

  queries
  {:api  #{metabase.queries.api
           metabase.queries.core
           metabase.queries.init
           metabase.queries.models.query ; TODO FIXME
           metabase.queries.schema}      ; TODO FIXME
   :uses #{analytics
           analyze
           api
           audit-app
           cache
           channel
           collections
           config
           content-verification
           db
           events
           legacy-mbql
           lib
           models
           parameters
           permissions
           premium-features
           public-sharing
           pulse
           query-analysis
           query-processor
           request
           revisions
           search
           util
           warehouse-schema}}

  query-analysis
  {:api  #{metabase.query-analysis.core
           metabase.query-analysis.init}
   :uses #{config
           driver
           legacy-mbql
           lib
           query-processor
           settings
           task
           util}}

  query-processor
  {:api #{metabase.query-processor
          metabase.query-processor.card
          metabase.query-processor.compile
          metabase.query-processor.dashboard
          metabase.query-processor.debug
          metabase.query-processor.error-type
          metabase.query-processor.init
          metabase.query-processor.interface
          metabase.query-processor.metadata
          metabase.query-processor.middleware.annotate
          metabase.query-processor.middleware.cache-backend.db
          metabase.query-processor.middleware.constraints
          metabase.query-processor.middleware.fetch-source-query-legacy
          metabase.query-processor.middleware.limit
          metabase.query-processor.middleware.permissions
          metabase.query-processor.middleware.wrap-value-literals
          metabase.query-processor.pipeline
          metabase.query-processor.pivot
          metabase.query-processor.preprocess
          metabase.query-processor.reducible
          metabase.query-processor.schema
          metabase.query-processor.setup
          metabase.query-processor.store
          metabase.query-processor.streaming
          metabase.query-processor.streaming.common
          metabase.query-processor.streaming.interface
          metabase.query-processor.timezone
          metabase.query-processor.util
          metabase.query-processor.util.add-alias-info
          metabase.query-processor.util.nest-query
          metabase.query-processor.util.persisted-cache
          metabase.query-processor.util.relative-datetime
          metabase.query-processor.util.transformations.nest-breakouts
          metabase.query-processor.writeback}
   :uses #{analytics
           analyze
           api
           appearance
           audit-app
           cache
           config
           driver
           events
           formatter
           legacy-mbql
           lib
           lib-be
           model-persistence
           models
           permissions
           pivot
           premium-features
           queries
           request
           settings
           system
           server
           types
           util}}

  request
  {:api  #{metabase.request.core
           metabase.request.init}
   :uses #{api
           config
           models
           permissions
           session
           settings
           util}}

  revisions
  {:api  #{metabase.revisions.api
           metabase.revisions.core
           metabase.revisions.init}
   :uses #{api
           config
           events
           models
           permissions
           util}}

  sample-data
  {:api  #{metabase.sample-data.core
           metabase.sample-data.init}
   :uses #{plugins
           settings
           sync
           util}}

  search
  {:api #{metabase.search.api
          metabase.search.appdb.scoring
          metabase.search.config
          metabase.search.core
          metabase.search.in-place.scoring
          metabase.search.ingestion
          metabase.search.init
          metabase.search.spec}
   :uses #{analytics
           api
           appearance
           audit-app
           collections
           config
           db
           driver
           models
           permissions
           premium-features
           settings
           queries
           request
           startup
           task
           util}}

  secrets
  {:api  #{metabase.secrets.core}
   :uses #{api driver models premium-features util}}

  segments
  {:api  #{metabase.segments.api}
   :uses #{api
           events
           legacy-mbql
           lib
           models
           permissions
           search
           util
           xrays}}

  server
  {:api #{metabase.server.core
          metabase.server.init
          metabase.server.middleware.session
          metabase.server.streaming-response} ; TODO -- too many API namespaces
   :uses #{analytics
           api
           api-keys
           api-routes
           appearance
           config
           core
           db
           driver
           embedding
           models
           premium-features
           query-processor
           request
           session
           settings
           system
           util
           enterprise/sso}}

  session
  {:api  #{metabase.session.core
           metabase.session.api
           metabase.session.init
           metabase.session.models.session ; TODO -- shouldn't be exposed as an API namespace
           metabase.session.settings}      ; TODO -- shouldn't be exposed as an API namespace
   :uses #{api
           channel
           config
           db
           driver
           events
           login-history
           models
           settings
           request
           sso
           system
           task
           util}}

  settings
  {:api  #{metabase.settings.api
           metabase.settings.core
           metabase.settings.init}
   :uses #{api
           config
           db
           events
           models
           premium-features
           util
           enterprise/advanced-permissions}}

  setup
  {:api  #{metabase.setup.api metabase.setup.core}
   :uses #{analytics
           api
           appearance
           channel
           config
           db
           events
           models
           permissions
           request
           session
           settings
           system
           util}}

  sso
  {:api  #{metabase.sso.api
           metabase.sso.core
           metabase.sso.init}
   :uses #{api
           config
           models
           permissions
           premium-features
           settings
           util}}

  startup
  {:api  #{metabase.startup.core}
   :uses #{util}}

  sync
  {:api #{metabase.sync.api
          metabase.sync.core
          metabase.sync.init
          metabase.sync.schedules
          metabase.sync.task.sync-databases
          metabase.sync.util}
   :uses #{analyze
           api
           audit-app
           config
           db
           driver
           events
           lib
           models
           query-processor
           settings
           task
           task-history
           util}}

  system
  {:api  #{metabase.system.core
           metabase.system.init}
   :uses #{appearance settings util}}

  task
  {:api #{metabase.task.bootstrap
          metabase.task.core}
   :uses #{classloader
           db
           util}}

  task-history
  {:api  #{metabase.task-history.api
           metabase.task-history.core
           metabase.task-history.init}
   :uses #{api
           models
           permissions
           premium-features
           request
           task
           util}}

  testing-api
  {:api  #{metabase.testing-api.api
           metabase.testing-api.core
           metabase.testing-api.init}
   :uses #{analytics
           api
           config
           db
           premium-features
           search
           util}}

  tiles
  {:api  #{metabase.tiles.api
           metabase.tiles.init}
   :uses #{api
           legacy-mbql
           query-processor
           settings
           util}}

  timeline
  {:api  #{metabase.timeline.api
           metabase.timeline.core}
   :uses #{analytics
           api
           collections
           models
           util}}

  types
  {:api  #{metabase.types}
   :uses #{util}}

  upload
  {:api  #{metabase.upload.api
           metabase.upload.core
           metabase.upload.init}
   :uses #{analytics
           appearance
           api
           collections
           driver
           events
           legacy-mbql
           lib
           model-persistence
           models
           permissions
           queries
           settings
           sync
           util}}

  user-key-value
  {:api  #{metabase.user-key-value.api
           metabase.user-key-value.init}
   :uses #{api
           config
           lib
           util}}

  util
  {:api :any
   :uses #{classloader
           channel
           config
           db
           driver
           legacy-mbql
           lib
           models
           parameters
           settings
           system}}

  version
  {:api  #{metabase.version.core
           metabase.version.init}
   :uses #{config
           settings
           system
           task
           util}}

  view-log
  {:api  #{metabase.view-log.core
           metabase.view-log.init}
   :uses #{analytics
           api
           audit-app
           events
           models
           permissions
           premium-features
           util}}

  warehouse-schema
  {:api  #{metabase.warehouse-schema.field
           metabase.warehouse-schema.table
           metabase.warehouse-schema.metadata-queries}
   :uses #{api
           driver
           models
           premium-features
           types
           util}}

  warehouses
  {:api  #{metabase.warehouses.core
           metabase.warehouses.init}
   :uses #{premium-features
           settings
           util}}

  xrays
  {:api  #{metabase.xrays.api
           metabase.xrays.core
           metabase.xrays.init}
   :uses #{analyze
           appearance
           api
           collections
           driver
           legacy-mbql
           lib
           models
           permissions
           settings
           queries
           query-processor
           util}}

  enterprise/advanced-config
  {:api  #{metabase-enterprise.advanced-config.api.logs
           metabase-enterprise.advanced-config.models.notification
           metabase-enterprise.advanced-config.init
           metabase-enterprise.advanced-config.file}
   :uses #{api
           api-keys
           db
           driver
           models
           permissions
           premium-features
           setup
           settings
           sync
           util}}

  enterprise/advanced-permissions
  {:api  #{metabase-enterprise.advanced-permissions.api.routes
           metabase-enterprise.advanced-permissions.common
           metabase-enterprise.advanced-permissions.models.permissions.group-manager}
   :uses #{api
           enterprise/impersonation
           lib
           models
           permissions
           premium-features
           query-processor
           util}}

  enterprise/ai-entity-analysis
  {:api #{metabase-enterprise.ai-entity-analysis.api}
   :uses #{api
           premium-features
           enterprise/metabot-v3}}

  enterprise/ai-sql-fixer
  {:api #{metabase-enterprise.ai-sql-fixer.api}
   :uses #{api
           driver
           enterprise/metabot-v3
           query-analysis
           query-processor
           util}}

  enterprise/ai-sql-generation
  {:api #{metabase-enterprise.ai-sql-generation.api}
   :uses #{api
           driver
           enterprise/metabot-v3
           models
           util}}

  enterprise/analytics
  {:api  #{}
   :uses #{driver
           premium-features
           enterprise/advanced-config
           enterprise/scim
           enterprise/sso}}

  enterprise/api
  {:api  #{metabase-enterprise.api.routes
           metabase-enterprise.api.routes.common}
   :uses :any}

  enterprise/audit-app
  {:api  #{metabase-enterprise.audit-app.api.routes}
   :uses #{api
           audit-app
           classloader
           db
           driver
           lib
           models
           permissions
           plugins
           premium-features
           query-processor
           settings
           sync
           util
           enterprise/serialization}}

  enterprise/auth-provider
  {:api  #{}
   :uses #{premium-features
           util}}

  enterprise/billing
  {:api  #{metabase-enterprise.billing.api.routes}
   :uses #{api
           premium-features util}}

  enterprise/cache
  {:api  #{metabase-enterprise.cache.init}
   :uses #{cache
           premium-features
           query-processor
           task
           util}}

  enterprise/content-verification
  {:api  #{metabase-enterprise.content-verification.api.routes}
   :uses #{api
           content-verification
           util
           enterprise/api}}

  enterprise/core
  {:api  #{metabase-enterprise.core.init}
   :uses #{enterprise/advanced-config
           enterprise/cache
           enterprise/enhancements
           enterprise/data-editing
           enterprise/scim
           enterprise/stale}}

  enterprise/dashboard-subscription-filters
  {:api  #{}
   :uses #{premium-features}}

  enterprise/data-editing
  {:api  #{metabase-enterprise.data-editing.core
           metabase-enterprise.data-editing.api
           metabase-enterprise.data-editing.init}
   :uses #{api
           actions
           driver
           events
           lib
           models
           notification
           query-processor
           upload
           util}}

  enterprise/data-editing-public
  {:api #{}
   :uses #{api
           actions
           enterprise/data-editing
           driver
           events
           lib
           query-processor
           upload
           util}}

  enterprise/database-routing
  {:api #{metabase-enterprise.database-routing.api}
   :uses #{api
           config
           database-routing
           events
           lib
           models
           premium-features
           query-processor
           settings
           util}}

  enterprise/enhancements
  {:api  #{metabase-enterprise.enhancements.init}
   :uses #{models
           premium-features
           settings
           sso
           util enterprise/sso}}

  enterprise/gsheets
  {:api  #{metabase-enterprise.gsheets.api}
   :uses #{api
           analytics
           premium-features
           settings
           util
           enterprise/harbormaster}}

  enterprise/harbormaster
  {:api #{metabase-enterprise.harbormaster.client}
   :uses #{api
           cloud-migration
           util}}

  enterprise/impersonation
  {:api #{metabase-enterprise.impersonation.api}
   :uses #{api
           audit-app
           driver
           lib
           models
           premium-features
           query-processor
           util
           enterprise/sandbox}}

  enterprise/internal-stats
  {:api #{}
   :uses #{premium-features
           settings}}

  enterprise/llm
  {:api  #{metabase-enterprise.llm.api}
   :uses #{analytics
           analyze
           api
           query-processor
           settings
           util}}

  enterprise/metabot-v3
  {:api #{metabase-enterprise.metabot-v3.api metabase-enterprise.metabot-v3.core
          metabase-enterprise.metabot-v3.tools.api}
   :uses #{api
           collections
           config
           db
           legacy-mbql
           lib
           models
           premium-features
           settings
           pulse
           query-processor
           request
           system
           util}}

  enterprise/premium-features
  {:api  #{}
   :uses #{premium-features
           util}}

  enterprise/query-reference-validation
  {:api  #{metabase-enterprise.query-reference-validation.api}
   :uses #{api
           collections
           query-analysis
           request
           util}}

  enterprise/sandbox
  {:api #{metabase-enterprise.sandbox.api.routes
          metabase-enterprise.sandbox.api.util}
   :uses #{api
           audit-app
           classloader
           db
           driver
           legacy-mbql
           lib
           models
           permissions
           premium-features
           query-processor
           request
           util
           warehouse-schema
           enterprise/api}}

  enterprise/scim
  {:api  #{metabase-enterprise.scim.core
           metabase-enterprise.scim.init
           metabase-enterprise.scim.routes}
   :uses #{analytics
           api
           api-keys
           models
           permissions
           settings
           server
           system
           util
           enterprise/serialization}}

  enterprise/search
  {:api  #{}
   :uses #{premium-features
           search}}

  enterprise/serialization
  {:api #{metabase-enterprise.serialization.api
          metabase-enterprise.serialization.cmd
          metabase-enterprise.serialization.v2.backfill-ids}
   :uses #{analytics
           api
           appearance
           collections
           config
           db
           legacy-mbql
           lib
           logger
           models
           plugins
           premium-features
           settings
           setup
           util}}

  enterprise/snippet-collections
  {:api  #{}
   :uses #{models
           native-query-snippets
           permissions
           premium-features
           util}}

  enterprise/sso
  {:api #{metabase-enterprise.sso.api.routes
          metabase-enterprise.sso.integrations.sso-settings
          metabase-enterprise.sso.integrations.sso-utils}
   :uses #{api
           appearance
           channel
           embedding
           events
           notification
           premium-features
           request
           session
           settings
           sso
           system
           util
           enterprise/scim}}

  enterprise/stale
  {:api  #{metabase-enterprise.stale.api
           metabase-enterprise.stale.init}
   :uses #{analytics
           api
           collections
           embedding
           premium-features
           queries
           request
           settings
           util}}

  enterprise/upload-management
  {:api  #{metabase-enterprise.upload-management.api}
   :uses #{api
           models
           premium-features
           upload
           util}}}

 ;; namespaces matching these patterns (with `re-find`) are excluded from the module linter. Since regex literals
 ;; aren't allowed in EDN just used the `(str <regex>)` version i.e. two slashes instead of one.
 ;;
 ;; this is mostly intended for excluding test namespaces or those rare 'glue' namespaces that glue multiple modules
 ;; together, e.g. `metabase.lib.metadata.jvm`.
 :linters
 {:metabase/modules
  {:ignored-namespace-patterns
   #{"-test$"                           ; anything ending in `-test`
     "test[-.]util"                     ; anything that contains `test.util` or `test-util`
     "test\\.impl"                      ; anything that contains `test.impl`
     "test-setup"                       ; anything that contains `test-setup`
     "^metabase(?:-enterprise)?\\.test" ; anything starting with `metabase.test` or `metabase-enterprise.test`
     "^metabase\\.http-client$"}}}}     ; `metabase.http-client` which is a test-only namespace despite its name.<|MERGE_RESOLUTION|>--- conflicted
+++ resolved
@@ -437,15 +437,11 @@
   events
   {:api  #{metabase.events.core
            metabase.events.init}
-<<<<<<< HEAD
    :uses #{api
            audit-app
            config
            channel
            driver
-=======
-   :uses #{driver
->>>>>>> 7a7e0916
            models
            notification
            premium-features
@@ -661,11 +657,8 @@
            driver
            events
            models
-<<<<<<< HEAD
-           lib
-=======
+           lib
            parameters
->>>>>>> 7a7e0916
            permissions
            premium-features
            query-processor
