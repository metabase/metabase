/* eslint-disable react/prop-types */
import { createRef, Component } from "react";
import PropTypes from "prop-types";
import { Link } from "react-router";
import { bindActionCreators } from "@reduxjs/toolkit";
import { connect } from "react-redux";
import { t } from "ttag";
import _ from "underscore";
import cx from "classnames";

import title from "metabase/hoc/Title";
import * as MetabaseAnalytics from "metabase/lib/analytics";
import MetabaseSettings from "metabase/lib/settings";
import AdminLayout from "metabase/components/AdminLayout";
import { NotFound } from "metabase/containers/ErrorPages";

import { prepareAnalyticsValue } from "metabase/admin/settings/utils";
import ErrorBoundary from "metabase/ErrorBoundary";

import {
  getSettings,
  getSettingValues,
  getDerivedSettingValues,
  getSections,
  getActiveSection,
  getActiveSectionName,
  getNewVersionAvailable,
} from "../../../selectors";
import {
  initializeSettings,
  updateSetting,
  reloadSettings,
} from "../../../settings";
<<<<<<< HEAD
import { NewVersionIndicator } from "./SettingsEditor.styled";
=======
import { SettingsSection } from "./SettingsSection";
>>>>>>> 781449b0

const mapStateToProps = (state, props) => {
  return {
    settings: getSettings(state, props),
    settingValues: getSettingValues(state, props),
    derivedSettingValues: getDerivedSettingValues(state, props),
    sections: getSections(state, props),
    activeSection: getActiveSection(state, props),
    activeSectionName: getActiveSectionName(state, props),
    newVersionAvailable: getNewVersionAvailable(state, props),
  };
};

const mapDispatchToProps = dispatch => ({
  ...bindActionCreators(
    {
      initializeSettings,
      updateSetting,
      reloadSettings,
    },
    dispatch,
  ),
  dispatch,
});

class SettingsEditor extends Component {
  layout = null; // the reference to AdminLayout

  static propTypes = {
    sections: PropTypes.object.isRequired,
    activeSection: PropTypes.object,
    activeSectionName: PropTypes.string,
    updateSetting: PropTypes.func.isRequired,
  };

  constructor(props) {
    super(props);
    this.saveStatusRef = createRef();
  }

  componentDidMount() {
    this.props.initializeSettings();
  }

  updateSetting = async (setting, newValue) => {
    const { settingValues, updateSetting, reloadSettings, dispatch } =
      this.props;

    this.saveStatusRef.current.setSaving();

    const oldValue = setting.value;

    // TODO: mutation bad!
    setting.value = newValue;
    try {
      if (setting.onBeforeChanged) {
        await setting.onBeforeChanged(
          oldValue,
          newValue,
          settingValues,
          this.handleChangeSetting,
        );
      }

      if (!setting.disableDefaultUpdate) {
        await updateSetting(setting);
      }

      if (setting.onChanged) {
        await setting.onChanged(
          oldValue,
          newValue,
          settingValues,
          this.handleChangeSetting,
        );
      }

      if (setting.disableDefaultUpdate) {
        await reloadSettings();
      }

      if (setting.postUpdateActions) {
        for (const action of setting.postUpdateActions) {
          await dispatch(action());
        }
      }

      this.saveStatusRef.current.setSaved();

      const value = prepareAnalyticsValue(setting);

      MetabaseAnalytics.trackStructEvent(
        "General Settings",
        setting.display_name || setting.key,
        value,
        // pass the actual value if it's a number
        typeof value === "number" && value,
      );
    } catch (error) {
      const message =
        error && (error.message || (error.data && error.data.message));
      this.saveStatusRef.current.setSaveError(message);
      MetabaseAnalytics.trackStructEvent(
        "General Settings",
        setting.display_name,
        "error",
      );
    }
  };

  handleChangeSetting = (key, value) => {
    const { settings, updateSetting } = this.props;
    const setting = _.findWhere(settings, { key });
    if (!setting) {
      console.error(`Attempted to change unknown setting ${key}`);
      throw new Error(t`Unknown setting ${key}`);
    }
    return updateSetting({ ...setting, value });
  };

  renderSettingsPane() {
    const { activeSection, settings, settingValues, derivedSettingValues } =
      this.props;
    const isLoading = settings.length === 0;

    if (isLoading) {
      return null;
    }

    if (!activeSection) {
      return <NotFound />;
    }

    if (activeSection.component) {
      return (
        <activeSection.component
          saveStatusRef={this.saveStatusRef}
          elements={activeSection.settings}
          settingValues={settingValues}
          derivedSettingValues={derivedSettingValues}
          updateSetting={this.updateSetting.bind(this)}
          onChangeSetting={this.handleChangeSetting.bind(this)}
          reloadSettings={this.props.reloadSettings}
        />
      );
    }
    return (
      <SettingsSection
        settingElements={activeSection.settings}
        settingValues={settingValues}
        derivedSettingValues={derivedSettingValues}
        updateSetting={this.updateSetting.bind(this)}
        onChangeSetting={this.handleChangeSetting.bind(this)}
        reloadSettings={this.props.reloadSettings}
      />
    );
  }

  renderSettingsSections() {
    const { sections, activeSectionName, newVersionAvailable } = this.props;

    const renderedSections = Object.entries(sections).map(
      ([slug, section], idx) => {
        // HACK - This is used to hide specific items in the sidebar and is currently
        // only used as a way to fake the multi page auth settings pages without
        // requiring a larger refactor.
        const isNestedSettingPage = Boolean(slug.split("/")[1]);
        if (isNestedSettingPage) {
          return null;
        }

        // The nested authentication routes should be matched just on the prefix:
        // e.g. "authentication/google" => "authentication"
        const [sectionNamePrefix] = activeSectionName.split("/");

        const classes = cx(
          "AdminList-item",
          "flex",
          "align-center",
          "justify-between",
          "no-decoration",
          { selected: slug === sectionNamePrefix },
        );

        // if this is the Updates section && there is a new version then lets add a little indicator
        const shouldDisplayNewVersionIndicator =
          slug === "updates" &&
          newVersionAvailable &&
          !MetabaseSettings.isHosted();

        const newVersionIndicator = shouldDisplayNewVersionIndicator ? (
          <NewVersionIndicator>1</NewVersionIndicator>
        ) : null;

        return (
          <li key={slug}>
            <Link to={"/admin/settings/" + slug} className={classes}>
              <span>{section.name}</span>
              {newVersionIndicator}
            </Link>
          </li>
        );
      },
    );

    return (
      <aside className="MetadataEditor-table-list AdminList flex-no-shrink">
        <ul className="AdminList-items pt1">
          <ErrorBoundary>{renderedSections}</ErrorBoundary>
        </ul>
      </aside>
    );
  }

  render() {
    return (
      <AdminLayout
        saveStatusRef={this.saveStatusRef}
        title={t`Settings`}
        sidebar={this.renderSettingsSections()}
      >
        <ErrorBoundary>{this.renderSettingsPane()}</ErrorBoundary>
      </AdminLayout>
    );
  }
}

export default _.compose(
  connect(mapStateToProps, mapDispatchToProps),
  title(({ activeSection }) => activeSection && activeSection.name),
)(SettingsEditor);<|MERGE_RESOLUTION|>--- conflicted
+++ resolved
@@ -31,11 +31,8 @@
   updateSetting,
   reloadSettings,
 } from "../../../settings";
-<<<<<<< HEAD
+import { SettingsSection } from "./SettingsSection";
 import { NewVersionIndicator } from "./SettingsEditor.styled";
-=======
-import { SettingsSection } from "./SettingsSection";
->>>>>>> 781449b0
 
 const mapStateToProps = (state, props) => {
   return {
