(ns ^:mb/once metabase-enterprise.serialization.v2.e2e-test
  (:require
   [clojure.java.io :as io]
   [clojure.test :refer :all]
<<<<<<< HEAD
=======
   [medley.core :as m]
   [metabase-enterprise.serialization.cmd :as cmd]
>>>>>>> 2d98cd74
   [metabase-enterprise.serialization.test-util :as ts]
   [metabase-enterprise.serialization.v2.extract :as extract]
   [metabase-enterprise.serialization.v2.ingest :as ingest]
   [metabase-enterprise.serialization.v2.load :as serdes.load]
   [metabase-enterprise.serialization.v2.storage :as storage]
   [metabase.models :refer [Card
                            Collection
                            Dashboard
                            DashboardCard
                            Database
                            Field
                            ParameterCard
                            Table]]
   [metabase.models.action :as action]
   [metabase.models.serialization :as serdes]
   [metabase.models.setting :as setting]
   [metabase.test :as mt]
   [metabase.test.generate :as test-gen]
   [metabase.util.yaml :as yaml]
   [reifyhealth.specmonstah.core :as rs]
   [toucan2.core :as t2]
   [toucan2.tools.with-temp :as t2.with-temp])
  (:import
   (java.io File)
   (java.nio.file Path)))

(set! *warn-on-reflection* true)

(defn- dir->contents-set [p ^File dir]
  (->> dir
       .listFiles
       (filter p)
       (map #(.getName ^File %))
       set))

(defn- dir->file-set [^File dir]
  (dir->contents-set #(.isFile ^File %) dir))

(defn- dir->dir-set [^File dir]
  (dir->contents-set #(.isDirectory ^File %) dir))

(defn- subdirs [^File dir]
  (->> dir
       .listFiles
       (remove #(.isFile ^File %))))

(defn- by-model [entities model-name]
  (filter #(-> % :serdes/meta last :model (= model-name))
          entities))

(defn- collections [dir]
  (for [coll-dir (subdirs dir)
        :when (->> ["cards" "dashboards" "timelines"]
                   (map #(io/file coll-dir %))
                   (filter #(= % coll-dir))
                   empty?)]
    coll-dir))

(defn- file-set [^File dir]
  (let [^Path base (.toPath dir)]
    (set (for [^File file (file-seq dir)
               :when (.isFile file)
               :let [rel (.relativize base (.toPath file))]]
           (mapv str rel)))))

(defn- random-keyword
  ([prefix n] (random-keyword prefix n 0))
  ([prefix n floor] (keyword (str (name prefix) (+ floor (rand-int n))))))

(defn- random-fks
  "Generates a specmonstah query with the :refs populated with the randomized bindings.
  `(random-fks {:spec-gen {:foo :bar}}
               {:creator_id [:u 10]
                :db_id      [:db 20 15]})`
  this will return a query like:
  `{:spec-gen {:foo :bar}
    :refs {:creator_id :u6  :db_id 17}}`

  The bindings map has the same keys as `:refs`, but the values are `[base-keyword width]` pairs or
  `[base-keyword width floor]` triples. These are passed to [[random-keyword]]."
  [base bindings]
  (update base :refs merge (update-vals bindings #(apply random-keyword %))))

(defn- many-random-fks [n base bindings]
  (vec (repeatedly n #(vector 1 (random-fks base bindings)))))

(defn- table->db [{:keys [table_id] :as refs}]
  (let [table-number (-> table_id
                         name
                         (subs 1)
                         (Integer/parseInt))]
    (assoc refs :database_id (keyword (str "db" (quot table-number 10))))))

(defn- clean-entity
 "Removes any comparison-confounding fields, like `:created_at`."
 [entity]
 (dissoc entity :created_at :result_metadata))

#_{:clj-kondo/ignore [:metabase/i-like-making-cams-eyes-bleed-with-horrifically-long-tests]}
(deftest e2e-storage-ingestion-test
  (ts/with-random-dump-dir [dump-dir "serdesv2-"]
    (let [extraction (atom nil)
          entities   (atom nil)]
      (ts/with-dbs [source-db dest-db]
        ;; TODO Generating some nested collections would make these tests more robust, but that's difficult.
        ;; There are handwritten tests for storage and ingestion that check out the nesting, at least.
        (ts/with-db source-db
          (testing "insert"
            (test-gen/insert!
              {;; Actions are special case where there is a 1:1 relationship between an action and an action subtype (query, implicit, or http)
               ;; We generate 10 actions for each subtype, and 10 of each subtype.
               ;; actions 0-9 are query actions, 10-19 are implicit actions, and 20-29 are http actions.
               :action                  (apply concat
                                               (for [type [:query :implicit :http]]
                                                 (many-random-fks 10
                                                                  {:spec-gen {:type type}}
                                                                  {:model_id   [:sm 10]
                                                                   :creator_id [:u 10]})))
               :query-action            (map-indexed
                                         (fn [idx x]
                                           (assoc-in x [1 :refs :action_id] (keyword (str "action" idx))))
                                         (many-random-fks 10 {} {:database_id [:db 10]}))
               :implicit-action         (map-indexed
                                         (fn [idx x]
                                           (update-in x [1 :refs]
                                                      (fn [refs]
                                                        (assoc refs :action_id (keyword (str "action" (+ 10 idx)))))))
                                         (many-random-fks 10 {} {}))
               :http-action             (map-indexed
                                         (fn [idx x]
                                           (update-in x [1 :refs]
                                                      (fn [refs]
                                                        (assoc refs :action_id (keyword (str "action" (+ 20 idx)))))))
                                         (many-random-fks 10 {} {}))
               :collection              [[100 {:refs     {:personal_owner_id ::rs/omit}}]
                                         [10  {:refs     {:personal_owner_id ::rs/omit}
                                               :spec-gen {:namespace :snippets}}]]
               :database                [[10]]
               ;; Tables are special - we define table 0-9 under db0, 10-19 under db1, etc. The :card spec below
               ;; depends on this relationship.
               :table                   (into [] (for [db [:db0 :db1 :db2 :db3 :db4 :db5 :db6 :db7 :db8 :db9]]
                                                   [10 {:refs {:db_id db}}]))
               :field                   (many-random-fks 1000 {} {:table_id [:t 100]})
               :core-user               [[100]]
               :card                    (mapv #(update-in % [1 :refs] table->db)
                                              (many-random-fks
                                               100
                                               {:spec-gen {:dataset_query {:database 1
                                                                           :type     :native
                                                                           :native   {:query "SELECT * FROM whatever;"}}
                                                           :type          :model}}
                                               {:table_id      [:t    100]
                                                :collection_id [:coll 100]
                                                :creator_id    [:u    10]}))
               ;; Simple model is primary used for actions.
               ;; We can't use :card for actions because implicit actions require the model's query to contain
               ;; nothing but a source table
               :simple-model            (mapv #(update-in % [1 :refs] table->db)
                                               (many-random-fks
                                                10
                                                {:spec-gen {:dataset_query {:database 1
                                                                            :query {:source-table 3}
                                                                            :type :query}
                                                            :type          :model}}
                                                {:table_id      [:t    10]
                                                 :collection_id [:coll 10]
                                                 :creator_id    [:u    10]}))
               :dashboard               (concat (many-random-fks 100 {} {:collection_id [:coll 100]
                                                                         :creator_id    [:u    10]})
                                                ;; create some root collection dashboards
                                                (many-random-fks 50 {} {:creator_id    [:u 10]}))
               :dashboard-card          (many-random-fks 300 {} {:card_id      [:c 100]
                                                                 :dashboard_id [:d 100]})
               :dimension               (vec (concat
                                               ;; 20 with both IDs set
                                              (many-random-fks 20 {}
                                                               {:field_id                [:field 1000]
                                                                :human_readable_field_id [:field 1000]})
                                               ;; 20 with just :field_id
                                              (many-random-fks 20 {:refs {:human_readable_field_id ::rs/omit}}
                                                               {:field_id [:field 1000]})))
               :metric                  (many-random-fks 30 {:spec-gen {:definition {:aggregation  [[:count]]
                                                                                     :source-table 9}}}
                                                         {:table_id   [:t 100]
                                                          :creator_id [:u 10]})
               :segment                 (many-random-fks 30 {:spec-gen {:definition {:filter [:!= [:field 60 nil] 50],
                                                                                     :source-table 4}}}
                                                         {:table_id   [:t 100]
                                                          :creator_id [:u 10]})
               :native-query-snippet    (many-random-fks 10 {} {:creator_id    [:u 10]
                                                                :collection_id [:coll 10 100]})
               :timeline                (many-random-fks 10 {} {:creator_id    [:u 10]
                                                                :collection_id [:coll 100]})
               :timeline-event          (many-random-fks 90 {} {:timeline_id   [:timeline 10]})
               :pulse                   (vec (concat
                                               ;; 10 classic pulses, from collections
                                              (many-random-fks 10 {} {:collection_id [:coll 100]})
                                               ;; 10 classic pulses, no collection
                                              (many-random-fks 10 {:refs {:collection_id ::rs/omit}} {})
                                               ;; 10 dashboard subs
                                              (many-random-fks 10 {:refs {:collection_id ::rs/omit}}
                                                               {:dashboard_id  [:d 100]})))
               :pulse-card              (vec (concat
                                               ;; 60 pulse cards for the classic pulses
                                              (many-random-fks 60 {} {:card_id       [:c 100]
                                                                      :pulse_id      [:pulse 10]})
                                               ;; 60 pulse cards connected to dashcards for the dashboard subs
                                              (many-random-fks 60 {} {:card_id           [:c 100]
                                                                      :pulse_id          [:pulse 10 20]
                                                                      :dashboard_card_id [:dc 300]})))
               :pulse-channel           (vec (concat
                                               ;; 15 channels for the classic pulses
                                              (many-random-fks 15 {} {:pulse_id  [:pulse 10]})
                                               ;; 15 channels for the dashboard subs
                                              (many-random-fks 15 {} {:pulse_id  [:pulse 10 20]})))
               :pulse-channel-recipient (many-random-fks 40 {} {:pulse_channel_id [:pulse-channel 30]
                                                                :user_id          [:u 100]})}))

          (is (= 101 (count (t2/select-fn-set :email 'User)))) ; +1 for the internal user

          (testing "extraction"
            (reset! extraction (serdes/with-cache (into [] (extract/extract {}))))
            (reset! entities   (reduce (fn [m entity]
                                         (update m (-> entity :serdes/meta last :model)
                                                 (fnil conj []) entity))
                                       {} @extraction))
            (is (= 110 (-> @entities (get "Collection") count))))

          (testing "storage"
            (storage/store! (seq @extraction) dump-dir)

            (testing "for Actions"
              (is (= 30 (count (dir->file-set (io/file dump-dir "actions"))))))

            (testing "for Collections"
              (is (= 110 (count (for [f (file-set (io/file dump-dir))
                                      :when (and (= (first f) "collections")
                                                 (let [[a b] (take-last 2 f)]
                                                   (= b (str a ".yaml"))))]
                                  f)))
                  "which all go in collections/, even the snippets ones"))

            (testing "for Databases"
              (is (= 10 (count (dir->dir-set (io/file dump-dir "databases"))))))

            (testing "for Tables"
              (is (= 100
                     (reduce + (for [db    (get @entities "Database")
                                     :let [tables (dir->dir-set (io/file dump-dir "databases" (:name db) "tables"))]]
                                 (count tables))))
                  "Tables are scattered, so the directories are harder to count"))

            (testing "for Fields"
              (is (= 1000
                     (reduce + (for [db    (get @entities "Database")
                                     table (subdirs (io/file dump-dir "databases" (:name db) "tables"))]
                                 (->> (io/file table "fields")
                                      dir->file-set
                                      count))))
                  "Fields are scattered, so the directories are harder to count"))

            (testing "for cards"
              ;; 100 from card, and 10 from simple-model
              (is (= 110 (->> (io/file dump-dir "collections")
                              collections
                              (map (comp count dir->file-set #(io/file % "cards")))
                              (reduce +)))))

            (testing "for dashboards"
              (is (= 150 (->> (io/file dump-dir "collections")
                              collections
                              (map (comp count dir->file-set #(io/file % "dashboards")))
                              (reduce +)))))

            (testing "for timelines"
              (is (= 10 (->> (io/file dump-dir "collections")
                             collections
                             (map (comp count dir->file-set #(io/file % "timelines")))
                             (reduce +)))))

            (testing "for metrics"
              (is (= 30 (reduce + (for [db    (dir->dir-set (io/file dump-dir "databases"))
                                        table (dir->dir-set (io/file dump-dir "databases" db "tables"))
                                        :let [metrics-dir (io/file dump-dir "databases" db "tables" table "metrics")]
                                        :when (.exists metrics-dir)]
                                    (count (dir->file-set metrics-dir)))))))

            (testing "for segments"
              (is (= 30 (reduce + (for [db    (dir->dir-set (io/file dump-dir "databases"))
                                        table (dir->dir-set (io/file dump-dir "databases" db "tables"))
                                        :let [segments-dir (io/file dump-dir "databases" db "tables" table "segments")]
                                        :when (.exists segments-dir)]
                                    (count (dir->file-set segments-dir)))))))

            (testing "for native query snippets"
              (is (= 10 (->> (io/file dump-dir "snippets")
                             collections
                             (map (comp count dir->file-set))
                             (reduce +)))))

            (testing "for settings"
              (is (.exists (io/file dump-dir "settings.yaml")))))

          (testing "ingest and load"
            (ts/with-db dest-db
              (testing "ingested set matches extracted set"
                (let [extracted-set (set (map (comp #'ingest/strip-labels serdes/path) @extraction))]
                  (is (= (count extracted-set)
                         (count @extraction)))
                  (is (= extracted-set
                         (set (ingest/ingest-list (ingest/ingest-yaml dump-dir)))))))

              (testing "doing ingestion"
                (is (serdes/with-cache (serdes.load/load-metabase! (ingest/ingest-yaml dump-dir)))
                    "successful"))

              (testing "for Actions"
                (doseq [{:keys [entity_id] :as coll} (get @entities "Action")]
                  (is (= (clean-entity coll)
                         (->> (t2/select-one 'Action :entity_id entity_id)
                              (@#'action/hydrate-subtype)
                              (serdes/extract-one "Action" {})
                              clean-entity)))))

              (testing "for Collections"
                (doseq [{:keys [entity_id] :as coll} (get @entities "Collection")]
                  (is (= (clean-entity coll)
                         (->> (t2/select-one 'Collection :entity_id entity_id)
                              (serdes/extract-one "Collection" {})
                              clean-entity)))))

              (testing "for Databases"
                (doseq [{:keys [name] :as db} (get @entities "Database")]
                  (is (= (assoc (clean-entity db) :initial_sync_status "complete")
                         (->> (t2/select-one 'Database :name name)
                              (serdes/extract-one "Database" {})
                              clean-entity)))))

              (testing "for Tables"
                (doseq [{:keys [db_id name] :as coll} (get @entities "Table")]
                  (is (= (clean-entity coll)
                         (->> (t2/select-one-fn :id 'Database :name db_id)
                              (t2/select-one 'Table :name name :db_id)
                              (serdes/extract-one "Table" {})
                              clean-entity)))))

              (testing "for Fields"
                (doseq [{[db schema table] :table_id name :name :as coll} (get @entities "Field")]
                  (is (nil? schema))
                  (is (= (clean-entity coll)
                         (->> (t2/select-one-fn :id 'Database :name db)
                              (t2/select-one-fn :id 'Table :schema schema :name table :db_id)
                              (t2/select-one 'Field :name name :table_id)
                              (serdes/extract-one "Field" {})
                              clean-entity)))))

              (testing "for cards"
                (doseq [{:keys [entity_id] :as card} (get @entities "Card")]
                  (is (= (clean-entity card)
                         (->> (t2/select-one 'Card :entity_id entity_id)
                              (serdes/extract-one "Card" {})
                              clean-entity)))))

              (testing "for dashboards"
                (doseq [{:keys [entity_id] :as dash} (get @entities "Dashboard")]
                  (is (= (clean-entity dash)
                         (->> (t2/select-one 'Dashboard :entity_id entity_id)
                              (serdes/extract-one "Dashboard" {})
                              clean-entity)))))

              (testing "for dashboard cards"
                (doseq [{:keys [entity_id] :as dashcard} (get @entities "DashboardCard")]
                  (is (= (clean-entity dashcard)
                         (->> (t2/select-one 'DashboardCard :entity_id entity_id)
                              (serdes/extract-one "DashboardCard" {})
                              clean-entity)))))

              (testing "for dimensions"
                (doseq [{:keys [entity_id] :as dim} (get @entities "Dimension")]
                  (is (= (clean-entity dim)
                         (->> (t2/select-one 'Dimension :entity_id entity_id)
                              (serdes/extract-one "Dimension" {})
                              clean-entity)))))

              (testing "for metrics"
                (doseq [{:keys [entity_id] :as metric} (get @entities "Metric")]
                  (is (= (clean-entity metric)
                         (->> (t2/select-one 'Metric :entity_id entity_id)
                              (serdes/extract-one "Metric" {})
                              clean-entity)))))

              (testing "for segments"
                (doseq [{:keys [entity_id] :as segment} (get @entities "Segment")]
                  (is (= (clean-entity segment)
                         (->> (t2/select-one 'Segment :entity_id entity_id)
                              (serdes/extract-one "Segment" {})
                              clean-entity)))))

              (testing "for native query snippets"
                (doseq [{:keys [entity_id] :as snippet} (get @entities "NativeQuerySnippet")]
                  (is (= (clean-entity snippet)
                         (->> (t2/select-one 'NativeQuerySnippet :entity_id entity_id)
                              (serdes/extract-one "NativeQuerySnippet" {})
                              clean-entity)))))

              (testing "for timelines and events"
                (doseq [{:keys [entity_id] :as timeline} (get @entities "Timeline")]
                  (is (= (clean-entity timeline)
                         (->> (t2/select-one 'Timeline :entity_id entity_id)
                              (serdes/extract-one "Timeline" {})
                              clean-entity)))))

              (testing "for settings"
                (let [settings (get @entities "Setting")]
                  (is (every? @#'setting/export?
                              (set (map (comp symbol :key) settings))))
                  (is (= (into {} (for [{:keys [key value]} settings]
                                    [key value]))
                         (yaml/from-file (io/file dump-dir "settings.yaml")))))))))))))

;; This is a seperate test instead of a `testing` block inside `e2e-storage-ingestion-test`
;; because it's quite tricky to set up the generative test to generate parameters with source is card
(deftest card-and-dashboard-has-parameter-with-source-is-card-test
  (testing "Dashboard and Card that has parameter with source is a card must be deserialized correctly"
    (ts/with-random-dump-dir [dump-dir "serdesv2-"]
      (ts/with-dbs [source-db dest-db]
        (ts/with-db source-db
          ;; preparation
          (mt/test-helpers-set-global-values!
            (mt/with-temp
              [Database   db1s {:name "my-db"}
               Collection coll1s {:name "My Collection"}
               Table      table1s {:name  "CUSTOMERS"
                                   :db_id (:id db1s)}
               Field      field1s {:name     "NAME"
                                   :table_id (:id table1s)}
               Card       card1s  {:name "Source card"}
               Card       card2s  {:name          "Card with parameter"
                                   :database_id   (:id db1s)
                                   :table_id      (:id table1s)
                                   :collection_id (:id coll1s)
                                   :parameters    [{:id                   "abc"
                                                    :type                 "category"
                                                    :name                 "CATEGORY"
                                                    :values_source_type   "card"
                                                    ;; card_id is in a different collection with dashboard's collection
                                                    :values_source_config {:card_id     (:id card1s)
                                                                           :value_field [:field (:id field1s) nil]}}]}
               Dashboard  dash1s {:name          "A dashboard"
                                  :collection_id (:id coll1s)
                                  :parameters    [{:id                   "abc"
                                                   :type                 "category"
                                                   :name                 "CATEGORY"
                                                   :values_source_type   "card"
                                                   ;; card_id is in a different collection with dashboard's collection
                                                   :values_source_config {:card_id     (:id card1s)
                                                                          :value_field [:field (:id field1s) nil]}}]}]

              (testing "make sure we insert ParameterCard when insert Dashboard/Card"
                ;; one for parameter on card card2s, and one for parmeter on dashboard dash1s
                (is (= 2 (t2/count ParameterCard))))

              (testing "extract and store"
                (let [extraction (serdes/with-cache (into [] (extract/extract {})))]
                  (is (= [{:id                   "abc",
                           :name                 "CATEGORY",
                           :type                 :category,
                           :values_source_config {:card_id     (:entity_id card1s),
                                                  :value_field [:field
                                                                ["my-db" nil "CUSTOMERS" "NAME"]
                                                                nil]},
                           :values_source_type   "card"}]
                         (:parameters (first (by-model extraction "Dashboard")))))

                  (is (= [{:id                   "abc",
                           :name                 "CATEGORY",
                           :type                 :category,
                           :values_source_config {:card_id     (:entity_id card1s),
                                                  :value_field [:field
                                                                ["my-db" nil "CUSTOMERS" "NAME"]
                                                                nil]},
                           :values_source_type   "card"}]
                         (:parameters (first (by-model extraction "Card")))))

                  (storage/store! (seq extraction) dump-dir)))

             (testing "ingest and load"
               (ts/with-db dest-db
                 ;; ingest
                 (testing "doing ingestion"
                   (is (serdes/with-cache (serdes.load/load-metabase! (ingest/ingest-yaml dump-dir)))
                       "successful"))

                 (let [dash1d  (t2/select-one Dashboard :name (:name dash1s))
                       card1d  (t2/select-one Card :name (:name card1s))
                       card2d  (t2/select-one Card :name (:name card2s))
                       field1d (t2/select-one Field :name (:name field1s))]
                   (testing "parameter on dashboard is loaded correctly"
                     (is (= {:card_id     (:id card1d),
                             :value_field [:field (:id field1d) nil]}
                            (-> dash1d
                                :parameters
                                first
                                :values_source_config)))
                     (is (some? (t2/select-one 'ParameterCard :parameterized_object_type "dashboard" :parameterized_object_id (:id dash1d)))))

                   (testing "parameter on card is loaded correctly"
                     (is (= {:card_id     (:id card1d),
                             :value_field [:field (:id field1d) nil]}
                            (-> card2d
                                :parameters
                                first
                                :values_source_config)))
                     (is (some? (t2/select-one 'ParameterCard :parameterized_object_type "card" :parameterized_object_id (:id card2d)))))))))))))))

(deftest dashcards-with-link-cards-test
  (ts/with-random-dump-dir [dump-dir "serdesv2-"]
    (ts/with-dbs [source-db dest-db]
      (ts/with-db source-db
        (let [link-card-viz-setting (fn [model id]
                                      {:virtual_card {:display "link"}
                                       :link         {:entity {:id    id
                                                               :model model}}})
              dashboard->link-cards (fn [dashboard]
                                      (map #(get-in % [:visualization_settings :link :entity]) (:dashcards dashboard)))]
          (t2.with-temp/with-temp
            [Collection    {coll-id   :id
                            coll-name :name
                            coll-eid  :entity_id}    {:name        "Link collection"
                                                      :description "Linked Collection"}
             Database      {db-id   :id
                            db-name :name}           {:name        "Linked database"
                                                      :description "Linked database desc"}
             Table         {table-id   :id
                            table-name :name}        {:db_id        db-id
                                                      :schema      "Public"
                                                      :name        "Linked table"
                                                      :description "Linked table desc"}
             Card          {card-id   :id
                            card-name :name
                            card-eid  :entity_id}    {:name          "Linked card"
                                                      :description   "Linked card desc"
                                                      :display       "bar"}

             Card          {model-id   :id
                            model-name :name
                            model-eid  :entity_id}   {:type          :model
                                                      :name          "Linked model"
                                                      :description   "Linked model desc"
                                                      :display       "table"}

             Dashboard     {dash-id   :id
                            dash-name :name
                            dash-eid  :entity_id}    {:name          "Linked Dashboard"
                                                      :collection_id coll-id
                                                      :description   "Linked Dashboard desc"}
             Dashboard     {dashboard-id   :id
                            dashboard-name :name}    {:name          "Test Dashboard"
                                                      :collection_id coll-id}
             DashboardCard _                         {:dashboard_id           dashboard-id
                                                      :visualization_settings (link-card-viz-setting "collection" coll-id)}
             DashboardCard _                         {:dashboard_id           dashboard-id
                                                      :visualization_settings (link-card-viz-setting "database" db-id)}
             DashboardCard _                         {:dashboard_id           dashboard-id
                                                      :visualization_settings (link-card-viz-setting "table" table-id)}
             DashboardCard _                         {:dashboard_id           dashboard-id
                                                      :visualization_settings (link-card-viz-setting "dashboard" dash-id)}
             DashboardCard _                         {:dashboard_id           dashboard-id
                                                      :visualization_settings (link-card-viz-setting "card" card-id)}
             DashboardCard _                         {:dashboard_id           dashboard-id
                                                      :visualization_settings (link-card-viz-setting "dataset" model-id)}]
            (testing "extract and store"
              (let [extraction          (serdes/with-cache (into [] (extract/extract {})))
                    extracted-dashboard (first (filter #(= (:name %) "Test Dashboard") (by-model extraction "Dashboard")))]
                (is (= [{:model "collection" :id coll-eid}
                        {:model "database"   :id "Linked database"}
                        {:model "table"      :id ["Linked database" "Public" "Linked table"]}
                        {:model "dashboard"  :id dash-eid}
                        {:model "card"       :id card-eid}
                        {:model "dataset"    :id model-eid}]
                       (dashboard->link-cards extracted-dashboard)))

               (is (= #{[{:id dash-eid          :model "Dashboard"}]
                        [{:id coll-eid          :model "Collection"}]
                        [{:id model-eid         :model "Card"}]
                        [{:id card-eid          :model "Card"}]
                        [{:id "Linked database" :model "Database"}]
                        [{:model "Database" :id "Linked database"}
                         {:model "Schema"   :id "Public"}
                         {:model "Table"    :id "Linked table"}]}
                    (set (serdes/dependencies extracted-dashboard))))

               (storage/store! (seq extraction) dump-dir)))

            (testing "ingest and load"
              ;; ingest
              (ts/with-db dest-db
                (testing "doing ingestion"
                  (is (serdes/with-cache (serdes.load/load-metabase! (ingest/ingest-yaml dump-dir)))
                      "successful"))

                (doseq [[name model]
                        [[db-name    'Database]
                         [table-name 'Table]
                         [card-name  'Card]
                         [model-name 'Card]
                         [dash-name  'Dashboard]]]
                  (testing (format "model %s from link cards are loaded properly" model)
                   (is (some? (t2/select model :name name)))))

                (testing "linkcards are loaded with correct fk"
                  (let [new-db-id    (t2/select-one-pk Database :name db-name)
                        new-table-id (t2/select-one-pk Table :name table-name)
                        new-card-id  (t2/select-one-pk Card :name card-name)
                        new-model-id (t2/select-one-pk Card :name model-name)
                        new-dash-id  (t2/select-one-pk Dashboard :name dash-name)
                        new-coll-id  (t2/select-one-pk Collection :name coll-name)]
                    (is (= [{:id new-coll-id  :model "collection"}
                            {:id new-db-id    :model "database"}
                            {:id new-table-id :model "table"}
                            {:id new-dash-id  :model "dashboard"}
                            {:id new-card-id  :model "card"}
                            {:id new-model-id :model "dataset"}]
                           (-> (t2/select-one Dashboard :name dashboard-name)
                               (t2/hydrate :dashcards)
                               dashboard->link-cards)))))))))))))

(deftest dashcards-with-series-test
  (ts/with-random-dump-dir [dump-dir "serdesv2-"]
    (ts/with-dbs [source-db dest-db]
      (ts/with-db source-db
        (mt/with-temp
          [:model/Collection {coll-id :id} {:name "Some Collection"}
           :model/Card {c1-id :id :as c1} {:name "Some Question", :collection_id coll-id}
           :model/Card {c2-id :id :as c2} {:name "Series Question A", :collection_id coll-id}
           :model/Card {c3-id :id :as c3} {:name "Series Question B", :collection_id coll-id}
           :model/Dashboard {dash-id :id :as dash} {:name "Shared Dashboard", :collection_id coll-id}
           :model/DashboardCard {dc1-id :id} {:card_id c1-id, :dashboard_id dash-id}
           :model/DashboardCard {dc2-id :id} {:card_id c2-id, :dashboard_id dash-id}
           :model/DashboardCardSeries _ {:card_id c3-id, :dashboardcard_id dc1-id, :position 1}
           :model/DashboardCardSeries _ {:card_id c2-id, :dashboardcard_id dc1-id, :position 0}]
          (testing "sense check what hydrated dashcards look like on the source DB"
            (let [hydrated-dashcards (-> (t2/select-one :model/Dashboard :name (:name dash))
                                         (t2/hydrate [:dashcards :series])
                                         :dashcards
                                         (->> (m/index-by :id)))]
              (is (=? {dc1-id {:series [{:id c2-id}
                                        {:id c3-id}]}
                       dc2-id {:series []}}
                      hydrated-dashcards))))
          (testing "extract and store"
            (let [extraction (serdes/with-cache (into [] (extract/extract {})))]
              (storage/store! (seq extraction) dump-dir)))
          (testing "ingest and load"
            (ts/with-db dest-db
              (testing "doing ingestion"
                (is (serdes/with-cache (serdes.load/load-metabase! (ingest/ingest-yaml dump-dir)))
                    "successful"))
              (testing "Series are loaded correctly"
                (let [new-c1-id  (t2/select-one-pk :model/Card :name (:name c1))
                      new-c2-id  (t2/select-one-pk :model/Card :name (:name c2))
                      new-c3-id  (t2/select-one-pk :model/Card :name (:name c3))
                      new-dc1-id (t2/select-one-pk :model/DashboardCard :card_id new-c1-id)
                      new-dc2-id (t2/select-one-pk :model/DashboardCard :card_id new-c2-id)
                      new-hydrated-dashcards (-> (t2/select-one :model/Dashboard :name (:name dash))
                                                 (t2/hydrate [:dashcards :series])
                                                 :dashcards
                                                 (->> (m/index-by :id)))]
                  (is (some? new-c1-id))
                  (is (some? new-c2-id))
                  (is (some? new-c3-id))
                  (is (some? new-dc1-id))
                  (is (some? new-dc2-id))
                  (testing "Series hydrate on the dashboard correctly"
                    (is (=? {new-dc1-id {:series [{:id new-c2-id}
                                                  {:id new-c3-id}]}
                             new-dc2-id {:series []}}
                            new-hydrated-dashcards))))))))))))

(deftest dashboard-with-tabs-test
  (testing "Dashboard with tabs must be deserialized correctly"
    (ts/with-random-dump-dir [dump-dir "serdesv2-"]
     (ts/with-dbs [source-db dest-db]
       (ts/with-db source-db
         ;; preparation
         (t2.with-temp/with-temp
           [Dashboard           {dashboard-id :id
                                 dashboard-eid :entity_id} {:name "Dashboard with tab"}
            Card                {card-id-1 :id
                                 card-eid-1 :entity_id}    {:name "Card 1"}
            Card                {card-id-2 :id
                                 card-eid-2 :entity_id}    {:name "Card 2"}
            :model/DashboardTab {tab-id-1 :id
                                 tab-eid-1 :entity_id}     {:name "Tab 1" :position 0 :dashboard_id dashboard-id}
            :model/DashboardTab {tab-id-2 :id
                                 tab-eid-2 :entity_id}     {:name "Tab 2" :position 1 :dashboard_id dashboard-id}
            DashboardCard       _                          {:dashboard_id     dashboard-id
                                                            :card_id          card-id-1
                                                            :dashboard_tab_id tab-id-1}
            DashboardCard       _                          {:dashboard_id     dashboard-id
                                                            :card_id          card-id-2
                                                            :dashboard_tab_id tab-id-1}
            DashboardCard       _                          {:dashboard_id     dashboard-id
                                                            :card_id          card-id-1
                                                            :dashboard_tab_id tab-id-2}
            DashboardCard       _                          {:dashboard_id     dashboard-id
                                                            :card_id          card-id-2
                                                            :dashboard_tab_id tab-id-2}]
           (let [extraction (serdes/with-cache (into [] (extract/extract {})))]
             (storage/store! (seq extraction) dump-dir))

           (testing "ingest and load"
             (ts/with-db dest-db
               ;; ingest
               (testing "doing ingestion"
                 (is (serdes/with-cache (serdes.load/load-metabase! (ingest/ingest-yaml dump-dir)))
                     "successful"))
               (let [new-dashboard (-> (t2/select-one Dashboard :entity_id dashboard-eid)
                                       (t2/hydrate :tabs :dashcards))
                     new-tab-id-1  (t2/select-one-pk :model/DashboardTab :entity_id tab-eid-1)
                     new-tab-id-2  (t2/select-one-pk :model/DashboardTab :entity_id tab-eid-2)
                     new-card-id-1 (t2/select-one-pk Card :entity_id card-eid-1)
                     new-card-id-2 (t2/select-one-pk Card :entity_id card-eid-2)]

                 (is (=? [{:id           new-tab-id-1
                           :dashboard_id (:id new-dashboard)
                           :name         "Tab 1"
                           :position     0}
                          {:id           new-tab-id-2
                           :dashboard_id (:id new-dashboard)
                           :name         "Tab 2"
                           :position     1}]
                         (:tabs new-dashboard)))
                 (is (=? [{:card_id          new-card-id-1
                           :dashboard_id     (:id new-dashboard)
                           :dashboard_tab_id new-tab-id-1}
                          {:card_id          new-card-id-2
                           :dashboard_id     (:id new-dashboard)
                           :dashboard_tab_id new-tab-id-1}
                          {:card_id          new-card-id-1
                           :dashboard_id     (:id new-dashboard)
                           :dashboard_tab_id new-tab-id-2}
                          {:card_id          new-card-id-2
                           :dashboard_id     (:id new-dashboard)
                           :dashboard_tab_id new-tab-id-2}]
                         (:dashcards new-dashboard))))))))))))

(deftest premium-features-test
  (testing "with :serialization enabled on the token"
    (ts/with-random-dump-dir [dump-dir "serdesv2-"]
      (mt/with-premium-features #{:serialization}
        (ts/with-dbs [source-db dest-db]
          (ts/with-db source-db
            ;; preparation
            (t2.with-temp/with-temp [Dashboard _ {:name "some dashboard"}]
              (testing "export (v2-dump) command"
                (is (cmd/v2-dump! dump-dir {})
                    "works"))

              (testing "import (v2-load) command"
                (ts/with-db dest-db
                  (testing "doing ingestion"
                    (is (cmd/v2-load! dump-dir {})
                        "works"))))))))))

  (testing "without :serialization feature enabled"
    (ts/with-random-dump-dir [dump-dir "serdesv2-"]
      (mt/with-premium-features #{}
        (ts/with-dbs [source-db dest-db]
          (ts/with-db source-db
            ;; preparation
            (t2.with-temp/with-temp [Dashboard _ {:name "some dashboard"}]
              (testing "export (v2-dump) command"
                (is (thrown-with-msg? Exception #"Please upgrade"
                                      (cmd/v2-dump! dump-dir {}))
                    "throws"))

              (testing "import (v2-load) command"
                (ts/with-db dest-db
                  (testing "doing ingestion"
                    (is (thrown-with-msg? Exception #"Please upgrade"
                                          (cmd/v2-load! dump-dir {}))
                        "throws")))))))))))

(deftest pivot-export-test
  (testing "Pivot table export and load correctly"
    (let [old-ids (atom nil)
          card1s  (atom nil)]
      (ts/with-random-dump-dir [dump-dir "serdesv2-"]
        (ts/with-dbs [source-db dest-db]
          (ts/with-db source-db
            (mt/dataset test-data
              ;; ensuring field ids are stable by loading dataset in db first
              (mt/db)
              (mt/$ids nil
                (t2.with-temp/with-temp
                  [Collection {coll-id :id}  {:name "Pivot Collection"}
                   Card       card           {:name          "Pivot Card"
                                              :collection_id coll-id
                                              :dataset_query {:type     :query
                                                              :database (mt/id)
                                                              :query    {:source-table $$orders
                                                                         :aggregation  [:sum [:field %orders.id nil]]
                                                                         :breakout     [[:field %orders.user_id nil]]}}
                                              :visualization_settings
                                              {:pivot_table.column_split
                                               {:rows    [[:field %people.name {:base-type    :type/Text
                                                                                :source-field %orders.user_id}]]
                                                :columns [[:field %products.title {:base-type    :type/Text
                                                                                   :source-field %orders.product_id}]]
                                                :values  [[:aggregation 0]]}
                                               :column_settings
                                               {(format "[\"ref\",[\"field\",%s,null]]" %people.name)
                                                {:pivot_table.column_sort_order "descending"}}}}]
                  (reset! old-ids {:people.name       %people.name
                                   :orders.user_id    %orders.user_id
                                   :products.title    %products.title
                                   :orders.product_id %orders.product_id})
                  (reset! card1s card)
                  (storage/store! (extract/extract {}) dump-dir)))))

          (ts/with-db dest-db
            ;; ensure there is something in db so that test-data gets different field ids for sure
            (mt/dataset office-checkins
              (mt/db))

            (mt/dataset test-data
              ;; ensuring field ids are stable by loading dataset in db first
              (mt/db)
              (mt/$ids nil
                (testing "Column ids are different in different dbs")
                (is (not= @old-ids
                          {:people.name       %people.name
                           :orders.user_id    %orders.user_id
                           :products.title    %products.title
                           :orders.product_id %orders.product_id}))

                (serdes.load/load-metabase! (ingest/ingest-yaml dump-dir))

                (let [viz (t2/select-one-fn :visualization_settings Card :entity_id (:entity_id @card1s))]
                  (testing "column ids inside pivot table transferred"
                    (is (= [[:field %people.name {:base-type    :type/Text
                                                  :source-field %orders.user_id}]]
                           (get-in viz [:pivot_table.column_split :rows])))
                    (is (= [[:field %products.title {:base-type    :type/Text
                                                     :source-field %orders.product_id}]]
                           (get-in viz [:pivot_table.column_split :columns]))))
                  (testing "column sort order restored"
                    (is (= "descending"
                           (get-in viz [:column_settings
                                        (format "[\"ref\",[\"field\",%s,null]]" %people.name)
                                        :pivot_table.column_sort_order])))))))))))))<|MERGE_RESOLUTION|>--- conflicted
+++ resolved
@@ -2,11 +2,8 @@
   (:require
    [clojure.java.io :as io]
    [clojure.test :refer :all]
-<<<<<<< HEAD
-=======
    [medley.core :as m]
    [metabase-enterprise.serialization.cmd :as cmd]
->>>>>>> 2d98cd74
    [metabase-enterprise.serialization.test-util :as ts]
    [metabase-enterprise.serialization.v2.extract :as extract]
    [metabase-enterprise.serialization.v2.ingest :as ingest]
@@ -88,7 +85,7 @@
   The bindings map has the same keys as `:refs`, but the values are `[base-keyword width]` pairs or
   `[base-keyword width floor]` triples. These are passed to [[random-keyword]]."
   [base bindings]
-  (update base :refs merge (update-vals bindings #(apply random-keyword %))))
+  (update base :refs merge (m/map-vals #(apply random-keyword %) bindings)))
 
 (defn- many-random-fks [n base bindings]
   (vec (repeatedly n #(vector 1 (random-fks base bindings)))))
