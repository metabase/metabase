--- conflicted
+++ resolved
@@ -12993,10 +12993,82 @@
             tableName: metabase_database
             columnName: details
 
-<<<<<<< HEAD
+  - changeSet:
+      id: v45.00-044
+      author: metamben
+      comment: Added 0.45.0 -- create app permission graph revision table
+      changes:
+        - createTable:
+            tableName: app_permission_graph_revision
+            remarks: 'Used to keep track of changes made to app permissions.'
+            columns:
+              - column:
+                  name: id
+                  type: int
+                  autoIncrement: true
+                  constraints:
+                    primaryKey: true
+                    nullable: false
+              - column:
+                  name: before
+                  type: ${text.type}
+                  remarks: 'Serialized JSON of the apps graph before the changes.'
+                  constraints:
+                    nullable: false
+              - column:
+                  name: after
+                  type: ${text.type}
+                  remarks: 'Serialized JSON of the apps graph after the changes.'
+                  constraints:
+                    nullable: false
+              - column:
+                  name: user_id
+                  type: int
+                  remarks: 'The ID of the admin who made this set of changes.'
+                  constraints:
+                    nullable: false
+                    referencedTableName: core_user
+                    referencedColumnNames: id
+                    foreignKeyName: fk_app_permission_graph_revision_user_id
+              - column:
+                  name: created_at
+                  type: ${timestamp_type}
+                  remarks: 'The timestamp of when these changes were made.'
+                  defaultValueComputed: current_timestamp
+                  constraints:
+                    nullable: false
+              - column:
+                  name: remark
+                  type: ${text.type}
+                  remarks: 'Optional remarks explaining why these changes were made.'
+
+  - changeSet:
+      id: v45.00-045
+      author: snoe
+      comment: Added 0.45.0 - writeback drop card_emitter
+      changes:
+        - dropTable:
+            tableName: card_emitter
+
+  - changeSet:
+      id: v45.00-046
+      author: snoe
+      comment: Added 0.45.0 - writeback drop dashboard_emitter
+      changes:
+        - dropTable:
+            tableName: dashboard_emitter
+
+  - changeSet:
+      id: v45.00-047
+      author: snoe
+      comment: Added 0.45.0 - writeback drop emitter
+      changes:
+        - dropTable:
+            tableName: emitter
+
   # Add created_at to Collection
   - changeSet:
-      id: v45.00-044
+      id: v45.00-048
       author: camsaul
       comment: Added 0.45.0 -- add created_at to Collection
       changes:
@@ -13013,7 +13085,7 @@
 
   # Seed Collection created_at for Personal Collections with the date_joined of the User that owns them.
   - changeSet:
-      id: v45.00-045
+      id: v45.00-049
       author: camsaul
       comment: Added 0.45.0 -- set Collection.created_at to User.date_joined for Personal Collections
       changes:
@@ -13044,7 +13116,7 @@
   # - Timeline
   # - NativeQuerySnippet
   - changeSet:
-      id: v45.00-046
+      id: v45.00-050
       author: camsaul
       comment: Added 0.45.0 -- seed Collection.created_at with value of oldest item for non-Personal Collections
       changes:
@@ -13075,81 +13147,6 @@
             dbms: h2
             sql: >-
               TODO
-
-=======
-  - changeSet:
-      id: v45.00-044
-      author: metamben
-      comment: Added 0.45.0 -- create app permission graph revision table
-      changes:
-        - createTable:
-            tableName: app_permission_graph_revision
-            remarks: 'Used to keep track of changes made to app permissions.'
-            columns:
-              - column:
-                  name: id
-                  type: int
-                  autoIncrement: true
-                  constraints:
-                    primaryKey: true
-                    nullable: false
-              - column:
-                  name: before
-                  type: ${text.type}
-                  remarks: 'Serialized JSON of the apps graph before the changes.'
-                  constraints:
-                    nullable: false
-              - column:
-                  name: after
-                  type: ${text.type}
-                  remarks: 'Serialized JSON of the apps graph after the changes.'
-                  constraints:
-                    nullable: false
-              - column:
-                  name: user_id
-                  type: int
-                  remarks: 'The ID of the admin who made this set of changes.'
-                  constraints:
-                    nullable: false
-                    referencedTableName: core_user
-                    referencedColumnNames: id
-                    foreignKeyName: fk_app_permission_graph_revision_user_id
-              - column:
-                  name: created_at
-                  type: ${timestamp_type}
-                  remarks: 'The timestamp of when these changes were made.'
-                  defaultValueComputed: current_timestamp
-                  constraints:
-                    nullable: false
-              - column:
-                  name: remark
-                  type: ${text.type}
-                  remarks: 'Optional remarks explaining why these changes were made.'
-
-  - changeSet:
-      id: v45.00-045
-      author: snoe
-      comment: Added 0.45.0 - writeback drop card_emitter
-      changes:
-        - dropTable:
-            tableName: card_emitter
-
-  - changeSet:
-      id: v45.00-046
-      author: snoe
-      comment: Added 0.45.0 - writeback drop dashboard_emitter
-      changes:
-        - dropTable:
-            tableName: dashboard_emitter
-
-  - changeSet:
-      id: v45.00-047
-      author: snoe
-      comment: Added 0.45.0 - writeback drop emitter
-      changes:
-        - dropTable:
-            tableName: emitter
->>>>>>> f5a9ea85
 
 # >>>>>>>>>> DO NOT ADD NEW MIGRATIONS BELOW THIS LINE! ADD THEM ABOVE <<<<<<<<<<
 
