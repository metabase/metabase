--- conflicted
+++ resolved
@@ -2170,7 +2170,82 @@
             SET dataset_query = legacy_query
             WHERE legacy_query IS NOT NULL;
 
-<<<<<<< HEAD
+  - changeSet:
+      id: v57.2025-10-21T14:14:22
+      author: wotbrew
+      comment: Add column metabase_field.database_is_pk
+      changes:
+        - addColumn:
+            tableName: metabase_field
+            columns:
+              - column:
+                  name: database_is_pk
+                  remarks: Whether or not the field is part of the primary key (not user editable like semantic_type)
+                  type: ${boolean.type}
+                  constraints:
+                    nullable: true
+      rollback:
+        - dropColumn:
+            tableName: metabase_field
+            columnName: database_is_pk
+
+  - changeSet:
+      id: v57.2025-10-21T14:14:23
+      author: wotbrew
+      comment: Add column metabase_field.database_is_nullable
+      changes:
+        - addColumn:
+            tableName: metabase_field
+            columns:
+              - column:
+                  name: database_is_nullable
+                  remarks: Whether or not the field will accept nulls
+                  type: ${boolean.type}
+                  constraints:
+                    nullable: true
+      rollback:
+        - dropColumn:
+            tableName: metabase_field
+            columnName: database_is_nullable
+
+  - changeSet:
+      id: v57.2025-10-21T14:14:24
+      author: wotbrew
+      comment: Add column metabase_field.database_is_generated
+      changes:
+        - addColumn:
+            tableName: metabase_field
+            columns:
+              - column:
+                  name: database_is_generated
+                  remarks: Whether or not the column is computed and will not accept writes
+                  type: ${boolean.type}
+                  constraints:
+                    nullable: true
+      rollback:
+        - dropColumn:
+            tableName: metabase_field
+            columnName: database_is_generated
+
+  - changeSet:
+      id: v57.2025-10-21T14:14:25
+      author: wotbrew
+      comment: Add column metabase_field.database_default
+      changes:
+        - addColumn:
+            tableName: metabase_field
+            columns:
+              - column:
+                  name: database_default
+                  remarks: The dialect specific column default expression
+                  type: ${text.type}
+                  constraints:
+                    nullable: true
+      rollback:
+        - dropColumn:
+            tableName: metabase_field
+            columnName: database_default
+
   # breaking appdb/code changes can be painful, week 0/1 this will do while we work on compatibility
   - changeSet:
       id: v57.2025-10-22T11:57:00
@@ -2261,84 +2336,6 @@
                   remarks: A frequency category (e.g. realtime, hourly) that denotes the frequency of writes to the table
                   constraints:
                     nullable: true
-=======
-  - changeSet:
-      id: v57.2025-10-21T14:14:22
-      author: wotbrew
-      comment: Add column metabase_field.database_is_pk
-      changes:
-        - addColumn:
-            tableName: metabase_field
-            columns:
-              - column:
-                  name: database_is_pk
-                  remarks: Whether or not the field is part of the primary key (not user editable like semantic_type)
-                  type: ${boolean.type}
-                  constraints:
-                    nullable: true
-      rollback:
-        - dropColumn:
-            tableName: metabase_field
-            columnName: database_is_pk
-
-  - changeSet:
-      id: v57.2025-10-21T14:14:23
-      author: wotbrew
-      comment: Add column metabase_field.database_is_nullable
-      changes:
-        - addColumn:
-            tableName: metabase_field
-            columns:
-              - column:
-                  name: database_is_nullable
-                  remarks: Whether or not the field will accept nulls
-                  type: ${boolean.type}
-                  constraints:
-                    nullable: true
-      rollback:
-        - dropColumn:
-            tableName: metabase_field
-            columnName: database_is_nullable
-
-  - changeSet:
-      id: v57.2025-10-21T14:14:24
-      author: wotbrew
-      comment: Add column metabase_field.database_is_generated
-      changes:
-        - addColumn:
-            tableName: metabase_field
-            columns:
-              - column:
-                  name: database_is_generated
-                  remarks: Whether or not the column is computed and will not accept writes
-                  type: ${boolean.type}
-                  constraints:
-                    nullable: true
-      rollback:
-        - dropColumn:
-            tableName: metabase_field
-            columnName: database_is_generated
-
-  - changeSet:
-      id: v57.2025-10-21T14:14:25
-      author: wotbrew
-      comment: Add column metabase_field.database_default
-      changes:
-        - addColumn:
-            tableName: metabase_field
-            columns:
-              - column:
-                  name: database_default
-                  remarks: The dialect specific column default expression
-                  type: ${text.type}
-                  constraints:
-                    nullable: true
-      rollback:
-        - dropColumn:
-            tableName: metabase_field
-            columnName: database_default
-
->>>>>>> f32e2ca2
 
 # >>>>>>>>>> DO NOT ADD NEW MIGRATIONS BELOW THIS LINE! ADD THEM ABOVE <<<<<<<<<<
 
