(ns metabase.blueprints.blueprints
  (:require
   [clj-yaml.core :as yaml]
   [clojure.java.io :as io]
   [clojure.set :as set]
   [clojure.string :as str]
   [clojure.walk :as walk]
   [metabase.api.common :as api]
   [metabase.models.serialization :as serdes]
   [toucan2.core :as t2]))

(def salesforce-tables
  "A set of the standard salesforce tables."
  #{"account"
    "account_history"
    "broadcast_topic"
    "broadcast_topic_collab_room"
    "broadcast_topic_user_role"
    "collaboration_room"
    "contact"
    "contact_history"
    "flow_record_element_occurrence"
    "lead"
    "lead_history"
    "operating_hours"
    "operating_hours_feed"
    "operating_hours_history"
    "operating_hours_holiday"
    "operating_hours_holiday_feed"
    "operating_hours_holiday_history"
    "opportunity"
    "opportunity_history"
    "record_type"
    "staged_email"
    "store_history"
    "task"
    "time_slot"
    "time_slot_history"
    "token_history"
    "user"
    "user_preference"})

(defn- is-salesforce-tables? [table-names]
  (< 5 (count (set/intersection salesforce-tables table-names))))

(defn identify-blueprints!
  "Determines the relevant blueprints for a database."
  [db]
  (let [db-id (:id db)
        schema->tables (group-by :schema (t2/select :model/Table :db_id db-id))]
    (doseq [[schema tables] schema->tables]
      (let [table-names (set (map :name tables))]
        (when (is-salesforce-tables? table-names)
          (t2/update! :model/Database db-id {:settings (merge (:settings db)
                                                              {:blueprints {:is-salesforce? true
                                                                            :salesforce-schema schema}})}))))))

(defn patch-card
  [yaml-file db destination-schema which->table {:keys [collection-id user-id]}]
  (let [card (-> (yaml/parse-string (slurp (io/resource yaml-file)))
                 (assoc :database_id (:id db))
                 (update :dataset_query
                         (fn [query]
                           (walk/postwalk
                            (fn [x]
                              (cond (string? x)
                                    ;; todo: patch table in new schema
                                    ({"<<db>>" (:name db)
                                      "<<destination_schema>>" destination-schema} x
                                                                                   (str/replace x #"<<target\.(.*)>>"
                                                                                                (fn [[whole which]]
                                                                                                  (or (which->table which)
                                                                                                      (throw (ex-info (str "Can't replace " whole) {}))))))
                                    (sequential? x)
                                    (vec x)
                                    :else x))
                            query)))
                 (update :dataset_query serdes/import-mbql)
                 (update :visualization_settings serdes/import-visualization-settings)
                 (assoc :collection_id collection-id
                        :creator_id user-id))]
    card))

<<<<<<< HEAD
(defn create-salesforce-cards! [db tables collection-id transforms]
  ;; get the serialized cards from the salesforce dashboard
  ;; deserialize them into clojure objects
  ;; patch them with the db/table references
  ;; toucan insert them
  ;; return them for use in dashboard creation
  ;; (tap> transforms)
  ;; (tap> (keys transforms))
  ;; (tap> tables)
  (let [salesforce-folder "blueprints/salesforce/cards/"
        salesforce-files (-> (io/resource salesforce-folder)
                             io/file
                             file-seq)]
    (doseq [file salesforce-files]
      (when (not= (.getName file) "cards")
        (let [file-name (.getName file)
              patch-file (str salesforce-folder file-name)
              dest-schema (:schema (first tables))
              x (map (fn [[k v]]
                      ;;  (tap> {:k k})
                      ;;  (tap> {:v v})
                       {k (:name (:target v))})
                     transforms)
              which->table (apply merge x)
              _ (tap> which->table)
              card (patch-card patch-file db dest-schema which->table {:collection-id collection-id :user-id api/*current-user-id*})]
          (t2/insert! :model/Card card))))))
=======
(defn document-for-collection
  "this is basically an xray"
  [collection-id creator-id]
  (let [cards (t2/select :model/Card :collection_id collection-id)]
    (t2/insert! :model/Document
                {:name "Hiro in a Box™®"
                 :creator_id creator-id
                 :content_type "application/json+vnd.prose-mirror",
                 :collection_id collection-id
                 :document {:type "doc"
                            :content (into [{:type "paragraph",
                                             :content [{:type "text",
                                                        :text "What is going on in our company?"}]}]
                                           (map (fn [card]
                                                  {:type "resizeNode",
                                                   :attrs {:height 442, :minHeight 280},
                                                   :content [{:type "cardEmbed",
                                                              :attrs {:id (:id card),
                                                                      :name nil}}]}))
                                           cards)}})))

>>>>>>> bf9ee396

(comment
  (document-for-collection nil 1)

  (let [salesforce-folder "blueprints/salesforce/cards/"
        salesforce-files (-> (io/resource salesforce-folder)
                             io/file
                             file-seq)]
    (doseq [file salesforce-files]
      (when (not= (.getName file) "cards")
        (tap> (.getPath file)))))

  (let [salesforce-folder "blueprints/salesforce/cards/"
        salesforce-files (-> (io/resource salesforce-folder)
                             io/file
                             file-seq)]
    (doseq [file salesforce-files]
      (when (not= (.getName file) "cards")
        (let [file-name (.getName file)
              patch-file (str salesforce-folder file-name)
              dest-schema (:schema (first tables))
              which->table {"account" "transformed_account"
                            "opportunity" "transformed_opportunity"}
              card (patch-card patch-file db dest-schema which->table {:collection-id collection-id :user-id api/*current-user-id*})]
          (tap> card)))))

  (slurp (io/resource "blueprints/salesforce/cards/customer_base_by_country.yaml"))
  ;; yaml file
  (doseq [y ["blueprints/salesforce/cards/customer_base_by_country.yaml"
             "blueprints/salesforce/cards/trend__total___of_weighted_open_pipeline_expected__close_date_this_q.yaml"
             "blueprints/salesforce/cards/expected_deals_this_quarter.yaml"
             "blueprints/salesforce/cards/bar_customer_logo_over_time.yaml"
             "blueprints/salesforce/cards/current_quarter_cw_amount.yaml"
             "blueprints/salesforce/cards/pivot_pipeline.yaml"
             "blueprints/salesforce/cards/monthly_cw_deal_trend.yaml"
             "blueprints/salesforce/cards/monthly_pipeline.yaml"]
          :let [db (t2/select-one :model/Database :id 3)]]
    (t2/insert! :model/Card
                (patch-card y db
                            "transform476140" ;; destination schema might need origin schema
                            {"account" "transformed_account"
                             "opportunity" "transformed_opportunity"} ;; output table names
                            {:collection-id nil :user-id 1})))

  (t2/insert! :model/Card *1)

  (patch-card "blueprints/salesforce/cards/customer_base_by_country.yaml"
              "analytics local" ;; db name
              "transform476140" ;; destination schema might need origin schema
              {"account" "transformed_account"} ;; output table names
              {:collection-id nil :user-id 1})

  (tap> 1))

(defn create-salesforce-dashboard! [db cards]
  (tap> "creating salesforce dashboard")
  ;; get the serialized dashboard?
  ;; deserialize it into a clojure object
  ;; patch it with the db/cards references
  ;; toucan insert it
  ;; return the id for use in the api response
  {})

(comment

  (->> (t2/select :model/Table :db_id 2575 :schema "salesforce")
       (map :name)
       (remove #(str/ends-with? % "_c"))
       (remove #(str/starts-with? % "fivetran_"))
       sort
       vec)

  (->> (t2/select :model/Database :id 2575)
       :settings)

  (let [db {:id 2575}
        db-id (:id db)
        schema->tables (group-by :schema (t2/select :model/Table :db_id db-id))]
    (doseq [[_schema tables] schema->tables]
      (let [table-names (set (map :name tables))]
        (when (is-salesforce-tables? table-names)
          (t2/update! :model/Database db-id {:settings (merge (:settings db)
                                                              {:blueprints {:is-salesforce? true}})})))))

  (tap> 1))<|MERGE_RESOLUTION|>--- conflicted
+++ resolved
@@ -81,7 +81,6 @@
                         :creator_id user-id))]
     card))
 
-<<<<<<< HEAD
 (defn create-salesforce-cards! [db tables collection-id transforms]
   ;; get the serialized cards from the salesforce dashboard
   ;; deserialize them into clojure objects
@@ -109,7 +108,7 @@
               _ (tap> which->table)
               card (patch-card patch-file db dest-schema which->table {:collection-id collection-id :user-id api/*current-user-id*})]
           (t2/insert! :model/Card card))))))
-=======
+
 (defn document-for-collection
   "this is basically an xray"
   [collection-id creator-id]
@@ -131,8 +130,6 @@
                                                                       :name nil}}]}))
                                            cards)}})))
 
->>>>>>> bf9ee396
-
 (comment
   (document-for-collection nil 1)
 
