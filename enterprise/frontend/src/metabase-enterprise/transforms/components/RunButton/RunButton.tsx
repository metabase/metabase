--- conflicted
+++ resolved
@@ -9,6 +9,7 @@
 
 type RunButtonProps = {
   run: TransformRun | null | undefined;
+  isLoading?: boolean;
   isDisabled?: boolean;
   onRun: () => void;
   onCancel?: () => void;
@@ -16,7 +17,6 @@
 };
 
 export const RunButton = forwardRef(function RunButton(
-<<<<<<< HEAD
   {
     run,
     isLoading,
@@ -24,9 +24,6 @@
     onRun,
     onCancel,
   }: RunButtonProps,
-=======
-  { run, isDisabled: isExternallyDisabled = false, onRun }: RunButtonProps,
->>>>>>> ef811153
   ref: Ref<HTMLButtonElement>,
 ) {
   const [isRecent, setIsRecent] = useState(false);
