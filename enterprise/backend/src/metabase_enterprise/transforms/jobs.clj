--- conflicted
+++ resolved
@@ -22,11 +22,6 @@
                (into more-transforms (get ordering current-transform))))
       found)))
 
-(defn- next-transform [{:keys [ordering transforms-by-id]} complete]
-  (-> (ordering/available-transforms ordering #{} complete)
-      first
-      transforms-by-id))
-
 (defn- get-plan [transform-ids]
   (let [all-transforms (t2/select :model/Transform)
         global-ordering (transforms.ordering/transform-ordering all-transforms)
@@ -44,36 +39,24 @@
                              all-transforms)
      :ordering ordering}))
 
-<<<<<<< HEAD
-(defn execute-transforms! [transform-ids-to-run {:keys [run-method start-promise]}]
-=======
 (defn- next-transform [{:keys [ordering transforms-by-id]} complete]
   (-> (transforms.ordering/available-transforms ordering #{} complete)
       first
       transforms-by-id))
 
 (defn run-transforms! [run-id transform-ids-to-run {:keys [run-method start-promise]}]
->>>>>>> 57380e09
   (let [plan (get-plan transform-ids-to-run)]
     (when start-promise
       (deliver start-promise :started))
     (loop [complete #{}]
       (when-let [current-transform (next-transform plan complete)]
         (log/info "Executing job transform" (pr-str (:id current-transform)))
-<<<<<<< HEAD
-        (execute/execute-mbql-transform! current-transform {:run-method run-method})
-        (recur (conj complete (:id current-transform)))))))
-
-(defn execute-jobs!
-  [job-ids opts]
-=======
         (transforms.execute/run-mbql-transform! current-transform {:run-method run-method})
         (transforms.job-run/add-run-activity! run-id)
         (recur (conj complete (:id current-transform)))))))
 
 (defn run-job!
   [job-id {:keys [run-method] :as opts}]
->>>>>>> 57380e09
   (let [transforms (t2/select-fn-set :transform_id
                                      :transform_job_tags
                                      {:select :transform_tags.transform_id
@@ -81,11 +64,6 @@
                                       :left-join [:transform_tags [:=
                                                                    :transform_tags.tag_id
                                                                    :transform_job_tags.tag_id]]
-<<<<<<< HEAD
-                                      :where [:in :transform_job_tags.job_id job-ids]})]
-    (log/info "Executing transform jobs" (pr-str job-ids) "with transforms" (pr-str transforms))
-    (execute-transforms! transforms opts)))
-=======
                                       :where [:= :transform_job_tags.job_id job-id]})
         run-id (str (u/generate-nano-id))]
     (log/info "Executing transform job" (pr-str job-id) "with transforms" (pr-str transforms))
@@ -120,5 +98,4 @@
 
 (defmethod task/init! ::TimeoutJob [_]
   (log/info "Scheduling transform job  timeout.")
-  (start-job!))
->>>>>>> 57380e09
+  (start-job!))