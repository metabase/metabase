--- conflicted
+++ resolved
@@ -41,14 +41,7 @@
           (for [search-model (:models search-ctx)
                 :let [spec (search.spec/spec search-model)]]
             (when (and (visible-to? search-ctx spec)
-<<<<<<< HEAD
-                       (every? (:attrs spec) required)
-                       ;; Exclude transforms from non-metabot contexts
-                       (or (not= "transform" search-model)
-                           (#{:metabot :unknown} (:context search-ctx))))
-=======
                        (every? (:attrs spec) required))
->>>>>>> bb6d7b1c
               (:name spec))))))
 
 (defn models-without-collection
