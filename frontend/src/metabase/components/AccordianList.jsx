--- conflicted
+++ resolved
@@ -428,7 +428,6 @@
                 <AccordianListCell
                   {...this.props}
                   style={style}
-<<<<<<< HEAD
                   row={rows[index]}
                   sections={sections}
                   onChange={this.handleChange}
@@ -445,111 +444,6 @@
                   renderItemExtra={this.renderItemExtra}
                   getItemClassName={this.getItemClassName}
                 />
-=======
-                  className={cx("List-section", section.className, {
-                    "List-section--expanded": sectionIsExpanded(sectionIndex),
-                    "List-section--togglable": sectionIsTogglable(sectionIndex),
-                  })}
-                >
-                  {type === "header" ? (
-                    alwaysExpanded ? (
-                      <div className="px2 pt2 pb1 h6 text-light text-uppercase text-bold">
-                        {section.name}
-                      </div>
-                    ) : (
-                      <div
-                        className={cx(
-                          "List-section-header p2 flex align-center",
-                          {
-                            "cursor-pointer": sectionIsTogglable(sectionIndex),
-                            "border-top": sectionIndex !== 0,
-                            "border-bottom": sectionIsExpanded(sectionIndex),
-                          },
-                        )}
-                        onClick={
-                          sectionIsTogglable(sectionIndex) &&
-                          (() => this.toggleSection(sectionIndex))
-                        }
-                      >
-                        {this.renderSectionIcon(section, sectionIndex)}
-                        <h3 className="List-section-title text-wrap">
-                          {section.name}
-                        </h3>
-                        {sections.length > 1 &&
-                          section.items &&
-                          section.items.length > 0 && (
-                            <span className="flex-align-right">
-                              <Icon
-                                name={
-                                  sectionIsExpanded(sectionIndex)
-                                    ? "chevronup"
-                                    : "chevrondown"
-                                }
-                                size={12}
-                              />
-                            </span>
-                          )}
-                      </div>
-                    )
-                  ) : type === "header-hidden" ? (
-                    <div className="my1" />
-                  ) : type === "search" ? (
-                    <div
-                      className="m1"
-                      style={{ border: "2px solid transparent" }}
-                    >
-                      <ListSearchField
-                        onChange={val => this.setState({ searchText: val })}
-                        searchText={this.state.searchText}
-                        placeholder={searchPlaceholder}
-                        autoFocus
-                      />
-                    </div>
-                  ) : type === "item" ? (
-                    this.renderItemWrapper(
-                      item,
-                      itemIndex,
-                      <div
-                        className={cx(
-                          "List-item flex mx1",
-                          {
-                            "List-item--selected": this.itemIsSelected(item),
-                            "List-item--disabled": !this.itemIsClickable(item),
-                            mb1: isLastItem,
-                          },
-                          this.getItemClasses(item, itemIndex),
-                        )}
-                      >
-                        <a
-                          className={cx(
-                            "p1 flex flex-auto align-center",
-                            this.itemIsClickable(item)
-                              ? "cursor-pointer"
-                              : "cursor-default",
-                          )}
-                          onClick={
-                            this.itemIsClickable(item) &&
-                            this.onChange.bind(this, item)
-                          }
-                        >
-                          <span className="flex align-center">
-                            {this.renderItemIcon(item, itemIndex)}
-                          </span>
-                          <h4 className="List-item-title ml1 text-wrap">
-                            {item.name}
-                          </h4>
-                        </a>
-                        {this.renderItemExtra(item, itemIndex)}
-                        {showItemArrows && (
-                          <div className="List-item-arrow flex align-center px1">
-                            <Icon name="chevronright" size={8} />
-                          </div>
-                        )}
-                      </div>,
-                    )
-                  ) : null}
-                </div>
->>>>>>> 050031f7
               )}
             </CellMeasurer>
           );
@@ -605,7 +499,7 @@
           }
         >
           {renderSectionIcon(section, sectionIndex)}
-          <h3 className="List-section-title">{section.name}</h3>
+          <h3 className="List-section-title text-wrap">{section.name}</h3>
           {sections.length > 1 && section.items && section.items.length > 0 && (
             <span className="flex-align-right hover-child">
               <Icon
@@ -652,7 +546,7 @@
       >
         <a
           className={cx(
-            "p1 flex-full flex align-center",
+            "p1 flex-auto flex align-center",
             isClickable ? "cursor-pointer" : "cursor-default",
           )}
           onClick={isClickable ? () => onChange(item) : null}
@@ -660,7 +554,7 @@
           <span className="flex align-center">
             {renderItemIcon(item, itemIndex, isSelected)}
           </span>
-          <h4 className="List-item-title ml1">{item.name}</h4>
+          <h4 className="List-item-title ml1 text-wrap">{item.name}</h4>
         </a>
         {renderItemExtra(item, itemIndex, isSelected)}
         {showItemArrows && (
