(ns metabase.util.honeysql-extensions-test
  (:require [clojure.test :refer :all]
            [honeysql.core :as hsql]
            [honeysql.format :as hformat]
            [metabase.test :as mt]
            [metabase.util.honeysql-extensions :as hx])
  (:import metabase.util.honeysql_extensions.Identifier))

(deftest ^:parallel format-test
  (testing "Basic format test not including a specific quoting option"
    (is (= ["setting"]
           (hformat/format :setting))))

  (testing "`:h2` quoting will uppercase and quote the identifier"
    (is (= ["\"SETTING\""]
           (hformat/format :setting :quoting :h2)))))

(deftest ^:parallel literal-test
  (testing "`literal` should be compiled to a single-quoted literal"
    (is (= ["WHERE name = 'Cam'"]
           (hsql/format {:where [:= :name (hx/literal "Cam")]}))))

  (testing (str "`literal` should properly escape single-quotes inside the literal string double-single-quotes is how "
                "to escape them in SQL")
    (is (= ["WHERE name = 'Cam''s'"]
           (hsql/format {:where [:= :name (hx/literal "Cam's")]}))))

  (testing "`literal` should only escape single quotes that aren't already escaped -- with two single quotes..."
    (is (= ["WHERE name = 'Cam''s'"]
           (hsql/format {:where [:= :name (hx/literal "Cam''s")]}))))

  (testing "...or with a slash"
    (is (= ["WHERE name = 'Cam\\'s'"]
           (hsql/format {:where [:= :name (hx/literal "Cam\\'s")]}))))

  (testing "`literal` should escape strings that start with a single quote"
    (is (= ["WHERE name = '''s'"]
           (hsql/format {:where [:= :name (hx/literal "'s")]}))))

  (testing "`literal` should handle namespaced keywords correctly"
    (is (= ["WHERE name = 'ab/c'"]
           (hsql/format {:where [:= :name (hx/literal :ab/c)]}))))

  (testing "make sure `identifier` properly handles components with dots and both strings & keywords"
    (is (= ["`A`.`B`.`C.D`.`E.F`"]
           (hsql/format (hx/identifier :field "A" :B "C.D" :E.F)
                        :quoting :mysql))))

  (testing "`identifer` should handle slashes"
    (is (= ["`A/B`.`C\\D`.`E/F`"]
           (hsql/format (hx/identifier :field "A/B" "C\\D" :E/F)
                        :quoting :mysql))))

  (testing "`identifier` should also handle strings with quotes in them (ANSI)"
    ;; two double-quotes to escape, e.g. "A""B"
    (is (= ["\"A\"\"B\""]
           (hsql/format (hx/identifier :field "A\"B")
                        :quoting :ansi))))

  (testing "`identifier` should also handle strings with quotes in them (MySQL)"
    ;; double-backticks to escape backticks seems to be the way to do it
    (is (= ["`A``B`"]
           (hsql/format (hx/identifier :field "A`B")
                        :quoting :mysql))))

  (testing "`identifier` shouldn't try to change `lisp-case` to `snake-case` or vice-versa"
    (is (= ["A-B.c-d.D_E.f_g"]
           (hsql/format (hx/identifier :field "A-B" :c-d "D_E" :f_g))))

    (is (= ["\"A-B\".\"c-d\".\"D_E\".\"f_g\""]
           (hsql/format (hx/identifier :field "A-B" :c-d "D_E" :f_g)
                        :quoting :ansi))))

  (testing "`identifier` should ignore `nil` or empty components."
    (is (= ["A.B.C"]
           (hsql/format (hx/identifier :field "A" "B" nil "C")))))

  (testing "`identifier` should handle nested identifiers"
    (is (= (hx/identifier :field "A" "B" "C" "D")
           (hx/identifier :field "A" (hx/identifier :field "B" "C") "D")))

    (is (= ["A.B.C.D"]
           (hsql/format (hx/identifier :field "A" (hx/identifier :field "B" "C") "D")))))

  (testing "the `identifier` function should unnest identifiers for you so drivers that manipulate `:components` don't need to worry about that"
    (is (= (Identifier. :field ["A" "B" "C" "D"])
           (hx/identifier :field "A" (hx/identifier :field "B" "C") "D"))))

  (testing "the `identifier` function should remove nils so drivers that manipulate `:components` don't need to worry about that"
    (is (= (Identifier. :field ["table" "field"])
           (hx/identifier :field nil "table" "field"))))

  (testing "the `identifier` function should convert everything to strings so drivers that manipulate `:components` don't need to worry about that"
    (is (= (Identifier. :field ["keyword" "qualified/keyword"])
           (hx/identifier :field :keyword :qualified/keyword)))))

(deftest h2-quoting-test
  (testing (str "We provide our own quoting function for `:h2` databases. We quote and uppercase the identifier. Using "
                "Java's toUpperCase method is surprisingly locale dependent. When uppercasing a string in a language "
                "like Turkish, it can turn an i into an İ. This test converts a keyword with an `i` in it to verify "
                "that we convert the identifier correctly using the english locale even when the user has changed the "
                "locale to Turkish")
    (mt/with-locale "tr"
      (is (= ["\"SETTING\""]
             (hformat/format :setting :quoting :h2))))))

(deftest ^:parallel ratios-test
  (testing (str "test ToSql behavior for Ratios (#9246). Should convert to a double rather than leaving it as a "
                "division operation. The double itself should get converted to a numeric literal")
    (is (= ["SELECT 0.1 AS one_tenth"]
           (hsql/format {:select [[(/ 1 10) :one_tenth]]})))))

<<<<<<< HEAD
(defn- ->sql [expr]
  (hsql/format {:select [expr]}))

(deftest maybe-cast-test
=======
(deftest ^:parallel maybe-cast-test
>>>>>>> b49cadb4
  (testing "maybe-cast should only cast things that need to be cast"
    (letfn [(maybe-cast [expr]
              (->sql (hx/maybe-cast "text" expr)))]
      (is (= ["SELECT CAST(field AS text)"]
             (maybe-cast :field)))
      (testing "cast should return a typed form"
        (is (= ["SELECT CAST(field AS text)"]
               (maybe-cast (hx/cast "text" :field)))))
      (testing "should not cast something that's already typed"
        (let [typed-expr (hx/with-type-info :field {::hx/database-type "text"})]
          (is (= ["SELECT field"]
                 (maybe-cast typed-expr)))
          (testing "should work with different string/keyword and case combos"
            (is (= typed-expr
                   (hx/maybe-cast :text typed-expr)
                   (hx/maybe-cast "TEXT" typed-expr)
                   (hx/maybe-cast :TEXT typed-expr)))))
        (testing "multiple calls to maybe-cast should only cast at most once"
          (is (= (hx/maybe-cast "text" :field)
                 (hx/maybe-cast "text" (hx/maybe-cast "text" :field))))
          (is (= ["SELECT CAST(field AS text)"]
                 (maybe-cast (hx/maybe-cast "text" :field)))))))))

(deftest cast-unless-type-in-test
  (letfn [(cast-unless-type-in [expr]
            (first (->sql (hx/cast-unless-type-in "timestamp" #{"timestamp" "timestamptz"} expr))))]
    (is (= "SELECT field"
           (cast-unless-type-in (hx/with-type-info :field {::hx/database-type "timestamp"}))))
    (is (= "SELECT field"
           (cast-unless-type-in (hx/with-type-info :field {::hx/database-type "timestamptz"}))))
    (is (= "SELECT CAST(field AS timestamp)"
           (cast-unless-type-in (hx/with-type-info :field {::hx/database-type "date"}))))))

(def ^:private typed-form (hx/with-type-info :field {::hx/database-type "text"}))

(deftest ^:parallel TypedHoneySQLForm-test
  (testing "should generate readable output"
    (is (= (pr-str `(hx/with-type-info :field {::hx/database-type "text"}))
           (pr-str typed-form)))))

(deftest ^:parallel type-info-test
  (testing "should let you get info"
    (is (= {::hx/database-type "text"}
           (hx/type-info typed-form)))
    (is (= nil
           (hx/type-info :field)
           (hx/type-info nil)))))

(deftest ^:parallel with-type-info-test
  (testing "should let you update info"
    (is (= (hx/with-type-info :field {::hx/database-type "date"})
           (hx/with-type-info typed-form {::hx/database-type "date"})))
    (testing "should normalize :database-type"
      (is (= (hx/with-type-info :field {::hx/database-type "date"})
             (hx/with-type-info typed-form {::hx/database-type "date"}))))))

(deftest ^:parallel with-database-type-info-test
  (testing "should be the same as calling `with-type-info` with `::hx/database-type`"
    (is (= (hx/with-type-info :field {::hx/database-type "date"})
           (hx/with-database-type-info :field "date"))))
  (testing "Passing `nil` should"
    (testing "return untyped clause as-is"
      (is (= :field
             (hx/with-database-type-info :field nil))))
    (testing "unwrap a typed clause"
      (is (= :field
             (hx/with-database-type-info (hx/with-database-type-info :field "date") nil))))))

(deftest ^:parallel is-of-type?-test
  (mt/are+ [expr tyype expected] (= expected (hx/is-of-type? expr tyype))
    typed-form     "text" true
    typed-form     "TEXT" true
    typed-form     :text  true
    typed-form     :TEXT  true
    typed-form     :te/xt false
    typed-form     "date" false
    typed-form     nil    false
    nil            "date" false
    :%current_date "date" false
    ;; I guess this behavior makes sense? I guess untyped = "is of type nil"
    nil            nil    true
    :%current_date nil    true))

(deftest ^:parallel unwrap-typed-honeysql-form-test
  (testing "should be able to unwrap"
    (is (= :field
           (hx/unwrap-typed-honeysql-form typed-form)
           (hx/unwrap-typed-honeysql-form :field)))
    (is (= nil
           (hx/unwrap-typed-honeysql-form nil)))))<|MERGE_RESOLUTION|>--- conflicted
+++ resolved
@@ -110,14 +110,10 @@
     (is (= ["SELECT 0.1 AS one_tenth"]
            (hsql/format {:select [[(/ 1 10) :one_tenth]]})))))
 
-<<<<<<< HEAD
 (defn- ->sql [expr]
   (hsql/format {:select [expr]}))
 
-(deftest maybe-cast-test
-=======
 (deftest ^:parallel maybe-cast-test
->>>>>>> b49cadb4
   (testing "maybe-cast should only cast things that need to be cast"
     (letfn [(maybe-cast [expr]
               (->sql (hx/maybe-cast "text" expr)))]
@@ -141,7 +137,7 @@
           (is (= ["SELECT CAST(field AS text)"]
                  (maybe-cast (hx/maybe-cast "text" :field)))))))))
 
-(deftest cast-unless-type-in-test
+(deftest ^:parallel cast-unless-type-in-test
   (letfn [(cast-unless-type-in [expr]
             (first (->sql (hx/cast-unless-type-in "timestamp" #{"timestamp" "timestamptz"} expr))))]
     (is (= "SELECT field"
