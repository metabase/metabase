import { useState, useMemo } from "react";
import { t } from "ttag";

import { QueryColumnPicker } from "metabase/common/components/QueryColumnPicker";
<<<<<<< HEAD
import { Text, Box, Stack, Button, Flex } from "metabase/ui";
=======
import { Text, Box, Stack, Button, Title } from "metabase/ui";
>>>>>>> e23e654c
import * as Lib from "metabase-lib";

import { ExpressionWidgetHeader } from "../ExpressionWidgetHeader";

import styles from "./ExtractColumn.module.css";
import { getExample, getName } from "./util";

type Props = {
  query: Lib.Query;
  stageIndex: number;
  onSubmit: (
    clause: Lib.ExpressionClause,
    name: string,
    extraction: Lib.ColumnExtraction,
  ) => void;
  onCancel?: () => void;
};

export function ExtractColumn({
  query: originalQuery,
  stageIndex: originalStageIndex,
  onCancel,
  onSubmit,
}: Props) {
  const [column, setColumn] = useState<Lib.ColumnMetadata | null>(null);

  const { query, stageIndex } = Lib.asReturned(
    originalQuery,
    originalStageIndex,
  );

  function handleSelect(column: Lib.ColumnMetadata) {
    setColumn(column);
  }

  if (!column) {
    return (
      <ColumnPicker
        query={query}
        stageIndex={stageIndex}
        column={column}
        onCancel={onCancel}
        onSelect={handleSelect}
      />
    );
  }

  function handleSubmit(
    info: Lib.ColumnExtractionInfo,
    extraction: Lib.ColumnExtraction,
  ) {
    // @todo this is a hack until Lib supports building an expression from an extraction
    const newQuery = Lib.extract(query, stageIndex, extraction);
    const expressions = Lib.expressions(newQuery, stageIndex);
    const name = getName(query, stageIndex, info);
    const lastExpression = expressions.at(-1);
    if (lastExpression) {
      onSubmit(lastExpression, name, extraction);
    }
  }

  return (
    <ExtractionPicker
      query={query}
      stageIndex={stageIndex}
      column={column}
      onSelect={handleSubmit}
      onCancel={() => setColumn(null)}
    />
  );
}

function ColumnPicker({
  query,
  stageIndex,
  column,
  onSelect,
  onCancel,
}: {
  query: Lib.Query;
  stageIndex: number;
  column: Lib.ColumnMetadata | null;
  onSelect: (column: Lib.ColumnMetadata) => void;
  onCancel?: () => void;
}) {
  const extractableColumns = useMemo(
    () =>
      Lib.expressionableColumns(query, stageIndex).filter(
        column => Lib.columnExtractions(query, column).length > 0,
      ),
    [query, stageIndex],
  );
  const columnGroups = Lib.groupColumns(extractableColumns);

  return (
    <>
      {onCancel && (
        <ExpressionWidgetHeader
          title={t`Select column to extract from`}
          onBack={onCancel}
        />
      )}
      <Box py="sm">
        {!onCancel && (
          <Title p="md" pt="sm" pb={0} order={6}>
            {t`Select column to extract from`}
          </Title>
        )}
        <QueryColumnPicker
          query={query}
          stageIndex={stageIndex}
          columnGroups={columnGroups}
          onSelect={onSelect}
          checkIsColumnSelected={item => item.column === column}
          width="100%"
          alwaysExpanded
          disableSearch
        />
      </Box>
    </>
  );
}

function ExtractionPicker({
  query,
  stageIndex,
  column,
  onSelect,
  onCancel,
}: {
  query: Lib.Query;
  stageIndex: number;
  column: Lib.ColumnMetadata;
  onSelect: (
    info: Lib.ColumnExtractionInfo,
    extraction: Lib.ColumnExtraction,
  ) => void;
  onCancel: () => void;
}) {
  const info = Lib.displayInfo(query, stageIndex, column);

  const extractions = useMemo(
    () =>
      Lib.columnExtractions(query, column).map(extraction => ({
        extraction,
        info: Lib.displayInfo(query, stageIndex, extraction),
      })),
    [query, stageIndex, column],
  );

  return (
    <>
      <ExpressionWidgetHeader
        title={t`Select part of '${info.longDisplayName}' to extract`}
        onBack={onCancel}
      />
      <Box p="sm">
        <Stack spacing={0}>
          {extractions.map(extraction => (
            <ExtractColumnButton
              key={extraction.info.tag}
              title={extraction.info.displayName}
              example={getExample(extraction.info) ?? ""}
              onClick={() => onSelect(extraction.info, extraction.extraction)}
            />
          ))}
        </Stack>
      </Box>
    </>
  );
}

function ExtractColumnButton({
  title,
  example,
  onClick,
}: {
  title: string;
  example: string;
  onClick: () => void;
}) {
  return (
    <Button
      variant="unstyled"
      type="button"
      p="sm"
      className={styles.button}
      classNames={{
        inner: styles.inner,
        label: styles.label,
      }}
      onClick={onClick}
    >
      <Flex align="center" justify="space-between" gap="1rem">
        <Text color="text-dark" className={styles.content} weight="bold" p={0}>
          {title}
        </Text>
        <Text color="text-light" size="sm" className={styles.example}>
          {example}
        </Text>
      </Flex>
    </Button>
  );
}<|MERGE_RESOLUTION|>--- conflicted
+++ resolved
@@ -2,11 +2,8 @@
 import { t } from "ttag";
 
 import { QueryColumnPicker } from "metabase/common/components/QueryColumnPicker";
-<<<<<<< HEAD
+
 import { Text, Box, Stack, Button, Flex } from "metabase/ui";
-=======
-import { Text, Box, Stack, Button, Title } from "metabase/ui";
->>>>>>> e23e654c
 import * as Lib from "metabase-lib";
 
 import { ExpressionWidgetHeader } from "../ExpressionWidgetHeader";
