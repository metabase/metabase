(ns metabase.lib.js.metadata
  (:require
   [clojure.core.protocols]
   [clojure.string :as str]
   [clojure.walk :as walk]
   [goog]
   [goog.object :as gobject]
   [metabase.lib.metadata.protocols :as lib.metadata.protocols]
   [metabase.lib.util :as lib.util]
   [metabase.util :as u]
   [metabase.util.log :as log]))

;;; metabase-lib/metadata/Metadata comes in a class like
;;;
;;;    {
;;;      databases: {},
;;;      tables: {},
;;;      fields: {},
;;;      metrics: {},
;;;      segments: {},
;;;      questions: {},
;;;    }
;;;
;;; where keys are a map of String ID => metadata

(defn- object-get [obj k]
  (when (and obj (js-in k obj))
    (gobject/get obj k)))

(defn- obj->clj
  "Convert a JS object of *any* class to a ClojureScript object."
  ([xform obj]
   (obj->clj xform obj {}))
  ([xform obj {:keys [use-plain-object?] :or {use-plain-object? true}}]
   (if (map? obj)
     ;; already a ClojureScript object.
     (into {} xform obj)
     ;; has a plain-JavaScript `_plainObject` attached: apply `xform` to it and call it a day
     (if-let [plain-object (when use-plain-object?
                             (some-> (object-get obj "_plainObject")
                                     js->clj
                                     not-empty))]
       (into {} xform plain-object)
       ;; otherwise do things the hard way and convert an arbitrary object into a Cljs map. (`js->clj` doesn't work on
       ;; arbitrary classes other than `Object`)
       (into {}
             (comp
              (map (fn [k]
                     [k (object-get obj k)]))
              ;; ignore values that are functions
              (remove (fn [[_k v]]
                        (js-fn? v)))
              xform)
             (js-keys obj))))))

;;; this intentionally does not use the lib hierarchy since it's not dealing with MBQL/lib keys
(defmulti ^:private excluded-keys
  {:arglists '([object-type])}
  keyword)

(defmethod excluded-keys :default
  [_]
  nil)

;;; yes, the multimethod could dispatch on object-type AND k and get called for every object, but that would be slow,
;;; by doing it this way we only need to do it once.
(defmulti ^:private parse-field-fn
  "Return a function with the signature

    (f k v) => v'

  For parsing an individual field."
  {:arglists '([object-type])}
  keyword)

(defmethod parse-field-fn :default
  [_object-type]
  nil)

(defmulti ^:private lib-type
  "The metadata type that should be attached the sorts of metadatas with the `:lib/type` key, e.g. `:metadata/table`."
  {:arglists '([object-type])}
  keyword)

(defmulti ^:private rename-key-fn
  "Returns a function of the keys, either renaming each one or preserving it.
  If this function returns nil for a given key, the original key is preserved.
  Use [[excluded-keys]] to drop keys from the input.

  Defaults to nil, which means no renaming is done."
  identity)

(defmethod rename-key-fn :default [_]
  nil)

(defn- parse-object-xform [object-type]
  (let [excluded-keys-set (excluded-keys object-type)
        parse-field       (parse-field-fn object-type)
        rename-key        (rename-key-fn object-type)]
    (comp
     ;; convert keys to kebab-case keywords
     (map (fn [[k v]]
            [(cond-> (keyword (u/->kebab-case-en k))
               rename-key (#(or (rename-key %) %)))
             v]))
     ;; remove [[excluded-keys]]
     (if (empty? excluded-keys-set)
       identity
       (remove (fn [[k _v]]
                 (contains? excluded-keys-set k))))
     ;; parse each key with its [[parse-field-fn]]
     (if-not parse-field
       identity
       (map (fn [[k v]]
              [k (parse-field k v)]))))))

(defn- parse-object-fn
  ([object-type]
   (parse-object-fn object-type {}))
  ([object-type opts]
   (let [xform         (parse-object-xform object-type)
         lib-type-name (lib-type object-type)]
     (fn [object]
       (try
         (let [parsed (assoc (obj->clj xform object opts) :lib/type lib-type-name)]
           (log/debugf "Parsed metadata %s %s\n%s" object-type (:id parsed) (u/pprint-to-str parsed))
           parsed)
         (catch js/Error e
           (log/errorf e "Error parsing %s %s: %s" object-type (pr-str object) (ex-message e))
           nil))))))

(defmulti ^:private parse-objects
  {:arglists '([object-type metadata])}
  (fn [object-type _metadata]
    (keyword object-type)))

(defmulti ^:private parse-objects-default-key
  "Key to use to get unparsed objects of this type from the metadata, if you're using the default implementation
  of [[parse-objects]]."
  {:arglists '([object-type])}
  keyword)

(defmethod parse-objects :default
  [object-type metadata]
  (let [parse-object (parse-object-fn object-type)]
    (obj->clj (map (fn [[k v]]
                     [(parse-long k) (delay (parse-object v))]))
              (object-get metadata (parse-objects-default-key object-type)))))

(defmethod lib-type :database
  [_object-type]
  :metadata/database)

(defmethod excluded-keys :database
  [_object-type]
  #{:tables :fields})

(defmethod parse-field-fn :database
  [_object-type]
  (fn [k v]
    (case k
      :dbms-version       (js->clj v :keywordize-keys true)
      :features           (into #{} (map keyword) v)
      :native-permissions (keyword v)
      v)))

(defmethod parse-objects-default-key :database
  [_object-type]
  "databases")

(defmethod lib-type :table
  [_object-type]
  :metadata/table)

(defmethod excluded-keys :table
  [_object-type]
  #{:database :fields :segments :metrics :dimension-options})

(defmethod parse-field-fn :table
  [_object-type]
  (fn [k v]
    (case k
      :entity-type         (keyword v)
      :field-order         (keyword v)
      :initial-sync-status (keyword v)
      :visibility-type     (keyword v)
      v)))

(defmethod parse-objects :table
  [object-type metadata]
  (let [parse-table (parse-object-fn object-type)]
    (obj->clj (comp (remove (fn [[k _v]]
                              (str/starts-with? k "card__")))
                    (map (fn [[k v]]
                           [(parse-long k) (delay (parse-table v))])))
              (object-get metadata "tables"))))

(defmethod lib-type :field
  [_object-type]
  :metadata/column)

(defmethod excluded-keys :field
  [_object-type]
  #{:_comesFromEndpoint
    :database
    :default-dimension-option
    :dimension-options
    :dimensions
    :metrics
    :table})

(defmethod rename-key-fn :field
  [_object-type]
<<<<<<< HEAD
  {:source          :lib/source
   :unit            :metabase.lib.field/temporal-unit
   :expression-name :lib/expression-name})
=======
  {:source       :lib/source
   :unit         :metabase.lib.field/temporal-unit
   :binning-info :metabase.lib.field/binning})
>>>>>>> 096198c0

(defn- parse-field-id
  [id]
  (cond-> id
    ;; sometimes instead of an ID we get a field reference
    ;; with the name of the column in the second position
    (vector? id) second))

(defn- parse-binning-info
  [m]
  (obj->clj
   (map (fn [[k v]]
          (let [k (keyword (u/->kebab-case-en k))
                k (if (= k :binning-strategy)
                    :strategy
                    k)
                v (if (= k :strategy)
                    (keyword v)
                    v)]
            [k v])))
   m))

(defmethod parse-field-fn :field
  [_object-type]
  (fn [k v]
    (case k
      :base-type                        (keyword v)
      :coercion-strategy                (keyword v)
      :effective-type                   (keyword v)
      :fingerprint                      (if (map? v)
                                          (walk/keywordize-keys v)
                                          (js->clj v :keywordize-keys true))
      :has-field-values                 (keyword v)
      :lib/source                       (case v
                                          "aggregation" :source/aggregations
                                          "breakout"    :source/breakouts
                                          (keyword "source" v))
      :metabase.lib.field/temporal-unit (keyword v)
      :semantic-type                    (keyword v)
      :visibility-type                  (keyword v)
      :id                               (parse-field-id v)
      :metabase.lib.field/binning       (parse-binning-info v)
      v)))

(defmethod parse-objects :field
  [object-type metadata]
  (let [parse-object (parse-object-fn object-type)
        unparsed-fields (object-get metadata "fields")]
    (obj->clj (keep (fn [[k v]]
                      ;; Sometimes fields coming from saved questions are only present with their ID
                      ;; prefixed with "card__<card-id>:". For such keys we parse the field ID from
                      ;; the suffix and use the entry unless the ID is present in the metadata without
                      ;; prefix. (The assumption being that the data under the two keys are mostly the
                      ;; same but the one under the plain key is to be preferred.)
                      (when-let [field-id (or (parse-long k)
                                              (when-let [[_ id-str] (re-matches #"card__\d+:(\d+)" k)]
                                                (and (nil? (object-get unparsed-fields id-str))
                                                     (parse-long id-str))))]
                        [field-id (delay (parse-object v))])))
              unparsed-fields)))

(defmethod lib-type :card
  [_object-type]
  :metadata/card)

(defmethod excluded-keys :card
  [_object-type]
  #{:database
    :db
    :dimension-options
    :fks
    :metadata
    :metrics
    :plain-object
    :segments
    :schema
    :schema-name
    :table})

(defn- parse-fields [fields]
  (mapv (parse-object-fn :field) fields))

(defmethod parse-field-fn :card
  [_object-type]
  (fn [k v]
    (case k
      :result-metadata (if ((some-fn sequential? array?) v)
                         (parse-fields v)
                         (js->clj v :keywordize-keys true))
      :fields          (parse-fields v)
      :visibility-type (keyword v)
      :dataset-query   (js->clj v :keywordize-keys true)
      :dataset         v
      ;; this is not complete, add more stuff as needed.
      v)))

(defn- unwrap-card
  "Sometimes a card is stored in the metadata as some sort of weird object where the thing we actually want is under the
  key `_card` (not sure why), but if it is just unwrap it and then parse it normally."
  [obj]
  (or (object-get obj "_card")
      obj))

(defn- assemble-card
  [metadata id]
  (let [parse-card-ignoring-plain-object (parse-object-fn :card {:use-plain-object? false})
        parse-card (parse-object-fn :card)]
    ;; The question objects might not contain the fields so we merge them
    ;; in from the table matadata.
    (merge
     (-> metadata
         (object-get "tables")
         (object-get (str "card__" id))
         ;; _plainObject can contain field names in the field property
         ;; instead of the field objects themselves.  Ignoring this
         ;; property makes sure we parse the real fields.
         parse-card-ignoring-plain-object
         (assoc :id id))
     (-> metadata
         (object-get "questions")
         (object-get (str id))
         unwrap-card
         parse-card))))

(defmethod parse-objects :card
  [_object-type metadata]
  (into {}
        (map (fn [id]
               [id (delay (assemble-card metadata id))]))
        (-> #{}
            (into (keep lib.util/legacy-string-table-id->card-id)
                  (js-keys (object-get metadata "tables")))
            (into (map parse-long)
                  (js-keys (object-get metadata "questions"))))))

(defmethod lib-type :metric
  [_object-type]
  :metadata/metric)

(defmethod excluded-keys :metric
  [_object-type]
  #{:database :table})

(defmethod parse-field-fn :metric
  [_object-type]
  (fn [_k v]
    v))

(defmethod parse-objects-default-key :metric
  [_object-type]
  "metrics")

(defmethod lib-type :segment
  [_object-type]
  :metadata/segment)

(defmethod excluded-keys :segment
  [_object-type]
  #{:database :table})

(defmethod parse-field-fn :segment
  [_object-type]
  (fn [_k v]
    v))

(defmethod parse-objects-default-key :segment
  [_object-type]
  "segments")

(defn- parse-objects-delay [object-type metadata]
  (delay
    (try
      (parse-objects object-type metadata)
      (catch js/Error e
        (log/errorf e "Error parsing %s objects: %s" object-type (ex-message e))
        nil))))

(defn- parse-metadata [metadata]
  {:databases (parse-objects-delay :database metadata)
   :tables    (parse-objects-delay :table    metadata)
   :fields    (parse-objects-delay :field    metadata)
   :cards     (parse-objects-delay :card     metadata)
   :metrics   (parse-objects-delay :metric   metadata)
   :segments  (parse-objects-delay :segment  metadata)})

(defn- database [metadata database-id]
  (some-> metadata :databases deref (get database-id) deref))

(defn- table [metadata table-id]
  (some-> metadata :tables deref (get table-id) deref))

(defn- field [metadata field-id]
  (some-> metadata :fields deref (get field-id) deref))

(defn- card [metadata card-id]
  (some-> metadata :cards deref (get card-id) deref))

(defn- metric [metadata metric-id]
  (some-> metadata :metrics deref (get metric-id) deref))

(defn- segment [metadata segment-id]
  (some-> metadata :segments deref (get segment-id) deref))

(defn- tables [metadata database-id]
  (for [[_id table-delay] (some-> metadata :tables deref)
        :let              [a-table (some-> table-delay deref)]
        :when             (and a-table (= (:db-id a-table) database-id))]
    a-table))

(defn- fields [metadata table-id]
  (for [[_id field-delay] (some-> metadata :fields deref)
        :let              [a-field (some-> field-delay deref)]
        :when             (and a-field (= (:table-id a-field) table-id))]
    a-field))

(defn- metrics [metadata table-id]
  (for [[_id metric-delay] (some-> metadata :metrics deref)
        :let               [a-metric (some-> metric-delay deref)]
        :when              (and a-metric (= (:table-id a-metric) table-id))]
    a-metric))

(defn- segments [metadata table-id]
  (for [[_id segment-delay] (some-> metadata :segments deref)
        :let               [a-segment (some-> segment-delay deref)]
        :when              (and a-segment (= (:table-id a-segment) table-id))]
    a-segment))

(defn- setting [setting-key]
  (.get js/__metabaseSettings (name setting-key)))

(defn metadata-provider
  "Use a `metabase-lib/metadata/Metadata` as a [[metabase.lib.metadata.protocols/MetadataProvider]]."
  [database-id unparsed-metadata]
  (let [metadata (parse-metadata unparsed-metadata)]
    (log/debug "Created metadata provider for metadata")
    (reify lib.metadata.protocols/MetadataProvider
      (database [_this]             (database metadata database-id))
      (table    [_this table-id]    (table    metadata table-id))
      (field    [_this field-id]    (field    metadata field-id))
      (metric   [_this metric-id]   (metric   metadata metric-id))
      (segment  [_this segment-id]  (segment  metadata segment-id))
      (card     [_this card-id]     (card     metadata card-id))
      (tables   [_this]             (tables   metadata database-id))
      (fields   [_this table-id]    (fields   metadata table-id))
      (metrics  [_this table-id]    (metrics  metadata table-id))
      (segments [_this table-id]    (segments metadata table-id))
      (setting  [_this setting-key] (setting  setting-key))

      ;; for debugging: call [[clojure.datafy/datafy]] on one of these to parse all of our metadata and see the whole
      ;; thing at once.
      clojure.core.protocols/Datafiable
      (datafy [_this]
        (walk/postwalk
         (fn [form]
           (if (delay? form)
             (deref form)
             form))
         metadata)))))

(def parse-column
  "Parses a JS column provided by the FE into a :metadata/column value for use in MLv2."
  (parse-object-fn :field))<|MERGE_RESOLUTION|>--- conflicted
+++ resolved
@@ -211,15 +211,10 @@
 
 (defmethod rename-key-fn :field
   [_object-type]
-<<<<<<< HEAD
   {:source          :lib/source
    :unit            :metabase.lib.field/temporal-unit
-   :expression-name :lib/expression-name})
-=======
-  {:source       :lib/source
-   :unit         :metabase.lib.field/temporal-unit
-   :binning-info :metabase.lib.field/binning})
->>>>>>> 096198c0
+   :expression-name :lib/expression-name
+   :binning-info    :metabase.lib.field/binning})
 
 (defn- parse-field-id
   [id]
