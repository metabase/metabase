--- conflicted
+++ resolved
@@ -35,7 +35,8 @@
    [metabase.test.data.sql.ddl :as ddl]
    [metabase.util :as u]
    [ring.util.codec :as codec]
-   [toucan2.core :as t2]))
+   [toucan2.core :as t2]
+   [toucan2.tools.with-temp :as t2.with-temp]))
 
 (set! *warn-on-reflection* true)
 
@@ -253,11 +254,7 @@
                            (format "GRANT SELECT ON %s TO PUBLIC;" (identifier db-name schema-name table-name))])]
              (jdbc/execute! {:connection conn} [stmt] {:transaction? false}))))
         ;; fetch metadata
-<<<<<<< HEAD
-        (mt/with-temp [Database database {:engine :snowflake, :details details}]
-=======
         (t2.with-temp/with-temp [:model/Database database {:engine :snowflake, :details details}]
->>>>>>> 8d23fd74
           (is (=? {:tables #{{:name table-name, :schema schema-name, :description nil}}}
                   (driver/describe-database :snowflake database))))))))
 
@@ -272,11 +269,7 @@
                       (format "CREATE DATABASE \"%s\";" db-name)]]
           (jdbc/execute! spec [stmt] {:transaction? false}))
         ;; create the DB object
-<<<<<<< HEAD
-        (mt/with-temp [Database database {:engine :snowflake, :details details}]
-=======
         (t2.with-temp/with-temp [:model/Database database {:engine :snowflake, :details details}]
->>>>>>> 8d23fd74
           (let [sync! #(sync/sync-database! database)]
             ;; create a view
             (doseq [statement [(format "CREATE VIEW \"%s\".\"PUBLIC\".\"example_view\" AS SELECT 'hello world' AS \"name\";" db-name)
@@ -692,17 +685,10 @@
 (deftest ^:parallel normalize-test
   (mt/test-driver :snowflake
     (testing "details should be normalized coming out of the DB"
-<<<<<<< HEAD
-      (mt/with-temp [Database db {:name    "Legacy Snowflake DB"
-                                  :engine  :snowflake,
-                                  :details {:account  "my-instance"
-                                            :regionid "us-west-1"}}]
-=======
       (t2.with-temp/with-temp [:model/Database db {:name    "Legacy Snowflake DB"
                                                    :engine  :snowflake,
                                                    :details {:account  "my-instance"
                                                              :regionid "us-west-1"}}]
->>>>>>> 8d23fd74
         (is (= {:account "my-instance.us-west-1"}
                (:details db)))))))
 
