import { useState } from "react";
import userEvent from "@testing-library/user-event";
import { renderWithProviders, screen } from "__support__/ui";
<<<<<<< HEAD
import { Button } from "metabase/ui";
=======
import { setupFieldsValuesEndpoints } from "__support__/server-mocks";
import { createMockEntitiesState } from "__support__/store";
import { getMetadata } from "metabase/selectors/metadata";
>>>>>>> eda13618
import type { FieldReference } from "metabase-types/api";
import {
  createSampleDatabase,
  ORDERS,
  ORDERS_ID,
  PRODUCTS,
  PRODUCTS_ID,
  SAMPLE_DB_ID,
  PRODUCT_CATEGORY_VALUES,
  PRODUCT_TITLE_VALUES,
  PRODUCT_VENDOR_VALUES,
} from "metabase-types/api/mocks/presets";
import { createMockState } from "metabase-types/store/mocks";
import * as Lib from "metabase-lib";
import { createQuery } from "metabase-lib/test-helpers";
import { BulkFilterModal } from "./BulkFilterModal";

const db = createSampleDatabase();

const storeInitialState = createMockState({
  entities: createMockEntitiesState({
    databases: [db],
  }),
});

const metadata = getMetadata(storeInitialState);

type SetupOpts = {
  query?: Lib.Query;
};

function setup({ query = createQuery({ metadata }) }: SetupOpts = {}) {
  const onSubmit = jest.fn();
  const onClose = jest.fn();

<<<<<<< HEAD
  function BulkFilterModalWithTrigger() {
    const [opened, setOpened] = useState(true);
    return (
      <>
        <Button onClick={() => setOpened(true)}>Show modal</Button>
        <BulkFilterModal
          query={query}
          opened={opened}
          onSubmit={onSubmit}
          onClose={() => {
            onClose();
            setOpened(false);
          }}
        />
      </>
    );
  }

  renderWithProviders(<BulkFilterModalWithTrigger />);
=======
  setupFieldsValuesEndpoints([
    PRODUCT_CATEGORY_VALUES,
    PRODUCT_TITLE_VALUES,
    PRODUCT_VENDOR_VALUES,
  ]);

  renderWithProviders(
    <BulkFilterModal
      query={query}
      opened
      onSubmit={onSubmit}
      onClose={onClose}
    />,
    { storeInitialState },
  );
>>>>>>> eda13618

  function getNextQuery() {
    const [query] = onSubmit.mock.lastCall;
    return query;
  }

  function getNextFilterParts(stageIndex = 0) {
    const query = getNextQuery();
    return Lib.filters(query, stageIndex).map(filter =>
      Lib.filterParts(query, stageIndex, filter),
    );
  }

  return { getNextQuery, getNextFilterParts, onSubmit, onClose };
}

describe("BulkFilterModal", () => {
  it("should display a list of columns", () => {
    setup();

    expect(screen.getByRole("heading")).toHaveTextContent("Filter by");

    expect(screen.getByText("User ID")).toBeInTheDocument();
    expect(screen.getByText("Discount")).toBeInTheDocument();

    expect(screen.queryByText("Rating")).not.toBeInTheDocument();
    expect(screen.queryByText("Category")).not.toBeInTheDocument();

    userEvent.click(screen.getByRole("tab", { name: "Product" }));

    expect(screen.getByText("Rating")).toBeInTheDocument();
    expect(screen.getByText("Category")).toBeInTheDocument();

    expect(screen.queryByText("User ID")).not.toBeInTheDocument();
    expect(screen.queryByText("Discount")).not.toBeInTheDocument();
  });

  it("should navigate between column groups", () => {
    setup();

    expect(screen.getByRole("tablist")).toBeInTheDocument();

    const orderTab = screen.getByRole("tab", { name: "Order" });
    const userTab = screen.getByRole("tab", { name: "User" });
    const productTab = screen.getByRole("tab", { name: "Product" });

    expect(orderTab).toHaveAttribute("aria-selected", "true");
    expect(productTab).toHaveAttribute("aria-selected", "false");
    expect(userTab).toHaveAttribute("aria-selected", "false");

    userEvent.click(productTab);

    expect(orderTab).toHaveAttribute("aria-selected", "false");
    expect(productTab).toHaveAttribute("aria-selected", "true");
    expect(userTab).toHaveAttribute("aria-selected", "false");
  });

  it("should not display navigation when there's only one column group", () => {
    const query = Lib.withDifferentTable(createQuery(), PRODUCTS_ID);
    setup({ query });

    expect(screen.getByRole("heading")).toHaveTextContent("Filter Products by");

    expect(screen.queryByRole("tablist")).not.toBeInTheDocument();
    expect(screen.queryByRole("tab")).not.toBeInTheDocument();

    expect(screen.queryByText(/Order(s?)/)).not.toBeInTheDocument();
    expect(screen.queryByText(/Review(s?)/)).not.toBeInTheDocument();
    expect(screen.queryByText("Product")).not.toBeInTheDocument();
    expect(screen.queryByText("User")).not.toBeInTheDocument();
    expect(screen.queryByText("People")).not.toBeInTheDocument();
  });

  it("should disable submit when there're no changes", () => {
    setup();
    const applyButton = screen.getByRole("button", { name: "Apply filters" });
    expect(applyButton).toBeDisabled();
  });

  it("should disable the clear filters button when there're no filters", () => {
    setup();
    const clearButton = screen.getByRole("button", {
      name: "Clear all filters",
    });
    expect(clearButton).toBeDisabled();
  });

  it("should close", () => {
    const { onClose } = setup();
    userEvent.click(screen.getByLabelText("Close"));
    expect(onClose).toHaveBeenCalled();
  });

<<<<<<< HEAD
  it("should reset changes on close", async () => {
    const { onSubmit } = setup();
    const applyButton = screen.getByRole("button", { name: "Apply filters" });

    let createdAtShortcut = screen.getByRole("button", { name: "Today" });
    userEvent.click(createdAtShortcut);
    expect(createdAtShortcut).toHaveAttribute("aria-selected", "true");
    expect(applyButton).toBeEnabled();

    userEvent.click(screen.getByLabelText("Close"));
    userEvent.click(screen.getByRole("button", { name: "Show modal" }));
    createdAtShortcut = await screen.findByRole("button", { name: "Today" });
    expect(createdAtShortcut).toHaveAttribute("aria-selected", "false");

    expect(applyButton).toBeDisabled();
    expect(onSubmit).not.toHaveBeenCalled();
=======
  it("should clean all filters", async () => {
    const { getNextQuery } = setup({ query: createTwoStageQuery() });

    userEvent.click(screen.getByText("Product"));
    expect(await screen.findByLabelText("Doohickey")).toBeChecked();
    userEvent.click(screen.getByText("Summaries"));
    // There's a "Count > 5" filter
    expect(screen.getByDisplayValue("5")).toBeInTheDocument();

    userEvent.click(screen.getByText("Clear all filters"));

    expect(screen.queryByLabelText("5")).not.toBeInTheDocument();
    userEvent.click(screen.getByText("Product"));
    expect(screen.getByLabelText("Doohickey")).not.toBeChecked();

    userEvent.click(screen.getByText("Apply filters"));

    const nextQuery = getNextQuery();
    expect(Lib.filters(nextQuery, 0)).toHaveLength(0);
    expect(Lib.filters(nextQuery, 1)).toHaveLength(0);
>>>>>>> eda13618
  });

  describe("multi-stage query", () => {
    it("should display a list of columns from last two stages", () => {
      setup({ query: createTwoStageQuery() });

      expect(screen.getByText("User ID")).toBeInTheDocument();
      expect(screen.getByText("Discount")).toBeInTheDocument();
      expect(screen.getByText("Stage 1 CC")).toBeInTheDocument();

      expect(screen.queryByText("Rating")).not.toBeInTheDocument();
      expect(screen.queryByText("Category")).not.toBeInTheDocument();

      expect(screen.queryByText("Count")).not.toBeInTheDocument();
      expect(screen.queryByText("Stage 2 CC")).not.toBeInTheDocument();
    });

    it("should call the second stage column group 'Summaries'", () => {
      setup({ query: createTwoStageQuery() });
      const tab = screen.getByRole("tab", { name: "Summaries" });

      expect(tab).toHaveAttribute("aria-selected", "false");
      userEvent.click(tab);

      expect(screen.getByText("Count")).toBeInTheDocument();
      expect(screen.getByText("Stage 2 CC")).toBeInTheDocument();

      expect(tab).toHaveAttribute("aria-selected", "true");
      expect(screen.getByRole("tab", { name: "Product" })).toHaveAttribute(
        "aria-selected",
        "false",
      );
    });

    it("should list tables available in first stage", () => {
      setup({ query: createTwoStageQuery() });

      expect(screen.getByText("Order")).toBeInTheDocument();
      expect(screen.getByText("Product")).toBeInTheDocument();
      expect(screen.getByText("User")).toBeInTheDocument();

      expect(screen.queryByText("Review")).not.toBeInTheDocument();
    });
  });
});

function createTwoStageQuery() {
  const ORDERS_CREATED_AT_FIELD_REF: FieldReference = [
    "field",
    ORDERS.CREATED_AT,
    {
      "base-type": "type/DateTime",
      "temporal-unit": "month",
    },
  ];

  const PRODUCT_CATEGORY_FIELD_REF: FieldReference = [
    "field",
    PRODUCTS.CATEGORY,
    {
      "base-type": "type/Text",
      "source-field": ORDERS.PRODUCT_ID,
    },
  ];

  const COUNT_FIELD_REF: FieldReference = [
    "field",
    "count",
    { "base-type": "type/Integer" },
  ];

  return Lib.fromLegacyQuery(SAMPLE_DB_ID, metadata, {
    type: "query",
    database: SAMPLE_DB_ID,
    query: {
      expressions: {
        "Stage 2 CC": ["+", 2, 2],
      },
      filter: [">", COUNT_FIELD_REF, 5],
      "source-query": {
        "source-table": ORDERS_ID,
        aggregation: [["count"]],
        breakout: [ORDERS_CREATED_AT_FIELD_REF],
        expressions: {
          "Stage 1 CC": ["+", 1, 1],
        },
        filter: ["=", PRODUCT_CATEGORY_FIELD_REF, "Doohickey"],
      },
    },
  });
}<|MERGE_RESOLUTION|>--- conflicted
+++ resolved
@@ -1,13 +1,10 @@
 import { useState } from "react";
 import userEvent from "@testing-library/user-event";
 import { renderWithProviders, screen } from "__support__/ui";
-<<<<<<< HEAD
 import { Button } from "metabase/ui";
-=======
 import { setupFieldsValuesEndpoints } from "__support__/server-mocks";
 import { createMockEntitiesState } from "__support__/store";
 import { getMetadata } from "metabase/selectors/metadata";
->>>>>>> eda13618
 import type { FieldReference } from "metabase-types/api";
 import {
   createSampleDatabase,
@@ -43,7 +40,12 @@
   const onSubmit = jest.fn();
   const onClose = jest.fn();
 
-<<<<<<< HEAD
+  setupFieldsValuesEndpoints([
+    PRODUCT_CATEGORY_VALUES,
+    PRODUCT_TITLE_VALUES,
+    PRODUCT_VENDOR_VALUES,
+  ]);
+
   function BulkFilterModalWithTrigger() {
     const [opened, setOpened] = useState(true);
     return (
@@ -62,24 +64,7 @@
     );
   }
 
-  renderWithProviders(<BulkFilterModalWithTrigger />);
-=======
-  setupFieldsValuesEndpoints([
-    PRODUCT_CATEGORY_VALUES,
-    PRODUCT_TITLE_VALUES,
-    PRODUCT_VENDOR_VALUES,
-  ]);
-
-  renderWithProviders(
-    <BulkFilterModal
-      query={query}
-      opened
-      onSubmit={onSubmit}
-      onClose={onClose}
-    />,
-    { storeInitialState },
-  );
->>>>>>> eda13618
+  renderWithProviders(<BulkFilterModalWithTrigger />, { storeInitialState });
 
   function getNextQuery() {
     const [query] = onSubmit.mock.lastCall;
@@ -173,24 +158,6 @@
     expect(onClose).toHaveBeenCalled();
   });
 
-<<<<<<< HEAD
-  it("should reset changes on close", async () => {
-    const { onSubmit } = setup();
-    const applyButton = screen.getByRole("button", { name: "Apply filters" });
-
-    let createdAtShortcut = screen.getByRole("button", { name: "Today" });
-    userEvent.click(createdAtShortcut);
-    expect(createdAtShortcut).toHaveAttribute("aria-selected", "true");
-    expect(applyButton).toBeEnabled();
-
-    userEvent.click(screen.getByLabelText("Close"));
-    userEvent.click(screen.getByRole("button", { name: "Show modal" }));
-    createdAtShortcut = await screen.findByRole("button", { name: "Today" });
-    expect(createdAtShortcut).toHaveAttribute("aria-selected", "false");
-
-    expect(applyButton).toBeDisabled();
-    expect(onSubmit).not.toHaveBeenCalled();
-=======
   it("should clean all filters", async () => {
     const { getNextQuery } = setup({ query: createTwoStageQuery() });
 
@@ -211,7 +178,24 @@
     const nextQuery = getNextQuery();
     expect(Lib.filters(nextQuery, 0)).toHaveLength(0);
     expect(Lib.filters(nextQuery, 1)).toHaveLength(0);
->>>>>>> eda13618
+  });
+
+  it("should reset changes on close", async () => {
+    const { onSubmit } = setup();
+    const applyButton = screen.getByRole("button", { name: "Apply filters" });
+
+    let createdAtShortcut = screen.getByRole("button", { name: "Today" });
+    userEvent.click(createdAtShortcut);
+    expect(createdAtShortcut).toHaveAttribute("aria-selected", "true");
+    expect(applyButton).toBeEnabled();
+
+    userEvent.click(screen.getByLabelText("Close"));
+    userEvent.click(screen.getByRole("button", { name: "Show modal" }));
+    createdAtShortcut = await screen.findByRole("button", { name: "Today" });
+    expect(createdAtShortcut).toHaveAttribute("aria-selected", "false");
+
+    expect(applyButton).toBeDisabled();
+    expect(onSubmit).not.toHaveBeenCalled();
   });
 
   describe("multi-stage query", () => {
