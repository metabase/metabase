(ns metabase.actions.actions
  "Code related to the new writeback Actions."
  (:require
   [clojure.spec.alpha :as s]
   [metabase.actions.events :as actions.events]
   [metabase.api.common :as api]
   [metabase.driver :as driver]
   [metabase.driver.util :as driver.u]
   [metabase.legacy-mbql.normalize :as mbql.normalize]
   [metabase.lib.metadata :as lib.metadata]
   [metabase.models.setting :as setting]
   [metabase.query-processor.middleware.permissions :as qp.perms]
   [metabase.query-processor.store :as qp.store]
   [metabase.util :as u]
   [metabase.util.i18n :as i18n :refer [tru]]
   [metabase.util.malli :as mu]
   [nano-id.core :as nano-id]
   [toucan2.core :as t2])
  (:import (clojure.lang ExceptionInfo)))

(setting/defsetting database-enable-actions
  (i18n/deferred-tru "Whether to enable Actions for a specific Database.")
  :default false
  :type :boolean
  :visibility :public
  :database-local :only)

(setting/defsetting database-enable-table-editing
  (i18n/deferred-tru "Whether to enable table data editing for a specific Database.")
  :default false
  :type :boolean
  :visibility :public
  :database-local :only
  :export? true)

(defmulti normalize-action-arg-map
  "Normalize the `arg-map` passed to [[perform-action!]] for a specific `action`."
  {:arglists '([action arg-map]), :added "0.44.0"}
  (fn [action _arg-map]
    (keyword action)))

(defmethod normalize-action-arg-map :default
  [_action arg-map]
  arg-map)

(defmulti action-arg-map-spec
  "Return the appropriate spec to use to validate the arg map passed to [[perform-action!*]].

    (action-arg-map-spec :row/create) => :actions.args.crud/row.create"
  {:arglists '([action]), :added "0.44.0"}
  keyword)

(defmethod action-arg-map-spec :default
  [_action]
  any?)

(defmulti perform-action!*
  "Multimethod for doing an Action. The specific `action` is a keyword like `:row/create` or `:bulk/create`; the shape
  of each input depends on the action being performed. [[action-arg-map-spec]] returns the appropriate spec to use to
  validate the inputs for a given action. When implementing a new action type, be sure to implement both this method
  and [[action-arg-map-spec]].

  // AS FAR AS I CAN TELL THERE ARE NO APIS LIKE THIS, AT LEAST NOT ANYMORE.

  At the time of this writing Actions are performed with either `POST /api/action/:action-namespace/:action-name`,
  which passes in the request body as `args-map` directly, or `POST
  /api/action/:action-namespace/:action-name/:table-id`, which passes in an `args-map` like

    {:table-id <table-id>, :arg <request-body>}

  The former endpoint is currently used for the various `:row/*` Actions while the version with `:table-id` as part of
  the route is currently used for `:bulk/*` Actions.

  // END OF LIES

  DON'T CALL THIS METHOD DIRECTLY TO PERFORM ACTIONS -- use [[perform-action!]] instead which does normalization,
  validation, and binds Database-local values."
  {:arglists '([action context inputs]), :added "0.44.0"}
  (fn [action {:keys [driver]} _inputs]
    [(driver/dispatch-on-initialized-driver driver)
     (keyword action)])
  :hierarchy #'driver/hierarchy)

(defn- known-implicit-actions
  "Set of all known legacy actions."
  []
  (into #{}
        (comp (filter sequential?)
              (map second))
        (keys (methods perform-action!*))))

(defmethod perform-action!* :default
  [action context _inputs]
  (let [action        (keyword action)
        driver        (:engine context)
        known-actions (known-implicit-actions)]
    ;; return 404 if the action doesn't exist.
    (when-not (contains? known-actions action)
      (throw (ex-info (i18n/tru "Unknown Action {0}. Valid Actions are: {1}"
                                action
                                (pr-str known-actions))
                      {:status-code 404})))
    ;; return 400 if the action does exist but is not supported by this DB
    (throw (ex-info (i18n/tru "Action {0} is not supported for {1} Databases."
                              action
                              (pr-str driver))
                    {:status-code 400}))))

(def ^:dynamic *misc-value-cache*
  "A cache that lives for the duration of the top-level Action invoked by [[perform-action!]]. You can use this to store
  miscellaneous values such as things that need to be fetched from the application database to avoid duplicate calls
  in bulk actions that repeatedly call code that would only be called once by single-row Actions. Bound to an atom
  containing a map by [[perform-action!]]."
  nil)

(defn cached-value
  "Get a cached value from the [[*misc-value-cache*]] using a `unique-key` if it already exists. If it does not exist,
  calculate the value using `value-thunk`, cache it, then return it.

  `unique-key` must be unique app-wide. Something like

    [::cast-values table-id]

  is a good key."
  [unique-key value-thunk]
  (or (when *misc-value-cache*
        (get @*misc-value-cache* unique-key))
      (let [value (value-thunk)]
        (when *misc-value-cache*
          (swap! *misc-value-cache* assoc unique-key value))
        value)))

(defn check-actions-enabled-for-database!
  "Throws an appropriate error if actions are unsupported or disabled for a database, otherwise returns nil."
  [{db-settings :settings db-id :id driver :engine db-name :name :as db}]
  (when-not (driver.u/supports? driver :actions db)
    (throw (ex-info (i18n/tru "{0} Database {1} does not support actions."
                              (u/qualified-name driver)
                              (format "%d %s" db-id (pr-str db-name)))
                    {:status-code 400, :database-id db-id})))

  (binding [setting/*database-local-values* db-settings]
    (when-not (database-enable-actions)
      (throw (ex-info (i18n/tru "Actions are not enabled.")
                      {:status-code 400, :database-id db-id}))))

  nil)

(defn check-data-editing-enabled-for-database!
  "Throws an appropriate error if editing is unsupported or disabled for a database, otherwise returns nil."
  [{db-settings :settings db-id :id driver :engine db-name :name :as db}]
  ;; for now we reuse the :actions driver feature, but specialise the message
  (when-not (driver.u/supports? driver :actions db)
    (throw (ex-info (i18n/tru "{0} Database {1} does not support data editing."
                              (u/qualified-name driver)
                              (format "%d %s" db-id (pr-str db-name)))
                    {:status-code 400, :database-id db-id})))

  (binding [setting/*database-local-values* db-settings]
    (when-not (database-enable-table-editing)
      (throw (ex-info (i18n/tru "Data editing is not enabled.")
                      {:status-code 400, :database-id db-id}))))

  nil)

(defn- database-for-action [action-or-id]
  (t2/select-one :model/Database {:select [:db.*]
                                  :from   :action
                                  :join   [[:report_card :card] [:= :card.id :action.model_id]
                                           [:metabase_database :db] [:= :db.id :card.database_id]]
                                  :where  [:= :action.id (u/the-id action-or-id)]}))

(defn check-actions-enabled!
  "Throws an appropriate error if actions are unsupported or disabled for the database of the action's model,
   otherwise returns nil."
  [action-or-id]
  (check-actions-enabled-for-database! (api/check-404 (database-for-action action-or-id))))

(defmulti handle-effects!*
  "Trigger bulk side effects in response to individual effects within actions, e.g. table row modified system events."
  {:arglists '([effect-type context payloads]), :added "internal-tools"}
  (fn [effect-type _context _payloads]
    (keyword effect-type)))

(defn- handle-effects! [{:keys [effects] :as context}]
  (let [sans-effects (dissoc context :effects)]
    (doseq [[event-type payloads] (u/group-by first second effects)]
      (handle-effects!* event-type sans-effects payloads))))

(mu/defn perform-action-internal!
  "A more modern version of [[perform-action!]] that takes an existing context, and multiple arg-maps.
   Assumes (for now) that the schemas have been checked and args coerced, etc. Also doesn't do perms checks yet.
   Use this if you want to explicitly call an action from within an action and have it traced in the audit log etc."
  [action-kw :- qualified-keyword?
   ctx       :- :map
   ;; Since the inner map shape will depend on action-kw, we will need to dynamically validate it.
   inputs    :- [:sequential :map]
   & {:as _opts}]
  (let [invocation-id  (nano-id/nano-id)
        context-before (-> (assoc ctx :invocation-id invocation-id)
                           (update :invocation-scope u/conjv [action-kw invocation-id]))]
    (actions.events/publish-action-invocation! action-kw context-before inputs)
    (try
      (u/prog1 (perform-action!* action-kw context-before inputs)
        (let [{context-after :context, :keys [outputs]} <>]
          (doseq [k [:invocation-id :invocation-scope :user-id]]
            (assert (= (k context-before) (k context-after)) (format "Output context must not change %s" k)))
          ;; We might in future want effects to propagate all the up to the root scope ¯\_(ツ)_/¯
          (handle-effects! context-after)
          (actions.events/publish-action-success! action-kw context-after outputs)))
      ;; Err on the side of visibility. We may want to handle Errors differently when we polish Internal Tools.
      (catch Throwable e
        (let [msg  (ex-message e)
              ;; Can't be nil or adding metadata will NPE
              info (or (ex-data e) {})
              ;; TODO Why metadata? Not sure anything is reading this, and it'll get lost if we serialize error events.
              info (with-meta info (merge (meta info) {:exception e}))]
          ;; Need to think about how we learn about already performed effects this way, since we don't get a context.
          (actions.events/publish-action-failure! action-kw context-before msg info)
          (throw e))))))

(defn cached-database
  "Uses cache to prevent redundant look-ups with an action call chain."
  [db-id]
  (assert db-id "Id cannot be nil")
  (cached-value [:databases db-id]
                #(qp.store/with-metadata-provider db-id
                   (lib.metadata/database (qp.store/metadata-provider)))))

(defn cached-database-via-table-id
  "Uses cache to prevent redundant look-ups with an action call chain."
  [table-id]
  (assert table-id "Id cannot be nil")
  (cached-database (:db_id (cached-value [:tables table-id] #(t2/select-one [:model/Table :db_id] table-id)))))

(mu/defn perform-action!
  "Perform an *implicit* `action`. Invoke this function for performing actions, e.g. in API endpoints;
  implement [[perform-action!*]] to add support for a new driver/action combo. The shape of `arg-map` depends on the
  `action` being performed. [[action-arg-map-spec]] returns the specific spec used to validate `arg-map` for a given
  `action`."
  [action
   arg-map-or-maps
   & {:keys [policy existing-context]
      :or   {policy :model-action}}]
  (let [action-kw (keyword action)
        arg-maps  (if (map? arg-map-or-maps) [arg-map-or-maps] arg-map-or-maps)
        spec      (action-arg-map-spec action-kw)
        arg-maps  (map (partial normalize-action-arg-map action-kw) arg-maps)
        errors    (for [arg-map arg-maps
                        :when (s/invalid? (s/conform spec arg-map))]
                    {:message (format "Invalid Action arg map for %s: %s" action-kw (s/explain-str spec arg-map))
                     :data    (s/explain-data spec arg-map)})
        _         (when (seq errors)
                    (throw (ex-info (str "Invalid Action arg map(s) for " action-kw)
                                    {::schema-errors errors})))
        dbs       (mapv (comp api/check-404 cached-database) (keep :database arg-maps))
        _         (when (> (count dbs) 2)
                    (throw (ex-info (tru "Cannot operate on multiple databases, it would not be atomic.")
                                    {:status-code  400
                                     :database-ids (map :id dbs)})))
        db        (first dbs)
        driver    (:engine db)]
    ;; The action might not be database-centric (e.g., call a webhook)
    (when db
      (case policy
        :model-action
        (check-actions-enabled-for-database! db)
        :data-editing
        (check-data-editing-enabled-for-database! db)))
    (binding [*misc-value-cache* (atom {:databases (zipmap (map :id dbs) dbs)})]
      (when (= :model-action policy)
        (doseq [arg-map arg-maps]
          (qp.perms/check-query-action-permissions* arg-map)))
<<<<<<< HEAD
      (let [result (let [context (or existing-context {:user-id (api/check-500 api/*current-user-id*)})]
=======
      ;; TODO fix tons of tests which execute without user scope
      (let [result (let [context (or existing-context {:user-id (identity #_api/check-500 api/*current-user-id*)})]
>>>>>>> 2e826dd1
                     (if-not driver
                       (perform-action-internal! action-kw context arg-maps)
                       (driver/with-driver driver
                         (let [context (assoc context
                                              ;; Legacy drivers dispatch on this, for now.
                                              ;; TODO As far as I'm aware we only have :sql-jdbc defined actions, so can stop dispatching
                                              ;;      on this and just fail if the dynamically determined driver is incompatible.
                                              :driver driver)]
                           (perform-action-internal! action-kw context arg-maps)))))]
        {:effects (:effects (:context result))
         :outputs (:outputs result)}))))

(mu/defn perform-action-with-single-input-and-output
  "This is the Old School version of [[perform-action!], before we returned effects and used bulk chaining."
  [action arg-map & {:as opts}]
  (try (let [{:keys [outputs]} (perform-action! action [arg-map] opts)]
         (assert (= 1 (count outputs)) "The legacy action APIs do not support multiple outputs")
         (first outputs))
       (catch ExceptionInfo e
         (if-let [{:keys [message data]} (first (::schema-errors (ex-data e)))]
           (throw (ex-info message data))
           (throw e)))))

;;;; Action definitions.

;;; Common base spec for *all* Actions. All Actions at least require
;;;
;;;    {:database <id>}
;;;
;;; Anything else required depends on the action type.

(s/def :actions.args/id
  (s/and integer? pos?))

(s/def :actions.args.common/database
  :actions.args/id)

(s/def :actions.args/common
  (s/keys :req-un [:actions.args.common/database]))

;;; Common base spec for all CRUD row Actions. All CRUD row Actions at least require
;;;
;;;    {:database <id>, :query {:source-table <id>}}

(s/def :actions.args.crud.row.common.query/source-table
  :actions.args/id)

(s/def :actions.args.crud.row.common/query
  (s/keys :req-un [:actions.args.crud.row.common.query/source-table]))

(s/def :actions.args.crud.row/common
  (s/merge
   :actions.args/common
   (s/keys :req-un [:actions.args.crud.row.common/query])))

;;;; `:row/create`

;;; row/create requires at least
;;;
;;;    {:database   <id>
;;;     :query      {:source-table <id>, :filter <mbql-filter-clause>}
;;;     :create-row <map>}

(defmethod normalize-action-arg-map :row/create
  [_action query]
  (mbql.normalize/normalize-or-throw query))

(s/def :actions.args.crud.row.create/create-row
  (s/map-of string? any?))

(s/def :actions.args.crud/row.create
  (s/merge
   :actions.args.crud.row/common
   (s/keys :req-un [:actions.args.crud.row.create/create-row])))

(defmethod action-arg-map-spec :row/create
  [_action]
  :actions.args.crud/row.create)

;;;; `:row/update`

;;; row/update requires at least
;;;
;;;    {:database   <id>
;;;     :query      {:source-table <id>, :filter <mbql-filter-clause>}
;;;     :update-row <map>}

(defmethod normalize-action-arg-map :row/update
  [_action query]
  (mbql.normalize/normalize-or-throw query))

(s/def :actions.args.crud.row.update.query/filter
  vector?) ; MBQL filter clause

(s/def :actions.args.crud.row.update/query
  (s/merge
   :actions.args.crud.row.common/query
   (s/keys :req-un [:actions.args.crud.row.update.query/filter])))

(s/def :actions.args.crud.row.update/update-row
  (s/map-of string? any?))

(s/def :actions.args.crud/row.update
  (s/merge
   :actions.args.crud.row/common
   (s/keys :req-un [:actions.args.crud.row.update/update-row
                    :actions.args.crud.row.update/query])))

(defmethod action-arg-map-spec :row/update
  [_action]
  :actions.args.crud/row.update)

;;;; `:row/delete`

;;; row/delete requires at least
;;;
;;;    {:database <id>
;;;     :query    {:source-table <id>, :filter <mbql-filter-clause>}}

(defmethod normalize-action-arg-map :row/delete
  [_action query]
  (mbql.normalize/normalize-or-throw query))

(s/def :actions.args.crud.row.delete.query/filter
  vector?) ; MBQL filter clause

(s/def :actions.args.crud.row.delete/query
  (s/merge
   :actions.args.crud.row.common/query
   (s/keys :req-un [:actions.args.crud.row.delete.query/filter])))

(s/def :actions.args.crud/row.delete
  (s/merge
   :actions.args.crud.row/common
   (s/keys :req-un [:actions.args.crud.row.delete/query])))

(defmethod action-arg-map-spec :row/delete
  [_action]
  :actions.args.crud/row.delete)

;;;; Bulk actions

;;; All bulk Actions require at least
;;;
;;;    {:database <id>, :table-id <id>, :rows [{<key> <value>} ...]}

(s/def :actions.args.crud.bulk.common/table-id
  :actions.args/id)

(s/def :actions.args.crud.bulk/rows
  (s/cat :rows (s/+ (s/map-of string? any?))))

(s/def :actions.args.crud.bulk/common
  (s/merge
   :actions.args/common
   (s/keys :req-un [:actions.args.crud.bulk.common/table-id
                    :actions.args.crud.bulk/rows])))

;;; The request bodies for the bulk CRUD actions are all the same. The body of a request to `POST
;;; /api/action/:action-namespace/:action-name/:table-id` is just a vector of rows but the API endpoint itself calls
;;; [[perform-action!]] with
;;;
;;;    {:database <database-id>, :table-id <table-id>, :arg <request-body>}
;;;
;;; and we transform this to
;;;
;;;     {:database <database-id>, :table-id <table-id>, :rows <request-body>}

;;;; `:bulk/create`, `:bulk/delete`, `:bulk/update` -- these all have the exact same shapes

(defn- normalize-bulk-crud-action-arg-map
  [{:keys [database table-id], rows :arg, :as _arg-map}]
  {:type :query, :query {:source-table table-id}
   :database database, :table-id table-id, :rows (map #(update-keys % u/qualified-name) rows)})

(defmethod normalize-action-arg-map :bulk/create
  [_action arg-map]
  (normalize-bulk-crud-action-arg-map arg-map))

(defmethod action-arg-map-spec :bulk/create
  [_action]
  :actions.args.crud.bulk/common)

(defmethod normalize-action-arg-map :bulk/update
  [_action arg-map]
  (normalize-bulk-crud-action-arg-map arg-map))

(defmethod action-arg-map-spec :bulk/update
  [_action]
  :actions.args.crud.bulk/common)

;;;; `:bulk/delete`

;;; Request-body should look like:
;;;
;;;    ;; single pk, two rows
;;;    [{"ID": 76},
;;;     {"ID": 77}]
;;;
;;;    ;; multiple pks, one row
;;;    [{"PK1": 1, "PK2": "john"}]

(defmethod normalize-action-arg-map :bulk/delete
  [_action arg-map]
  (normalize-bulk-crud-action-arg-map arg-map))

(defmethod action-arg-map-spec :bulk/delete
  [_action]
  :actions.args.crud.bulk/common)<|MERGE_RESOLUTION|>--- conflicted
+++ resolved
@@ -271,12 +271,8 @@
       (when (= :model-action policy)
         (doseq [arg-map arg-maps]
           (qp.perms/check-query-action-permissions* arg-map)))
-<<<<<<< HEAD
-      (let [result (let [context (or existing-context {:user-id (api/check-500 api/*current-user-id*)})]
-=======
       ;; TODO fix tons of tests which execute without user scope
       (let [result (let [context (or existing-context {:user-id (identity #_api/check-500 api/*current-user-id*)})]
->>>>>>> 2e826dd1
                      (if-not driver
                        (perform-action-internal! action-kw context arg-maps)
                        (driver/with-driver driver
