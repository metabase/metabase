(ns metabase.models.resolution
  (:require
   [metabase.classloader.core :as classloader]
   [methodical.core :as methodical]
   [toucan2.model :as t2.model]))

(def model->namespace
  "A map of known Toucan 2 models to the 'their' namespace -- the one that includes

    (derive <model> :metabase/model)

  and other important code that should be loaded for side effects (such as method implementations).

  Tests will check to make sure new models get included in this map."
  '{:model/Action                            metabase.actions.models
    :model/ApiKey                            metabase.api-keys.models.api-key
    :model/ApplicationPermissionsRevision    metabase.permissions.models.application-permissions-revision
    :model/AuditLog                          metabase.audit-app.models.audit-log
    :model/BookmarkOrdering                  metabase.bookmarks.models.bookmark
    :model/CacheConfig                       metabase.cache.models.cache-config
    :model/Card                              metabase.queries.models.card
    :model/CardBookmark                      metabase.bookmarks.models.bookmark
    :model/Channel                           metabase.channel.models.channel
    :model/ChannelTemplate                   metabase.channel.models.channel
    :model/CloudMigration                    metabase.cloud-migration.models.cloud-migration
    :model/Collection                        metabase.collections.models.collection
    :model/CollectionBookmark                metabase.bookmarks.models.bookmark
    :model/CollectionPermissionGraphRevision metabase.permissions.models.collection-permission-graph-revision
    :model/Comment                           metabase-enterprise.comments.models.comment
    :model/CommentReaction                   metabase-enterprise.comments.models.comment-reaction
    :model/ConnectionImpersonation           metabase-enterprise.impersonation.model
    :model/ContentTranslation                metabase.content-translation.models
    :model/Dashboard                         metabase.dashboards.models.dashboard
    :model/DashboardBookmark                 metabase.bookmarks.models.bookmark
    :model/DashboardCard                     metabase.dashboards.models.dashboard-card
    :model/DashboardCardSeries               metabase.dashboards.models.dashboard-card-series
    :model/DashboardTab                      metabase.dashboards.models.dashboard-tab
    :model/DataPermissions                   metabase.permissions.models.data-permissions
    :model/Database                          metabase.warehouses.models.database
    :model/DatabaseRouter                    metabase-enterprise.database-routing.model
    :model/Dimension                         metabase.warehouse-schema.models.dimension
    :model/Document                          metabase-enterprise.documents.models.document
    :model/DocumentBookmark                  metabase-enterprise.bookmarks.models.bookmark
    :model/Field                             metabase.warehouse-schema.models.field
    :model/FieldUserSettings                 metabase.warehouse-schema.models.field-user-settings
    :model/FieldValues                       metabase.warehouse-schema.models.field-values
<<<<<<< HEAD
    :model/Glossary                          metabase.glossary.models.glossary
    :model/GroupTableAccessPolicy            metabase-enterprise.sandbox.models.group-table-access-policy
=======
    :model/Sandbox                           metabase-enterprise.sandbox.models.sandbox
>>>>>>> a85675ef
    :model/HTTPAction                        metabase.actions.models
    :model/ImplicitAction                    metabase.actions.models
    :model/LoginHistory                      metabase.login-history.models.login-history
    :model/Metabot                           metabase-enterprise.metabot-v3.models.metabot
    :model/MetabotEntity                     metabase-enterprise.metabot-v3.models.metabot-entity
    :model/MetabotPrompt                     metabase-enterprise.metabot-v3.models.metabot-prompt
    :model/ModelIndex                        metabase.indexed-entities.models.model-index
    :model/ModelIndexValue                   metabase.indexed-entities.models.model-index
    :model/ModerationReview                  metabase.content-verification.models.moderation-review
    :model/NativeQuerySnippet                metabase.native-query-snippets.models.native-query-snippet
    :model/Notification                      metabase.notification.models
    :model/NotificationCard                  metabase.notification.models
    :model/NotificationHandler               metabase.notification.models
    :model/NotificationRecipient             metabase.notification.models
    :model/NotificationSubscription          metabase.notification.models
    :model/ParameterCard                     metabase.queries.models.parameter-card
    :model/Permissions                       metabase.permissions.models.permissions
    :model/PermissionsGroup                  metabase.permissions.models.permissions-group
    :model/PermissionsGroupMembership        metabase.permissions.models.permissions-group-membership
    :model/PermissionsRevision               metabase.permissions.models.permissions-revision
    :model/PersistedInfo                     metabase.model-persistence.models.persisted-info
    :model/Pulse                             metabase.pulse.models.pulse
    :model/PulseCard                         metabase.pulse.models.pulse-card
    :model/PulseChannel                      metabase.pulse.models.pulse-channel
    :model/PulseChannelRecipient             metabase.pulse.models.pulse-channel-recipient
    :model/Query                             metabase.queries.models.query
    :model/QueryAction                       metabase.actions.models
    :model/QueryCache                        metabase.cache.models.query-cache
    :model/QueryExecution                    metabase.queries.models.query-execution
    :model/QueryField                        metabase.queries.models.query-field
    :model/QueryTable                        metabase.queries.models.query-table
    :model/RecentViews                       metabase.activity-feed.models.recent-views
    :model/Revision                          metabase.revisions.models.revision
    :model/SearchIndexMetadata               metabase.search.models.search-index-metadata
    :model/Secret                            metabase.secrets.models.secret
    :model/Segment                           metabase.segments.models.segment
    :model/Session                           metabase.session.models.session
    :model/Setting                           metabase.settings.models.setting
    :model/Table                             metabase.warehouse-schema.models.table
    :model/TaskHistory                       metabase.task-history.models.task-history
    :model/Timeline                          metabase.timeline.models.timeline
    :model/TimelineEvent                     metabase.timeline.models.timeline-event
    :model/Transform                         metabase-enterprise.transforms.models.transform
    :model/TransformJob                      metabase-enterprise.transforms.models.transform-job
    :model/TransformJobRun                   metabase-enterprise.transforms.models.job-run
    :model/TransformJobTransformTag          metabase-enterprise.transforms.models.transform-job-transform-tag
    :model/TransformRun                      metabase-enterprise.transforms.models.transform-run
    :model/TransformRunCancelation           metabase-enterprise.transforms.models.transform-run-cancelation
    :model/TransformTag                      metabase-enterprise.transforms.models.transform-tag
    :model/TransformTransformTag             metabase-enterprise.transforms.models.transform-transform-tag
    :model/Undo                              metabase-enterprise.action-v2.models.undo
    :model/User                              metabase.users.models.user
    :model/UserKeyValue                      metabase.user-key-value.models.user-key-value
    :model/UserParameterValue                metabase.users.models.user-parameter-value
    :model/ViewLog                           metabase.view-log.models.view-log})

;;; !!!!!!!!!!!!!!!!!!!!!!!!!!!!!!!!!!!!!!!!!!!!!!!!!!!!!!!!!!!!!!!!!!!!!!!!!!!!!!!!!!!!!!!!!!!!!!!!!!!!
;;; !!                                                                                                !!
;;; !!                 DO NOT ADD ANY MORE MODEL NAMESPACES UNDER `metabase.models.*`                 !!
;;; !!                                                                                                !!
;;; !!   Please read https://metaboat.slack.com/archives/CKZEMT1MJ/p1738972144181069 for more info    !!
;;; !!!!!!!!!!!!!!!!!!!!!!!!!!!!!!!!!!!!!!!!!!!!!!!!!!!!!!!!!!!!!!!!!!!!!!!!!!!!!!!!!!!!!!!!!!!!!!!!!!!!

(methodical/defmethod t2.model/resolve-model :before :default
  "Ensure the namespace for given model is loaded. This is a safety mechanism as we are moving to toucan2 and we don't
  need to require the model namespaces in order to use it."
  [x]
  (when (and (keyword? x)
             (= (namespace x) "model")
             ;; Don't try to require if it's already registered as a :metabase/model, since that means it has already
             ;; been required
             (not (isa? x :metabase/model)))
    ;; [[classloader/require]] for thread safety
    (classloader/require (model->namespace x)))
  x)

(methodical/defmethod t2.model/resolve-model :around clojure.lang.Symbol
  "Handle models named by simple symbols e.g. `'User`."
  [symb]
  (or
   (when (simple-symbol? symb)
     (let [metabase-models-keyword (keyword "model" (name symb))]
       (t2.model/resolve-model metabase-models-keyword)))
   (next-method symb)))

(def ^:private ^:dynamic *table-name-resolved* false)

(methodical/defmethod t2.model/table-name :around :default
  "Toucan 2 table-name by default does not do model resolution. Since we do a lot of dynamic model resolution, wrap it
  and resolve keywords if needed."
  [model]
  (if (or (not (keyword? model))
          *table-name-resolved*)
    (next-method model)
    (binding [*table-name-resolved* true]
      ;; loading the model namespace by calling `resolve-model` can add a new implementation to `table-name`, and
      ;; apparently we need to refer back to the var to pick up the updated multimethod.
      (#'t2.model/table-name (t2.model/resolve-model model)))))<|MERGE_RESOLUTION|>--- conflicted
+++ resolved
@@ -44,12 +44,9 @@
     :model/Field                             metabase.warehouse-schema.models.field
     :model/FieldUserSettings                 metabase.warehouse-schema.models.field-user-settings
     :model/FieldValues                       metabase.warehouse-schema.models.field-values
-<<<<<<< HEAD
     :model/Glossary                          metabase.glossary.models.glossary
     :model/GroupTableAccessPolicy            metabase-enterprise.sandbox.models.group-table-access-policy
-=======
     :model/Sandbox                           metabase-enterprise.sandbox.models.sandbox
->>>>>>> a85675ef
     :model/HTTPAction                        metabase.actions.models
     :model/ImplicitAction                    metabase.actions.models
     :model/LoginHistory                      metabase.login-history.models.login-history
