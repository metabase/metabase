import { ORDERS_BY_YEAR_QUESTION_ID } from "e2e/support/cypress_sample_instance_data";

const { H } = cy;

const loremIpsum =
  "Lorem ipsum dolor sit amet, consectetur adipiscing elit. Integer auctor id erat non sollicitudin. ";

describe("Metabot UI", () => {
  beforeEach(() => {
    H.restore();
    cy.signInAsAdmin();
<<<<<<< HEAD
    cy.intercept("POST", "/api/ee/metabot-v3/agent-streaming").as("agentReq");
    cy.intercept("GET", "/api/session/properties").as("sessionProperties");
=======
    cy.intercept("POST", "/api/ee/metabot-v3/v2/agent-streaming").as(
      "agentReq",
    );
    cy.intercept("GET", "/api/automagic-dashboards/database/*/candidates").as(
      "xrayCandidates",
    );
>>>>>>> 3038880e
  });

  describe("OSS", { tags: "@OSS" }, () => {
    beforeEach(() => {
      cy.visit("/");
      cy.wait("@xrayCandidates");
    });

    it("should not be available in OSS", () => {
      H.openMetabotViaShortcutKey(false);
      H.assertChatVisibility("not.visible");
      cy.findByLabelText("Navigation bar").within(() => {
        cy.findByText("New").click();
      });
      H.popover().findByText("Metabot request").should("not.exist");
      H.assertChatVisibility("not.visible");
    });
  });

  describe("EE", () => {
    beforeEach(() => {
      H.activateToken("bleeding-edge");
      cy.visit("/");
      cy.wait("@xrayCandidates");
    });

    describe("scroll management", () => {
      it("should not show filler element if there are not messages", () => {
        H.openMetabotViaSearchButton();
        H.chatMessages().should("not.exist");
        cy.findByTestId("metabot-message-filler").should("not.exist");
      });

      it("should correctly size the filler element to take remaining space if messages aren't scrollable", () => {
        H.openMetabotViaSearchButton();

        H.mockMetabotResponse({
          statusCode: 200,
          body: whoIsYourFavoriteResponse,
        });

        H.sendMetabotMessage("Who is your favorite?");
        cy.findByTestId("metabot-chat-inner-messages")
          .invoke("innerHeight")
          .then((containerHeight) => {
            cy.findByTestId("metabot-chat-inner-messages")
              .children()
              .then(($children) => {
                const contentHeight = Array.from($children).reduce(
                  (sum, child) => {
                    return sum + child.clientHeight;
                  },
                  0,
                );
                expect(containerHeight).not.to.equal(undefined);
                // we can get some subpixel differences, this isn't a big deal
                expect(contentHeight).to.be.closeTo(containerHeight ?? 0, 1);
              });
          });
      });

      it("should resize filler element and auto-scroll to new prompt on subsequent messages", () => {
        H.openMetabotViaSearchButton();
        H.mockMetabotResponse({
          statusCode: 200,
          body: whoIsYourFavoriteResponse,
        });
        H.sendMetabotMessage("Who is your favorite?");

        cy.log("test on message shorter than prompt");
        H.mockMetabotResponse({
          statusCode: 200,
          body: `0:"${loremIpsum.repeat(5)}"
d:{"finishReason":"stop","usage":{"promptTokens":4916,"completionTokens":8}}`,
        });
        H.sendMetabotMessage("You really mean that?");
        cy.log("scroll new prompt to top of the scroll area");
        cy.findByTestId("metabot-chat-inner-messages")
          .findByText("You really mean that?")
          .invoke("scrollTop")
          .then((scrollTop) => expect(scrollTop).to.equal(0));

        cy.log(
          "if the response is shorter than the scroll area, filler should have height",
        );
        cy.findByTestId("metabot-message-filler").then(($el) => {
          expect($el[0].clientHeight).to.be.greaterThan(0);
        });

        H.mockMetabotResponse({
          statusCode: 200,
          body: `0:"${loremIpsum.repeat(50)}"
d:{"finishReason":"stop","usage":{"promptTokens":4916,"completionTokens":8}}`,
        });
        H.sendMetabotMessage("Keep going...");

        cy.log(
          "if the response is longer than the scroll area the filler height should be zero",
        );
        cy.findByTestId("metabot-message-filler").then(($el) => {
          expect($el[0].clientHeight).to.equal(0);
        });
      });

      it("should open metabot to the bottom of the conversation when reopened with message history", () => {
        H.mockMetabotResponse({
          statusCode: 200,
          body: `0:"${loremIpsum.repeat(5)}"
d:{"finishReason":"stop","usage":{"promptTokens":4916,"completionTokens":8}}`,
        });
        H.openMetabotViaSearchButton();
        H.sendMetabotMessage("Who is your favorite?");

        H.closeMetabotViaCloseButton();
        H.openMetabotViaSearchButton();
        cy.findByTestId("metabot-chat-inner-messages").then(($el) => {
          const el = $el[0];
          const isAtBottom = el.scrollTop + el.clientHeight >= el.scrollHeight;
          expect(isAtBottom).to.be.true;
        });
      });
    });
  });

  H.describeWithSnowplowEE("metabot events", () => {
    beforeEach(() => {
      H.resetSnowplow();
      H.restore();
      cy.signInAsAdmin();
      H.enableTracking();
      H.activateToken("bleeding-edge");
    });

    afterEach(() => {
      H.expectNoBadSnowplowEvents();
    });

    it("should track Metabot chart explainer", () => {
      H.visitQuestion(ORDERS_BY_YEAR_QUESTION_ID);
      cy.findByLabelText("Explain this chart").should("be.visible").click();

      H.expectUnstructuredSnowplowEvent({
        event: "metabot_explain_chart_clicked",
      });
    });

    it("Metabot chat should be controlled from the native editor", () => {
      H.startNewNativeQuestion();
      H.NativeEditor.get().should("be.visible");

      cy.findByTestId("native-query-top-bar")
        .findByLabelText("Open Metabot chat")
        .should("be.enabled")
        .click();
      H.expectUnstructuredSnowplowEvent({
        event: "metabot_chat_opened",
        triggered_from: "native_editor",
      });

      cy.findByTestId("native-query-top-bar")
        .findByLabelText("Close Metabot chat")
        .should("be.enabled")
        .click();
      cy.log("We don't track closing the chat");
      H.expectUnstructuredSnowplowEvent(
        {
          event: "metabot_chat_opened",
          triggered_from: "native_editor",
        },
        1,
      );
    });

    describe("Metabot chat", () => {
      beforeEach(() => {
        cy.visit("/");
        cy.wait("@xrayCandidates");
      });

      it("should be able to be opened and closed", () => {
        H.openMetabotViaSearchButton();
        H.expectUnstructuredSnowplowEvent({
          event: "metabot_chat_opened",
          triggered_from: "search",
        });
        H.closeMetabotViaCloseButton();

        H.openMetabotViaCommandPalette();
        H.expectUnstructuredSnowplowEvent({
          event: "metabot_chat_opened",
          triggered_from: "command_palette",
        });
        H.closeMetabotViaCloseButton();
      });

      it("should be controlled via keyboard shortcut", () => {
        H.openMetabotViaShortcutKey();
        H.expectUnstructuredSnowplowEvent({
          event: "metabot_chat_opened",
          triggered_from: "keyboard_shortcut",
        });
        H.closeMetabotViaShortcutKey();
        cy.log("We don't track closing the chat via kbd");
        H.expectUnstructuredSnowplowEvent(
          {
            event: "metabot_chat_opened",
            triggered_from: "keyboard_shortcut",
          },
          1,
        );
      });

      it("should allow a user to send a message to the agent and handle successful or failed responses", () => {
        H.openMetabotViaSearchButton();
        H.chatMessages().should("not.exist");

        H.mockMetabotResponse({
          statusCode: 200,
          body: whoIsYourFavoriteResponse,
        });
        H.sendMetabotMessage("Who is your favorite?");
        H.expectUnstructuredSnowplowEvent({
          event: "metabot_request_sent",
        });

        H.lastChatMessage().should("have.text", "You, but don't tell anyone.");

        H.mockMetabotResponse({ statusCode: 500 });
        H.sendMetabotMessage("Who is your favorite?");
        H.lastChatMessage().should(
          "have.text",
          "Metabot is currently offline. Please try again later.",
        );
      });

      it("should allow starting a new metabot conversation via the /metabot/new", () => {
        H.mockMetabotResponse({
          statusCode: 200,
          body: whoIsYourFavoriteResponse,
        });
        cy.visit("/metabot/new?q=Who%20is%20your%20favorite%3F");
        H.assertChatVisibility("visible");
        H.lastChatMessage().should("have.text", "You, but don't tell anyone.");
      });
    });
  });
});

const whoIsYourFavoriteResponse = `0:"You, but don't tell anyone."
2:{"type":"state","version":1,"value":{"queries":{}}}
d:{"finishReason":"stop","usage":{"promptTokens":4916,"completionTokens":8}}`;<|MERGE_RESOLUTION|>--- conflicted
+++ resolved
@@ -9,17 +9,10 @@
   beforeEach(() => {
     H.restore();
     cy.signInAsAdmin();
-<<<<<<< HEAD
     cy.intercept("POST", "/api/ee/metabot-v3/agent-streaming").as("agentReq");
-    cy.intercept("GET", "/api/session/properties").as("sessionProperties");
-=======
-    cy.intercept("POST", "/api/ee/metabot-v3/v2/agent-streaming").as(
-      "agentReq",
-    );
     cy.intercept("GET", "/api/automagic-dashboards/database/*/candidates").as(
       "xrayCandidates",
     );
->>>>>>> 3038880e
   });
 
   describe("OSS", { tags: "@OSS" }, () => {
