--- conflicted
+++ resolved
@@ -18,11 +18,6 @@
 import Metadata from "metabase-lib/metadata/Metadata";
 import type Database from "metabase-lib/metadata/Database";
 import type Table from "metabase-lib/metadata/Table";
-<<<<<<< HEAD
-import { AggregationDimension } from "metabase-lib/Dimension";
-=======
-import { FieldDimension } from "metabase-lib/Dimension";
->>>>>>> d601f0e8
 import { isFK } from "metabase-lib/types/utils/isa";
 import { sortObject } from "metabase-lib/utils";
 
@@ -39,11 +34,8 @@
   ParameterValues,
   ParameterId,
   VisualizationSettings,
-<<<<<<< HEAD
   CardDisplayType,
-=======
   Dataset,
->>>>>>> d601f0e8
 } from "metabase-types/api";
 
 import * as AGGREGATION from "metabase-lib/queries/utils/aggregation";
