.bubbleMenu {
  border: 1px solid var(--mb-color-border);
  border-radius: var(--mantine-radius-sm);
  box-shadow: 0 2px 12px var(--mb-color-shadow);
<<<<<<< HEAD
  background: var(--mb-color-background);
=======
}

.linkPopup {
  position: fixed;
  z-index: 9999;
  background: var(--mb-color-bg-white);
  border: 1px solid var(--mb-color-border);
  border-radius: var(--mantine-radius-sm);
  box-shadow: 0 2px 12px var(--mb-color-shadow);
  padding: 2px;
}

.linkInput {
  min-width: 293px;
>>>>>>> efd5fd2b
}<|MERGE_RESOLUTION|>--- conflicted
+++ resolved
@@ -2,9 +2,7 @@
   border: 1px solid var(--mb-color-border);
   border-radius: var(--mantine-radius-sm);
   box-shadow: 0 2px 12px var(--mb-color-shadow);
-<<<<<<< HEAD
   background: var(--mb-color-background);
-=======
 }
 
 .linkPopup {
@@ -19,5 +17,4 @@
 
 .linkInput {
   min-width: 293px;
->>>>>>> efd5fd2b
 }