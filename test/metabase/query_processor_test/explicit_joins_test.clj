(ns metabase.query-processor-test.explicit-joins-test
  (:require [clojure.set :as set]
            [clojure.string :as str]
            [clojure.test :refer :all]
            [metabase.driver :as driver]
            [metabase.driver.sql.query-processor-test-util :as sql.qp-test-util]
            [metabase.models :refer [Card]]
            [metabase.query-processor :as qp]
            [metabase.query-processor-test.timezones-test :as timezones-test]
            [metabase.query-processor.test-util :as qp.test-util]
            [metabase.test :as mt]
            [metabase.test.data.interface :as tx]))

(deftest explict-join-with-default-options-test
  (testing "Can we specify an *explicit* JOIN using the default options?"
    (let [query (mt/mbql-query venues
                  {:joins [{:source-table $$categories
                            :condition    [:= $category_id 1]}]})]
      (mt/with-native-query-testing-context query
        (is (= '{:select    [VENUES.ID          AS ID
                             VENUES.NAME        AS NAME
                             VENUES.CATEGORY_ID AS CATEGORY_ID
                             VENUES.LATITUDE    AS LATITUDE
                             VENUES.LONGITUDE   AS LONGITUDE
                             VENUES.PRICE       AS PRICE]
                 :from      [VENUES]
                 :left-join [CATEGORIES __join
                             ON VENUES.CATEGORY_ID = 1]
                 :limit     [1048575]}
               (sql.qp-test-util/query->sql-map query)))))))

(defn- query-with-strategy [strategy]
  (mt/dataset bird-flocks
    (mt/mbql-query bird
      {:fields   [$name &f.flock.name]
       :joins    [{:source-table $$flock
                   :condition    [:= $flock_id &f.flock.id]
                   :strategy     strategy
                   :alias        "f"}]
       :order-by [[:asc $name]]})))

(deftest left-outer-join-test
  (mt/test-drivers (mt/normal-drivers-with-feature :left-join)
    (testing "Can we supply a custom alias? Can we do a left outer join ??"
      (is (= [["Big Red"          "Bayview Brood"]
              ["Callie Crow"      "Mission Street Murder"]
              ["Camellia Crow"    nil]
              ["Carson Crow"      "Mission Street Murder"]
              ["Chicken Little"   "Bayview Brood"]
              ["Geoff Goose"      nil]
              ["Gerald Goose"     "Green Street Gaggle"]
              ["Greg Goose"       "Green Street Gaggle"]
              ["McNugget"         "Bayview Brood"]
              ["Olita Owl"        nil]
              ["Oliver Owl"       "Portrero Hill Parliament"]
              ["Orville Owl"      "Portrero Hill Parliament"]
              ["Oswald Owl"       nil]
              ["Pamela Pelican"   nil]
              ["Patricia Pelican" nil]
              ["Paul Pelican"     "SoMa Squadron"]
              ["Peter Pelican"    "SoMa Squadron"]
              ["Russell Crow"     "Mission Street Murder"]]
             (mt/rows
               (qp/process-query
                (query-with-strategy :left-join))))))))

(deftest right-outer-join-test
  (mt/test-drivers (mt/normal-drivers-with-feature :right-join)
    (testing "Can we do a right outer join?"
      ;; the [nil "Fillmore Flock"] row will either come first or last depending on the driver; the rest of the rows will
      ;; be the same
      (let [rows [["Big Red"        "Bayview Brood"]
                  ["Callie Crow"    "Mission Street Murder"]
                  ["Carson Crow"    "Mission Street Murder"]
                  ["Chicken Little" "Bayview Brood"]
                  ["Gerald Goose"   "Green Street Gaggle"]
                  ["Greg Goose"     "Green Street Gaggle"]
                  ["McNugget"       "Bayview Brood"]
                  ["Oliver Owl"     "Portrero Hill Parliament"]
                  ["Orville Owl"    "Portrero Hill Parliament"]
                  ["Paul Pelican"   "SoMa Squadron"]
                  ["Peter Pelican"  "SoMa Squadron"]
                  ["Russell Crow"   "Mission Street Murder"]]
            rows (if (tx/sorts-nil-first? driver/*driver* :type/Text)
                   (cons [nil "Fillmore Flock"] rows)
                   (conj rows [nil "Fillmore Flock"]))]
        (is (= rows
               (mt/rows
                 (qp/process-query
                  (query-with-strategy :right-join)))))))))

(deftest inner-join-test
  (mt/test-drivers (mt/normal-drivers-with-feature :inner-join)
    (testing "Can we do an inner join?"
      (is (= [["Big Red"        "Bayview Brood"]
              ["Callie Crow"    "Mission Street Murder"]
              ["Carson Crow"    "Mission Street Murder"]
              ["Chicken Little" "Bayview Brood"]
              ["Gerald Goose"   "Green Street Gaggle"]
              ["Greg Goose"     "Green Street Gaggle"]
              ["McNugget"       "Bayview Brood"]
              ["Oliver Owl"     "Portrero Hill Parliament"]
              ["Orville Owl"    "Portrero Hill Parliament"]
              ["Paul Pelican"   "SoMa Squadron"]
              ["Peter Pelican"  "SoMa Squadron"]
              ["Russell Crow"   "Mission Street Murder"]]
             (mt/rows
               (qp/process-query
                (query-with-strategy :inner-join))))))))

(deftest full-join-test
  (mt/test-drivers (mt/normal-drivers-with-feature :full-join)
    (testing "Can we do a full join?"
      (let [rows [["Big Red"          "Bayview Brood"]
                  ["Callie Crow"      "Mission Street Murder"]
                  ["Camellia Crow"    nil]
                  ["Carson Crow"      "Mission Street Murder"]
                  ["Chicken Little"   "Bayview Brood"]
                  ["Geoff Goose"      nil]
                  ["Gerald Goose"     "Green Street Gaggle"]
                  ["Greg Goose"       "Green Street Gaggle"]
                  ["McNugget"         "Bayview Brood"]
                  ["Olita Owl"        nil]
                  ["Oliver Owl"       "Portrero Hill Parliament"]
                  ["Orville Owl"      "Portrero Hill Parliament"]
                  ["Oswald Owl"       nil]
                  ["Pamela Pelican"   nil]
                  ["Patricia Pelican" nil]
                  ["Paul Pelican"     "SoMa Squadron"]
                  ["Peter Pelican"    "SoMa Squadron"]
                  ["Russell Crow"     "Mission Street Murder"]]
            rows (if (tx/sorts-nil-first? driver/*driver* :type/Text)
                   (cons [nil "Fillmore Flock"] rows)
                   (conj rows [nil "Fillmore Flock"]))]
        (is (= rows
               (mt/rows
                 (qp/process-query
                  (query-with-strategy :full-join)))))))))

(deftest automatically-include-all-fields-test
  (mt/test-drivers (mt/normal-drivers-with-feature :left-join)
    (testing "Can we automatically include `:all` Fields?"
      (is (= {:columns (mapv mt/format-name ["id" "name" "flock_id" "id_2" "name_2"])
              :rows    [[2  "Big Red"          5   5   "Bayview Brood"]
                        [7  "Callie Crow"      4   4   "Mission Street Murder"]
                        [3  "Camellia Crow"    nil nil nil]
                        [16 "Carson Crow"      4   4   "Mission Street Murder"]
                        [12 "Chicken Little"   5   5   "Bayview Brood"]
                        [5  "Geoff Goose"      nil nil nil]
                        [9  "Gerald Goose"     1   1   "Green Street Gaggle"]
                        [6  "Greg Goose"       1   1   "Green Street Gaggle"]
                        [14 "McNugget"         5   5   "Bayview Brood"]
                        [17 "Olita Owl"        nil nil nil]
                        [18 "Oliver Owl"       3   3   "Portrero Hill Parliament"]
                        [15 "Orville Owl"      3   3   "Portrero Hill Parliament"]
                        [11 "Oswald Owl"       nil nil nil]
                        [10 "Pamela Pelican"   nil nil nil]
                        [8  "Patricia Pelican" nil nil nil]
                        [13 "Paul Pelican"     2   2   "SoMa Squadron"]
                        [4  "Peter Pelican"    2   2   "SoMa Squadron"]
                        [1  "Russell Crow"     4   4   "Mission Street Murder"]]}
             (mt/format-rows-by [int str #(some-> % int) #(some-> % int) identity]
               (mt/rows+column-names
                 (mt/dataset bird-flocks
                   (mt/run-mbql-query bird
                     {:joins    [{:source-table $$flock
                                  :condition    [:= $flock_id &f.flock.id]
                                  :alias        "f"
                                  :fields       :all}]
                      :order-by [[:asc [:field-id $name]]]})))))))))

(deftest include-no-fields-test
  (mt/test-drivers (mt/normal-drivers-with-feature :left-join)
    (testing "Can we include no Fields (with `:none`)"
      (is (= {:columns (mapv mt/format-name ["id" "name" "flock_id"])
              :rows    [[2  "Big Red"          5]
                        [7  "Callie Crow"      4]
                        [3  "Camellia Crow"    nil]
                        [16 "Carson Crow"      4]
                        [12 "Chicken Little"   5]
                        [5  "Geoff Goose"      nil]
                        [9  "Gerald Goose"     1]
                        [6  "Greg Goose"       1]
                        [14 "McNugget"         5]
                        [17 "Olita Owl"        nil]
                        [18 "Oliver Owl"       3]
                        [15 "Orville Owl"      3]
                        [11 "Oswald Owl"       nil]
                        [10 "Pamela Pelican"   nil]
                        [8  "Patricia Pelican" nil]
                        [13 "Paul Pelican"     2]
                        [4  "Peter Pelican"    2]
                        [1  "Russell Crow"     4]]}
             (mt/format-rows-by [#(some-> % int) str #(some-> % int)]
               (mt/rows+column-names
                 (mt/dataset bird-flocks
                   (mt/run-mbql-query bird
                     {:joins    [{:source-table $$flock
                                  :condition    [:= $flock_id &f.flock.id]
                                  :alias        "f"
                                  :fields       :none}]
                      :order-by [[:asc [:field-id $name]]]})))))))))

(deftest specific-fields-test
  (mt/test-drivers (mt/normal-drivers-with-feature :left-join)
    (testing "Can we include a list of specific Fields?"
      (let [{:keys [columns rows]} (mt/format-rows-by [#(some-> % int) str identity]
                                     (mt/rows+column-names
                                       (mt/dataset bird-flocks
                                         (mt/run-mbql-query bird
                                           {:fields   [$id $name]
                                            :joins    [{:source-table $$flock
                                                        :condition    [:= $flock_id &f.flock.id]
                                                        :alias        "f"
                                                        :fields       [&f.flock.name]}]
                                            :order-by [[:asc [:field-id $name]]]}))))]
        (is (= (mapv mt/format-name ["id" "name" "name_2"])
               columns))
        (is (= [[2  "Big Red"         "Bayview Brood"]
                [7  "Callie Crow"     "Mission Street Murder"]
                [3  "Camellia Crow"   nil]
                [16 "Carson Crow"     "Mission Street Murder"]
                [12 "Chicken Little"  "Bayview Brood"]
                [5  "Geoff Goose"     nil]
                [9  "Gerald Goose"    "Green Street Gaggle"]
                [6  "Greg Goose"      "Green Street Gaggle"]
                [14 "McNugget"        "Bayview Brood"]
                [17 "Olita Owl"       nil]
                [18 "Oliver Owl"      "Portrero Hill Parliament"]
                [15 "Orville Owl"     "Portrero Hill Parliament"]
                [11 "Oswald Owl"      nil]
                [10 "Pamela Pelican"  nil]
                [8  "Patricia Pelican"nil]
                [13 "Paul Pelican"    "SoMa Squadron"]
                [4  "Peter Pelican"   "SoMa Squadron"]
                [1  "Russell Crow"    "Mission Street Murder"]]
               rows))))))

(deftest all-fields-datetime-field-test
  (mt/test-drivers (mt/normal-drivers-with-feature :left-join)
    (testing (str "Do Joins with `:fields``:all` work if the joined table includes Fields that come back wrapped in"
                  " `:datetime-field` forms?")
      (let [{:keys [columns rows]} (mt/format-rows-by [int identity identity int identity int int]
                                     (mt/rows+column-names
                                       (mt/run-mbql-query users
                                         {:source-table $$users
                                          :joins        [{:source-table $$checkins
                                                          :alias        "c"
                                                          :fields       "all"
                                                          :condition    [:= $id &c.checkins.id]}]
                                          :order-by     [["asc" &c.checkins.id]]
                                          :limit        3})))]
        (is (= (mapv mt/format-name ["id" "name" "last_login" "id_2" "date" "user_id" "venue_id"])
               columns))
        ;; not sure why only Oracle seems to do this
        (is (= [[1 "Plato Yeshua"        "2014-04-01T08:30:00Z" 1 "2014-04-07T00:00:00Z" 5 12]
                [2 "Felipinho Asklepios" "2014-12-05T15:15:00Z" 2 "2014-09-18T00:00:00Z" 1 31]
                [3 "Kaneonuskatew Eiran" "2014-11-06T16:15:00Z" 3 "2014-09-15T00:00:00Z" 8 56]]
               rows))))))

(deftest select-*-source-query-test
  (mt/test-drivers (mt/normal-drivers-with-feature :left-join)
    (testing "We should be able to run a query that for whatever reason ends up with a `SELECT *` for the source query"
      (let [{:keys [rows columns]} (mt/format-rows-by [int int]
                                     (mt/rows+column-names
                                       (mt/run-mbql-query checkins
                                         {:source-query {:source-table $$checkins
                                                         :aggregation  [[:sum $user_id->users.id]]
                                                         :breakout     [$id]}
                                          :joins        [{:alias        "u"
                                                          :source-table $$users
                                                          :condition    [:= *checkins.id &u.users.id]}]
                                          :order-by     [[:asc [:field (mt/format-name "id") {:base-type :type/Integer}]]]
                                          :limit        3})))]
        (is (= [(mt/format-name "id") "sum"]
               columns))
        (is (= [[1 5] [2 1] [3 8]]
               rows))))))

(deftest join-against-nested-mbql-query-test
  (mt/test-drivers (mt/normal-drivers-with-feature :left-join)
    (testing "Can we join against a source nested MBQL query?"
      (is (= [[29 "20th Century Cafe" 12  37.775 -122.423 2]
              [ 8 "25°"               11 34.1015 -118.342 2]
              [93 "33 Taps"            7 34.1018 -118.326 2]]
             (mt/format-rows-by :venues
               (mt/rows
                 (mt/run-mbql-query venues
                   {:source-table $$venues
                    :joins        [{:alias        "cat"
                                    :source-query {:source-table $$categories}
                                    :condition    [:= $category_id &cat.*categories.id]}]
                    :order-by     [[:asc $name]]
                    :limit        3}))))))))

(deftest join-against-card-source-query-test
  (mt/test-drivers (mt/normal-drivers-with-feature :left-join)
    (testing "Can we join against a `card__id` source query and use `:fields` `:all`?"
      (is (= {:rows
              [[29 "20th Century Cafe" 12 37.775  -122.423 2 12 "Café"]
               [8  "25°"               11 34.1015 -118.342 2 11 "Burger"]
               [93 "33 Taps"           7  34.1018 -118.326 2  7 "Bar"]]

              :columns
              (mapv mt/format-name ["id" "name" "category_id" "latitude" "longitude" "price" "id_2" "name_2"])}
             (mt/with-temp Card [{card-id :id} (qp.test-util/card-with-source-metadata-for-query (mt/mbql-query categories))]
               (mt/format-rows-by [int identity int 4.0 4.0 int int identity]
                 (mt/rows+column-names
                   (mt/run-mbql-query venues
                     {:joins    [{:alias        "cat"
                                  :source-table (str "card__" card-id)
                                  :fields       :all
                                  :condition    [:= $category_id &cat.*categories.id]}]
                      :order-by [[:asc $name]]
                      :limit    3})))))))))

(deftest join-on-field-literal-test
  (mt/test-drivers (mt/normal-drivers-with-feature :left-join)
    (testing "Can we join on a Field literal for a source query?"
      ;; Also: if you join against an *explicit* source query, do all columns for both queries come back? (Only applies
      ;; if you include `:source-metadata`)
      (is (= {:rows [[1 3 46 3] [2 9 40 9] [4 7 5 7]]
              :columns [(mt/format-name "venue_id") "count" (mt/format-name "category_id") "count_2"]}
             (mt/format-rows-by [int int int int]
               (mt/rows+column-names
                 (mt/with-temp Card [{card-id :id} (qp.test-util/card-with-source-metadata-for-query
                                                    (mt/mbql-query venues
                                                      {:aggregation [[:count]]
                                                       :breakout    [$category_id]}))]
                   (mt/run-mbql-query checkins
                     {:source-query {:source-table $$checkins
                                     :aggregation  [[:count]]
                                     :breakout     [$venue_id]}
                      :joins
                      [{:fields       :all
                        :alias        "venues"
                        :source-table (str "card__" card-id)
                        :strategy         :inner-join
                        :condition    [:=
                                       [:field "count" {:base-type :type/Number}]
                                       [:field "count" {:base-type :type/Number, :join-alias "venues"}]]}]
                      :order-by     [[:asc $venue_id]]
                      :limit        3})))))))))

(deftest aggregate-join-results-test
  (mt/test-drivers (mt/normal-drivers-with-feature :left-join)
    (testing "Can we aggregate on the results of a JOIN?"
      (mt/with-temp Card [{card-id :id} (qp.test-util/card-with-source-metadata-for-query
                                         (mt/mbql-query checkins
                                           {:aggregation [[:count]]
                                            :breakout    [$user_id]}))]
        (let [query (mt/mbql-query users
                      {:joins       [{:fields       :all
                                      :alias        "checkins_by_user"
                                      :source-table (str "card__" card-id)
                                      :condition    [:= $id &checkins_by_user.*checkins.user_id]}]
                       :aggregation [[:avg &checkins_by_user.*count/Float]]
                       :breakout    [!month.last_login]})]
          (mt/with-native-query-testing-context query
            ;; for whatever reason H2 gives slightly different answers :unamused:
            (is (= {:rows    (let [driver-avg #(if (= driver/*driver* :h2) %1 %2)]
                               [["2014-01-01T00:00:00Z" 77]
                                ["2014-02-01T00:00:00Z" 81]
                                ["2014-04-01T00:00:00Z" (driver-avg 50 49)]
                                ["2014-07-01T00:00:00Z" (driver-avg 69 68)]
                                ["2014-08-01T00:00:00Z" 64]
                                ["2014-10-01T00:00:00Z" (driver-avg 66 65)]
                                ["2014-11-01T00:00:00Z" (driver-avg 75 74)]
                                ["2014-12-01T00:00:00Z" 70]])
                    :columns [(mt/format-name "last_login") "avg"]}
                   (mt/format-rows-by [identity int]
                     (mt/rows+column-names
                      (qp/process-query query)))))))))))

(deftest get-all-columns-without-metadata-test
  (mt/test-drivers (mt/normal-drivers-with-feature :left-join)
    (testing "NEW! Can we still get all of our columns, even if we *DON'T* specify the metadata?"
      (mt/with-temp Card [{card-id               :id
                           {source-query :query} :dataset_query
                           source-metadata       :result_metadata} (qp.test-util/card-with-source-metadata-for-query
                                                                    (mt/mbql-query venues
                                                                      {:aggregation [[:count]]
                                                                       :breakout    [$category_id]}))]
        (is (= {:rows    [[1 3 46 3] [2 9 40 9] [4 7 5 7]]
                :columns [(mt/format-name "venue_id") "count" (mt/format-name "category_id") "count_2"]}
               (mt/rows+column-names
                 (mt/format-rows-by [int int int int]
                   (mt/run-mbql-query checkins
                     {:source-query {:source-table $$checkins
                                     :aggregation  [[:count]]
                                     :breakout     [$venue_id]}
                      :joins        [{:source-table (str "card__" card-id)
                                      :alias        "venues"
                                      :fields       :all
                                      :strategy     :inner-join
                                      :condition    [:=
                                                     [:field "count" {:base-type :type/Number}]
                                                     [:field "count" {:base-type :type/Number, :join-alias "venues"}]]}]
                      :order-by     [[:asc $venue_id]]
                      :limit        3})))))))))

(deftest joined-field-in-time-interval-test
  (mt/test-drivers (mt/normal-drivers-with-feature :left-join)
    (testing "Should be able to use a joined field in a `:time-interval` clause"
      (is (= {:rows    []
              :columns (mapv mt/format-name ["id" "name" "category_id" "latitude" "longitude" "price"])}
             (mt/rows+column-names
               (mt/run-mbql-query venues
                 {:joins    [{:source-table $$checkins
                              :alias        "c"
                              :strategy     :right-join
                              :condition    [:= $id &c.checkins.venue_id]}]
                  :filter   [:time-interval &c.checkins.date -30 :day]
                  :order-by [[:asc &c.checkins.id]]
                  :limit    10})))))))

(deftest deduplicate-column-names-test
  (mt/test-drivers (mt/normal-drivers-with-feature :left-join)
    (testing (str "Do we gracefully handle situtations where joins would produce multiple columns with the same name? "
                  "(Multiple columns named `id` in the example below)")
      (let [{:keys [rows columns]} (mt/rows+column-names
                                     (mt/format-rows-by [int  ; checkins.id
                                                         str  ; checkins.date
                                                         int  ; checkins.user_id
                                                         int  ; checkins.venue_id
                                                         int  ; users.id
                                                         str  ; users.name
                                                         str  ; users.last_login
                                                         int  ; venues.id
                                                         str  ; venues.name
                                                         int  ; venues.category_id
                                                         3.0  ; venues.latitude
                                                         3.0  ; venues.longitude
                                                         int] ; venues.price
                                       (mt/run-mbql-query checkins
                                         {:source-query {:source-table $$checkins
                                                         :joins
                                                         [{:fields       :all
                                                           :alias        "u"
                                                           :source-table $$users
                                                           :condition    [:= $user_id &u.users.id]}]}
                                          :joins        [{:fields       :all
                                                          :alias        "v"
                                                          :source-table $$venues
                                                          :condition    [:= $user_id &v.venues.id]}]
                                          :order-by     [[:asc $id]]
                                          :limit        2})))]
        (is (= (mapv
                mt/format-name
                ["id"     "date"   "user_id"     "venue_id"                       ; checkins
                 "id_2"   "name"   "last_login"                                   ; users
                 "id_3" "name_2" "category_id" "latitude" "longitude" "price"]) ; venues
               columns))
        (is (= [[1 "2014-04-07T00:00:00Z" 5 12
                 5 "Quentin Sören" "2014-10-03T17:30:00Z"
                 5 "Brite Spot Family Restaurant" 20 34.078 -118.261 2]
                [2 "2014-09-18T00:00:00Z" 1 31
                 1 "Plato Yeshua" "2014-04-01T08:30:00Z"
                 1 "Red Medicine" 4 10.065 -165.374 3]]
               rows))))))

(deftest sql-question-source-query-test
  (mt/test-drivers (mt/normal-drivers-with-feature :nested-queries :left-join)
    (testing "we should be able to use a SQL question as a source query in a Join"
      (mt/with-temp Card [{card-id :id, :as card} (qp.test-util/card-with-source-metadata-for-query
                                                   (mt/native-query (qp/compile (mt/mbql-query venues))))]
        (is (= [[1 "2014-04-07T00:00:00Z" 5 12 12 "The Misfit Restaurant + Bar" 2 34.0154 -118.497 2]
                [2 "2014-09-18T00:00:00Z" 1 31 31 "Bludso's BBQ"                5 33.8894 -118.207 2]]
               (mt/formatted-rows [int identity int int int identity int 4.0 4.0 int]
                 (mt/run-mbql-query checkins
                   {:joins    [{:fields       :all
                                :source-table (str "card__" card-id)
                                :alias        "card"
                                :condition    [:= $venue_id &card.venues.id]}]
                    :order-by [[:asc $id]]
                    :limit    2}))))))))

(deftest joined-date-filter-test
  ;; TIMEZONE FIXME — The excluded drivers below don't have TIME types, so the `attempted-murders` dataset doesn't
  ;; currently work. We should use the closest equivalent types (e.g. `DATETIME` or `TIMESTAMP` so we can still load
  ;; the dataset and run tests using this dataset such as these, which doesn't even use the TIME type.
  (mt/test-drivers (set/difference (mt/normal-drivers-with-feature :nested-queries :left-join)
                                   timezones-test/broken-drivers)
    (testing "Date filter should behave the same for joined columns"
      (mt/dataset attempted-murders
        (is (= [["2019-11-01T07:23:18.331Z" "2019-11-01T07:23:18.331Z"]]
               (mt/rows
                (mt/run-mbql-query attempts
                  {:fields [$datetime_tz]
                   :filter [:and
                            [:between $datetime_tz "2019-11-01" "2019-11-01"]
                            [:between &attempts_joined.datetime_tz "2019-11-01" "2019-11-01"]]
                   :joins  [{:alias        "attempts_joined"
                             :condition    [:= $id &attempts_joined.id]
                             :fields       [&attempts_joined.datetime_tz]
                             :source-table $$attempts}]}))))))))

(deftest expressions-referencing-joined-aggregation-expressions-test
  (testing (mt/normal-drivers-with-feature :nested-queries :left-join :expressions)
    (testing "Should be able to use expressions against columns that come from aggregation expressions in joins"
      (is (= [[1 "Red Medicine"          4  10.065 -165.374 3 1.5  4 3 2 1]
              [2 "Stout Burgers & Beers" 11 34.1   -118.329 2 2.0 11 2 1 1]
              [3 "The Apple Pan"         11 34.041 -118.428 2 2.0 11 2 1 1]]
             (mt/formatted-rows [int str int 3.0 3.0 int 1.0 int int int int]
               (mt/run-mbql-query venues
                 {:fields      [$id
                                $name
                                $category_ID
                                $latitude
                                $longitude
                                $price
                                [:expression "RelativePrice"]]
                  :expressions {:RelativePrice [:/ $price &CategoriesStats.*AvgPrice/Integer]}
                  :joins       [{:condition    [:= $category_id &CategoriesStats.venues.category_id]
                                 :source-query {:source-table $$venues
                                                :aggregation  [[:aggregation-options [:max $price] {:name "MaxPrice"}]
                                                               [:aggregation-options [:avg $price] {:name "AvgPrice"}]
                                                               [:aggregation-options [:min $price] {:name "MinPrice"}]]
                                                :breakout     [$category_id]}
                                 :alias        "CategoriesStats"
                                 :fields       :all}]
                  :limit       3})))))))

(deftest join-source-queries-with-joins-test
  (testing "Should be able to join against source queries that themselves contain joins (#12928)"
    (mt/test-drivers (mt/normal-drivers-with-feature :nested-queries :left-join :foreign-keys)
      (mt/dataset sample-dataset
        (testing "(#12928)"
          (let [query (mt/mbql-query orders
                        {:source-query {:source-table $$orders
                                        :joins        [{:fields       :all
                                                        :source-table $$products
                                                        :condition    [:= $orders.product_id &P1.products.id]
                                                        :alias        "P1"}
                                                       {:fields       :all
                                                        :source-table $$people
                                                        :condition    [:= $orders.user_id &People.people.id]
                                                        :alias        "People"}]
                                        :aggregation  [[:count]]
                                        :breakout     [&P1.products.category
                                                       [:field %people.source {:join-alias "People"}]]}
                         :joins        [{:fields       :all
                                         :condition    [:= &P1.products.category &Q2.products.category]
                                         :alias        "Q2"
                                         :source-query {:source-table $$reviews
                                                        :joins        [{:fields       :all
                                                                        :source-table $$products
                                                                        :condition    [:=
                                                                                       $reviews.product_id
                                                                                       &P2.products.id]
                                                                        :alias        "P2"}]
                                                        :aggregation  [[:avg $reviews.rating]]
                                                        :breakout     [&P2.products.category]}}]
                         :order-by     [[:asc &P1.products.category]
                                        [:asc [:field %people.source {:join-alias "People"}]]]
                         :limit        2})]
            (mt/with-native-query-testing-context query
              (is (= [["Doohickey" "Affiliate" 783 "Doohickey" 3]
                      ["Doohickey" "Facebook" 816 "Doohickey" 3]]
                     (mt/formatted-rows [str str int str int]
                       (qp/process-query query)))))))

        (testing "and custom expressions (#13649) (#18086)"
          (let [query (mt/mbql-query orders
                        {:source-query {:source-table $$orders
                                        :aggregation  [[:count]]
                                        :breakout     [$product_id]
                                        :filter       [:= $product_id 4]}
                         :joins        [{:fields       :all
                                         :source-query {:source-table $$orders
                                                        :aggregation  [[:count]]
                                                        :breakout     [$product_id]
                                                        :filter       [:and
                                                                       [:= $product_id 4]
                                                                       [:> $quantity 3]]}
                                         :condition    [:= $product_id &Q2.orders.product_id]
                                         :alias        "Q2"}]
                         :expressions {:expr [:/
                                              [:field "count" {:base-type :type/BigInteger, :join-alias "Q2"}]
                                              [:field "count" {:base-type :type/BigInteger}]]}
                         :limit        2})]
            (mt/with-native-query-testing-context query
              ;; source.product_id, source.count, source.expr, source.Q2__product_id, source.Q2__count
              (is (= [[4 89 0.46 4 41]]
                     (mt/formatted-rows [int int 2.0 int int]
                       (qp/process-query query)))))))))))

(deftest join-against-saved-question-with-sort-test
  (mt/test-drivers (mt/normal-drivers-with-feature :nested-queries :left-join)
    (testing "Should be able to join against a Saved Question that is sorted (#13744)"
      (mt/dataset sample-dataset
        (let [query (mt/mbql-query products
                      {:joins    [{:source-query {:source-table $$products
                                                  :aggregation  [[:count]]
                                                  :breakout     [$category]
                                                  :order-by     [[:asc [:aggregation 0]]]}
                                   :alias        "Q1"
                                   :condition    [:= $category [:field %category {:join-alias "Q1"}]]
                                   :fields       :all}]
                       :order-by [[:asc $id]]
                       :limit    1})]
          (mt/with-native-query-testing-context query
            (is (= [[1
                     "1018947080336"
                     "Rustic Paper Wallet"
                     "Gizmo"
                     "Swaniawski, Casper and Hilll"
                     29.46
                     4.6
                     "2017-07-19T19:44:56.582Z"
                     "Gizmo"
                     51]]
                   (mt/formatted-rows [int str str str str 2.0 1.0 str str int]
                     (qp/process-query query))))))))))

(deftest join-with-space-in-alias-test
  (mt/test-drivers (mt/normal-drivers-with-feature :nested-queries :left-join)
    (testing "Some drivers don't allow Table alises with spaces in them. Make sure joins still work."
      (mt/dataset sample-dataset
        (mt/with-bigquery-fks #{:bigquery-cloud-sdk}
          (let [query (mt/mbql-query products
                        {:joins    [{:source-query {:source-table $$orders}
                                     :alias        "Q 1"
                                     :condition    [:= $id [:field %orders.product_id {:join-alias "Q 1"}]]
                                     :fields       :all}]
                         :fields   [$id
                                    [:field %orders.id {:join-alias "Q 1"}]]
                         :order-by [[:asc $id]
                                    [:asc [:field %orders.id {:join-alias "Q 1"}]]]
                         :limit    2})]
            (mt/with-native-query-testing-context query
              (is (= [[1 448] [1 493]]
                     (mt/formatted-rows [int int]
                       (qp/process-query query)))))))))))

(deftest joining-nested-queries-with-same-aggregation-test
  (mt/test-drivers (mt/normal-drivers-with-feature :nested-queries :left-join)
    (testing (str "Should be able to join two nested queries with the same aggregation on a Field in their respective "
                  "source queries (#18512)")
      (mt/dataset sample-dataset
        (let [query (mt/mbql-query reviews
                      {:source-query {:source-table $$reviews
                                      :joins        [{:source-table $$products
                                                      :alias        "Products"
                                                      :condition    [:= $product_id &Products.products.id]
                                                      :fields       :all}]
                                      :breakout     [!month.&Products.products.created_at]
                                      :aggregation  [[:distinct &Products.products.id]]
                                      :filter       [:= &Products.products.category "Doohickey"]}
                       :joins        [{:source-query {:source-table $$reviews
                                                      :joins        [{:source-table $$products
                                                                      :alias        "Products"
                                                                      :condition    [:= $product_id &Products.products.id]
                                                                      :fields       :all}]
                                                      :breakout     [!month.&Products.products.created_at]
                                                      :aggregation  [[:distinct &Products.products.id]]
                                                      :filter       [:= &Products.products.category "Gizmo"]}
                                       :alias        "Q2"
                                       :condition    [:= !month.products.created_at !month.&Q2.products.created_at]
                                       :fields       :all}]
                       :order-by     [[:asc !month.&Products.products.created_at]]
                       :limit        3})]
          (mt/with-native-query-testing-context query
            (is (= [["2016-05-01T00:00:00Z" 3 nil nil]
                    ["2016-06-01T00:00:00Z" 2 "2016-06-01T00:00:00Z" 1]
                    ["2016-08-01T00:00:00Z" 2 nil nil]]
                   (mt/formatted-rows [str int str int]
                     (qp/process-query query))))))))))

(deftest join-against-same-table-as-source-query-source-table-test
  (testing "Joining against the same table as the source table of the source query should work (#18502)"
    (mt/test-drivers (mt/normal-drivers-with-feature :nested-queries :left-join)
      (mt/dataset sample-dataset
        (let [query (mt/mbql-query people
                      {:source-query {:source-table $$people
                                      :breakout     [!month.created_at]
                                      :aggregation  [[:count]]}
                       :joins        [{:source-query {:source-table $$people
                                                      :breakout     [!month.birth_date]
                                                      :aggregation  [[:count]]}
                                       :alias        "Q2"
                                       :condition    [:= !month.created_at !month.&Q2.birth_date]
                                       :fields       :all}]
                       :order-by     [[:asc !month.created_at]]
                       :limit        3})]
          (mt/with-native-query-testing-context query
            (is (= [["2016-04-01T00:00:00Z" 26 nil nil]
                    ["2016-05-01T00:00:00Z" 77 nil nil]
                    ["2016-06-01T00:00:00Z" 82 nil nil]]
                   (mt/formatted-rows [str int str int]
                     (qp/process-query query))))))))))

(deftest join-against-multiple-saved-questions-with-same-column-test
<<<<<<< HEAD
  (testing "Should be able to join multiple against saved questions on the same column (#15863)"
    (mt/dataset sample-dataset
      (let [q1         (mt/mbql-query products {:breakout [$category], :aggregation [[:count]]})
            q2         (mt/mbql-query products {:breakout [$category], :aggregation [[:sum $price]]})
            q3         (mt/mbql-query products {:breakout [$category], :aggregation [[:avg $rating]]})
            metadata   (fn [query]
                         {:post [(some? %)]}
                         (-> query qp/process-query :data :results_metadata :columns))
            query-card (fn [query]
                         {:dataset_query query, :result_metadata (metadata query)})]
        (mt/with-temp* [Card [{card-1-id :id} (query-card q1)]
                        Card [{card-2-id :id} (query-card q2)]
                        Card [{card-3-id :id} (query-card q3)]]
          (let [query (mt/mbql-query products
                        {:source-table (format "card__%d" card-1-id)
                         :joins        [{:fields       :all
                                         :source-table (format "card__%d" card-2-id)
                                         :condition    [:=
                                                        $category
                                                        &Q2.category]
                                         :alias        "Q2"}
                                        {:fields       :all
                                         :source-table (format "card__%d" card-3-id)
                                         :condition    [:=
                                                        $category
                                                        &Q3.category]
                                         :alias        "Q3"}]})]
            (mt/with-native-query-testing-context query
              (let [results (qp/process-query query)]
                (is (= ["Category" "Count" "Q2 → Category" "Q2 → Sum" "Q3 → Category" "Q3 → Avg"]
                       (map :display_name (get-in results [:data :results_metadata :columns]))))
                (is (= [["Doohickey" 42 "Doohickey" 2185.89 "Doohickey" 3.73]
                        ["Gadget"    53 "Gadget"    3019.2  "Gadget"    3.43]
                        ["Gizmo"     51 "Gizmo"     2834.88 "Gizmo"     3.64]
                        ["Widget"    54 "Widget"    3109.31 "Widget"    3.15]]
                       (mt/formatted-rows [str int str 2.0 str 2.0] results)))))))))))

(deftest double-quotes-in-join-alias-test
  (mt/test-drivers (mt/normal-drivers-with-feature :left-join)
    (testing "Make sure our we handle (escape) double quotes in join aliases. Make sure we prevent SQL injection (#20307)"
      (let [expected-rows (mt/rows
                           (mt/run-mbql-query venues
                             {:joins [{:source-table $$categories
                                       :alias        "Cat"
                                       :condition    [:= $id $id]
                                       :fields       [&Cat.categories.id]}]
                              :limit 1}))]
        (is (= 1
               (count expected-rows)))
        ;; these normally get ESCAPED by [[metabase.util.honeysql-extensions/identifier]] when they're compiled to SQL,
        ;; but some fussy databases such as Oracle don't even allow escaped double quotes in identifiers. So make sure
        ;; that we don't allow SQL injection AND things still work
        (doseq [evil-join-alias ["users.id\" AS user_id, u.* FROM categories LEFT JOIN users u ON 1 = 1; --"
                                 "users.id\\\" AS user_id, u.* FROM categories LEFT JOIN users u ON 1 = 1; --"
                                 "users.id\\u0022 AS user_id, u.* FROM categories LEFT JOIN users u ON 1 = 1; --"
                                 "users.id` AS user_id, u.* FROM categories LEFT JOIN users u ON 1 = 1; --"
                                 "users.id\\` AS user_id, u.* FROM categories LEFT JOIN users u ON 1 = 1; --"]]
          (let [evil-query (mt/mbql-query venues
                             {:joins [{:source-table $$categories
                                       :alias        evil-join-alias
                                       :condition    [:= $id $id]
                                       :fields       [[:field %categories.id {:join-alias evil-join-alias}]]}]
                              :limit 1})]
            (mt/with-native-query-testing-context evil-query
              (is (= expected-rows
                     (mt/rows (qp/process-query evil-query)))))))))))

(def ^:private charsets
  {:ascii   (into (vec (for [i (range 26)]
                         (char (+ (int \A) i))))
                  [\_])
   :unicode (vec "가나다라마바사아자차카타파하")})

(defn- very-long-identifier [charset length]
  (str/join (for [i (range length)]
              (nth charset (mod i (count charset))))))

(deftest very-long-join-name-test
  (mt/test-drivers (mt/normal-drivers-with-feature :left-join)
    (testing "Drivers should work correctly even if joins have REALLLLLLY long names (#15978)"
      (doseq [[charset-name charset] charsets
              alias-length           [100 300 1000]]
        (testing (format "\ncharset = %s\nalias-length = %d" charset-name alias-length)
          (let [join-alias   (very-long-identifier charset alias-length)
                join-alias-2 (str/join [join-alias "_2"])
                query      (mt/mbql-query venues
                             {:joins    [{:source-table $$categories
                                          :alias        join-alias
                                          :condition    [:= $category_id [:field %categories.id {:join-alias join-alias}]]
                                          :fields       :none}
                                         ;; make sure we don't just truncate the alias names -- if REALLY LONG names
                                         ;; differ just by some characters at the end that won't cut it
                                         {:source-table $$categories
                                          :alias        join-alias-2
                                          :condition    [:= $category_id [:field %categories.id {:join-alias join-alias-2}]]
                                          :fields       :none}]
                              :fields   [$id
                                         $name
                                         [:field %categories.name {:join-alias join-alias}]
                                         [:field %categories.name {:join-alias join-alias-2}]]
                              :order-by [[:asc $id]]
                              :limit    2})]
            (mt/with-native-query-testing-context query
              (is (= [[1 "Red Medicine"          "Asian"  "Asian"]
                      [2 "Stout Burgers & Beers" "Burger" "Burger"]]
                     (mt/formatted-rows [int str str str]
                       (qp/process-query query)))))))))))
=======
  (testing "Should be able to join multiple against saved questions on the same column (#15863, #20362)"
    (mt/test-drivers (mt/normal-drivers-with-feature :nested-queries :left-join)
      (mt/dataset sample-dataset
        (let [q1         (mt/mbql-query products {:breakout [$category], :aggregation [[:count]]})
              q2         (mt/mbql-query products {:breakout [$category], :aggregation [[:sum $price]]})
              q3         (mt/mbql-query products {:breakout [$category], :aggregation [[:avg $rating]]})
              metadata   (fn [query]
                           {:post [(some? %)]}
                           (-> query qp/process-query :data :results_metadata :columns))
              query-card (fn [query]
                           {:dataset_query query, :result_metadata (metadata query)})]
          (mt/with-temp* [Card [{card-1-id :id} (query-card q1)]
                          Card [{card-2-id :id} (query-card q2)]
                          Card [{card-3-id :id} (query-card q3)]]
            (let [query (mt/mbql-query products
                          {:source-table (format "card__%d" card-1-id)
                           :joins        [{:fields       :all
                                           :source-table (format "card__%d" card-2-id)
                                           :condition    [:=
                                                          $category
                                                          &Q2.category]
                                           :alias        "Q2"}
                                          {:fields       :all
                                           :source-table (format "card__%d" card-3-id)
                                           :condition    [:=
                                                          $category
                                                          &Q3.category]
                                           :alias        "Q3"}]
                           :order-by     [[:asc $category]]})]
              (mt/with-native-query-testing-context query
                (let [results (qp/process-query query)]
                  (when (#{:postgres :h2} driver/*driver*)
                    (is (= ["Category" "Count" "Q2 → Category" "Q2 → Sum" "Q3 → Category" "Q3 → Avg"]
                           (map :display_name (get-in results [:data :results_metadata :columns])))))
                  (is (= [["Doohickey" 42 "Doohickey" 2185.89 "Doohickey" 3.73]
                          ["Gadget"    53 "Gadget"    3019.2  "Gadget"    3.43]
                          ["Gizmo"     51 "Gizmo"     2834.88 "Gizmo"     3.64]
                          ["Widget"    54 "Widget"    3109.31 "Widget"    3.15]]
                         (mt/formatted-rows [str int str 2.0 str 2.0] results))))))))))))

(deftest use-correct-source-alias-for-fields-from-joins-test
  (testing "Make sure we use the correct escaped alias for a Fields coming from joins (#20413)"
    (mt/test-drivers (mt/normal-drivers-with-feature :nested-queries :left-join)
      (mt/dataset sample-dataset
        (let [query (mt/mbql-query orders
                      {:joins       [{:source-table $$products
                                      :alias        "Products Renamed"
                                      :condition    [:=
                                                     $product_id
                                                     [:field %products.id {:join-alias "Products Renamed"}]]
                                      :fields       :all}]
                       :expressions {"CC" [:+ 1 1]}
                       :filter      [:=
                                     [:field %products.category {:join-alias "Products Renamed"}]
                                     "Doohickey"]
                       :order-by    [[:asc $id]]
                       :limit       2})]
          (mt/with-native-query-testing-context query
            (let [results (qp/process-query query)]
              (when (#{:h2 :postgres} driver/*driver*)
                (is (= ["ID"
                        "User ID"
                        "Product ID"
                        "Subtotal"
                        "Tax"
                        "Total"
                        "Discount"
                        "Created At"
                        "Quantity"
                        "CC"
                        "Products Renamed → ID"
                        "Products Renamed → Ean"
                        "Products Renamed → Title"
                        "Products Renamed → Category"
                        "Products Renamed → Vendor"
                        "Products Renamed → Price"
                        "Products Renamed → Rating"
                        "Products Renamed → Created At"]
                       (map :display_name (get-in results [:data :results_metadata :columns])))))
              (is (= [[6 1 60 29.8 1.64 31.44 nil "2019-11-06T16:38:50.134Z" 3 2
                       60 "4819782507258" "Rustic Paper Car" "Doohickey" "Stroman-Carroll" 19.87 4.1 "2017-12-16T11:14:43.264Z"]
                      [10 1 6 97.44 5.36 102.8 nil "2020-01-17T01:44:37.233Z" 2 2
                       6 "2293343551454" "Small Marble Hat" "Doohickey" "Nolan-Wolff" 64.96 3.8 "2017-03-29T05:43:40.15Z"]]
                     (mt/formatted-rows [int int int 2.0 2.0 2.0 2.0 str int int
                                         int str str str str 2.0 2.0 str]
                       results))))))))))
>>>>>>> ad4ded48
<|MERGE_RESOLUTION|>--- conflicted
+++ resolved
@@ -691,7 +691,6 @@
                      (qp/process-query query))))))))))
 
 (deftest join-against-multiple-saved-questions-with-same-column-test
-<<<<<<< HEAD
   (testing "Should be able to join multiple against saved questions on the same column (#15863)"
     (mt/dataset sample-dataset
       (let [q1         (mt/mbql-query products {:breakout [$category], :aggregation [[:count]]})
@@ -728,117 +727,6 @@
                         ["Gizmo"     51 "Gizmo"     2834.88 "Gizmo"     3.64]
                         ["Widget"    54 "Widget"    3109.31 "Widget"    3.15]]
                        (mt/formatted-rows [str int str 2.0 str 2.0] results)))))))))))
-
-(deftest double-quotes-in-join-alias-test
-  (mt/test-drivers (mt/normal-drivers-with-feature :left-join)
-    (testing "Make sure our we handle (escape) double quotes in join aliases. Make sure we prevent SQL injection (#20307)"
-      (let [expected-rows (mt/rows
-                           (mt/run-mbql-query venues
-                             {:joins [{:source-table $$categories
-                                       :alias        "Cat"
-                                       :condition    [:= $id $id]
-                                       :fields       [&Cat.categories.id]}]
-                              :limit 1}))]
-        (is (= 1
-               (count expected-rows)))
-        ;; these normally get ESCAPED by [[metabase.util.honeysql-extensions/identifier]] when they're compiled to SQL,
-        ;; but some fussy databases such as Oracle don't even allow escaped double quotes in identifiers. So make sure
-        ;; that we don't allow SQL injection AND things still work
-        (doseq [evil-join-alias ["users.id\" AS user_id, u.* FROM categories LEFT JOIN users u ON 1 = 1; --"
-                                 "users.id\\\" AS user_id, u.* FROM categories LEFT JOIN users u ON 1 = 1; --"
-                                 "users.id\\u0022 AS user_id, u.* FROM categories LEFT JOIN users u ON 1 = 1; --"
-                                 "users.id` AS user_id, u.* FROM categories LEFT JOIN users u ON 1 = 1; --"
-                                 "users.id\\` AS user_id, u.* FROM categories LEFT JOIN users u ON 1 = 1; --"]]
-          (let [evil-query (mt/mbql-query venues
-                             {:joins [{:source-table $$categories
-                                       :alias        evil-join-alias
-                                       :condition    [:= $id $id]
-                                       :fields       [[:field %categories.id {:join-alias evil-join-alias}]]}]
-                              :limit 1})]
-            (mt/with-native-query-testing-context evil-query
-              (is (= expected-rows
-                     (mt/rows (qp/process-query evil-query)))))))))))
-
-(def ^:private charsets
-  {:ascii   (into (vec (for [i (range 26)]
-                         (char (+ (int \A) i))))
-                  [\_])
-   :unicode (vec "가나다라마바사아자차카타파하")})
-
-(defn- very-long-identifier [charset length]
-  (str/join (for [i (range length)]
-              (nth charset (mod i (count charset))))))
-
-(deftest very-long-join-name-test
-  (mt/test-drivers (mt/normal-drivers-with-feature :left-join)
-    (testing "Drivers should work correctly even if joins have REALLLLLLY long names (#15978)"
-      (doseq [[charset-name charset] charsets
-              alias-length           [100 300 1000]]
-        (testing (format "\ncharset = %s\nalias-length = %d" charset-name alias-length)
-          (let [join-alias   (very-long-identifier charset alias-length)
-                join-alias-2 (str/join [join-alias "_2"])
-                query      (mt/mbql-query venues
-                             {:joins    [{:source-table $$categories
-                                          :alias        join-alias
-                                          :condition    [:= $category_id [:field %categories.id {:join-alias join-alias}]]
-                                          :fields       :none}
-                                         ;; make sure we don't just truncate the alias names -- if REALLY LONG names
-                                         ;; differ just by some characters at the end that won't cut it
-                                         {:source-table $$categories
-                                          :alias        join-alias-2
-                                          :condition    [:= $category_id [:field %categories.id {:join-alias join-alias-2}]]
-                                          :fields       :none}]
-                              :fields   [$id
-                                         $name
-                                         [:field %categories.name {:join-alias join-alias}]
-                                         [:field %categories.name {:join-alias join-alias-2}]]
-                              :order-by [[:asc $id]]
-                              :limit    2})]
-            (mt/with-native-query-testing-context query
-              (is (= [[1 "Red Medicine"          "Asian"  "Asian"]
-                      [2 "Stout Burgers & Beers" "Burger" "Burger"]]
-                     (mt/formatted-rows [int str str str]
-                       (qp/process-query query)))))))))))
-=======
-  (testing "Should be able to join multiple against saved questions on the same column (#15863, #20362)"
-    (mt/test-drivers (mt/normal-drivers-with-feature :nested-queries :left-join)
-      (mt/dataset sample-dataset
-        (let [q1         (mt/mbql-query products {:breakout [$category], :aggregation [[:count]]})
-              q2         (mt/mbql-query products {:breakout [$category], :aggregation [[:sum $price]]})
-              q3         (mt/mbql-query products {:breakout [$category], :aggregation [[:avg $rating]]})
-              metadata   (fn [query]
-                           {:post [(some? %)]}
-                           (-> query qp/process-query :data :results_metadata :columns))
-              query-card (fn [query]
-                           {:dataset_query query, :result_metadata (metadata query)})]
-          (mt/with-temp* [Card [{card-1-id :id} (query-card q1)]
-                          Card [{card-2-id :id} (query-card q2)]
-                          Card [{card-3-id :id} (query-card q3)]]
-            (let [query (mt/mbql-query products
-                          {:source-table (format "card__%d" card-1-id)
-                           :joins        [{:fields       :all
-                                           :source-table (format "card__%d" card-2-id)
-                                           :condition    [:=
-                                                          $category
-                                                          &Q2.category]
-                                           :alias        "Q2"}
-                                          {:fields       :all
-                                           :source-table (format "card__%d" card-3-id)
-                                           :condition    [:=
-                                                          $category
-                                                          &Q3.category]
-                                           :alias        "Q3"}]
-                           :order-by     [[:asc $category]]})]
-              (mt/with-native-query-testing-context query
-                (let [results (qp/process-query query)]
-                  (when (#{:postgres :h2} driver/*driver*)
-                    (is (= ["Category" "Count" "Q2 → Category" "Q2 → Sum" "Q3 → Category" "Q3 → Avg"]
-                           (map :display_name (get-in results [:data :results_metadata :columns])))))
-                  (is (= [["Doohickey" 42 "Doohickey" 2185.89 "Doohickey" 3.73]
-                          ["Gadget"    53 "Gadget"    3019.2  "Gadget"    3.43]
-                          ["Gizmo"     51 "Gizmo"     2834.88 "Gizmo"     3.64]
-                          ["Widget"    54 "Widget"    3109.31 "Widget"    3.15]]
-                         (mt/formatted-rows [str int str 2.0 str 2.0] results))))))))))))
 
 (deftest use-correct-source-alias-for-fields-from-joins-test
   (testing "Make sure we use the correct escaped alias for a Fields coming from joins (#20413)"
@@ -886,4 +774,74 @@
                      (mt/formatted-rows [int int int 2.0 2.0 2.0 2.0 str int int
                                          int str str str str 2.0 2.0 str]
                        results))))))))))
->>>>>>> ad4ded48
+
+(deftest double-quotes-in-join-alias-test
+  (mt/test-drivers (mt/normal-drivers-with-feature :left-join)
+    (testing "Make sure our we handle (escape) double quotes in join aliases. Make sure we prevent SQL injection (#20307)"
+      (let [expected-rows (mt/rows
+                           (mt/run-mbql-query venues
+                             {:joins [{:source-table $$categories
+                                       :alias        "Cat"
+                                       :condition    [:= $id $id]
+                                       :fields       [&Cat.categories.id]}]
+                              :limit 1}))]
+        (is (= 1
+               (count expected-rows)))
+        ;; these normally get ESCAPED by [[metabase.util.honeysql-extensions/identifier]] when they're compiled to SQL,
+        ;; but some fussy databases such as Oracle don't even allow escaped double quotes in identifiers. So make sure
+        ;; that we don't allow SQL injection AND things still work
+        (doseq [evil-join-alias ["users.id\" AS user_id, u.* FROM categories LEFT JOIN users u ON 1 = 1; --"
+                                 "users.id\\\" AS user_id, u.* FROM categories LEFT JOIN users u ON 1 = 1; --"
+                                 "users.id\\u0022 AS user_id, u.* FROM categories LEFT JOIN users u ON 1 = 1; --"
+                                 "users.id` AS user_id, u.* FROM categories LEFT JOIN users u ON 1 = 1; --"
+                                 "users.id\\` AS user_id, u.* FROM categories LEFT JOIN users u ON 1 = 1; --"]]
+          (let [evil-query (mt/mbql-query venues
+                             {:joins [{:source-table $$categories
+                                       :alias        evil-join-alias
+                                       :condition    [:= $id $id]
+                                       :fields       [[:field %categories.id {:join-alias evil-join-alias}]]}]
+                              :limit 1})]
+            (mt/with-native-query-testing-context evil-query
+              (is (= expected-rows
+                     (mt/rows (qp/process-query evil-query)))))))))))
+
+(def ^:private charsets
+  {:ascii   (into (vec (for [i (range 26)]
+                         (char (+ (int \A) i))))
+                  [\_])
+   :unicode (vec "가나다라마바사아자차카타파하")})
+
+(defn- very-long-identifier [charset length]
+  (str/join (for [i (range length)]
+              (nth charset (mod i (count charset))))))
+
+(deftest very-long-join-name-test
+  (mt/test-drivers (mt/normal-drivers-with-feature :left-join)
+    (testing "Drivers should work correctly even if joins have REALLLLLLY long names (#15978)"
+      (doseq [[charset-name charset] charsets
+              alias-length           [100 300 1000]]
+        (testing (format "\ncharset = %s\nalias-length = %d" charset-name alias-length)
+          (let [join-alias   (very-long-identifier charset alias-length)
+                join-alias-2 (str/join [join-alias "_2"])
+                query      (mt/mbql-query venues
+                             {:joins    [{:source-table $$categories
+                                          :alias        join-alias
+                                          :condition    [:= $category_id [:field %categories.id {:join-alias join-alias}]]
+                                          :fields       :none}
+                                         ;; make sure we don't just truncate the alias names -- if REALLY LONG names
+                                         ;; differ just by some characters at the end that won't cut it
+                                         {:source-table $$categories
+                                          :alias        join-alias-2
+                                          :condition    [:= $category_id [:field %categories.id {:join-alias join-alias-2}]]
+                                          :fields       :none}]
+                              :fields   [$id
+                                         $name
+                                         [:field %categories.name {:join-alias join-alias}]
+                                         [:field %categories.name {:join-alias join-alias-2}]]
+                              :order-by [[:asc $id]]
+                              :limit    2})]
+            (mt/with-native-query-testing-context query
+              (is (= [[1 "Red Medicine"          "Asian"  "Asian"]
+                      [2 "Stout Burgers & Beers" "Burger" "Burger"]]
+                     (mt/formatted-rows [int str str str]
+                       (qp/process-query query)))))))))))