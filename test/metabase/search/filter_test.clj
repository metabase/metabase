--- conflicted
+++ resolved
@@ -128,18 +128,7 @@
   (testing "archived filters"
     (is (= [:= :card.archived false]
            (:where (search.filter/build-filters
-<<<<<<< HEAD
                     base-search-query "card" default-search-ctx))))))
-=======
-                    base-search-query "card" default-search-ctx))))
-
-    (is (= [:and
-            [:= :table.active true]
-            [:= :table.visibility_type nil]
-            [:not [:= :table.db_id audit/audit-db-id]]]
-           (:where (search.filter/build-filters
-                    base-search-query "table"  default-search-ctx))))))
->>>>>>> 84fd549f
 
 (deftest ^:parallel build-table-filter-always-ignores-audit-tables
   (is (contains?
