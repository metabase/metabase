(ns ^:mb/driver-tests metabase.driver.sql-jdbc-test
  (:require
   [clojure.test :refer :all]
   [metabase.driver :as driver]
   [metabase.driver.common.table-rows-sample :as table-rows-sample]
   [metabase.driver.mysql :as mysql]
   [metabase.driver.sql-jdbc.sync.describe-database :as sql-jdbc.describe-database]
   [metabase.driver.sql.query-processor :as sql.qp]
   [metabase.driver.util :as driver.u]
   [metabase.lib.card :as lib.card]
   [metabase.lib.core :as lib]
   [metabase.lib.metadata :as lib.metadata]
   [metabase.lib.test-util :as lib.tu]
   [metabase.query-processor :as qp]
   [metabase.query-processor.compile :as qp.compile]
   [metabase.test :as mt]
   [metabase.test.data.dataset-definition-test :as dataset-definition-test]
   [metabase.test.data.sql :as sql.tx]
   [metabase.util :as u]
   [toucan2.core :as t2])
  (:import
   (java.sql SQLTimeoutException)))

(set! *warn-on-reflection* true)

(deftest ^:parallel describe-database-test
  (is (= {:tables (set (for [table ["CATEGORIES" "VENUES" "CHECKINS" "USERS" "ORDERS" "PEOPLE" "PRODUCTS" "REVIEWS"]]
                         {:name table, :schema "PUBLIC", :description nil, :is_writable true}))}
         (driver/describe-database :h2 (mt/db)))))

(deftest describe-fields-sync-with-composite-pks-test
  (testing "Make sure syncing a table that has a composite pks works"
    (mt/test-driver (mt/normal-drivers-with-feature :describe-fields)
      (mt/dataset dataset-definition-test/composite-pk
        (let [songs (t2/select-one :model/Table (mt/id :songs))
              fk-metadata (driver/describe-fields driver/*driver* (mt/db)
                                                  :table-names [(:name songs)]
                                                  :schema-names [(:schema songs)])]
          (is (= #{{:name "song_id", :pk? true} {:name "artist_id", :pk? true}}
                 (into #{}
                       (map #(select-keys % [:name :pk?]))
                       fk-metadata))))))))

(deftest ^:parallel table-rows-sample-test
  (mt/test-drivers (mt/normal-driver-select {:+parent :sql-jdbc})
    (is (= [["20th Century Cafe"]
            ["25°"]
            ["33 Taps"]
            ["800 Degrees Neapolitan Pizzeria"]
            ["BCD Tofu House"]]
           (->> (table-rows-sample/table-rows-sample (t2/select-one :model/Table :id (mt/id :venues))
                                                     [(t2/select-one :model/Field :id (mt/id :venues :name))]
                                                     (constantly conj))
                ;; since order is not guaranteed do some sorting here so we always get the same results
                (sort-by first)
                (take 5))))))

(deftest ^:parallel table-rows-seq-test
  (mt/test-drivers (mt/normal-driver-select {:+parent :sql-jdbc})
    (is (= [{:name "Red Medicine", :price 3, :category_id 4, :id 1}
            {:name "Stout Burgers & Beers", :price 2, :category_id 11, :id 2}
            {:name "The Apple Pan", :price 2, :category_id 11, :id 3}
            {:name "Wurstküche", :price 2, :category_id 29, :id 4}
            {:name "Brite Spot Family Restaurant", :price 2, :category_id 20, :id 5}]
           (for [row (take 5 (sort-by :id (driver/table-rows-seq driver/*driver*
                                                                 (mt/db)
                                                                 (t2/select-one :model/Table :id (mt/id :venues)))))]
             ;; different DBs use different precisions for these
             (-> (dissoc row :latitude :longitude)
                 (update :price int)
                 (update :category_id int)
                 (update :id int)))))))

#_{:clj-kondo/ignore [:metabase/disallow-hardcoded-driver-names-in-tests]}
(deftest ^:parallel invalid-ssh-credentials-test
  (mt/test-driver :postgres
    (testing "Make sure invalid ssh credentials are detected if a direct connection is possible"
      (is (thrown?
           java.net.ConnectException
           ;; this test works if sshd is running or not
           (try
             (let [details {:dbname         "test"
                            :engine         :postgres
                            :host           "localhost"
                            :password       "changeme"
                            :port           5432
                            :ssl            false
                            :tunnel-enabled true
                            :tunnel-host    "localhost" ; this test works if sshd is running or not
                            :tunnel-pass    "BOGUS-BOGUS-BOGUS"
                            ;; we want to use a bogus port here on purpose -
                            ;; so that locally, it gets a ConnectionRefused,
                            ;; and in CI it does too. Apache's SSHD library
                            ;; doesn't wrap every exception in an SshdException
                            :tunnel-port    21212
                            :tunnel-user    "example"
                            :user           "postgres"}]
               (driver.u/can-connect-with-details? :postgres details :throw-exceptions))
             (catch Throwable e
               (loop [^Throwable e e]
                 (or (when (instance? java.net.ConnectException e)
                       (throw e))
                     (some-> (.getCause e) recur))))))))))

(defn- test-spliced-count-of [table filter-clause expected]
  (let [query        (mt/mbql-query nil
                       {:source-table (mt/id table)
                        :aggregation  [[:count]]
                        :filter       filter-clause})
        native-query (qp.compile/compile-with-inline-parameters query)]
    (testing (format "\nnative query =\n%s" (u/pprint-to-str native-query))
      (is (= expected
             (ffirst
              (mt/formatted-rows
               [int]
               (qp/process-query
                {:database (mt/id)
                 :type     :native
                 :native   native-query}))))))))

(deftest ^:parallel splice-parameters-mbql-string-param-test
  (testing "metabase.query-processor.compile/compile-with-inline-parameters should generate a query that works correctly"
    (mt/test-drivers (mt/normal-driver-select {:+parent :sql-jdbc})
      (mt/$ids venues
        (testing "splicing a string"
          (test-spliced-count-of :venues [:starts-with $name "Sushi"] 3)
          (testing "containing single quotes -- this is done differently from driver to driver"
            (test-spliced-count-of :venues [:= $name "Barney's Beanery"] 1)))))))

(deftest ^:parallel splice-parameters-mbql-number-param-test
  (testing "metabase.query-processor.compile/compile-with-inline-parameters should generate a query that works correctly"
    (mt/test-drivers (mt/normal-driver-select {:+parent :sql-jdbc})
      (mt/$ids venues
        (testing "splicing an integer"
          (test-spliced-count-of :venues [:= $price 3] 13))
        (testing "splicing floating-point numbers"
          (test-spliced-count-of :venues [:between $price 2.9 3.1] 13))))))

(deftest ^:parallel splice-parameters-mbql-nil-param-test
  (testing "metabase.query-processor.compile/compile-with-inline-parameters should generate a query that works correctly"
    (mt/test-drivers (mt/normal-driver-select {:+parent :sql-jdbc})
      (mt/$ids venues
        (testing "splicing nil"
          (test-spliced-count-of :venues [:is-null $price] 0))))))

(deftest ^:parallel splice-parameters-mbql-boolean-param-test
  (testing "metabase.query-processor.compile/compile-with-inline-parameters should generate a query that works correctly"
    (mt/test-drivers (mt/normal-driver-select {:+parent :sql-jdbc})
      (mt/dataset places-cam-likes
        (mt/$ids places
          (testing "splicing a boolean"
            (test-spliced-count-of :places [:= $liked true] 2)))))))

(deftest ^:parallel splice-parameters-mbql-date-param-test
  (testing "metabase.query-processor.compile/compile-with-inline-parameters should generate a query that works correctly"
    (mt/test-drivers (mt/normal-driver-select {:+parent :sql-jdbc})
      (mt/$ids checkins
        (testing "splicing a date"
          (test-spliced-count-of :checkins [:= $date "2014-03-05"] 3))))))

(deftest ^:parallel splice-parameters-mbql-time-param-test
  (testing "metabase.query-processor.compile/compile-with-inline-parameters should generate a query that works correctly"
    (mt/test-drivers (mt/normal-driver-select {:+parent :sql-jdbc :+features [:test/time-type]})
      (testing "splicing a time"
        (mt/dataset time-test-data
          (mt/$ids users
            (test-spliced-count-of :users [:= $last_login_time "09:30"] 2)))))))

(defn- find-schema-filters-prop [driver]
  (first (filter (fn [conn-prop]
                   (= :schema-filters (keyword (:type conn-prop))))
                 (driver/connection-properties driver))))

(deftest syncable-schemas-with-schema-filters-test
  (mt/test-drivers (mt/normal-driver-select {:+parent     :sql-jdbc
                                             :+features   [:actions]
                                             :+conn-props ["schema-filters"]})
    (let [fake-schema-name (u/qualified-name ::fake-schema)]
      (with-redefs [sql-jdbc.describe-database/all-schemas (let [orig sql-jdbc.describe-database/all-schemas]
                                                             (fn [metadata]
                                                               (eduction
                                                                cat
                                                                [(orig metadata) [fake-schema-name]])))]
        (let [syncable (driver/syncable-schemas driver/*driver* (mt/db))]
          (is (contains? syncable "public"))
          (is (contains? syncable fake-schema-name))))
      (let [driver             (driver.u/database->driver (mt/db))
            schema-filter-prop (find-schema-filters-prop driver)
            filter-type-prop   (keyword (str (:name schema-filter-prop) "-type"))
            patterns-type-prop (keyword (str (:name schema-filter-prop) "-patterns"))]
        (testing "syncable-schemas works as expected"
          (testing "with an inclusion filter"
            (let [db-filtered (-> (mt/db)
                                  (update :details assoc filter-type-prop "inclusion", patterns-type-prop "public")
                                  ;; so we don't stomp on the connection pool for the normal test DB.
                                  (assoc :id Integer/MAX_VALUE))
                  syncable    (driver/syncable-schemas driver/*driver* db-filtered)]
              (is      (contains? syncable "public"))
              (is (not (contains? syncable fake-schema-name)))))
          (testing "with an exclusion filter"
            (let [db-filtered (-> (mt/db)
                                  (update :details assoc filter-type-prop "exclusion", patterns-type-prop "public")
                                  (assoc :id Integer/MAX_VALUE))
                  syncable (driver/syncable-schemas driver/*driver* db-filtered)]
              (is (not (contains? syncable "public")))
              (is (not (contains? syncable fake-schema-name))))))))))

(deftest ^:parallel uuid-filtering-test
  (mt/test-drivers (mt/normal-driver-select {:+parent :sql-jdbc :+features [:uuid-type]})
    (let [uuid        (random-uuid)
          uuid-query  (mt/native-query {:query (format "select cast('%s' as %s) as x"
                                                       uuid
                                                       (sql.tx/field-base-type->sql-type driver/*driver* :type/UUID))})
          mp          (lib.tu/mock-metadata-provider
                       (mt/metadata-provider)
                       {:cards [(merge (mt/card-with-source-metadata-for-query uuid-query)
                                       {:id   1
                                        :type :model})]})
          col         (first (lib.card/card-returned-columns mp (lib.metadata/card mp 1)))
          model-query (lib/query
                       mp
                       {:database (mt/id)
                        :type     :query
                        :query    {:source-table "card__1"}})]
      (is (= :type/UUID (:base-type col)))
      (are [expected filt]
           (= expected
              (mt/rows (qp/process-query (lib/filter model-query filt))))
        [[uuid]] (lib/= col (lib/normalize [:value {:base-type :type/UUID} (str uuid)]))
        [[uuid]] (lib/= col col)
        [[uuid]] (lib/= col (str uuid))
        [[uuid]] (lib/!= col (str (random-uuid)))
        [[uuid]] (lib/starts-with col (str uuid))
        [[uuid]] (lib/ends-with col (str uuid))
        [[uuid]] (lib/contains col (str uuid))

          ;; Test partial uuid values
        [[uuid]] (lib/contains col (subs (str uuid) 0 1))
        [[uuid]] (lib/starts-with col (subs (str uuid) 0 1))
        [[uuid]] (lib/ends-with col (subs (str uuid) (dec (count (str uuid)))))

          ;; Cannot match a uuid, but should not blow up
        [[uuid]] (lib/!= col "q")
        []       (lib/= col "q")
        []       (lib/starts-with col "q")
        []       (lib/ends-with col "q")
        []       (lib/contains col "q")

          ;; empty/null handling
        []       (lib/is-empty col)
        [[uuid]] (lib/not-empty col)
        []       (lib/is-null col)
        [[uuid]] (lib/not-null col)

          ;; nil value handling
        [[uuid]] (lib/!= col nil)
        []       (lib/= col nil))
      (testing ":= uses indexable query"
        (is (=? [:= [:metabase.util.honey-sql-2/identifier :field [(second (lib/->legacy-MBQL (lib/ref col)))]]
                 (some-fn #(= uuid %)
                          #(= [:metabase.util.honey-sql-2/typed
                               [:cast (str uuid) [:raw "uuid"]]
                               {:database-type "uuid"}]
                              %))]
                (sql.qp/->honeysql
                 driver/*driver*
                 [:=
                  (lib/->legacy-MBQL (lib/ref col))
                  [:value (str uuid) {:base_type :type/UUID}]])))
        (is (=? [:= [:metabase.util.honey-sql-2/identifier :field [(second (lib/->legacy-MBQL (lib/ref col)))]]
                 (some-fn #(= uuid %)
                          #(= [:metabase.util.honey-sql-2/typed
                               [:cast (str uuid) [:raw "uuid"]]
                               {:database-type "uuid"}]
                              %))]
                (sql.qp/->honeysql
                 driver/*driver*
                 [:= (lib/->legacy-MBQL (lib/ref col)) uuid])))))))

(deftest query-canceled-test?
  (testing "walks a chain of exceptions"
    (let [e (Exception. (Exception. (Exception. (SQLTimeoutException.))))]
      (testing "checks for SQLTimeoutException as the default case"
        (is (true? (driver/query-canceled? :sql-jdbc e)))))))

(defn- qualified-table-name
  "Create a qualified table name keyword from schema and name."
  [schema table-name]
  (if schema
    (keyword schema table-name)
    (keyword table-name)))

(defn- table-rows
  "Helper function to get table rows for testing"
  [qualified-table-name]
  (->> (driver/table-rows-seq driver/*driver* (mt/db) {:name (name qualified-table-name)
                                                       :schema (namespace qualified-table-name)})
       (map #(vector (:id %) (:name %)))
       sort))

#_{:clj-kondo/ignore [:metabase/disallow-hardcoded-driver-names-in-tests]}
(deftest rename-tables-test
  (mt/test-drivers #{:postgres :mysql}
<<<<<<< HEAD
    (testing "rename-tables should rename multiple tables atomically"
      (let [db-id             (mt/id)
            driver            driver/*driver*
            schema            (sql.tx/session-schema driver)
            test-table-1      (mt/random-name)
            test-table-2      (mt/random-name)
            qualified-table-1 (qualified-table-name schema test-table-1)
            qualified-table-2 (qualified-table-name schema test-table-2)
            temp-table-1      (str test-table-1 "_temp")
            temp-table-2      (str test-table-2 "_temp")
            qualified-temp-1  (qualified-table-name schema temp-table-1)
            qualified-temp-2  (qualified-table-name schema temp-table-2)
            test-data-1       [[1 "Alice"] [2 "Bob"]]
            test-data-2       [[1 "Product A"] [2 "Product B"]]]

        (driver/create-table! driver db-id qualified-table-1
                              {"id" "INTEGER", "name" "VARCHAR(255)"} {})
        (driver/create-table! driver db-id qualified-table-2
                              {"id" "INTEGER", "name" "VARCHAR(255)"} {})

        (try
          (driver/insert-into! driver db-id qualified-table-1 ["id" "name"] test-data-1)
          (driver/insert-into! driver db-id qualified-table-2 ["id" "name"] test-data-2)

          (testing "basic rename operations work correctly"
            (driver/rename-tables! driver db-id
                                   {qualified-table-1 qualified-temp-1
                                    qualified-table-2 qualified-temp-2})

            (is (driver/table-exists? driver (mt/db) {:name temp-table-1 :schema schema}))
            (is (driver/table-exists? driver (mt/db) {:name temp-table-2 :schema schema}))
            (is (not (driver/table-exists? driver (mt/db) {:name test-table-1 :schema schema})))
            (is (not (driver/table-exists? driver (mt/db) {:name test-table-2 :schema schema})))

            (is (= test-data-1 (table-rows qualified-temp-1)))
            (is (= test-data-2 (table-rows qualified-temp-2)))

            (driver/rename-tables! driver db-id
                                   {qualified-temp-1 qualified-table-1
                                    qualified-temp-2 qualified-table-2}))

          (testing "atomicity: all renames fail if any rename fails"
            (let [conflict-table (str test-table-2 "_conflict")
                  qualified-conflict (qualified-table-name schema conflict-table)]
              (driver/create-table! driver db-id qualified-conflict {"id" "INTEGER"} {})

              (try
                (is (thrown? Exception
                             (driver/rename-tables! driver db-id
                                                    {qualified-table-1 qualified-temp-1
                                                     qualified-table-2 qualified-conflict})))

                (testing "original tables should still exist after failed atomic rename"
                  (is (driver/table-exists? driver (mt/db) {:name test-table-1 :schema schema}))
                  (is (driver/table-exists? driver (mt/db) {:name test-table-2 :schema schema})))

                (testing "temp tables should not exist after failed atomic rename"
                  (is (not (driver/table-exists? driver (mt/db) {:name temp-table-1 :schema schema})))
                  (is (not (driver/table-exists? driver (mt/db) {:name temp-table-2 :schema schema}))))

                (testing "original data should be intact after failed atomic rename"
                  (is (= test-data-1 (table-rows qualified-table-1)))
                  (is (= test-data-2 (table-rows qualified-table-2))))

                (finally
                  (driver/drop-table! driver db-id qualified-conflict)))))

          (finally
            (driver/drop-table! driver db-id qualified-table-1)
            (driver/drop-table! driver db-id qualified-table-2)))))))
=======
    (when-not (mysql/mariadb? (mt/db))
      (testing "rename-tables should rename multiple tables atomically"
        (let [db-id             (mt/id)
              driver            driver/*driver*
              schema            (sql.tx/session-schema driver)
              test-table-1      (mt/random-name)
              test-table-2      (mt/random-name)
              qualified-table-1 (qualified-table-name schema test-table-1)
              qualified-table-2 (qualified-table-name schema test-table-2)
              temp-table-1      (str test-table-1 "_temp")
              temp-table-2      (str test-table-2 "_temp")
              qualified-temp-1  (qualified-table-name schema temp-table-1)
              qualified-temp-2  (qualified-table-name schema temp-table-2)
              test-data-1       [[1 "Alice"] [2 "Bob"]]
              test-data-2       [[1 "Product A"] [2 "Product B"]]]

          ;; so the create-table is using qp and it requires permission setup
          ;; TODO we should change the implementation of create-table to use jdbc direclty
          (mt/with-current-user (mt/user->id :crowberto)
            (driver/create-table! driver db-id qualified-table-1
                                  {"id" "INTEGER", "name" "VARCHAR(255)"} {})
            (driver/create-table! driver db-id qualified-table-2
                                  {"id" "INTEGER", "name" "VARCHAR(255)"} {})

            (try
              (driver/insert-into! driver db-id qualified-table-1 ["id" "name"] test-data-1)
              (driver/insert-into! driver db-id qualified-table-2 ["id" "name"] test-data-2)

              (testing "basic rename operations work correctly"
                (driver/rename-tables! driver db-id
                                       {qualified-table-1 qualified-temp-1
                                        qualified-table-2 qualified-temp-2})

                (is (driver/table-exists? driver (mt/db) {:name temp-table-1 :schema schema}))
                (is (driver/table-exists? driver (mt/db) {:name temp-table-2 :schema schema}))
                (is (not (driver/table-exists? driver (mt/db) {:name test-table-1 :schema schema})))
                (is (not (driver/table-exists? driver (mt/db) {:name test-table-2 :schema schema})))

                (is (= test-data-1 (table-rows qualified-temp-1)))
                (is (= test-data-2 (table-rows qualified-temp-2)))

                (driver/rename-tables! driver db-id
                                       {qualified-temp-1 qualified-table-1
                                        qualified-temp-2 qualified-table-2}))

              (testing "atomicity: all renames fail if any rename fails"
                (let [conflict-table (str test-table-2 "_conflict")
                      qualified-conflict (qualified-table-name schema conflict-table)]
                  (driver/create-table! driver db-id qualified-conflict {"id" "INTEGER"} {})

                  (try
                    (is (thrown? Exception
                                 (driver/rename-tables! driver db-id
                                                        {qualified-table-1 qualified-temp-1
                                                         qualified-table-2 qualified-conflict})))

                    (testing "original tables should still exist after failed atomic rename"
                      (is (driver/table-exists? driver (mt/db) {:name test-table-1 :schema schema}))
                      (is (driver/table-exists? driver (mt/db) {:name test-table-2 :schema schema})))

                    (testing "temp tables should not exist after failed atomic rename"
                      (is (not (driver/table-exists? driver (mt/db) {:name temp-table-1 :schema schema})))
                      (is (not (driver/table-exists? driver (mt/db) {:name temp-table-2 :schema schema}))))

                    (testing "original data should be intact after failed atomic rename"
                      (is (= test-data-1 (table-rows qualified-table-1)))
                      (is (= test-data-2 (table-rows qualified-table-2))))

                    (finally
                      (driver/drop-table! driver db-id qualified-conflict)))))

              (finally
                (driver/drop-table! driver db-id qualified-table-1)
                (driver/drop-table! driver db-id qualified-table-2)))))))))
>>>>>>> 3275cb9a
<|MERGE_RESOLUTION|>--- conflicted
+++ resolved
@@ -301,78 +301,6 @@
 #_{:clj-kondo/ignore [:metabase/disallow-hardcoded-driver-names-in-tests]}
 (deftest rename-tables-test
   (mt/test-drivers #{:postgres :mysql}
-<<<<<<< HEAD
-    (testing "rename-tables should rename multiple tables atomically"
-      (let [db-id             (mt/id)
-            driver            driver/*driver*
-            schema            (sql.tx/session-schema driver)
-            test-table-1      (mt/random-name)
-            test-table-2      (mt/random-name)
-            qualified-table-1 (qualified-table-name schema test-table-1)
-            qualified-table-2 (qualified-table-name schema test-table-2)
-            temp-table-1      (str test-table-1 "_temp")
-            temp-table-2      (str test-table-2 "_temp")
-            qualified-temp-1  (qualified-table-name schema temp-table-1)
-            qualified-temp-2  (qualified-table-name schema temp-table-2)
-            test-data-1       [[1 "Alice"] [2 "Bob"]]
-            test-data-2       [[1 "Product A"] [2 "Product B"]]]
-
-        (driver/create-table! driver db-id qualified-table-1
-                              {"id" "INTEGER", "name" "VARCHAR(255)"} {})
-        (driver/create-table! driver db-id qualified-table-2
-                              {"id" "INTEGER", "name" "VARCHAR(255)"} {})
-
-        (try
-          (driver/insert-into! driver db-id qualified-table-1 ["id" "name"] test-data-1)
-          (driver/insert-into! driver db-id qualified-table-2 ["id" "name"] test-data-2)
-
-          (testing "basic rename operations work correctly"
-            (driver/rename-tables! driver db-id
-                                   {qualified-table-1 qualified-temp-1
-                                    qualified-table-2 qualified-temp-2})
-
-            (is (driver/table-exists? driver (mt/db) {:name temp-table-1 :schema schema}))
-            (is (driver/table-exists? driver (mt/db) {:name temp-table-2 :schema schema}))
-            (is (not (driver/table-exists? driver (mt/db) {:name test-table-1 :schema schema})))
-            (is (not (driver/table-exists? driver (mt/db) {:name test-table-2 :schema schema})))
-
-            (is (= test-data-1 (table-rows qualified-temp-1)))
-            (is (= test-data-2 (table-rows qualified-temp-2)))
-
-            (driver/rename-tables! driver db-id
-                                   {qualified-temp-1 qualified-table-1
-                                    qualified-temp-2 qualified-table-2}))
-
-          (testing "atomicity: all renames fail if any rename fails"
-            (let [conflict-table (str test-table-2 "_conflict")
-                  qualified-conflict (qualified-table-name schema conflict-table)]
-              (driver/create-table! driver db-id qualified-conflict {"id" "INTEGER"} {})
-
-              (try
-                (is (thrown? Exception
-                             (driver/rename-tables! driver db-id
-                                                    {qualified-table-1 qualified-temp-1
-                                                     qualified-table-2 qualified-conflict})))
-
-                (testing "original tables should still exist after failed atomic rename"
-                  (is (driver/table-exists? driver (mt/db) {:name test-table-1 :schema schema}))
-                  (is (driver/table-exists? driver (mt/db) {:name test-table-2 :schema schema})))
-
-                (testing "temp tables should not exist after failed atomic rename"
-                  (is (not (driver/table-exists? driver (mt/db) {:name temp-table-1 :schema schema})))
-                  (is (not (driver/table-exists? driver (mt/db) {:name temp-table-2 :schema schema}))))
-
-                (testing "original data should be intact after failed atomic rename"
-                  (is (= test-data-1 (table-rows qualified-table-1)))
-                  (is (= test-data-2 (table-rows qualified-table-2))))
-
-                (finally
-                  (driver/drop-table! driver db-id qualified-conflict)))))
-
-          (finally
-            (driver/drop-table! driver db-id qualified-table-1)
-            (driver/drop-table! driver db-id qualified-table-2)))))))
-=======
     (when-not (mysql/mariadb? (mt/db))
       (testing "rename-tables should rename multiple tables atomically"
         (let [db-id             (mt/id)
@@ -446,5 +374,4 @@
 
               (finally
                 (driver/drop-table! driver db-id qualified-table-1)
-                (driver/drop-table! driver db-id qualified-table-2)))))))))
->>>>>>> 3275cb9a
+                (driver/drop-table! driver db-id qualified-table-2)))))))))