(ns metabase.models.action
  (:require
   [cheshire.core :as json]
   [medley.core :as m]
   [metabase.models.card :refer [Card]]
   [metabase.models.interface :as mi]
   [metabase.models.query :as query]
   [metabase.util :as u]
   [toucan.db :as db]
   [toucan.hydrate :refer [hydrate]]
   [toucan.models :as models]))

(models/defmodel QueryAction :query_action)
(models/defmodel HTTPAction :http_action)
(models/defmodel ImplicitAction :implicit_action)
(models/defmodel Action :action)

;;; You can read/write an Action if you can read/write its model (Card)
(doto Action
  (derive ::mi/read-policy.full-perms-for-perms-set)
  (derive ::mi/write-policy.full-perms-for-perms-set))

(defmethod mi/perms-objects-set Action
  [instance read-or-write]
  (mi/perms-objects-set (db/select-one Card :id (:model_id instance)) read-or-write))

(models/add-type! ::json-with-nested-parameters
  :in  (comp mi/json-in
             (fn [template]
               (u/update-if-exists template :parameters mi/normalize-parameters-list)))
  :out (comp (fn [template]
               (u/update-if-exists template :parameters (mi/catch-normalization-exceptions mi/normalize-parameters-list)))
             mi/json-out-with-keywordization))

<<<<<<< HEAD
(u/strict-extend #_{:clj-kondo/ignore [:metabase/disallow-class-or-type-on-model]} (class Action)
  models/IModel
  (merge models/IModelDefaults
         {:types      (constantly {:type :keyword
                                   :parameter_mappings :parameters-list
                                   :parameters :parameters-list
                                   :visualization_settings :visualization-settings})
          :properties (constantly {:timestamped? true})}))
=======
(mi/define-methods
 Action
 {:pre-insert (fn [action] (check-data-apps-enabled) action)
  :types      (constantly {:type :keyword})
  :properties (constantly {::mi/timestamped? true})})
>>>>>>> 2d8b3068

(defn- pre-update
  [action]
  ;; All possible sub-type columns
  (when-let [sub-type-action (not-empty (select-keys action [:kind
                                                             :database_id :dataset_query
                                                             :template :response_handle :error_handle]))]
    (assoc sub-type-action :action_id (or (:id action) (:action_id action)))))

(defn- pre-delete
  [action]
  (db/simple-delete! Action :id (:action_id action))
  action)

(def ^:private Action-subtype-IModel-impl
  "[[models/IModel]] impl for `HTTPAction` and `QueryAction`"
<<<<<<< HEAD
  (merge models/IModelDefaults
         {:primary-key (constantly :action_id) ; This is ok as long as we're 1:1
          :pre-delete pre-delete
          :pre-update pre-update}))

(u/strict-extend #_{:clj-kondo/ignore [:metabase/disallow-class-or-type-on-model]} (class QueryAction)
  models/IModel
  (merge
    Action-subtype-IModel-impl
    {:types (constantly {:dataset_query :json})}))

(u/strict-extend #_{:clj-kondo/ignore [:metabase/disallow-class-or-type-on-model]} (class ImplicitAction)
  models/IModel
  Action-subtype-IModel-impl)

(u/strict-extend #_{:clj-kondo/ignore [:metabase/disallow-class-or-type-on-model]} (class HTTPAction)
  models/IModel
  (merge Action-subtype-IModel-impl
         {:types (constantly {:template ::json-with-nested-parameters})}))
=======
  {:primary-key (constantly :action_id) ; This is ok as long as we're 1:1
   :pre-delete pre-delete
   :pre-update pre-update})

(mi/define-methods
 QueryAction
 Action-subtype-IModel-impl)

(mi/define-methods
 HTTPAction
 (merge Action-subtype-IModel-impl
        {:types (constantly {:template ::json-with-nested-parameters})}))

(mi/define-methods
 ModelAction
 {:pre-insert (fn [model-action] (check-data-apps-enabled) model-action)
  :properties (constantly {::mi/entity-id true})
  :types      (constantly {:parameter_mappings     :parameters-list
                           :visualization_settings :visualization-settings})})

;;; TODO -- this doesn't seem right. [[serdes.hash/identity-hash-fields]] is used to calculate `entity_id`, so we
;;; shouldn't use it in the calculation. We can fix this later
(defmethod serdes.hash/identity-hash-fields ModelAction
  [_model-action]
  [:entity_id])
>>>>>>> 2d8b3068

(defn insert!
  "Inserts an Action and related type table. Returns the action id."
  [action-data]
  (db/transaction
    (let [action-columns [:type :name :description :model_id :parameters :parameter_mappings :visualization_settings]
          action (db/insert! Action (select-keys action-data action-columns))
          model (case (keyword (:type action))
                  :http HTTPAction
                  :query QueryAction
                  :implicit ImplicitAction)]
      (db/execute! {:insert-into model
                    :values [(-> (apply dissoc action-data action-columns)
                                 (u/update-if-exists :template json/encode)
                                 (u/update-if-exists :dataset_query json/encode)
                                 (assoc :action_id (:id action)))]})
      (:id action))))

(defn- normalize-query-actions [actions]
  (when (seq actions)
    (let [query-actions (db/select QueryAction :action_id [:in (map :id actions)])
          action-id->query-actions (m/index-by :action_id query-actions)]
      (for [action actions]
        (merge action (-> action :id action-id->query-actions (dissoc :action_id)))))))

(defn- normalize-http-actions [actions]
  (when (seq actions)
    (let [http-actions (db/select HTTPAction :action_id [:in (map :id actions)])
          http-actions-by-action-id (m/index-by :action_id http-actions)]
      (map (fn [action]
             (let [http-action (get http-actions-by-action-id (:id action))]
               (-> action
                   (merge
                     {:disabled false}
                     (select-keys http-action [:template :response_handle :error_handle])
                     (select-keys (:template http-action) [:parameters :parameter_mappings])))))
           actions))))

(defn- normalize-implicit-actions [actions]
  (when (seq actions)
    (let [implicit-actions (db/select ImplicitAction :action_id [:in (map :id actions)])
          implicit-actions-by-action-id (m/index-by :action_id implicit-actions)]
      (map (fn [action]
             (let [implicit-action (get implicit-actions-by-action-id (:id action))]
               (merge action
                     (select-keys implicit-action [:kind]))))
           actions))))

(defn select-actions
  "Select Actions and fill in sub type information.
   `options` is passed to `db/select` `& options` arg"
  [& options]
  (let [{:keys [query http implicit]} (group-by :type (apply db/select Action options))
        query-actions (normalize-query-actions query)
<<<<<<< HEAD
        http-actions (normalize-http-actions http)
        implicit-actions (normalize-implicit-actions implicit)]
    (sort-by :updated_at (concat query-actions http-actions implicit-actions))))
=======
        http-actions (normalize-http-actions http)]
    (sort-by :updated_at (concat query-actions http-actions))))

(mi/define-batched-hydration-method cards-by-action-id
  :card/action-id
  "Hydrates `:action_id` from Card for is_write cards"
  [cards]
  (if-let [card-id->action-id (not-empty (db/select-field->field
                                           :card_id :action_id
                                           'QueryAction
                                           :card_id [:in (map :id cards)]))]

    (for [card cards]
      (m/assoc-some card :action_id (get card-id->action-id (:id card))))
    cards))
>>>>>>> 2d8b3068

(defn unique-field-slugs?
  "Makes sure that if `coll` is indexed by `index-by`, no keys will be in conflict."
  [fields]
  (empty? (m/filter-vals #(not= % 1) (frequencies (map (comp u/slugify :name) fields)))))

(defn implicit-action-parameters
  "Return a set of parameters for the given models"
  [cards]
  (let [card-by-table-id (into {}
                               (for [card cards
                                     :let [{:keys [table-id]} (query/query->database-and-table-ids (:dataset_query card))]
                                     :when table-id]
                                 [table-id card]))
        tables (when-let [table-ids (seq (keys card-by-table-id))]
                 (hydrate (db/select 'Table :id [:in table-ids]) :fields))]
    (into {}
          (for [table tables
                :let [fields (:fields table)]
                ;; Skip tables for have conflicting slugified columns i.e. table has "name" and "NAME" columns.
                :when (unique-field-slugs? fields)
                :let [card (get card-by-table-id (:id table))
                      exposed-fields (into #{} (keep :id) (:result_metadata card))
                      parameters (->> fields
                                      (filter #(contains? exposed-fields (:id %)))
                                      (map (fn [field]
                                             {:id (u/slugify (:name field))
                                              :target [:variable [:template-tag (u/slugify (:name field))]]
                                              :type (:base_type field)
                                              :required (:database_required field)
                                              ::field-id (:id field)
                                              ::pk? (isa? (:semantic_type field) :type/PK)})))]]
            [(:id card) parameters]))))

(defn actions-with-implicit-params
  "Find actions with given options and generate implicit parameters for execution.

   Pass in known-models to save a second Card lookup."
  [known-models & options]
  (let [actions (apply select-actions options)
        implicit-action-model-ids (set (map :model_id (filter (comp #(= :implicit %) :type) actions)))
        models-with-implicit-actions (if known-models
                                       (->> known-models
                                            (filter #(contains? implicit-action-model-ids (:id %)))
                                            distinct)
                                       (when (seq implicit-action-model-ids)
                                         (db/select 'Card :id [:in implicit-action-model-ids])))
        implicit-parameters-by-model-id (when (seq models-with-implicit-actions)
                                          (implicit-action-parameters models-with-implicit-actions))]

    (for [{:keys [parameters] :as action} actions
          :let [implicit-params (when (= (:type action) :implicit)
                                  (let [implicit-params (get implicit-parameters-by-model-id (:model_id action))
                                        saved-params (m/index-by :id parameters)]
                                    (for [param implicit-params
                                          :let [saved-param (get saved-params (:id param))]]
                                      (merge param saved-param))))]]
      (cond-> action
        implicit-params
        (m/assoc-some :parameters (cond->> implicit-params
                                    (= "row/delete" (:kind action))
                                    (filter ::pk?)

                                    (contains? #{"row/update" "row/delete"} (:kind action))
                                    (map (fn [param] (cond-> param (::pk? param) (assoc :required true))))

                                    :always
                                    (map #(dissoc % ::pk? ::field-id))

                                    :always seq))))))

(mi/define-batched-hydration-method dashcard-action
  :dashcard/action
  "Hydrates action from DashboardCard."
  [dashcards]
  (let [actions-by-id (when-let [action-ids (seq (keep :action_id dashcards))]
                        (m/index-by :id (actions-with-implicit-params (map :card dashcards) :id [:in action-ids])))]
    (for [dashcard dashcards]
      (m/assoc-some dashcard :action (get actions-by-id (:action_id dashcard))))))<|MERGE_RESOLUTION|>--- conflicted
+++ resolved
@@ -32,22 +32,14 @@
                (u/update-if-exists template :parameters (mi/catch-normalization-exceptions mi/normalize-parameters-list)))
              mi/json-out-with-keywordization))
 
-<<<<<<< HEAD
-(u/strict-extend #_{:clj-kondo/ignore [:metabase/disallow-class-or-type-on-model]} (class Action)
-  models/IModel
-  (merge models/IModelDefaults
-         {:types      (constantly {:type :keyword
-                                   :parameter_mappings :parameters-list
-                                   :parameters :parameters-list
-                                   :visualization_settings :visualization-settings})
-          :properties (constantly {:timestamped? true})}))
-=======
 (mi/define-methods
  Action
  {:pre-insert (fn [action] (check-data-apps-enabled) action)
-  :types      (constantly {:type :keyword})
+  :types      (constantly {:type :keyword
+                           :parameter_mappings :parameters-list
+                           :parameters :parameters-list
+                           :visualization_settings :visualization-settings})
   :properties (constantly {::mi/timestamped? true})})
->>>>>>> 2d8b3068
 
 (defn- pre-update
   [action]
@@ -64,53 +56,24 @@
 
 (def ^:private Action-subtype-IModel-impl
   "[[models/IModel]] impl for `HTTPAction` and `QueryAction`"
-<<<<<<< HEAD
-  (merge models/IModelDefaults
-         {:primary-key (constantly :action_id) ; This is ok as long as we're 1:1
-          :pre-delete pre-delete
-          :pre-update pre-update}))
-
-(u/strict-extend #_{:clj-kondo/ignore [:metabase/disallow-class-or-type-on-model]} (class QueryAction)
-  models/IModel
-  (merge
-    Action-subtype-IModel-impl
-    {:types (constantly {:dataset_query :json})}))
-
-(u/strict-extend #_{:clj-kondo/ignore [:metabase/disallow-class-or-type-on-model]} (class ImplicitAction)
-  models/IModel
-  Action-subtype-IModel-impl)
-
-(u/strict-extend #_{:clj-kondo/ignore [:metabase/disallow-class-or-type-on-model]} (class HTTPAction)
-  models/IModel
-  (merge Action-subtype-IModel-impl
-         {:types (constantly {:template ::json-with-nested-parameters})}))
-=======
   {:primary-key (constantly :action_id) ; This is ok as long as we're 1:1
    :pre-delete pre-delete
    :pre-update pre-update})
 
 (mi/define-methods
  QueryAction
+ (merge
+  Action-subtype-IModel-impl
+  {:types (constantly {:dataset_query :json})}))
+
+(mi/define-methods
+ ImplicitAction
  Action-subtype-IModel-impl)
 
 (mi/define-methods
  HTTPAction
  (merge Action-subtype-IModel-impl
         {:types (constantly {:template ::json-with-nested-parameters})}))
-
-(mi/define-methods
- ModelAction
- {:pre-insert (fn [model-action] (check-data-apps-enabled) model-action)
-  :properties (constantly {::mi/entity-id true})
-  :types      (constantly {:parameter_mappings     :parameters-list
-                           :visualization_settings :visualization-settings})})
-
-;;; TODO -- this doesn't seem right. [[serdes.hash/identity-hash-fields]] is used to calculate `entity_id`, so we
-;;; shouldn't use it in the calculation. We can fix this later
-(defmethod serdes.hash/identity-hash-fields ModelAction
-  [_model-action]
-  [:entity_id])
->>>>>>> 2d8b3068
 
 (defn insert!
   "Inserts an Action and related type table. Returns the action id."
@@ -165,27 +128,9 @@
   [& options]
   (let [{:keys [query http implicit]} (group-by :type (apply db/select Action options))
         query-actions (normalize-query-actions query)
-<<<<<<< HEAD
         http-actions (normalize-http-actions http)
         implicit-actions (normalize-implicit-actions implicit)]
     (sort-by :updated_at (concat query-actions http-actions implicit-actions))))
-=======
-        http-actions (normalize-http-actions http)]
-    (sort-by :updated_at (concat query-actions http-actions))))
-
-(mi/define-batched-hydration-method cards-by-action-id
-  :card/action-id
-  "Hydrates `:action_id` from Card for is_write cards"
-  [cards]
-  (if-let [card-id->action-id (not-empty (db/select-field->field
-                                           :card_id :action_id
-                                           'QueryAction
-                                           :card_id [:in (map :id cards)]))]
-
-    (for [card cards]
-      (m/assoc-some card :action_id (get card-id->action-id (:id card))))
-    cards))
->>>>>>> 2d8b3068
 
 (defn unique-field-slugs?
   "Makes sure that if `coll` is indexed by `index-by`, no keys will be in conflict."
