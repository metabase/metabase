import type {
  CardId,
  CardType,
  CollectionId,
  DatabaseId,
<<<<<<< HEAD
  DependencySortColumn,
  DependencySortDirection,
  DependencyType,
=======
  FieldId,
>>>>>>> a06219bd
  NativeQuerySnippetId,
  SchemaName,
  SegmentId,
  TableId,
} from "metabase-types/api";

const ROOT_URL = "/data-studio";

type OptionalParams = {
  collectionId?: CollectionId;
};

function getQueryString({ collectionId }: OptionalParams) {
  const searchParams = new URLSearchParams();
  if (collectionId != null) {
    searchParams.set("collectionId", String(collectionId));
  }
  const queryString = searchParams.toString();
  return queryString.length > 0 ? `?${queryString}` : "";
}

export const DATA_STUDIO_TABLE_METADATA_TABS = ["field", "segments"] as const;
export type DataStudioTableMetadataTab =
  (typeof DATA_STUDIO_TABLE_METADATA_TABS)[number];

export function isDataStudioTableMetadataTab(
  tab: unknown,
): tab is DataStudioTableMetadataTab {
  return DATA_STUDIO_TABLE_METADATA_TABS.includes(
    tab as DataStudioTableMetadataTab,
  );
}

type DataStudioDataParams = {
  databaseId?: DatabaseId;
  schemaName?: SchemaName | null;
  tableId?: TableId;
  tab?: DataStudioTableMetadataTab;
  fieldId?: FieldId;
};

export function dataStudio() {
  return ROOT_URL;
}

export function dataStudioData({
  databaseId,
  schemaName,
  tableId,
  tab,
  fieldId,
}: DataStudioDataParams = {}) {
  const parts = [ROOT_URL, "data"];

  if (databaseId != null) {
    parts.push("database", String(databaseId));

    if (schemaName != null) {
      const schemaId = `${databaseId}:${encodeURIComponent(schemaName)}`;
      parts.push("schema", schemaId);

      if (tableId != null) {
        parts.push("table", String(tableId));

        if (tab != null) {
          parts.push(tab);

          if (fieldId != null && tab === "field") {
            parts.push(String(fieldId));
          }
        }
      }
    }
  }

  return parts.join("/");
}

export function dataStudioDataDatabase(databaseId: DatabaseId) {
  return `${dataStudioData()}/database/${databaseId}`;
}

export function dataStudioDataSchema(
  databaseId: DatabaseId,
  schema: SchemaName | null,
) {
  return `${dataStudioDataDatabase(databaseId)}/schema/${databaseId}:${encodeURIComponent(schema ?? "")}`;
}

export function dataStudioDataTable(
  databaseId: DatabaseId,
  schema: SchemaName | null,
  tableId: TableId,
) {
  return `${dataStudioDataSchema(databaseId, schema)}/table/${tableId}`;
}

export function dataStudioModeling() {
  return `${ROOT_URL}/modeling`;
}

export function dataStudioTable(tableId: TableId) {
  return `${dataStudioModeling()}/tables/${tableId}`;
}

export function dataStudioTableFields(tableId: TableId, fieldId?: FieldId) {
  const baseUrl = `${dataStudioModeling()}/tables/${tableId}/fields`;
  return fieldId != null ? `${baseUrl}/${fieldId}` : baseUrl;
}

export function dataStudioTableDependencies(tableId: TableId) {
  return `${dataStudioTable(tableId)}/dependencies`;
}

export function dataStudioTableSegments(tableId: TableId) {
  return `${dataStudioTable(tableId)}/segments`;
}

export function dataStudioSegment(segmentId: SegmentId) {
  return `${dataStudioModeling()}/segments/${segmentId}`;
}

export function newDataStudioSegment(tableId: TableId) {
  return `${dataStudioModeling()}/segments/new?tableId=${tableId}`;
}

export type NewDataStudioQueryModelParams = {
  collectionId?: CollectionId;
};

export function newDataStudioQueryModel(
  params: NewDataStudioQueryModelParams = {},
) {
  return `${dataStudioModeling()}/models/new/query${getQueryString(params)}`;
}

export type NewDataStudioNativeModelParams = {
  collectionId?: CollectionId;
};

export function newDataStudioNativeModel(
  params: NewDataStudioNativeModelParams = {},
) {
  return `${dataStudioModeling()}/models/new/native${getQueryString(params)}`;
}

export type NewDataStudioMetricProps = {
  collectionId?: CollectionId;
};

export function newDataStudioMetric(params: NewDataStudioMetricProps = {}) {
  return `${dataStudioModeling()}/metrics/new${getQueryString(params)}`;
}

export function dataStudioMetric(cardId: CardId) {
  return `${dataStudioModeling()}/metrics/${cardId}`;
}

export function dataStudioMetricQuery(cardId: CardId) {
  return `${dataStudioMetric(cardId)}/query`;
}

export function dataStudioMetricDependencies(cardId: CardId) {
  return `${dataStudioMetric(cardId)}/dependencies`;
}

export function dataStudioGlossary() {
  return `${dataStudioModeling()}/glossary`;
}

export function dataStudioCollection(collectionId: CollectionId) {
  return `${dataStudioModeling()}/collections/${collectionId}`;
}

export function dataStudioSnippet(snippetId: NativeQuerySnippetId) {
  return `${dataStudioModeling()}/snippets/${snippetId}`;
}

export function dataStudioSnippetDependencies(snippetId: NativeQuerySnippetId) {
  return `${dataStudioSnippet(snippetId)}/dependencies`;
}

export function newDataStudioSnippet() {
  return `${dataStudioModeling()}/snippets/new`;
<<<<<<< HEAD
}

export function dataStudioSegment(segmentId: SegmentId) {
  return `/admin/datamodel/segment/${segmentId}`;
}

export function dataStudioSegmentDependencies(segmentId: SegmentId) {
  return `${dataStudioSegment(segmentId)}/dependencies`;
}

export function dataStudioTasks() {
  return `${ROOT_URL}/tasks`;
}

export type DependencyListParams = {
  query?: string;
  types?: DependencyType[];
  cardTypes?: CardType[];
  sortColumn?: DependencySortColumn;
  sortDirection?: DependencySortDirection;
  page?: number;
};

function dataStudioDependencies(
  baseUrl: string,
  { page, sortColumn, sortDirection }: DependencyListParams,
) {
  const searchParams = new URLSearchParams();
  if (page != null) {
    searchParams.set("page", page.toString());
  }
  if (sortColumn != null) {
    searchParams.set("sort-column", sortColumn);
  }
  if (sortDirection != null) {
    searchParams.set("sort-direction", sortDirection);
  }

  const queryString = searchParams.toString();
  return queryString.length > 0 ? `${baseUrl}?${queryString}` : baseUrl;
}

export function dataStudioUnreferencedItems(params: DependencyListParams) {
  return dataStudioDependencies(`${dataStudioTasks()}/unreferenced`, params);
=======
>>>>>>> a06219bd
}<|MERGE_RESOLUTION|>--- conflicted
+++ resolved
@@ -3,13 +3,10 @@
   CardType,
   CollectionId,
   DatabaseId,
-<<<<<<< HEAD
   DependencySortColumn,
   DependencySortDirection,
   DependencyType,
-=======
   FieldId,
->>>>>>> a06219bd
   NativeQuerySnippetId,
   SchemaName,
   SegmentId,
@@ -88,25 +85,6 @@
   return parts.join("/");
 }
 
-export function dataStudioDataDatabase(databaseId: DatabaseId) {
-  return `${dataStudioData()}/database/${databaseId}`;
-}
-
-export function dataStudioDataSchema(
-  databaseId: DatabaseId,
-  schema: SchemaName | null,
-) {
-  return `${dataStudioDataDatabase(databaseId)}/schema/${databaseId}:${encodeURIComponent(schema ?? "")}`;
-}
-
-export function dataStudioDataTable(
-  databaseId: DatabaseId,
-  schema: SchemaName | null,
-  tableId: TableId,
-) {
-  return `${dataStudioDataSchema(databaseId, schema)}/table/${tableId}`;
-}
-
 export function dataStudioModeling() {
   return `${ROOT_URL}/modeling`;
 }
@@ -126,14 +104,6 @@
 
 export function dataStudioTableSegments(tableId: TableId) {
   return `${dataStudioTable(tableId)}/segments`;
-}
-
-export function dataStudioSegment(segmentId: SegmentId) {
-  return `${dataStudioModeling()}/segments/${segmentId}`;
-}
-
-export function newDataStudioSegment(tableId: TableId) {
-  return `${dataStudioModeling()}/segments/new?tableId=${tableId}`;
 }
 
 export type NewDataStudioQueryModelParams = {
@@ -194,11 +164,15 @@
 
 export function newDataStudioSnippet() {
   return `${dataStudioModeling()}/snippets/new`;
-<<<<<<< HEAD
-}
+}
+
 
 export function dataStudioSegment(segmentId: SegmentId) {
-  return `/admin/datamodel/segment/${segmentId}`;
+  return `${dataStudioModeling()}/segments/${segmentId}`;
+}
+
+export function newDataStudioSegment(tableId: TableId) {
+  return `${dataStudioModeling()}/segments/new?tableId=${tableId}`;
 }
 
 export function dataStudioSegmentDependencies(segmentId: SegmentId) {
@@ -239,6 +213,4 @@
 
 export function dataStudioUnreferencedItems(params: DependencyListParams) {
   return dataStudioDependencies(`${dataStudioTasks()}/unreferenced`, params);
-=======
->>>>>>> a06219bd
 }