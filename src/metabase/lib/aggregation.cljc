--- conflicted
+++ resolved
@@ -430,20 +430,7 @@
    index        :- ::lib.schema.common/int-greater-than-or-equal-to-zero]
   (let [ags (aggregations query stage-number)]
     (when (> (clojure.core/count ags) index)
-<<<<<<< HEAD
       (nth ags index))))
-
-(mu/defn aggregation-column :- [:maybe ::lib.schema.metadata/column]
-  "Returns the column consumed by this aggregation, eg. the column being summed.
-
-  Returns nil for aggregations like `[:count]` that don't specify a column."
-  [query                                         :- ::lib.schema/query
-   stage-number                                  :- :int
-   [_operator _opts column-ref :as _aggregation] :- ::lib.schema.aggregation/aggregation]
-  (when column-ref
-    (->> (lib.util/query-stage query stage-number)
-         (lib.metadata.calculation/visible-columns query stage-number)
-         (lib.equality/find-matching-column column-ref))))
 
 (mu/defn aggregable-columns :- [:maybe [:sequential ::lib.schema.metadata/column]]
   "Returns the columns that can be used in aggregation expressions."
@@ -461,7 +448,4 @@
 (defmethod lib.metadata.calculation/type-of-method :aggregation
   [query stage-number [_aggregation _opts agg-uuid, :as _aggregation-ref]]
   (let [expression (resolve-aggregation query stage-number agg-uuid)]
-    (lib.metadata.calculation/type-of query stage-number expression)))
-=======
-      (nth ags index))))
->>>>>>> 5dbb3648
+    (lib.metadata.calculation/type-of query stage-number expression)))