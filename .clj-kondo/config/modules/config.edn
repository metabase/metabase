;; A "module" is any `metabase.<module>.core` namespace in `src`.
;;
;; ## `api`:
;;
;; Map of module name => the "core" external public-facing API namespace(s). You have three options here:
;;
;; 1. Special sentinel value `:any` means means this module does not (yet) have external public-facing API
;;    namespace(s). This is mostly a temporary placeholder until we go in and create module namespaces, which means
;;    you should go create one.
;;
;; 2. A set of namespace symbols. All namespaces in other modules will only be allowed to use namespaces from
;;    this set. Ideally this set should only have one namespace, but restricting it to a set of several is still
;;    better than `:any`.
;;
;; 3. `nil` or not listed here -- we default to assuming there is (some subset) of the 'standard' API namespaces
;;    `<module>.api`, `<module>.core`, and `<module>.init`
;;
;; ## `uses`:
;;
;; Map of module => other modules you're allowed to use there. You have two options here:
;;
;; 1. `:any` means namespaces in this module are allowed to use any other module -- allowed modules are not
;;    enforced for this module. Module API namespaces for modules that have them defined are still enforced. For
;;    ones that are `nil`, please go in and add a list of allowed modules. `:any` is mostly meant a temporary
;;    placeholder until we can fill these all out, so feel free to fix these.
;;
;; 2. A set of module symbols. This is the list of modules that are allowed to be referenced. An empty set means no
;;    other modules are allowed to be referenced; this is the default for any modules that aren't listed here.
;;
;; ## Tips
;;
;; PRO TIP: Check out the [[dev.deps-graph]] namespace for helpful tools to see where a module is used externally, and
;; for tools for calculating this config -- you can use [[dev.deps-graph/print-kondo-config-diff]] to see what updates
;; you need to make
{:metabase/modules
 {actions
  {:api  #{metabase.actions.api metabase.actions.core}
   :uses #{analytics api driver legacy-mbql lib model-persistence models query-processor search settings util}}

  activity-feed
  {:api  #{metabase.activity-feed.api metabase.activity-feed.init}
   :uses #{api config db events models util}}

  analytics
  {:api  #{metabase.analytics.api
           metabase.analytics.core
           metabase.analytics.init
           metabase.analytics.prometheus
           metabase.analytics.snowplow}
   :uses #{api
           channel
           config
           db
           driver
           eid-translation
           internal-stats
           models
           premium-features
           settings
           task
           util
           version}}

  analyze
  {:api  #{metabase.analyze.core metabase.analyze.query-results}
   :uses #{config driver legacy-mbql lib models sync util}}

  api
  {:api #{metabase.api.auth
          metabase.api.card
          metabase.api.cards
          metabase.api.collection
          metabase.api.common
          metabase.api.common.validation
          metabase.api.dashboard
          metabase.api.database
          metabase.api.dataset
          metabase.api.docs
          metabase.api.field
          metabase.api.logger
          metabase.api.macros
          metabase.api.open-api
          metabase.api.query-metadata
          metabase.api.routes.common
          metabase.api.table
          metabase.api.user
          metabase.api.util
          metabase.api.util.handlers}
   :uses #{actions
           analytics
           analyze
           api-routes
           channel
           classloader
           config
           database-routing
           db
           driver
           eid-translation
           embedding
           events
           legacy-mbql
           lib
           logger
           model-persistence
           models
           permissions
           premium-features
           pulse
           query-processor
           request
           revisions
           sample-data
           search
           server
           session
           settings
           sso
           sync
           types
           upload
           util
           xrays
           enterprise/advanced-permissions}}

  api-keys
  {:api  #{metabase.api-keys.api
           metabase.api-keys.core}
   :uses #{api db events models permissions util}}

  api-routes
  {:api  #{metabase.api-routes.core}
   :uses :any}

  audit-app
  {:api  #{metabase.audit-app.core
           metabase.audit-app.init}
   :uses #{api db events models premium-features settings task task-history util}}

  auth-provider
  {:api  #{metabase.auth-provider.core}
   :uses #{premium-features}}

  bookmarks
  {:api  #{metabase.bookmarks.api}
   :uses #{api db models util}}

  bug-reporting
  {:api  #{metabase.bug-reporting.api
           metabase.bug-reporting.init}
   :uses #{analytics api config db driver premium-features settings util}}

  cache
  {:api  #{metabase.cache.api
           metabase.cache.core
           metabase.cache.init}
   :uses #{api config db events models premium-features settings util}}

  ;; TODO -- way too many API namespaces.
  channel
  {:api  #{metabase.channel.api
           metabase.channel.core
           metabase.channel.email
           metabase.channel.email.messages
           metabase.channel.init
           metabase.channel.models.channel
           metabase.channel.render.core
           metabase.channel.settings
           metabase.channel.slack
           metabase.channel.template.core}
   :uses #{analytics
           api
           config
           db
           driver
           events
           formatter
           lib
           models
           notification
           permissions
           premium-features
           settings
           query-processor
           task
           timeline
           types
           util}}

  classloader
  {:api  #{metabase.classloader.core
           metabase.classloader.init}
   :uses #{util}}

  cloud-migration
  {:api  #{metabase.cloud-migration.api
           metabase.cloud-migration.core
           metabase.cloud-migration.init}
   :uses #{api cmd config db models premium-features settings task util}}

  cmd
  {:api  #{metabase.cmd
           metabase.cmd.copy
           metabase.cmd.dump-to-h2}
   :uses #{api api-routes classloader config db legacy-mbql models query-processor search settings util}}

  ;; technically this 'uses' `enterprise/core` and `test` since it tries to load them to see if they exists so we know
  ;; if EE/test code is available; however we can ignore them since they're not real usages.
  config
  {:api  #{metabase.config}
   :uses #{}}

  ;; this is not actually a real module, but comes from one of our libraries.
  connection-pool
  {:api  #{metabase.connection-pool}
   :uses #{}}

  core
  {:api  #{metabase.core.initialization-status}
   :uses :any}

  database-routing
  {:api #{metabase.database-routing.core}
   :uses #{premium-features}}

  db
  {:api  #{metabase.db metabase.db.metadata-queries metabase.db.query metabase.db.setup}
   :uses #{auth-provider classloader config connection-pool driver legacy-mbql lib query-processor task util}}

  driver
  {:api #{metabase.driver
          metabase.driver.common
          metabase.driver.common.parameters
          metabase.driver.common.parameters.dates
          metabase.driver.common.parameters.operators
          metabase.driver.common.parameters.parse
          metabase.driver.common.parameters.values
          metabase.driver.ddl.interface
          metabase.driver.h2
          metabase.driver.impl
          metabase.driver.init
          metabase.driver.mysql
          metabase.driver.postgres
          metabase.driver.sql
          metabase.driver.sql-jdbc.connection
          metabase.driver.sql-jdbc.execute
          metabase.driver.sql-jdbc.execute.diagnostic
          metabase.driver.sql-jdbc.sync
          metabase.driver.sql.query-processor
          metabase.driver.sql.query-processor.deprecated
          metabase.driver.sql.util
          metabase.driver.sync
          metabase.driver.util}
   :uses #{actions
           api
           auth-provider
           classloader
           config
           connection-pool
           database-routing
           db
           legacy-mbql
           lib
           logger
           models
           notification
           premium-features
           settings
           pulse
           query-processor
           sync
           upload
           util}}

  eid-translation
  {:api  #{metabase.eid-translation.core}
   :uses #{settings util}}

  embedding
  {:api  #{metabase.embedding.api
           metabase.embedding.app-origins-sdk
           metabase.embedding.init
           metabase.embedding.settings}
   :uses #{analytics
           api
           config
           driver
           eid-translation
           events
           models
           notification
           premium-features
           public-sharing
           query-processor
           settings
           tiles
           util}}

  events
  {:api  #{metabase.events.core
           metabase.events.init}
   :uses #{audit-app channel driver models util view-log}}

  formatter
  {:api  #{metabase.formatter}
   :uses #{models settings query-processor types util}}

  geojson
  {:api  #{metabase.geojson.api
           metabase.geojson.init}
   :uses #{api settings util}}

  indexed-entities
  {:api  #{metabase.indexed-entities.api metabase.indexed-entities.init}
   :uses #{analytics api driver legacy-mbql lib models query-processor search sync task util}}

  internal-stats
  {:api #{metabase.internal-stats.core}
   :uses #{db models}}

  legacy-mbql
  {:api #{metabase.legacy-mbql.normalize
          metabase.legacy-mbql.predicates
          metabase.legacy-mbql.schema
          metabase.legacy-mbql.schema.helpers
          metabase.legacy-mbql.util}
   :uses #{lib models types util}}

  lib
  {:api #{metabase.lib.binning
          metabase.lib.binning.util
          metabase.lib.card
          metabase.lib.core
          metabase.lib.equality
          metabase.lib.field
          metabase.lib.filter
          metabase.lib.ident
          metabase.lib.join.util
          metabase.lib.metadata
          metabase.lib.metadata.calculation
          metabase.lib.metadata.jvm
          metabase.lib.metadata.protocols
          metabase.lib.normalize
          metabase.lib.options
          metabase.lib.query
          metabase.lib.schema
          metabase.lib.schema.actions
          metabase.lib.schema.binning
          metabase.lib.schema.common
          metabase.lib.schema.expression
          metabase.lib.schema.expression.temporal
          metabase.lib.schema.expression.window
          metabase.lib.schema.id
          metabase.lib.schema.info
          metabase.lib.schema.literal
          metabase.lib.schema.metadata
          metabase.lib.schema.parameter
          metabase.lib.schema.template-tag
          metabase.lib.schema.temporal-bucketing
          metabase.lib.schema.util
          metabase.lib.temporal-bucket
          metabase.lib.types.isa
          metabase.lib.util
          metabase.lib.util.match
          metabase.lib.walk}
   :uses #{config legacy-mbql models settings types util}}

  lib-be
  {:api #{metabase.lib-be.init}
   :uses #{models settings task util}}

  logger
  {:api  #{metabase.logger metabase.logger.init}
   :uses #{classloader config}}

  login-history
  {:api #{metabase.login-history.api
          metabase.login-history.core
          metabase.login-history.init}
   :uses #{analytics api channel request settings util}}

  model-persistence
  {:api #{metabase.model-persistence.api
          metabase.model-persistence.core
          metabase.model-persistence.init}
   :uses #{api db driver events lib models premium-features settings query-processor request task task-history util}}

  models
  {:api #{metabase.models.application-permissions-revision
          metabase.models.card
          metabase.models.card.metadata
          metabase.models.collection
          metabase.models.collection-permission-graph-revision
          metabase.models.collection.graph
          metabase.models.collection.root
          metabase.models.dashboard
          metabase.models.dashboard-card
          metabase.models.dashboard-tab
          metabase.models.dashboard.constants
          metabase.models.database
          metabase.models.dispatch
          metabase.models.field
          metabase.models.field-values
          metabase.models.humanization
          metabase.models.init
          metabase.models.interface
          metabase.models.moderation-review
          metabase.models.params
          metabase.models.params.chain-filter
          metabase.models.params.custom-values
          metabase.models.params.field-values
          metabase.models.params.shared
          metabase.models.query
          metabase.models.query.permissions
          metabase.models.resolution
          metabase.models.secret
          metabase.models.serialization
          metabase.models.table
          metabase.models.user
          metabase.models.user-parameter-value
          metabase.models.util.spec-update
          metabase.models.visualization-settings}
   :uses #{analytics
           analyze
           api
           api-keys
           audit-app
           cache
           channel
           classloader
           config
           db
           driver
           events
           legacy-mbql
           lib
           moderation
           notification
           permissions
           premium-features
           settings
           public-sharing
           pulse
           query-analysis
           query-processor
           request
           search
           setup
           sync
           types
           util}}

  moderation
  {:api  #{metabase.moderation}
   :uses #{models util}}

  native-query-snippets
  {:api  #{metabase.native-query-snippets.api
           metabase.native-query-snippets.core}
   :uses #{api models permissions premium-features util}}

  notification
  {:api  #{metabase.notification.api
           metabase.notification.core
           metabase.notification.init
           metabase.notification.models
           metabase.notification.payload.core}
   :uses #{analytics
           api
           channel
           config
           driver
           events
           models
           permissions
           premium-features
           settings
           query-processor
           request
           task
           task-history
           util}}

  permissions
  {:api  #{metabase.permissions.api
           metabase.permissions.core
           metabase.permissions.models.data-permissions
           metabase.permissions.models.permissions
           metabase.permissions.models.permissions-group
           metabase.permissions.util}
<<<<<<< HEAD
   :uses #{api audit classloader config db models premium-features request server settings util}}
=======
   :uses #{api audit-app config db models plugins premium-features request server settings util}}
>>>>>>> 3e65e9f1

  pivot
  {:api #{metabase.pivot.core}
   :uses #{util models}}

  plugins
  {:api  #{metabase.plugins.core}
   :uses #{classloader config driver util}}

  premium-features
  {:api  #{metabase.premium-features.api
           metabase.premium-features.core
           metabase.premium-features.init}
   :uses #{api classloader config db internal-stats settings util}}

  public-sharing
  {:api  #{metabase.public-sharing.api
           metabase.public-sharing.core
           metabase.public-sharing.init}
   :uses #{actions analytics api db events lib models query-processor request settings tiles util}}

  pulse
  {:api  #{metabase.pulse.api
           metabase.pulse.core
           metabase.pulse.init
           metabase.pulse.task.send-pulses}
   :uses #{api channel classloader config db driver events models notification permissions premium-features
           query-processor request task task-history util
           enterprise/advanced-permissions enterprise/sandbox}}

  query-analysis
  {:api  #{metabase.query-analysis.core metabase.query-analysis.init}
   :uses #{config driver legacy-mbql lib query-processor settings task util}}

  query-processor
  {:api #{metabase.query-processor
          metabase.query-processor.card
          metabase.query-processor.compile
          metabase.query-processor.dashboard
          metabase.query-processor.debug
          metabase.query-processor.error-type
          metabase.query-processor.interface
          metabase.query-processor.metadata
          metabase.query-processor.middleware.annotate
          metabase.query-processor.middleware.cache-backend.db
          metabase.query-processor.middleware.constraints
          metabase.query-processor.middleware.fetch-source-query-legacy
          metabase.query-processor.middleware.limit
          metabase.query-processor.middleware.permissions
          metabase.query-processor.middleware.wrap-value-literals
          metabase.query-processor.pipeline
          metabase.query-processor.pivot
          metabase.query-processor.preprocess
          metabase.query-processor.reducible
          metabase.query-processor.schema
          metabase.query-processor.setup
          metabase.query-processor.store
          metabase.query-processor.streaming
          metabase.query-processor.streaming.common
          metabase.query-processor.streaming.interface
          metabase.query-processor.timezone
          metabase.query-processor.util
          metabase.query-processor.util.add-alias-info
          metabase.query-processor.util.nest-query
          metabase.query-processor.util.persisted-cache
          metabase.query-processor.util.relative-datetime
          metabase.query-processor.util.transformations.nest-breakouts
          metabase.query-processor.writeback}
   :uses #{analytics
           analyze
           api
           audit-app
           cache
           config
           driver
           events
           formatter
           legacy-mbql
           lib
           model-persistence
           models
           permissions
           pivot
           premium-features
           settings
           request
           server
           types
           util}}

  request
  {:api  #{metabase.request.core}
   :uses #{api config models permissions settings util}}

  revisions
  {:api  #{metabase.revisions.api metabase.revisions.core metabase.revisions.init}
   :uses #{api config events models util}}

  sample-data
  {:api  #{metabase.sample-data.core
           metabase.sample-data.init}
   :uses #{plugins settings sync util}}

  search
  {:api #{metabase.search.api
          metabase.search.appdb.scoring
          metabase.search.config
          metabase.search.core
          metabase.search.in-place.scoring
          metabase.search.ingestion
          metabase.search.init
          metabase.search.spec}
   :uses #{analytics api audit-app config db driver models permissions premium-features settings request startup task util}}

  segments
  {:api  #{metabase.segments.api}
   :uses #{api events legacy-mbql lib models permissions search util xrays}}

  server
  {:api #{metabase.server.core
          metabase.server.init
          metabase.server.middleware.session
          metabase.server.streaming-response}
   :uses #{analytics api api-keys api-routes config core db driver embedding models premium-features settings session request util enterprise/sso}}

  session
  {:api  #{metabase.session.core
           metabase.session.api
           metabase.session.init
           metabase.session.models.session}
   :uses #{api channel config db driver events login-history models settings request sso task util}}

  settings
  {:api  #{metabase.settings.api
           metabase.settings.core
           metabase.settings.deprecated-grab-bag
           metabase.settings.init}
   :uses #{api config db events models premium-features util enterprise/advanced-permissions}}

  setup
  {:api  #{metabase.setup.api metabase.setup.core}
   :uses #{analytics
           api
           channel
           config
           db
           events
           models
           permissions
           settings
           request
           session
           util}}

  sso
  {:api  #{metabase.sso.api
           metabase.sso.core
           metabase.sso.init}
   :uses #{api models permissions premium-features settings util}}

  startup
  {:api  #{metabase.startup.core}
   :uses #{util}}

  sync
  {:api #{metabase.sync.api
          metabase.sync.core
          metabase.sync.init
          metabase.sync.schedules
          metabase.sync.task.sync-databases
          metabase.sync.util}
   :uses #{analyze api audit-app config db driver events lib models query-processor settings task task-history util}}

  task
  {:api #{metabase.task.bootstrap
          metabase.task.core
          metabase.task.init}
   :uses #{analytics
           channel
           classloader
           config
           db
           driver
           premium-features
           settings
           util}}

  task-history
  {:api  #{metabase.task-history.api
           metabase.task-history.core
           metabase.task-history.init}
   :uses #{api
           models
           permissions
           premium-features
           request
           task
           util}}

  testing-api
  {:api  #{metabase.testing-api.api
           metabase.testing-api.core
           metabase.testing-api.init}
   :uses #{analytics api config db premium-features search util}}

  tiles
  {:api  #{metabase.tiles.api
           metabase.tiles.init}
   :uses #{api legacy-mbql query-processor settings util}}

  timeline
  {:api  #{metabase.timeline.api metabase.timeline.core}
   :uses #{analytics api models util}}

  types
  {:api  #{metabase.types}
   :uses #{util}}

  upload
  {:api  #{metabase.upload.api
           metabase.upload.core
           metabase.upload.init}
   :uses #{analytics api driver events legacy-mbql lib model-persistence models permissions settings sync util}}

  user-key-value
  {:api  #{metabase.user-key-value.api metabase.user-key-value.init}
   :uses #{api config lib util}}

  util
  {:api :any
   :uses #{classloader config db driver legacy-mbql lib models settings}}

  version
  {:api  #{metabase.version.core
           metabase.version.init}
   :uses #{config settings task util}}

  view-log
  {:api  #{metabase.view-log.core
           metabase.view-log.init}
   :uses #{analytics api audit-app events models premium-features util}}


  xrays
  {:api  #{metabase.xrays.api
           metabase.xrays.core
           metabase.xrays.init}
   :uses #{analyze api driver legacy-mbql lib models settings query-processor util}}

  enterprise/advanced-config
  {:api  #{metabase-enterprise.advanced-config.api.logs
           metabase-enterprise.advanced-config.models.notification
           metabase-enterprise.advanced-config.init
           metabase-enterprise.advanced-config.file}
   :uses #{api api-keys db driver models permissions premium-features setup settings sync util}}

  enterprise/advanced-permissions
  {:api  #{metabase-enterprise.advanced-permissions.api.routes
           metabase-enterprise.advanced-permissions.common
           metabase-enterprise.advanced-permissions.models.permissions.group-manager}
   :uses #{api enterprise/impersonation lib models permissions premium-features query-processor util}}

  enterprise/ai-entity-analysis
  {:api #{metabase-enterprise.ai-entity-analysis.api}
   :uses #{api enterprise/metabot-v3 premium-features}}

  enterprise/ai-sql-fixer
  {:api #{metabase-enterprise.ai-sql-fixer.api}
   :uses #{api driver enterprise/metabot-v3 query-analysis query-processor util}}

  enterprise/ai-sql-generation
  {:api #{metabase-enterprise.ai-sql-generation.api}
   :uses #{api driver enterprise/metabot-v3 models util}}

  enterprise/analytics
  {:api  #{}
   :uses #{driver premium-features enterprise/advanced-config enterprise/scim enterprise/sso}}

  enterprise/api
  {:api  #{metabase-enterprise.api.routes
           metabase-enterprise.api.routes.common}
   :uses :any}

  enterprise/audit-app
  {:api  #{metabase-enterprise.audit-app.api.routes}
   :uses #{api
<<<<<<< HEAD
           audit
           classloader
=======
           audit-app
>>>>>>> 3e65e9f1
           db
           driver
           lib
           models
           permissions
           plugins
           premium-features
           query-processor
           settings
           sync
           util
           enterprise/serialization}}

  enterprise/auth-provider
  {:api  #{}
   :uses #{premium-features util}}

  enterprise/billing
  {:api  #{metabase-enterprise.billing.api.routes}
   :uses #{api premium-features util}}

  enterprise/cache
  {:api  #{metabase-enterprise.cache.init}
   :uses #{cache premium-features query-processor task util}}

  enterprise/content-verification
  {:api  #{metabase-enterprise.content-verification.api.routes}
   :uses #{api models moderation util enterprise/api}}

  enterprise/core
  {:api  #{metabase-enterprise.core.init}
   :uses :any}

  enterprise/dashboard-subscription-filters
  {:api  #{}
   :uses #{premium-features}}

  enterprise/data-editing
  {:api  #{metabase-enterprise.data-editing.api}
   :uses #{api actions util}}

  enterprise/database-routing
  {:api #{metabase-enterprise.database-routing.api}
   :uses #{api config database-routing events lib models premium-features query-processor settings util}}

  enterprise/enhancements
  {:api  #{metabase-enterprise.enhancements.init}
   :uses #{models premium-features settings sso util enterprise/sso}}

  enterprise/gsheets
  {:api  #{metabase-enterprise.gsheets.api}
   :uses #{api analytics premium-features settings util enterprise/harbormaster}}

  enterprise/harbormaster
  {:api #{metabase-enterprise.harbormaster.client}
   :uses #{api cloud-migration util}}

  enterprise/impersonation
  {:api #{metabase-enterprise.impersonation.api}
   :uses #{api audit-app driver lib models premium-features query-processor util enterprise/sandbox}}

  enterprise/internal-stats
  {:api #{}
   :uses #{premium-features settings}}

  enterprise/llm
  {:api  #{metabase-enterprise.llm.api}
   :uses #{analytics analyze api query-processor settings util}}

  enterprise/metabot-v3
  {:api #{metabase-enterprise.metabot-v3.api metabase-enterprise.metabot-v3.core
          metabase-enterprise.metabot-v3.tools.api}
   :uses #{api config db legacy-mbql lib models premium-features settings pulse query-processor request util}}

  enterprise/premium-features
  {:api  #{}
   :uses #{premium-features util}}

  enterprise/query-reference-validation
  {:api  #{metabase-enterprise.query-reference-validation.api}
   :uses #{api models query-analysis request util}}

  enterprise/sandbox
  {:api #{metabase-enterprise.sandbox.api.routes
          metabase-enterprise.sandbox.api.util}
   :uses #{api
<<<<<<< HEAD
           audit
           classloader
=======
           audit-app
>>>>>>> 3e65e9f1
           db
           driver
           legacy-mbql
           lib
           models
           permissions
           premium-features
           query-processor
           request
           util
           enterprise/api}}

  enterprise/scim
  {:api  #{metabase-enterprise.scim.api metabase-enterprise.scim.routes}
   :uses #{analytics api api-keys models permissions settings server util enterprise/serialization}}

  enterprise/search
  {:api  #{}
   :uses #{premium-features search}}

  enterprise/serialization
  {:api #{metabase-enterprise.serialization.api
          metabase-enterprise.serialization.cmd
          metabase-enterprise.serialization.v2.backfill-ids}
   :uses #{analytics api config db legacy-mbql lib logger models plugins premium-features settings setup util}}

  enterprise/snippet-collections
  {:api  #{}
   :uses #{models native-query-snippets permissions premium-features util}}

  enterprise/sso
  {:api #{metabase-enterprise.sso.api.routes
          metabase-enterprise.sso.integrations.sso-settings
          metabase-enterprise.sso.integrations.sso-utils}
   :uses #{api channel embedding events notification premium-features request session settings sso util enterprise/scim}}

  enterprise/stale
  {:api  #{metabase-enterprise.stale.api
           metabase-enterprise.stale.init}
   :uses #{analytics api embedding models premium-features request settings util}}

  enterprise/upload-management
  {:api  #{metabase-enterprise.upload-management.api}
   :uses #{api models premium-features upload util}}}

 ;; namespaces matching these patterns (with `re-find`) are excluded from the module linter. Since regex literals
 ;; aren't allowed in EDN just used the `(str <regex>)` version i.e. two slashes instead of one.
 ;;
 ;; this is mostly intended for excluding test namespaces or those rare 'glue' namespaces that glue multiple modules
 ;; together, e.g. `metabase.lib.metadata.jvm`.
 :linters
 {:metabase/modules
  {:ignored-namespace-patterns
   #{"-test$"                           ; anything ending in `-test`
     "test[-.]util"                     ; anything that contains `test.util` or `test-util`
     "test\\.impl"                      ; anything that contains `test.impl`
     "test-setup"                       ; anything that contains `test-setup`
     "^metabase(?:-enterprise)?\\.test" ; anything starting with `metabase.test` or `metabase-enterprise.test`
     "^metabase\\.http-client$"}}}}     ; `metabase.http-client` which is a test-only namespace despite its name.<|MERGE_RESOLUTION|>--- conflicted
+++ resolved
@@ -488,11 +488,7 @@
            metabase.permissions.models.permissions
            metabase.permissions.models.permissions-group
            metabase.permissions.util}
-<<<<<<< HEAD
-   :uses #{api audit classloader config db models premium-features request server settings util}}
-=======
-   :uses #{api audit-app config db models plugins premium-features request server settings util}}
->>>>>>> 3e65e9f1
+   :uses #{api audit-app classloader config db models premium-features request server settings util}}
 
   pivot
   {:api #{metabase.pivot.core}
@@ -779,12 +775,8 @@
   enterprise/audit-app
   {:api  #{metabase-enterprise.audit-app.api.routes}
    :uses #{api
-<<<<<<< HEAD
-           audit
+           audit-app
            classloader
-=======
-           audit-app
->>>>>>> 3e65e9f1
            db
            driver
            lib
@@ -871,12 +863,8 @@
   {:api #{metabase-enterprise.sandbox.api.routes
           metabase-enterprise.sandbox.api.util}
    :uses #{api
-<<<<<<< HEAD
-           audit
+           audit-app
            classloader
-=======
-           audit-app
->>>>>>> 3e65e9f1
            db
            driver
            legacy-mbql
