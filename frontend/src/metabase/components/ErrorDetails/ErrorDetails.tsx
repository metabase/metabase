--- conflicted
+++ resolved
@@ -26,21 +26,13 @@
   return (
     <div className={className}>
       <div className={centered ? CS.textCentered : CS.textLeft}>
-<<<<<<< HEAD
-        <a onClick={toggleShowError} className={cx("link", CS.cursorPointer)}>
-=======
         <a onClick={toggleShowError} className={cx(CS.link)}>
->>>>>>> 6655faa0
           {showError ? t`Hide error details` : t`Show error details`}
         </a>
       </div>
       <div
         style={{ display: showError ? "inherit" : "none" }}
-<<<<<<< HEAD
         className={cx(CS.pt3, centered ? CS.textCentered : CS.textLeft)}
-=======
-        className={cx("pt3", centered ? CS.textCentered : CS.textLeft)}
->>>>>>> 6655faa0
       >
         <h2>{t`Here's the full error message`}</h2>
         <ErrorBox>{details}</ErrorBox>
