import styled from "@emotion/styled";

import { color, hueRotate } from "metabase/lib/colors";
import { breakpointMinSmall } from "metabase/styled-components/theme";

export const LayoutRoot = styled.div`
  position: relative;
  min-height: 100vh;
  background-color: var(--mb-color-bg-light);
`;

export const LayoutBody = styled.div`
  display: flex;
  flex-direction: column;
  justify-content: center;
  align-items: center;
  position: relative;
  padding: 1.5rem 1rem 3rem;
  min-height: 100vh;
`;

export const LayoutCard = styled.div`
  width: 100%;
  margin-top: 1.5rem;
  padding: 2.5rem 1.5rem;
<<<<<<< HEAD
  background-color: var(--mb-color-bg-white);
  box-shadow: 0 1px 15px ${color("shadow")};
=======
  background-color: ${color("white")};
  box-shadow: 0 1px 15px var(--mb-color-shadow);
>>>>>>> 2bfaab28
  border-radius: 6px;

  ${breakpointMinSmall} {
    width: 30.875rem;
    padding: 2.5rem 3.5rem;
  }
`;

export const LayoutIllustration = styled.div<{
  backgroundImageSrc: string;
  isDefault: boolean;
}>`
  position: absolute;
  top: 0;
  left: 0;
  width: 100%;
  height: 100%;
  filter: ${({ isDefault }) =>
    isDefault && `hue-rotate(${hueRotate("brand")}deg)`};
  background-image: ${({ backgroundImageSrc }) =>
    `url("${backgroundImageSrc}")`};
  background-size: ${({ isDefault }) =>
    isDefault ? "max(2592px, 100%) auto" : "100% auto"};
  background-repeat: no-repeat;
  background-position: right bottom;
`;<|MERGE_RESOLUTION|>--- conflicted
+++ resolved
@@ -1,6 +1,6 @@
 import styled from "@emotion/styled";
 
-import { color, hueRotate } from "metabase/lib/colors";
+import { hueRotate } from "metabase/lib/colors";
 import { breakpointMinSmall } from "metabase/styled-components/theme";
 
 export const LayoutRoot = styled.div`
@@ -23,13 +23,8 @@
   width: 100%;
   margin-top: 1.5rem;
   padding: 2.5rem 1.5rem;
-<<<<<<< HEAD
   background-color: var(--mb-color-bg-white);
-  box-shadow: 0 1px 15px ${color("shadow")};
-=======
-  background-color: ${color("white")};
   box-shadow: 0 1px 15px var(--mb-color-shadow);
->>>>>>> 2bfaab28
   border-radius: 6px;
 
   ${breakpointMinSmall} {
