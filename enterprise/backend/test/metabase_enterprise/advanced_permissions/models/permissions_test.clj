(ns metabase-enterprise.advanced-permissions.models.permissions-test
  (:require [clojure.test :refer :all]
            [metabase-enterprise.advanced-permissions.models.permissions :as ee-perms]
            [metabase.driver :as driver]
            [metabase.models :refer [Database Permissions PermissionsGroup]]
            [metabase.models.database :as database]
            [metabase.models.permissions :as perms]
            [metabase.models.permissions-group :as group]
            [metabase.public-settings.premium-features-test :as premium-features-test]
            [metabase.sync.sync-metadata.tables :as sync-tables]
            [metabase.test :as mt]
            [metabase.util :as u]
            [toucan.db :as db]))

;;; +----------------------------------------------------------------------------------------------------------------+
;;; |                                          Download permissions                                                  |
;;; +----------------------------------------------------------------------------------------------------------------+

(defn- download-perms-by-group-id [group-id]
  (get-in (perms/data-perms-graph) [:groups group-id (mt/id) :download]))

(deftest update-db-download-permissions-test
  (mt/with-model-cleanup [Permissions]
    (mt/with-temp PermissionsGroup [{group-id :id}]
      (premium-features-test/with-premium-features #{:advanced-permissions}
        (testing "Download perms for all schemas can be set and revoked"
          (ee-perms/update-db-download-permissions! group-id (mt/id) {:schemas :full})
          (is (= {:schemas :full, :native :full}
                 (download-perms-by-group-id group-id)))

          (ee-perms/update-db-download-permissions! group-id (mt/id) {:schemas :limited})
          (is (= {:schemas :limited, :native :limited}
                 (download-perms-by-group-id group-id)))

          (ee-perms/update-db-download-permissions! group-id (mt/id) {:schemas :none})
          (is (nil? (download-perms-by-group-id group-id))))

        (testing "Download perms for individual schemas can be set and revoked"
          (ee-perms/update-db-download-permissions! group-id (mt/id) {:schemas {"PUBLIC" :full}})
          (is (= {:schemas {"PUBLIC" :full} :native :full}
                 (download-perms-by-group-id group-id)))

          (ee-perms/update-db-download-permissions! group-id (mt/id) {:schemas {"PUBLIC" :limited}})
          (is (= {:schemas {"PUBLIC" :limited} :native :limited}
                 (download-perms-by-group-id group-id)))

          (ee-perms/update-db-download-permissions! group-id (mt/id) {:schemas {"PUBLIC" :none}})
          (is (nil? (download-perms-by-group-id group-id))))

        (testing "Download perms for individual tables can be set and revoked"
          (let [[id-1 id-2 id-3 id-4] (map u/the-id (database/tables (mt/db)))]
            (ee-perms/update-db-download-permissions! group-id (mt/id) {:schemas {"PUBLIC" {id-1 :full
                                                                                            id-2 :full
                                                                                            id-3 :full
                                                                                            id-4 :full}}})
            (is (= {:schemas {"PUBLIC" {id-1 :full id-2 :full id-3 :full id-4 :full}}
                    :native :full}
                   (download-perms-by-group-id group-id)))

            (ee-perms/update-db-download-permissions! group-id (mt/id) {:schemas {"PUBLIC" {id-1 :limited}}})
            (is (= {:schemas {"PUBLIC" {id-1 :limited id-2 :full id-3 :full id-4 :full}}
                    :native :limited}
                   (download-perms-by-group-id group-id)))

            (ee-perms/update-db-download-permissions! group-id (mt/id) {:schemas {"PUBLIC" {id-2 :none}}})
            (is (= {:schemas {"PUBLIC" {id-1 :limited id-3 :full id-4 :full}}}
                   (download-perms-by-group-id group-id)))

            (ee-perms/update-db-download-permissions! group-id (mt/id) {:schemas {"PUBLIC" {id-1 :none
                                                                                            id-3 :none
                                                                                            id-4 :none}}})
            (is (nil? (download-perms-by-group-id group-id)))

            (ee-perms/update-db-download-permissions! group-id (mt/id) {:schemas {"PUBLIC" {id-1 :full
                                                                                            id-2 :full
                                                                                            id-3 :limited
                                                                                            id-4 :limited}}})
            (is (= {:schemas {"PUBLIC" {id-1 :full id-2 :full id-3 :limited id-4 :limited}}
                    :native :limited}
                   (download-perms-by-group-id group-id)))

            (ee-perms/update-db-download-permissions! group-id (mt/id) {:schemas {"PUBLIC" {id-3 :full
                                                                                            id-4 :full}}})
            (is (= {:schemas {"PUBLIC" {id-1 :full id-2 :full id-3 :full id-4 :full}}
                    :native :full}
                   (download-perms-by-group-id group-id))))))

      (premium-features-test/with-premium-features #{}
        (testing "Download permissions cannot be modified without the :advanced-permissions feature flag"
          (is (thrown-with-msg?
               clojure.lang.ExceptionInfo
               #"The download permissions functionality is only enabled if you have a premium token with the advanced-permissions feature."
               (ee-perms/update-db-download-permissions! group-id (mt/id) {:schemas :full}))))))))



;; The following tests are for the specific edge case of updating native download perms during sync if new tables are
;; discovered, or if tables are removed, since both events can potentially change the expected native download perms
;; for the database. This behavior should apply to both EE and OSS, but the test lives here for the convenience of
;; being able to call [[ee-perms/update-db-download-permissions!]].

(driver/register! ::download-permissions, :abstract? true)

(defmethod driver/describe-database ::download-permissions [& _]
  {:tables #{{:name "Table 1" :schema "PUBLIC"} {:name "Table 2" :schema "PUBLIC"}}})

(defmethod driver/describe-table ::download-permissions [& _]
  {:fields []})

(defn- replace-tables
  [table-names]
  (remove-method driver/describe-database ::download-permissions)
  (let [tables (set (for [table-name table-names] {:name table-name :schema "PUBLIC"}))]
    (defmethod driver/describe-database ::download-permissions [& _]
      {:tables tables})))

(deftest native-download-perms-sync-test
  (mt/with-temp* [Database [{db-id :id :as database} {:engine ::download-permissions}]]
    (replace-tables ["Table 1" "Table 2"])
    (letfn [(all-users-native-download-perms []
              (get-in (perms/data-perms-graph) [:groups (u/the-id (group/all-users)) db-id :download :native]))]
      (testing "If a group has full download perms for a DB, native download perms are unchanged when a new table is
               found during sync"
        (is (= :full (all-users-native-download-perms)))
        (replace-tables ["Table 1" "Table 2" "Table 3"])
        (sync-tables/sync-tables-and-database! database)
        (is (= :full (all-users-native-download-perms))))

      (testing "If a group has granular download perms for a DB, native download perms are removed when a new table is
              found during sync, since the new table has no download perms"
        (let [table-ids (db/select-ids 'Table :db_id db-id)
              limited-downloads-id  (apply min table-ids)
              graph {:schemas {"PUBLIC"
                               (-> (into {} (for [id table-ids] [id :full]))
                                   (assoc limited-downloads-id :limited))}}]
          (premium-features-test/with-premium-features #{:advanced-permissions}
            (@#'ee-perms/update-db-download-permissions! (u/the-id (group/all-users)) db-id graph))
          (is (= :limited (all-users-native-download-perms)))
          (replace-tables ["Table 1" "Table 2" "Table 3" "Table 4"])
          (sync-tables/sync-tables-and-database! database)
          (is (= nil (all-users-native-download-perms)))))

      (testing "If a table is retired during sync and it was the only table in the DB without download perms, native
               download perms are restored"
        (replace-tables ["Table 1" "Table 2" "Table 3"])
        (sync-tables/sync-tables-and-database! database)
        (is (= :limited (all-users-native-download-perms)))))))


;;; +----------------------------------------------------------------------------------------------------------------+
;;; |                                          Data model permissions                                                |
;;; +----------------------------------------------------------------------------------------------------------------+

(defn- data-model-perms-by-group-id [group-id]
  (get-in (perms/data-perms-graph) [:groups group-id (mt/id) :data-model]))

(deftest update-db-data-model-permissions-test
  (mt/with-model-cleanup [Permissions]
    (mt/with-temp PermissionsGroup [{group-id :id}]
      (premium-features-test/with-premium-features #{:advanced-permissions}
        (testing "Data model perms for an entire DB can be set and revoked"
          (ee-perms/update-db-data-model-permissions! group-id (mt/id) {:schemas :all})
          (is (= :all
                 (data-model-perms-by-group-id group-id)))

          (ee-perms/update-db-data-model-permissions! group-id (mt/id) {:schemas :none})
          (is (nil? (data-model-perms-by-group-id group-id)))

          (testing "Data model perms for individual schemas can be set and revoked"
            (ee-perms/update-db-data-model-permissions! group-id (mt/id) {:schemas {"PUBLIC" :all}})
            (is (= {:schemas {"PUBLIC" :all}}
                   (data-model-perms-by-group-id group-id)))

            (ee-perms/update-db-data-model-permissions! group-id (mt/id) {:schemas {"PUBLIC" :none}})
            (is (nil? (data-model-perms-by-group-id group-id))))

          (testing "Data model perms for individual tables can be set and revoked"
            (let [[id-1 id-2 id-3 id-4] (map u/the-id (database/tables (mt/db)))]
              (ee-perms/update-db-data-model-permissions! group-id (mt/id) {:schemas
                                                                            {"PUBLIC" {id-1 :all
                                                                                       id-2 :all
                                                                                       id-3 :all
                                                                                       id-4 :all}}})
              (is (= {:schemas {"PUBLIC" {id-1 :all id-2 :all id-3 :all id-4 :all}}}
                     (data-model-perms-by-group-id group-id)))

              (ee-perms/update-db-data-model-permissions! group-id (mt/id) {:schemas
                                                                            {"PUBLIC" {id-2 :none}}})
              (is (= {:schemas {"PUBLIC" {id-1 :all id-3 :all id-4 :all}}}
                     (data-model-perms-by-group-id group-id)))

              (ee-perms/update-db-data-model-permissions! group-id (mt/id) {:schemas
                                                                            {"PUBLIC" {id-1 :none
                                                                                       id-3 :none
                                                                                       id-4 :none}}})
              (is (nil? (data-model-perms-by-group-id group-id)))))))

      (premium-features-test/with-premium-features #{}
        (testing "Data model permissions cannot be modified without the :advanced-permissions feature flag"
          (is (thrown-with-msg?
               clojure.lang.ExceptionInfo
<<<<<<< HEAD
               #"Can't set data model permissions without having the advanced-permissions premium feature"
               (ee-perms/update-db-data-model-permissions! group-id (mt/id) {:schemas :all}))))))))

;;; +----------------------------------------------------------------------------------------------------------------+
;;; |                                          DB details permissions                                                |
;;; +----------------------------------------------------------------------------------------------------------------+

(defn- details-perms-by-group-id [group-id]
  (get-in (perms/data-perms-graph) [:groups group-id (mt/id) :details]))

(deftest update-db-details-permissions-test
  (mt/with-model-cleanup [Permissions]
    (mt/with-temp PermissionsGroup [{group-id :id}]
      (premium-features-test/with-premium-features #{:advanced-permissions}
            (testing "Detail perms for a DB can be set and revoked"
              (ee-perms/update-db-details-permissions! group-id (mt/id) :yes)
              (is (= :yes (details-perms-by-group-id group-id)))

              (ee-perms/update-db-details-permissions! group-id (mt/id) :no)
              (is (nil? (details-perms-by-group-id group-id)))))

      (premium-features-test/with-premium-features #{}
        (testing "Detail permissions cannot be modified without the :advanced-permissions feature flag"
          (is (thrown-with-msg?
               clojure.lang.ExceptionInfo
               #"Can't set details permissions without having the advanced-permissions premium feature"
               (ee-perms/update-db-details-permissions! group-id (mt/id) :yes))))))))
=======
               #"The data model permissions functionality is only enabled if you have a premium token with the advanced-permissions feature."
               (ee-perms/update-db-data-model-permissions! group-id (mt/id) {:schemas :all}))))))))
>>>>>>> c622d144
<|MERGE_RESOLUTION|>--- conflicted
+++ resolved
@@ -199,8 +199,7 @@
         (testing "Data model permissions cannot be modified without the :advanced-permissions feature flag"
           (is (thrown-with-msg?
                clojure.lang.ExceptionInfo
-<<<<<<< HEAD
-               #"Can't set data model permissions without having the advanced-permissions premium feature"
+               #"The data model permissions functionality is only enabled if you have a premium token with the advanced-permissions feature."
                (ee-perms/update-db-data-model-permissions! group-id (mt/id) {:schemas :all}))))))))
 
 ;;; +----------------------------------------------------------------------------------------------------------------+
@@ -226,8 +225,4 @@
           (is (thrown-with-msg?
                clojure.lang.ExceptionInfo
                #"Can't set details permissions without having the advanced-permissions premium feature"
-               (ee-perms/update-db-details-permissions! group-id (mt/id) :yes))))))))
-=======
-               #"The data model permissions functionality is only enabled if you have a premium token with the advanced-permissions feature."
-               (ee-perms/update-db-data-model-permissions! group-id (mt/id) {:schemas :all}))))))))
->>>>>>> c622d144
+               (ee-perms/update-db-details-permissions! group-id (mt/id) :yes))))))))