import cx from "classnames";
import type React from "react";
import { useCallback } from "react";
import { t } from "ttag";

import CS from "metabase/css/core/index.css";
import { QuestionSharingMenu } from "metabase/embedding/components/SharingMenu";
import { SERVER_ERROR_TYPES } from "metabase/lib/errors";
import MetabaseSettings from "metabase/lib/settings";
import RunButtonWithTooltip from "metabase/query_builder/components/RunButtonWithTooltip";
import { canExploreResults } from "metabase/query_builder/components/view/ViewHeader/utils";
import type { QueryModalType } from "metabase/query_builder/constants";
import { MODAL_TYPES } from "metabase/query_builder/constants";
<<<<<<< HEAD
import { Box, Button, Divider, Flex, Tooltip } from "metabase/ui";
=======
import { QuestionSharingMenu } from "metabase/sharing/components/SharingMenu";
import { Box, Button, Flex, Tooltip } from "metabase/ui";
>>>>>>> 643e7647
import * as Lib from "metabase-lib";
import type Question from "metabase-lib/v1/Question";
import type { Dataset } from "metabase-types/api";
import type { DatasetEditorTab, QueryBuilderMode } from "metabase-types/store";

import ViewTitleHeaderS from "../../ViewTitleHeader.module.css";
import { ExploreResultsLink } from "../ExploreResultsLink";
import { FilterHeaderButton } from "../FilterHeaderButton";
import { QuestionActions } from "../QuestionActions";
import { QuestionNotebookButton } from "../QuestionNotebookButton";
import { QuestionSummarizeWidget } from "../QuestionSummarizeWidget";
import { ToggleNativeQueryPreview } from "../ToggleNativeQueryPreview";

interface ViewTitleHeaderRightSideProps {
  question: Question;
  result: Dataset;
  queryBuilderMode: QueryBuilderMode;
  isBookmarked: boolean;
  isModelOrMetric: boolean;
  isSaved: boolean;
  isRunnable: boolean;
  isRunning: boolean;
  isNativeEditorOpen: boolean;
  isShowingSummarySidebar: boolean;
  isDirty: boolean;
  isResultDirty: boolean;
  isActionListVisible: boolean;
  runQuestionQuery: (opts?: {
    overrideWithQuestion?: Question;
    shouldUpdateUrl?: boolean;
    ignoreCache?: boolean;
  }) => void;
  cancelQuery: () => void;
  onOpenModal: (modalType: QueryModalType) => void;
  onEditSummary: () => void;
  onCloseSummary: () => void;
  setQueryBuilderMode: (
    mode: QueryBuilderMode,
    opts?: {
      shouldUpdateUrl?: boolean;
      datasetEditorTab?: DatasetEditorTab;
    },
  ) => void;
  areFiltersExpanded: boolean;
  onExpandFilters: () => void;
  onCollapseFilters: () => void;
  toggleBookmark: () => void;
  onOpenQuestionInfo: () => void;
  onCloseQuestionInfo: () => void;
  isShowingQuestionInfoSidebar: boolean;
  isObjectDetail: boolean;
}

export function ViewTitleHeaderRightSide({
  question,
  result,
  queryBuilderMode,
  isBookmarked,
  isModelOrMetric,
  isSaved,
  isRunnable,
  isRunning,
  isNativeEditorOpen,
  isShowingSummarySidebar,
  isDirty,
  isResultDirty,
  isActionListVisible,
  runQuestionQuery,
  cancelQuery,
  onOpenModal,
  onEditSummary,
  onCloseSummary,
  setQueryBuilderMode,
  areFiltersExpanded,
  onExpandFilters,
  onCollapseFilters,
  toggleBookmark,
  onOpenQuestionInfo,
  onCloseQuestionInfo,
  isShowingQuestionInfoSidebar,
  isObjectDetail,
}: ViewTitleHeaderRightSideProps): React.JSX.Element {
  const isShowingNotebook = queryBuilderMode === "notebook";
  const { isEditable } = Lib.queryDisplayInfo(question.query());

  const hasExploreResultsLink =
    canExploreResults(question) &&
    MetabaseSettings.get("enable-nested-queries");

  // Models and metrics can't be saved. But changing anything about the model/metric will prompt the user
  // to save it as a new question (based on that model/metric). In other words, at this point
  // the `type` field is set to "question".
  const hasSaveButton =
    !isModelOrMetric &&
    isDirty &&
    !question.isArchived() &&
    isActionListVisible;
  const isMissingPermissions =
    result?.error_type === SERVER_ERROR_TYPES.missingPermissions;
  const hasRunButton =
    isRunnable && !isNativeEditorOpen && !isMissingPermissions;

  const handleInfoClick = useCallback(() => {
    if (isShowingQuestionInfoSidebar) {
      onCloseQuestionInfo();
    } else {
      onOpenQuestionInfo();
    }
  }, [isShowingQuestionInfoSidebar, onOpenQuestionInfo, onCloseQuestionInfo]);

  const cacheStrategyType = result?.json_query?.["cache-strategy"]?.type;
  const getRunButtonLabel = useCallback(() => {
    if (isRunning) {
      return t`Cancel`;
    }
    if ([undefined, "nocache"].includes(cacheStrategyType)) {
      return `Refresh`;
    }
    return t`Clear cache and refresh`;
  }, [isRunning, cacheStrategyType]);

  const canSave = Lib.canSave(question.query(), question.type());
  const isSaveDisabled = !canSave;
  const isBrandNew = !isSaved && !result && queryBuilderMode === "notebook";
  const disabledSaveTooltip = getDisabledSaveTooltip(isEditable);

  return (
    <Flex
      className={ViewTitleHeaderS.ViewHeaderActionPanel}
      data-testid="qb-header-action-panel"
    >
      {FilterHeaderButton.shouldRender({
        question,
        queryBuilderMode,
        isObjectDetail,
        isActionListVisible,
      }) && (
        <FilterHeaderButton
          className={cx(CS.hide, CS.smShow)}
          onOpenModal={onOpenModal}
          query={question.query()}
          isExpanded={areFiltersExpanded}
          onExpand={onExpandFilters}
          onCollapse={onCollapseFilters}
        />
      )}
      {QuestionSummarizeWidget.shouldRender({
        question,
        queryBuilderMode,
        isObjectDetail,
        isActionListVisible,
      }) && (
        <QuestionSummarizeWidget
          className={cx(CS.hide, CS.smShow)}
          isShowingSummarySidebar={isShowingSummarySidebar}
          onEditSummary={onEditSummary}
          onCloseSummary={onCloseSummary}
        />
      )}
      {QuestionNotebookButton.shouldRender({
        question,
        isActionListVisible,
        isBrandNew,
      }) && (
        <QuestionNotebookButton
          isShowingNotebook={isShowingNotebook}
          setQueryBuilderMode={setQueryBuilderMode}
        />
      )}
      {ToggleNativeQueryPreview.shouldRender({
        question,
        queryBuilderMode,
      }) && <ToggleNativeQueryPreview question={question} />}
      {hasExploreResultsLink && <ExploreResultsLink question={question} />}
      {hasRunButton && !isShowingNotebook && (
        <Box className={ViewTitleHeaderS.ViewHeaderIconButtonContainer}>
          <RunButtonWithTooltip
            className={cx(
              ViewTitleHeaderS.ViewHeaderIconButton,
              ViewTitleHeaderS.ViewRunButtonWithTooltip,
              {
                [ViewTitleHeaderS.isDirty]: isResultDirty,
              },
            )}
            iconSize={16}
            onlyIcon
            medium
            compact
            result={result}
            isRunning={isRunning}
            isDirty={isResultDirty}
            onRun={() => runQuestionQuery({ ignoreCache: true })}
            onCancel={cancelQuery}
            getTooltip={getRunButtonLabel}
          />
        </Box>
      )}
      {!isShowingNotebook && <QuestionSharingMenu question={question} />}
      {isSaved && (
        <QuestionActions
          question={question}
          isBookmarked={isBookmarked}
          isShowingQuestionInfoSidebar={isShowingQuestionInfoSidebar}
          onOpenModal={onOpenModal}
          onToggleBookmark={toggleBookmark}
          onSetQueryBuilderMode={setQueryBuilderMode}
          onInfoClick={handleInfoClick}
        />
      )}
      {hasSaveButton && (
        <Tooltip label={disabledSaveTooltip} disabled={canSave} position="left">
          <Button
            className={ViewTitleHeaderS.SaveButton}
            data-testid="qb-save-button"
            px="md"
            py="sm"
            variant="subtle"
            aria-disabled={isSaveDisabled || undefined}
            data-disabled={isSaveDisabled || undefined}
            onClick={event => {
              event.preventDefault();
              if (!isSaveDisabled) {
                onOpenModal(MODAL_TYPES.SAVE);
              }
            }}
          >
            {t`Save`}
          </Button>
        </Tooltip>
      )}
    </Flex>
  );
}

function getDisabledSaveTooltip(isEditable: boolean) {
  if (!isEditable) {
    return t`You don't have permission to save this question.`;
  }
}<|MERGE_RESOLUTION|>--- conflicted
+++ resolved
@@ -11,12 +11,7 @@
 import { canExploreResults } from "metabase/query_builder/components/view/ViewHeader/utils";
 import type { QueryModalType } from "metabase/query_builder/constants";
 import { MODAL_TYPES } from "metabase/query_builder/constants";
-<<<<<<< HEAD
-import { Box, Button, Divider, Flex, Tooltip } from "metabase/ui";
-=======
-import { QuestionSharingMenu } from "metabase/sharing/components/SharingMenu";
 import { Box, Button, Flex, Tooltip } from "metabase/ui";
->>>>>>> 643e7647
 import * as Lib from "metabase-lib";
 import type Question from "metabase-lib/v1/Question";
 import type { Dataset } from "metabase-types/api";
