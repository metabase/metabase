(ns metabase.query-processor.preprocess
  (:require
   [metabase.legacy-mbql.schema :as mbql.s]
   [metabase.lib.core :as lib]
   [metabase.lib.schema :as lib.schema]
   [metabase.lib.schema.id :as lib.schema.id]
   [metabase.lib.schema.info :as lib.schema.info]
   [metabase.query-processor.debug :as qp.debug]
   [metabase.query-processor.error-type :as qp.error-type]
   [metabase.query-processor.middleware.add-default-temporal-unit :as qp.add-default-temporal-unit]
   [metabase.query-processor.middleware.add-implicit-clauses :as qp.add-implicit-clauses]
   [metabase.query-processor.middleware.add-implicit-joins :as qp.add-implicit-joins]
   [metabase.query-processor.middleware.add-remaps :as qp.add-remaps]
   [metabase.query-processor.middleware.add-source-metadata :as qp.add-source-metadata]
   [metabase.query-processor.middleware.annotate :as annotate]
   [metabase.query-processor.middleware.auto-bucket-datetimes :as qp.auto-bucket-datetimes]
   [metabase.query-processor.middleware.auto-parse-filter-values :as auto-parse-filter-values]
   [metabase.query-processor.middleware.binning :as binning]
   [metabase.query-processor.middleware.check-features :as check-features]
   [metabase.query-processor.middleware.constraints :as qp.constraints]
   [metabase.query-processor.middleware.cumulative-aggregations :as qp.cumulative-aggregations]
   [metabase.query-processor.middleware.desugar :as desugar]
   [metabase.query-processor.middleware.ensure-joins-use-source-query :as ensure-joins-use-source-query]
   [metabase.query-processor.middleware.enterprise :as qp.middleware.enterprise]
   [metabase.query-processor.middleware.expand-aggregations :as expand-aggregations]
   [metabase.query-processor.middleware.expand-macros :as expand-macros]
   [metabase.query-processor.middleware.fetch-source-query :as fetch-source-query]
   [metabase.query-processor.middleware.limit :as limit]
   [metabase.query-processor.middleware.metrics :as metrics]
   [metabase.query-processor.middleware.normalize-query :as normalize]
   [metabase.query-processor.middleware.optimize-temporal-filters :as optimize-temporal-filters]
   [metabase.query-processor.middleware.parameters :as parameters]
   [metabase.query-processor.middleware.permissions :as qp.perms]
   [metabase.query-processor.middleware.persistence :as qp.persistence]
   [metabase.query-processor.middleware.pre-alias-aggregations :as qp.pre-alias-aggregations]
   [metabase.query-processor.middleware.reconcile-breakout-and-order-by-bucketing :as reconcile-bucketing]
   [metabase.query-processor.middleware.remove-inactive-field-refs :as qp.remove-inactive-field-refs]
   [metabase.query-processor.middleware.resolve-fields :as qp.resolve-fields]
   [metabase.query-processor.middleware.resolve-joined-fields :as resolve-joined-fields]
   [metabase.query-processor.middleware.resolve-joins :as resolve-joins]
   [metabase.query-processor.middleware.resolve-referenced :as qp.resolve-referenced]
   [metabase.query-processor.middleware.resolve-source-table :as qp.resolve-source-table]
   [metabase.query-processor.middleware.validate :as validate]
   [metabase.query-processor.middleware.validate-temporal-bucketing :as validate-temporal-bucketing]
   [metabase.query-processor.middleware.wrap-value-literals :as qp.wrap-value-literals]
   [metabase.query-processor.setup :as qp.setup]
   [metabase.query-processor.store :as qp.store]
   [metabase.util :as u]
   [metabase.util.i18n :as i18n]
   [metabase.util.log :as log]
   [metabase.util.malli :as mu]))

;;; the following helper functions are temporary, to aid in the transition from a legacy MBQL QP to a pMBQL QP. Each
;;; individual middleware function is wrapped in either [[ensure-legacy]] or [[ensure-pmbql]], and will then see the
;;; flavor of MBQL it is written for.

(mu/defn- ->legacy :- mbql.s/Query
  [query :- [:map
             [:database ::lib.schema.id/database]]]
  (lib/->legacy-MBQL query))

(defn- ^:deprecated ensure-legacy [middleware-fn]
  (-> (fn [query]
        (let [query (cond-> query
                      (:lib/type query) ->legacy)]
          (vary-meta (middleware-fn query)
                     assoc :converted-form query)))
      (with-meta (meta middleware-fn))))

(mu/defn- ->mbql-5 :- ::lib.schema/query
  [query :- [:map
             [:database ::lib.schema.id/database]
             ;; sanity check: info should only get added in Clojure-land and shouldn't get transformed back and forth
             ;; from JSON; make sure it's in the expected shape
             [:info {:optional true} [:maybe ::lib.schema.info/info]]]]
  (cond->> query
    (not (:lib/type query)) (lib/query (qp.store/metadata-provider))))

(defn- ensure-pmbql [middleware-fn]
  (-> (fn [query]
        (let [query (->mbql-5 query)]
          (vary-meta (middleware-fn query)
                     assoc :converted-form query)))
      (with-meta (meta middleware-fn))))

(def ^:private unconverted-property?
  (some-fn #{:info} qualified-keyword?))

(defn- copy-unconverted-properties
  [to from]
  (reduce-kv (fn [m k v]
               (cond-> m
                 (unconverted-property? k) (assoc k v)))
             to
             from))

;;; TODO -- this is broken and disables enforcement inside the middleware itself -- see QUE-1346
(defn- ensure-pmbql-for-unclean-query
  [middleware-fn]
  (-> (fn [query]
        (mu/disable-enforcement
          (lib/without-cleaning
           (fn []
             (let [query' (-> (cond->> query
                                (not (:lib/type query)) (lib/query (qp.store/metadata-provider)))
                              (copy-unconverted-properties query))]
               (-> query' middleware-fn ->legacy))))))
      (with-meta (meta middleware-fn))))

(def ^:private middleware
  "Pre-processing middleware. Has the form

    (f query) -> query"
  ;; ↓↓↓ PRE-PROCESSING ↓↓↓ happens from TOP TO BOTTOM
  #_{:clj-kondo/ignore [:deprecated-var]}
  [#'normalize/normalize-preprocessing-middleware
   (ensure-pmbql #'qp.perms/remove-permissions-key)
   (ensure-pmbql #'qp.perms/remove-source-card-keys)
   (ensure-pmbql #'qp.perms/remove-gtapped-table-keys)
   (ensure-pmbql #'qp.constraints/maybe-add-default-userland-constraints)
   (ensure-pmbql #'validate/validate-query)
   (ensure-pmbql #'fetch-source-query/resolve-source-cards)
   (ensure-pmbql #'expand-aggregations/expand-aggregations)
   (ensure-pmbql #'metrics/adjust)
   (ensure-pmbql #'expand-macros/expand-macros)
   (ensure-pmbql #'qp.resolve-referenced/resolve-referenced-card-resources)
   (ensure-legacy #'parameters/substitute-parameters)
   (ensure-pmbql #'qp.resolve-source-table/resolve-source-tables)
   (ensure-pmbql #'qp.auto-bucket-datetimes/auto-bucket-datetimes)
   (ensure-pmbql #'ensure-joins-use-source-query/ensure-joins-use-source-query)
   (ensure-legacy #'reconcile-bucketing/reconcile-breakout-and-order-by-bucketing)
   (ensure-legacy #'qp.add-source-metadata/add-source-metadata-for-source-queries)
   (ensure-pmbql #'qp.middleware.enterprise/apply-impersonation)
   (ensure-pmbql #'qp.middleware.enterprise/attach-destination-db-middleware)
   (ensure-legacy #'qp.middleware.enterprise/apply-sandboxing)
   (ensure-legacy #'qp.persistence/substitute-persisted-query)
   (ensure-legacy #'qp.add-implicit-clauses/add-implicit-clauses)
   ;; this needs to be done twice, once before adding remaps (since we want to add remaps inside joins) and then again
   ;; after adding any implicit joins. Implicit joins do not need to get remaps since we only use them for fetching
   ;; specific columns.
   (ensure-legacy #'resolve-joins/resolve-joins)
   (ensure-pmbql #'qp.add-remaps/add-remapped-columns)
<<<<<<< HEAD
   #'qp.resolve-fields/resolve-fields ; this middleware actually works with either MBQL 5 or legacy
   (ensure-pmbql #'binning/update-binning-strategy)
=======
   #'qp.resolve-fields/resolve-fields   ; this middleware actually works with either MBQL 5 or legacy
   (ensure-legacy #'binning/update-binning-strategy)
>>>>>>> abdfe506
   (ensure-legacy #'desugar/desugar)
   (ensure-legacy #'qp.add-default-temporal-unit/add-default-temporal-unit)
   (ensure-pmbql #'qp.add-implicit-joins/add-implicit-joins)
   (ensure-legacy #'resolve-joins/resolve-joins)
   (ensure-pmbql #'resolve-joined-fields/resolve-joined-fields)
   (ensure-pmbql #'qp.remove-inactive-field-refs/remove-inactive-field-refs)
   ;; yes, this is called a second time, because we need to handle any joins that got added
   (ensure-legacy #'qp.middleware.enterprise/apply-sandboxing)
   (ensure-legacy #'qp.cumulative-aggregations/rewrite-cumulative-aggregations)
   (ensure-legacy #'qp.pre-alias-aggregations/pre-alias-aggregations)
   (ensure-legacy #'qp.wrap-value-literals/wrap-value-literals)
   (ensure-pmbql-for-unclean-query #'auto-parse-filter-values/auto-parse-filter-values)
   (ensure-legacy #'validate-temporal-bucketing/validate-temporal-bucketing)
   (ensure-legacy #'optimize-temporal-filters/optimize-temporal-filters)
   (ensure-legacy #'limit/add-default-limit)
   (ensure-legacy #'qp.middleware.enterprise/apply-download-limit)
   (ensure-legacy #'check-features/check-features)])

(defn- middleware-fn-name [middleware-fn]
  (if-let [fn-name (:name (meta middleware-fn))]
    (if-let [fn-ns (:ns (meta middleware-fn))]
      (symbol (format "%s/%s" (ns-name fn-ns) fn-name))
      fn-name)
    middleware-fn))

(mu/defn preprocess :- [:map
                        [:database ::lib.schema.id/database]]
  "Fully preprocess a query, but do not compile it to a native query or execute it."
  [query :- :map]
  (qp.setup/with-qp-setup [query query]
    (qp.debug/debug> (list `preprocess query))
    (transduce
     identity
     (fn
       ([preprocessed]
        (log/debugf "Preprocessed query:\n\n%s" (u/pprint-to-str preprocessed))
        preprocessed)
       ([query middleware-fn]
        (try
          (assert (ifn? middleware-fn))
          ;; make sure the middleware returns a valid query... this should be dev-facing only so no need to i18n
          (u/prog1 (middleware-fn query)
            (qp.debug/debug>
              (when-not (= <> query)
                (let [middleware-fn-name (middleware-fn-name middleware-fn)]
                  (list middleware-fn-name '=> <>
                        ^{:portal.viewer/default :portal.viewer/diff}
                        [(or (-> <> meta :converted-form) query)
                         <>]))))
            ;; make sure the middleware returns a valid query... this should be dev-facing only so no need to i18n
            (when-not (map? <>)
              (throw (ex-info (format "Middleware did not return a valid query.")
                              {:fn (middleware-fn-name middleware-fn), :query query, :result <>, :type qp.error-type/qp}))))
          (catch Throwable e
            (let [middleware-fn (middleware-fn-name middleware-fn)]
              (throw (ex-info (i18n/tru "Error preprocessing query in {0}: {1}" middleware-fn (ex-message e))
                              {:fn middleware-fn, :query query, :type qp.error-type/qp}
                              e)))))))
     query
     middleware)))

(mu/defn query->expected-cols :- [:maybe [:sequential ::mbql.s/legacy-column-metadata]]
  "Return the `:cols` you would normally see in MBQL query results by preprocessing the query and calling `annotate` on
  it. This only works for pure MBQL queries, since it does not actually run the queries. Native queries or MBQL
  queries with native source queries won't work, since we don't need the results."
  [query :- :map]
  (qp.setup/with-qp-setup [query query]
    (let [preprocessed (-> query preprocess)]
      (when-not (= (:type preprocessed) :query)
        (throw (ex-info (i18n/tru "Can only determine expected columns for MBQL queries.")
                        {:type qp.error-type/qp})))
      ;; TODO - we should throw an Exception if the query has a native source query or at least warn about it. Need to
      ;; check where this is used.
      (not-empty (annotate/expected-cols (->mbql-5 preprocessed))))))<|MERGE_RESOLUTION|>--- conflicted
+++ resolved
@@ -140,13 +140,8 @@
    ;; specific columns.
    (ensure-legacy #'resolve-joins/resolve-joins)
    (ensure-pmbql #'qp.add-remaps/add-remapped-columns)
-<<<<<<< HEAD
    #'qp.resolve-fields/resolve-fields ; this middleware actually works with either MBQL 5 or legacy
    (ensure-pmbql #'binning/update-binning-strategy)
-=======
-   #'qp.resolve-fields/resolve-fields   ; this middleware actually works with either MBQL 5 or legacy
-   (ensure-legacy #'binning/update-binning-strategy)
->>>>>>> abdfe506
    (ensure-legacy #'desugar/desugar)
    (ensure-legacy #'qp.add-default-temporal-unit/add-default-temporal-unit)
    (ensure-pmbql #'qp.add-implicit-joins/add-implicit-joins)
