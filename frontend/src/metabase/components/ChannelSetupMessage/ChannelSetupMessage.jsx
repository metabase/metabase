--- conflicted
+++ resolved
@@ -40,13 +40,8 @@
     } else {
       const adminEmail = Settings.get("admin-email");
       content = (
-<<<<<<< HEAD
-        <div className="mb1">
+        <div className={CS.mb1}>
           <h4 className={CS.textMedium}>{t`Your admin's email address`}:</h4>
-=======
-        <div className={CS.mb1}>
-          <h4 className="text-medium">{t`Your admin's email address`}:</h4>
->>>>>>> 6a8f24cc
           <a className={cx(CS.h2, CS.link)} href={"mailto:" + adminEmail}>
             {adminEmail}
           </a>
