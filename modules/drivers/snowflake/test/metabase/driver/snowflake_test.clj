--- conflicted
+++ resolved
@@ -339,11 +339,6 @@
                                       :context      :ad-hoc
                                       :query-hash   (byte-array [-53 -125 -44 -10 -18 -36 37 14 -37 15 44 22 -8 -39 -94 30
                                                                  93 66 -13 34 -52 -20 -31 73 76 -114 -13 -42 52 88 31 -30])})))
-<<<<<<< HEAD
-            ; re-find function returns a vector where the first element is the entire match and the subsequent elements
-            ; are the captured groups. So, (second ...) gives us the first captured group.
-=======
->>>>>>> f6e5a05a
             result-comment (second (re-find #"-- (\{.*\})" result-query))
             result-map (json/read-str result-comment)]
         (is (= expected-map result-map))))))