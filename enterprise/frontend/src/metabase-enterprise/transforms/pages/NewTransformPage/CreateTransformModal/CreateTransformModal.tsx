--- conflicted
+++ resolved
@@ -96,17 +96,10 @@
     if (!databaseId) {
       throw new Error("Database ID is required");
     }
-<<<<<<< HEAD
     try {
       const transform = await createTransform(databaseId, source, values);
       onCreate(transform);
     } catch (err) {}
-=======
-    const request = getCreateRequest(source, values, databaseId);
-    const transform = await createTransform(request).unwrap();
-    trackTransformCreated({ transformId: transform.id });
-    onCreate(transform);
->>>>>>> 1c415eae
   };
 
   return (
