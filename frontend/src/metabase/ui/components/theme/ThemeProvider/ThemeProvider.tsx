--- conflicted
+++ resolved
@@ -77,10 +77,7 @@
       classNamesPrefix="mb-mantine"
       // This slows down unit tests like crazy
       cssVariablesSelector={isEmbeddingSdk ? ".mb-wrapper" : undefined}
-<<<<<<< HEAD
       // If we try to inject CSS variables to `.mb-wrapper`, it will slow the Jest tests down like crazy.
-=======
->>>>>>> 7405037f
       withCssVariables={!isJest}
       {...props.mantineProviderProps}
     >
