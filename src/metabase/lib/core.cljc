--- conflicted
+++ resolved
@@ -158,11 +158,8 @@
   filterable-column-operators
   filter-clause
   filter-operator
-<<<<<<< HEAD
+  filter-parts
   find-filter-for-legacy-filter
-=======
-  filter-parts
->>>>>>> 94f748bf
   and
   or
   not
