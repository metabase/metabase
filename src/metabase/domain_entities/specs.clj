(ns metabase.domain-entities.specs
  (:require
   [malli.core :as mc]
   [malli.transform :as mtx]
   [medley.core :as m]
   [metabase.mbql.normalize :as mbql.normalize]
   [metabase.mbql.util :as mbql.u]
   [metabase.util.yaml :as yaml]))

(def MBQL
  "MBQL clause (ie. a vector starting with a keyword)"
  [:fn
   {:decode/domain-entity-spec mbql.normalize/normalize
    :decode/transform-spec     mbql.normalize/normalize
    :error/message             "valid MBQL clause"}
   mbql.u/mbql-clause?])

(def FieldType
  "Field type designator -- a keyword derived from `type/*`"
  [:keyword
   (letfn [(decoder [k]
             (keyword "type" (name k)))]
     {:decode/domain-entity-spec decoder
      :decode/transform-spec     decoder})])

(def ^:private DomainEntityReference :string)

(def ^:private DomainEntityType
  [:and
   :keyword
   [:fn
    {:error/message "Valid DomainEntity"}
    #(isa? % :DomainEntity/*)]])

(def ^:private Identifier :string)

(def ^:private Description :string)

(def ^:private Attributes
  [:sequential
   [:map
    [:field         {:optional true} FieldType]
    [:domain_entity {:optional true} DomainEntityReference]
    [:has_many      {:optional true} [:map
                                      [:domain_entity DomainEntityReference]]]]])

(def ^:private BreakoutDimensions
  [:sequential
   {:decode/domain-entity-spec (fn [breakout-dimensions]
                                 (for [dimension breakout-dimensions]
                                   (if (string? dimension)
                                     (do
                                       (mc/assert FieldType (keyword "type" dimension))
                                       [:dimension dimension])
                                     dimension)))}
   MBQL])

<<<<<<< HEAD
(def ^:private DomainEntityReference s/Str)

(def ^:private DomainEntityType (s/isa :DomainEntity/*))

(def ^:private Identifier s/Str)

(def ^:private Description s/Str)

(def ^:private Attributes [{(s/optional-key :field)         FieldType
                            (s/optional-key :domain_entity) DomainEntityReference
                            (s/optional-key :has_many)      {:domain_entity DomainEntityReference}}])

(def ^:private BreakoutDimensions [MBQL])

(def ^:private LegacyMetrics {Identifier {(s/required-key :aggregation) MBQL
                                          (s/required-key :name)        Identifier
                                          (s/optional-key :breakout)    BreakoutDimensions
                                          (s/optional-key :filter)      MBQL
                                          (s/optional-key :description) Description}})
=======
(def ^:private ^{:arglists '([m])} add-name-from-key
  (partial m/map-kv-vals (fn [k v]
                           (assoc v :name k))))
>>>>>>> 341e4b4c

(def ^:private Metrics
  [:map-of
   {:decode/domain-entity-spec add-name-from-key}
   Identifier
   [:map
    [:aggregation MBQL]
    [:name        Identifier]
    [:breakout    {:optional true} BreakoutDimensions]
    [:filter      {:optional true} MBQL]
    [:description {:optional true} Description]]])

(def ^:private Segments
  [:map-of
   {:decode/domain-entity-spec add-name-from-key}
   Identifier
   [:map
    [:filter MBQL]
    [:name   Identifier]
    [:description {:optional true} Description]]])

(def DomainEntitySpec
  "Domain entity spec"
<<<<<<< HEAD
  {(s/required-key :name)                DomainEntityReference
   (s/required-key :type)                DomainEntityType
   (s/optional-key :description)         Description
   (s/required-key :required_attributes) Attributes
   (s/optional-key :optional_attributes) Attributes
   (s/optional-key :metrics)             LegacyMetrics
   (s/optional-key :segments)            Segments
   (s/optional-key :breakout_dimensions) BreakoutDimensions})
=======
  [:map
   [:name                DomainEntityReference]
   [:type                DomainEntityType]
   [:required_attributes Attributes]
   [:description         {:optional true} Description]
   [:optional_attributes {:optional true} Attributes]
   [:metrics             {:optional true} Metrics]
   [:segments            {:optional true} Segments]
   [:breakout_dimensions {:optional true} BreakoutDimensions]])
>>>>>>> 341e4b4c

(defn- add-to-hiearchy!
  [{:keys [name refines] :as spec}]
  (let [spec-type (keyword "DomainEntity" name)
        refines   (some->> refines (keyword "DomainEntity"))]
    (derive spec-type (or refines :DomainEntity/*))
    (-> spec
        (dissoc :refines)
        (assoc :type spec-type))))

<<<<<<< HEAD
(def ^:private ^{:arglists '([m])} add-name-from-key
  (partial m/map-kv-vals (fn [k v]
                           (assoc v :name k))))

(def ^:private domain-entity-spec-parser
  (sc/coercer!
   DomainEntitySpec
   {MBQL                  mbql.normalize/normalize
    Segments              add-name-from-key
    LegacyMetrics               add-name-from-key
    BreakoutDimensions    (fn [breakout-dimensions]
                            (for [dimension breakout-dimensions]
                              (if (string? dimension)
                                (do
                                  (s/validate FieldType (keyword "type" dimension))
                                  [:dimension dimension])
                                dimension)))
    FieldType             (partial keyword "type")
    ;; Some map keys are names (ie. strings) while the rest are keywords, a distinction lost in YAML
    s/Str                 name}))
=======
(defn- coerce-to-domain-entity-spec [spec]
  (mc/coerce DomainEntitySpec
             spec
             (mtx/transformer
              mtx/string-transformer
              mtx/json-transformer
              (mtx/transformer {:name :domain-entity-spec}))))
>>>>>>> 341e4b4c

(def ^:private domain-entities-dir "domain_entity_specs/")

(def domain-entity-specs
  "List of registered domain entities."
  (delay (into {} (for [spec (yaml/load-dir domain-entities-dir (comp coerce-to-domain-entity-spec
                                                                      add-to-hiearchy!))]
                    [(:name spec) spec]))))<|MERGE_RESOLUTION|>--- conflicted
+++ resolved
@@ -55,33 +55,11 @@
                                      dimension)))}
    MBQL])
 
-<<<<<<< HEAD
-(def ^:private DomainEntityReference s/Str)
-
-(def ^:private DomainEntityType (s/isa :DomainEntity/*))
-
-(def ^:private Identifier s/Str)
-
-(def ^:private Description s/Str)
-
-(def ^:private Attributes [{(s/optional-key :field)         FieldType
-                            (s/optional-key :domain_entity) DomainEntityReference
-                            (s/optional-key :has_many)      {:domain_entity DomainEntityReference}}])
-
-(def ^:private BreakoutDimensions [MBQL])
-
-(def ^:private LegacyMetrics {Identifier {(s/required-key :aggregation) MBQL
-                                          (s/required-key :name)        Identifier
-                                          (s/optional-key :breakout)    BreakoutDimensions
-                                          (s/optional-key :filter)      MBQL
-                                          (s/optional-key :description) Description}})
-=======
 (def ^:private ^{:arglists '([m])} add-name-from-key
   (partial m/map-kv-vals (fn [k v]
                            (assoc v :name k))))
->>>>>>> 341e4b4c
 
-(def ^:private Metrics
+(def ^:private LegacyMetrics
   [:map-of
    {:decode/domain-entity-spec add-name-from-key}
    Identifier
@@ -103,26 +81,15 @@
 
 (def DomainEntitySpec
   "Domain entity spec"
-<<<<<<< HEAD
-  {(s/required-key :name)                DomainEntityReference
-   (s/required-key :type)                DomainEntityType
-   (s/optional-key :description)         Description
-   (s/required-key :required_attributes) Attributes
-   (s/optional-key :optional_attributes) Attributes
-   (s/optional-key :metrics)             LegacyMetrics
-   (s/optional-key :segments)            Segments
-   (s/optional-key :breakout_dimensions) BreakoutDimensions})
-=======
   [:map
    [:name                DomainEntityReference]
    [:type                DomainEntityType]
    [:required_attributes Attributes]
    [:description         {:optional true} Description]
    [:optional_attributes {:optional true} Attributes]
-   [:metrics             {:optional true} Metrics]
+   [:metrics             {:optional true} LegacyMetrics]
    [:segments            {:optional true} Segments]
    [:breakout_dimensions {:optional true} BreakoutDimensions]])
->>>>>>> 341e4b4c
 
 (defn- add-to-hiearchy!
   [{:keys [name refines] :as spec}]
@@ -133,28 +100,6 @@
         (dissoc :refines)
         (assoc :type spec-type))))
 
-<<<<<<< HEAD
-(def ^:private ^{:arglists '([m])} add-name-from-key
-  (partial m/map-kv-vals (fn [k v]
-                           (assoc v :name k))))
-
-(def ^:private domain-entity-spec-parser
-  (sc/coercer!
-   DomainEntitySpec
-   {MBQL                  mbql.normalize/normalize
-    Segments              add-name-from-key
-    LegacyMetrics               add-name-from-key
-    BreakoutDimensions    (fn [breakout-dimensions]
-                            (for [dimension breakout-dimensions]
-                              (if (string? dimension)
-                                (do
-                                  (s/validate FieldType (keyword "type" dimension))
-                                  [:dimension dimension])
-                                dimension)))
-    FieldType             (partial keyword "type")
-    ;; Some map keys are names (ie. strings) while the rest are keywords, a distinction lost in YAML
-    s/Str                 name}))
-=======
 (defn- coerce-to-domain-entity-spec [spec]
   (mc/coerce DomainEntitySpec
              spec
@@ -162,7 +107,6 @@
               mtx/string-transformer
               mtx/json-transformer
               (mtx/transformer {:name :domain-entity-spec}))))
->>>>>>> 341e4b4c
 
 (def ^:private domain-entities-dir "domain_entity_specs/")
 
