(ns metabase.api.metric-test
  "Tests for /api/legacy-metric endpoints."
  (:require
   [clojure.test :refer :all]
   [metabase.http-client :as client]
   [metabase.models :refer [Database Revision Segment Table]]
<<<<<<< HEAD
   [metabase.models.metric :as metric :refer [LegacyMetric]]
   [metabase.models.permissions :as perms]
   [metabase.models.permissions-group :as perms-group]
   [metabase.server.middleware.util :as mw.util]
=======
   [metabase.models.metric :as metric :refer [Metric]]
   [metabase.server.request.util :as req.util]
>>>>>>> 341e4b4c
   [metabase.test :as mt]
   [metabase.util :as u]
   [toucan2.core :as t2]
   [toucan2.tools.with-temp :as t2.with-temp]))

;; ## Helper Fns

(def ^:private metric-defaults
  {:description             nil
   :show_in_getting_started false
   :caveats                 nil
   :points_of_interest      nil
   :how_is_this_calculated  nil
   :created_at              true
   :updated_at              true
   :archived                false
   :entity_id               true
   :definition              nil})

(defn- user-details [user]
  (select-keys
   user
   [:id :email :date_joined :first_name :last_name :last_login :is_superuser :is_qbnewb :common_name :locale]))

(defn- metric-response [{:keys [created_at updated_at], :as metric}]
  (-> (into {} metric)
      (dissoc :id :table_id)
      (update :creator #(into {} %))
      (update :entity_id boolean)
      (assoc :created_at (some? created_at)
             :updated_at (some? updated_at))))

(deftest auth-tests
  (testing "AUTHENTICATION"
    ;; We assume that all endpoints for a given context are enforced by the same middleware, so we don't run the same
    ;; authentication test on every single individual endpoint
    (is (= (get req.util/response-unauthentic :body)
           (client/client :get 401 "metric")))

    (is (= (get req.util/response-unauthentic :body)
           (client/client :put 401 "metric/13")))))

(deftest create-test
  (testing "POST /api/legacy-metric"
    (testing "test security. Requires superuser perms"
      (is (= "You don't have permissions to do that."
             (mt/user-http-request
              :rasta :post 403 "metric" {:name       "abc"
                                         :table_id   123
                                         :definition {}}))))

    (testing "test validations"
      (is (=? {:errors {:name "value must be a non-blank string."}}
             (mt/user-http-request
              :crowberto :post 400 "metric" {})))

      (is (=? {:errors {:table_id "value must be an integer greater than zero."}}
             (mt/user-http-request
              :crowberto :post 400 "metric" {:name "abc"})))

      (is (=? {:errors {:table_id "value must be an integer greater than zero."}}
             (mt/user-http-request
              :crowberto :post 400 "metric" {:name     "abc"
                                             :table_id "foobar"})))

      (is (=? {:errors {:definition "map"}}
             (mt/user-http-request
              :crowberto :post 400 "metric" {:name     "abc"
                                             :table_id 123})))

      (is (=? {:errors {:definition "map"}}
             (mt/user-http-request
              :crowberto :post 400 "metric" {:name       "abc"
                                             :table_id   123
                                             :definition "foobar"}))))

    (mt/with-temp [Database {database-id :id} {}
                   Table    {:keys [id]} {:db_id database-id}]
      (is (= (merge metric-defaults
                    {:name        "A Metric"
                     :description "I did it!"
                     :creator_id  (mt/user->id :crowberto)
                     :creator     (user-details (mt/fetch-user :crowberto))
                     :definition  {:database 21
                                   :query    {:filter ["abc"]}}})
             (metric-response (mt/user-http-request
                               :crowberto :post 200 "metric" {:name                    "A Metric"
                                                              :description             "I did it!"
                                                              :show_in_getting_started false
                                                              :caveats                 nil
                                                              :points_of_interest      nil
                                                              :how_is_this_calculated  nil
                                                              :table_id                id
                                                              :definition              {:database 21
                                                                                        :query    {:filter ["abc"]}}})))))))

(deftest update-test
  (testing "PUT /api/legacy-metric"
    (testing "test security. Requires superuser perms"
      (t2.with-temp/with-temp [LegacyMetric metric {:table_id (mt/id :checkins)}]
        (is (= "You don't have permissions to do that."
               (mt/user-http-request
                :rasta :put 403 (str "metric/" (u/the-id metric))
                {:name             "abc"
                 :definition       {}
                 :revision_message "something different"})))))

    (testing "test validations"
      (is (=? {:errors {:revision_message "value must be a non-blank string."}}
              (mt/user-http-request
               :crowberto :put 400 "metric/1" {})))

      (is (=? {:errors {:name "nullable value must be a non-blank string."}}
              (mt/user-http-request
               :crowberto :put 400 "metric/1" {:revision_message "Wow", :name ""})))

      (is (=? {:errors {:revision_message "value must be a non-blank string."}}
              (mt/user-http-request
               :crowberto :put 400 "metric/1" {:name             "abc"
                                               :revision_message ""})))

      (is (=? {:errors {:definition "nullable map"}}
              (mt/user-http-request
               :crowberto :put 400 "metric/1" {:name             "abc"
                                               :revision_message "123"
                                               :definition       "foobar"}))))

    (mt/with-temp [Database {database-id :id} {}
                   Table    {table-id :id} {:db_id database-id}
                   LegacyMetric   {:keys [id]} {:table_id table-id}]
      (is (= (merge metric-defaults
                    {:name       "Costa Rica"
                     :creator_id (mt/user->id :rasta)
                     :creator    (user-details (mt/fetch-user :rasta))
                     :definition {:database 2
                                  :query    {:filter ["not" ["=" "field" "the toucans you're looking for"]]}}})
             (metric-response
              (mt/user-http-request
               :crowberto :put 200 (format "metric/%d" id)
               {:id                      id
                :name                    "Costa Rica"
                :description             nil
                :show_in_getting_started false
                :caveats                 nil
                :points_of_interest      nil
                :how_is_this_calculated  nil
                :table_id                456
                :revision_message        "I got me some revisions"
                :definition              {:database 2
                                          :query    {:filter ["not" ["=" "field" "the toucans you're looking for"]]}}})))))))

(deftest archive-test
  (testing "Can we archive a Metric with the PUT endpoint?"
    (t2.with-temp/with-temp [LegacyMetric {:keys [id]} {:table_id (mt/id :checkins)}]
      (is (some? (mt/user-http-request
                  :crowberto :put 200 (str "metric/" id)
                  {:archived true, :revision_message "Archive the Metric"})))
      (is (= true
             (t2/select-one-fn :archived LegacyMetric :id id))))))

(deftest unarchive-test
  (testing "Can we unarchive a Metric with the PUT endpoint?"
    (t2.with-temp/with-temp [LegacyMetric {:keys [id]} {:archived true
                                                  :table_id (mt/id :venues)}]
      (is (some? (mt/user-http-request
                  :crowberto :put 200 (str "metric/" id)
                  {:archived false, :revision_message "Unarchive the Metric"})))
      (is (= false (t2/select-one-fn :archived LegacyMetric :id id))))))

(deftest delete-test
  (testing "DELETE /api/legacy-metric/:id"
    (testing "test security. Requires superuser perms"
      (t2.with-temp/with-temp [LegacyMetric {:keys [id]} {:table_id (mt/id :checkins)}]
        (is (= "You don't have permissions to do that."
               (mt/user-http-request
                :rasta :delete 403 (str "metric/" id) :revision_message "yeeeehaw!")))))

    (testing "test validations"
      (is (= {:errors {:revision_message "value must be a non-blank string."}
              :specific-errors {:revision_message ["should be a string, received: nil" "non-blank string, received: nil"]}}
             (mt/user-http-request
              :crowberto :delete 400 "metric/1" {:name "abc"})))

      (is (= {:errors {:revision_message "value must be a non-blank string."},
              :specific-errors
              {:revision_message ["should be at least 1 characters, received: \"\"" "non-blank string, received: \"\""]}}
             (mt/user-http-request
              :crowberto :delete 400 "metric/1" :revision_message ""))))))

(deftest fetch-archived-test
  (testing "should still be able to fetch the archived Metric"
    (mt/with-temp [Database {database-id :id} {}
                   Table    {table-id :id} {:db_id database-id}
                   LegacyMetric   {:keys [id]}   {:table_id table-id}]
      (mt/user-http-request
       :crowberto :delete 204 (format "metric/%d" id) :revision_message "carryon")
      (is (= (merge
              metric-defaults
              {:name        "Toucans in the rainforest"
               :description "Lookin' for a blueberry"
               :creator_id  (mt/user->id :rasta)
               :creator     (user-details (mt/fetch-user :rasta))
               :archived    true})
             (-> (metric-response
                  (mt/user-http-request
                   :crowberto :get 200 (format "metric/%d" id)))
                 (dissoc :query_description)))))))

(deftest fetch-metric-test
  (testing "GET /api/legacy-metric/:id"
    (testing "test security. Requires perms for the Table it references"
      (mt/with-temp [Database db {}
                     Table    table  {:db_id (u/the-id db)}
<<<<<<< HEAD
                     LegacyMetric   metric {:table_id (u/the-id table)}]
        (perms/revoke-data-perms! (perms-group/all-users) db)
        (is (= "You don't have permissions to do that."
               (mt/user-http-request :rasta :get 403 (str "metric/" (u/the-id metric)))))))
=======
                     Metric   metric {:table_id (u/the-id table)}]
        (mt/with-no-data-perms-for-all-users!
          (is (= "You don't have permissions to do that."
                 (mt/user-http-request :rasta :get 403 (str "metric/" (u/the-id metric))))))))
>>>>>>> 341e4b4c

    (mt/with-temp [Database {database-id :id} {}
                   Table    {table-id :id} {:db_id database-id}
                   LegacyMetric   {:keys [id]}   {:creator_id (mt/user->id :crowberto)
                                            :table_id   table-id}]
      (mt/with-full-data-perms-for-all-users!
        (is (= (merge
                metric-defaults
                {:name        "Toucans in the rainforest"
                 :description "Lookin' for a blueberry"
                 :creator_id  (mt/user->id :crowberto)
                 :creator     (user-details (mt/fetch-user :crowberto))})
               (-> (metric-response (mt/user-http-request :rasta :get 200 (format "metric/%d" id)))
                   (dissoc :query_description))))))))

(deftest metric-revisions-test
  (testing "GET /api/legacy-metric/:id/revisions"
    (testing "test security. Requires read perms for Table it references"
      (mt/with-temp [Database db {}
                     Table    table  {:db_id (u/the-id db)}
<<<<<<< HEAD
                     LegacyMetric   metric {:table_id (u/the-id table)}]
        (perms/revoke-data-perms! (perms-group/all-users) db)
        (is (= "You don't have permissions to do that."
               (mt/user-http-request :rasta :get 403 (format "metric/%d/revisions" (u/the-id metric)))))))

=======
                     Metric   metric {:table_id (u/the-id table)}]
        (mt/with-no-data-perms-for-all-users!
          (is (= "You don't have permissions to do that."
                 (mt/user-http-request :rasta :get 403 (format "metric/%d/revisions" (u/the-id metric))))))))
>>>>>>> 341e4b4c
    (mt/with-temp [Database {database-id :id} {}
                   Table    {table-id :id} {:db_id database-id}
                   LegacyMetric   {:keys [id]}   {:creator_id              (mt/user->id :crowberto)
                                            :table_id                table-id
                                            :name                    "One Metric to rule them all, one metric to define them"
                                            :description             "One metric to bring them all, and in the DataModel bind them"
                                            :show_in_getting_started false
                                            :caveats                 nil
                                            :points_of_interest      nil
                                            :how_is_this_calculated  nil
                                            :definition              {:database 123
                                                                      :query    {:filter [:= [:field 10 nil] 20]}}}
                   Revision _              {:model       "Metric"
                                            :model_id    id
                                            :object      {:name       "b"
                                                          :definition {:filter [:and [:> 1 25]]}}
                                            :is_creation true}
                   Revision _              {:model    "Metric"
                                            :model_id id
                                            :user_id  (mt/user->id :crowberto)
                                            :object   {:name       "c"
                                                       :definition {:filter [:and [:> 1 25]]}}
                                            :message  "updated"}]
      (mt/with-full-data-perms-for-all-users!
        (is (=? [{:is_reversion false
                  :is_creation  false
                  :message      "updated"
                  :user         (-> (user-details (mt/fetch-user :crowberto))
                                    (dissoc :email :date_joined :last_login :is_superuser :is_qbnewb))
                  :diff         {:name {:before "b" :after "c"}}
                  :description  "renamed this Metric from \"b\" to \"c\"."}
                 {:is_reversion false
                  :is_creation  true
                  :message      nil
                  :user         (-> (user-details (mt/fetch-user :rasta))
                                    (dissoc :email :date_joined :last_login :is_superuser :is_qbnewb))
                  :diff         {:name       {:after "b"}
                                 :definition {:after {:filter [">" ["field" 1 nil] 25]}}}
                  :description  "created this."}]
                (for [revision (mt/user-http-request :rasta :get 200 (format "metric/%d/revisions" id))]
                  (dissoc revision :timestamp :id))))))))

(deftest revert-metric-test
  (testing "POST /api/legacy-metric/:id/revert"
    (testing "test security. Requires superuser perms"
      (t2.with-temp/with-temp [LegacyMetric {:keys [id]} {:table_id (mt/id :checkins)}]
        (is (= "You don't have permissions to do that."
               (mt/user-http-request
                :rasta :post 403 (format "metric/%d/revert" id)
                {:revision_id 56})))))

    (is (=? {:errors {:revision_id "value must be an integer greater than zero."}}
            (mt/user-http-request :crowberto :post 400 "metric/1/revert" {})))

    (is (=? {:errors {:revision_id "value must be an integer greater than zero."}}
            (mt/user-http-request :crowberto :post 400 "metric/1/revert" {:revision_id "foobar"})))))

(deftest metric-revisions-test-2
  (mt/with-temp [Database {database-id :id} {}
                 Table    {table-id :id}    {:db_id database-id}
                 LegacyMetric   {:keys [id]}      {:creator_id              (mt/user->id :crowberto)
                                             :table_id                table-id
                                             :name                    "One Metric to rule them all, one metric to define them"
                                             :description             "One metric to bring them all, and in the DataModel bind them"
                                             :show_in_getting_started false
                                             :caveats                 nil
                                             :points_of_interest      nil
                                             :how_is_this_calculated  nil
                                             :definition              {:creator_id              (mt/user->id :crowberto)
                                                                       :table_id                table-id
                                                                       :name                    "Reverted Metric Name"
                                                                       :description             nil
                                                                       :show_in_getting_started false
                                                                       :caveats                 nil
                                                                       :points_of_interest      nil
                                                                       :how_is_this_calculated  nil
                                                                       :definition              {:database 123
                                                                                                 :query    {:filter [:= [:field 10 nil] 20]}}}}
                 Revision {revision-id :id} {:model       "Metric"
                                             :model_id    id
                                             :object      {:creator_id              (mt/user->id :crowberto)
                                                           :table_id                table-id
                                                           :name                    "One Metric to rule them all, one metric to define them"
                                                           :description             "One metric to bring them all, and in the DataModel bind them"
                                                           :show_in_getting_started false
                                                           :caveats                 nil
                                                           :points_of_interest      nil
                                                           :how_is_this_calculated  nil
                                                           :definition              {:database 123
                                                                                     :query    {:filter [:= [:field 10 nil] 20]}}}
                                             :is_creation true}
                 Revision _                 {:model    "Metric"
                                             :model_id id
                                             :user_id  (mt/user->id :crowberto)
                                             :object   {:creator_id              (mt/user->id :crowberto)
                                                        :table_id                table-id
                                                        :name                    "Changed Metric Name"
                                                        :description             "One metric to bring them all, and in the DataModel bind them"
                                                        :show_in_getting_started false
                                                        :caveats                 nil
                                                        :points_of_interest      nil
                                                        :how_is_this_calculated  nil
                                                        :definition              {:database 123
                                                                                  :query    {:filter [:= [:field 10 nil] 20]}}}
                                             :message  "updated"}]
    (testing "API response"
      (is (=? {:is_reversion true
               :is_creation  false
               :message      nil
               :user         (dissoc (user-details (mt/fetch-user :crowberto)) :email :date_joined :last_login :is_superuser :is_qbnewb)
               :diff         {:name {:before "Changed Metric Name"
                                     :after  "One Metric to rule them all, one metric to define them"}}
               :description  "reverted to an earlier version."}
             (dissoc (mt/user-http-request
                      :crowberto :post 200 (format "metric/%d/revert" id) {:revision_id revision-id}) :id :timestamp))))
    (testing "full list of final revisions, first one should be same as the revision returned by the endpoint"
      (is (=? [{:is_reversion true
                :is_creation  false
                :message      nil
                :user         (dissoc (user-details (mt/fetch-user :crowberto)) :email :date_joined :last_login :is_superuser :is_qbnewb)
                :diff         {:name {:before "Changed Metric Name"
                                      :after  "One Metric to rule them all, one metric to define them"}}
                :description  "reverted to an earlier version."}
               {:is_reversion false
                :is_creation  false
                :message      "updated"
                :user         (dissoc (user-details (mt/fetch-user :crowberto)) :email :date_joined :last_login :is_superuser :is_qbnewb)
                :diff         {:name {:after  "Changed Metric Name"
                                      :before "One Metric to rule them all, one metric to define them"}}
                :description  "renamed this Metric from \"One Metric to rule them all, one metric to define them\" to \"Changed Metric Name\"."}
               {:is_reversion false
                :is_creation  true
                :message      nil
                :user         (dissoc (user-details (mt/fetch-user :rasta)) :email :date_joined :last_login :is_superuser :is_qbnewb)
                :diff         {:name        {:after "One Metric to rule them all, one metric to define them"}
                               :description {:after "One metric to bring them all, and in the DataModel bind them"}
                               :definition  {:after {:database 123
                                                     :query    {:filter ["=" ["field" 10 nil] 20]}}}}
                :description  "created this."}]
             (for [revision (mt/user-http-request
                             :crowberto :get 200 (format "metric/%d/revisions" id))]
               (dissoc revision :timestamp :id)))))))

(deftest list-metrics-test
  (testing "GET /api/legacy-metric/"
    (t2.with-temp/with-temp [Segment {segment-id :id} {:name       "Segment"
                                                       :table_id   (mt/id :checkins)
                                                       :definition (:query (mt/mbql-query checkins
<<<<<<< HEAD
                                                                             {:filter [:= $id 1]}))}
                             LegacyMetric {id-1 :id} {:name     "Metric A"
=======
                                                                                          {:filter [:= $id 1]}))}
                             Metric {id-1 :id} {:name     "Metric A"
>>>>>>> 341e4b4c
                                                :table_id (mt/id :users)}
                             LegacyMetric {id-2 :id} {:name       "Metric B"
                                                :definition (:query (mt/mbql-query venues
                                                                                   {:aggregation [[:sum $category_id->categories.id]]
                                                                                    :filter      [:and
                                                                                                  [:= $price 4]
                                                                                                  [:segment segment-id]]}))
                                                :table_id   (mt/id :venues)}
                             ;; inactive metrics shouldn't show up
                             LegacyMetric {id-3 :id} {:archived true
                                                :table_id (mt/id :venues)}]
      (mt/with-full-data-perms-for-all-users!
        (is (=? [{:name                   "Metric A"
                  :id                     id-1
                  :creator                {}
                  :definition_description nil}
                 {:name                   "Metric B"
                  :id                     id-2
                  :creator                {}
                  :definition_description "Venues, Sum of Category → ID, Filtered by Price is equal to 4 and Segment"}]
                (filter (fn [{metric-id :id}]
                          (contains? #{id-1 id-2 id-3} metric-id))
                        (mt/user-http-request :rasta :get 200 "metric/"))))))))

(deftest metric-related-entities-test
  (testing "Test related/recommended entities"
    (t2.with-temp/with-temp [LegacyMetric {metric-id :id} {:table_id (mt/id :checkins)}]
      (is (= #{:table :metrics :segments}
             (-> (mt/user-http-request :crowberto :get 200 (format "metric/%s/related" metric-id)) keys set))))))<|MERGE_RESOLUTION|>--- conflicted
+++ resolved
@@ -4,15 +4,8 @@
    [clojure.test :refer :all]
    [metabase.http-client :as client]
    [metabase.models :refer [Database Revision Segment Table]]
-<<<<<<< HEAD
    [metabase.models.metric :as metric :refer [LegacyMetric]]
-   [metabase.models.permissions :as perms]
-   [metabase.models.permissions-group :as perms-group]
-   [metabase.server.middleware.util :as mw.util]
-=======
-   [metabase.models.metric :as metric :refer [Metric]]
    [metabase.server.request.util :as req.util]
->>>>>>> 341e4b4c
    [metabase.test :as mt]
    [metabase.util :as u]
    [toucan2.core :as t2]
@@ -226,17 +219,10 @@
     (testing "test security. Requires perms for the Table it references"
       (mt/with-temp [Database db {}
                      Table    table  {:db_id (u/the-id db)}
-<<<<<<< HEAD
                      LegacyMetric   metric {:table_id (u/the-id table)}]
-        (perms/revoke-data-perms! (perms-group/all-users) db)
-        (is (= "You don't have permissions to do that."
-               (mt/user-http-request :rasta :get 403 (str "metric/" (u/the-id metric)))))))
-=======
-                     Metric   metric {:table_id (u/the-id table)}]
         (mt/with-no-data-perms-for-all-users!
           (is (= "You don't have permissions to do that."
                  (mt/user-http-request :rasta :get 403 (str "metric/" (u/the-id metric))))))))
->>>>>>> 341e4b4c
 
     (mt/with-temp [Database {database-id :id} {}
                    Table    {table-id :id} {:db_id database-id}
@@ -257,18 +243,10 @@
     (testing "test security. Requires read perms for Table it references"
       (mt/with-temp [Database db {}
                      Table    table  {:db_id (u/the-id db)}
-<<<<<<< HEAD
                      LegacyMetric   metric {:table_id (u/the-id table)}]
-        (perms/revoke-data-perms! (perms-group/all-users) db)
-        (is (= "You don't have permissions to do that."
-               (mt/user-http-request :rasta :get 403 (format "metric/%d/revisions" (u/the-id metric)))))))
-
-=======
-                     Metric   metric {:table_id (u/the-id table)}]
         (mt/with-no-data-perms-for-all-users!
           (is (= "You don't have permissions to do that."
                  (mt/user-http-request :rasta :get 403 (format "metric/%d/revisions" (u/the-id metric))))))))
->>>>>>> 341e4b4c
     (mt/with-temp [Database {database-id :id} {}
                    Table    {table-id :id} {:db_id database-id}
                    LegacyMetric   {:keys [id]}   {:creator_id              (mt/user->id :crowberto)
@@ -417,14 +395,9 @@
     (t2.with-temp/with-temp [Segment {segment-id :id} {:name       "Segment"
                                                        :table_id   (mt/id :checkins)
                                                        :definition (:query (mt/mbql-query checkins
-<<<<<<< HEAD
-                                                                             {:filter [:= $id 1]}))}
+                                                                                          {:filter [:= $id 1]}))}
                              LegacyMetric {id-1 :id} {:name     "Metric A"
-=======
-                                                                                          {:filter [:= $id 1]}))}
-                             Metric {id-1 :id} {:name     "Metric A"
->>>>>>> 341e4b4c
-                                                :table_id (mt/id :users)}
+                                                      :table_id (mt/id :users)}
                              LegacyMetric {id-2 :id} {:name       "Metric B"
                                                 :definition (:query (mt/mbql-query venues
                                                                                    {:aggregation [[:sum $category_id->categories.id]]
