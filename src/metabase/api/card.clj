--- conflicted
+++ resolved
@@ -933,21 +933,14 @@
   ([card param-key]
    (param-values card param-key nil))
 
-<<<<<<< HEAD
-  ([card      :- su/Map
-    param-key :- su/NonBlankString
-    query     :- (s/maybe su/NonBlankString)]
+  ([card      :- ms/Map
+    param-key :- ms/NonBlankString
+    query     :- [:maybe ms/NonBlankString]]
    (let [param       (get (m/index-by :id (or (seq (:parameters card))
                                               ;; some older cards or cards in e2e just use the template tags on native
                                               ;; queries
                                               (card/template-tag-parameters card)))
                           param-key)
-=======
-  ([card      :- ms/Map
-    param-key :- ms/NonBlankString
-    query     :- [:maybe ms/NonBlankString]]
-   (let [param       (get (m/index-by :id (:parameters card)) param-key)
->>>>>>> 258716e6
          source-type (:values_source_type param)]
      (when-not param
        (throw (ex-info (tru "Card does not have a parameter with the ID {0}" (pr-str param-key))
