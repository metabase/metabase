--- conflicted
+++ resolved
@@ -196,15 +196,10 @@
     const { onProceed } = this.props;
 
     return (
-<<<<<<< HEAD
-      <div className={cx("pt2", "pb4", "ml-auto", "mr-auto", CS.textCentered)}>
-        <div className="pt4">
-=======
       <div
         className={cx(CS.pt2, CS.pb4, CS.mlAuto, CS.mrAuto, CS.textCentered)}
       >
         <div className={CS.pt4}>
->>>>>>> 6a8f24cc
           <h1
             className={cx(CS.mb1, CS.textDark)}
           >{t`The wide world of alerts`}</h1>
@@ -558,11 +553,7 @@
   falseText,
   setting,
 }) => (
-<<<<<<< HEAD
-  <div className="mb4 pb2">
-=======
   <div className={cx(CS.mb4, CS.pb2)}>
->>>>>>> 6a8f24cc
     <h3 className={cx(CS.textDark, CS.mb1)}>{title}</h3>
     <Radio
       value={alert[setting]}
@@ -584,11 +575,7 @@
 
       <div className={cx(CS.bordered, CS.rounded, CS.mb2)}>
         {alertType === ALERT_TYPE_ROWS && <RawDataAlertTip />}
-<<<<<<< HEAD
         <div className={cx(CS.p3, CS.bgLight)}>
-=======
-        <div className={cx(CS.p3, "bg-light")}>
->>>>>>> 6a8f24cc
           <SchedulePicker
             schedule={schedule}
             scheduleOptions={["hourly", "daily", "weekly"]}
@@ -623,19 +610,11 @@
   render() {
     const { alert, user, users, formInput } = this.props;
     return (
-<<<<<<< HEAD
-      <div className="mt4 pt2">
-        <h3
-          className={cx(CS.textDark, CS.mb3)}
-        >{jt`Where do you want to send these alerts?`}</h3>
-        <div className="mb2">
-=======
       <div className={cx(CS.mt4, CS.pt2)}>
         <h3
           className={cx(CS.textDark, CS.mb3)}
         >{jt`Where do you want to send these alerts?`}</h3>
         <div className={CS.mb2}>
->>>>>>> 6a8f24cc
           <PulseEditChannels
             pulse={alert}
             pulseId={alert.id}
