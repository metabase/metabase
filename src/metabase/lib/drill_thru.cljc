(ns metabase.lib.drill-thru
  (:require
   [metabase.lib.drill-thru.column-filter :as lib.drill-thru.column-filter]
   [metabase.lib.drill-thru.common :as lib.drill-thru.common]
   [metabase.lib.drill-thru.distribution :as lib.drill-thru.distribution]
   [metabase.lib.drill-thru.fk-details :as lib.drill-thru.fk-details]
   [metabase.lib.drill-thru.foreign-key :as lib.drill-thru.foreign-key]
   [metabase.lib.drill-thru.object-details :as lib.drill-thru.object-details]
   [metabase.lib.drill-thru.pivot :as lib.drill-thru.pivot]
   [metabase.lib.drill-thru.pk :as lib.drill-thru.pk]
   [metabase.lib.drill-thru.quick-filter :as lib.drill-thru.quick-filter]
   [metabase.lib.drill-thru.sort :as lib.drill-thru.sort]
   [metabase.lib.drill-thru.summarize-column :as lib.drill-thru.summarize-column]
   [metabase.lib.drill-thru.summarize-column-by-time :as lib.drill-thru.summarize-column-by-time]
   [metabase.lib.drill-thru.underlying-records :as lib.drill-thru.underlying-records]
   [metabase.lib.drill-thru.zoom :as lib.drill-thru.zoom]
   [metabase.lib.drill-thru.zoom-in-geographic :as lib.drill-thru.zoom-in-geographic]
   [metabase.lib.drill-thru.zoom-in-timeseries :as lib.drill-thru.zoom-in-timeseries]
   [metabase.lib.metadata.calculation :as lib.metadata.calculation]
   [metabase.lib.schema :as lib.schema]
   [metabase.lib.schema.drill-thru :as lib.schema.drill-thru]
   [metabase.util.malli :as mu]))

(comment
  lib.drill-thru.fk-details/keep-me
  lib.drill-thru.pk/keep-me
  lib.drill-thru.zoom/keep-me)

(defmethod lib.metadata.calculation/display-info-method ::drill-thru
  [query stage-number drill-thru]
  (lib.drill-thru.common/drill-thru-info-method query stage-number drill-thru))

;; TODO: Different ways to apply drill-thru to a query.
;; So far:
;; - :filter on each :operators of :drill-thru/quick-filter applied with (lib/filter query stage filter-clause)

;; TODO: ActionMode, PublicMode, MetabotMode need to be captured in the FE before calling `available-drill-thrus`.

;;; TODO: Missing drills: automatic insights, format.
(def ^:private available-drill-thru-fns
  "Some drill thru functions are expected to return drills for just the specified `:column`; others are expected to
  ignore that column and return drills for all of the columns specified in `:dimensions`.
  `:return-drills-for-dimensions?` specifies which type we have."
  [{:f #'lib.drill-thru.distribution/distribution-drill,                         :return-drills-for-dimensions? true}
   {:f #'lib.drill-thru.column-filter/column-filter-drill,                       :return-drills-for-dimensions? true}
   {:f #'lib.drill-thru.foreign-key/foreign-key-drill,                           :return-drills-for-dimensions? false}
   {:f #'lib.drill-thru.object-details/object-detail-drill,                      :return-drills-for-dimensions? false}
   {:f #'lib.drill-thru.pivot/pivot-drill,                                       :return-drills-for-dimensions? false}
   {:f #'lib.drill-thru.quick-filter/quick-filter-drill,                         :return-drills-for-dimensions? false}
   {:f #'lib.drill-thru.sort/sort-drill,                                         :return-drills-for-dimensions? true}
   {:f #'lib.drill-thru.summarize-column/summarize-column-drill,                 :return-drills-for-dimensions? true}
   {:f #'lib.drill-thru.summarize-column-by-time/summarize-column-by-time-drill, :return-drills-for-dimensions? true}
   {:f #'lib.drill-thru.underlying-records/underlying-records-drill,             :return-drills-for-dimensions? false}
<<<<<<< HEAD
   {:f #'lib.drill-thru.zoom-in-timeseries/zoom-in-timeseries-drill,             :return-drills-for-dimensions? true}
   {:f #'lib.drill-thru.zoom-in-geographic/zoom-in-geographic-drill,             :return-drills-for-dimensions? false}])
=======
   {:f #'lib.drill-thru.zoom-in-timeseries/zoom-in-timeseries-drill,             :return-drills-for-dimensions? false}])
>>>>>>> bd28194b

(mu/defn ^:private dimension-contexts :- [:maybe [:sequential {:min 1} ::lib.schema.drill-thru/context]]
  "Create new context maps (with updated `:column` and `:value` keys) for each of the `:dimensions` passed in. Some
  drill thru functions are expected to return drills for each of these columns, while others are expected to ignore
  them. Why? Who knows."
  [{:keys [dimensions], :as context} :- ::lib.schema.drill-thru/context]
  (not-empty
    (for [dimension dimensions]
      (merge context dimension))))

(mu/defn available-drill-thrus :- [:sequential [:ref ::lib.schema.drill-thru/drill-thru]]
  "Get a list (possibly empty) of available drill-thrus for a column, or a column + value pair.

  Note that if `:value nil` in the `context`, that implies the value is *missing*, ie. that this was a column click.
  For a value of `NULL` from the database, use the sentinel `:null`. Most of this file only cares whether the value
  was provided or not, but some things (eg. quick filters) treat `NULL` values differently.
  See [[metabase.lib.js/available-drill-thrus]]."
  ([query context]
   (available-drill-thrus query -1 context))

  ([query        :- ::lib.schema/query
    stage-number :- :int
    context      :- ::lib.schema.drill-thru/context]
   (try
     (let [dim-contexts (dimension-contexts context)]
       (into []
             (for [{:keys [f return-drills-for-dimensions?]} available-drill-thru-fns
                   context                                   (if (and return-drills-for-dimensions? dim-contexts)
                                                               dim-contexts
<<<<<<< HEAD
                                                               [primary-context])
                   :let                                      [drill (try
                                                                      (f query stage-number context)
                                                                      (catch #?(:clj Throwable :cljs :default) e
                                                                        (throw (ex-info (str "Error in " f ": " (ex-message e))
                                                                                        {:f f}
                                                                                        e))))]
=======
                                                               [context])
                   :let                                      [drill (f query stage-number context)]
>>>>>>> bd28194b
                   :when                                     drill]
               drill)))
     (catch #?(:clj Throwable :cljs :default) e
       (throw (ex-info (str "Error getting available drill thrus for query: " (ex-message e))
                       {:query        query
                        :stage-number stage-number
                        :context      context}
                       e))))))

(mu/defn drill-thru :- ::lib.schema/query
  "`(drill-thru query stage-number drill-thru)`

  Applies the `drill-thru` to the query and stage. Keyed on the `:type` of the drill-thru. The `drill-thru` should be
  one of those returned by a call to [[available-drill-thrus]] with the same `query` and `stage-number`.

  Returns the updated query."
  ([query drill]
   (drill-thru query -1 drill))

  ([query        :- ::lib.schema/query
    stage-number :- :int
    drill        :- ::lib.schema.drill-thru/drill-thru
    & args]
   (apply lib.drill-thru.common/drill-thru-method query stage-number drill args)))<|MERGE_RESOLUTION|>--- conflicted
+++ resolved
@@ -51,12 +51,8 @@
    {:f #'lib.drill-thru.summarize-column/summarize-column-drill,                 :return-drills-for-dimensions? true}
    {:f #'lib.drill-thru.summarize-column-by-time/summarize-column-by-time-drill, :return-drills-for-dimensions? true}
    {:f #'lib.drill-thru.underlying-records/underlying-records-drill,             :return-drills-for-dimensions? false}
-<<<<<<< HEAD
-   {:f #'lib.drill-thru.zoom-in-timeseries/zoom-in-timeseries-drill,             :return-drills-for-dimensions? true}
+   {:f #'lib.drill-thru.zoom-in-timeseries/zoom-in-timeseries-drill,             :return-drills-for-dimensions? false}
    {:f #'lib.drill-thru.zoom-in-geographic/zoom-in-geographic-drill,             :return-drills-for-dimensions? false}])
-=======
-   {:f #'lib.drill-thru.zoom-in-timeseries/zoom-in-timeseries-drill,             :return-drills-for-dimensions? false}])
->>>>>>> bd28194b
 
 (mu/defn ^:private dimension-contexts :- [:maybe [:sequential {:min 1} ::lib.schema.drill-thru/context]]
   "Create new context maps (with updated `:column` and `:value` keys) for each of the `:dimensions` passed in. Some
@@ -86,18 +82,8 @@
              (for [{:keys [f return-drills-for-dimensions?]} available-drill-thru-fns
                    context                                   (if (and return-drills-for-dimensions? dim-contexts)
                                                                dim-contexts
-<<<<<<< HEAD
-                                                               [primary-context])
-                   :let                                      [drill (try
-                                                                      (f query stage-number context)
-                                                                      (catch #?(:clj Throwable :cljs :default) e
-                                                                        (throw (ex-info (str "Error in " f ": " (ex-message e))
-                                                                                        {:f f}
-                                                                                        e))))]
-=======
                                                                [context])
                    :let                                      [drill (f query stage-number context)]
->>>>>>> bd28194b
                    :when                                     drill]
                drill)))
      (catch #?(:clj Throwable :cljs :default) e
