import { t } from "ttag";

import { useDispatch, useSelector } from "metabase/lib/redux";
import { ActionIcon, Button, Flex, Icon, Tooltip } from "metabase/ui";
import { useVisualizerHistory } from "metabase/visualizer/hooks/use-visualizer-history";
<<<<<<< HEAD
import {
  getCurrentVisualizerState,
  getIsDirty,
} from "metabase/visualizer/selectors";
import { toggleVizSettingsSidebar } from "metabase/visualizer/visualizer.slice";
import type { VisualizerHistoryItem } from "metabase-types/store/visualizer";

interface HeaderProps {
  onSave?: (visualization: VisualizerHistoryItem) => void;
}

export function Header({ onSave }: HeaderProps) {
  const visualization = useSelector(getCurrentVisualizerState);
  const isDirty = useSelector(getIsDirty);
=======
import { getIsDirty } from "metabase/visualizer/selectors";
import {
  toggleFullscreenMode,
  toggleVizSettingsSidebar,
} from "metabase/visualizer/visualizer.slice";
>>>>>>> e77c022f

  const { canUndo, canRedo, undo, redo } = useVisualizerHistory();

<<<<<<< HEAD
=======
  const isDirty = useSelector(getIsDirty);
>>>>>>> e77c022f
  const dispatch = useDispatch();

  const handleSave = () => {
    onSave?.(visualization);
  };

  return (
    <Flex p="md" pb="sm" justify="space-between">
      <Flex align="center">
        <Tooltip label={t`Back`}>
          <ActionIcon disabled={!canUndo} onClick={undo}>
            <Icon name="chevronleft" />
          </ActionIcon>
        </Tooltip>
        <Tooltip label={t`Forward`}>
          <ActionIcon disabled={!canRedo} onClick={redo}>
            <Icon name="chevronright" />
          </ActionIcon>
        </Tooltip>
      </Flex>

      <Flex align="center" gap="sm">
        <Tooltip label={t`Settings`}>
          <ActionIcon
            disabled={!isDirty}
            onClick={() => dispatch(toggleVizSettingsSidebar())}
          >
            <Icon name="gear" />
          </ActionIcon>
        </Tooltip>
        <Tooltip label={t`Share`}>
          <ActionIcon>
            <Icon name="share" />
          </ActionIcon>
        </Tooltip>
        <Tooltip label={t`Fullscreen`}>
          <ActionIcon
            disabled={!isDirty}
            onClick={() => dispatch(toggleFullscreenMode())}
          >
            <Icon name="expand" />
          </ActionIcon>
        </Tooltip>
        <Button
          variant="filled"
          disabled={!isDirty}
          onClick={handleSave}
        >{t`Add to dashboard`}</Button>
      </Flex>
    </Flex>
  );
}<|MERGE_RESOLUTION|>--- conflicted
+++ resolved
@@ -3,12 +3,14 @@
 import { useDispatch, useSelector } from "metabase/lib/redux";
 import { ActionIcon, Button, Flex, Icon, Tooltip } from "metabase/ui";
 import { useVisualizerHistory } from "metabase/visualizer/hooks/use-visualizer-history";
-<<<<<<< HEAD
 import {
   getCurrentVisualizerState,
   getIsDirty,
 } from "metabase/visualizer/selectors";
-import { toggleVizSettingsSidebar } from "metabase/visualizer/visualizer.slice";
+import {
+  toggleFullscreenMode,
+  toggleVizSettingsSidebar,
+} from "metabase/visualizer/visualizer.slice";
 import type { VisualizerHistoryItem } from "metabase-types/store/visualizer";
 
 interface HeaderProps {
@@ -16,22 +18,11 @@
 }
 
 export function Header({ onSave }: HeaderProps) {
+  const { canUndo, canRedo, undo, redo } = useVisualizerHistory();
+
   const visualization = useSelector(getCurrentVisualizerState);
   const isDirty = useSelector(getIsDirty);
-=======
-import { getIsDirty } from "metabase/visualizer/selectors";
-import {
-  toggleFullscreenMode,
-  toggleVizSettingsSidebar,
-} from "metabase/visualizer/visualizer.slice";
->>>>>>> e77c022f
 
-  const { canUndo, canRedo, undo, redo } = useVisualizerHistory();
-
-<<<<<<< HEAD
-=======
-  const isDirty = useSelector(getIsDirty);
->>>>>>> e77c022f
   const dispatch = useDispatch();
 
   const handleSave = () => {
