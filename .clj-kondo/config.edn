--- conflicted
+++ resolved
@@ -454,12 +454,9 @@
   metabase.test/with-temp-file                                                          clojure.core/let
   metabase.test/with-user-in-groups                                                     clojure.core/let
   metabase.upload.impl-test/with-upload-table!                                          clojure.core/let
-<<<<<<< HEAD
   metabase.upload-test/with-upload-table!                                               clojure.core/let
   metabase.util/for-map                                                                 clojure.core/for
   metabase.util/with-timer-ms                                                           clojure.core/fn
-=======
->>>>>>> e0f5809a
   metabase.util.files/with-open-path-to-resource                                        clojure.core/let
   metabase.util.malli.defn/defn                                                         schema.core/defn
   metabase.util.malli.defn/defn-                                                        schema.core/defn
@@ -469,7 +466,6 @@
   metabase.util.malli/defn-                                                             schema.core/defn
   metabase.util.malli/fn                                                                schema.core/fn
   metabase.util.namespaces/import-fns                                                   potemkin/import-vars
-  metabase.util/with-timer-ms                                                           clojure.core/fn
   metabase.xrays.domain-entities.malli/defn                                             schema.core/defn
   metabuild-common.core/with-open-jar-file-system                                       clojure.core/let
   metabuild-common.files/with-open-jar-file-system                                      clojure.core/let
