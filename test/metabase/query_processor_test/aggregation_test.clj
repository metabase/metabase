(ns metabase.query-processor-test.aggregation-test
  "Tests for MBQL aggregations."
  (:require [metabase
             [query-processor-test :refer :all]
             [util :as u]]
            [metabase.test
             [data :as data]
             [util :as tu]]
            [metabase.test.data.datasets :as datasets]))

;;; ---------------------------------------------- "COUNT" AGGREGATION -----------------------------------------------

(qp-expect-with-all-engines
  {:rows        [[100]]
   :columns     ["count"]
   :cols        [(aggregate-col :count)]
   :native_form true}
  (->> (data/run-mbql-query venues
         {:aggregation [[:count]]})
       booleanize-native-form
       (format-rows-by [int])))


;;; ----------------------------------------------- "SUM" AGGREGATION ------------------------------------------------
(qp-expect-with-all-engines
  {:rows        [[203]]
   :columns     ["sum"]
   :cols        [(aggregate-col :sum (venues-col :price))]
   :native_form true}
  (->> (data/run-mbql-query venues
         {:aggregation [[:sum $price]]})
       booleanize-native-form
       (format-rows-by [int])))


;;; ----------------------------------------------- "AVG" AGGREGATION ------------------------------------------------
(qp-expect-with-all-engines
  {:rows        [[35.5059]]
   :columns     ["avg"]
   :cols        [(aggregate-col :avg (venues-col :latitude))]
   :native_form true}
  (->> (data/run-mbql-query venues
         {:aggregation [[:avg $latitude]]})
       booleanize-native-form
       (format-rows-by [(partial u/round-to-decimals 4)])))


;;; ------------------------------------------ "DISTINCT COUNT" AGGREGATION ------------------------------------------
(qp-expect-with-all-engines
  {:rows        [[15]]
   :columns     ["count"]
   :cols        [(aggregate-col :count)]
   :native_form true}
  (->> (data/run-mbql-query checkins
         {:aggregation [[:distinct $user_id]]})
       booleanize-native-form
       (format-rows-by [int])))


;;; ------------------------------------------------- NO AGGREGATION -------------------------------------------------
;; Test that no aggregation (formerly known as a 'rows' aggregation in MBQL '95) just returns rows as-is.
<<<<<<< HEAD
(qp-expect-with-all-engines-except #{:athena}
    {:rows        [[ 1 "Red Medicine"                  4 10.0646 -165.374 3]
                   [ 2 "Stout Burgers & Beers"        11 34.0996 -118.329 2]
                   [ 3 "The Apple Pan"                11 34.0406 -118.428 2]
                   [ 4 "Wurstküche"                   29 33.9997 -118.465 2]
                   [ 5 "Brite Spot Family Restaurant" 20 34.0778 -118.261 2]
                   [ 6 "The 101 Coffee Shop"          20 34.1054 -118.324 2]
                   [ 7 "Don Day Korean Restaurant"    44 34.0689 -118.305 2]
                   [ 8 "25°"                          11 34.1015 -118.342 2]
                   [ 9 "Krua Siri"                    71 34.1018 -118.301 1]
                   [10 "Fred 62"                      20 34.1046 -118.292 2]]
     :columns     (venues-columns)
     :cols        (venues-cols)
     :native_form true}
    (-> (data/run-query venues
           (ql/limit 10)
           (ql/order-by (ql/asc $id)))
=======
(qp-expect-with-all-engines
  {:rows        [[ 1 "Red Medicine"                  4 10.0646 -165.374 3]
                 [ 2 "Stout Burgers & Beers"        11 34.0996 -118.329 2]
                 [ 3 "The Apple Pan"                11 34.0406 -118.428 2]
                 [ 4 "Wurstküche"                   29 33.9997 -118.465 2]
                 [ 5 "Brite Spot Family Restaurant" 20 34.0778 -118.261 2]
                 [ 6 "The 101 Coffee Shop"          20 34.1054 -118.324 2]
                 [ 7 "Don Day Korean Restaurant"    44 34.0689 -118.305 2]
                 [ 8 "25°"                          11 34.1015 -118.342 2]
                 [ 9 "Krua Siri"                    71 34.1018 -118.301 1]
                 [10 "Fred 62"                      20 34.1046 -118.292 2]]
   :columns     (venues-columns)
   :cols        (venues-cols)
   :native_form true}
    (-> (data/run-mbql-query venues
          {:limit    10
           :order-by [[:asc $id]]})
>>>>>>> 0b58d20e
        booleanize-native-form
        formatted-venues-rows
        tu/round-fingerprint-cols))


;;; ----------------------------------------------- STDDEV AGGREGATION -----------------------------------------------

(qp-expect-with-engines (non-timeseries-engines-with-feature :standard-deviation-aggregations)
  {:columns     ["stddev"]
   :cols        [(aggregate-col :stddev (venues-col :latitude))]
   :rows        [[3.4]]
   :native_form true}
  (-> (data/run-mbql-query venues
        {:aggregation [[:stddev $latitude]]})
      booleanize-native-form
      (update-in [:data :rows] (fn [[[v]]]
                                 [[(u/round-to-decimals 1 v)]]))))

;; Make sure standard deviation fails for the Mongo driver since its not supported
(datasets/expect-with-engines (non-timeseries-engines-without-feature :standard-deviation-aggregations)
  {:status :failed
   :error  "standard-deviation-aggregations is not supported by this driver."}
  (select-keys (data/run-mbql-query venues
                 {:aggregation [[:stddev $latitude]]})
               [:status :error]))


;;; +----------------------------------------------------------------------------------------------------------------+
;;; |                                                   MIN & MAX                                                    |
;;; +----------------------------------------------------------------------------------------------------------------+

(expect-with-non-timeseries-dbs
  [1]
  (first-row
    (format-rows-by [int]
      (data/run-mbql-query venues
        {:aggregation [[:min $price]]}))))

(expect-with-non-timeseries-dbs
  [4]
  (first-row
    (format-rows-by [int]
      (data/run-mbql-query venues
        {:aggregation [[:max $price]]}))))

(expect-with-non-timeseries-dbs
  [[1 34.0071] [2 33.7701] [3 10.0646] [4 33.983]]
  (format-rows-by [int (partial u/round-to-decimals 4)]
    (rows (data/run-mbql-query venues
            {:aggregation [[:min $latitude]]
             :breakout    [$price]}))))

(expect-with-non-timeseries-dbs
  [[1 37.8078] [2 40.7794] [3 40.7262] [4 40.7677]]
  (format-rows-by [int (partial u/round-to-decimals 4)]
    (rows (data/run-mbql-query venues
            {:aggregation [[:max $latitude]]
             :breakout    [$price]}))))


;;; +----------------------------------------------------------------------------------------------------------------+
;;; |                                             MULTIPLE AGGREGATIONS                                              |
;;; +----------------------------------------------------------------------------------------------------------------+

;; can we run a simple query with *two* aggregations?
(expect-with-non-timeseries-dbs
  [[100 203]]
  (format-rows-by [int int]
    (rows (data/run-mbql-query venues
            {:aggregation [[:count] [:sum $price]]}))))

;; how about with *three* aggregations?
(expect-with-non-timeseries-dbs
  [[2 100 203]]
  (format-rows-by [int int int]
    (rows (data/run-mbql-query venues
            {:aggregation [[:avg $price] [:count] [:sum $price]]}))))

;; make sure that multiple aggregations of the same type have the correct metadata (#4003)
;;
;; (TODO - this isn't tested against Mongo or BigQuery because those drivers don't currently work correctly with
;; multiple columns with the same name)
(datasets/expect-with-engines (disj non-timeseries-engines :mongo :bigquery)
  [(aggregate-col :count)
   (assoc (aggregate-col :count)
     :display_name    "Count 2"
     :name            "count_2"
     :preview_display true)]
  (-> (data/run-mbql-query venues
        {:aggregation [[:count] [:count]]})
      :data :cols))


;;; ------------------------------------------------- CUMULATIVE SUM -------------------------------------------------

;;; cum_sum w/o breakout should be treated the same as sum
(qp-expect-with-all-engines
  {:rows        [[120]]
   :columns     ["sum"]
   :cols        [(aggregate-col :sum (users-col :id))]
   :native_form true}
  (->> (data/run-mbql-query users
         {:aggregation [[:cum-sum $id]]})
       booleanize-native-form
       (format-rows-by [int])))


;;; Simple cumulative sum where breakout field is same as cum_sum field
(qp-expect-with-all-engines
  {:rows        [[ 1   1]
                 [ 2   3]
                 [ 3   6]
                 [ 4  10]
                 [ 5  15]
                 [ 6  21]
                 [ 7  28]
                 [ 8  36]
                 [ 9  45]
                 [10  55]
                 [11  66]
                 [12  78]
                 [13  91]
                 [14 105]
                 [15 120]]
   :columns     [(data/format-name "id")
                 "sum"]
   :cols        [(breakout-col (users-col :id))
                 (aggregate-col :sum (users-col :id))]
   :native_form true}
  (->> (data/run-mbql-query users
         {:aggregation [[:cum-sum $id]]
          :breakout [$id]})
       booleanize-native-form
       (format-rows-by [int int])))


;;; Cumulative sum w/ a different breakout field
(qp-expect-with-all-engines
  {:rows        [["Broen Olujimi"        14]
                 ["Conchúr Tihomir"      21]
                 ["Dwight Gresham"       34]
                 ["Felipinho Asklepios"  36]
                 ["Frans Hevel"          46]
                 ["Kaneonuskatew Eiran"  49]
                 ["Kfir Caj"             61]
                 ["Nils Gotam"           70]
                 ["Plato Yeshua"         71]
                 ["Quentin Sören"        76]
                 ["Rüstem Hebel"         91]
                 ["Shad Ferdynand"       97]
                 ["Simcha Yan"          101]
                 ["Spiros Teofil"       112]
                 ["Szymon Theutrich"    120]]
   :columns     [(data/format-name "name")
                 "sum"]
   :cols        [(breakout-col (users-col :name))
                 (aggregate-col :sum (users-col :id))]
   :native_form true}
  (->> (data/run-mbql-query users
         {:aggregation [[:cum-sum $id]]
          :breakout    [$name]})
       booleanize-native-form
       (format-rows-by [str int])
       tu/round-fingerprint-cols))


;;; Cumulative sum w/ a different breakout field that requires grouping
(qp-expect-with-all-engines
  {:columns     [(data/format-name "price")
                 "sum"]
   :cols        [(breakout-col (venues-col :price))
                 (aggregate-col :sum (venues-col :id))]
   :rows        [[1 1211]
                 [2 4066]
                 [3 4681]
                 [4 5050]]
   :native_form true}
  (->> (data/run-mbql-query venues
         {:aggregation [[:cum-sum $id]]
          :breakout    [$price]})
       booleanize-native-form
       (format-rows-by [int int])))


;;; ------------------------------------------------ CUMULATIVE COUNT ------------------------------------------------

(defn- cumulative-count-col [col-fn col-name]
  (assoc (aggregate-col :count (col-fn col-name))
    :base_type    :type/Integer
    :special_type :type/Number))

;;; cum_count w/o breakout should be treated the same as count
(qp-expect-with-all-engines
  {:rows        [[15]]
   :columns     ["count"]
   :cols        [(cumulative-count-col users-col :id)]
   :native_form true}
  (->> (data/run-mbql-query users
         {:aggregation [[:cum-count $id]]})
       booleanize-native-form
       (format-rows-by [int])))

;;; Cumulative count w/ a different breakout field
(qp-expect-with-all-engines
  {:rows        [["Broen Olujimi"        1]
                 ["Conchúr Tihomir"      2]
                 ["Dwight Gresham"       3]
                 ["Felipinho Asklepios"  4]
                 ["Frans Hevel"          5]
                 ["Kaneonuskatew Eiran"  6]
                 ["Kfir Caj"             7]
                 ["Nils Gotam"           8]
                 ["Plato Yeshua"         9]
                 ["Quentin Sören"       10]
                 ["Rüstem Hebel"        11]
                 ["Shad Ferdynand"      12]
                 ["Simcha Yan"          13]
                 ["Spiros Teofil"       14]
                 ["Szymon Theutrich"    15]]
   :columns     [(data/format-name "name")
                 "count"]
   :cols        [(breakout-col (users-col :name))
                 (cumulative-count-col users-col :id)]
   :native_form true}
  (->> (data/run-mbql-query users
         {:aggregation [[:cum-count $id]]
          :breakout    [$name]})
       booleanize-native-form
       (format-rows-by [str int])
       tu/round-fingerprint-cols))


;;; Cumulative count w/ a different breakout field that requires grouping
(qp-expect-with-all-engines
  {:columns     [(data/format-name "price")
                 "count"]
   :cols        [(breakout-col (venues-col :price))
                 (cumulative-count-col venues-col :id)]
   :rows        [[1 22]
                 [2 81]
                 [3 94]
                 [4 100]]
   :native_form true}
  (->> (data/run-mbql-query venues
         {:aggregation [[:cum-count $id]]
          :breakout    [$price]})
       booleanize-native-form
       (format-rows-by [int int])))<|MERGE_RESOLUTION|>--- conflicted
+++ resolved
@@ -59,26 +59,7 @@
 
 ;;; ------------------------------------------------- NO AGGREGATION -------------------------------------------------
 ;; Test that no aggregation (formerly known as a 'rows' aggregation in MBQL '95) just returns rows as-is.
-<<<<<<< HEAD
 (qp-expect-with-all-engines-except #{:athena}
-    {:rows        [[ 1 "Red Medicine"                  4 10.0646 -165.374 3]
-                   [ 2 "Stout Burgers & Beers"        11 34.0996 -118.329 2]
-                   [ 3 "The Apple Pan"                11 34.0406 -118.428 2]
-                   [ 4 "Wurstküche"                   29 33.9997 -118.465 2]
-                   [ 5 "Brite Spot Family Restaurant" 20 34.0778 -118.261 2]
-                   [ 6 "The 101 Coffee Shop"          20 34.1054 -118.324 2]
-                   [ 7 "Don Day Korean Restaurant"    44 34.0689 -118.305 2]
-                   [ 8 "25°"                          11 34.1015 -118.342 2]
-                   [ 9 "Krua Siri"                    71 34.1018 -118.301 1]
-                   [10 "Fred 62"                      20 34.1046 -118.292 2]]
-     :columns     (venues-columns)
-     :cols        (venues-cols)
-     :native_form true}
-    (-> (data/run-query venues
-           (ql/limit 10)
-           (ql/order-by (ql/asc $id)))
-=======
-(qp-expect-with-all-engines
   {:rows        [[ 1 "Red Medicine"                  4 10.0646 -165.374 3]
                  [ 2 "Stout Burgers & Beers"        11 34.0996 -118.329 2]
                  [ 3 "The Apple Pan"                11 34.0406 -118.428 2]
@@ -95,7 +76,6 @@
     (-> (data/run-mbql-query venues
           {:limit    10
            :order-by [[:asc $id]]})
->>>>>>> 0b58d20e
         booleanize-native-form
         formatted-venues-rows
         tu/round-fingerprint-cols))
