--- conflicted
+++ resolved
@@ -50,14 +50,11 @@
 import type { SearchFilterComponent } from "metabase/search/types";
 import { _FileUploadErrorModal } from "metabase/status/components/FileUploadStatusLarge/FileUploadErrorModal";
 import type { IconName, IconProps, StackProps } from "metabase/ui";
-<<<<<<< HEAD
+import type { HoveredObject } from "metabase/visualizations/types";
 import type {
   BasicTableViewColumn,
   SelectedTableActionState,
 } from "metabase/visualizations/types/table-actions";
-=======
-import type { HoveredObject } from "metabase/visualizations/types";
->>>>>>> 1b75ad7c
 import type * as Lib from "metabase-lib";
 import type Question from "metabase-lib/v1/Question";
 import type Database from "metabase-lib/v1/metadata/Database";
@@ -81,14 +78,9 @@
   DataGridWritebackAction,
   Database as DatabaseType,
   Dataset,
-<<<<<<< HEAD
   DatasetData,
-  DatasetError,
-  DatasetErrorType,
   EditableTableActionsDisplaySettings,
   EditableTableBuiltInActionDisplaySettings,
-=======
->>>>>>> 1b75ad7c
   Group,
   GroupPermissions,
   GroupsPermissions,
@@ -96,21 +88,15 @@
   ParameterId,
   Pulse,
   Revision,
-<<<<<<< HEAD
   RowValues,
+  Series,
   TableActionDisplaySettings,
-=======
-  Series,
->>>>>>> 1b75ad7c
   TableId,
   Timeline,
   TimelineEvent,
   User,
-<<<<<<< HEAD
+  VisualizationDisplay,
   VisualizationSettings,
-=======
-  VisualizationDisplay,
->>>>>>> 1b75ad7c
 } from "metabase-types/api";
 import type {
   AdminPath,
