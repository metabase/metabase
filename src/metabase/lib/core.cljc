--- conflicted
+++ resolved
@@ -148,10 +148,7 @@
    describe-query
    describe-top-level-key
    display-name
-<<<<<<< HEAD
-=======
    display-info
->>>>>>> e429d5fd
    suggested-name
    type-of]
   [lib.native
