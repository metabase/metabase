import React, { useCallback, useMemo } from "react";
import { t } from "ttag";
import { getDefaultTimezone } from "metabase/lib/time";
import { getDefaultTimelineIcon } from "metabase/lib/timelines";
import Form from "metabase/containers/Form";
import forms from "metabase/entities/timeline-events/forms";
import ModalHeader from "metabase/timelines/common/components/ModalHeader";
import { Collection, Timeline, TimelineEvent } from "metabase-types/api";
import { ModalBody } from "./NewEventModal.styled";

export interface NewEventModalProps {
  cardId?: number;
  timelines?: Timeline[];
  collection: Collection;
  onSubmit: (values: Partial<TimelineEvent>, collection: Collection) => void;
  onClose?: () => void;
}

const NewEventModal = ({
  cardId,
  timelines = [],
  collection,
  onSubmit,
  onClose,
}: NewEventModalProps): JSX.Element => {
  const availableTimelines = useMemo(() => {
    return timelines.filter(t => t.collection?.can_write);
  }, [timelines]);

  const form = useMemo(() => {
    return forms.details({ timelines: availableTimelines });
  }, [availableTimelines]);

  const initialValues = useMemo(() => {
    const defaultTimeline = availableTimelines[0];
    const hasOneTimeline = availableTimelines.length === 1;

    return {
      timeline_id: defaultTimeline ? defaultTimeline.id : null,
      icon: hasOneTimeline ? defaultTimeline.icon : getDefaultTimelineIcon(),
      timezone: getDefaultTimezone(),
<<<<<<< HEAD
    };
  }, [availableTimelines]);
=======
      source: "question",
      question_id: cardId,
    }),
    [defaultTimeline, hasTimelines, hasOneTimeline, cardId],
  );
>>>>>>> 38ea154a

  const handleSubmit = useCallback(
    async (values: Partial<TimelineEvent>) => {
      await onSubmit(values, collection);
      onClose?.();
    },
    [collection, onSubmit, onClose],
  );

  return (
    <div>
      <ModalHeader title={t`New event`} onClose={onClose} />
      <ModalBody>
        <Form
          form={form}
          initialValues={initialValues}
          isModal={true}
          onSubmit={handleSubmit}
          onClose={onClose}
        />
      </ModalBody>
    </div>
  );
};

export default NewEventModal;<|MERGE_RESOLUTION|>--- conflicted
+++ resolved
@@ -39,16 +39,10 @@
       timeline_id: defaultTimeline ? defaultTimeline.id : null,
       icon: hasOneTimeline ? defaultTimeline.icon : getDefaultTimelineIcon(),
       timezone: getDefaultTimezone(),
-<<<<<<< HEAD
-    };
-  }, [availableTimelines]);
-=======
       source: "question",
       question_id: cardId,
-    }),
-    [defaultTimeline, hasTimelines, hasOneTimeline, cardId],
-  );
->>>>>>> 38ea154a
+    };
+  }, [cardId, availableTimelines]);
 
   const handleSubmit = useCallback(
     async (values: Partial<TimelineEvent>) => {
