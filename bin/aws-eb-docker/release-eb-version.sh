--- conflicted
+++ resolved
@@ -3,18 +3,13 @@
 BASEDIR=$(dirname $0)
 CURRENTDIR=$PWD
 
-<<<<<<< HEAD
-DOCKERHUB_REPO=metabase
-S3_BUCKET=goldbely-metabase
-=======
 if [ "$MB_EDITION" = "ENTERPRISE" ]; then
     DOCKERHUB_REPO=metabase-enterprise
 else
     DOCKERHUB_REPO=metabase
 fi
 
-S3_BUCKET=downloads.metabase.com
->>>>>>> 854f5317
+S3_BUCKET=goldbely-metabase
 
 
 # parse any cmd line arguments
