import { useState } from "react";
import { t } from "ttag";

import { skipToken } from "metabase/api";
import { LoadingAndErrorWrapper } from "metabase/common/components/LoadingAndErrorWrapper";
import * as Urls from "metabase/lib/urls";
import { useMetadataToasts } from "metabase/metadata/hooks";
import {
  useGetTransformJobQuery,
  useUpdateTransformJobMutation,
} from "metabase-enterprise/api";
import type {
  TransformJob,
  TransformJobId,
  TransformTagId,
} from "metabase-types/api";

import { JobView } from "../../components/JobView";
import { POLLING_INTERVAL } from "../../constants";

type JobPageParams = {
  jobId: string;
};

type JobPageParsedParams = {
  jobId?: TransformJobId;
};

type JobPageProps = {
  params: JobPageParams;
};

export function JobPage({ params }: JobPageProps) {
  const { jobId } = getParsedParams(params);
  const [isPolling, setIsPolling] = useState(false);
  const {
    data: job,
    isLoading,
    error,
  } = useGetTransformJobQuery(jobId ?? skipToken, {
    pollingInterval: isPolling ? POLLING_INTERVAL : undefined,
  });

  if (isPolling !== isPollingNeeded(job)) {
    setIsPolling(isPollingNeeded(job));
  }

  if (isLoading || error != null) {
    return <LoadingAndErrorWrapper loading={isLoading} error={error} />;
  }

  if (job == null) {
    return <LoadingAndErrorWrapper error={t`Not found.`} />;
  }

  return <JobPageBody job={job} />;
}

type JobPageBodyProps = {
  job: TransformJob;
};

function JobPageBody({ job }: JobPageBodyProps) {
  const [updateJob] = useUpdateTransformJobMutation();
  const { sendErrorToast, sendSuccessToast, sendUndoToast } =
    useMetadataToasts();

  const handleNameChange = async (name: string) => {
    const { error } = await updateJob({
      id: job.id,
      name,
    });

    if (error) {
      sendErrorToast(t`Failed to update job name`);
    } else {
      sendSuccessToast(t`Job name updated`, async () => {
        const { error } = await updateJob({
          id: job.id,
          name: job.name,
        });
        sendUndoToast(error);
      });
    }
  };

  const handleDescriptionChange = async (description: string | null) => {
    const { error } = await updateJob({
      id: job.id,
      description,
    });

    if (error) {
      sendErrorToast(t`Failed to update job description`);
    } else {
      sendSuccessToast(t`Job description updated`, async () => {
        const { error } = await updateJob({
          id: job.id,
          description: job.description,
        });
        sendUndoToast(error);
      });
    }
  };

  const handleScheduleChange = async (schedule: string) => {
    const { error } = await updateJob({
      id: job.id,
      schedule,
    });

    if (error) {
      sendErrorToast(t`Failed to update job schedule`);
    } else {
      sendSuccessToast(t`Job schedule updated`, async () => {
        const { error } = await updateJob({
          id: job.id,
          schedule: job.schedule,
        });
        sendUndoToast(error);
      });
    }
  };

  const handleTagListChange = async (tagIds: TransformTagId[]) => {
    const { error } = await updateJob({
      id: job.id,
      tag_ids: tagIds,
    });

    if (error) {
      sendErrorToast(t`Failed to update job tags`);
    } else {
      sendSuccessToast(t`Job tags updated`, async () => {
        const { error } = await updateJob({
          id: job.id,
          tag_ids: job.tag_ids,
        });
        sendUndoToast(error);
      });
    }
  };

  return (
    <JobView
      job={job}
      onNameChange={handleNameChange}
      onDescriptionChange={handleDescriptionChange}
      onScheduleChange={handleScheduleChange}
      onTagListChange={handleTagListChange}
    />
  );
}

function getParsedParams({ jobId }: JobPageParams): JobPageParsedParams {
  return {
    jobId: Urls.extractEntityId(jobId),
  };
}

<<<<<<< HEAD
export function isPollingNeeded(job?: TransformJob) {
  return (
    job?.last_run?.status === "started" || job?.last_run?.status === "canceling"
  );
=======
function isPollingNeeded(job?: TransformJob) {
  return job?.last_run?.status === "started";
>>>>>>> 066d3a23
}<|MERGE_RESOLUTION|>--- conflicted
+++ resolved
@@ -158,13 +158,8 @@
   };
 }
 
-<<<<<<< HEAD
 export function isPollingNeeded(job?: TransformJob) {
   return (
     job?.last_run?.status === "started" || job?.last_run?.status === "canceling"
   );
-=======
-function isPollingNeeded(job?: TransformJob) {
-  return job?.last_run?.status === "started";
->>>>>>> 066d3a23
 }