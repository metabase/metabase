--- conflicted
+++ resolved
@@ -1,13 +1,7 @@
-<<<<<<< HEAD
-import { t } from "ttag";
-import { useCountApiKeyQuery } from "metabase/redux/api";
-=======
-import { useEffect, useState } from "react";
 import { t } from "ttag";
 
-import { ApiKeysApi } from "metabase/services";
+import { useCountApiKeyQuery } from "metabase/redux/api";
 
->>>>>>> a0331c7a
 import { AuthCardBody } from "./AuthCard/AuthCard";
 
 export const ApiKeysAuthCard = () => {
