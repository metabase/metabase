--- conflicted
+++ resolved
@@ -3,11 +3,7 @@
 import type { SearchFilterDropdown } from "metabase/search/types";
 import { UserNameDisplay } from "metabase/search/components/UserNameDisplay/UserNameDisplay";
 import { SearchUserPicker } from "metabase/search/components/SearchUserPicker/SearchUserPicker";
-<<<<<<< HEAD
-import { convertUserIdToString, parseUserIdArray } from "metabase/search/utils";
-=======
-import { stringifyUserId, parseUserId } from "metabase/search/utils";
->>>>>>> d5af5260
+import { stringifyUserIdArray, parseUserIdArray } from "metabase/search/utils";
 
 export const LastEditedByFilter: SearchFilterDropdown<"last_edited_by"> = {
   iconName: "person",
@@ -17,11 +13,6 @@
     <UserNameDisplay userIdList={userIdList} label={LastEditedByFilter.label} />
   ),
   ContentComponent: SearchUserPicker,
-<<<<<<< HEAD
   fromUrl: parseUserIdArray,
-  toUrl: convertUserIdToString,
-=======
-  fromUrl: parseUserId,
-  toUrl: stringifyUserId,
->>>>>>> d5af5260
+  toUrl: stringifyUserIdArray,
 };