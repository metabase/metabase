(ns metabase.lib.schema.join
  "Schemas for things related to joins."
  (:require
   [metabase.lib.schema.common :as common]
   [metabase.lib.schema.expression :as expression]
   [metabase.util.i18n :as i18n]
   [metabase.util.malli.registry :as mr]))

;;; The Fields to include in the results *if* a top-level `:fields` clause *is not* specified. This can be either
;;; `:none`, `:all`, or a sequence of Field clauses.
;;;
;;; *  `:none`: no Fields from the joined table or nested query are included (unless indirectly included by
;;;    breakouts or other clauses). This is the default, and what is used for automatically-generated joins.
;;;
;;; *  `:all`: will include all of the Fields from the joined table or query
;;;
;;; * a sequence of Field clauses: include only the Fields specified. Only `:field` clauses are allowed here!
;;;    References to expressions or aggregations in the thing we're joining should use column literal (string column
;;;    name) `:field` references. This should be non-empty and all elements should be distinct. The normalizer will
;;;    automatically remove duplicate fields for you, and replace empty clauses with `:none`.
;;;
;;; Driver implementations: you can ignore this clause. Relevant fields will be added to top-level `:fields` clause
;;; with appropriate aliases.
(mr/def ::fields
  [:multi
   {:dispatch (some-fn keyword? string?)}
   [true  [:enum {:decode/normalize common/normalize-keyword} :all :none]]
   ;; TODO -- `:fields` is supposed to be distinct (ignoring UUID), e.g. you can't have `[:field {} 1]` in there
   ;; twice. (#32489)
   [false [:sequential {:min 1} [:ref :mbql.clause/field]]]])

;;; The name used to alias the joined table or query. This is usually generated automatically and generally looks
;;; like `table__via__field`. You can specify this yourself if you need to reference a joined field with a
;;; `:join-alias` in the options.
;;;
;;; Driver implementations: This is guaranteed to be present after pre-processing.
(mr/def ::alias
  [:schema
   {:gen/fmap #(str % "-" (random-uuid))}
   ::common/non-blank-string])

(mr/def ::condition
  [:ref ::expression/boolean])

(mr/def ::conditions
  [:sequential {:min 1} ::condition])

(def ordered-condition-operators
  "Operators that should be listed as options in join conditions. The front end shows the options in this order."
  [:= :> :< :>= :<= :!=])

(def condition-operators
  "Operators that should be listed as options in join conditions."
  (set ordered-condition-operators))

(mr/def ::condition.operator
  "Operators that should be listed as options in join conditions."
  (into [:enum] condition-operators))

;;; valid values for the optional `:strategy` key in a join. Note that these are only valid if the current Database
;;; supports that specific join type; these match 1:1 with the Database `:features`, e.g. a Database that supports
;;; left joins will support the `:left-join` feature.
;;;
;;; When `:strategy` is not specified, `:left-join` is the default strategy.
(mr/def ::strategy
  [:enum
   {:decode/normalize common/normalize-keyword}
   :left-join
   :right-join
   :inner-join
   :full-join])

(defn- normalize-join [join]
  (when join
    (let [{:keys [fields], :as join} (common/normalize-map join)]
      (cond-> join
        (and (not (keyword? fields)) (empty? fields))
        (dissoc :fields)

        (seq (:source-metadata join))
        (-> (assoc-in [:stages (dec (count (:stages join))) :lib/stage-metadata] {:lib/type :metadata/results
                                                                                  :columns  (:source-metadata join)})
            (dissoc :source-metadata))

        ;; automatically fix :condition => :conditions if we run into it. Kinda overlapping responsibility
        ;; with [[metabase.lib.convert]] but this lets us write busted stuff in tests more easily
        ;; using [[metabase.lib.test-util.macros/mbql-5-query]]
        (:condition join)
        (-> (dissoc :condition)
            (assoc :conditions [(:condition join)]))))))

(mr/def ::join
  [:and
   [:map
    {:default {}, :decode/normalize normalize-join}
    [:lib/type    [:= {:default :mbql/join, :decode/normalize common/normalize-keyword} :mbql/join]]
    ;; TODO (Cam 7/23/25) -- why would a join need an options map? If we need to add extra keys we can just add them
    ;; to the join itself.
    [:lib/options ::common/options]
    [:stages      [:ref :metabase.lib.schema/stages]]
    [:conditions  ::conditions]
    [:alias       ::alias]
    [:fields   {:optional true} ::fields]
    [:strategy {:optional true} ::strategy]]
   [:fn
    {:error/message "join should not have metadata attached directly to them; attach metadata to their last stage instead"}
    (complement (some-fn :lib/stage-metadata :source-metadata))]
   [:fn
<<<<<<< HEAD
    {:error/message "join should not have top-level :filters; these should belong to one of the join :stages"}
    (complement (some-fn :filters :filter))]
   [:fn
    {:error/message "join should not have top-level :parameters; these should belong to one of the join :stages"}
    (complement :parameters)]])
=======
    {:error/message ":condition is not allowed for MBQL 5 joins, use :conditions instead"}
    (complement :condition)]
   [:fn
    {:error/message "join should not have :source-table or :source-query; use :stages instead"}
    (complement (some-fn :source-table :source-query))]])
>>>>>>> 19f3c013

(mr/def ::joins
  [:and
   [:sequential {:min 1} [:ref ::join]]
   [:fn
    {:error/fn (fn [& _]
                 (i18n/tru "Join aliases must be unique at a given stage of a query"))}
    (fn ensure-unique-join-aliases [joins]
      (if-let [aliases (not-empty (filter some? (map :alias joins)))]
        (apply distinct? aliases)
        true))]])

(mr/def ::strategy.option
  [:map
   [:lib/type [:= :option/join.strategy]]
   [:strategy [:ref ::strategy]]
   [:default {:optional true} :boolean]])<|MERGE_RESOLUTION|>--- conflicted
+++ resolved
@@ -106,19 +106,17 @@
     {:error/message "join should not have metadata attached directly to them; attach metadata to their last stage instead"}
     (complement (some-fn :lib/stage-metadata :source-metadata))]
    [:fn
-<<<<<<< HEAD
+    {:error/message ":condition is not allowed for MBQL 5 joins, use :conditions instead"}
+    (complement :condition)]
+   [:fn
+    {:error/message "join should not have :source-table or :source-query; use :stages instead"}
+    (complement (some-fn :source-table :source-query))]
+   [:fn
     {:error/message "join should not have top-level :filters; these should belong to one of the join :stages"}
     (complement (some-fn :filters :filter))]
    [:fn
     {:error/message "join should not have top-level :parameters; these should belong to one of the join :stages"}
     (complement :parameters)]])
-=======
-    {:error/message ":condition is not allowed for MBQL 5 joins, use :conditions instead"}
-    (complement :condition)]
-   [:fn
-    {:error/message "join should not have :source-table or :source-query; use :stages instead"}
-    (complement (some-fn :source-table :source-query))]])
->>>>>>> 19f3c013
 
 (mr/def ::joins
   [:and
