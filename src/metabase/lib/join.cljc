(ns metabase.lib.join
  "Functions related to manipulating EXPLICIT joins in MBQL."
  (:require
   [clojure.string :as str]
   [inflections.core :as inflections]
   [medley.core :as m]
   [metabase.lib.card :as lib.card]
   [metabase.lib.common :as lib.common]
   [metabase.lib.dispatch :as lib.dispatch]
   [metabase.lib.equality :as lib.equality]
   [metabase.lib.field.util :as lib.field.util]
   [metabase.lib.filter :as lib.filter]
   [metabase.lib.filter.operator :as lib.filter.operator]
   [metabase.lib.hierarchy :as lib.hierarchy]
   [metabase.lib.ident :as lib.ident]
   [metabase.lib.join.util :as lib.join.util]
   [metabase.lib.metadata :as lib.metadata]
   [metabase.lib.metadata.calculation :as lib.metadata.calculation]
   [metabase.lib.options :as lib.options]
   [metabase.lib.query :as lib.query]
   [metabase.lib.ref :as lib.ref]
   [metabase.lib.schema :as lib.schema]
   [metabase.lib.schema.common :as lib.schema.common]
   [metabase.lib.schema.expression :as lib.schema.expression]
   [metabase.lib.schema.join :as lib.schema.join]
   [metabase.lib.schema.metadata :as lib.schema.metadata]
   [metabase.lib.schema.temporal-bucketing :as lib.schema.temporal-bucketing]
   [metabase.lib.temporal-bucket :as lib.temporal-bucket]
   [metabase.lib.types.isa :as lib.types.isa]
   [metabase.lib.util :as lib.util]
   [metabase.lib.util.match :as lib.util.match]
   [metabase.util :as u]
   [metabase.util.i18n :as i18n]
   [metabase.util.log :as log]
   [metabase.util.malli :as mu]))

(defn- join? [x]
  (= (lib.dispatch/dispatch-value x) :mbql/join))

(def ^:private Joinable
  [:or ::lib.schema.metadata/table ::lib.schema.metadata/card])

(def ^:private JoinOrJoinable
  [:or
   [:ref ::lib.schema.join/join]
   Joinable])

(declare with-join-alias)

(defn- with-join-alias-update-join-fields
  "Impl for [[with-join-alias]] for a join: recursively update the `:join-alias` for the `:field` refs inside `:fields`
  as needed."
  [join new-alias]
  (cond-> join
    (:fields join) (update :fields (fn [fields]
                                     (if-not (sequential? fields)
                                       fields
                                       (mapv (fn [field-ref]
                                               (with-join-alias field-ref new-alias))
                                             fields))))))

(mu/defn- standard-join-condition? :- :boolean
  "Whether this join condition is a binary condition with two expressions (LHS and RHS), as you'd produce in the
  frontend using functions like [[join-condition-operators]], [[join-condition-lhs-columns]], and
  [[join-condition-rhs-columns]].

  LHS and RHS expressions can be aribtrary and not only `:field` references. The LHS expression will normally contain
  columns from [[join-condition-lhs-columns]], and the RHS expression from [[join-condition-rhs-columns]]."
  [condition  :- [:maybe ::lib.schema.expression/boolean]]
  (when condition
    (lib.util.match/match-lite condition
      [(_operator :guard lib.schema.join/condition-operators)
       _opts
       (_lhs :guard lib.util/clause?)
       (_rhs :guard lib.util/clause?)]
      true
      _
      false)))

(defn- standard-join-condition-lhs
  "If `condition` is a [[standard-join-condition?]], return the LHS expression. The LHS expression can be arbitrary and
  not only a `:field` reference. The frontend will only use columns from [[join-condition-lhs-columns]] here."
  [condition]
  (when (standard-join-condition? condition)
    (let [[_operator _opts lhs _rhs] condition]
      lhs)))

(defn- standard-join-condition-rhs
  "If `condition` is a [[standard-join-condition?]], return the RHS.  The RHS expression can be arbitrary and
  not only a `:field` reference. The frontend will only use columns from [[join-condition-rhs-columns]] here."
  [condition]
  (when (standard-join-condition? condition)
    (let [[_operator _opts _lhs rhs] condition]
      rhs)))

(defn- standard-join-condition-update-rhs
  "If `condition` is a [[standard-join-condition?]], update the RHS with `f` like `(apply f rhs args)`. Note that the
  RHS expression can be arbitrary and not only a `:field` reference."
  [condition f & args]
  (if-not (standard-join-condition? condition)
    condition
    (let [[operator opts lhs rhs] condition]
      [operator opts lhs (apply f rhs args)])))

(mu/defn- with-join-alias-update-join-conditions :- lib.join.util/PartialJoin
  "Impl for [[with-join-alias]] for a join: recursively update the `:join-alias` for inside the `:conditions` of the
  join.

  If `old-alias` is specified, uses [[metabase.legacy-mbql.util.match]] to update all the `:field` references using the old
  alias.

  If `old-alias` is `nil`, updates the RHS of all 'standard' conditions (binary filter clauses with the operator from
  [[join-condition-operators]], the LHS expression with columns from [[join-condition-lhs-columns]], the RHS expression
  with columns from [[join-condition-rhs-columns]]). This currently doesn't handle more complex filter clauses that
  were created without the 'normal' MLv2 functions used by the frontend; we can add this in the future if we need it."
  [join      :- lib.join.util/PartialJoin
   old-alias :- [:maybe ::lib.schema.join/alias]
   new-alias :- [:maybe ::lib.schema.join/alias]]
  (cond
    (empty? (:conditions join))
    join

    ;; if we've specified `old-alias`, then update ANY `:field` clause using it to `new-alias` instead.
    old-alias
    (lib.util.match/replace-in join [:conditions]
      (field :guard #(and (lib.util/field-clause? %) (= (lib.join.util/current-join-alias %) old-alias)))
      (with-join-alias field new-alias))

    ;; otherwise if `old-alias` is `nil`, then add (or remove!) `new-alias` to the RHS of any binary
    ;; filter clauses that don't already have a `:join-alias`.
    :else
    (update join :conditions (fn [conditions]
                               (mapv (fn [condition]
                                       (standard-join-condition-update-rhs condition
                                                                           (fn [rhs]
                                                                             (lib.util.match/replace rhs
                                                                               (field :guard lib.util/field-clause?)
                                                                               (with-join-alias field new-alias)))))
                                     conditions)))))

(defn- with-join-alias-update-join
  "Impl for [[with-join-alias]] for a join."
  [join new-alias]
  (let [old-alias (lib.join.util/current-join-alias join)]
    (-> join
        (u/assoc-dissoc :alias new-alias)
        (with-join-alias-update-join-fields new-alias)
        (with-join-alias-update-join-conditions old-alias new-alias))))

(mu/defn with-join-alias :- lib.join.util/FieldOrPartialJoin
  "Add OR REMOVE a specific `join-alias` to `field-or-join`, which is either a `:field`/Field metadata, or a join map.
  Does not recursively update other references (yet; we can add this in the future)."
  {:style/indent [:form]}
  [field-or-join :- lib.join.util/FieldOrPartialJoin
   join-alias    :- [:maybe ::lib.schema.common/non-blank-string]]
  (case (lib.dispatch/dispatch-value field-or-join)
    :field
    (lib.options/update-options field-or-join u/assoc-dissoc :join-alias join-alias)

    :metadata/column
    (if join-alias
      (assoc field-or-join ::join-alias join-alias, :lib/source :source/joins)
      (-> field-or-join
          (dissoc ::join-alias)
          (cond-> (= (:lib/source field-or-join) :source/joins) (dissoc :lib/source))))

    :mbql/join
    (with-join-alias-update-join field-or-join join-alias)

    ;; this should not happen (and cannot happen in CLJ land)
    ;; but it does seem to happen in JS land with broken MLv1 queries
    (do (log/error "with-join-value should not be called with" (pr-str field-or-join))
        field-or-join)))

(mu/defn maybe-resolve-join :- [:maybe ::lib.schema.join/join]
  "Resolve a join with a specific `join-alias`. Returns nil if there's no such join."
  [query        :- ::lib.schema/query
   stage-number :- :int
   join-alias   :- ::lib.schema.common/non-blank-string]
  (let [{:keys [joins]} (lib.util/query-stage query stage-number)]
    (m/find-first #(= (:alias %) join-alias)
                  joins)))

(defn- join-not-found-error [query stage-number join-alias]
  (ex-info (i18n/tru "No join named {0}, found: {1}"
                     (pr-str join-alias)
                     (pr-str (mapv :alias (:joins (lib.util/query-stage query stage-number)))))
           {:join-alias   join-alias
            :query        query
            :stage-number stage-number}))

(mu/defn resolve-join :- ::lib.schema.join/join
  "Resolve a join with a specific `join-alias`."
  [query        :- ::lib.schema/query
   stage-number :- :int
   join-alias   :- ::lib.schema.common/non-blank-string]
  (or (maybe-resolve-join query stage-number join-alias)
      (throw (join-not-found-error query stage-number join-alias))))

;; HACK: This is only necessary to handle broken legacy refs that refer to a :join-alias from another stage.
;; If such refs can be excluded, this can be dropped. The best approach is likely for conversion from legacy to heal
;; such a bad ref in advance.
(mu/defn maybe-resolve-join-across-stages :- [:maybe ::lib.schema.join/join]
  "Resolves a join with a specific `join-alias`, in the specified stage **and** earlier stages.

  This can heal some bad legacy references which use a `join-alias` for a previous stage even when they should not."
  [query        :- ::lib.schema/query
   stage-number :- :int
   join-alias   :- ::lib.schema.common/non-blank-string]
  (let [stage-index (lib.util/canonical-stage-index query stage-number)]
    (some #(maybe-resolve-join query % join-alias)
          ;; Every stage from the input `stage-number` down to 0.
          (range stage-index -1 -1))))

(defmethod lib.metadata.calculation/display-name-method :mbql/join
  [query _stage-number {[{:keys [source-table source-card], :as _first-stage}] :stages, :as _join} _style]
  (or
   (when source-table
     (:display-name (lib.metadata/table query source-table)))
   (when source-card
     (if-let [card-metadata (lib.metadata/card query source-card)]
       (lib.metadata.calculation/display-name query 0 card-metadata)
       (lib.card/fallback-display-name source-card)))
   (i18n/tru "Native Query")))

(defmethod lib.metadata.calculation/display-info-method :mbql/join
  [query stage-number join]
  (let [display-name (lib.metadata.calculation/display-name query stage-number join)]
    {:name (or (:alias join) display-name), :display-name display-name}))

(defmethod lib.metadata.calculation/metadata-method :mbql/join
  [_query _stage-number _join-query]
  ;; not i18n'ed because this shouldn't be developer-facing.
  (throw (ex-info "You can't calculate a metadata map for a join! Use lib.metadata.calculation/returned-columns-method instead."
                  {})))

<<<<<<< HEAD
(mu/defn- column-from-join :- lib.metadata.calculation/ColumnMetadataWithSource
=======
(mu/defn- column-from-join :- ::lib.metadata.calculation/column-metadata-with-source
>>>>>>> f1c7740a
  "For a column that comes from a join, add or update metadata as needed, e.g. include join name in the display name."
  [query           :- ::lib.schema/query
   stage-number    :- :int
   column-metadata :- ::lib.schema.metadata/column
   join-alias      :- ::lib.schema.common/non-blank-string]
  ;; TODO (Cam 6/19/25) -- we need to get rid of `:source-alias` it's just causing confusion; don't need two keys for
  ;; join aliases.
  (let [column-metadata (assoc column-metadata
                               :source-alias            join-alias
                               :lib/original-join-alias join-alias)
        col             (-> (assoc column-metadata
                                   :display-name (lib.metadata.calculation/display-name query stage-number column-metadata)
                                   :lib/source   :source/joins)
                            (with-join-alias join-alias))]
    (assert (= (lib.join.util/current-join-alias col) join-alias))
    col))

(defmethod lib.metadata.calculation/display-name-method :option/join.strategy
  [_query _stage-number {:keys [strategy]} _style]
  (case strategy
    :left-join  (i18n/tru "Left outer join")
    :right-join (i18n/tru "Right outer join")
    :inner-join (i18n/tru "Inner join")
    :full-join  (i18n/tru "Full outer join")))

(defmethod lib.metadata.calculation/display-info-method :option/join.strategy
  [query stage-number {:keys [strategy default], :as option}]
  (cond-> {:short-name   (u/qualified-name strategy)
           :display-name (lib.metadata.calculation/display-name query stage-number option)}
    default (assoc :default true)))

<<<<<<< HEAD
(mu/defn- add-source-and-desired-aliases :- :map
  [join           :- [:map
                      [:alias
                       {:error/message "Join must have an alias to determine column aliases!"}
                       ::lib.schema.common/non-blank-string]]
   unique-name-fn :- ::lib.metadata.calculation/unique-name-fn
   col            :- :map]
  (let [source-column-alias ((some-fn :lib/source-column-alias :name) col)]
    (assoc col
           :lib/source-column-alias  source-column-alias
           :lib/desired-column-alias (unique-name-fn (lib.join.util/joined-field-desired-alias
                                                      (:alias join)
                                                      source-column-alias)))))

(mu/defn- adjust-ident :- :map
  [join :- [:map
            [:ident
             {:error/message "Join must have an ident to determine column idents"
              :optional true}
             ::lib.schema.common/non-blank-string]]
   col  :- :map]
  (cond-> col
    (:ident join)
    (update :ident lib.metadata.ident/explicitly-joined-ident (:ident join))))

=======
>>>>>>> f1c7740a
;;; this returns ALL the columns 'visible' within the join, regardless of `:fields` ! `:fields` is only the list of
;;; things to get added to the parent stage `:fields`! See QUE-1380
;;;
;;; If you want just the stuff in `:fields`, use [[join-fields-to-add-to-parent-stage]] instead.
<<<<<<< HEAD
(mu/defmethod lib.metadata.calculation/returned-columns-method :mbql/join :- [:maybe [:sequential ::lib.schema.metadata/column]]
  [query
   stage-number
   {:keys [stages], join-alias :alias, :as join}
   {:keys [unique-name-fn], :as options} :- [:map
                                             [:unique-name-fn ::lib.metadata.calculation/unique-name-fn]]]
  (let [join-query (assoc query :stages stages)
        cols       (lib.metadata.calculation/returned-columns
                    join-query -1 (lib.util/query-stage join-query -1)
                    (assoc options
                           ;; make sure we don't 'poison the well' by using our unique name function recursively.
                           ;; Calling with zero args creates a 'fresh' generator. [[add-source-and-desired-aliases]]
                           ;; will deduplicate them for reals.
                           :unique-name-fn (unique-name-fn)))]
    (mapv (fn [col]
            (->> (column-from-join query stage-number col join-alias)
                 (adjust-ident join)
                 (add-source-and-desired-aliases join unique-name-fn)))
          cols)))

(mu/defn join-fields-to-add-to-parent-stage
=======
(mu/defmethod lib.metadata.calculation/returned-columns-method :mbql/join :- [:maybe ::lib.metadata.calculation/returned-columns]
  [query                                          :- ::lib.schema/query
   stage-number                                   :- :int
   {:keys [stages], join-alias :alias, :as _join} :- ::lib.schema.join/join
   options                                        :- [:maybe ::lib.metadata.calculation/returned-columns.options]]
  (let [join-query (assoc query :stages stages)
        cols       (lib.metadata.calculation/returned-columns
                    join-query -1 (lib.util/query-stage join-query -1)
                    options)]
    (into []
          (comp (map #(column-from-join query stage-number % join-alias))
                (lib.field.util/add-source-and-desired-aliases-xform query))
          cols)))

(mu/defn join-fields-to-add-to-parent-stage :- [:maybe [:sequential ::lib.metadata.calculation/column-metadata-with-source]]
>>>>>>> f1c7740a
  "The resolved `:fields` from a join, which we automatically append to the parent stage's `:fields`."
  [query
   stage-number
   {:keys [fields stages], join-alias :alias, :or {fields :none}, :as join}
   options :- [:maybe ::lib.metadata.calculation/returned-columns.options]]
  (when-not (= fields :none)
<<<<<<< HEAD
    (let [cols  (lib.metadata.calculation/returned-columns query stage-number join (assoc options :unique-name-fn (unique-name-fn)))
          cols' (if (= fields :all)
                  cols
                  (for [field-ref fields
                        :let [match (or (lib.equality/find-matching-column field-ref cols)
                                        (log/warnf "Failed to find matching column in join %s for ref %s, found:\n%s"
                                                   (pr-str join-alias)
                                                   (pr-str field-ref)
                                                   (u/pprint-to-str cols)))]
                        :when match]
                    (assoc match :lib/source-uuid (lib.options/uuid field-ref))))
          ;; If there was a `:fields` clause but none of them matched the `join-cols` then pretend it was `:fields :all`
          ;; instead. That can happen if a model gets reworked and an old join clause remembers the old fields.
          cols' (if (empty? cols') cols cols')]
      ;; add any remaps for the fields as needed.
      (for [col (concat
                 cols'
                 (lib.metadata.calculation/remapped-columns
                  (assoc query :stages stages)
                  0 cols' (assoc options :unique-name-fn (unique-name-fn))))]
        (->> (column-from-join query stage-number col join-alias)
             (adjust-ident join)
             (add-source-and-desired-aliases join unique-name-fn))))))
=======
    (let [cols   (lib.metadata.calculation/returned-columns query stage-number join options)
          cols'  (if (= fields :all)
                   cols
                   (for [field-ref fields
                         :let      [match (or (lib.equality/find-matching-column field-ref cols)
                                              (log/warnf "Failed to find matching column in join %s for ref %s, found:\n%s"
                                                         (pr-str join-alias)
                                                         (pr-str field-ref)
                                                         (u/pprint-to-str cols)))]
                         :when     match]
                     (assoc match :lib/source-uuid (lib.options/uuid field-ref))))
          ;; If there was a `:fields` clause but none of them matched the `join-cols` then pretend it was `:fields :all`
          ;; instead. That can happen if a model gets reworked and an old join clause remembers the old fields.
          cols'  (if (empty? cols') cols cols')
          ;; add any remaps for the fields as needed.
          cols'' (concat
                  cols'
                  (lib.metadata.calculation/remapped-columns
                   (assoc query :stages stages)
                   0
                   cols'
                   options))]
      (mapv #(column-from-join query stage-number % join-alias)
            cols''))))
>>>>>>> f1c7740a

(defmethod lib.metadata.calculation/visible-columns-method :mbql/join
  [query stage-number join options]
  (lib.metadata.calculation/returned-columns query stage-number (assoc join :fields :all) options))

(mu/defn all-joins-visible-columns :- ::lib.metadata.calculation/visible-columns
  "Convenience for calling [[lib.metadata.calculation/visible-columns]] on all of the joins in a query stage."
  [query          :- ::lib.schema/query
   stage-number   :- :int
   options        :- ::lib.metadata.calculation/visible-columns.options]
  (into []
        (mapcat (fn [join]
                  (lib.metadata.calculation/visible-columns
                   query stage-number join
                   (-> options
<<<<<<< HEAD
                       (select-keys [:unique-name-fn :include-remaps?]) ; WHY
                       (assoc :include-implicitly-joinable? false)))))
        (:joins (lib.util/query-stage query stage-number))))

(mu/defn all-joins-fields-to-add-to-parent-stage :- lib.metadata.calculation/ColumnsWithUniqueAliases
=======
                       (select-keys [:include-remaps?]) ; WHY
                       (assoc :include-implicitly-joinable? false)))))
        (:joins (lib.util/query-stage query stage-number))))

(mu/defn all-joins-fields-to-add-to-parent-stage :- ::lib.metadata.calculation/returned-columns
>>>>>>> f1c7740a
  "Convenience for calling [[lib.metadata.calculation/returned-columns-method]] on all the joins in a query stage."
  [query        :- ::lib.schema/query
   stage-number :- :int
   options      :- [:maybe ::lib.metadata.calculation/returned-columns.options]]
  (into []
        (mapcat (fn [join]
                  (join-fields-to-add-to-parent-stage query stage-number join options)))
        (:joins (lib.util/query-stage query stage-number))))

(defmulti ^:private join-clause-method
  "Convert something to a join clause."
  {:arglists '([joinable])}
  lib.dispatch/dispatch-value
  :hierarchy lib.hierarchy/hierarchy)

;; TODO -- should the default implementation call [[metabase.lib.query/query]]? That way if we implement a method to
;; create an MBQL query from a `Table`, then we'd also get [[join]] support for free?

(defmethod join-clause-method :mbql/join
  [a-join-clause]
  a-join-clause)

;;; TODO -- this probably ought to live in [[metabase.lib.query]]
(defmethod join-clause-method :mbql/query
  [another-query]
  (-> {:lib/type :mbql/join
       :stages   (:stages (lib.util/pipeline another-query))}
      lib.options/ensure-uuid))

;;; TODO -- this probably ought to live in [[metabase.lib.stage]]
(defmethod join-clause-method :mbql.stage/mbql
  [mbql-stage]
  (-> {:lib/type :mbql/join
       :stages   [mbql-stage]}
      lib.options/ensure-uuid))

(defmethod join-clause-method :metadata/card
  [card]
  (-> {:lib/type :mbql/join
       :stages [{:source-card (:id card)
                 :lib/type :mbql.stage/mbql}]}
      lib.options/ensure-uuid))

(declare with-join-fields)

(defmethod join-clause-method :metadata/table
  [{::keys [join-alias join-fields], :as table-metadata}]
  (cond-> (join-clause-method {:lib/type     :mbql.stage/mbql
                               :lib/options  {:lib/uuid (str (random-uuid))}
                               :source-table (:id table-metadata)})
    join-alias  (with-join-alias join-alias)
    join-fields (with-join-fields join-fields)))

(defn- with-join-conditions-add-alias-to-rhses
  "Add `join-alias` to the RHS of all [[standard-join-condition?]] `conditions` that don't already have a `:join-alias`.
  If an RHS already has a `:join-alias`, don't second guess what was already explicitly specified."
  [conditions join-alias]
  (if-not join-alias
    conditions
    (mapv (fn [condition]
            (standard-join-condition-update-rhs condition (fn [rhs]
                                                            (lib.util.match/replace rhs
                                                              (field :guard #(and (lib.util/field-clause? %) (not (lib.join.util/current-join-alias %))))
                                                              (with-join-alias field join-alias)))))
          conditions)))

(mu/defn with-join-conditions :- lib.join.util/PartialJoin
  "Update the `:conditions` (filters) for a Join clause."
  {:style/indent [:form]}
  [a-join     :- lib.join.util/PartialJoin
   conditions :- [:maybe [:sequential [:or ::lib.schema.expression/boolean ::lib.schema.common/external-op]]]]
  (let [conditions (-> (mapv lib.common/->op-arg conditions)
                       (with-join-conditions-add-alias-to-rhses (lib.join.util/current-join-alias a-join)))]
    (u/assoc-dissoc a-join :conditions (not-empty conditions))))

(mu/defn with-join-fields :- lib.join.util/PartialJoin
  "Update a join (or a function that will return a join) to include `:fields`, either `:all`, `:none`, or a sequence of
  references."
  [joinable :- lib.join.util/PartialJoin
   fields   :- [:maybe [:or [:enum :all :none] [:sequential some?]]]]
  (let [fields (cond
                 (keyword? fields) fields
                 (= fields [])     :none
                 :else             (not-empty
                                    (into []
                                          (comp (map lib.ref/ref)
                                                (if-let [current-alias (lib.join.util/current-join-alias joinable)]
                                                  (map #(with-join-alias % current-alias))
                                                  identity))
                                          fields)))]
    (u/assoc-dissoc joinable :fields fields)))

(defn- select-home-column
  [home-cols cond-fields]
  (when (seq cond-fields)
    (let [cond-home-cols (keep #(lib.equality/find-matching-column % home-cols) cond-fields)]
          ;; first choice: the leftmost FK or PK in the condition referring to a home column
      (or (m/find-first (some-fn lib.types.isa/foreign-key? lib.types.isa/primary-key?) cond-home-cols)
          ;; otherwise the leftmost home column in the condition
          (first cond-home-cols)
          ;; otherwise the first FK home column
          (m/find-first lib.types.isa/foreign-key? home-cols)
          ;; otherwise the first PK home column
          (m/find-first lib.types.isa/primary-key? home-cols)
          ;; otherwise the first home column
          (first home-cols)))))

(defn- strip-id [s]
  (when (and (string? s)
             (not (re-find #"(?i) → id$" s)))
    (str/trim (str/replace s #"(?i) id$" ""))))

(defn- similar-names?
  "Checks if `name0` and `name1` are similar.
  Two names are considered similar if they are the same, one is the plural of the other,
  or their plurals are equal.
  This is used to avoid repeating ourselves in situations like when we have a table called
  PRODUCTS and a field (presumably referring to that table) called PRODUCT."
  [name0 name1]
  (and (string? name0) (string? name1)
       (let [plural1 (delay (inflections/plural name1))
             plural0 (delay (inflections/plural name0))]
         (or (= name0 name1)
             (= name0 @plural1)
             (= @plural0 name1)
             (= @plural0 @plural1)))))

(defn- calculate-join-alias [query joined home-col]
  (let [joined-name (lib.metadata.calculation/display-name
                     (if (= (:lib/type joined) :mbql/query) joined query)
                     joined)
        home-name   (when home-col (strip-id (lib.metadata.calculation/display-name query home-col)))
        similar     (similar-names? joined-name home-name)
        join-alias  (or (and joined-name
                             home-name
                             (not (re-matches #"(?i)id" home-name))
                             (not similar)
                             (str joined-name " - " home-name))
                        joined-name
                        home-name
                        "source")]
    join-alias))

(defn- add-alias-to-join-refs [query stage-number form join-alias join-cols]
  (lib.util.match/replace form
    (field :guard (fn [field-clause]
                    (and (lib.util/field-clause? field-clause)
                         (boolean (lib.equality/find-matching-column query stage-number field-clause join-cols)))))
    (with-join-alias field join-alias)))

(defn- add-alias-to-condition
  [query stage-number condition join-alias home-cols join-cols]
  (let [condition (add-alias-to-join-refs query stage-number condition join-alias join-cols)]
    ;; Sometimes conditions have field references which cannot be unambigously
    ;; assigned to one of the sides. The following code tries to deal with
    ;; these cases, but only for conditions that look like the ones generated
    ;; generated by the FE. These have the form home-field op join-field,
    ;; so we break ties by looking at the poisition of the field reference.
    (lib.util.match/replace condition
      [op op-opts (lhs :guard lib.util/field-clause?) (rhs :guard lib.util/field-clause?)]
      (let [lhs-alias (lib.join.util/current-join-alias lhs)
            rhs-alias (lib.join.util/current-join-alias rhs)]
        (cond
          ;; no sides obviously belong to joined
          (not (or lhs-alias rhs-alias))
          (if (lib.equality/find-matching-column query stage-number rhs home-cols)
            [op op-opts (with-join-alias lhs join-alias) rhs]
            [op op-opts lhs (with-join-alias rhs join-alias)])

          ;; both sides seem to belong to joined assuming this resulted from
          ;; overly fuzzy matching, we remove the join alias from the LHS
          ;; unless the RHS seems to belong to home too while the LHS doesn't
          (and (= lhs-alias join-alias) (= rhs-alias join-alias))
          (let [bare-lhs (lib.options/update-options lhs dissoc :join-alias)
                bare-rhs (lib.options/update-options rhs dissoc :join-alias)]
            (if (and (nil? (lib.equality/find-matching-column query stage-number bare-lhs home-cols))
                     (lib.equality/find-matching-column query stage-number bare-rhs home-cols))
              [op op-opts lhs bare-rhs]
              [op op-opts bare-lhs rhs]))

          ;; we leave alone the condition otherwise
          :else &match))
    ;; do not replace inner references as there can be a custom join expression
      _
      condition)))

(defn- generate-unique-name [base-name taken-names]
  (let [generator (lib.util/unique-name-generator)]
    (run! generator taken-names)
    (generator base-name)))

(defn default-alias
  "Generate a default `:alias` for a join clause. home-cols should be visible columns for the stage"
  ([query stage-number a-join]
   (let [stage (lib.util/query-stage query stage-number)
         home-cols (lib.metadata.calculation/visible-columns query stage-number stage)]
     (default-alias query stage-number a-join stage home-cols)))
  ([query _stage-number a-join stage home-cols]
   (let [home-cols   home-cols
<<<<<<< HEAD
         cond-fields (lib.util.match/match (:conditions a-join) :field)
         home-col    (select-home-column home-cols cond-fields)]
=======
         cond-fields (into []
                           (mapcat (fn [condition]
                                     (let [lhs (standard-join-condition-lhs condition)
                                           rhs (standard-join-condition-rhs condition)]
                                       (when (and (lib.util/field-clause? lhs) (lib.util/field-clause? rhs))
                                         [lhs rhs]))))
                           (:conditions a-join))
         home-col   (select-home-column home-cols cond-fields)]
>>>>>>> f1c7740a
     (-> (calculate-join-alias query a-join home-col)
         (generate-unique-name (keep :alias (:joins stage)))))))

(mu/defn add-default-alias :- ::lib.schema.join/join
  "Add a default generated `:alias` to a join clause that does not already have one or that specifically requests a
  new one."
  [query        :- ::lib.schema/query
   stage-number :- :int
   a-join       :- lib.join.util/JoinWithOptionalAlias]
  (if (and (contains? a-join :alias) (not (contains? a-join ::replace-alias)))
    ;; if the join clause comes with an alias and doesn't need a new one, keep it and assume that the condition fields
    ;; have the right join-aliases too
    a-join
    (let [old-alias   (:alias a-join)
          stage       (cond-> (lib.util/query-stage query stage-number)
                        old-alias (update :joins (fn [joins]
                                                   (mapv #(if (= (:alias %) old-alias)
                                                            (dissoc % :alias)
                                                            %)
                                                         joins))))
          home-cols   (lib.metadata.calculation/visible-columns query stage-number stage)
          join-alias  (default-alias query stage-number a-join stage home-cols)
          join-cols   (lib.metadata.calculation/returned-columns
                       (lib.query/query-with-stages query (:stages a-join)))]
      (cond-> a-join
        true (dissoc ::replace-alias)
        (not old-alias) (update :conditions
                                (fn [conditions]
                                  (mapv #(add-alias-to-condition query stage-number % join-alias home-cols join-cols)
                                        conditions)))
        true (with-join-alias join-alias)))))

(declare join-conditions
         joined-thing
         suggested-join-conditions)

(mu/defn joins :- [:maybe ::lib.schema.join/joins]
  "Get all joins in a specific `stage` of a `query`. If `stage` is unspecified, returns joins in the final stage of the
  query."
  ([query]
   (joins query -1))
  ([query        :- ::lib.schema/query
    stage-number :- :int]
   (not-empty (get (lib.util/query-stage query stage-number) :joins))))

(mu/defn join-conditions :- [:maybe ::lib.schema.join/conditions]
  "Get all join conditions for the given join"
  [a-join :- lib.join.util/PartialJoin]
  (:conditions a-join))

(mu/defn join-fields :- [:maybe ::lib.schema.join/fields]
  "Get all join conditions for the given join"
  [a-join :- lib.join.util/PartialJoin]
  (:fields a-join))

(defn- raw-join-strategy->strategy-option [raw-strategy]
  (merge
   {:lib/type :option/join.strategy
    :strategy raw-strategy}
   (when (= raw-strategy :left-join)
     {:default true})))

(mu/defn raw-join-strategy :- ::lib.schema.join/strategy
  "Get the raw keyword strategy (type) of a given join, e.g. `:left-join` or `:right-join`. This is either the value
  of the optional `:strategy` key or the default, `:left-join`, if `:strategy` is not specified."
  [a-join :- lib.join.util/PartialJoin]
  (get a-join :strategy :left-join))

(mu/defn join-strategy :- ::lib.schema.join/strategy.option
  "Get the strategy (type) of a given join, as a `:option/join.strategy` map. If `:stategy` is unspecified, returns
  the default, left join."
  [a-join :- lib.join.util/PartialJoin]
  (raw-join-strategy->strategy-option (raw-join-strategy a-join)))

(mu/defn with-join-strategy :- lib.join.util/PartialJoin
  "Return a copy of `a-join` with its `:strategy` set to `strategy`."
  [a-join   :- lib.join.util/PartialJoin
   strategy :- [:or ::lib.schema.join/strategy ::lib.schema.join/strategy.option]]
  ;; unwrap the strategy to a raw keyword if needed.
  (assoc a-join :strategy (cond-> strategy
                            (= (lib.dispatch/dispatch-value strategy) :option/join.strategy)
                            :strategy)))

(mu/defn available-join-strategies :- [:sequential ::lib.schema.join/strategy.option]
  "Get available join strategies for the current Database (based on the Database's
  supported [[metabase.driver/features]]) as raw keywords like `:left-join`."
  ([query]
   (available-join-strategies query -1))

  ;; stage number is not currently used, but it is taken as a parameter for consistency with the rest of MLv2
  ([query         :- ::lib.schema/query
    _stage-number :- :int]
   (into []
         (comp (filter (partial lib.metadata/database-supports? query))
               (map raw-join-strategy->strategy-option))
         [:left-join :right-join :inner-join :full-join])))

(mu/defn join-clause :- lib.join.util/PartialJoin
  "Create an MBQL join map from something that can conceptually be joined against. A `Table`? An MBQL or native query? A
  Saved Question? You should be able to join anything, and this should return a sensible MBQL join map. Uses a left join
  by default."
  ([joinable]
   (-> (join-clause-method joinable)
       (u/assoc-default :ident (lib.ident/random-ident))
       (u/assoc-default :fields :all)))

  ([joinable conditions]
   (join-clause joinable conditions :left-join))

  ([joinable conditions strategy]
   (-> (join-clause joinable)
       (with-join-conditions conditions)
       (with-join-strategy strategy))))

(defn- has-summaries? [query stage-number]
  (let [stage (lib.util/query-stage query stage-number)]
    (boolean (or (seq (:aggregation stage))
                 (seq (:breakout stage))))))

(mu/defn join :- ::lib.schema/query
  "Add a join clause to a `query`."
  ([query a-join]
   (join query -1 a-join))

  ([query        :- ::lib.schema/query
    stage-number :- :int
    a-join       :- [:or lib.join.util/PartialJoin Joinable]]
   (let [a-join              (join-clause a-join)
         suggested-conditions (when (empty? (join-conditions a-join))
                                (suggested-join-conditions query stage-number (joined-thing query a-join)))
         summaries?          (has-summaries? query stage-number)
         a-join              (cond-> a-join
                               (seq suggested-conditions) (with-join-conditions suggested-conditions)
                               ;; If there are aggregations or breakouts on this stage, drop the `:fields`.
                               summaries?                 (with-join-fields nil))
         a-join              (add-default-alias query stage-number a-join)]
     (lib.util/update-query-stage query stage-number update :joins (fn [existing-joins]
                                                                     (conj (vec existing-joins) a-join))))))

(mu/defn joined-thing :- [:maybe Joinable]
  "Return metadata about the origin of `a-join` using `metadata-providerable` as the source of information."
  [metadata-providerable :- ::lib.schema.metadata/metadata-providerable
   a-join                :- lib.join.util/PartialJoin]
  (let [origin (-> a-join :stages first)]
    (cond
      (:source-card origin)  (lib.metadata/card metadata-providerable (:source-card origin))
      (:source-table origin) (lib.metadata/table metadata-providerable (:source-table origin)))))

;;; Building join conditions:
;;;
;;; The QB GUI needs to build a join condition before the join itself is attached to the query. There are three parts
;;; to a join condition. Suppose we're building a query like
;;;
;;;    SELECT * FROM order JOIN user ON order.user_id = user.id
;;;
;;; The condition is
;;;
;;;    order.user_id  =  user.id
;;;    ^^^^^^^^^^^^^  ^  ^^^^^^^
;;;          1        2     3
;;;
;;; and the three parts are:
;;;
;;; 1. LHS/source column: the column in the left-hand side of the condition, e.g. the `order.user_id` in the example
;;;    above. Either comes from the source Table, or a previous stage of the query, or a previously-joined
;;;    Table/Model/Saved Question. `order.user_id` presumably is an FK to `user.id`, and while this is typical, is not
;;;    required.
;;;
;;; 2. The operator: `=` in the example above. Corresponds to an `:=` MBQL clause. `=` is selected by default.
;;;
;;; 3. RHS/destination/target column: the column in the right-hand side of the condition e.g. `user.id` in the example
;;;    above. `user.id` is a column in the Table/Model/Saved Question we are joining against.
;;;
;;; The Query Builder allows selecting any of these three parts in any order. The functions below return possible
;;; options for each respective part. At the time of this writing, selecting one does not filter out incompatible
;;; options for the other parts, but hopefully we can implement this in the future -- see #31174

(mu/defn- sort-join-condition-columns :- [:sequential ::lib.schema.metadata/column]
  "Sort potential join condition columns as returned by [[join-condition-lhs-columns]]
  or [[join-condition-rhs-columns]]. PK columns are returned first, followed by FK columns, followed by other columns.
  Otherwise original order is maintained."
  [columns :- [:sequential ::lib.schema.metadata/column]]
  (let [{:keys [pk fk other]} (group-by (fn [column]
                                          (cond
                                            (lib.types.isa/primary-key? column) :pk
                                            (lib.types.isa/foreign-key? column) :fk
                                            :else                               :other))
                                        columns)]
    (concat pk fk other)))

(defn- mark-selected-column [query stage-number existing-column-or-nil columns]
  (if-not existing-column-or-nil
    columns
    (mapv (fn [column]
            (if (:selected? column)
              (lib.temporal-bucket/with-temporal-bucket
                column
                (lib.temporal-bucket/temporal-bucket existing-column-or-nil))
              column))
          (lib.equality/mark-selected-columns query stage-number columns [existing-column-or-nil]))))

(mu/defn join-condition-lhs-columns :- [:sequential ::lib.schema.metadata/column]
  "Get a sequence of columns that can be used as the left-hand-side (source column) in a join condition. This column
  is the one that comes from the source Table/Card/previous stage of the query or a previous join.

  If you are changing the LHS of a condition for an existing join, pass in that existing join as `join-or-joinable` so
  we can filter out the columns added by it (it doesn't make sense to present the columns added by a join as options
  for its own LHS) or added by later joins (joins can only depend on things from previous joins). Otherwise you can
  either pass in `nil` or the [[Joinable]] (Table or Card metadata) we're joining against when building a new
  join. (Things other than joins are ignored, but this argument is flexible for consistency with the signature
  of [[join-condition-rhs-columns]].) See #32005 for more info.

  If the left-hand-side column has already been chosen and we're UPDATING it, pass in `lhs-expression-or-nil` so we can
  mark the current column as `:selected` in the metadata/display info.

  If the right-hand-side column has already been chosen (they can be chosen in any order in the Query Builder UI),
  pass in the chosen RHS column. In the future, this may be used to restrict results to compatible columns. (See #31174)

  Results will be returned in a 'somewhat smart' order with PKs and FKs returned before other columns.

  Unlike most other things that return columns, implicitly-joinable columns ARE NOT returned here."
  ([query joinable lhs-expression-or-nil rhs-expression-or-nil]
   (join-condition-lhs-columns query -1 joinable lhs-expression-or-nil rhs-expression-or-nil))

  ([query                  :- ::lib.schema/query
    stage-number           :- :int
    join-or-joinable       :- [:maybe JoinOrJoinable]
    lhs-expression-or-nil  :- [:maybe ::lib.schema.expression/expression]
    ;; not yet used, hopefully we will use in the future when present for filtering incompatible columns out.
    _rhs-expression-or-nil :- [:maybe ::lib.schema.expression/expression]]
   ;; calculate all the visible columns including the existing join; then filter out any columns that come from the
   ;; existing join and any subsequent joins. The reason for doing things this way rather than removing the joins
   ;; before calculating visible columns is that we don't want to either create possibly-invalid queries, or have to
   ;; rely on the logic in [[metabase.lib.remove-replace/remove-join]] which would cause circular references; this is
   ;; simpler as well.
   ;;
   ;; e.g. if we have joins [J1 J2 J3 J4] and current join = J2, then we want to ignore the visible columns from J2,
   ;; J3, and J4.
   (let [existing-join-alias    (when (join? join-or-joinable)
                                  (lib.join.util/current-join-alias join-or-joinable))
         join-aliases-to-ignore (into #{}
                                      (comp (map lib.join.util/current-join-alias)
                                            (drop-while #(not= % existing-join-alias)))
                                      (joins query stage-number))]
     (->> (lib.metadata.calculation/visible-columns query stage-number
                                                    (lib.util/query-stage query stage-number)
                                                    {:include-expressions?         false
                                                     :include-implicitly-joinable? false})
          (remove (fn [col]
                    (when-let [col-join-alias (lib.join.util/current-join-alias col)]
                      (contains? join-aliases-to-ignore col-join-alias))))
          (mark-selected-column query
                                stage-number
                                (when (lib.util/field-clause? lhs-expression-or-nil)
                                  lhs-expression-or-nil))
          sort-join-condition-columns))))

(mu/defn join-condition-rhs-columns :- [:sequential ::lib.schema.metadata/column]
  "Get a sequence of columns that can be used as the right-hand-side (target column) in a join condition. This column
  is the one that belongs to the thing being joined, `join-or-joinable`, which can be something like a
  Table ([[metabase.lib.metadata/TableMetadata]]), Saved Question/Model ([[metabase.lib.metadata/CardMetadata]]),
  another query, etc. -- anything you can pass to [[join-clause]]. You can also pass in an existing join.

  If the left-hand-side column has already been chosen (they can be chosen in any order in the Query Builder UI),
  pass in the chosen LHS column. In the future, this may be used to restrict results to compatible columns. (See #31174)

  If the right-hand-side column has already been chosen and we're UPDATING it, pass in `rhs-expression-or-nil` so we can
  mark the current column as `:selected` in the metadata/display info.

  Results will be returned in a 'somewhat smart' order with PKs and FKs returned before other columns."
  ([query joinable lhs-expression-or-nil rhs-expression-or-nil]
   (join-condition-rhs-columns query -1 joinable lhs-expression-or-nil rhs-expression-or-nil))

  ([query                  :- ::lib.schema/query
    stage-number           :- :int
    join-or-joinable       :- JoinOrJoinable
    ;; not yet used, hopefully we will use in the future when present for filtering incompatible columns out.
    _lhs-expression-or-nil :- [:maybe ::lib.schema.expression/expression]
    rhs-expression-or-nil  :- [:maybe ::lib.schema.expression/expression]]
   ;; I was on the fence about whether these should get `:lib/source :source/joins` or not -- it seems like based on
   ;; the QB UI they shouldn't. See screenshots in #31174
   (let [joinable          (if (join? join-or-joinable)
                             (joined-thing query join-or-joinable)
                             join-or-joinable)
         join-alias        (when (join? join-or-joinable)
                             (lib.join.util/current-join-alias join-or-joinable))
         rhs-column-or-nil (when (lib.util/field-clause? rhs-expression-or-nil)
                             (cond-> rhs-expression-or-nil
                               ;; Drop the :join-alias from the RHS if the joinable doesn't have one either.
                               (not join-alias) (lib.options/update-options dissoc :join-alias)))]
     (->> (lib.metadata.calculation/visible-columns query stage-number joinable {:include-implicitly-joinable? false})
          (map (fn [col]
                 (cond-> (assoc col :lib/source :source/joins)
                   join-alias (with-join-alias join-alias))))
          (mark-selected-column query stage-number rhs-column-or-nil)
          sort-join-condition-columns))))

(mu/defn join-condition-operators :- [:sequential ::lib.schema.join/condition.operator]
  "Return a sequence of valid filter clause operators that can be used to build a join condition. In the Query Builder
  UI, this can be chosen at any point before or after choosing the LHS and RHS. Invalid options are not currently
  filtered out based on values of the LHS or RHS, but in the future we can add this -- see #31174."
  ([query lhs-expression-or-nil rhs-expression-or-nil]
   (join-condition-operators query -1 lhs-expression-or-nil rhs-expression-or-nil))

  ([_query                 :- ::lib.schema/query
    _stage-number          :- :int
    ;; not yet used, hopefully we will use in the future when present for filtering incompatible options out.
    _lhs-expression-or-nil :- [:maybe ::lib.schema.expression/expression]
    _rhs-expression-or-nil :- [:maybe ::lib.schema.expression/expression]]
   ;; currently hardcoded to these six operators regardless of LHS and RHS.
   lib.schema.join/ordered-condition-operators))

(mu/defn- fk-columns-to :- [:maybe [:sequential
                                    {:min 1}
                                    [:and
                                     ::lib.schema.metadata/column
                                     [:map
                                      [::target ::lib.schema.metadata/column]]]]]
  "Find FK columns in `source` pointing at a column in `target`. Includes the target column under the `::target` key."
  [query        :- ::lib.schema/query
   stage-number :- :int
   source
   target]
  (let [target-columns (delay
                         (lib.metadata.calculation/visible-columns
                          query stage-number target
                          {:include-implicitly-joinable?                 false
                           :include-implicitly-joinable-for-source-card? false}))]
    (not-empty
     (into []
           (keep (fn [{:keys [fk-target-field-id], :as col}]
                   (when (and (lib.types.isa/foreign-key? col)
                              fk-target-field-id)
                     (when-let [target-column (m/find-first (fn [target-column]
                                                              (= fk-target-field-id
                                                                 (:id target-column)))
                                                            @target-columns)]
                       (assoc col ::target target-column)))))
           (lib.metadata.calculation/visible-columns query stage-number source
                                                     {:include-implicitly-joinable?                 false
                                                      :include-implicitly-joinable-for-source-card? false})))))

(mu/defn suggested-join-conditions :- [:maybe [:sequential {:min 1} ::lib.schema.expression/boolean]] ; i.e., a filter clause
  "Return suggested default join conditions when constructing a join against `joinable`, e.g. a Table, Saved
  Question, or another query. Suggested conditions will be returned if the source Table has a foreign key to the
  primary key of the thing we're joining (see #31175 for more info); otherwise this will return `nil` if no default
  conditions are suggested."
  ([query joinable]
   (suggested-join-conditions query -1 joinable nil))

  ([query stage-number joinable]
   (suggested-join-conditions query stage-number joinable nil))

  ([query         :- ::lib.schema/query
    stage-number  :- :int
    joinable
    position      :- [:maybe :int]]
   (let [unjoined (if position
                    ;; Drop this join and any later ones so they won't be used as suggestions.
                    (let [new-joins (-> (lib.util/query-stage query stage-number)
                                        :joins
                                        (subvec 0 position)
                                        not-empty)]
                      (lib.util/update-query-stage query stage-number
                                                   u/assoc-dissoc :joins new-joins))
                    ;; If this is a new joinable, use the entire current query.
                    query)
         stage    (lib.util/query-stage unjoined stage-number)]
     (letfn [;; only keep one FK to each target column e.g. for
             ;;
             ;;    messages (sender_id REFERENCES user(id),  recipient_id REFERENCES user(id))
             ;;
             ;; we only want join on one or the other, not both, because that makes no sense. However with a composite
             ;; FK -> composite PK suggest multiple conditions. See #34184
             (fks [source target]
               (->> (fk-columns-to unjoined stage-number source target)
                    (m/distinct-by #(-> % ::target :id))
                    not-empty))
             (filter-clause [x y]
               (lib.filter/filter-clause (lib.filter.operator/operator-def :=) x y))]
       (or
        ;; find cases where we have FK(s) pointing to joinable. Our column goes on the LHS.
        (when-let [fks (fks stage joinable)]
          (mapv (fn [fk]
                  (filter-clause fk (::target fk)))
                fks))
        ;; find cases where the `joinable` has FK(s) pointing to us. Note our column is the target this time around --
        ;; keep in on the LHS.
        (when-let [fks (fks joinable stage)]
          (mapv (fn [fk]
                  (filter-clause (::target fk) fk))
                fks)))))))

(defn- xform-add-join-alias [a-join]
  (let [join-alias (lib.join.util/current-join-alias a-join)]
<<<<<<< HEAD
    (fn [xf]
      (let [unique-name-fn (lib.util/unique-name-generator)]
        (fn
          ([] (xf))
          ([result] (xf result))
          ([result input]
           (as-> input col
             (with-join-alias col join-alias)
             (assoc col :source-alias join-alias) ; TODO (Cam 6/25/25) -- remove `:source-alias` since it is busted
             (add-source-and-desired-aliases a-join unique-name-fn col)
             (xf result col))))))))
=======
    (map (fn [col]
           (-> col
               (with-join-alias join-alias)
               ;; TODO (Cam 6/25/25) -- remove `:source-alias` since it is busted
               (assoc :source-alias join-alias))))))
>>>>>>> f1c7740a

(defn- xform-mark-selected-joinable-columns
  "Mark the column metadatas in `cols` as `:selected` if they appear in `a-join`'s `:fields`."
  [a-join]
  (let [j-fields (join-fields a-join)]
    (case j-fields
      :all        (map #(assoc % :selected? true))
      (:none nil) (map #(assoc % :selected? false))
      (mapcat #(lib.equality/mark-selected-columns [%] j-fields)))))

(def ^:private xform-fix-source-for-joinable-columns
  (map #(assoc % :lib/source :source/joins)))

;;; TODO (Cam 7/8/25) -- this is a confusing name. `join-fieldable-columns` would be consistent
;;; with [[metabase.lib.field/fieldable-columns]] and be less confusing
(mu/defn joinable-columns :- ::lib.metadata.calculation/visible-columns
  "Return information about the fields that you can pass to [[with-join-fields]] when constructing a join against
  something [[Joinable]] (i.e., a Table or Card) or manipulating an existing join. When passing in a join, currently
  selected columns (those in the join's `:fields`) will include `:selected true` information."
  [query            :- ::lib.schema/query
   stage-number     :- :int
   join-or-joinable :- JoinOrJoinable]
  (let [a-join   (when (join? join-or-joinable)
                   join-or-joinable)
        source (if a-join
                 (joined-thing query join-or-joinable)
                 join-or-joinable)
        cols   (lib.metadata.calculation/returned-columns query stage-number source)]
    (into []
          (if a-join
            (comp xform-fix-source-for-joinable-columns
                  (xform-add-join-alias a-join)
                  (xform-mark-selected-joinable-columns a-join))
            identity)
          cols)))

(defn- join-lhs-display-name-from-condition-lhs
  [query stage-number join-or-joinable condition-lhs-or-nil]
  (when-let [lhs-column-ref (or condition-lhs-or-nil
                                (when (join? join-or-joinable)
                                  (when-let [lhs (standard-join-condition-lhs (first (join-conditions join-or-joinable)))]
                                    (when (lib.util/field-clause? lhs)
                                      lhs))))]
    (let [display-info (lib.metadata.calculation/display-info query stage-number lhs-column-ref)]
      (get-in display-info [:table :display-name]))))

(defn- first-join?
  "Whether a `join-or-joinable` is (or will be) the first join in a stage of a query.

  If a join is passed, we need to check whether it's the first join in the first stage of a source-table query or
  not.

  New joins get appended after any existing ones, so it would be safe to assume that if there are any other joins in
  the current stage, this **will not** be the first join in the stage."
  [query stage-number join-or-joinable]
  (let [existing-joins (joins query stage-number)]
    (or
     ;; if there are no existing joins, then this will be the first join regardless of what is passed in.
     (empty? existing-joins)
     ;; otherwise there ARE existing joins, so this is only the first join if it is the same thing as the first join
     ;; in `existing-joins`.
     (when (join? join-or-joinable)
       (= (:alias join-or-joinable)
          (:alias (first existing-joins)))))))

(defn- join-lhs-display-name-for-first-join-in-first-stage
  [query stage-number join-or-joinable]
  (when (and (zero? (lib.util/canonical-stage-index query stage-number)) ; first stage?
             (first-join? query stage-number join-or-joinable)           ; first join?
             (lib.util/source-table-id query))                           ; query ultimately uses source Table?
    (let [table-id (lib.util/source-table-id query)
          table    (lib.metadata/table query table-id)]
      ;; I think `:default` display name style is okay here, there shouldn't be a difference between `:default` and
      ;; `:long` for a Table anyway
      (lib.metadata.calculation/display-name query stage-number table))))

(mu/defn join-lhs-display-name :- ::lib.schema.common/non-blank-string
  "Get the display name for whatever we are joining. See #32015 and #32764 for screenshot examples.

  The rules, copied from MLv1, are as follows:

  1. If we have the LHS column for the first join condition, we should use display name for wherever it comes from. E.g.
     if the join is

     ```
     JOIN whatever ON orders.whatever_id = whatever.id
     ```

     then we should display the join like this:

    ```
    +--------+   +----------+    +-------------+    +----------+
    | Orders | + | Whatever | on | Orders      | =  | Whatever |
    |        |   |          |    | Whatever ID |    | ID       |
    +--------+   +----------+    +-------------+    +----------+
    ```

    1a. If `join-or-joinable` is a join, we can take the condition LHS column from the join itself, since a join will
        always have a condition. This should only apply to [[standard-join-condition?]] conditions.

    1b. When building a join, you can optionally pass in `condition-lhs-expression-or-nil` yourself.

  2. If the condition LHS column is unknown, and this is the first join in the first stage of a query, and the query
     uses a `:source-table`, then use the display name for the source Table.

  3. Otherwise use `Previous results`.

  This function needs to be usable while we are in the process of constructing a join in the context of a given stage,
  but also needs to work for rendering existing joins. Pass a join in for existing joins, or something [[Joinable]]
  for ones we are currently building."
  ([query join-or-joinable]
   (join-lhs-display-name query join-or-joinable nil))

  ([query join-or-joinable condition-lhs-expression-or-nil]
   (join-lhs-display-name query -1 join-or-joinable condition-lhs-expression-or-nil))

  ([query                           :- ::lib.schema/query
    stage-number                    :- :int
    join-or-joinable                :- [:maybe JoinOrJoinable]
    condition-lhs-expression-or-nil :- [:maybe [:or ::lib.schema.metadata/column :mbql.clause/field]]]
   (or
    (join-lhs-display-name-from-condition-lhs query stage-number join-or-joinable condition-lhs-expression-or-nil)
    (join-lhs-display-name-for-first-join-in-first-stage query stage-number join-or-joinable)
    (i18n/tru "Previous results"))))

(mu/defn join-condition-update-temporal-bucketing :- ::lib.schema.expression/boolean
  "Updates the provided join-condition's fields' temporal-bucketing option, returns the updated join-condition.
   Must be called on a standard join condition with just columns used for both LHS and RHS expressions, otherwise the
   join condition will NOT be updated.
   This will sync both the lhs and rhs fields, and the fields that support the provided option will be updated.
   Fields that do not support the provided option will be ignored."
  ([query :- ::lib.schema/query
    join-condition :- [:or ::lib.schema.expression/boolean ::lib.schema.common/external-op]
    option-or-unit :- [:maybe [:or
                               ::lib.schema.temporal-bucketing/option
                               ::lib.schema.temporal-bucketing/unit]]]
   (join-condition-update-temporal-bucketing query -1 join-condition option-or-unit))
  ([query :- ::lib.schema/query
    stage-number :- :int
    join-condition :- [:or ::lib.schema.expression/boolean ::lib.schema.common/external-op]
    option-or-unit :- [:maybe [:or
                               ::lib.schema.temporal-bucketing/option
                               ::lib.schema.temporal-bucketing/unit]]]
   (if-not (standard-join-condition? join-condition)
     join-condition
     (let [[_ _ lhs rhs :as join-condition] (lib.common/->op-arg join-condition)]
       (if-not (and (lib.util/field-clause? lhs) (lib.util/field-clause? rhs))
         join-condition
         (let [unit (cond-> option-or-unit
                      (not (keyword? option-or-unit)) :unit)
               stage-number (lib.util/canonical-stage-index query stage-number)
               available-lhs (lib.temporal-bucket/available-temporal-buckets query stage-number lhs)
               available-rhs (lib.temporal-bucket/available-temporal-buckets query stage-number rhs)
               sync-lhs? (or (nil? unit) (contains? (set (map :unit available-lhs)) unit))
               sync-rhs? (or (nil? unit) (contains? (set (map :unit available-rhs)) unit))]
           (cond-> join-condition
             sync-lhs? (update 2 lib.temporal-bucket/with-temporal-bucket unit)
             sync-rhs? (update 3 lib.temporal-bucket/with-temporal-bucket unit))))))))

(defmethod lib.metadata.calculation/describe-top-level-key-method :joins
  [query stage-number _key]
  (some->> (not-empty (joins query stage-number))
           (map #(lib.metadata.calculation/display-name query stage-number %))
           (str/join " + ")))<|MERGE_RESOLUTION|>--- conflicted
+++ resolved
@@ -234,11 +234,7 @@
   (throw (ex-info "You can't calculate a metadata map for a join! Use lib.metadata.calculation/returned-columns-method instead."
                   {})))
 
-<<<<<<< HEAD
-(mu/defn- column-from-join :- lib.metadata.calculation/ColumnMetadataWithSource
-=======
 (mu/defn- column-from-join :- ::lib.metadata.calculation/column-metadata-with-source
->>>>>>> f1c7740a
   "For a column that comes from a join, add or update metadata as needed, e.g. include join name in the display name."
   [query           :- ::lib.schema/query
    stage-number    :- :int
@@ -270,61 +266,10 @@
            :display-name (lib.metadata.calculation/display-name query stage-number option)}
     default (assoc :default true)))
 
-<<<<<<< HEAD
-(mu/defn- add-source-and-desired-aliases :- :map
-  [join           :- [:map
-                      [:alias
-                       {:error/message "Join must have an alias to determine column aliases!"}
-                       ::lib.schema.common/non-blank-string]]
-   unique-name-fn :- ::lib.metadata.calculation/unique-name-fn
-   col            :- :map]
-  (let [source-column-alias ((some-fn :lib/source-column-alias :name) col)]
-    (assoc col
-           :lib/source-column-alias  source-column-alias
-           :lib/desired-column-alias (unique-name-fn (lib.join.util/joined-field-desired-alias
-                                                      (:alias join)
-                                                      source-column-alias)))))
-
-(mu/defn- adjust-ident :- :map
-  [join :- [:map
-            [:ident
-             {:error/message "Join must have an ident to determine column idents"
-              :optional true}
-             ::lib.schema.common/non-blank-string]]
-   col  :- :map]
-  (cond-> col
-    (:ident join)
-    (update :ident lib.metadata.ident/explicitly-joined-ident (:ident join))))
-
-=======
->>>>>>> f1c7740a
 ;;; this returns ALL the columns 'visible' within the join, regardless of `:fields` ! `:fields` is only the list of
 ;;; things to get added to the parent stage `:fields`! See QUE-1380
 ;;;
 ;;; If you want just the stuff in `:fields`, use [[join-fields-to-add-to-parent-stage]] instead.
-<<<<<<< HEAD
-(mu/defmethod lib.metadata.calculation/returned-columns-method :mbql/join :- [:maybe [:sequential ::lib.schema.metadata/column]]
-  [query
-   stage-number
-   {:keys [stages], join-alias :alias, :as join}
-   {:keys [unique-name-fn], :as options} :- [:map
-                                             [:unique-name-fn ::lib.metadata.calculation/unique-name-fn]]]
-  (let [join-query (assoc query :stages stages)
-        cols       (lib.metadata.calculation/returned-columns
-                    join-query -1 (lib.util/query-stage join-query -1)
-                    (assoc options
-                           ;; make sure we don't 'poison the well' by using our unique name function recursively.
-                           ;; Calling with zero args creates a 'fresh' generator. [[add-source-and-desired-aliases]]
-                           ;; will deduplicate them for reals.
-                           :unique-name-fn (unique-name-fn)))]
-    (mapv (fn [col]
-            (->> (column-from-join query stage-number col join-alias)
-                 (adjust-ident join)
-                 (add-source-and-desired-aliases join unique-name-fn)))
-          cols)))
-
-(mu/defn join-fields-to-add-to-parent-stage
-=======
 (mu/defmethod lib.metadata.calculation/returned-columns-method :mbql/join :- [:maybe ::lib.metadata.calculation/returned-columns]
   [query                                          :- ::lib.schema/query
    stage-number                                   :- :int
@@ -340,38 +285,12 @@
           cols)))
 
 (mu/defn join-fields-to-add-to-parent-stage :- [:maybe [:sequential ::lib.metadata.calculation/column-metadata-with-source]]
->>>>>>> f1c7740a
   "The resolved `:fields` from a join, which we automatically append to the parent stage's `:fields`."
   [query
    stage-number
    {:keys [fields stages], join-alias :alias, :or {fields :none}, :as join}
    options :- [:maybe ::lib.metadata.calculation/returned-columns.options]]
   (when-not (= fields :none)
-<<<<<<< HEAD
-    (let [cols  (lib.metadata.calculation/returned-columns query stage-number join (assoc options :unique-name-fn (unique-name-fn)))
-          cols' (if (= fields :all)
-                  cols
-                  (for [field-ref fields
-                        :let [match (or (lib.equality/find-matching-column field-ref cols)
-                                        (log/warnf "Failed to find matching column in join %s for ref %s, found:\n%s"
-                                                   (pr-str join-alias)
-                                                   (pr-str field-ref)
-                                                   (u/pprint-to-str cols)))]
-                        :when match]
-                    (assoc match :lib/source-uuid (lib.options/uuid field-ref))))
-          ;; If there was a `:fields` clause but none of them matched the `join-cols` then pretend it was `:fields :all`
-          ;; instead. That can happen if a model gets reworked and an old join clause remembers the old fields.
-          cols' (if (empty? cols') cols cols')]
-      ;; add any remaps for the fields as needed.
-      (for [col (concat
-                 cols'
-                 (lib.metadata.calculation/remapped-columns
-                  (assoc query :stages stages)
-                  0 cols' (assoc options :unique-name-fn (unique-name-fn))))]
-        (->> (column-from-join query stage-number col join-alias)
-             (adjust-ident join)
-             (add-source-and-desired-aliases join unique-name-fn))))))
-=======
     (let [cols   (lib.metadata.calculation/returned-columns query stage-number join options)
           cols'  (if (= fields :all)
                    cols
@@ -396,7 +315,6 @@
                    options))]
       (mapv #(column-from-join query stage-number % join-alias)
             cols''))))
->>>>>>> f1c7740a
 
 (defmethod lib.metadata.calculation/visible-columns-method :mbql/join
   [query stage-number join options]
@@ -412,19 +330,11 @@
                   (lib.metadata.calculation/visible-columns
                    query stage-number join
                    (-> options
-<<<<<<< HEAD
-                       (select-keys [:unique-name-fn :include-remaps?]) ; WHY
-                       (assoc :include-implicitly-joinable? false)))))
-        (:joins (lib.util/query-stage query stage-number))))
-
-(mu/defn all-joins-fields-to-add-to-parent-stage :- lib.metadata.calculation/ColumnsWithUniqueAliases
-=======
                        (select-keys [:include-remaps?]) ; WHY
                        (assoc :include-implicitly-joinable? false)))))
         (:joins (lib.util/query-stage query stage-number))))
 
 (mu/defn all-joins-fields-to-add-to-parent-stage :- ::lib.metadata.calculation/returned-columns
->>>>>>> f1c7740a
   "Convenience for calling [[lib.metadata.calculation/returned-columns-method]] on all the joins in a query stage."
   [query        :- ::lib.schema/query
    stage-number :- :int
@@ -624,10 +534,6 @@
      (default-alias query stage-number a-join stage home-cols)))
   ([query _stage-number a-join stage home-cols]
    (let [home-cols   home-cols
-<<<<<<< HEAD
-         cond-fields (lib.util.match/match (:conditions a-join) :field)
-         home-col    (select-home-column home-cols cond-fields)]
-=======
          cond-fields (into []
                            (mapcat (fn [condition]
                                      (let [lhs (standard-join-condition-lhs condition)
@@ -636,7 +542,6 @@
                                          [lhs rhs]))))
                            (:conditions a-join))
          home-col   (select-home-column home-cols cond-fields)]
->>>>>>> f1c7740a
      (-> (calculate-join-alias query a-join home-col)
          (generate-unique-name (keep :alias (:joins stage)))))))
 
@@ -1032,25 +937,11 @@
 
 (defn- xform-add-join-alias [a-join]
   (let [join-alias (lib.join.util/current-join-alias a-join)]
-<<<<<<< HEAD
-    (fn [xf]
-      (let [unique-name-fn (lib.util/unique-name-generator)]
-        (fn
-          ([] (xf))
-          ([result] (xf result))
-          ([result input]
-           (as-> input col
-             (with-join-alias col join-alias)
-             (assoc col :source-alias join-alias) ; TODO (Cam 6/25/25) -- remove `:source-alias` since it is busted
-             (add-source-and-desired-aliases a-join unique-name-fn col)
-             (xf result col))))))))
-=======
     (map (fn [col]
            (-> col
                (with-join-alias join-alias)
                ;; TODO (Cam 6/25/25) -- remove `:source-alias` since it is busted
                (assoc :source-alias join-alias))))))
->>>>>>> f1c7740a
 
 (defn- xform-mark-selected-joinable-columns
   "Mark the column metadatas in `cols` as `:selected` if they appear in `a-join`'s `:fields`."
