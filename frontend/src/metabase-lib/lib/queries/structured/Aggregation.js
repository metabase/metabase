--- conflicted
+++ resolved
@@ -10,11 +10,7 @@
 
 import { AggregationDimension } from "../../Dimension";
 
-<<<<<<< HEAD
-import type { Aggregation as AggregationObject } from "metabase/meta/types/Query";
-=======
 import type { Aggregation as AggregationObject } from "metabase-types/types/Query";
->>>>>>> 5f0fee27
 import type StructuredQuery from "../StructuredQuery";
 import type Dimension from "../../Dimension";
 import type { AggregationOperator } from "metabase-types/types/Metadata";
