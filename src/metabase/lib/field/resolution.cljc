--- conflicted
+++ resolved
@@ -276,33 +276,13 @@
   [[_field ref-opts _id-or-name, :as _field-clause] :- :mbql.clause/field
    options                                          :- [:maybe ::lib.metadata.calculation/metadata.options]]
   (into (if *debug*
-<<<<<<< HEAD
-          {::debug.origin (list (list 'options-metadata* ref-opts))}
-=======
-          {::debug.origin (list (list 'options-metadata opts))}
->>>>>>> 66994fde
+          {::debug.origin (list (list 'options-metadata ref-opts))}
           {})
         (keep (fn [[k f]]
                 (when-some [v (f ref-opts options)]
                   [k v])))
         opts-metadata-fns))
 
-<<<<<<< HEAD
-(defn- update-ident
-  [query
-   stage-number
-   [_tag {:keys [join-alias] :as _opts}, :as _field-ref]
-   metadata]
-  (cond-> metadata
-    join-alias (update :ident lib.metadata.ident/explicitly-joined-ident
-                       (:ident (lib.join/maybe-resolve-join-across-stages query stage-number join-alias)))))
-
-(defn- options-metadata [query stage-number field-ref options]
-  (->> (options-metadata* field-ref options)
-       (update-ident query stage-number field-ref)))
-
-=======
->>>>>>> 66994fde
 (mu/defn- current-stage-model-card-id :- [:maybe ::lib.schema.id/card]
   "If the current stage was from a model, return the ID of the Model Card."
   [query stage-number]
@@ -354,16 +334,10 @@
 ;;; well as [[metabase.lib.metadata.result-metadata/merge-model-metadata]] -- find a way to deduplicate these
 (mu/defn- current-stage-model-metadata :- [:maybe ::map-with-source]
   "Pull in metadata from models if the current stage was from a model."
-<<<<<<< HEAD
-  [query
-   stage-number
-   field-ref :- :mbql.clause/field
-   options   :- [:maybe ::lib.metadata.calculation/visible-columns.options]]
-=======
   [query        :- ::lib.schema/query
    stage-number :- :int
-   field-ref    :- :mbql.clause/field]
->>>>>>> 66994fde
+   field-ref    :- :mbql.clause/field
+   options      :- [:maybe ::lib.metadata.calculation/visible-columns.options]]
   (when-some [card-id (current-stage-model-card-id query stage-number)]
     ;; prefer using card metadata if we can get it from the metadata provider; otherwise fall back to metadata
     ;; attached to the stage.
@@ -384,18 +358,11 @@
                  :lib/card-id card-id)
           (cond-> *debug* (update ::debug.origin conj (list 'current-stage-model-metadata stage-number field-ref)))))))
 
-<<<<<<< HEAD
-(mu/defn- current-stage-source-card-metadata
-  [query
-   stage-number
-   field-ref :- :mbql.clause/field
-   options   :- [:maybe ::lib.metadata.calculation/visible-columns.options]]
-=======
 (mu/defn- current-stage-source-card-metadata :- [:maybe ::lib.metadata.calculation/column-metadata-with-source]
   [query        :- ::lib.schema/query
    stage-number :- :int
-   field-ref    :- :mbql.clause/field]
->>>>>>> 66994fde
+   field-ref    :- :mbql.clause/field
+   options      :- [:maybe ::lib.metadata.calculation/visible-columns.options]]
   (when-some [card-id (:source-card (lib.util/query-stage query stage-number))]
     (when-some [cols (saved-question-metadata query card-id options)]
       (when-some [col (resolve-column-in-metadata query field-ref cols)]
@@ -502,16 +469,12 @@
    ;;
    ;; resolve the field ID if we can.
    (let [resolved-for-name (when (string? id-or-name)
-<<<<<<< HEAD
-                             (resolve-column-name query stage-number field-ref options))
-=======
-                             (or (resolve-column-name query stage-number field-ref)
+                             (or (resolve-column-name query stage-number field-ref options)
                                  ;; if we can't resolve the column with this name we probably won't be able to
                                  ;; calculate much metadata -- assume it comes from the previous stage so we at least
                                  ;; have a value for `:lib/source`.
                                  (log/warnf "Failed to resolve field ref with name %s in stage %d" (pr-str id-or-name) stage-number)
                                  {:lib/source :source/previous-stage}))
->>>>>>> 66994fde
          field-id          (if (integer? id-or-name)
                              id-or-name
                              (:id resolved-for-name))]
@@ -530,13 +493,8 @@
           (previous-stage-or-source-card-metadata query stage-number field-ref options)
           ;; propagate stuff specified in the options map itself. Generally stuff specified here should override stuff
           ;; in upstream metadata from the metadata provider or previous stages/source card/model
-<<<<<<< HEAD
           (options-metadata query stage-number field-ref options))
-         (cond-> *debug* (update ::debug.origin conj (list 'resolve-field-metadata* stage-number field-ref)))))))
-=======
-          (options-metadata field-ref))
          (cond-> *debug* (update ::debug.origin conj (list 'resolve-field-ref* stage-number field-ref)))))))
->>>>>>> 66994fde
 
 (mu/defn resolve-field-ref :- ::lib.metadata.calculation/column-metadata-with-source
   "Resolve metadata for a `:field` ref. This is part of the implementation
