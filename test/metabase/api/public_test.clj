--- conflicted
+++ resolved
@@ -5,11 +5,8 @@
    [clojure.string :as str]
    [clojure.test :refer :all]
    [dk.ative.docjure.spreadsheet :as spreadsheet]
-<<<<<<< HEAD
-=======
    [metabase.actions.test-util :as actions.test-util]
    [metabase.api.card-test :as api.card-test]
->>>>>>> af395108
    [metabase.api.dashboard-test :as api.dashboard-test]
    [metabase.api.pivots :as api.pivots]
    [metabase.api.public :as api.public]
