---
title: Sharing answers
redirect_from:
  - /docs/latest/users-guide/06-sharing-answers
---

# Sharing answers

## How to save a question

Whenever you’ve arrived at an answer that you want to save for later, click the **Save** button in the top right of the screen. This will also save the visualization option you’ve chosen for your answer.

![Save button](../images/save-button.png)

A modal will appear, prompting you to give your question a name and description, and to pick which [collection][collections] to save it in. Note that your administrator might have set things up so that you're only allowed to [save questions in certain collection][collection-permissions], but you can always save things in your Personal Collection. After saving your question, you'll be asked if you want to add it to a new or existing dashboard.

Now, whenever you want to refer to your question again you can find it by searching for it in the search bar at the top of Metabase, or by navigating to the collection where you saved it.

You can also convert a question to a [model][model].

## Downloading your question's results

You can export the results of a question by clicking on the **Download arrow** (a down arrow in a cloud) in the lower right of the screen, or from a chart on a dashboard by clicking on the **...** in the upper right or a dashboard card.

Results can be downloaded as:

- .csv
- .xlsx
- .json

The maximum download size is 1 million rows. Exported .xlsx files preserve the formatting defined in the question: date and currency formats are kept throughout, as well as column ordering and visibility. Files names for the exported question will include a slug of the question title, so you can easily distinguish files when exporting multiple questions.

## Exporting charts as images

You can download most charts (excluding table and number charts) as images in .png format.

- From a question: click on the **download arrow** (a down arrow in a cloud in the bottom right) and select .png.
- From a dashboard card: click on the **...** in the upper right of the card and select .png.

<<<<<<< HEAD
You can't download the image of a dashboard, but you can set up a [dashboard subscription](../../dashboards/subscriptions.md) (or manually take a screenshot of the dashboard...).
=======
You can't download the image of a dashboard, but you can set up a [dashboard subscription](../../dashboards/subscriptions.md).
>>>>>>> 67806dcf

## Editing your question

Once you save your question, a down arrow will appear to the right of the question's title. Clicking on the down arrow will bring up the **Question detail sidebar**, which gives you some options:

![Question detail sidebar](../images/question-details-sidebar.png)

- **Edit details** (Pencil icon). Change the title of the question, and add some description for context. Adding a description will also make the question easier to find using the search bar. You can also select more options to [cache the results of the question](#caching-results).
- **Add to dashbboard** (Dashboard icon with plus symbol). See [dashboards][dashboards].
- **Move** (Document icon with right arrow). Relocate the question to a different [collection][collections].
- **Turn this into a model**. See [Models][model].
- **Duplicate** (Square with little square). Create a copy of the question. Keep in mind that whenever you start editing a saved question, Metabase will create a copy of the question. You can either save your edits as a new question, or overwrite the original saved question.
- **Archive** (Folder with down arrow). See [Archiving items][archiving-items].
- **Bookmark** Save the question as a favorite, which will show up in the bookmarks section of your navigation sidebar. See [Bookmarks](../../exploration-and-organization/exploration.md#bookmarks).

## Caching results

{% include plans-blockquote.html feature="Question-specific caching" %}

If your results don't change frequently, you may want to cache your results, that is: store your results in Metabase so that the next time you visit the question, Metabase can retrieve the stored results rather than query the database again. For example, if your data only updates once a day, there's no point in querying the database more than once a day, as they data won't have changed. Returning cached results can be significantly faster, as the database won't have to redo the work to answer your query.

Administrators can set global caching controls, but if you're using a paid version of Metabase you can set caching per question. To cache results, click on the down arrow next to the question's title to open the __Question detail sidebar__, then click on the __Pencil icon__ to __Edit details__. In the Modal that pops up, in the bottom left, select __More options__. There you'll be able to tell Metabase how long it should cache the question's results. This caching will only apply to this specific question; admins can [configure database-wide caching settings][caching] in the __Admin panel__.

Admins can still set global caching, but setting a cache duration on a specific question will override that global setting–useful for when a particular question has a different natural cadence.

## Sharing questions with public links

If your Metabase administrator has enabled [public sharing](../../questions/sharing/public-links.md) on a saved question or dashboard, you can go to that question or dashboard and click on the sharing icon to find its public links. Public links can be viewed by anyone, even if they don't have access to Metabase. You can also use the public embedding code to embed your question or dashboard in a simple web page or blog post.

![Share icon](../images/share-icon.png)

To share a question, click on the arrow pointing up and to the right in the bottom right of the question.

## Setting up alerts

You can set up questions to run periodically and notify you if the results are interesting. Check out [Alerts][alerts].

[alerts]: ./alerts.md
[archiving-items]: ../../exploration-and-organization/history.md#archiving-items
[caching]: ../../configuring-metabase/caching.md
[collections]: ../../exploration-and-organization/collections.md
[collection-permissions]: ../../permissions/collections.md
[dashboards]: ../../dashboards/start.md
[model]: ../../data-modeling/models.md<|MERGE_RESOLUTION|>--- conflicted
+++ resolved
@@ -37,11 +37,7 @@
 - From a question: click on the **download arrow** (a down arrow in a cloud in the bottom right) and select .png.
 - From a dashboard card: click on the **...** in the upper right of the card and select .png.
 
-<<<<<<< HEAD
-You can't download the image of a dashboard, but you can set up a [dashboard subscription](../../dashboards/subscriptions.md) (or manually take a screenshot of the dashboard...).
-=======
 You can't download the image of a dashboard, but you can set up a [dashboard subscription](../../dashboards/subscriptions.md).
->>>>>>> 67806dcf
 
 ## Editing your question
 
