--- conflicted
+++ resolved
@@ -90,7 +90,6 @@
   "metabase/dashboard/CANCEL_FETCH_CARD_DATA";
 
 export const CLEAR_CARD_DATA = "metabase/dashboard/CLEAR_CARD_DATA";
-export const UPDATE_CARD_DATA = "metabase/dashboard/UPDATE_CARD_DATA";
 
 export const SET_LOADING_DASHCARDS_COMPLETE =
   "metabase/dashboard/SET_LOADING_DASHCARDS_COMPLETE";
@@ -553,11 +552,12 @@
   (cardId, dashcardId) => ({ payload: { cardId, dashcardId } }),
 );
 
-<<<<<<< HEAD
+export const UPDATE_CARD_DATA = "metabase/dashboard/UPDATE_CARD_DATA";
 export const updateCardData = createAction(
   UPDATE_CARD_DATA,
   (cardId, dashcardId, result) => ({ payload: { cardId, dashcardId, result } }),
-=======
+);
+
 export const SET_EDITING_DASHCARD_DATA =
   "metabase/dashboard/SET_EDITING_DASHCARD_DATA";
 export const setEditingDashcardData = createAction(
@@ -565,7 +565,6 @@
   (dashcardId, cardId, dataset) => ({
     payload: { dashcardId, cardId, dataset },
   }),
->>>>>>> 569ba2a1
 );
 
 function getDatasetQueryParams(datasetQuery: Partial<DatasetQuery> = {}) {
