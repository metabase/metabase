<?xml version="1.0" encoding="UTF-8"?>
<Configuration>
  <Appenders>
    <Console name="STDOUT" target="SYSTEM_OUT" follow="true">
<<<<<<< HEAD
      <PatternLayout pattern="%date %level %logger{2} | %message %mdc%n%throwable">
=======
      <PatternLayout pattern="%date %level %logger{2} :: %notEmpty{%X }%message%n%throwable">
>>>>>>> 8b1d0548
        <replace regex=":basic-auth \\[.*\\]" replacement=":basic-auth [redacted]"/>
      </PatternLayout>
    </Console>

    <!-- This file appender is provided as an example -->
    <!--
    <RollingFile name="FILE" fileName="${logfile.path}/metabase.log" filePattern="${logfile.path}/metabase.log.%i">
      <Policies>
        <SizeBasedTriggeringPolicy size="500 MB"/>
      </Policies>
      <DefaultRolloverStrategy max="2"/>
      <PatternLayout pattern="%d [%t] %-5p%c - %m%n">
        <replace regex=":basic-auth \\[.*\\]" replacement=":basic-auth [redacted]"/>
      </PatternLayout>
    </RollingFile>
    -->
  </Appenders>

  <Loggers>
    <Logger name="com.mchange" level="ERROR"/>
    <Logger name="liquibase" level="INFO"/>
    <Logger name="metabase" level="INFO"/>
    <Logger name="metabase-enterprise" level="INFO"/>
    <Logger name="metabase.metabot" level="DEBUG"/>
    <Logger name="metabase.plugins" level="DEBUG"/>
    <Logger name="metabase.query-processor.async" level="DEBUG"/>
    <Logger name="metabase.server.middleware" level="DEBUG"/>
    <Logger name="org.quartz" level="INFO"/>
    <Logger name="net.snowflake.client.jdbc.SnowflakeConnectString" level="ERROR"/>
    <Logger name="net.snowflake.client.core.SessionUtil" level="FATAL"/>

    <Root level="WARN">
      <AppenderRef ref="STDOUT"/>
    </Root>
  </Loggers>
</Configuration><|MERGE_RESOLUTION|>--- conflicted
+++ resolved
@@ -2,11 +2,7 @@
 <Configuration>
   <Appenders>
     <Console name="STDOUT" target="SYSTEM_OUT" follow="true">
-<<<<<<< HEAD
-      <PatternLayout pattern="%date %level %logger{2} | %message %mdc%n%throwable">
-=======
       <PatternLayout pattern="%date %level %logger{2} :: %notEmpty{%X }%message%n%throwable">
->>>>>>> 8b1d0548
         <replace regex=":basic-auth \\[.*\\]" replacement=":basic-auth [redacted]"/>
       </PatternLayout>
     </Console>
