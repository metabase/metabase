(ns metabase.upload-test
  (:require
   [clj-bom.core :as bom]
   [clojure.java.io :as io]
   [clojure.java.jdbc :as jdbc]
   [clojure.string :as str]
   [clojure.test :refer :all]
   [metabase.driver :as driver]
   [metabase.driver.mysql :as mysql]
   [metabase.driver.sql-jdbc.connection :as sql-jdbc.conn]
   [metabase.models :refer [Field Table]]
   [metabase.query-processor :as qp]
   [metabase.sync :as sync]
   [metabase.test :as mt]
   [metabase.upload :as upload]
   [metabase.util :as u]
   [toucan2.core :as t2])
  (:import
   (java.io File)))

(set! *warn-on-reflection* true)

(def ^:private bool-type      :metabase.upload/boolean)
(def ^:private int-type       :metabase.upload/int)
(def ^:private float-type     :metabase.upload/float)
(def ^:private vchar-type     :metabase.upload/varchar_255)
(def ^:private date-type      :metabase.upload/date)
(def ^:private datetime-type  :metabase.upload/datetime)
(def ^:private text-type      :metabase.upload/text)

(defn- do-with-mysql-local-infile-activated
  "Helper for [[with-mysql-local-infile-activated]]"
  [thunk]
  (if (or
       (not= :mysql driver/*driver*)
       (= "ON" (-> (sql-jdbc.conn/db->pooled-connection-spec (mt/db))
                   (jdbc/query
                    ["show global variables like 'local_infile'"])
                   first
                   :value)))
    (thunk)
    (let [conn-spec (sql-jdbc.conn/db->pooled-connection-spec (mt/db))]
      (try
        (jdbc/query conn-spec
         "set global local_infile = 1")
        (thunk)
        (finally
          (jdbc/query conn-spec
                      "set global local_infile = 0"))))))

(defmacro ^:private with-mysql-local-infile-activated
  "Turn on local_infile for MySQL"
  [& body]
  `(do-with-mysql-local-infile-activated (fn [] ~@body)))

(deftest type-detection-and-parse-test
  (doseq [[string-value  expected-value expected-type seps]
          [["0.0"        0              float-type "."]
           ["0.0"        0              float-type ".,"]
           ["0,0"        0              float-type ",."]
           ["0,0"        0              float-type ", "]
           ["0.0"        0              float-type ".’"]
           ["$2"         2              int-type]
           ["$ 3"        3              int-type]
           ["-43€"       -43            int-type]
           ["(86)"       -86            int-type]
           ["($86)"      -86            int-type]
           ["£1000"      1000           int-type]
           ["£1000"      1000           int-type "."]
           ["£1000"      1000           int-type ".,"]
           ["£1000"      1000           int-type ",."]
           ["£1000"      1000           int-type ", "]
           ["£1000"      1000           int-type ".’"]
           ["-¥9"        -9             int-type]
           ["₹ -13"      -13            int-type]
           ["₪13"        13             int-type]
           ["₩-13"       -13            int-type]
           ["₿42"        42             int-type]
           ["-99¢"       -99            int-type]
           ["2"          2              int-type]
           ["-86"        -86            int-type]
           ["9,986,000"  9986000        int-type]
           ["9,986,000"  9986000        int-type "."]
           ["9,986,000"  9986000        int-type ".,"]
           ["9.986.000"  9986000        int-type ",."]
           ["9’986’000"  9986000        int-type ".’"]
           ["9.986.000"  "9.986.000"    vchar-type ".,"]
           ["3.14"       3.14           float-type]
           ["3.14"       3.14           float-type "."]
           ["3.14"       3.14           float-type ".,"]
           ["3,14"       3.14           float-type ",."]
           ["3,14"       3.14           float-type ", "]
           ["(3.14)"     -3.14          float-type]
           ["3.14"       3.14           float-type ".’"]
           [".14"        ".14"          vchar-type ".,"] ;; TODO: this should be a float type
           ["0.14"       0.14           float-type ".,"]
           ["-9986.567"  -9986.567      float-type ".,"]
           ["$2.0"       2              float-type ".,"]
           ["$ 3.50"     3.50           float-type ".,"]
           ["-4300.23€"  -4300.23       float-type ".,"]
           ["£1,000.23"  1000.23        float-type]
           ["£1,000.23"  1000.23        float-type "."]
           ["£1,000.23"  1000.23        float-type ".,"]
           ["£1.000,23"  1000.23        float-type ",."]
           ["£1 000,23"  1000.23        float-type ", "]
           ["£1’000.23"  1000.23        float-type ".’"]
           ["-¥9.99"     -9.99          float-type ".,"]
           ["₹ -13.23"   -13.23         float-type ".,"]
           ["₪13.01"     13.01          float-type ".,"]
           ["₩13.33"     13.33          float-type ".,"]
           ["₿42.243646" 42.243646      float-type ".,"]
           ["-99.99¢"    -99.99         float-type ".,"]
           ["."          "."            vchar-type]
           [(apply str (repeat 255 "x")) (apply str (repeat 255 "x")) vchar-type]
           [(apply str (repeat 256 "x")) (apply str (repeat 256 "x")) text-type]
           ["86 is my favorite number"   "86 is my favorite number"   vchar-type]
           ["My favorite number is 86"   "My favorite number is 86"   vchar-type]
           ["2022-01-01"                    #t "2022-01-01"       date-type]
           ["2022-01-01T01:00:00"           #t "2022-01-01T01:00" datetime-type]
           ["2022-01-01T01:00:00.00"        #t "2022-01-01T01:00" datetime-type]
           ["2022-01-01T01:00:00.000000000" #t "2022-01-01T01:00" datetime-type]]]
    (mt/with-temporary-setting-values [custom-formatting (when seps {:type/Number {:number_separators seps}})]
      (let [type   (upload/value->type string-value)
            parser (#'upload/upload-type->parser type)]
        (testing (format "\"%s\" is a %s" string-value type)
          (is (= expected-type
                 type)))
        (testing (format "\"%s\" is parsed into %s" string-value expected-value)
          (is (= expected-value
                 (parser string-value))))))))

(deftest ^:parallel type-coalescing-test
  (doseq [[type-a type-b expected] [[bool-type     bool-type     bool-type]
                                    [bool-type     int-type      int-type]
                                    [bool-type     date-type     vchar-type]
                                    [bool-type     datetime-type vchar-type]
                                    [bool-type     vchar-type    vchar-type]
                                    [bool-type     text-type     text-type]
                                    [int-type      bool-type     int-type]
                                    [int-type      float-type    float-type]
                                    [int-type      date-type     vchar-type]
                                    [int-type      datetime-type vchar-type]
                                    [int-type      vchar-type    vchar-type]
                                    [int-type      text-type     text-type]
                                    [float-type    vchar-type    vchar-type]
                                    [float-type    text-type     text-type]
                                    [float-type    date-type     vchar-type]
                                    [float-type    datetime-type vchar-type]
                                    [date-type     datetime-type datetime-type]
                                    [date-type     vchar-type    vchar-type]
                                    [date-type     text-type     text-type]
                                    [datetime-type vchar-type    vchar-type]
                                    [datetime-type text-type     text-type]
                                    [vchar-type    text-type     text-type]]]
    (is (= expected (#'upload/lowest-common-ancestor type-a type-b))
        (format "%s + %s = %s" (name type-a) (name type-b) (name expected)))))

(defn csv-file-with
  "Create a temp csv file with the given content and return the file"
  ([rows]
   (csv-file-with rows "test"))
  ([rows filename]
   (csv-file-with rows filename io/writer))
  ([rows filename writer-fn]
   (let [contents (str/join "\n" rows)
         csv-file (doto (File/createTempFile filename ".csv")
                    (.deleteOnExit))]
     (with-open [^java.io.Writer w (writer-fn csv-file)]
       (.write w contents))
     csv-file)))

(deftest ^:parallel detect-schema-test
  (testing "Well-formed CSV file"
    (is (= {"name"             vchar-type
            "age"              int-type
            "favorite_pokemon" vchar-type}
           (upload/detect-schema
            (csv-file-with ["Name, Age, Favorite Pokémon"
                            "Tim, 12, Haunter"
                            "Ryan, 97, Paras"])))))
  (testing "CSV missing data"
    (is (= {"name"       vchar-type
            "height"     int-type
            "birth_year" float-type}
           (upload/detect-schema
            (csv-file-with ["Name, Height, Birth Year"
                            "Luke Skywalker, 172, -19"
                            "Darth Vader, 202, -41.9"
                            "Watto, 137"          ; missing column
                            "Sebulba, 112,"]))))) ; comma, but blank column
  (testing "Type coalescing"
    (is (= {"name"       vchar-type
            "height"     float-type
            "birth_year" vchar-type}
           (upload/detect-schema
            (csv-file-with ["Name, Height, Birth Year"
                            "Rey Skywalker, 170, 15"
                            "Darth Vader, 202.0, 41.9BBY"])))))
  (testing "Boolean coalescing"
    (is (= {"name"          vchar-type
            "is_jedi_"      bool-type
            "is_jedi__int_" int-type
            "is_jedi__vc_"  vchar-type}
           (upload/detect-schema
            (csv-file-with ["Name, Is Jedi?, Is Jedi (int), Is Jedi (VC)"
                            "Rey Skywalker, yes, true, t"
                            "Darth Vader, YES, TRUE, Y"
                            "Grogu, 1, 9001, probably?"
                            "Han Solo, no, FaLsE, 0"])))))
  (testing "Order is ensured"
    (let [header "a,b,c,d,e,f,g,h,i,j,k,l,m,n,o,p,q,r,s,t,u,v,w,x,y,z,zz,yy,xx,ww,vv,uu,tt,ss,rr,qq,pp,oo,nn,mm,ll,kk,jj,ii,hh,gg,ff,ee,dd,cc,bb,aa"]
      (is (= (str/split header #",")
             (keys
              (upload/detect-schema
               (csv-file-with [header
                               "Luke,ah'm,yer,da,,,missing,columns,should,not,matter"])))))))
  (testing "Empty contents (with header) are okay"
      (is (= {"name"     text-type
              "is_jedi_" text-type}
             (upload/detect-schema
              (csv-file-with ["Name, Is Jedi?"])))))
  (testing "Completely empty contents are okay"
      (is (= {}
             (upload/detect-schema
              (csv-file-with [""])))))
  (testing "CSV missing data in the top row"
    (is (= {"name"       vchar-type
            "height"     int-type
            "birth_year" float-type}
           (upload/detect-schema
            (csv-file-with ["Name, Height, Birth Year"
                            ;; missing column
                            "Watto, 137"
                            "Luke Skywalker, 172, -19"
                            "Darth Vader, 202, -41.9"
                            ;; comma, but blank column
                            "Sebulba, 112,"]))))))

(deftest ^:parallel detect-schema-dates-test
  (testing "Dates"
    (is (= {"date"         date-type
            "not_date"     vchar-type
            "datetime"     datetime-type
            "not_datetime" vchar-type}
           (upload/detect-schema
            (csv-file-with ["Date      ,Not Date  ,Datetime           ,Not datetime       "
                            "2022-01-01,2023-02-28,2022-01-01T00:00:00,2023-02-28T00:00:00"
                            "2022-02-01,2023-02-29,2022-01-01T00:00:00,2023-02-29T00:00:00"]))))))

(deftest ^:parallel unique-table-name-test
<<<<<<< HEAD
  (mt/test-driver (mt/normal-drivers-with-feature :uploads)
=======
  (mt/test-drivers (mt/normal-drivers-with-feature :uploads)
>>>>>>> bd5ac696
    (testing "File name is slugified"
      (is (=? #"my_file_name_\d+" (#'upload/unique-table-name driver/*driver* "my file name"))))
    (testing "semicolons are removed"
      (is (nil? (re-find #";" (#'upload/unique-table-name driver/*driver* "some text; -- DROP TABLE.csv")))))))

(deftest load-from-csv-table-name-test
  (testing "Upload a CSV file"
    (mt/test-drivers (mt/normal-drivers-with-feature :uploads)
      (mt/with-empty-db
        (let [file       (csv-file-with ["id" "2" "3"])]
          (testing "Can upload two files with the same name"
<<<<<<< HEAD
            ;; Sleep for a second, because the table name is based on the current second
            (is (some? (upload/load-from-csv! driver/*driver* (mt/id) "table_name" file)))
            (Thread/sleep 1000)
            (is (some? (upload/load-from-csv! driver/*driver* (mt/id) "table_name" file)))))))))
=======
            (is (some? (upload/load-from-csv! driver/*driver* (mt/id) (format "table_name_%s" driver/*driver*) file)))
            (is (some? (upload/load-from-csv! driver/*driver* (mt/id) (format "table_name_2_%s" driver/*driver*) file)))))))))
>>>>>>> bd5ac696

(defn- query-table
  [table]
  (qp/process-query {:database (:db_id table)
                     :type     :query
                     :query    {:source-table (:id table)}}))

(defn- column-names-for-table
  [table]
  (->> (query-table table)
       mt/cols
       (map (comp u/lower-case-en :name))))

(defn- rows-for-table
  [table]
  (mt/rows (query-table table)))

(deftest load-from-csv-test
  (testing "Upload a CSV file"
    (mt/test-drivers (mt/normal-drivers-with-feature :uploads)
      (mt/with-empty-db
        (with-mysql-local-infile-activated
          (upload/load-from-csv!
           driver/*driver*
           (mt/id)
           "upload_test"
           (csv-file-with ["id    ,nulls,string ,bool ,number       ,date      ,datetime"
                           "2\t   ,,          a ,true ,1.1\t        ,2022-01-01,2022-01-01T00:00:00"
                           "\" 3\",,           b,false,\"$ 1,000.1\",2022-02-01,2022-02-01T00:00:00"])))
        (testing "Table and Fields exist after sync"
          (sync/sync-database! (mt/db))
          (let [table (t2/select-one Table :db_id (mt/id))]
            (is (=? {:name         #"(?i)upload_test"
                     :display_name "Upload Test"}
                    table))
            (is (=? {:name          #"(?i)id"
                     :semantic_type :type/PK
                     :base_type     :type/Integer}
                    (t2/select-one Field :database_position 0 :table_id (:id table))))
            (is (=? {:name      #"(?i)nulls"
                     :base_type :type/Text}
                    (t2/select-one Field :database_position 1 :table_id (:id table))))
            (is (=? {:name      #"(?i)string"
                     :base_type :type/Text}
                    (t2/select-one Field :database_position 2 :table_id (:id table))))
            (is (=? {:name      #"(?i)bool"
                     :base_type :type/Boolean}
                    (t2/select-one Field :database_position 3 :table_id (:id table))))
            (is (=? {:name      #"(?i)number"
                     :base_type :type/Float}
                    (t2/select-one Field :database_position 4 :table_id (:id table))))
            (is (=? {:name      #"(?i)date"
                     :base_type :type/Date}
                    (t2/select-one Field :database_position 5 :table_id (:id table))))
            (is (=? {:name      #"(?i)datetime"
                     :base_type (if (= driver/*driver* :mysql) :type/DateTimeWithLocalTZ :type/DateTime)}
                    (t2/select-one Field :database_position 6 :table_id (:id table))))
            (testing "Check the data was uploaded into the table"
              (is (= 2
                     (count (rows-for-table table)))))))))))

(deftest load-from-csv-date-test
  (testing "Upload a CSV file with a datetime column"
    (mt/test-drivers (mt/normal-drivers-with-feature :uploads)
      (mt/with-empty-db
        (with-mysql-local-infile-activated
          (upload/load-from-csv!
           driver/*driver*
           (mt/id)
           "upload_test"
           (csv-file-with ["datetime"
                           "2022-01-01"
                           "2022-01-01T00:00:00"])))
        (testing "Fields exists after sync"
          (sync/sync-database! (mt/db))
          (let [table (t2/select-one Table :db_id (mt/id))]
            (is (=? {:name #"(?i)upload_test"} table))
            (testing "Check the datetime column the correct base_type"
              (is (=? {:name      #"(?i)datetime"
                       :base_type (if (= driver/*driver* :mysql) :type/DateTimeWithLocalTZ :type/DateTime)}
                      (t2/select-one Field :database_position 0 :table_id (:id table)))))
            (is (some? table))))))))

(deftest load-from-csv-boolean-test
  (testing "Upload a CSV file"
    (mt/test-drivers (mt/normal-drivers-with-feature :uploads)
      (mt/with-empty-db
        (with-mysql-local-infile-activated
          (upload/load-from-csv!
           driver/*driver*
           (mt/id)
           "upload_test"
           (csv-file-with ["id,bool"
                           "1,true"
                           "2,false"
                           "3,TRUE"
                           "4,FALSE"
                           "5,t    "
                           "6,   f"
                           "7,\tT"
                           "8,F\t"
                           "9,y"
                           "10,n"
                           "11,Y"
                           "12,N"
                           "13,yes"
                           "14,no"
                           "15,YES"
                           "16,NO"
                           "17,1"
                           "18,0"])))
        (testing "Table and Fields exist after sync"
          (sync/sync-database! (mt/db))
          (let [table (t2/select-one Table :db_id (mt/id))]
            (is (=? {:name #"(?i)upload_test"} table))
            (testing "Check the boolean column has a boolean base_type"
              (is (=? {:name      #"(?i)bool"
                       :base_type :type/Boolean}
                      (t2/select-one Field :database_position 1 :table_id (:id table)))))
            (testing "Check the data was uploaded into the table correctly"
              (let [bool-column (map second (rows-for-table table))
                    alternating (map even? (range (count bool-column)))]
                (is (= alternating bool-column))))))))))

(deftest load-from-csv-length-test
  (testing "Upload a CSV file with a long name"
    (mt/test-drivers (mt/normal-drivers-with-feature :uploads)
      (let [length-limit (driver/table-name-length-limit driver/*driver*)
            long-name  (apply str (repeat 33 "abcdefgh")) ; 33×8 = 264. Max is H2 at 256
            short-name (subs long-name 0 (- length-limit (count "_yyyyMMddHHmmss")))]
        (is (pos? length-limit) "driver/table-name-length-limit has been set")
        (mt/with-empty-db
          (with-mysql-local-infile-activated
            (upload/load-from-csv!
             driver/*driver*
             (mt/id)
             (upload/unique-table-name driver/*driver* long-name)
             (csv-file-with ["id,bool"
                             "1,true"
                             "2,false"])))
          (testing "It truncates it to the right number of characters, allowing for the timestamp"
            (sync/sync-database! (mt/db))
            (let [table    (t2/select-one Table :db_id (mt/id) :%lower.name [:like (str short-name "%")])
                  table-re (re-pattern (str "(?i)" short-name "_\\d{14}"))]
              (is (re-matches table-re (:name table)))
              (testing "Check the data was uploaded into the table correctly"
                (is (= [[1 true] [2 false]] (rows-for-table table)))))))))))

(deftest load-from-csv-empty-header-test
  (testing "Upload a CSV file with a blank column name"
    (mt/test-drivers (mt/normal-drivers-with-feature :uploads)
      (mt/with-empty-db
        (upload/load-from-csv!
         driver/*driver*
         (mt/id)
         "upload_test"
         (csv-file-with [",ship name,"
                         "1,Serenity,Malcolm Reynolds"
                         "2,Millennium Falcon, Han Solo"]))
        (testing "Table and Fields exist after sync"
          (sync/sync-database! (mt/db))
          (let [table (t2/select-one Table :db_id (mt/id))]
            (is (=? {:name #"(?i)upload_test"} table))
            (testing "Check the data was uploaded into the table correctly"
              (is (= ["unnamed_column", "ship_name", "unnamed_column_2"]
                     (column-names-for-table table))))))))))

(deftest load-from-csv-duplicate-names-test
  (testing "Upload a CSV file with duplicate column names"
    (mt/test-drivers (mt/normal-drivers-with-feature :uploads)
      (mt/with-empty-db
        (with-mysql-local-infile-activated
          (upload/load-from-csv!
           driver/*driver*
           (mt/id)
           "upload_test"
           (csv-file-with ["unknown,unknown,unknown,unknown_2"
                           "1,Serenity,Malcolm Reynolds,Pistol"
                           "2,Millennium Falcon, Han Solo,Blaster"])))
        (testing "Table and Fields exist after sync"
          (sync/sync-database! (mt/db))
          (let [table (t2/select-one Table :db_id (mt/id))]
            (is (=? {:name #"(?i)upload_test"} table))
            (testing "Check the data was uploaded into the table correctly"
              (is (= ["unknown", "unknown_2", "unknown_3", "unknown_2_2"]
                     (column-names-for-table table))))))))))

(deftest load-from-csv-reserved-db-words-test
  (testing "Upload a CSV file with column names that are reserved by the DB"
    (mt/test-drivers (mt/normal-drivers-with-feature :uploads)
      (mt/with-empty-db
        (with-mysql-local-infile-activated
          (upload/load-from-csv!
           driver/*driver*
           (mt/id)
           "upload_test"
           (csv-file-with ["id,ship,captain"
                           "1,Serenity,Malcolm Reynolds"
                           "2,Millennium Falcon, Han Solo"])))
        (testing "Table and Fields exist after sync"
          (sync/sync-database! (mt/db))
          (let [table (t2/select-one Table :db_id (mt/id))]
            (is (=? {:name #"(?i)upload_test"} table))
            (testing "Check the data was uploaded into the table correctly"
              (is (= ["id", "ship", "captain"]
                     (column-names-for-table table))))))))))

(deftest load-from-csv-missing-values-test
  (mt/test-drivers (mt/normal-drivers-with-feature :uploads)
    (mt/with-empty-db
      (with-mysql-local-infile-activated
        (testing "Can upload a CSV with missing values"
          (upload/load-from-csv!
           driver/*driver*
           (mt/id)
           "upload_test"
           (csv-file-with ["id,column_that_doesnt_have_a_value" "2"]))
          (testing "Table and Fields exist after sync"
            (sync/sync-database! (mt/db))
            (let [table (t2/select-one Table :db_id (mt/id))]
              (is (=? {:name #"(?i)upload_test"} table))
              (testing "Check the data was uploaded into the table correctly"
                (is (= ["id", "column_that_doesnt_have_a_value"]
                       (column-names-for-table table)))
                (is (= [[2 nil]]
                       (rows-for-table table)))))))))))

(deftest load-from-csv-tab-test
  (testing "Upload a CSV file with tabs in the values"
    (mt/test-drivers (mt/normal-drivers-with-feature :uploads)
      (mt/with-empty-db
        (with-mysql-local-infile-activated
          (upload/load-from-csv!
           driver/*driver*
           (mt/id)
           "upload_test"
           (csv-file-with ["id,ship,captain"
                           "1,Serenity,Malcolm\tReynolds"
                           "2,Millennium\tFalcon,Han\tSolo"])))
        (testing "Table and Fields exist after sync"
          (sync/sync-database! (mt/db))
          (let [table (t2/select-one Table :db_id (mt/id))]
            (is (=? {:name #"(?i)upload_test"} table))
            (testing "Check the data was uploaded into the table correctly"
              (is (= ["id", "ship", "captain"]
                     (column-names-for-table table)))
              (is (= [[1 "Serenity" "Malcolm\tReynolds"]
                      [2 "Millennium\tFalcon" "Han\tSolo"]]
                     (rows-for-table table))))))))))

(deftest load-from-csv-carriage-return-test
  (testing "Upload a CSV file with carriage returns in the values"
    (mt/test-drivers (mt/normal-drivers-with-feature :uploads)
      (mt/with-empty-db
        (with-mysql-local-infile-activated
          (upload/load-from-csv!
           driver/*driver*
           (mt/id)
           "upload_test"
           (csv-file-with ["id,ship,captain"
                           "1,Serenity,\"Malcolm\rReynolds\""
                           "2,\"Millennium\rFalcon\",\"Han\rSolo\""])))
        (testing "Table and Fields exist after sync"
          (sync/sync-database! (mt/db))
          (let [table (t2/select-one Table :db_id (mt/id))]
            (is (=? {:name #"(?i)upload_test"} table))
            (testing "Check the data was uploaded into the table correctly"
              (is (= ["id", "ship", "captain"]
                     (column-names-for-table table)))
              (is (= [[1 "Serenity" "Malcolm\rReynolds"]
                      [2 "Millennium\rFalcon" "Han\rSolo"]]
                     (rows-for-table table))))))))))

(deftest load-from-csv-BOM-test
  (testing "Upload a CSV file with a byte-order mark (BOM)"
    (mt/test-drivers (mt/normal-drivers-with-feature :uploads)
      (mt/with-empty-db
        (with-mysql-local-infile-activated
          (upload/load-from-csv!
           driver/*driver*
           (mt/id)
           "upload_test"
           (csv-file-with ["id,ship,captain"
                           "1,Serenity,Malcolm Reynolds"
                           "2,Millennium Falcon, Han Solo"]
                          "star-wars"
                          (partial bom/bom-writer "UTF-8"))))
        (testing "Table and Fields exist after sync"
          (sync/sync-database! (mt/db))
          (let [table (t2/select-one Table :db_id (mt/id))]
            (is (=? {:name #"(?i)upload_test"} table))
            (testing "Check the data was uploaded into the table correctly"
              (is (= ["id", "ship", "captain"]
                     (column-names-for-table table))))))))))

(deftest load-from-csv-injection-test
  (testing "Upload a CSV file with very rude values"
    (mt/test-drivers (mt/normal-drivers-with-feature :uploads)
      (mt/with-empty-db
        (with-mysql-local-infile-activated
          (upload/load-from-csv!
           driver/*driver*
           (mt/id)
           "upload_test"
           (csv-file-with ["id integer); --,ship,captain"
                           "1,Serenity,--Malcolm Reynolds"
                           "2,;Millennium Falcon,Han Solo\""]
                          "\"; -- Very rude filename")))
        (testing "Table and Fields exist after sync"
          (sync/sync-database! (mt/db))
          (let [table (t2/select-one Table :db_id (mt/id))]
            (is (=? {:name #"(?i)upload_test"} table))
            (testing "Check the data was uploaded into the table correctly"
              (is (= ["id_integer_____", "ship", "captain"]
                     (column-names-for-table table)))
              (is (= [[1   "Serenity"           "--Malcolm Reynolds"]
                      [2   ";Millennium Falcon" "Han Solo\""]]
                     (rows-for-table table))))))))))

(deftest load-from-csv-eof-marker-test
  (testing "Upload a CSV file with Postgres's 'end of input' marker"
    (mt/test-drivers [:postgres]
      (mt/with-empty-db
        (upload/load-from-csv!
         driver/*driver*
         (mt/id)
         "upload_test"
         (csv-file-with ["name"
                         "Malcolm"
                         "\\."
                         "Han"]))
        (testing "Table and Fields exist after sync"
          (sync/sync-database! (mt/db))
          (let [table (t2/select-one Table :db_id (mt/id))]
            (is (=? {:name #"(?i)upload_test"} table))
            (testing "Check the data was uploaded into the table correctly"
              (is (= [["Malcolm"] ["\\."] ["Han"]]
                     (rows-for-table table))))))))))

(deftest mysql-settings-test
  (testing "Ensure that local_infile is set to true for better MySQL testing"
    (mt/test-drivers [:mysql]
      (with-mysql-local-infile-activated
        (is (= "ON" (-> (sql-jdbc.conn/db->pooled-connection-spec (mt/db))
                        (jdbc/query
                         ["show global variables like 'local_infile'"])
                        first
                        :value)))))))

(deftest load-from-csv-mysql-slow-way-test
  (testing "MySQL upload should work fine with local_infile disabled"
    (mt/test-drivers [:mysql]
      (mt/with-empty-db
        (with-redefs [mysql/get-global-variable (constantly "OFF")]
          (upload/load-from-csv!
           driver/*driver*
           (mt/id)
           "upload_test"
           (csv-file-with ["id,ship,captain"
                           "1,Serenity,Malcolm Reynolds"
                           "2,Millennium Falcon,Han Solo"])))
        (testing "Table and Fields exist after sync"
          (sync/sync-database! (mt/db))
          (let [table (t2/select-one Table :db_id (mt/id))]
            (is (=? {:name #"(?i)upload_test"} table))
            (testing "Check the data was uploaded into the table correctly"
              (is (= ["id", "ship", "captain"]
                     (column-names-for-table table)))
              (is (= [[1 "Serenity" "Malcolm Reynolds"]
                      [2 "Millennium Falcon" "Han Solo"]]
                     (rows-for-table table))))))))))<|MERGE_RESOLUTION|>--- conflicted
+++ resolved
@@ -248,11 +248,7 @@
                             "2022-02-01,2023-02-29,2022-01-01T00:00:00,2023-02-29T00:00:00"]))))))
 
 (deftest ^:parallel unique-table-name-test
-<<<<<<< HEAD
-  (mt/test-driver (mt/normal-drivers-with-feature :uploads)
-=======
   (mt/test-drivers (mt/normal-drivers-with-feature :uploads)
->>>>>>> bd5ac696
     (testing "File name is slugified"
       (is (=? #"my_file_name_\d+" (#'upload/unique-table-name driver/*driver* "my file name"))))
     (testing "semicolons are removed"
@@ -264,15 +260,8 @@
       (mt/with-empty-db
         (let [file       (csv-file-with ["id" "2" "3"])]
           (testing "Can upload two files with the same name"
-<<<<<<< HEAD
-            ;; Sleep for a second, because the table name is based on the current second
-            (is (some? (upload/load-from-csv! driver/*driver* (mt/id) "table_name" file)))
-            (Thread/sleep 1000)
-            (is (some? (upload/load-from-csv! driver/*driver* (mt/id) "table_name" file)))))))))
-=======
             (is (some? (upload/load-from-csv! driver/*driver* (mt/id) (format "table_name_%s" driver/*driver*) file)))
             (is (some? (upload/load-from-csv! driver/*driver* (mt/id) (format "table_name_2_%s" driver/*driver*) file)))))))))
->>>>>>> bd5ac696
 
 (defn- query-table
   [table]
