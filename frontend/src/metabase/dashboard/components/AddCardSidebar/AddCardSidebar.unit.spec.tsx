--- conflicted
+++ resolved
@@ -10,10 +10,7 @@
 import { getNextId } from "__support__/utils";
 import { ROOT_COLLECTION as ROOT } from "metabase/entities/collections";
 import { checkNotNull } from "metabase/lib/types";
-<<<<<<< HEAD
-=======
 // TODO: Move this to a more suitable location for sharing.
->>>>>>> 19e9ec0c
 import { MockDashboardContext } from "metabase/public/containers/PublicOrEmbeddedDashboard/mock-context";
 import type {
   Collection,
@@ -129,16 +126,11 @@
   });
 
   renderWithProviders(
-<<<<<<< HEAD
     <MockDashboardContext
       dashboardId={dashboard.id}
       navigateToNewCardFromDashboard={null}
     >
       <AddCardSidebar />
-=======
-    <MockDashboardContext>
-      <AddCardSidebar onSelect={jest.fn()} onClose={jest.fn()} />
->>>>>>> 19e9ec0c
     </MockDashboardContext>,
     {
       storeInitialState: createMockState({
