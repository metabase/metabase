--- conflicted
+++ resolved
@@ -38,14 +38,10 @@
   });
 
   it("user session should not apply sandboxing to a signed embedded question (metabase#30535)", () => {
-<<<<<<< HEAD
-    openStaticEmbeddingModal("Parameters", "Preview");
-=======
     openStaticEmbeddingModal({
       activeTab: "parameters",
       previewMode: "preview",
     });
->>>>>>> 2557cece
 
     cy.document().then(doc => {
       const iframe = doc.querySelector("iframe");
