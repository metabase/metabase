--- conflicted
+++ resolved
@@ -299,7 +299,6 @@
   events
   {:api  #{metabase.events.core
            metabase.events.init}
-<<<<<<< HEAD
    :uses #{api
            audit-app
            config
@@ -310,9 +309,6 @@
            premium-features
            util
            view-log}}
-=======
-   :uses #{channel driver models util view-log}}
->>>>>>> ec316302
 
   formatter
   {:api  #{metabase.formatter}
