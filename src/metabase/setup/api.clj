(ns metabase.setup.api
  (:require
   [java-time.api :as t]
   [metabase.analytics.core :as analytics]
   [metabase.api.macros :as api.macros]
   [metabase.appearance.core :as appearance]
<<<<<<< HEAD
   [metabase.auth-identity.core :as auth-identity]
   [metabase.config.core :as config]
=======
>>>>>>> ab6c2ab7
   [metabase.events.core :as events]
   [metabase.request.core :as request]
   [metabase.settings.core :as setting]
   [metabase.setup.core :as setup]
   [metabase.system.core :as system]
   [metabase.util :as u]
   [metabase.util.i18n :as i18n :refer [tru]]
   [metabase.util.malli :as mu]
   [metabase.util.malli.schema :as ms]
   [toucan2.core :as t2]))

(set! *warn-on-reflection* true)

(def ^:private ^:deprcated SetupToken
  "Schema for a string that matches the instance setup token."
  (mu/with-api-error-message
   [:and
    ms/NonBlankString
    [:fn
     {:error/message "setup token"}
     (every-pred string? #'setup/token-match?)]]
   (i18n/deferred-tru "Token does not match the setup token.")))

(def ^:dynamic ^:private *allow-api-setup-after-first-user-is-created*
  "We must not allow users to setup multiple super users after the first user is created. But tests still need to be able
  to. This var is redef'd to false by certain tests to allow that."
  false)

(defn- setup-create-user! [{:keys [email first-name last-name password device-info]}]
  (when (and (setup/has-user-setup)
             (not *allow-api-setup-after-first-user-is-created*))
    ;; many tests use /api/setup to setup multiple users, so *allow-api-setup-after-first-user-is-created* is
    ;; redefined by them
    (throw (ex-info
            (tru "The /api/setup route can only be used to create the first user, however a user currently exists.")
            {:status-code 403})))
  (let [new-user   (first (t2/insert-returning-instances! :model/User
                                                          :email        email
                                                          :first_name   first-name
                                                          :last_name    last-name
                                                          :password     (str (random-uuid))
                                                          :is_superuser true))
        user-id    (u/the-id new-user)]
    ;; this results in a second db call, but it avoids redundant password code so figure it's worth it
    (t2/update! :model/AuthIdentity :provider "password" :user_id user-id {:credentials {:plaintext_password password}})
    (let [session (auth-identity/create-session-with-auth-tracking! new-user device-info :provider/password)]
      {:session-key (:key session), :user-id user-id, :session session})))

(defn- setup-set-settings! [{:keys [email site-name site-locale]}]
  ;; set a couple preferences
  (appearance/site-name! site-name)
  (system/admin-email! email)
  (when site-locale
    (system/site-locale! site-locale))
  ;; default to `true` the setting will set itself correctly whether a boolean or boolean string is specified
  (analytics/anon-tracking-enabled! true))

(api.macros/defendpoint :post "/"
  "Special endpoint for creating the first user during setup. This endpoint both creates the user AND logs them in and
  returns a session ID. This endpoint can also be used to set specific settings from the setup flow."
  [_route-params
   _query-params
   {{first-name :first_name, last-name :last_name, :keys [email password]} :user
    {site-name :site_name
     site-locale :site_locale} :prefs}
   :- [:map
       [:token SetupToken]
       [:user [:map
               [:email      ms/Email]
               [:password   ms/ValidPassword]
               [:first_name {:optional true} [:maybe ms/NonBlankString]]
               [:last_name  {:optional true} [:maybe ms/NonBlankString]]]]
       [:prefs [:map
                [:site_name   ms/NonBlankString]
                [:site_locale {:optional true} [:maybe ms/ValidLocale]]]]]
   request]
  (letfn [(create! []
            (try
              (t2/with-transaction []
                (let [user-info (setup-create-user! {:email email
                                                     :first-name first-name
                                                     :last-name last-name
                                                     :password password
                                                     :device-info (request/device-info request)})]
                  (setup-set-settings! {:email email :site-name site-name :site-locale site-locale})
                  user-info))
              (catch Throwable e
                ;; if the transaction fails, restore the Settings cache from the DB again so any changes made in this
                ;; endpoint (such as clearing the setup token) are reverted. We can't use `dosync` here to accomplish
                ;; this because there is `io!` in this block
                (setting/restore-cache!)
                (throw e))))]
    (let [{:keys [user-id session-key session]} (create!)
          superuser (t2/select-one :model/User :id user-id)]
      (events/publish-event! :event/user-login {:user-id user-id})
      (when-not (:last_login superuser)
        (events/publish-event! :event/user-joined {:user-id user-id}))
      ;; return response with session ID and set the cookie as well
      (request/set-session-cookies request {:id session-key} session (t/zoned-date-time (t/zone-id "GMT"))))))<|MERGE_RESOLUTION|>--- conflicted
+++ resolved
@@ -4,11 +4,7 @@
    [metabase.analytics.core :as analytics]
    [metabase.api.macros :as api.macros]
    [metabase.appearance.core :as appearance]
-<<<<<<< HEAD
    [metabase.auth-identity.core :as auth-identity]
-   [metabase.config.core :as config]
-=======
->>>>>>> ab6c2ab7
    [metabase.events.core :as events]
    [metabase.request.core :as request]
    [metabase.settings.core :as setting]
