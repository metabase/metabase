--- conflicted
+++ resolved
@@ -134,7 +134,6 @@
 
 (deftest ^:parallel legacy-query-joined-field-display-name-test
   (testing "Should calculate correct display names for joined fields when source query is a legacy MBQL query (#31368)"
-<<<<<<< HEAD
     (doseq [has-result-metadata? [false true]]
       (testing (str "\nHas result metadata? " (pr-str has-result-metadata?))
         (let [query             (lib.tu.mocks-31368/query-with-legacy-source-card has-result-metadata?)
@@ -163,84 +162,6 @@
                         :effective-type    :type/Text}]
                       (map #(lib/display-info query' %)
                            (lib/breakouts query')))))))))))
-=======
-    (let [card-query      {:database (meta/id)
-                           :type     :query
-                           :query    {:source-table (meta/id :orders)
-                                      :joins        [{:fields       :all
-                                                      :source-table (meta/id :products)
-                                                      :alias        "Products"
-                                                      :condition    [:=
-                                                                     [:field (meta/id :orders :product-id) nil]
-                                                                     [:field (meta/id :products :id) {:join-alias "Products"}]]}]}}
-          card-def        {:id            1
-                           :name          "Card 1"
-                           :database-id   (meta/id)
-                           :dataset-query card-query}
-          ;; legacy result metadata will already include the Join name in the `:display-name`, so simulate that. Make
-          ;; sure we're not including it twice.
-          result-metadata (for [col (lib/returned-columns
-                                     (lib/query meta/metadata-provider card-query))]
-                            (cond-> col
-                              (:source-alias col)
-                              (update :display-name (fn [display-name]
-                                                      (str (:source-alias col) " → " display-name)))))]
-      (doseq [[message card-def] {"Card with no result metadata"
-                                  card-def
-
-                                  "Card with result metadata"
-                                  (assoc card-def :result-metadata result-metadata)}]
-        (testing (str \newline message)
-          (let [metadata-provider (lib/composed-metadata-provider
-                                   (lib.tu/mock-metadata-provider
-                                    {:cards [card-def]})
-                                   meta/metadata-provider)
-                legacy-query      {:database (meta/id)
-                                   :type     :query
-                                   :query    {:source-card 1}}
-                query             (lib/query metadata-provider legacy-query)
-                breakoutable-cols (lib/breakoutable-columns query)
-                breakout-col      (m/find-first (fn [col]
-                                                  (= (:id col) (meta/id :products :category)))
-                                                breakoutable-cols)]
-            (testing (str "\nbreakoutable-cols =\n" (u/pprint-to-str breakoutable-cols))
-              (is (some? breakout-col)))
-            (when breakout-col
-              (is (=? {:long-display-name "Products → Category"}
-                      (lib/display-info query breakout-col)))
-              (let [query' (lib/breakout query breakout-col)]
-                (is (=? {:stages
-                         [{:lib/type    :mbql.stage/mbql
-                           :source-card 1
-                           :breakout    [[:field
-                                          {:join-alias (symbol "nil #_\"key is not present.\"")}
-                                          "CATEGORY"]]}]}
-                        query'))
-                (is (=? [{:name              "CATEGORY"
-                          :display-name      (if (:result-metadata card-def)
-                                               "Products → Category"
-                                               "Category")
-                          :long-display-name "Products → Category"
-                          :effective-type    :type/Text}]
-                        (map #(lib/display-info query' %)
-                             (lib/breakouts query'))))))
-            (when (:result-metadata card-def)
-              (testing "\nwith broken breakout from broken drill-thru (#31482)"
-                ;; this is a bad field reference, it does not contain a `:join-alias`. For some reason the FE is
-                ;; generating these in drill thrus (in MLv1). We need to figure out how to make stuff work anyway even
-                ;; tho this is technically wrong.
-                (let [query' (lib/breakout query [:field {:lib/uuid (str (random-uuid))} (meta/id :products :category)])]
-                  (is (=? [{:name              "CATEGORY"
-                            :display-name      "Category"
-                            :long-display-name "Products → Category"
-                            :effective-type    :type/Text}]
-                          (map (partial lib/display-info query')
-                               (lib/breakouts query'))))
-                  (is (=? {:display-name      "Products → Category"
-                           :breakout-position 0}
-                          (m/find-first #(= (:id %) (meta/id :products :category))
-                                        (lib/breakoutable-columns query')))))))))))))
->>>>>>> f72e985e
 
 (deftest ^:parallel field-with-temporal-bucket-test
   (let [query (lib/query meta/metadata-provider (meta/table-metadata :checkins))
