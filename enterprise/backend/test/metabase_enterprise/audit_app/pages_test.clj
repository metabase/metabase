--- conflicted
+++ resolved
@@ -13,7 +13,8 @@
    [metabase.test :as mt]
    [metabase.test.fixtures :as fixtures]
    [metabase.util :as u]
-   [ring.util.codec :as codec]))
+   [ring.util.codec :as codec]
+   [toucan2.tools.with-temp :as t2.with-temp]))
 
 (use-fixtures :once (fixtures/initialize :db :test-users))
 
@@ -126,19 +127,11 @@
               (qp/process-query (mt/userland-query query)))))))
 
 (defn- do-with-temp-objects [f]
-<<<<<<< HEAD
-  (mt/with-temp [Database      database {}
-                 Table         table    {:db_id (u/the-id database)}
-                 Card          card     {:table_id (u/the-id table), :database_id (u/the-id database)}
-                 Dashboard     dash     {}
-                 DashboardCard _        {:card_id (u/the-id card), :dashboard_id (u/the-id dash)}]
-=======
   (t2.with-temp/with-temp [:model/Database      database {}
                            :model/Table         table    {:db_id (u/the-id database)}
                            :model/Card          card     {:table_id (u/the-id table), :database_id (u/the-id database)}
                            :model/Dashboard     dash     {}
                            :model/DashboardCard _        {:card_id (u/the-id card), :dashboard_id (u/the-id dash)}]
->>>>>>> 8d23fd74
     (f {:database database, :table table, :card card, :dash dash})))
 
 (defmacro ^:private with-temp-objects [[objects-binding] & body]
