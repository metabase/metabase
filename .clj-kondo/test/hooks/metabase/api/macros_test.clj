--- conflicted
+++ resolved
@@ -10,39 +10,6 @@
     (is-valid-node child)))
 
 (deftest ^:parallel defendpoint-test
-<<<<<<< HEAD
-  (let [form '(api.macros/defendpoint :post "/" :- [:map [:collection_id :int]]
-                "Create a new [[Timeline]]."
-                [_route-params
-                 _query-params
-                 {:keys [icon], collection-id :collection_id, :as body} :- [:map
-                                                                            [:name    ms/NonBlankString]
-                                                                            [:default {:optional true} [:maybe :boolean]]]]
-                (body icon)
-                (body collection-id))
-        node (-> form pr-str api/parse-string)]
-    (is-valid-node node)
-    (let [node' (-> {:node node}
-                    hooks.metabase.api.macros/defendpoint
-                    :node)]
-      (is-valid-node node')
-      (is (= '(do
-                api.macros/defendpoint
-                :post
-                "/"
-                (do
-                  [:map [:collection_id :int]]
-                  [:map
-                   [:name    ms/NonBlankString]
-                   [:default {:optional true} [:maybe :boolean]]])
-                (clojure.core/let [&request      nil
-                                   _route-params nil
-                                   _query-params nil
-                                   {:keys [icon], collection-id :collection_id, :as body} nil]
-                  (body icon)
-                  (body collection-id)))
-             (api/sexpr node'))))))
-=======
   (letfn [(defendpoint [form]
             (let [node (-> form pr-str api/parse-string)]
               (is-valid-node node)
@@ -101,5 +68,4 @@
            (try
              (respond :x)
              (catch Throwable e
-               (raise e))))))))
->>>>>>> a9512c70
+               (raise e))))))))