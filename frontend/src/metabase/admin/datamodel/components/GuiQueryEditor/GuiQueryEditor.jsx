/* eslint-disable react/prop-types */
/* eslint-disable react/no-string-refs */
import cx from "classnames";
import PropTypes from "prop-types";
import { createRef, Component } from "react";
import ReactDOM from "react-dom";
import { t } from "ttag";

import IconBorder from "metabase/components/IconBorder";
import PopoverWithTrigger from "metabase/components/PopoverWithTrigger";
import { DatabaseSchemaAndTableDataSelector } from "metabase/query_builder/components/DataSelector";
import { Icon } from "metabase/ui";
import * as Lib from "metabase-lib";

import { AggregationWidget } from "../AggregationWidget";
<<<<<<< HEAD
import { BreakoutWidget } from "../BreakoutWidget";
=======
import { FilterWidgetList } from "../FilterWidgetList";
>>>>>>> ebb5500c
import { FilterPopover } from "../FilterPopover";
import { FilterWidgetList } from "../FilterWidgetList";

/**
 * @deprecated use MLv2
 */
export class GuiQueryEditor extends Component {
  constructor(props) {
    super(props);

    this.filterPopover = createRef();
    this.guiBuilder = createRef();
  }

  state = {
    expanded: true,
  };

  static propTypes = {
    isShowingDataReference: PropTypes.bool.isRequired,
    setDatasetQuery: PropTypes.func.isRequired,
    features: PropTypes.object,
    supportMultipleAggregations: PropTypes.bool,
  };

  static defaultProps = {
    features: {
      filter: true,
      aggregation: true,
      breakout: true,
      sort: true,
      limit: true,
    },
    supportMultipleAggregations: true,
  };

  renderAdd(text, onClick, targetRefName) {
    const className =
      "AddButton text-light text-bold flex align-center text-medium-hover cursor-pointer no-decoration transition-color";
    if (onClick) {
      return (
        <a className={className} onClick={onClick}>
          {text && <span className="mr1">{text}</span>}
          {this.renderAddIcon(targetRefName)}
        </a>
      );
    } else {
      return (
        <span className={className}>
          {text && <span className="mr1">{text}</span>}
          {this.renderAddIcon(targetRefName)}
        </span>
      );
    }
  }

  renderAddIcon(targetRefName) {
    return (
      <IconBorder borderRadius="3px" ref={targetRefName}>
        <Icon name="add" />
      </IconBorder>
    );
  }

  renderFilters() {
    const { legacyQuery, query, features, setDatasetQuery } = this.props;

    if (!features.filter) {
      return;
    }

    let enabled;
    let filterList;
    let addFilterButton;

    const { isEditable } = Lib.queryDisplayInfo(query);

    if (isEditable) {
      enabled = true;

      const filters = legacyQuery.filters();
      if (filters && filters.length > 0) {
        filterList = (
          <FilterWidgetList
            query={legacyQuery}
            filters={filters}
            removeFilter={index =>
              setDatasetQuery(legacyQuery.removeFilter(index))
            }
            updateFilter={(index, filter) =>
              setDatasetQuery(legacyQuery.updateFilter(index, filter))
            }
          />
        );
      }

      if (legacyQuery.canAddFilter()) {
        addFilterButton = this.renderAdd(
          filterList ? null : t`Add filters to narrow your answer`,
          null,
          "addFilterTarget",
        );
      }
    } else {
      enabled = false;
      addFilterButton = this.renderAdd(
        t`Add filters to narrow your answer`,
        null,
        "addFilterTarget",
      );
    }

    return (
      <div className={cx("Query-section", { disabled: !enabled })}>
        <div className="Query-filters">{filterList}</div>
        <div className="mx2">
          <PopoverWithTrigger
            id="FilterPopover"
            ref={this.filterPopover}
            triggerElement={addFilterButton}
            triggerClasses="flex align-center"
            horizontalAttachments={["left", "center"]}
            autoWidth
          >
            <FilterPopover
              isNew
              query={legacyQuery}
              onChangeFilter={filter =>
                setDatasetQuery(legacyQuery.filter(filter))
              }
              onClose={() => this.filterPopover.current.close()}
            />
          </PopoverWithTrigger>
        </div>
      </div>
    );
  }

  renderAggregation() {
    const {
      query,
      legacyQuery,
      features,
      setDatasetQuery,
      supportMultipleAggregations,
    } = this.props;
    const { isEditable } = Lib.queryDisplayInfo(query);

    if (!features.aggregation) {
      return;
    }
    // aggregation clause.  must have table details available
    if (isEditable) {
      const aggregations = [...legacyQuery.aggregations()];

      if (aggregations.length === 0) {
        // add implicit rows aggregation
        aggregations.push(["rows"]);
      }

      // Placeholder aggregation for showing the add button
      if (supportMultipleAggregations && !legacyQuery.isBareRows()) {
        aggregations.push(null);
      }

      const aggregationList = [];
      for (const [index, aggregation] of aggregations.entries()) {
        aggregationList.push(
          <AggregationWidget
            className="QueryOption p1"
            key={"agg" + index}
            aggregation={aggregation}
            query={legacyQuery}
            onChangeAggregation={aggregation =>
              aggregation
                ? setDatasetQuery(
                    legacyQuery.updateAggregation(index, aggregation),
                  )
                : setDatasetQuery(legacyQuery.removeAggregation(index))
            }
            showMetrics={false}
            showRawData
          >
            {this.renderAdd(null)}
          </AggregationWidget>,
        );
        if (
          aggregations[index + 1] != null &&
          aggregations[index + 1].length > 0
        ) {
          aggregationList.push(
            <span key={"and" + index} className="text-bold">{t`and`}</span>,
          );
        }
      }
      return aggregationList;
    } else {
      // TODO: move this into AggregationWidget?
      return (
        <div className="Query-section Query-section-aggregation disabled">
          <a className="QueryOption p1 flex align-center">{t`Raw data`}</a>
        </div>
      );
    }
  }

  renderDataSection() {
    const { legacyQuery, query, setDatasetQuery } = this.props;

    return (
      <div
        className={
          "GuiBuilder-section GuiBuilder-data flex align-center arrow-right"
        }
      >
        <span className="GuiBuilder-section-label Query-label">{t`Data`}</span>
        {this.props.canChangeTable ? (
          <DatabaseSchemaAndTableDataSelector
            selectedTableId={Lib.sourceTableOrCardId(query)}
            setSourceTableFn={tableId =>
              setDatasetQuery(
                legacyQuery.setSourceTableId(tableId).datasetQuery(),
              )
            }
          />
        ) : (
          <span className="flex align-center px2 py2 text-bold text-grey">
            {legacyQuery.table() && legacyQuery.table().displayName()}
          </span>
        )}
      </div>
    );
  }

  renderFilterSection() {
    if (!this.props.features.filter) {
      return;
    }

    return (
      <div
        className="GuiBuilder-section GuiBuilder-filtered-by flex align-center"
        ref={this.filterSection}
      >
        <span className="GuiBuilder-section-label Query-label">{t`Filtered by`}</span>
        {this.renderFilters()}
      </div>
    );
  }

  renderViewSection() {
    const { features } = this.props;
    if (!features.aggregation && !features.breakout) {
      return;
    }

    return (
      <div
        className="GuiBuilder-section GuiBuilder-view flex align-center px1 pr2"
        ref="viewSection"
      >
        <span className="GuiBuilder-section-label Query-label">{t`View`}</span>
        {this.renderAggregation()}
      </div>
    );
  }

  componentDidUpdate() {
    const guiBuilder = this.guiBuilder.current;
    if (!guiBuilder) {
      return;
    }

    // HACK: magic number "5" accounts for the borders between the sections?
    const contentWidth =
      ["data", "filter", "view", "groupedBy", "sortLimit"].reduce(
        (acc, ref) => {
          const node = ReactDOM.findDOMNode(this.refs[`${ref}Section`]);
          return acc + (node ? node.offsetWidth : 0);
        },
        0,
      ) + 5;
    const guiBuilderWidth = guiBuilder.offsetWidth;

    const expanded = contentWidth < guiBuilderWidth;
    if (this.state.expanded !== expanded) {
      this.setState({ expanded });
    }
  }

  render() {
    return (
      <div
        className={cx("GuiBuilder rounded shadowed", {
          "GuiBuilder--expand": this.state.expanded,
        })}
        ref={this.guiBuilder}
      >
        <div className="GuiBuilder-row flex">
          {this.renderDataSection()}
          {this.renderFilterSection()}
        </div>
        <div className="GuiBuilder-row flex flex-full">
          {this.renderViewSection()}
          <div className="flex-full" />
          {this.props.children}
        </div>
      </div>
    );
  }
}<|MERGE_RESOLUTION|>--- conflicted
+++ resolved
@@ -2,7 +2,7 @@
 /* eslint-disable react/no-string-refs */
 import cx from "classnames";
 import PropTypes from "prop-types";
-import { createRef, Component } from "react";
+import { Component, createRef } from "react";
 import ReactDOM from "react-dom";
 import { t } from "ttag";
 
@@ -13,11 +13,6 @@
 import * as Lib from "metabase-lib";
 
 import { AggregationWidget } from "../AggregationWidget";
-<<<<<<< HEAD
-import { BreakoutWidget } from "../BreakoutWidget";
-=======
-import { FilterWidgetList } from "../FilterWidgetList";
->>>>>>> ebb5500c
 import { FilterPopover } from "../FilterPopover";
 import { FilterWidgetList } from "../FilterWidgetList";
 
