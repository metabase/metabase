(ns metabase-enterprise.advanced-permissions.models.permissions.block-permissions-test
  (:require
   [clojure.test :refer :all]
   [metabase.models.data-permissions :as data-perms]
   [metabase.models.data-permissions.graph :as data-perms.graph]
   [metabase.models.interface :as mi]
   [metabase.models.permissions :as perms]
   [metabase.models.permissions-group :as perms-group]
   [metabase.query-processor :as qp]
   [metabase.query-processor.middleware.permissions :as qp.perms]
   [metabase.test :as mt]
   [metabase.util :as u]
   [toucan2.core :as t2]))

;;;; Graph-related stuff

(defn- test-db-perms [group-id]
  (get-in (data-perms.graph/api-graph) [:groups group-id (mt/id) :view-data]))

(defn- api-test-db-perms [group-id]
  (not-empty
   (into {}
         (map (fn [[k v]]
                [k (cond-> v (string? v) keyword)]))
         (get-in (mt/user-http-request :crowberto :get 200 "permissions/graph")
                 [:groups group-id (mt/id) :view-data]))))

(deftest graph-test
  (testing "block permissions are ellided from the graph"
    (doseq [[message perms] {"the graph function"
                             test-db-perms

                             "the API"
                             api-test-db-perms}]
      (testing (str message "\n"))
      (mt/with-temp [:model/PermissionsGroup {group-id :id} {}]
        (data-perms/set-database-permission! group-id (mt/id) :perms/view-data :blocked)
        (is (nil? (perms group-id)))))))

(defn- grant-block-perms! [group-id]
  (data-perms.graph/update-data-perms-graph!
   (-> (data-perms.graph/api-graph)
       (assoc-in [:groups group-id (mt/id) :view-data] :blocked)
       (assoc-in [:groups group-id (mt/id) :create-queries] :no))))

(defn- api-grant-block-perms! [group-id]
  (let [current-graph (data-perms.graph/api-graph)
        new-graph     (assoc-in current-graph [:groups group-id (mt/id) :view-data] :blocked)
        result        (mt/with-premium-features #{:advanced-permissions}
                        (mt/user-http-request :crowberto :put 200 "permissions/graph" new-graph))]
    (is (nil? (get-in result [:groups group-id (mt/id) :view-data])))))

(deftest api-throws-error-if-premium-feature-not-enabled
  (testing "PUT /api/permissions/graph"
    (testing (str "fails when a group has a block permission set, and the instance doesn't have the "
                  ":advanced-permissions premium feature enabled")
<<<<<<< HEAD
      (mt/with-temp [PermissionsGroup {group-id :id}]
=======
      (t2.with-temp/with-temp [:model/PermissionsGroup {group-id :id}]
>>>>>>> 8d23fd74
        ;; Revoke native perms so that we can set block perms
        (data-perms/set-database-permission! group-id (mt/id) :perms/create-queries :query-builder)
        (let [current-graph (data-perms.graph/api-graph)
              new-graph     (assoc-in current-graph [:groups group-id (mt/id) :view-data] :blocked)
              result        (mt/with-premium-features #{} ; disable premium features
                              (mt/user-http-request :crowberto :put 402 "permissions/graph" new-graph))]
          (is (= "The blocked permissions functionality is only enabled if you have a premium token with the advanced-permissions feature."
                 result)))))))

(deftest update-graph-test
  (testing "Should be able to set block permissions with"
    (doseq [[description grant!] {"the graph update function"
                                  (fn [group-id]
                                    (mt/with-premium-features #{:advanced-permissions}
                                      (grant-block-perms! group-id)))

                                  "the perms graph API endpoint"
                                  api-grant-block-perms!}]
      (testing (str description "\n")
<<<<<<< HEAD
        (mt/with-temp [PermissionsGroup {group-id :id}]
=======
        (t2.with-temp/with-temp [:model/PermissionsGroup {group-id :id}]
>>>>>>> 8d23fd74
          (testing "Group should have unrestricted view-data perms upon creation"
            (is (= :unrestricted
                   (test-db-perms group-id)))
            ; Revoke native perms so that we can set block perms
            (data-perms/set-database-permission! group-id (mt/id) :perms/create-queries :query-builder)
            (testing "group has no existing permissions"
              (mt/with-restored-data-perms-for-group! group-id
                (grant! group-id)
                (is (nil? (test-db-perms group-id))))))
          (testing "group has existing data permissions... :block should remove them"
            (mt/with-restored-data-perms-for-group! group-id
              (data-perms/set-database-permission! group-id (mt/id) :perms/view-data :unrestricted)
              (grant! group-id)
              (is (nil? (test-db-perms group-id)))
              (is (= #{:blocked}
                     (t2/select-fn-set :perm_value
                                       :model/DataPermissions
                                       {:where [:and
                                                [:= :db_id (mt/id)]
                                                [:= :group_id group-id]
                                                [:= :perm_type (u/qualified-name :perms/view-data)]]}))))))))))

(deftest update-graph-delete-sandboxes-test
  (testing "When setting `:blocked` permissions any GTAP rows for that Group/Database should get deleted."
    (mt/with-premium-features #{:sandboxes :advanced-permissions}
      (mt/with-model-cleanup [:model/Permissions]
        (mt/with-temp [:model/PermissionsGroup       {group-id :id} {}
                       :model/GroupTableAccessPolicy _ {:table_id (mt/id :venues)
                                                        :group_id group-id}]
          (grant-block-perms! group-id)
          (is (nil? (test-db-perms group-id)))
          (is (not (t2/exists? :model/GroupTableAccessPolicy :group_id group-id))))))))

(deftest update-graph-data-perms-should-delete-block-perms-test
  (testing "granting data permissions for a table should not delete existing block permissions"
    (mt/with-temp [:model/PermissionsGroup {group-id :id} {}]
      (data-perms/set-database-permission! group-id (mt/id) :perms/view-data :blocked)
      (is (nil? (test-db-perms group-id)))
      (data-perms/set-table-permission! group-id (mt/id :venues) :perms/view-data :unrestricted)
      (is (= {"PUBLIC" {(mt/id :venues) :unrestricted}}
             (test-db-perms group-id))))))

(deftest update-graph-disallow-native-query-perms-test
  (testing "Disallow block permissions + native query permissions"
    (mt/with-temp [:model/PermissionsGroup {group-id :id} {}]
      (testing "via the fn"
        (is (thrown-with-msg?
             clojure.lang.ExceptionInfo
             #"Invalid DB permissions: If you have write access for native queries, you must have data access to all schemas."
             (data-perms.graph/update-data-perms-graph! [group-id (mt/id)] {:view-data :blocked
                                                                            :create-queries :query-builder-and-native}))))
      (testing "via the API"
        (let [current-graph (data-perms.graph/api-graph)
              new-graph     (assoc-in current-graph
                                      [:groups group-id (mt/id)]
                                      {:view-data :blocked :create-queries :query-builder-and-native})]
          (is (=? #"Cannot parse permissions graph because it is invalid.*"
                  (mt/with-premium-features #{:advanced-permissions}
                    (mt/user-http-request :crowberto :put 400 "permissions/graph" new-graph)))))))))

(deftest delete-database-delete-block-perms-test
  (testing "If a Database gets DELETED, any block permissions for it should get deleted too."
    (mt/with-temp [:model/Database    {db-id :id} {}]
      (data-perms/set-database-permission! (u/the-id (perms-group/all-users)) db-id :perms/view-data :blocked)
      (letfn [(perms-exist? []
                (t2/exists? :model/DataPermissions :db_id db-id :perm_value :blocked))]
        (is (perms-exist?))
        (t2/delete! :model/Database :id db-id)
        (is (not (perms-exist?)))))))

;;;; QP perms-check related stuff.

(deftest qp-block-permissions-test
  (mt/with-temp-copy-of-db
    (let [query {:database (mt/id)
                 :type     :query
                 :query    {:source-table (mt/id :venues)
                            :limit        1}}]
      (mt/with-temp [:model/User                       {user-id :id} {}
                     :model/PermissionsGroup           {group-id :id} {}
                     :model/PermissionsGroupMembership _ {:group_id group-id :user_id user-id}
                     :model/Collection                 {collection-id :id} {}
                     :model/Card                       {card-id :id} {:collection_id collection-id
                                                                      :dataset_query query}
                     :model/Permissions                _ {:group_id group-id :object (perms/collection-read-path collection-id)}]
        (mt/with-premium-features #{:advanced-permissions}
          (mt/with-no-data-perms-for-all-users!
            (data-perms/set-database-permission! (perms-group/all-users) (mt/id) :perms/view-data :unrestricted)
            (data-perms/set-database-permission! (perms-group/all-users) (mt/id) :perms/create-queries :no)
            (data-perms/set-database-permission! group-id (mt/id) :perms/view-data :unrestricted)
            (data-perms/set-database-permission! group-id (mt/id) :perms/create-queries :no)
            (letfn [(run-ad-hoc-query []
                      (mt/with-current-user user-id
                        (qp/process-query query)))
                    (run-saved-question []
                      (binding [qp.perms/*card-id* card-id]
                        (run-ad-hoc-query)))
                    (check-block-perms []
                      (mt/with-current-user user-id
                        (#'qp.perms/check-block-permissions query)))]
              (testing "sanity check: should not be able to run ad-hoc query"
                (is (thrown-with-msg?
                     clojure.lang.ExceptionInfo
                     #"You do not have permissions to run this query"
                     (run-ad-hoc-query))))
              (testing "sanity check: should be able to run query as saved Question before block perms are set."
                (is (run-saved-question))
                (is (= true (check-block-perms))))
              ;; 'grant' the block permissions.
              (testing "the highest permission level from any group wins (block doesn't override other groups anymore)"
                (data-perms/set-database-permission! group-id (mt/id) :perms/view-data :blocked)
                (testing "if EE token does not have the `:advanced-permissions` feature: should not do check"
                  (mt/with-premium-features #{}
                    (is (nil? (check-block-perms)))))
                (testing "should still not be able to run ad-hoc query"
                  (is (thrown-with-msg?
                       clojure.lang.ExceptionInfo
                       #"You do not have permissions to run this query"
                       (run-ad-hoc-query))))
                (testing "should STILL be able to run query as saved Question"
                  (is (run-saved-question))
                  (is (= true (check-block-perms)))))
              (testing "once blocked in all groups, now access is truly blocked"
                (data-perms/set-database-permission! (perms-group/all-users) (mt/id) :perms/view-data :blocked)
                (testing "disallow running the query"
                  (is (thrown-with-msg?
                       clojure.lang.ExceptionInfo
                       #"You do not have permissions to run this query"
                       (check-block-perms)))
                  (is (thrown-with-msg?
                       clojure.lang.ExceptionInfo
                       #"You do not have permissions to run this query"
                       (run-saved-question))))))))))))

(deftest legacy-no-self-service-test
  (mt/with-temp-copy-of-db
    (let [query {:database (mt/id)
                 :type     :query
                 :query    {:source-table (mt/id :venues)
                            :limit        1}}]
      (mt/with-temp [:model/User                       {user-id :id} {}
                     :model/PermissionsGroup           {group-id :id} {}
                     :model/PermissionsGroupMembership _ {:group_id group-id :user_id user-id}]
        (mt/with-premium-features #{:advanced-permissions}
          (mt/with-no-data-perms-for-all-users!
            (testing "legacy-no-self-service does not override block perms for a table"
              (data-perms/set-database-permission! (perms-group/all-users) (mt/id) :perms/view-data :blocked)
              (data-perms/set-database-permission! (perms-group/all-users) (mt/id) :perms/create-queries :no)
              (data-perms/set-database-permission! group-id (mt/id) :perms/view-data :legacy-no-self-service)
              (data-perms/set-database-permission! group-id (mt/id) :perms/create-queries :no)
              (is (thrown-with-msg?
                   clojure.lang.ExceptionInfo
                   #"You do not have permissions to run this query"
                   (mt/with-current-user user-id
                     (#'qp.perms/check-block-permissions query)))))

            (testing "unrestricted overrides block perms for a table even if other tables have legacy-no-self-service"
              (data-perms/set-table-permission! group-id (mt/id :venues) :perms/view-data :unrestricted)
              (data-perms/set-table-permission! group-id (mt/id :orders) :perms/view-data :legacy-no-self-service)
              (is (true? (mt/with-current-user user-id
                           (#'qp.perms/check-block-permissions query)))))))))))

(deftest nested-query-full-block-permissions-test
  (mt/with-premium-features #{:advanced-permissions}
    (mt/with-non-admin-groups-no-root-collection-perms
      (mt/with-temp [:model/Collection disallowed-collection {}
                     :model/Card       parent-card           {:dataset_query {:database (mt/id)
                                                                              :type     :native
                                                                              :native   {:query "SELECT id FROM venues ORDER BY id ASC LIMIT 2;"}}
                                                              :database_id   (mt/id)
                                                              :collection_id (u/the-id disallowed-collection)}
                     :model/Collection allowed-collection    {}
                     :model/Card       child-card            {:dataset_query {:database (mt/id)
                                                                              :type     :query
                                                                              :query    {:source-table (format "card__%d" (u/the-id parent-card))}}
                                                              :collection_id (u/the-id allowed-collection)}]
        (letfn [(rasta-view-data-perm= [perm] (is (= perm
                                                     (get-in (data-perms/permissions-for-user (mt/user->id :rasta)) [(mt/id) :perms/view-data]))
                                                  "rasta should be blocked for this table."))]
          (mt/with-no-data-perms-for-all-users!
            (data-perms/set-database-permission! (perms-group/all-users) (mt/id) :perms/view-data :blocked)
            (perms/grant-collection-read-permissions! (perms-group/all-users) allowed-collection)
            (letfn [(process-query-for-card [card]
                      (mt/user-http-request :rasta :post (format "card/%d/query" (u/the-id card))))]
              (testing "Should be able to run a Card with another Card as its source query with just perms for the former (#15131)"
                (testing "Should not be able to run the parent Card"
                  (mt/with-test-user :rasta
                    (is (not (mi/can-read? disallowed-collection)))
                    (is (not (mi/can-read? parent-card))))
                  (is (= "You don't have permissions to do that."
                         (process-query-for-card parent-card))))
                (testing "Should not be able to run the child Card due to Block permissions"
                  (mt/with-test-user :rasta
                    (is (not (mi/can-read? parent-card)))
                    (is (mi/can-read? allowed-collection))
                    (is (mi/can-read? child-card)))
                  (rasta-view-data-perm= :blocked)
                  (testing "Data perms prohibit running queries"
                    (is (thrown-with-msg?
                         clojure.lang.ExceptionInfo
                         #"You do not have permissions to run this query"
                         (mt/rows (process-query-for-card child-card)))
                        "Even if the user has can-write? on a Card, they should not be able to run it because they are blocked on Card's db"))))
              (testing "view-data = unrestricted is required to allow running the query (#15131)"
                (mt/with-restored-data-perms!
                  (data-perms/set-database-permission! (perms-group/all-users) (mt/id) :perms/view-data :unrestricted)
                  (rasta-view-data-perm= :unrestricted)
                  (is (= [[1] [2]] (mt/rows (process-query-for-card child-card)))
                      "view-data = unrestricted is sufficient to allow running the query"))))))))))

;; Similar to the above test, but with table-level block in place for the nested query
(deftest nested-query-table-level-block-permissions-test
  (mt/with-premium-features #{:advanced-permissions}
    (mt/with-non-admin-groups-no-root-collection-perms
      (mt/with-temp [:model/Collection collection {}
                     :model/Card       parent-card           {:dataset_query {:database (mt/id)
                                                                              :type     :native
                                                                              :native   {:query "SELECT id FROM venues ORDER BY id ASC LIMIT 2;"}}
                                                              :database_id   (mt/id)
                                                              :collection_id (u/the-id collection)}
                     :model/Card       child-card            {:dataset_query {:database (mt/id)
                                                                              :type     :query
                                                                              :query    {:source-table (format "card__%d" (u/the-id parent-card))}}
                                                              :collection_id (u/the-id collection)}]
        (letfn [(rasta-view-data-perm= [perm] (is (= perm
                                                     (get-in (data-perms/permissions-for-user (mt/user->id :rasta))
                                                             [(mt/id) :perms/view-data (mt/id :venues)]))
                                                  "rasta should be blocked for this table."))]
          (mt/with-full-data-perms-for-all-users!
            (data-perms/set-table-permission! (perms-group/all-users) (mt/id :venues) :perms/view-data :blocked)
            (perms/grant-collection-read-permissions! (perms-group/all-users) collection)
            (letfn [(process-query-for-card [card]
                      (mt/user-http-request :rasta :post (format "card/%d/query" (u/the-id card))))]
              (mt/with-test-user :rasta
                (rasta-view-data-perm= :blocked)
                (testing "Should not be able to run the parent Card due to Block permissions"
                  (is (mi/can-read? parent-card))
                  (is (thrown-with-msg?
                       clojure.lang.ExceptionInfo
                       #"You do not have permissions to run this query"
                       (mt/rows (process-query-for-card child-card)))))

                (testing "Should not be able to run the child Card due to Block permissions"
                  (mt/with-test-user :rasta
                    (is (mi/can-read? parent-card))
                    (is (mi/can-read? collection))
                    (is (mi/can-read? child-card)))
                  (is (thrown-with-msg?
                       clojure.lang.ExceptionInfo
                       #"You do not have permissions to run this query"
                       (mt/rows (process-query-for-card child-card)))
                      "Even if the user has can-write? on a Card, they should not be able to run it because they are blocked on Card's db"))

                (testing "view-data = unrestricted is required to allow running the query"
                  (data-perms/set-table-permission! (perms-group/all-users) (mt/id :venues)  :perms/view-data :unrestricted)
                  (is (= [[1] [2]] (mt/rows (process-query-for-card child-card)))
                      "view-data = unrestricted is sufficient to allow running the query"))))))))))

(deftest cannot-run-any-native-queries-when-blocked-test
  (mt/with-premium-features #{:advanced-permissions}
    (mt/with-non-admin-groups-no-root-collection-perms
      (mt/with-temp [:model/Collection allowed-collection    {}
                     :model/Collection disallowed-collection {}
                     :model/Card       parent-card           {:dataset_query {:database (mt/id)
                                                                              :type     :native
                                                                              :native   {:query "SELECT id FROM venues ORDER BY id ASC LIMIT 2;"}}
                                                              :database_id   (mt/id)
                                                              :collection_id (u/the-id disallowed-collection)}
                     :model/Card       child-card            {:dataset_query {:database (mt/id)
                                                                              :type     :query
                                                                              :query    {:source-table (format "card__%d" (u/the-id parent-card))}}
                                                              :collection_id (u/the-id allowed-collection)}]
        (letfn [(process-query-for-card [card]
                  (mt/user-http-request :rasta :post (format "card/%d/query" (u/the-id card))))]
          (testing "Cannot run native queries when a single table is unrestricted and the rest are blocked"
            (mt/with-no-data-perms-for-all-users!
              (data-perms/set-database-permission! (perms-group/all-users) (mt/id) :perms/view-data :blocked)
              (data-perms/set-table-permission! (perms-group/all-users) (mt/id :venues) :perms/view-data :unrestricted)
              (perms/grant-collection-read-permissions! (perms-group/all-users) allowed-collection)
              (is (thrown-with-msg?
                   clojure.lang.ExceptionInfo
                   #"You do not have permissions to run this query"
                   (mt/rows (process-query-for-card child-card)))
                  "Someone with `:blocked` permissions on ANY table in the database cannot run ANY card with native queries, including as a source for another card.")))
          ;; update collection perms in place:
          (perms/revoke-collection-permissions! (perms-group/all-users) allowed-collection)
          (testing "Cannot run native queries when a single table is blocked and the rest are unrestricted"
            (mt/with-no-data-perms-for-all-users!
              (data-perms/set-database-permission! (perms-group/all-users) (mt/id) :perms/view-data :unrestricted)
              (data-perms/set-table-permission! (perms-group/all-users) (mt/id :venues) :perms/view-data :blocked)
              (perms/grant-collection-read-permissions! (perms-group/all-users) allowed-collection)
              (is (thrown-with-msg?
                   clojure.lang.ExceptionInfo
                   #"You do not have permissions to run this query"
                   (mt/rows (process-query-for-card child-card)))
                  "Someone with `:blocked` permissions on ANY table in the database cannot run ANY card with native queries, including as a source for another card."))))))))

(deftest native-queries-against-db-with-some-blocked-table-is-illegal-test
  (mt/with-premium-features #{:advanced-permissions}
    (mt/with-temp [:model/Card {card-id :id {db-id :database} :dataset_query} {:dataset_query (mt/native-query {:query "select 1"})}]
      (mt/with-no-data-perms-for-all-users!
        (data-perms/set-database-permission! (perms-group/all-users) db-id :perms/create-queries (data-perms/most-permissive-value :perms/create-queries))
        (data-perms/set-database-permission! (perms-group/all-users) db-id :perms/view-data (data-perms/most-permissive-value :perms/view-data))
        ;; rasta has access to the database:
        (is (= [[1]]
               (mt/rows (mt/user-http-request :rasta :post 202 (format "card/%d/query" card-id)))))

        ;; block a single table on the db:
        (let [tables-in-db (map :id (:tables (t2/hydrate (t2/select-one :model/Database db-id) :tables)))
              table-id (rand-nth tables-in-db)]
          (data-perms/set-table-permissions! (perms-group/all-users) :perms/view-data {table-id :blocked}))
        (is (thrown-with-msg?
             clojure.lang.ExceptionInfo
             #"You do not have permissions to run this query"
             (mt/rows (mt/user-http-request :rasta :post (format "card/%d/query" card-id)))))))))<|MERGE_RESOLUTION|>--- conflicted
+++ resolved
@@ -10,7 +10,8 @@
    [metabase.query-processor.middleware.permissions :as qp.perms]
    [metabase.test :as mt]
    [metabase.util :as u]
-   [toucan2.core :as t2]))
+   [toucan2.core :as t2]
+   [toucan2.tools.with-temp :as t2.with-temp]))
 
 ;;;; Graph-related stuff
 
@@ -54,11 +55,7 @@
   (testing "PUT /api/permissions/graph"
     (testing (str "fails when a group has a block permission set, and the instance doesn't have the "
                   ":advanced-permissions premium feature enabled")
-<<<<<<< HEAD
-      (mt/with-temp [PermissionsGroup {group-id :id}]
-=======
       (t2.with-temp/with-temp [:model/PermissionsGroup {group-id :id}]
->>>>>>> 8d23fd74
         ;; Revoke native perms so that we can set block perms
         (data-perms/set-database-permission! group-id (mt/id) :perms/create-queries :query-builder)
         (let [current-graph (data-perms.graph/api-graph)
@@ -78,11 +75,7 @@
                                   "the perms graph API endpoint"
                                   api-grant-block-perms!}]
       (testing (str description "\n")
-<<<<<<< HEAD
-        (mt/with-temp [PermissionsGroup {group-id :id}]
-=======
         (t2.with-temp/with-temp [:model/PermissionsGroup {group-id :id}]
->>>>>>> 8d23fd74
           (testing "Group should have unrestricted view-data perms upon creation"
             (is (= :unrestricted
                    (test-db-perms group-id)))
