--- conflicted
+++ resolved
@@ -1,13 +1,7 @@
 (ns metabase.server.middleware.session
   "Ring middleware related to session (binding current user and permissions)."
   (:require
-<<<<<<< HEAD
-   [clojure.tools.logging :as log]
    [honey.sql.helpers :as sql.helpers]
-=======
-   [clojure.java.jdbc :as jdbc]
-   [honeysql.helpers :as hh]
->>>>>>> dad3d414
    [java-time :as t]
    [metabase.api.common
     :as api
@@ -28,7 +22,6 @@
    [metabase.public-settings.premium-features :as premium-features]
    [metabase.server.request.util :as request.u]
    [metabase.util :as u]
-   #_{:clj-kondo/ignore [:discouraged-namespace]}
    [metabase.util.honeysql-extensions :as hx]
    [metabase.util.i18n :as i18n :refer [deferred-trs deferred-tru trs tru]]
    [metabase.util.log :as log]
