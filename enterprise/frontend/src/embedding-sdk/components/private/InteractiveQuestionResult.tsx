import cx from "classnames";
import type { ReactElement } from "react";
import { useState } from "react";
import { t } from "ttag";

import {
  SdkError,
  SdkLoader,
} from "embedding-sdk/components/private/PublicComponentWrapper";
import {
  BackButton,
  FilterBar,
  QuestionResetButton,
  Title,
  Filter,
  FilterButton,
  Summarize,
  SummarizeButton,
<<<<<<< HEAD
  Notebook,
  NotebookButton,
=======
  QuestionVisualization,
>>>>>>> 0a90cd05
} from "embedding-sdk/components/public/InteractiveQuestion";
import {
  useInteractiveQuestionContext,
  useInteractiveQuestionData,
} from "embedding-sdk/components/public/InteractiveQuestion/context";
import CS from "metabase/css/core/index.css";
import { Box, Button, Flex, Group, Stack } from "metabase/ui";

interface InteractiveQuestionResultProps {
  height?: string | number;
}

export const InteractiveQuestionResult = ({
  height,
}: InteractiveQuestionResultProps): ReactElement => {
<<<<<<< HEAD
  const {
    defaultHeight,
    isQueryRunning,
    isQuestionLoading,
    queryResults,
    question,
    isFilterOpen,
    isSummarizeOpen,
    isNotebookOpen,
  } = useInteractiveQuestionContext();
=======
  const [isFilterOpen, setIsFilterOpen] = useState(false);
  const [isSummarizeOpen, setIsSummarizeOpen] = useState(false);

  const { isQuestionLoading } = useInteractiveQuestionContext();

  const { defaultHeight, isQueryRunning, queryResults, question } =
    useInteractiveQuestionData();
>>>>>>> 0a90cd05

  if (isQuestionLoading || isQueryRunning) {
    return <SdkLoader />;
  }

  if (!question || !queryResults) {
    return <SdkError message={t`Question not found`} />;
  }

  if (isFilterOpen) {
    return (
      <Stack>
        <Button onClick={() => setIsFilterOpen(!isFilterOpen)}>
          {t`Close`}
        </Button>
        <Filter />
      </Stack>
    );
  }

  if (isSummarizeOpen) {
    return <Summarize onClose={() => setIsSummarizeOpen(false)} />;
  }

  if (isNotebookOpen) {
    return <Notebook />;
  }

  return (
    <Box
      className={cx(CS.flexFull, CS.fullWidth)}
      h={height ?? defaultHeight}
      bg="var(--mb-color-bg-question)"
    >
      <Stack h="100%">
        <Flex direction="row" gap="md" px="md" align="center">
          <BackButton />
          <Title />
          <QuestionResetButton />
<<<<<<< HEAD
          <FilterButton />
          <SummarizeButton />
          <NotebookButton />
=======
          <FilterButton onClick={() => setIsFilterOpen(!isFilterOpen)} />
          <SummarizeButton
            isOpen={isSummarizeOpen}
            onClose={() => setIsSummarizeOpen(false)}
          />
>>>>>>> 0a90cd05
        </Flex>

        <FilterBar />

        <Group h="100%" pos="relative" align="flex-start">
          <QuestionVisualization />
        </Group>
      </Stack>
    </Box>
  );
};<|MERGE_RESOLUTION|>--- conflicted
+++ resolved
@@ -16,12 +16,9 @@
   FilterButton,
   Summarize,
   SummarizeButton,
-<<<<<<< HEAD
   Notebook,
   NotebookButton,
-=======
   QuestionVisualization,
->>>>>>> 0a90cd05
 } from "embedding-sdk/components/public/InteractiveQuestion";
 import {
   useInteractiveQuestionContext,
@@ -37,26 +34,14 @@
 export const InteractiveQuestionResult = ({
   height,
 }: InteractiveQuestionResultProps): ReactElement => {
-<<<<<<< HEAD
-  const {
-    defaultHeight,
-    isQueryRunning,
-    isQuestionLoading,
-    queryResults,
-    question,
-    isFilterOpen,
-    isSummarizeOpen,
-    isNotebookOpen,
-  } = useInteractiveQuestionContext();
-=======
   const [isFilterOpen, setIsFilterOpen] = useState(false);
   const [isSummarizeOpen, setIsSummarizeOpen] = useState(false);
+  const [isNotebookOpen, setIsNotebookOpen] = useState(false);
 
   const { isQuestionLoading } = useInteractiveQuestionContext();
 
   const { defaultHeight, isQueryRunning, queryResults, question } =
     useInteractiveQuestionData();
->>>>>>> 0a90cd05
 
   if (isQuestionLoading || isQueryRunning) {
     return <SdkLoader />;
@@ -82,7 +67,7 @@
   }
 
   if (isNotebookOpen) {
-    return <Notebook />;
+    return <Notebook onClick={() => setIsNotebookOpen(!isNotebookOpen)} />;
   }
 
   return (
@@ -96,17 +81,15 @@
           <BackButton />
           <Title />
           <QuestionResetButton />
-<<<<<<< HEAD
-          <FilterButton />
-          <SummarizeButton />
-          <NotebookButton />
-=======
           <FilterButton onClick={() => setIsFilterOpen(!isFilterOpen)} />
           <SummarizeButton
             isOpen={isSummarizeOpen}
             onClose={() => setIsSummarizeOpen(false)}
           />
->>>>>>> 0a90cd05
+          <NotebookButton
+            isOpen={isNotebookOpen}
+            onClose={() => setIsNotebookOpen(false)}
+          />
         </Flex>
 
         <FilterBar />
