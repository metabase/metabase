--- conflicted
+++ resolved
@@ -71,13 +71,16 @@
   alwaysExpanded,
   disableSearch,
 }: QueryColumnPickerProps) {
-<<<<<<< HEAD
   const sections: QueryColumnPickerSection[] = useMemo(() => {
     const columnSections = columnGroups.map((group) => {
       const groupInfo = Lib.displayInfo(query, stageIndex, group);
 
       const items = Lib.getColumnsFromColumnGroup(group).map((column) => ({
-        ...Lib.displayInfo(query, stageIndex, column),
+        ...Lib.displayInfo(
+          query,
+          stageIndex,
+          getColumnWithoutBucketing(column, hasTemporalBucketing, hasBinning),
+        ),
         column,
       }));
 
@@ -88,31 +91,14 @@
       };
     });
     return [...columnSections, ...(extraSections ?? [])];
-  }, [query, stageIndex, columnGroups, extraSections]);
-=======
-  const sections: Sections[] = useMemo(
-    () =>
-      columnGroups.map((group) => {
-        const groupInfo = Lib.displayInfo(query, stageIndex, group);
-
-        const items = Lib.getColumnsFromColumnGroup(group).map((column) => ({
-          ...Lib.displayInfo(
-            query,
-            stageIndex,
-            getColumnWithoutBucketing(column, hasTemporalBucketing, hasBinning),
-          ),
-          column,
-        }));
-
-        return {
-          name: groupInfo.displayName,
-          icon: getColumnGroupIcon(groupInfo),
-          items,
-        };
-      }),
-    [query, stageIndex, columnGroups, hasTemporalBucketing, hasBinning],
-  );
->>>>>>> f0bffec1
+  }, [
+    query,
+    stageIndex,
+    columnGroups,
+    extraSections,
+    hasTemporalBucketing,
+    hasBinning,
+  ]);
 
   const handleSelect = useCallback(
     (column: Lib.ColumnMetadata) => {
