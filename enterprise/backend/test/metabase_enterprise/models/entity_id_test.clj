(ns ^:mb/once metabase-enterprise.models.entity-id-test
  "To support serialization, all exported entities should have either an external name (eg. a database path) or a
  generated NanoID in a column called entity_id. There's a property :entity_id to automatically populate that field.

  This file makes it impossible to forget to add entity_id to new entities. It tests that every entity is either
  explicitly excluded, or has the :entity_id property."
  (:require
   [clojure.test :refer :all]
   [metabase-enterprise.serialization.v2.backfill-ids :as serdes.backfill]
   [metabase-enterprise.serialization.v2.entity-ids :as v2.entity-ids]
<<<<<<< HEAD
=======
   [metabase-enterprise.serialization.v2.models :as serdes.models]
>>>>>>> 9108dd75
   [metabase.models]
   [metabase.models.revision-test]
   [metabase.models.serialization :as serdes]))

(set! *warn-on-reflection* true)

(comment metabase.models/keep-me
         metabase.models.revision-test/keep-me)

(def ^:private entities-external-name
  "Entities with external names, so they don't need a generated entity_id."
  #{;; Databases have external names based on their URLs; tables are nested under databases; fields under tables.
    :model/Database
    :model/Table
    :model/Field
    :model/FieldValues
    ;; Settings have human-selected unique names.
    :model/Setting})

(def ^:private entities-not-exported
  "Entities that are either:
  - not exported in serialization; or
  - exported as a child of something else (eg. timeline_event under timeline)
  so they don't need a generated entity_id."
  #{:model/ApiKey
    :model/HTTPAction
    :model/ImplicitAction
    :model/QueryAction
    :model/ApplicationPermissionsRevision
    :model/AuditLog
    :model/BookmarkOrdering
    :model/CacheConfig
    :model/CardBookmark
    :model/CollectionBookmark
    :model/DashboardBookmark
    :model/DataPermissions
    :model/CollectionPermissionGraphRevision
    :model/DashboardCardSeries
    :model/LoginHistory
    :model/FieldUsage
    :model/FieldValues
    :model/LegacyMetric
    :model/LegacyMetricImportantField
    :model/ModelIndex
    :model/ModelIndexValue
    :model/ModerationReview
    :model/ParameterCard
    :model/Permissions
    :model/PermissionsGroup
    :model/PermissionsGroupMembership
    :model/PermissionsRevision
    :model/PersistedInfo
    :model/Pulse
    :model/PulseCard
    :model/PulseChannel
    :model/PulseChannelRecipient
    :model/Query
    :model/QueryAnalysis
    :model/QueryCache
    :model/QueryExecution
    :model/QueryField
    :model/QueryTable
    :model/RecentViews
    :model/Revision
    :model/Secret
    :model/Session
    :model/TablePrivileges
    :model/TaskHistory
    :model/TimelineEvent
    :model/User
    :model/UserParameterValue
    :model/ViewLog
    :model/GroupTableAccessPolicy
    :model/ConnectionImpersonation
    :model/CloudMigration})

(deftest ^:parallel comprehensive-entity-id-test
  (let [entity-id-models (->> (v2.entity-ids/toucan-models)
                              (remove (fn [model]
                                        (not= (namespace model) "model")))
                              (remove entities-not-exported)
                              (remove entities-external-name))]
    (testing "All exported models should get entity id except those with other unique property (like name)"
      (is (= (set (concat serdes.models/exported-models
                          ;; those are inline models which still have entity_id
                          ["DashboardCard" "DashboardTab" "Dimension"]))
             (set (->> (concat entity-id-models
                               entities-external-name)
                       (map name))))))
    (doseq [model entity-id-models]
      (testing (format (str "Model %s should either: have the ::mi/entity-id property, or be explicitly listed as having "
                            "an external name, or explicitly listed as excluded from serialization")
                       model)
        (is (serdes.backfill/has-entity-id? model))))))

(deftest ^:parallel comprehensive-identity-hash-test
  (doseq [model (->> (v2.entity-ids/toucan-models)
                     (remove entities-not-exported))]
    (testing (format "Model %s should implement identity-hash-fields" model)
      (is (some? (try
                   (serdes/hash-fields model)
                   (catch java.lang.IllegalArgumentException _
                     nil)))))))<|MERGE_RESOLUTION|>--- conflicted
+++ resolved
@@ -8,10 +8,7 @@
    [clojure.test :refer :all]
    [metabase-enterprise.serialization.v2.backfill-ids :as serdes.backfill]
    [metabase-enterprise.serialization.v2.entity-ids :as v2.entity-ids]
-<<<<<<< HEAD
-=======
    [metabase-enterprise.serialization.v2.models :as serdes.models]
->>>>>>> 9108dd75
    [metabase.models]
    [metabase.models.revision-test]
    [metabase.models.serialization :as serdes]))
