--- conflicted
+++ resolved
@@ -40,12 +40,7 @@
 import { ToolsApp } from "metabase/admin/tools/components/ToolsApp";
 import { EmbeddingHubAdminSettingsPage } from "metabase/embedding/embedding-hub";
 import { ModalRoute } from "metabase/hoc/ModalRoute";
-<<<<<<< HEAD
-import { Route } from "metabase/hoc/Title";
 import { DataModelV1 } from "metabase/metadata/pages/DataModelV1";
-=======
-import { DataModel } from "metabase/metadata/pages/DataModel";
->>>>>>> 719ebd0a
 import {
   PLUGIN_ADMIN_SETTINGS,
   PLUGIN_ADMIN_TOOLS,
