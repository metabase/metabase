--- conflicted
+++ resolved
@@ -10,15 +10,9 @@
 
 There are different ways you can embed questions:
 
-<<<<<<< HEAD
--   [Static question](#embedding-a-static-question). Embeds a chart. Clicking on the chart doesn't do anything.
--   [Interactive question](#embedding-an-interactive-question). Clicking on the chart gives you the drill-through menu.
--   [Query builder](#embedding-the-query-builder). Embeds the graphical query builder without a pre-defined query.
-=======
 - [Static question](#embedding-a-static-question). Embeds a chart. Clicking on the chart doesn't do anything.
 - [Interactive question](#embedding-an-interactive-question). Clicking on the chart gives you the drill-through menu.
 - [Query builder](#embedding-the-query-builder). Embeds the graphical query builder without a pre-defined query.
->>>>>>> cfe32222
 
 ## Embedding a static question
 
@@ -66,21 +60,6 @@
 
 ## Question props
 
-<<<<<<< HEAD
-| Prop               | Type                                                                 | Description                                                                                                                                                                                                                                                                                                        |
-| ------------------ | -------------------------------------------------------------------- | ------------------------------------------------------------------------------------------------------------------------------------------------------------------------------------------------------------------------------------------------------------------------------------------------------------------ |
-| questionId         | number or string                                                     | (required) The ID of the question. This is either:<br>- The numerical ID when accessing a question link, e.g., `http://localhost:3000/question/1-my-question` where the ID is `1`.<br>- The `entity_id` key of the question object. You can find a question's entity ID in the info panel when viewing a question. |
-| plugins            | `{ mapQuestionClickActions: Function }` or null                      | Additional mapper function to override or add drill-down menu.                                                                                                                                                                                                                                                     |
-| height             | number or string                                                     | (optional) A number or string specifying a CSS size value that specifies the height of the component                                                                                                                                                                                                               |
-| entityTypeFilter   | string array; options include "table", "question", "model", "metric" | (optional) An array that specifies which entity types are available in the data picker                                                                                                                                                                                                                             |
-| isSaveEnabled      | boolean                                                              | (optional) Whether people can save the question.                                                                                                                                                                                                                                                                   |
-| withResetButton    | boolean                                                              | (optional, default: `true`) Determines whether a reset button is displayed. Only relevant when using the default layout                                                                                                                                                                                            |
-| withTitle          | boolean                                                              | (optional, default: `false`) Determines whether the question title is displayed. Only relevant when using the default layout.                                                                                                                                                                                      |
-| customTitle        | string or undefined                                                  | (optional) Allows a custom title to be displayed instead of the default question title. Only relevant when using the default layout.                                                                                                                                                                               |
-| onBeforeSave       | `() => void`                                                         | (optional) A callback function that triggers before saving. Only relevant when `isSaveEnabled = true`.                                                                                                                                                                                                             |
-| onSave             | `() => void`                                                         | (optional) A callback function that triggers when a user saves the question. Only relevant when `isSaveEnabled = true`.                                                                                                                                                                                            |
-| saveToCollectionId | number                                                               | (optional) The target collection to save the question to. This will hide the collection picker from the save modal. Only applicable to static questions.                                                                                                                                                           |
-=======
 | Prop                  | Type                                                                 | Description                                                                                                                                                                                                                                                                                                        |
 | --------------------- | -------------------------------------------------------------------- | ------------------------------------------------------------------------------------------------------------------------------------------------------------------------------------------------------------------------------------------------------------------------------------------------------------------ |
 | questionId            | number or string                                                     | (required) The ID of the question. This is either:<br>- The numerical ID when accessing a question link, e.g., `http://localhost:3000/question/1-my-question` where the ID is `1`.<br>- The `entity_id` key of the question object. You can find a question's entity ID in the info panel when viewing a question. |
@@ -105,7 +84,6 @@
 <StaticQuestion questionId={questionId} initialSqlParameters={{ product_id: 50 }} />
 {% endraw %}
 ```
->>>>>>> cfe32222
 
 ## Customizing interactive questions
 
@@ -164,16 +142,9 @@
 | Component               | Info                                                                                                                         |
 | ----------------------- | ---------------------------------------------------------------------------------------------------------------------------- |
 | `BackButton`            | The back button, which provides `back` functionality for the InteractiveDashboard                                            |
-<<<<<<< HEAD
-| `FilterBar`             | The row of badges that contains the current filters that are applied to the question                                         |
-| `Filter`                | The Filter pane containing all possible filters                                                                              |
-| `FilterPicker`          | Picker for adding a new filter to the question                                                                               |
-| `FilterButton`          | The button used in the default layout to open the Filter pane. You can replace this button with your own implementation.     |
-=======
 | `Filter`                | A set of badges for adding, viewing, and editing the filters of the current question                                         |
 | `FilterPicker`          | Picker for adding a new filter to the question                                                                               |
 | `FilterDropdown`        | A button which has a dropdown for adding, viewing, and editing the filters of the current question                           |
->>>>>>> cfe32222
 | `ResetButton`           | The button used to reset the question after the question has been modified with filters/aggregations/etc                     |
 | `Title`                 | The question's title                                                                                                         |
 | `SaveButton`            | Button for saving the question.                                                                                              |
@@ -185,10 +156,7 @@
 | `NotebookButton`        | The button used in the default layout to open the Notebook editor. You can replace this button with your own implementation. |
 | `QuestionVisualization` | The chart visualization for the question                                                                                     |
 | `QuestionSettings`      | The settings for the current visualization                                                                                   |
-<<<<<<< HEAD
-=======
 | `ChartTypeDropdown`     | A dropdown containing the possible visualization options for the current question                                            |
->>>>>>> cfe32222
 
 ## Interactive question plugins
 
@@ -267,11 +235,7 @@
 
 export default function App() {
     return (
-<<<<<<< HEAD
-        <MetabaseProvider config={config}>
-=======
-        <MetabaseProvider authConfig={authConfig}>
->>>>>>> cfe32222
+        <MetabaseProvider authConfig={authConfig}>
             <InteractiveQuestion questionId={1} isSaveEnabled />
         </MetabaseProvider>
     );
@@ -279,17 +243,12 @@
 ```
 
 ## Embedding the query builder
-<<<<<<< HEAD
 
 With the `CreateQuestion` component, you can embed the query builder without a pre-defined question.
-=======
-
-With the `CreateQuestion` component, you can embed the query builder without a pre-defined question.
 
 This component is built on top of the `InteractiveQuestion` component with [namespaced components](#interactive-question-components). It [shares the same props as InteractiveQuestion](#question-props), except it lacks the `questionId` prop and the ability to pass custom children.
 
 To customize the question editor's layout, use the `InteractiveQuestion` component [directly with a custom `children` prop](#customizing-interactive-questions).
->>>>>>> cfe32222
 
 ```tsx
 import React from "react";
@@ -299,13 +258,8 @@
 
 export default function App() {
     return (
-<<<<<<< HEAD
-        <MetabaseProvider config={config}>
-            <CreateQuestion/>
-=======
         <MetabaseProvider authConfig={authConfig}>
             <CreateQuestion />
->>>>>>> cfe32222
         </MetabaseProvider>
     );
 }
