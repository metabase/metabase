(ns metabase.lib.schema.metadata
  (:refer-clojure :exclude [every?])
  (:require
<<<<<<< HEAD
   [clojure.set :as set]
=======
   #?@(:clj
       ([metabase.util.regex :as u.regex]))
>>>>>>> 7e9bc67b
   [clojure.string :as str]
   [medley.core :as m]
   [metabase.lib.schema.binning :as lib.schema.binning]
   [metabase.lib.schema.common :as lib.schema.common]
   [metabase.lib.schema.id :as lib.schema.id]
   [metabase.lib.schema.join :as lib.schema.join]
   [metabase.lib.schema.metadata.fingerprint :as lib.schema.metadata.fingerprint]
   [metabase.lib.schema.temporal-bucketing :as lib.schema.temporal-bucketing]
   [metabase.util.malli.registry :as mr]
   [metabase.util.performance :refer [every?]]))

(defn- kebab-cased-key? [k]
  (and (keyword? k)
       (not (str/includes? (str k) "_"))))

(defn- kebab-cased-map? [m]
  (and (map? m)
       (every? kebab-cased-key? (keys m))))

(mr/def ::kebab-cased-map
  [:fn
   {:error/message "map with all kebab-cased keys"
    :error/fn      (fn [{:keys [value]} _]
                     (if-not (map? value)
                       "map with all kebab-cased keys"
                       (str "map with all kebab-cased keys, got: " (pr-str (remove kebab-cased-key? (keys value))))))}
   kebab-cased-map?])

;;; Column vs Field?
;;;
;;; Lately I've been using `Field` to only mean a something that lives in the application database, i.e. something
;;; that is associated with row in the `Field` table and has an `:id`. I'm using `Column` as a more generic term that
;;; includes not only `Field`s but also the columns returned by a stage of a query, e.g. `SELECT count(*) AS count`
;;; returns a `Column` called `count`, but it's not a `Field` because it's not associated with an actual Field in the
;;; application database.
;;;
;;; Column = any column returned by a query or stage of a query
;;; Field  = a Column that is associated with a capital-F Field in the application database, i.e. has an `:id`
;;;
;;; All Fields are Columns, but not all Columns are Fields.
;;;
;;; Also worth a mention: we also have `Dimension`s, associated with the `dimension` table in the application
;;; database, which can act like psuedo-Fields or affect how we treat normal Fields. For example, Dimensions are used
;;; to implement column remapping, e.g. the GUI might display values of `categories.name` when it presents filter
;;; options for `venues.category_id` -- you can remap a meaningless integer FK column to something more helpful.
;;; 'Human readable values' like these can also be entered manually from the GUI, for example for enum columns. How
;;; will this affect what MLv2 needs to know or does? Not clear at this point, but we'll probably want to abstract
;;; away dealing with Dimensions in the future so the FE QB GUI doesn't need to special case them.

(mr/def ::column.source
  "`:lib/source` -- where a column came from with respect to the current stage.

  Traditionally, `:lib/source` meant something slightly different -- it denoted what part of the current stage a
  column came from, and thus included two additional options -- `:source/fields`, for columns used by `:fields`, and
  `:source/breakouts`, for columns used in `:breakout`. This was not really useful information and made `:lib/source`
  itself useless for determining if a column was 'inherited' or not (i.e., whether it came from a previous stage,
  source card, or a join, and should get field name refs instead of field ID refs --
  see [[metabase.lib.field.util/inherited-column?]])."
  [:enum
   {:decode/normalize (fn [k]
                        (when-let [k (lib.schema.common/normalize-keyword k)]
                          ;; TODO (Cam 7/1/25) -- if we wanted, we could use `:source/breakouts` to populate
                          ;; `:lib/breakout?` -- but I think that isn't really necessary since we can
                          ;; recalculate that information anyway.
                          (when-not (#{:source/fields :source/breakouts} k)
                            k)))}
   ;; these are for things from some sort of source other than the current stage;
   ;; they must be referenced with string names rather than Field IDs
   :source/card
   :source/native
   :source/previous-stage
   ;; these are for things that were introduced by the current stage of the query; `:field` references should be
   ;; referenced with Field IDs if available.
   ;;
   ;; default columns returned by the `:source-table` for the current stage.
   :source/table-defaults
   ;; Introduced by `:aggregation`(s) IN THE CURRENT STAGE. Aggregations by definition are always returned.
   :source/aggregations
   ;; introduced by a join, not necessarily ultimately returned.
   :source/joins
   ;; Introduced by `:expressions` IN THE CURRENT STAGE; not necessarily ultimately returned.
   :source/expressions
   ;; Not even introduced, but 'visible' because this column is implicitly joinable.
   :source/implicitly-joinable])

;;; The way FieldValues/remapping works is hella confusing, because it involves the FieldValues table and Dimension
;;; table, and the `has_field_values` column, nobody knows why life is like this TBH. The docstrings
;;; in [[metabase.warehouse-schema.models.field-values]], [[metabase.parameters.chain-filter]],
;;; and [[metabase.query-processor.middleware.add-remaps]] explain this stuff in more detail, read
;;; those and then maybe you will understand what the hell is going on.

(def column-has-field-values-options
  "Possible options for column metadata `:has-field-values`. This is used to determine whether we keep FieldValues for a
  Field (during sync), and which type of widget should be used to pick values of this Field when filtering by it in
  the Query Builder. Not otherwise used by MLv2 (except for [[metabase.lib.field/field-values-search-info]], which is
  a frontend convenience) or QP at the time of this writing. For column remapping purposes in the Query Processor and
  MLv2 we just ignore `has_field_values` and only look for FieldValues/Dimension."
  ;; AUTOMATICALLY-SET VALUES, SET DURING SYNC
  ;;
  ;; `nil` -- means infer which widget to use based on logic in [[metabase.lib.field/infer-has-field-values]]; this
  ;; will either return `:search` or `:none`.
  ;;
  ;; This is the default state for Fields not marked `auto-list`. Admins cannot explicitly mark a Field as
  ;; `has_field_values` `nil`. This value is also subject to automatically change in the future if the values of a
  ;; Field change in such a way that it can now be marked `auto-list`. Fields marked `nil` do *not* have FieldValues
  ;; objects.
  ;;
  #{;; The other automatically-set option. Automatically marked as a 'List' Field based on cardinality and other factors
    ;; during sync. Store a FieldValues object; use the List Widget. If this Field goes over the distinct value
    ;; threshold in a future sync, the Field will get switched back to `has_field_values = nil`.
    ;;
    ;; Note that when this comes back from the REST API or [[metabase.lib.field/field-values-search-info]] we always
    ;; return this as `:list` instead of `:auto-list`; this is done by [[metabase.lib.field/infer-has-field-values]].
    ;; I guess this is because the FE isn't supposed to need to care about whether this is `:auto-list` vs `:list`;
    ;; those distinctions are only important for sync I guess.
    :auto-list
    ;;
    ;; EXPLICITLY-SET VALUES, SET BY AN ADMIN
    ;;
    ;; Admin explicitly marked this as a 'Search' Field, which means we should *not* keep FieldValues, and should use
    ;; Search Widget.
    :search
    ;; Admin explicitly marked this as a 'List' Field, which means we should keep FieldValues, and use the List
    ;; Widget. Unlike `auto-list`, if this Field grows past the normal cardinality constraints in the future, it will
    ;; remain `List` until explicitly marked otherwise.
    :list
    ;; Admin explicitly marked that this Field shall always have a plain-text widget, neither allowing search, nor
    ;; showing a list of possible values. FieldValues not kept.
    :none})

(mr/def ::column.has-field-values
  (into [:enum {:decode/normalize lib.schema.common/normalize-keyword}] (sort column-has-field-values-options)))

(mr/def ::column.remapping.external
  "External remapping (Dimension) for a column. From the [[metabase.warehouse-schema.models.dimension]] with `type =
  external` associated with a `Field` in the application database.
  See [[metabase.query-processor.middleware.add-remaps]] for what this means."
  [:map
   [:lib/type [:= {:decode/normalize lib.schema.common/normalize-keyword} :metadata.column.remapping/external]]
   [:id       ::lib.schema.id/dimension]
   ;; from `dimension.name`
   [:name     ::lib.schema.common/non-blank-string]
   ;; `dimension.human_readable_field_id` in the application database. ID of the Field to get human-readable values
   ;; from. e.g. if the column in question is `venues.category-id`, then this would be the ID of `categories.name`
   [:field-id ::lib.schema.id/field]])

(mr/def ::column.remapping.internal
  "Internal remapping (FieldValues) for a column. From [[metabase.warehouse-schema.models.dimension]] with `type =
  internal` and the [[metabase.warehouse-schema.models.field-values]] associated with a `Field` in the application
  database. See [[metabase.query-processor.middleware.add-remaps]] for what this means."
  [:map
   [:lib/type              [:= {:decode/normalize lib.schema.common/normalize-keyword} :metadata.column.remapping/internal]]
   [:id                    ::lib.schema.id/dimension]
   ;; from `dimension.name`
   [:name                  ::lib.schema.common/non-blank-string]
   ;; From `metabase_fieldvalues.values`. Original values
   [:values                [:sequential :any]]
   ;; From `metabase_fieldvalues.human_readable_values`. Human readable remaps for the values at the same indexes in
   ;; `:values`
   [:human-readable-values [:sequential :any]]])

;; these can both be empty strings like `""` because SQL Server (and possibly some other DBs) allow empty strings as
;; column identifiers

(mr/def ::source-column-alias
  "Name for a column as returned/projected by the previous stage of the query or source Table/source Card. The
  left-hand side (LHS) of

    SELECT lhs AS rhs"
  :string)

(mr/def ::desired-column-alias
  "Name we should use as a column alias for a column in this stage of a query. The desired column alias in stage N
  becomes the source column alias in stage N+1. The right-hand side (RHS) in

    SELECT lhs AS rhs"
  :string)

(mr/def ::original-name
  "The original name of the column as it appeared in the very first place it came from (i.e., the physical name of the
  column in the table it appears in). This should be the same as the `:lib/source-column-alias` for the very first
  usage of the column.
  Allowed to be blank because some databases like SQL Server allow blank column names."
  [:maybe :string])

(mr/def ::deduplicated-name
  "The simply-deduplicated name that was historically used in QP results metadata (originally calculated by
  the [[metabase.query-processor.middleware.annotate]] middleware, now calculated
  by [[metabase.lib.middleware.result-metadata]]). This just adds suffixes to column names e.g. `ID` and `ID` become
  `ID` and `ID_2`, respectively. Kept around because many old field refs use this column name."
  [:maybe :string])

(defn- normalize-column [m]
  (when (map? m)
    (-> m
        lib.schema.common/normalize-map
        ;; sometimes column metadata from the FE has the NAME stored as the ID for hacky mystery purposes... ignore
        ;; these busted "IDs"
        (as-> m (cond-> m
                  (and (:id m) (not (pos-int? (:id m))))
                  (dissoc :id)))
        ;; remove deprecated `:ident` and `:model/inner_ident` keys (normalized to `:model/inner-ident`)
        (dissoc :ident :model/inner-ident)
        ;; if we see the deprecated `:source-alias` key, rename it to `:lib/original-join-alias`, which serves a
        ;; similar purpose.
        (set/rename-keys {:source-alias :lib/original-join-alias}))))

(def ^:private column-validate-for-source-specs
  "Schemas to use to validate columns with a given `:lib/source`. Since a lot of these schemas are applicable to
  everything BUT one specific source it made more sense to write them out like this and use a bit of glue to build the
  schemas in [[column-validate-for-source-schema]]."
  [;; Only allow `:lib/expression-name` when `:lib/source` is `:source/expressions`. If it's anything else, it
   ;; probably means it's getting incorrectly propagated from a previous stage (QUE-1342).
   {:exclude :source/expressions
    :schema  (lib.schema.common/disallowed-keys
              {:lib/expression-name
               ":lib/expression-name should only be set for expressions in the current stage (i.e., columns with :source/expressions)"})}
   {:include :source/expressions
    :schema  [:fn
              {:error/message ":lib/expression-name is required for columns with :source/expressions"}
              :lib/expression-name]}
   ;; Current stage join alias (`:metabase.lib.join/join-alias`) should only be set for columns whose `:lib/source` is
   ;; `:source/joins`
   {:exclude :source/joins
    :schema  (lib.schema.common/disallowed-keys
              {:metabase.lib.join/join-alias
               (str "Current stage join alias (:metabase.lib.join/join-alias) should only be set for"
                    " columns joined in the current stage (i.e., columns with :source/joins).")})}
   ;; If source is `:source/joins` column must specify a current stage join alias.
   {:include :source/joins
    :schema  [:fn
              {:error/message (str "Columns joined in the current stage (i.e., columns with :source/joins) must specify"
                                   " current stage join alias (:metabase.lib.join/join-alias).")}
              (some-fn :metabase.lib.join/join-alias
                       ;; see [[metabase.lib.join/HACK-column-from-incomplete-join]]
                       :metabase.lib.join/HACK-from-incomplete-join?)]}
   ;; `:lib/source` `:source/implicitly-joinable` must have `:fk-field-id`; `:fk-field-id` is only allowed for
   ;; `:source/implicitly-joinable` and `:source/joins`. For columns from `:source/previous-stage` or whatever... in
   ;; that case we should be using `:lib/original-fk-field-id` instead.
   {:exclude #{:source/implicitly-joinable :source/joins}
    :schema  (lib.schema.common/disallowed-keys
              {:fk-field-id
               ":fk-field-id is only allowed for columns with :source/implicitly-joinable or :source/joins"})}
   {:include :source/implicitly-joinable
    :schema  [:fn
              {:error/message ":fk-field-id is required for columns with :source/implicitly-joinable"}
              :fk-field-id]}
   ;; columns with `:source/card` should have `:lib/card-id`. Doesn't matter if it gets propagated elsewhere
   {:include :source/card
    :schema  [:fn
              {:error/message "Columns with :source/card must have :lib/card-id"}
              :lib/card-id]}
   ;; columns with `:source/aggregations` or `:source/expressions` should always have `:lib/source-uuid`, since they
   ;; by definition come from an MBQL clause with a UUID in the query itself.
   ;;
   ;; TODO (Cam 8/7/25) -- disabled for now since this breaks a surprising amount of stuff.
   #_{:include #{:source/aggregations :source/expressions}
      :schema  [:fn
                {:error/message "Columns with :source/aggregations or :source/expressions must have :lib/source-uuid"}
                :lib/source-uuid]}])

(defn- column-validate-for-source-schema [source]
  (into [:and]
        (comp (remove (fn [validator]
                        (when-let [exclude (:exclude validator)]
                          (if (set? exclude)
                            (contains? exclude source)
                            (= exclude source)))))
              (filter (fn [validator]
                        (let [include (:include validator)]
                          (cond
                            (not include)  true
                            (set? include) (contains? include source)
                            :else          (= include source)))))
              (map :schema))
        column-validate-for-source-specs))

(mr/def ::column.validate-for-source-card                (column-validate-for-source-schema :source/card))
(mr/def ::column.validate-for-source-native              (column-validate-for-source-schema :source/native))
(mr/def ::column.validate-for-source-previous-stage      (column-validate-for-source-schema :source/previous-stage))
(mr/def ::column.validate-for-source-table-defaults      (column-validate-for-source-schema :source/table-defaults))
(mr/def ::column.validate-for-source-aggregations        (column-validate-for-source-schema :source/aggregations))
(mr/def ::column.validate-for-source-joins               (column-validate-for-source-schema :source/joins))
(mr/def ::column.validate-for-source-expressions         (column-validate-for-source-schema :source/expressions))
(mr/def ::column.validate-for-source-implicitly-joinable (column-validate-for-source-schema :source/implicitly-joinable))

(mr/def ::column.validate-for-source
  "Do additional validation for column metadata based on `:lib/source`."
  [:multi
   {:dispatch :lib/source}
   [:source/card                [:ref ::column.validate-for-source-card]]
   [:source/native              [:ref ::column.validate-for-source-native]]
   [:source/previous-stage      [:ref ::column.validate-for-source-previous-stage]]
   [:source/table-defaults      [:ref ::column.validate-for-source-table-defaults]]
   [:source/aggregations        [:ref ::column.validate-for-source-aggregations]]
   [:source/joins               [:ref ::column.validate-for-source-joins]]
   [:source/expressions         [:ref ::column.validate-for-source-expressions]]
   [:source/implicitly-joinable [:ref ::column.validate-for-source-implicitly-joinable]]
   [nil                         :any]])

(def column-visibility-types
  "Possible values for column `:visibility-type`."
  #{:normal       ; Default setting.  field has no visibility restrictions.
    :details-only ; For long blob like columns such as JSON.  field is not shown in some places on the frontend.
    :hidden       ; Lightweight hiding which removes field as a choice in most of the UI.  should still be returned in queries.
    :sensitive    ; Strict removal of field from all places except data model listing.  queries should error if someone attempts to access.
    :retired})    ; For fields that no longer exist in the physical db.  automatically set by Metabase.  QP should error if encountered in a query.

(mr/def ::column.visibility-type
  (into [:enum {:decode/normalize keyword}] column-visibility-types))

(mr/def ::column.legacy-source
  "Possible values for `column.source` -- this is added by [[metabase.lib.metadata.result-metadata]] for historical
  reasons (it is used in a few places in the FE). DO NOT use this in the backend for any purpose, use `:lib/source`
  instead."
  [:enum {:decode/normalize keyword} :aggregation :fields :breakout :native])

(mr/def ::column
  "Malli schema for a valid map of column metadata, which can mean one of two things:

  1. Metadata about a particular Field in the application database. This will always have an `:id`

  2. Results metadata from a column in `data.cols` and/or `data.results_metadata.columns` in a Query Processor
     response, or saved in something like `Card.result_metadata`. These *may* have an `:id`, or may not -- columns
     coming back from native queries or things like `SELECT count(*)` aren't associated with any particular `Field`
     and thus will not have an `:id`.

  Now maybe these should be two different schemas, but `:id` being there or not is the only real difference; besides
  that they are largely compatible. So they're the same for now. We can revisit this in the future if we actually want
  to differentiate between the two versions."
  [:and
   [:map
    {:error/message    "Valid column metadata"
     :decode/normalize normalize-column}
    [:lib/type  [:= {:decode/normalize lib.schema.common/normalize-keyword, :default :metadata/column} :metadata/column]]
    ;;
    ;; TODO (Cam 6/19/25) -- change all these comments to proper `:description`s like we have
    ;; in [[metabase.legacy-mbql.schema]] so we can generate this documentation from this schema or whatever.
    ;;
    ;; column names are allowed to be empty strings in SQL Server :/
    ;;
    ;; In almost EVERY circumstance you should try to avoid using `:name`, because it's not well-defined whether it's
    ;; the `:lib/original-name` or `:lib/deduplicated-name`, and it might be either one depending on where the metadata
    ;; came from. Prefer one of the other name keys instead, only falling back to `:name` if they are not present.
    [:name      :string]
    ;; TODO -- ignore `base_type` and make `effective_type` required; see #29707
    [:base-type ::lib.schema.common/base-type]
    ;; This is nillable because internal remap columns have `:id nil`.
    [:id             {:optional true} [:maybe ::lib.schema.id/field]]
    [:display-name   {:optional true} [:maybe :string]]
    [:effective-type {:optional true} [:maybe ::lib.schema.common/base-type]]
    [:semantic-type  {:optional true} [:maybe ::lib.schema.common/semantic-or-relation-type]]
    ;; type of this column in the data warehouse, e.g. `TEXT` or `INTEGER`
    [:database-type  {:optional true} [:maybe :string]]
    [:active         {:optional true} :boolean]
    [:visibility-type {:optional true} [:maybe ::column.visibility-type]]
    ;; if this is a field from another table (implicit join), this is the field in the current table that should be
    ;; used to perform the implicit join. e.g. if current table is `VENUES` and this field is `CATEGORIES.ID`, then the
    ;; `fk_field_id` would be `VENUES.CATEGORY_ID`. In a `:field` reference this is saved in the options map as
    ;; `:source-field`.
    [:fk-field-id {:optional true} [:maybe ::lib.schema.id/field]]
    ;; if this is a field from another table (implicit join), this is the name of the source field. It can be either a
    ;; `:lib/desired-column-alias` or `:name`, depending on the `:lib/source`. It's set only when the field can be
    ;; referenced by a name, normally when it's coming from a card or a previous query stage.
    [:fk-field-name {:optional true} [:maybe :string]]
    ;; if this is a field from another table (implicit join), this is the join alias of the source field.
    [:fk-join-alias {:optional true} [:maybe ::lib.schema.join/alias]]
    ;; `metabase_field.fk_target_field_id` in the application database; recorded during the sync process. This Field is
    ;; an foreign key, and points to this Field ID. This is mostly used to determine how to add implicit joins by
    ;; the [[metabase.query-processor.middleware.add-implicit-joins]] middleware.
    [:fk-target-field-id {:optional true} [:maybe ::lib.schema.id/field]]
    ;; Join alias of the table we're joining against, if any. SHOULD ONLY BE SET IF THE JOIN HAPPENED AT THIS STAGE OF
    ;; THE QUERY! (Also ok within a join's conditions for previous joins within the parent stage, because a join is
    ;; allowed to join on the results of something else)
    ;;
    ;; TODO (Cam 6/19/25) -- rename this key to `:lib/join-alias` since we're not really good about only using the
    ;; special getter and setter functions to get at this key
    [:metabase.lib.join/join-alias {:optional true} [:maybe ::lib.schema.join/alias]]
    ;; the initial join alias used when this column was first introduced; should be propagated even if the join was
    ;; from a previous stage.
    ;;
    ;; What about when the column comes from join `X`, but inside `X` itself it comes from join `Y`? I think in this
    ;; case we want the outside world to see `X` since `Y` is not visible outside of `X`.
    ;;
    ;;    original join alias = X
    ;;    column => [join X => join Y]
    ;;
    ;; It is not currently well-defined whether this appears when the join was the current stage or not, i.e. if it's
    ;; equal to `:metabase.lib.join/join-alias` when it is set or if it is only set if the join happened in a previous
    ;; stage, i.e. if it's `nil` when `:metabase.lib.join/join-alias` is set. It seems like current behavior is the
    ;; former but you should NOT rely on this behavior.
    [:lib/original-join-alias {:optional true} [:maybe ::lib.schema.join/alias]]
    ;; these should only be present if temporal bucketing or binning is done in the current stage of the query; if
    ;; this happened in a previous stage they should get propagated as the keys below instead.
    [:metabase.lib.field/temporal-unit {:optional true} [:maybe ::lib.schema.temporal-bucketing/unit]]
    [:metabase.lib.field/binning       {:optional true} [:maybe ::lib.schema.binning/binning]]
    ;;
    ;; if temporal bucketing or binning happened in the previous stage, respectively, they should get propagated as
    ;; these keys.
    [:inherited-temporal-unit {:optional true} [:maybe ::lib.schema.temporal-bucketing/unit]]
    [:lib/original-binning    {:optional true} [:maybe ::lib.schema.binning/binning]]
    ;; name of the expression where this column metadata came from. Should only be included for expressions introduced
    ;; at THIS STAGE of the query. If it's included elsewhere, that's an error. Thus this is the definitive way to know
    ;; if a column is "custom" in this stage (needs an `:expression` reference) or not.
    [:lib/expression-name {:optional true} [:maybe ::lib.schema.common/non-blank-string]]
    ;;
    ;; the name of the expression where this column came from, if the column came from a previous stage of the query
    [:lib/original-expression-name {:optional true} [:maybe ::lib.schema.common/non-blank-string]]
    ;; where this column came from. See docstring for `::column.source`.
    [:lib/source {:optional true} [:maybe [:ref ::column.source]]]
    ;;
    ;; if this column metadata was calculated based on MBQL clauses in the query itself, this is the UUID of the
    ;; clauses in question. Required for aggregations and expressions
    [:lib/source-uuid {:optional true} [:maybe [:ref ::lib.schema.common/uuid]]]
    ;;
    ;; whether this column metadata occurs in the `:breakout`(s) in the CURRENT STAGE or not. Previously this was
    ;; signified by `:lib/source = :source/breakouts` (which has been removed)
    ;;
    ;; this SHOULD NOT get propagated to subsequent stages!
    [:lib/breakout? {:optional true} [:maybe :boolean]]

    ;; ID of the Card this came from, if this came from Card results metadata. Mostly used for creating column groups.
    [:lib/card-id {:optional true} [:maybe ::lib.schema.id/card]]
    ;;
    ;; this stuff is adapted from [[metabase.query-processor.util.add-alias-info]]. It is included in
    ;; the [[metabase.lib.metadata.calculation/metadata]]
    ;;
    ;; the alias that should be used to this clause on the LHS of a `SELECT <lhs> AS <rhs>` or equivalent, i.e. the
    ;; name of this clause as exported by the previous stage, source table, or join.
    [:lib/source-column-alias {:optional true} [:maybe ::source-column-alias]]
    ;; the name we should export this column as, i.e. the RHS of a `SELECT <lhs> AS <rhs>` or equivalent. This is
    ;; guaranteed to be unique in each stage of the query.
    [:lib/desired-column-alias {:optional true} [:maybe ::desired-column-alias]]
    ;;
    ;; see description in schemas above
    ;;
    [:lib/original-name     {:optional true} ::original-name]
    [:lib/deduplicated-name {:optional true} ::deduplicated-name]
    ;;
    ;; the original display name of this column before adding join/temporal bucketing/binning stuff to it. `Join ->
    ;; <whatever>` or `<whatever>: Month` or `<whatever>: Auto-binned`. Should be equal to the very first
    ;; `:display-name` we see when the column comes out of a metadata provider. Usually this is auto-generated with
    ;; humanized names from `:name`, but may differ.
    ;;
    ;; TODO (Cam 6/23/25) -- not super clear if `:lib/original-display-name` and `:lib/model-display-name` should be
    ;; equal or not if a column comes from a model. I think the answer should be YES, but I broke a bunch of stuff
    ;; when I tried to make that change.
    [:lib/original-display-name {:optional true} [:maybe :string]]
    ;;
    ;; If this column came from a Model, the (possibly user-edited) display name for this column in the model.
    ;; Generally model display names should override everything else (including the original display name) except for
    ;; `:lib/ref-display-name`.
    [:lib/model-display-name {:optional true} [:maybe :string]]
    ;;
    ;; If this metadata was resolved from a ref (e.g. a `:field` ref) that contained a `:display-name` in the options,
    ;; this is that display name. `:lib/ref-display-name` should override any display names specified in the metadata.
    [:lib/ref-display-name {:optional true} [:maybe :string]]
    ;;
    ;; If this metadata was resolved from a ref (e.g. a `:field` ref) and that ref contained a `:name` in the options,
    ;; this is that name. If specified we should use this as the basis for the desired column alias rather than join
    ;; alias + source column alias.
    [:lib/ref-name {:optional true} [:maybe :string]]
    ;;
    ;; when column metadata is returned by certain things
    ;; like [[metabase.lib.aggregation/selected-aggregation-operators]] or [[metabase.lib.field/fieldable-columns]], it
    ;; might include this key, which tells you whether or not that column is currently selected or not already, e.g.
    ;; for [[metabase.lib.field/fieldable-columns]] it means its already present in `:fields`
    [:selected? {:optional true} :boolean]
    ;;
    ;; REMAPPING & FIELD VALUES
    ;;
    ;; See notes above for more info. `:has-field-values` comes from the application database and is used to decide
    ;; whether to sync FieldValues when running sync, and what certain FE QB widgets should
    ;; do. (See [[metabase.lib.field/field-values-search-info]]). Note that all metadata providers may not return this
    ;; column. The JVM provider currently does not, since the QP doesn't need it for anything.
    [:has-field-values {:optional true} [:maybe [:ref ::column.has-field-values]]]
    ;;
    ;; info about stuff like min and max values of the column, used for auto bucketing.
    [:fingerprint {:optional true} [:maybe [:ref ::lib.schema.metadata.fingerprint/fingerprint]]]
    ;;
    ;; If this is a nested column, the names of the ancestor columns used to access it. E.g. if the column is
    ;; `grandparent.parent.child` then `:nfc-path` would be `["grandparent" "parent"]`.
    ;;
    ;; This was originally added to power Postgres JSON column support; but is now used for any sort of nested column,
    ;; including BigQuery `RECORD` columns and MongoDB nested columns. See
    ;; https://metaboat.slack.com/archives/C0645JP1W81/p1754949404592539 for code archeology
    [:nfc-path {:optional true} [:maybe [:sequential :string]]]
    ;;
    ;; populated by the `metabase_field.settings` column in the application database; I'm not really sure what goes in
    ;; here and if it's actually used for anything important in Lib or the QP (I suspect it's not).
    [:settings {:optional true} [:maybe [:map-of {:decode/normalize lib.schema.common/normalize-map-no-kebab-case} :keyword :any]]]
    ;;
    ;; these next two keys are derived by looking at `FieldValues` and `Dimension` instances associated with a `Field`;
    ;; they are used by the Query Processor to add column remappings to query results. To see how this maps to stuff in
    ;; the application database, look at the implementation for fetching a `:metadata/column`
    ;; in [[metabase.lib-be.metadata.jvm]]. I don't think this is really needed on the FE, at any rate the JS metadata
    ;; provider doesn't add these keys.
    [:lib/external-remap {:optional true} [:maybe [:ref ::column.remapping.external]]]
    [:lib/internal-remap {:optional true} [:maybe [:ref ::column.remapping.internal]]]
    ;;
    ;; The [[metabase.query-processor.middleware.add-implicit-clauses/add-implicit-fields]] middleware adds
    ;; `:qp/added-implicit-fields?` to stages where it adds implicit fields,
    ;; then [[metabase.lib.stage/fields-columns]] adds this key to any col from such a
    ;; stage. [[metabase.lib.metadata.result-metadata/super-broken-legacy-field-ref]] uses this to know to force Field
    ;; ID refs for QP `:field_ref` in results metadata to preserve historic behavior to avoid breaking legacy viz
    ;; settings that use it as a key.
    [:qp/implicit-field? {:optional true} [:maybe :boolean]]]
   ;;
   ;; Additional constraints
   ;;
   ;; TODO (Cam 6/13/25) -- go add this to some of the other metadata schemas as well.
   ::kebab-cased-map
   (lib.schema.common/disallowed-keys
    {:binning      "Use :metabase.lib.field/binning"
     :field-ref    "Do not use column metadata :field-refs in Lib"
     :join-alias   "Use :metabase.lib.join/join-alias"
     :source       "Use :lib/source"
     :source-alias "Use :metabase.lib.join/join-alias or :lib/original-join-alias"
     :unit         "Use :metabase.lib.field/temporal-unit"})
   [:ref ::column.validate-for-source]])

(mr/def ::persisted-info.definition
  "Definition spec for a cached table."
  [:map
   [:table-name        ::lib.schema.common/non-blank-string]
   [:field-definitions [:maybe [:sequential
                                [:map
                                 [:field-name ::lib.schema.common/non-blank-string]
                                 ;; TODO check (isa? :type/Integer :type/*)
                                 [:base-type  ::lib.schema.common/base-type]]]]]])

(mr/def ::persisted-info
  "Persisted Info = Cached Table (?). See [[metabase.model-persistence.models.persisted-info]]"
  [:map
   [:active     :boolean]
   [:state      ::lib.schema.common/non-blank-string]
   [:table-name ::lib.schema.common/non-blank-string]
   [:definition {:optional true} [:maybe [:ref ::persisted-info.definition]]]
   [:query-hash {:optional true} [:maybe ::lib.schema.common/non-blank-string]]])

(def card-types
  "Valid Card `:type`s."
  #{:question :model :metric})

(mr/def ::card.type
  "All acceptable card types.

  Previously (< 49), we only had 2 card types: question and model, which were differentiated using the boolean
  `dataset` column. Soon we'll have more card types (e.g: metric) and we will longer be able to use a boolean column
  to differentiate between all types. So we've added a new `type` column for this purpose.

  Migrating all the code to use `report_card.type` will be quite an effort, we decided that we'll migrate it
  gradually."
  (into [:enum
         (merge
          {:decode/json      lib.schema.common/normalize-keyword
           :decode/normalize lib.schema.common/normalize-keyword}
          #?(:clj
             {:api/regex (u.regex/re-or (map name card-types))}))]
        card-types))

(mr/def ::type
  "TODO -- not convinced we need a separate `:metadata/metric` anymore, it made sense back when Legacy/V1 Metrics were a
  separate table in the app DB, but now that they're a subtype of Card it's probably not important anymore, we can
  probably just use `:metadata/card` here."
  [:enum :metadata/database :metadata/table :metadata/column :metadata/card :metadata/metric
   :metadata/segment :metadata/native-query-snippet])

(mr/def ::lib-or-legacy-column
  "Schema for the maps in card `:result-metadata` and similar. These can be either
  `:metabase.lib.schema.metadata/result-metadata` (i.e., kebab-cased) maps, or map snake_cased as returned by QP
  metadata, but they should NOT be a mixture of both -- if we mixed them somehow there is a bug in our code."
  [:multi
   {:dispatch (fn [col]
                ;; if this has `:lib/type` we know FOR SURE that it's lib-style metadata; but we should also be able
                ;; to infer this fact automatically if it's using `kebab-case` keys. `:base-type` is required for both
                ;; styles so look at that.
                (let [col (lib.schema.common/normalize-map-no-kebab-case col)]
                  (if ((some-fn :lib/type :base-type) col)
                    :lib
                    :legacy)))}
   [:lib
    [:merge
     [:ref ::column]
     [:map
      {:error/message "If a Card result metadata column has :lib/type it MUST be a valid kebab-cased :metabase.lib.schema.metadata/column"}]]]
   [:legacy
    [:ref :metabase.legacy-mbql.schema/legacy-column-metadata]]])

(defn- normalize-card-query [query]
  (when query
    (let [query (lib.schema.common/normalize-map query)]
      ;; we will do more normalization/conversion later.
      (-> query
          (m/update-existing :type keyword)
          (m/update-existing :lib/type keyword)))))

(mr/def ::card.query
  "Saved query. This is possibly still a legacy query, but should already be normalized.
  Call [[metabase.lib.convert/->pMBQL]] on it as needed."
  [:map
   {:decode/normalize normalize-card-query}])

(defn- normalize-card [card]
  (when card
    (let [card (lib.schema.common/normalize-map card)]
      (cond-> card
        (and (not (:database-id card))
             (pos-int? (get-in card [:dataset-query :database])))
        (assoc :database-id (get-in card [:dataset-query :database]))))))

(defn- mock-card
  "Mock coercer for use with the [[metabase.lib.test-util/mock-metadata-provider]]. Add a default name to the Card if
  one was not specified."
  [card]
  (cond-> card
    (and (not (:name card))
         (:id card))
    (assoc :name (str "Card " (:id card)))

    (not (:collection-id card))
    (assoc :collection-id nil)))

(mr/def ::card
  "Schema for metadata about a specific Saved Question (which may or may not be a Model). More or less the same as
  a [[metabase.queries.models.card]], but with kebab-case keys. Note that the `:dataset-query` is not necessarily
  converted to pMBQL yet. Probably safe to assume it is normalized however. Likewise, `:result-metadata` is probably
  not quite massaged into a sequence of [[::column]] metadata just yet.

  See [[metabase.lib.card/card-metadata-columns]] that converts these as needed."
  [:map
   {:decode/normalize normalize-card
    :decode/mock      mock-card
    :error/message    "Valid Card metadata"}
   [:lib/type    [:= :metadata/card]]
   [:id          ::lib.schema.id/card]
   [:name        ::lib.schema.common/non-blank-string]
   [:database-id ::lib.schema.id/database]
   [:dataset-query   {:optional true} ::card.query]
   ;; vector of column metadata maps; these are ALMOST the correct shape to be [[ColumnMetadata]], but they're
   ;; probably missing `:lib/type` and probably using `:snake_case` keys.
   [:result-metadata {:optional true} [:maybe [:sequential ::lib-or-legacy-column]]]
   ;; what sort of saved query this is, e.g. a normal Saved Question or a Model or a V2 Metric.
   [:type            {:optional true} [:maybe [:ref ::card.type]]]
   ;; Table ID is nullable in the application database, because native queries are not necessarily associated with a
   ;; particular Table (unless they are against MongoDB)... for MBQL queries it should be populated however.
   [:table-id        {:optional true} [:maybe ::lib.schema.id/table]]
   ;; ID of the collection this Card is saved in. `nil` means it is saved in the "Root Collection". Important for
   ;; perms-checking purposes.
   [:collection-id   {:optional true} [:maybe ::lib.schema.id/collection]]
   ;;
   ;; PERSISTED INFO: This comes from the [[metabase.model-persistence.models.persisted-info]] model.
   ;;
   [:lib/persisted-info {:optional true} [:maybe [:ref ::persisted-info]]]])

(defn- mock-segment [segment]
  (cond-> segment
    (and (not (:name segment))
         (:id segment))
    (assoc :name (str "Segment " (:id segment)))))

(mr/def ::segment
  "More or less the same as a [[metabase.segments.models.segment]], but with kebab-case keys."
  [:map
   {:error/message "Valid Segment metadata"
    :decode/mock   mock-segment}
   [:lib/type   [:= :metadata/segment]]
   [:id         ::lib.schema.id/segment]
   [:name       ::lib.schema.common/non-blank-string]
   [:table-id   ::lib.schema.id/table]
   ;; the MBQL snippet defining this Segment; this may still be in legacy
   ;; format. [[metabase.lib.segment/segment-definition]] handles conversion to pMBQL if needed.
   [:definition [:maybe :map]]
   [:description {:optional true} [:maybe ::lib.schema.common/non-blank-string]]])

(mr/def ::metric
  "A V2 Metric! This a special subtype of a Card. Not convinced we really need this as opposed to just using `::card` --
  see my notes on `::type`."
  [:merge
   ::card
   [:map
    [:lib/type [:= :metadata/metric]]
    [:type     [:= :metric]]
    [:metabase.lib.join/join-alias {:optional true} ::lib.schema.common/non-blank-string]]])

(mr/def ::native-query-snippet
  [:map
   [:lib/type [:= :metadata/native-query-snippet]]
   [:id       ::lib.schema.id/native-query-snippet]])
;;; TODO (Cam 8/8/25) -- description, content, archived, collection-id

;;; TODO (Cam 8/8/25) -- description, content, archived, collection-id

(mr/def ::table
  "Schema for metadata about a specific [[metabase.warehouse-schema.models.table]]. More or less the same but with
  kebab-case keys."
  [:map
   {:error/message "Valid Table metadata"}
   [:lib/type [:= :metadata/table]]
   [:id       ::lib.schema.id/table]
   [:name     ::lib.schema.common/non-blank-string]
   [:display-name {:optional true} [:maybe ::lib.schema.common/non-blank-string]]
   [:schema       {:optional true} [:maybe ::lib.schema.common/non-blank-string]]])

(mr/def ::database
  "Malli schema for the DatabaseMetadata as returned by `GET /api/database/:id/metadata` -- what should be available to
  the frontend Query Builder."
  [:map
   {:error/message "Valid Database metadata"}
   [:lib/type [:= :metadata/database]]
   [:id ::lib.schema.id/database]
   ;; TODO -- this should validate against the driver features list in [[metabase.driver/features]] if we're in
   ;; Clj mode
   [:dbms-version    {:optional true} [:maybe :map]]
   [:details         {:optional true} :map]
   [:engine          {:optional true} :keyword]
   [:features        {:optional true} [:set :keyword]]
   [:is-audit        {:optional true} :boolean]
   [:is-attached-dwh {:optional true} :boolean]
   [:settings        {:optional true} [:maybe :map]]])

(mr/def ::metadata-provider
  "Schema for something that satisfies the [[metabase.lib.metadata.protocols/MetadataProvider]] protocol."
  [:ref :metabase.lib.metadata.protocols/metadata-provider])

(mr/def ::metadata-providerable
  "Something that can be used to get a MetadataProvider. Either a MetadataProvider, or a map with a MetadataProvider in
  the key `:lib/metadata` (i.e., a query)."
  [:ref :metabase.lib.metadata.protocols/metadata-providerable])

(mr/def ::stage
  "Metadata about the columns returned by a particular stage of a pMBQL query. For example a single-stage native query
  like

    {:database 1
     :lib/type :mbql/query
     :stages   [{:lib/type :mbql.stage/mbql
                 :native   \"SELECT id, name FROM VENUES;\"}]}

  might have stage metadata like

    {:columns [{:name \"id\", :base-type :type/Integer}
               {:name \"name\", :base-type :type/Text}]}

  associated with the query's lone stage.

  At some point in the near future we will hopefully attach this metadata directly to each stage in a query, so a
  multi-stage query will have `:lib/stage-metadata` for each stage. The main goal is to facilitate things like
  returning lists of visible or filterable columns for a given stage of a query. This is TBD, see #28717 for a WIP
  implementation of this idea.

  This is the same format as the results metadata returned with QP results in `data.results_metadata`. The `:columns`
  portion of this (`data.results_metadata.columns`) is also saved as `Card.result_metadata` for Saved Questions.

  Note that queries currently actually come back with both `data.results_metadata` AND `data.cols`; it looks like the
  Frontend actually *merges* these together -- see `applyMetadataDiff` in
  `frontend/src/metabase/query_builder/selectors.js` -- but this is ridiculous. Let's try to merge anything missing in
  `results_metadata` into `cols` going forward so things don't need to be manually merged in the future."
  [:map
   {:decode/normalize lib.schema.common/normalize-map}
   [:lib/type [:= {:default :metadata/results} :metadata/results]]
   [:columns [:sequential ::column]]])<|MERGE_RESOLUTION|>--- conflicted
+++ resolved
@@ -1,12 +1,9 @@
 (ns metabase.lib.schema.metadata
   (:refer-clojure :exclude [every?])
   (:require
-<<<<<<< HEAD
-   [clojure.set :as set]
-=======
    #?@(:clj
        ([metabase.util.regex :as u.regex]))
->>>>>>> 7e9bc67b
+   [clojure.set :as set]
    [clojure.string :as str]
    [medley.core :as m]
    [metabase.lib.schema.binning :as lib.schema.binning]
