import type { MantineThemeOverride } from "@mantine/core";

export const getActionIconOverrides =
  (): MantineThemeOverride["components"] => ({
    ActionIcon: {
      variants: {
        // Default variant is "subtle"
        subtle: () => ({
          root: {
            color: "var(--mb-color-text-tertiary)",
            "&:hover": {
              color: "var(--mb-color-text-secondary)",
              backgroundColor: "var(--mb-color-bg-light)",
            },
          },
        }),
        filled: (theme, params) => ({
          root: {
            color: theme.fn.themeColor("white"),
            backgroundColor: theme.fn.themeColor(params.color),
            border: `1px solid ${theme.fn.themeColor(params.color)}`,
            transition: "background 300ms linear, border 300ms linear",
            "&:hover": {
              backgroundColor: theme.fn.themeColor("white"),
              border: `1px solid ${theme.fn.themeColor(params.color)}`,
              color: theme.fn.themeColor(params.color),
            },
          },
        }),
        viewHeader: theme => ({
          root: {
            color: theme.fn.themeColor("text-dark"),
            backgroundColor: "transparent",
            border: "1px solid transparent",
            transition: "all 300ms linear",
            "&:hover": {
              color: theme.fn.themeColor("brand"),
              backgroundColor: theme.fn.themeColor("bg-medium"),
              border: "1px solid transparent",
            },
            "&:disabled, &[data-disabled]": {
              color: theme.fn.themeColor("text-light"),
              backgroundColor: "transparent",
            },
<<<<<<< HEAD
=======
          },
        }),
        viewFooter: theme => ({
          root: {
            color: theme.fn.themeColor("text-medium"),
            "&:hover": {
              color: theme.fn.themeColor("brand"),
            },
>>>>>>> 49d935da
          },
        }),
      },
    },
  });<|MERGE_RESOLUTION|>--- conflicted
+++ resolved
@@ -42,8 +42,6 @@
               color: theme.fn.themeColor("text-light"),
               backgroundColor: "transparent",
             },
-<<<<<<< HEAD
-=======
           },
         }),
         viewFooter: theme => ({
@@ -52,7 +50,6 @@
             "&:hover": {
               color: theme.fn.themeColor("brand"),
             },
->>>>>>> 49d935da
           },
         }),
       },
