--- conflicted
+++ resolved
@@ -138,7 +138,6 @@
        (map (partial sql.qp/->honeysql driver))
        (reduce (partial hsql/call :concat))))
 
-<<<<<<< HEAD
 (defmethod sql.qp/datetime-diff [:vertica :year]
   [_driver _unit x y]
   (let [positive-diff (fn [a b] ; precondition: a <= b
@@ -222,101 +221,6 @@
 (defmethod sql.qp/datetime-diff [:vertica :hour] [_driver _unit x y] (sub-day-diff-helper :hour x y))
 (defmethod sql.qp/datetime-diff [:vertica :minute] [_driver _unit x y] (sub-day-diff-helper :minute x y))
 (defmethod sql.qp/datetime-diff [:vertica :second] [_driver _unit x y] (sub-day-diff-helper :second x y))
-=======
-(defmethod sql.qp/->honeysql [:vertica :datetime-diff]
-  [driver [_ x y unit]]
-  (let [x (sql.qp/->honeysql driver x)
-        y (sql.qp/->honeysql driver y)
-        disallowed-types (keep
-                          (fn [v]
-                            (some-> v
-                                    hx/type-info
-                                    hx/type-info->db-type
-                                    name
-                                    u/lower-case-en
-                                    #{"time" "timetz"}))
-                          [x y])]
-    (when (seq disallowed-types)
-      (throw (ex-info (tru "datetimeDiff only allows datetime, timestamp, or date types. Found {0}"
-                           (pr-str disallowed-types))
-                      {:found disallowed-types
-                       :type  qp.error-type/invalid-query})))
-    (case unit
-      :year
-      (let [positive-diff (fn [a b] ; precondition: a <= b
-                            (hx/-
-                             (datediff :year a b)
-                             (hx/cast
-                              :integer
-                              (hsql/call
-                               :or
-                               (hsql/call :> (extract :month a) (extract :month b))
-                               (hsql/call
-                                :and
-                                (hsql/call := (extract :month a) (extract :month b))
-                                (hsql/call :> (extract :day a) (extract :day b)))))))]
-        (hsql/call :case
-                   (hsql/call :<= (cast-timestamp x) (cast-timestamp y))
-                   (positive-diff x y)
-                   :else
-                   (hx/* -1 (positive-diff y x))))
-
-      :quarter
-      (let [positive-diff
-            (fn [a b]
-              (hx/cast
-               :integer
-               (hx/floor (hx// (hx/- (datediff :month a b)
-                                     (hx/cast :integer (hsql/call :> (extract :day a) (extract :day b))))
-                               3))))]
-        (hsql/call :case
-                   (hsql/call :<= (cast-timestamp x) (cast-timestamp y))
-                   (positive-diff x y)
-                   :else
-                   (hx/* -1 (positive-diff y x))))
-
-      :month
-      (let [positive-diff (fn [a b]
-                            (hx/-
-                             (datediff :month a b)
-                             (hx/cast
-                              :integer
-                              (hsql/call :> (extract :day a) (extract :day b)))))]
-        (hsql/call :case
-                   (hsql/call :<= (cast-timestamp x) (cast-timestamp y))
-                   (positive-diff x y)
-                   :else
-                   (hx/* -1 (positive-diff y x))))
-
-      :week
-      (let [positive-diff (fn [a b]
-                            (hx/cast
-                             :integer
-                             (hx/floor
-                              (hx// (datediff :day a b) 7))))]
-        (hsql/call :case
-                   (hsql/call :<= (cast-timestamp x) (cast-timestamp y))
-                   (positive-diff x y)
-                   :else
-                   (hx/* -1 (positive-diff y x))))
-
-      :day
-      (datediff :day x y)
-
-      (:hour :minute :second)
-      (let [positive-diff (fn [a b]
-                            (hx/cast
-                             :integer
-                             (hx/floor
-                              (cond-> (hsql/call :- (extract :epoch b) (extract :epoch a))
-                                (not= unit :second)
-                                (hx// (case unit :hour 3600 :minute 60))))))]
-        (hsql/call :case
-                   (hsql/call :<= (cast-timestamp x) (cast-timestamp y))
-                   (positive-diff x y)
-                   :else
-                   (hx/* -1 (positive-diff y x)))))))
->>>>>>> 3be48090
 
 (defmethod sql.qp/->honeysql [:vertica :regex-match-first]
   [driver [_ arg pattern]]
