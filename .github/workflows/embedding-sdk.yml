name: Embedding SDK

on:
  push:
    branches:
      - "master"
      - "release-**"
  pull_request:
    types: [opened, synchronize, reopened, ready_for_review]

concurrency:
  group: ${{ github.workflow }}-${{ github.head_ref && github.ref || github.run_id }}
  cancel-in-progress: true

jobs:
  files-changed:
    name: Check which files changed
    runs-on: ubuntu-22.04
    timeout-minutes: 3
    outputs:
      documentation: ${{ steps.changes.outputs.documentation }}
      frontend_embedding_sdk_sources: ${{ steps.changes.outputs.frontend_embedding_sdk_sources }}
    steps:
      - uses: actions/checkout@v4
      - name: Test which files changed
        uses: dorny/paths-filter@v3.0.0
        id: changes
        with:
          token: ${{ github.token }}
          filters: .github/file-paths.yaml

<<<<<<< HEAD
  embedding-sdk-cli-snippets-type-check:
    needs: [files-changed]
    if: needs.files-changed.outputs.frontend_embedding_sdk_sources == 'true'
=======
  build:
    needs: [files-changed]
    if: |
      !cancelled() &&
      (needs.files-changed.outputs.frontend_embedding_sdk_sources == 'true' ||
      needs.files-changed.outputs.documentation == 'true')
>>>>>>> c3c5edc2
    runs-on: ubuntu-22.04
    timeout-minutes: 25
    steps:
      - uses: actions/checkout@v4
      - name: Prepare front-end environment
        uses: ./.github/actions/prepare-frontend
      - name: Prepare back-end environment
        uses: ./.github/actions/prepare-backend
        with:
          m2-cache-key: "cljs"
      - name: Build Embedding SDK package
        run: yarn build-embedding-sdk
      - name: Prepare Embedding SDK artifact
        uses: actions/upload-artifact@v4
        with:
          name: embedding-sdk-${{ github.event.pull_request.head.sha || github.sha }}
          path: resources/embedding-sdk

  embedding-sdk-cli-snippets-type-check:
    needs: [files-changed, build]
    if: |
      needs.files-changed.outputs.frontend_embedding_sdk_sources == 'true' &&
      needs.build.result == 'success'
    runs-on: ubuntu-22.04
    timeout-minutes: 20
    steps:
      - uses: actions/checkout@v4
      - name: Prepare front-end environment
        uses: ./.github/actions/prepare-frontend
      - name: Retrieve Embedding SDK dist artifact
        uses: actions/download-artifact@v4
        with:
          name: embedding-sdk-${{ github.event.pull_request.head.sha || github.sha }}
          path: ${{ github.workspace }}/resources/embedding-sdk
      - name: Run frontend embedding SDK snippets type check
        run: yarn run embedding-sdk:cli-snippets:type-check

  embedding-sdk-docs-snippets-type-check:
<<<<<<< HEAD
    needs: [files-changed]
    if: needs.files-changed.outputs.documentation == 'true'
=======
    needs: [files-changed, build]
    if: |
      needs.files-changed.outputs.documentation == 'true' &&
      needs.build.result == 'success'
    runs-on: ubuntu-22.04
    timeout-minutes: 20
    steps:
      - uses: actions/checkout@v4
      - name: Prepare front-end environment
        uses: ./.github/actions/prepare-frontend
      - name: Retrieve Embedding SDK dist artifact
        uses: actions/download-artifact@v4
        with:
          name: embedding-sdk-${{ github.event.pull_request.head.sha || github.sha }}
          path: ${{ github.workspace }}/resources/embedding-sdk
      - name: Run frontend embedding SDK snippets type check
        run: yarn run embedding-sdk:docs-snippets:type-check

  # We want to compare if there are any changes to the generated docs compared to the HEAD commit of a PR.
  # To checkout the HEAD commit we must set `ref: ${{ github.event.pull_request.head.sha }}` for actions/checkout/
  embedding-sdk-docs-update-check:
    needs: [files-changed]
    if: |
      github.event_name == 'pull_request' &&
      needs.files-changed.outputs.frontend_embedding_sdk_sources == 'true'
>>>>>>> c3c5edc2
    runs-on: ubuntu-22.04
    timeout-minutes: 20
    steps:
      - uses: actions/checkout@v4
        with:
          ref: ${{ github.event.pull_request.head.sha }}
      - name: Prepare front-end environment
        uses: ./.github/actions/prepare-frontend
      - name: Prepare back-end environment
        uses: ./.github/actions/prepare-backend
        with:
          m2-cache-key: "cljs"
      # we should build Embedding SDK dist based on ${{ github.event.pull_request.head.sha }}
      - name: Build Embedding SDK package
        run: yarn build-embedding-sdk
      - name: Generate embedding SDK docs
        run: yarn run embedding-sdk:docs:generate:pure
      - name: Check for uncommitted documentation changes
        id: check-docs-changes
        run: |
          if [[ -n "$(git status --porcelain | grep 'embedding/sdk/api/')" ]]; then
            echo "docs_changed=true" >> "$GITHUB_OUTPUT"
          else
            echo "docs_changed=false" >> "$GITHUB_OUTPUT"
          fi
      - name: Comment on PR if docs need update
        if: steps.check-docs-changes.outputs.docs_changed == 'true'
        uses: ./.github/actions/notify-pull-request
        with:
          include-log: false
          message: "📝 Changes to Embedding SDK files affecting the API documentation have been detected. Please regenerate, review, and commit the updated documentation manually by running `yarn embedding-sdk:docs:generate` locally."
          remove-previous-comment: true
      - name: Fail if docs need update
        if: steps.check-docs-changes.outputs.docs_changed == 'true'
        run: exit 1

  sdk-e2e-tests:
    uses: ./.github/workflows/e2e-component-tests-embedding-sdk.yml
    needs: [build]
    secrets: inherit
    with:
      cached-embedding-sdk-dist-artifact-name: embedding-sdk-${{ github.event.pull_request.head.sha || github.sha }}

  e2e-component-tests-embedding-sdk-cross-version:
    if: ${{ startsWith(inputs.branch, 'release-x.') }}
    uses: ./.github/workflows/e2e-component-tests-embedding-sdk-cross-version.yml
    secrets: inherit

  embedding-sdk-tests-result:
    needs:
      - embedding-sdk-cli-snippets-type-check
      - embedding-sdk-docs-snippets-type-check
      - embedding-sdk-docs-update-check
      - sdk-e2e-tests
      - e2e-component-tests-embedding-sdk-cross-version
    if: always() && !cancelled()
    runs-on: ubuntu-latest
    timeout-minutes: 5
    env:
      needs: ${{ toJson(needs) }}
    steps:
      - name: Check embedding SDK job status
        uses: actions/github-script@v7
        env:
          needs: ${{ toJson(needs) }}
        with:
          script: | # js
            const needs = JSON.parse(process.env.needs);
            const jobs = Object.entries(needs).map(
              ([jobName, jobValues]) => ({
                name: jobName,
                result: jobValues.result
              }));

            // are all jobs skipped or successful?
            if (jobs.every(job => (job.result === 'skipped' || job.result === 'success'))) {
              console.log('All jobs are skipped or successful');
              process.exit(0);
            }

            // otherwise, something failed
            console.log('Some embedding SDK jobs failed');
            jobs.forEach((job) => {
              if (job.result !== 'success') {
                console.log(`${job.name} - ${job.result}`);
              }
            });
            process.exit(1);

  cross-version-for-breaking-changes:
    uses: ./.github/workflows/e2e-cross-version-for-breaking-changes.yml
    secrets: inherit
    with:
      fe-ref: ${{ github.base_ref }}
      be-ref: ${{ github.head_ref }}<|MERGE_RESOLUTION|>--- conflicted
+++ resolved
@@ -29,18 +29,12 @@
           token: ${{ github.token }}
           filters: .github/file-paths.yaml
 
-<<<<<<< HEAD
-  embedding-sdk-cli-snippets-type-check:
-    needs: [files-changed]
-    if: needs.files-changed.outputs.frontend_embedding_sdk_sources == 'true'
-=======
   build:
     needs: [files-changed]
     if: |
       !cancelled() &&
       (needs.files-changed.outputs.frontend_embedding_sdk_sources == 'true' ||
       needs.files-changed.outputs.documentation == 'true')
->>>>>>> c3c5edc2
     runs-on: ubuntu-22.04
     timeout-minutes: 25
     steps:
@@ -79,10 +73,6 @@
         run: yarn run embedding-sdk:cli-snippets:type-check
 
   embedding-sdk-docs-snippets-type-check:
-<<<<<<< HEAD
-    needs: [files-changed]
-    if: needs.files-changed.outputs.documentation == 'true'
-=======
     needs: [files-changed, build]
     if: |
       needs.files-changed.outputs.documentation == 'true' &&
@@ -108,7 +98,6 @@
     if: |
       github.event_name == 'pull_request' &&
       needs.files-changed.outputs.frontend_embedding_sdk_sources == 'true'
->>>>>>> c3c5edc2
     runs-on: ubuntu-22.04
     timeout-minutes: 20
     steps:
