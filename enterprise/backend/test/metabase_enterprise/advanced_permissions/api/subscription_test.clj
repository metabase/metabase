(ns ^:mb/once metabase-enterprise.advanced-permissions.api.subscription-test
  "Permisisons tests for API that needs to be enforced by Application Permissions to create and edit alerts/subscriptions."
  (:require
   [clojure.test :refer :all]
   [metabase.api.alert :as api.alert]
   [metabase.api.alert-test :as alert-test]
   [metabase.models :refer [Card Collection Pulse PulseCard PulseChannel PulseChannelRecipient]]
   [metabase.models.permissions :as perms]
   [metabase.models.permissions-group :as perms-group]
   [metabase.models.pulse :as pulse]
   [metabase.public-settings.premium-features-test :as premium-features-test]
   [metabase.pulse-test :as pulse-test]
   [metabase.test :as mt]
   [metabase.util :as u]
   [toucan2.core :as t2]
   [toucan2.tools.with-temp :as t2.with-temp]))

(defmacro ^:private with-subscription-disabled-for-all-users
  "Temporarily remove `subscription` permission for group `All Users`, execute `body` then re-grant it.
  Use it when we need to isolate a user's permissions during tests."
  [& body]
  `(try
    (perms/revoke-application-permissions! (perms-group/all-users) :subscription)
    ~@body
    (finally
     (perms/grant-application-permissions! (perms-group/all-users) :subscription))))

(deftest pulse-permissions-test
  (testing "/api/pulse/*"
    (with-subscription-disabled-for-all-users
      (mt/with-user-in-groups [group {:name "New Group"}
                               user  [group]]
        (mt/with-temp [Card  card {}
                       Pulse pulse {:creator_id (u/the-id user)}]
          (let [pulse-default {:name     "A Pulse"
                               :cards    [{:id          (:id card)
                                           :include_csv true
                                           :include_xls false}]
                               :channels [{:enabled       true
                                           :channel_type  "email"
                                           :schedule_type "daily"
                                           :schedule_hour 12
                                           :recipients    []}]}
                create-pulse (fn [status]
                               (testing "create pulse"
                                 (mt/user-http-request user :post status "pulse"
                                                       pulse-default)))
                update-pulse (fn [status]
                               (testing "update pulse"
                                 (mt/user-http-request user :put status (format "pulse/%d" (:id pulse))
                                                       (merge pulse-default {:name "New Name"}))))
                get-form     (fn [status]
                               (testing "get form input"
                                 (mt/user-http-request user :get status "pulse/form_input")))]
            (testing "user's group has no subscription permissions"
              (perms/revoke-application-permissions! group :subscription)
              (testing "should succeed if `advanced-permissions` is disabled"
                (premium-features-test/with-premium-features #{}
                  (create-pulse 200)
                  (update-pulse 200)
                  (get-form 200)))

              (testing "should fail if `advanced-permissions` is enabled"
                (premium-features-test/with-premium-features #{:advanced-permissions}
                  (create-pulse 403)
                  (update-pulse 403)
                  (get-form 403))))

            (testing "User's group with subscription permission"
              (perms/grant-application-permissions! group :subscription)
              (premium-features-test/with-premium-features #{:advanced-permissions}
                (testing "should succeed if `advanced-permissions` is enabled"
                  (create-pulse 200)
                  (update-pulse 200)
                  (get-form 200)))))))))

  (testing "PUT /api/pulse/:id"
    (with-subscription-disabled-for-all-users
      (mt/with-user-in-groups
        [group {:name "New Group"}
         user  [group]]
        (mt/with-temp [Card {card-id :id} {}]
          (letfn [(add-pulse-recipient [req-user status]
                    (pulse-test/with-pulse-for-card [the-pulse {:card    card-id
                                                                :pulse   {:creator_id (u/the-id user)}
                                                                :channel :email}]
                      (let [the-pulse   (pulse/retrieve-pulse (:id the-pulse))
                            channel     (api.alert/email-channel the-pulse)
                            new-channel (assoc channel :recipients (conj (:recipients channel) (mt/fetch-user :lucky)))
                            new-pulse   (assoc the-pulse :channels [new-channel])]
                        (testing (format "- add pulse's recipients with %s user" (mt/user-descriptor req-user))
                          (mt/user-http-request req-user :put status (format "pulse/%d" (:id the-pulse)) new-pulse)))))

                  (remove-pulse-recipient [req-user status]
                    (pulse-test/with-pulse-for-card [the-pulse {:card    card-id
                                                                :pulse   {:creator_id (u/the-id user)}
                                                                :channel :email}]
                      ;; manually add another user as recipient
                      (t2.with-temp/with-temp [PulseChannelRecipient _ {:user_id (:id user)
                                                                        :pulse_channel_id
                                                                        (t2/select-one-pk
                                                                         PulseChannel :channel_type "email" :pulse_id (:id the-pulse))}]
                        (let [the-pulse   (pulse/retrieve-pulse (:id the-pulse))
                              channel     (api.alert/email-channel the-pulse)
                              new-channel (update channel :recipients rest)
                              new-pulse   (assoc the-pulse :channels [new-channel])]
                          (testing (format "- remove pulse's recipients with %s user" (mt/user-descriptor req-user))
                            (mt/user-http-request req-user :put status (format "pulse/%d" (:id the-pulse)) new-pulse))))))]
            (testing "anyone could add/remove pulse's recipients if advanced-permissions is disabled"
              (premium-features-test/with-premium-features #{}
                (add-pulse-recipient user 200)
                (remove-pulse-recipient user 200)
                (add-pulse-recipient :crowberto 200)
                (remove-pulse-recipient :crowberto 200)))

            (testing "non-admin can't modify recipients if advanced-permissions is enabled"
              (premium-features-test/with-premium-features #{:advanced-permissions}
                (add-pulse-recipient user 403)
                (remove-pulse-recipient user 403)

                (testing "what if they have monitoring permissions?"
                  (perms/grant-application-permissions! group :monitoring)
                  (testing "they can remove recipients"
                    (remove-pulse-recipient user 200))

                  (testing "they can't add recipients"
                    (add-pulse-recipient user 403)))

                (testing "unless subscription permissions"
                  (perms/grant-application-permissions! group :subscription)
                  (add-pulse-recipient user 200))))))))))

(deftest alert-permissions-test
  (testing "/api/alert/*"
    (with-subscription-disabled-for-all-users
      (mt/with-user-in-groups
        [group {:name "New Group"}
         user  [group]]
<<<<<<< HEAD
        (t2.with-temp/with-temp
          [Card       card {:creator_id (u/the-id user)}
=======
        (mt/with-temp
          [Card       card {:creator_id (:id user)}
>>>>>>> d2fabad9
           Collection _collection {}]
          (let [alert-default {:card             {:id                (:id card)
                                                  :include_csv       true
                                                  :include_xls       false
                                                  :dashboard_card_id nil}
                               :alert_condition  "rows"
                               :alert_first_only true
                               :channels         [{:enabled       true
                                                   :channel_type  "email"
                                                   :schedule_type "daily"
                                                   :schedule_hour 12
                                                   :recipients    []}]}
                create-alert! (fn [status]
                                (testing "create alert"
                                  (mt/user-http-request user :post status "alert"
                                                        alert-default)))
                user-alert   (premium-features-test/with-premium-features #{:advanced-permissions}
                               (perms/grant-application-permissions! group :subscription)
                               (u/prog1 (create-alert! 200)
                                 (perms/revoke-application-permissions! group :subscription)))
                update-alert! (fn [status]
                                (testing "update alert"
                                  (mt/user-http-request user :put status (format "alert/%d" (:id user-alert))
                                                        (dissoc (merge alert-default {:alert_condition "goal"})
                                                                :channels))))]
            (testing "user's group has no subscription permissions"
              (perms/revoke-application-permissions! group :subscription)
              (testing "should succeed if `advanced-permissions` is disabled"
                (premium-features-test/with-premium-features #{}
                  (create-alert! 200)
                  (update-alert! 200)))

              (testing "should fail if `advanced-permissions` is enabled"
                (premium-features-test/with-premium-features #{:advanced-permissions}
                  (create-alert! 403)
                  (update-alert! 403))))

            (testing "User's group with subscription permission"
              (perms/grant-application-permissions! group :subscription)
              (premium-features-test/with-premium-features #{:advanced-permissions}
                (testing "should succeed if `advanced-permissions` is enabled"
                  (create-alert! 200)
                  (update-alert! 200))))))))))

(deftest update-alert-permissions-test
  (testing "PUT /api/alert/:id"
    (with-subscription-disabled-for-all-users
      (mt/with-user-in-groups
        [group {:name "New Group"}
         user  [group]]
        (t2.with-temp/with-temp [Card _]
          (letfn [(add-alert-recipient [req-user status]
                    (mt/with-temp [Pulse                 alert (alert-test/basic-alert)
                                   Card                  card  {}
                                   PulseCard             _     (alert-test/pulse-card alert card)
                                   PulseChannel          pc    (alert-test/pulse-channel alert)]
                      (testing (format "- add alert's recipient with %s user" (mt/user-descriptor req-user))
                        (mt/user-http-request req-user :put status (format "alert/%d" (:id alert))
                                              (alert-test/default-alert-req card pc)))))

                  (archive-alert-recipient [req-user status]
                    (mt/with-temp [Pulse                 alert (alert-test/basic-alert)
                                   Card                  card  {}
                                   PulseCard             _     (alert-test/pulse-card alert card)
                                   PulseChannel          pc    (alert-test/pulse-channel alert)]
                      (testing (format "- archive alert with %s user" (mt/user-descriptor req-user))
                        (mt/user-http-request req-user :put status (format "alert/%d" (:id alert))
                                              (-> (alert-test/default-alert-req card pc)
                                                  (assoc :archive true)
                                                  (assoc-in [:channels 0 :recipients] []))))))

                  (remove-alert-recipient [req-user status]
                    (mt/with-temp [Pulse                 alert (alert-test/basic-alert)
                                   Card                  card  {}
                                   PulseCard             _     (alert-test/pulse-card alert card)
                                   PulseChannel          pc    (alert-test/pulse-channel alert)
                                   PulseChannelRecipient _     (alert-test/recipient pc :rasta)]
                      (testing (format "- remove alert's recipient with %s user" (mt/user-descriptor req-user))
                        (mt/user-http-request req-user :put status (format "alert/%d" (:id alert))
                                              (assoc-in (alert-test/default-alert-req card pc) [:channels 0 :recipients] [])))))]
            (testing "only admin add/remove recipients and archive"
              (premium-features-test/with-premium-features #{}
                (add-alert-recipient user 403)
                (archive-alert-recipient user 403)
                (remove-alert-recipient user 403)
                (add-alert-recipient :crowberto 200)
                (archive-alert-recipient :crowberto 200)
                (remove-alert-recipient :crowberto 200)))

            (testing "non-admins can't modify recipients if advanced-permissions is enabled"
              (premium-features-test/with-premium-features #{:advanced-permissions}
                (add-alert-recipient user 403)
                (archive-alert-recipient user 403)
                (remove-alert-recipient user 403)

                (testing "what if they have monitoring permissions?"
                  (perms/grant-application-permissions! group :monitoring)
                  (testing "they can remove or archive recipients"
                    (archive-alert-recipient user 200)
                    (remove-alert-recipient user 200))

                  (testing "they can't add recipients"
                    (add-alert-recipient user 403)))

                (testing "unless have subscription permissions"
                  (perms/grant-application-permissions! group :subscription)
                  (add-alert-recipient user 200))))))))))<|MERGE_RESOLUTION|>--- conflicted
+++ resolved
@@ -136,13 +136,8 @@
       (mt/with-user-in-groups
         [group {:name "New Group"}
          user  [group]]
-<<<<<<< HEAD
-        (t2.with-temp/with-temp
-          [Card       card {:creator_id (u/the-id user)}
-=======
         (mt/with-temp
-          [Card       card {:creator_id (:id user)}
->>>>>>> d2fabad9
+          [Card       card        {:creator_id (u/the-id user)}
            Collection _collection {}]
           (let [alert-default {:card             {:id                (:id card)
                                                   :include_csv       true
