--- conflicted
+++ resolved
@@ -3,12 +3,8 @@
 import { usePrevious } from "react-use";
 import { t } from "ttag";
 
-<<<<<<< HEAD
-=======
 import { ConfirmModal } from "metabase/common/components/ConfirmModal";
-import { useSetting } from "metabase/common/hooks";
 import { isResourceNotFoundError } from "metabase/lib/errors";
->>>>>>> f6384ac6
 import { useMetadataToasts } from "metabase/metadata/hooks";
 import { Anchor, Box, Divider, Group, Stack } from "metabase/ui";
 import {
@@ -59,134 +55,34 @@
 function RunStatusSection({ transform }: RunStatusSectionProps) {
   const { id, last_run } = transform;
 
-<<<<<<< HEAD
-  return (
-    <RunStatus
-      run={last_run ?? null}
-      neverRunMessage={t`This transform hasn’t been run before.`}
-      runInfo={
-        <Anchor
-          key="link"
-          component={Link}
-          to={getRunListUrl({ transformIds: [id] })}
-        >
-          {t`See all runs`}
-        </Anchor>
-      }
-    />
-  );
-=======
-  const previousStatus = usePrevious(last_run?.status);
+  const status = last_run?.status;
+  const previousStatus = usePrevious(status);
 
-  if (last_run == null) {
-    return (
-      <Group gap="sm" data-testid="run-status">
-        <Icon c="text-secondary" name="calendar" />
-        <Box>{t`This transform hasn’t been run before.`}</Box>
-      </Group>
-    );
-  }
-
-  const { status, end_time, message } = last_run;
-  const endTime =
-    end_time != null
-      ? parseTimestampWithTimezone(end_time, systemTimezone)
-      : null;
-  const endTimeText = endTime != null ? endTime.fromNow() : null;
-
-  const runsInfo = (
-    <Anchor
-      key="link"
-      component={Link}
-      to={getRunListUrl({ transformIds: [id] })}
-    >
-      {t`See all runs`}
-    </Anchor>
+  const runExtra = status === "succeeded" && previousStatus === "canceling" && (
+    <Box
+      c="text-light"
+      ml="lg"
+    >{t`This run succeeded before it had a chance to cancel.`}</Box>
   );
 
-  const errorInfo =
-    message != null ? (
-      <RunErrorInfo
-        message={message}
-        endTime={endTime ? endTime.toDate() : null}
+  return (
+    <Stack gap={0}>
+      <RunStatus
+        run={last_run ?? null}
+        neverRunMessage={t`This transform hasn’t been run before.`}
+        runInfo={
+          <Anchor
+            key="link"
+            component={Link}
+            to={getRunListUrl({ transformIds: [id] })}
+          >
+            {t`See all runs`}
+          </Anchor>
+        }
       />
-    ) : null;
-
-  switch (status) {
-    case "started":
-      return (
-        <Group gap="sm" data-testid="run-status">
-          <Icon c="text-primary" name="sync" />
-          <Box>{t`Run in progress…`}</Box>
-        </Group>
-      );
-    case "succeeded":
-      return (
-        <Stack gap={0} data-testid="run-status">
-          <Group gap="sm">
-            <Icon c="success" name="check_filled" />
-            <Box>
-              {endTimeText
-                ? t`Last ran ${endTimeText} successfully.`
-                : t`Last ran successfully.`}
-            </Box>
-            {runsInfo}
-          </Group>
-          {previousStatus === "canceling" && (
-            <Box
-              c="text-light"
-              ml="lg"
-            >{t`This run succeeded before it had a chance to cancel.`}</Box>
-          )}
-        </Stack>
-      );
-    case "failed":
-      return (
-        <Group gap={0} data-testid="run-status">
-          <Icon c="error" name="warning" mr="sm" />
-          <Box mr={errorInfo ? "xs" : "sm"}>
-            {endTimeText
-              ? t`Last run failed ${endTimeText}.`
-              : t`Last run failed.`}
-          </Box>
-          {errorInfo ?? runsInfo}
-        </Group>
-      );
-    case "timeout":
-      return (
-        <Group gap={0} data-testid="run-status">
-          <Icon c="error" name="warning" mr="sm" />
-          <Box mr={errorInfo ? "xs" : "sm"}>
-            {endTimeText
-              ? t`Last run timed out ${endTimeText}.`
-              : t`Last run timed out.`}
-          </Box>
-          {errorInfo ?? runsInfo}
-        </Group>
-      );
-    case "canceling":
-      return (
-        <Group gap="sm" data-testid="run-status">
-          <Icon c="text-secondary" name="close" />
-          <Box>{t`Canceling…`}</Box>
-        </Group>
-      );
-    case "canceled":
-      return (
-        <Group gap="sm" data-testid="run-status">
-          <Icon c="text-secondary" name="close" />
-          <Box>
-            {endTimeText
-              ? t`Last run was canceled ${endTimeText}.`
-              : t`Last run was canceled.`}
-          </Box>
-          {runsInfo}
-        </Group>
-      );
-    default:
-      return null;
-  }
->>>>>>> f6384ac6
+      {runExtra}
+    </Stack>
+  );
 }
 
 type RunButtonSectionProps = {
