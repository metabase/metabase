import type { Location } from "history";
import { useEffect } from "react";

import {
  useDashboardFullscreen,
  useDashboardRefreshPeriod,
  useEmbedTheme,
} from "metabase/dashboard/hooks";
import { useLocationSync } from "metabase/dashboard/hooks/use-location-sync";
import type { RefreshPeriod } from "metabase/dashboard/types";
import type { DashboardUrlHashOptions } from "metabase/dashboard/types/hash-options";
import { parseHashOptions } from "metabase/lib/browser";
import { useEmbedFrameOptions } from "metabase/public/hooks";
import type { DisplayTheme } from "metabase/public/lib/types";

import { useEmbedFont } from "./use-embed-font";

export const useDashboardUrlParams = ({
  location,
  onRefresh,
}: {
  location: Location;
  onRefresh: () => Promise<void>;
}) => {
  const { font, setFont } = useEmbedFont();

  const { bordered, titled, hide_parameters, hide_download_button } =
    useEmbedFrameOptions({ location });

  const {
<<<<<<< HEAD
    background,
    bordered,
    font,
=======
>>>>>>> 2c048404
    hasNightModeToggle,
    isNightMode,
    onNightModeChange,
<<<<<<< HEAD
    setBackground,
    setBordered,
    setFont,
    setHideDownloadButton,
    setHideParameters,
=======
>>>>>>> 2c048404
    setTheme,
    theme,
  } = useEmbedTheme();

  const { isFullscreen, onFullscreenChange } = useDashboardFullscreen();
  const { onRefreshPeriodChange, refreshPeriod, setRefreshElapsedHook } =
    useDashboardRefreshPeriod({ onRefresh });

  useLocationSync<RefreshPeriod>({
    key: "refresh",
    value: refreshPeriod,
    onChange: onRefreshPeriodChange,
    location,
  });

  useLocationSync<boolean>({
    key: "fullscreen",
    value: isFullscreen,
    onChange: value => onFullscreenChange(value ?? false),
    location,
  });

  useLocationSync<DisplayTheme>({
    key: "theme",
    value: theme,
    onChange: value => setTheme(value ?? "light"),
    location,
  });

  useEffect(() => {
<<<<<<< HEAD
    const {
      background,
      bordered,
      titled,
      font,
      hide_parameters,
      hide_download_button,
    } = parseHashOptions(location.hash) as DashboardUrlHashOptions;

    setBackground(prevBackground => background ?? prevBackground);
    setBordered(prevBordered => bordered ?? prevBordered);
    setTitled(prevTitled => titled ?? prevTitled);
    if (font) {
      setFont(font);
    }
    setHideDownloadButton(
      prevHideDownloadButton => hide_download_button ?? prevHideDownloadButton,
    );
    setHideParameters(
      prevHideParameters => hide_parameters ?? prevHideParameters,
    );
  }, [
    location.hash,
    setBackground,
    setBordered,
    setFont,
    setHideDownloadButton,
    setHideParameters,
    setTitled,
  ]);
=======
    const hashOptions = parseHashOptions(
      location.hash,
    ) as DashboardUrlHashOptions;

    setFont(hashOptions.font ?? font);
  }, [font, location.hash, setFont]);
>>>>>>> 2c048404

  return {
    isFullscreen,
    onFullscreenChange,
<<<<<<< HEAD
=======
    hideParameters: hide_parameters,
>>>>>>> 2c048404
    hasNightModeToggle,
    onNightModeChange,
    isNightMode,
    refreshPeriod,
    setRefreshElapsedHook,
    onRefreshPeriodChange,
    background,
    setBackground,
    bordered,
    titled,
<<<<<<< HEAD
    setTitled,
    theme,
    setTheme,
=======
    hideDownloadButton: hide_download_button,
>>>>>>> 2c048404
    font,
    setFont,
    hideDownloadButton,
    hideParameters,
    setHideParameters,
    setHideDownloadButton,
  };
};<|MERGE_RESOLUTION|>--- conflicted
+++ resolved
@@ -24,27 +24,18 @@
 }) => {
   const { font, setFont } = useEmbedFont();
 
-  const { bordered, titled, hide_parameters, hide_download_button } =
-    useEmbedFrameOptions({ location });
+  const {
+    background,
+    bordered,
+    titled,
+    hide_parameters,
+    hide_download_button,
+  } = useEmbedFrameOptions({ location });
 
   const {
-<<<<<<< HEAD
-    background,
-    bordered,
-    font,
-=======
->>>>>>> 2c048404
     hasNightModeToggle,
     isNightMode,
     onNightModeChange,
-<<<<<<< HEAD
-    setBackground,
-    setBordered,
-    setFont,
-    setHideDownloadButton,
-    setHideParameters,
-=======
->>>>>>> 2c048404
     setTheme,
     theme,
   } = useEmbedTheme();
@@ -75,53 +66,16 @@
   });
 
   useEffect(() => {
-<<<<<<< HEAD
-    const {
-      background,
-      bordered,
-      titled,
-      font,
-      hide_parameters,
-      hide_download_button,
-    } = parseHashOptions(location.hash) as DashboardUrlHashOptions;
+    const { font } = parseHashOptions(location.hash) as DashboardUrlHashOptions;
 
-    setBackground(prevBackground => background ?? prevBackground);
-    setBordered(prevBordered => bordered ?? prevBordered);
-    setTitled(prevTitled => titled ?? prevTitled);
     if (font) {
       setFont(font);
     }
-    setHideDownloadButton(
-      prevHideDownloadButton => hide_download_button ?? prevHideDownloadButton,
-    );
-    setHideParameters(
-      prevHideParameters => hide_parameters ?? prevHideParameters,
-    );
-  }, [
-    location.hash,
-    setBackground,
-    setBordered,
-    setFont,
-    setHideDownloadButton,
-    setHideParameters,
-    setTitled,
-  ]);
-=======
-    const hashOptions = parseHashOptions(
-      location.hash,
-    ) as DashboardUrlHashOptions;
-
-    setFont(hashOptions.font ?? font);
-  }, [font, location.hash, setFont]);
->>>>>>> 2c048404
+  }, [location.hash, setFont]);
 
   return {
     isFullscreen,
     onFullscreenChange,
-<<<<<<< HEAD
-=======
-    hideParameters: hide_parameters,
->>>>>>> 2c048404
     hasNightModeToggle,
     onNightModeChange,
     isNightMode,
@@ -129,21 +83,13 @@
     setRefreshElapsedHook,
     onRefreshPeriodChange,
     background,
-    setBackground,
     bordered,
     titled,
-<<<<<<< HEAD
-    setTitled,
+    font,
+    setFont,
     theme,
     setTheme,
-=======
+    hideParameters: hide_parameters,
     hideDownloadButton: hide_download_button,
->>>>>>> 2c048404
-    font,
-    setFont,
-    hideDownloadButton,
-    hideParameters,
-    setHideParameters,
-    setHideDownloadButton,
   };
 };