import type React from "react";
import { useCallback, useMemo } from "react";

import { Ellipsified } from "metabase/core/components/Ellipsified";
import {
  type ColumnOptions,
  DataGrid,
  type RowIdColumnOptions,
  useDataGridInstance,
} from "metabase/data-grid";
import { formatValue } from "metabase/lib/formatting/value";
import { Box } from "metabase/ui";
import { extractRemappedColumns } from "metabase/visualizations";
<<<<<<< HEAD
import type {
  DatasetColumn,
  DatasetData,
  RowValue,
  RowValues,
} from "metabase-types/api";
=======
import type { Dataset, Field, RowValue, RowValues } from "metabase-types/api";
>>>>>>> a9169ea5

import { canEditField } from "../../helpers";
import type { UpdatedRowCellsHandlerParams } from "../types";

import S from "./EditTableData.module.css";
import { EditingBodyCellWrapper } from "./EditingBodyCell";
import { useTableEditing } from "./use-table-editing";

type EditTableDataGridProps = {
<<<<<<< HEAD
  data: DatasetData;
=======
  data: Dataset;
  fieldMetadataMap?: Record<Field["name"], Field>;
>>>>>>> a9169ea5
  onCellValueUpdate: (params: UpdatedRowCellsHandlerParams) => void;
  onRowExpandClick: (rowIndex: number) => void;
};

export const EditTableDataGrid = ({
  data,
  fieldMetadataMap,
  onCellValueUpdate,
  onRowExpandClick,
}: EditTableDataGridProps) => {
  const { cols, rows } = useMemo(() => extractRemappedColumns(data), [data]);

  const { editingCellId, onCellClickToEdit, onCellEditCancel } =
    useTableEditing();

  const columnOrder = useMemo(() => cols.map(({ name }) => name), [cols]);

  const columnSizingMap = useMemo(() => ({}), []);

  const columnsOptions: ColumnOptions<RowValues, RowValue>[] = useMemo(() => {
    return cols.map((column, columnIndex) => {
      const options: ColumnOptions<RowValues, RowValue> = {
        id: column.name,
        name: column.display_name,
        accessorFn: (row: RowValues) => row[columnIndex],
        formatter: value => formatValue(value, { column }),
        wrap: false,
        header: function EditingHeader() {
          return (
            <Box className={S.headerCellContainer}>
              <Ellipsified>{column.display_name}</Ellipsified>
            </Box>
          );
        },
        editingCell: cellContext => (
          <EditingBodyCellWrapper
            cellContext={cellContext}
            column={column}
            field={fieldMetadataMap?.[column.name]}
            onCellValueUpdate={onCellValueUpdate}
            onCellEditCancel={onCellEditCancel}
          />
        ),
        getIsCellEditing: (cellId: string) => editingCellId === cellId,
      };

      return options;
    });
  }, [
    cols,
    fieldMetadataMap,
    editingCellId,
    onCellEditCancel,
    onCellValueUpdate,
  ]);

  const rowId: RowIdColumnOptions = useMemo(
    () => ({
      variant: "expandButton",
      onRowExpandClick,
    }),
    [onRowExpandClick],
  );

  const tableProps = useDataGridInstance({
    data: rows,
    rowId,
    columnOrder,
    columnSizingMap,
    columnsOptions,
  });

  const handleCellClick = useCallback(
    (
      e: React.MouseEvent<HTMLDivElement>,
      {
        cellId,
        columnId,
      }: {
        cellId: string;
        columnId: string;
      },
    ) => {
      const field = fieldMetadataMap?.[columnId];
      // Disables editing for some columns, such as primary keys
      if (!canEditField(field)) {
        return;
      }

      // Prevents event from bubbling up inside editing cell
      // Otherwise requires special handling in EditingBodyCell
      if (editingCellId !== cellId) {
        onCellClickToEdit(cellId);
      }
    },
    [onCellClickToEdit, editingCellId, fieldMetadataMap],
  );

  return (
    <DataGrid
      {...tableProps}
      classNames={{
        headerContainer: S.tableHeaderContainer,
        headerCell: S.tableHeaderCell,
        bodyContainer: S.tableBodyContainer,
        bodyCell: S.tableBodyCell,
        row: S.tableRow,
      }}
      styles={{
        // Overrides theme constants and default white bg
        bodyCell: {
          backgroundColor: undefined,
        },
      }}
      theme={{ cell: { backgroundColor: "" } }}
      onBodyCellClick={handleCellClick}
    />
  );
};<|MERGE_RESOLUTION|>--- conflicted
+++ resolved
@@ -11,16 +11,7 @@
 import { formatValue } from "metabase/lib/formatting/value";
 import { Box } from "metabase/ui";
 import { extractRemappedColumns } from "metabase/visualizations";
-<<<<<<< HEAD
-import type {
-  DatasetColumn,
-  DatasetData,
-  RowValue,
-  RowValues,
-} from "metabase-types/api";
-=======
-import type { Dataset, Field, RowValue, RowValues } from "metabase-types/api";
->>>>>>> a9169ea5
+import type { DatasetData, Field, RowValue, RowValues } from "metabase-types/api";
 
 import { canEditField } from "../../helpers";
 import type { UpdatedRowCellsHandlerParams } from "../types";
@@ -30,12 +21,8 @@
 import { useTableEditing } from "./use-table-editing";
 
 type EditTableDataGridProps = {
-<<<<<<< HEAD
   data: DatasetData;
-=======
-  data: Dataset;
   fieldMetadataMap?: Record<Field["name"], Field>;
->>>>>>> a9169ea5
   onCellValueUpdate: (params: UpdatedRowCellsHandlerParams) => void;
   onRowExpandClick: (rowIndex: number) => void;
 };
