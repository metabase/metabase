(ns metabase.lib.fe-util
  (:require
   [metabase.lib.common :as lib.common]
   [metabase.lib.field :as lib.field]
   [metabase.lib.filter :as lib.filter]
   [metabase.lib.metadata.calculation :as lib.metadata.calculation]
   [metabase.lib.options :as lib.options]
   [metabase.lib.schema :as lib.schema]
   [metabase.lib.schema.common :as lib.schema.common]
   [metabase.lib.schema.expression :as lib.schema.expression]
   [metabase.lib.util :as lib.util]
   [metabase.util.malli :as mu]))

(def ^:private ExpressionParts
  [:map
   [:lib/type [:= :mbql/expression-parts]]
   [:operator [:or :keyword :string]]
   [:options ::lib.schema.common/options]
   [:args [:sequential :any]]])

(mu/defn expression-parts :- ExpressionParts
  "Return the parts of the filter clause `expression-clause` in query `query` at stage `stage-number`."
  ([query expression-clause]
   (expression-parts query -1 expression-clause))

  ([query :- ::lib.schema/query
    stage-number :- :int
    expression-clause :- ::lib.schema.expression/expression]
   (let [[op options & args] expression-clause
<<<<<<< HEAD
         stage            (lib.util/query-stage query stage-number)
         columns          (lib.metadata.calculation/visible-columns query stage-number stage)
         ->maybe-col      #(when (lib.util/ref-clause? %)
                             (when-let [col (lib.equality/find-matching-column % columns)]
                               (lib.filter/add-column-operators
                                 (lib.field/extend-column-metadata-from-ref query stage-number col %))))]
=======
         ->maybe-col #(when (lib.hierarchy/isa? (first %) ::ref/ref)
                        (lib.filter/add-column-operators
                          (lib.field/extend-column-metadata-from-ref
                            query stage-number
                            (lib.metadata.calculation/metadata query stage-number %)
                            %)))]
>>>>>>> 045107e7
     {:lib/type :mbql/expression-parts
      :operator op
      :options  options
      :args     (mapv (fn [arg]
                        (if (lib.util/clause? arg)
                          (if-let [col (->maybe-col arg)]
                            col
                            (expression-parts query stage-number arg))
                          arg))
                      args)})))

(defmethod lib.common/->op-arg :mbql/expression-parts
  [{:keys [operator options args] :or {options {}}}]
  (lib.common/->op-arg (lib.options/ensure-uuid (into [(keyword operator) options]
                                                      (map lib.common/->op-arg)
                                                      args))))

(mu/defn expression-clause :- ::lib.schema.expression/expression
  "Returns a standalone clause for an `operator`, `options`, and arguments."
  [operator :- :keyword
   args     :- [:sequential :any]
   options  :- [:maybe :map]]
  (lib.options/ensure-uuid (into [operator options] (map lib.common/->op-arg) args)))<|MERGE_RESOLUTION|>--- conflicted
+++ resolved
@@ -27,21 +27,12 @@
     stage-number :- :int
     expression-clause :- ::lib.schema.expression/expression]
    (let [[op options & args] expression-clause
-<<<<<<< HEAD
-         stage            (lib.util/query-stage query stage-number)
-         columns          (lib.metadata.calculation/visible-columns query stage-number stage)
-         ->maybe-col      #(when (lib.util/ref-clause? %)
-                             (when-let [col (lib.equality/find-matching-column % columns)]
-                               (lib.filter/add-column-operators
-                                 (lib.field/extend-column-metadata-from-ref query stage-number col %))))]
-=======
-         ->maybe-col #(when (lib.hierarchy/isa? (first %) ::ref/ref)
+         ->maybe-col #(when (lib.util/ref-clause? %)
                         (lib.filter/add-column-operators
                           (lib.field/extend-column-metadata-from-ref
                             query stage-number
                             (lib.metadata.calculation/metadata query stage-number %)
                             %)))]
->>>>>>> 045107e7
      {:lib/type :mbql/expression-parts
       :operator op
       :options  options
