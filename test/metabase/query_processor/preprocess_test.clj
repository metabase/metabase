--- conflicted
+++ resolved
@@ -483,17 +483,10 @@
                                        (meta/id :venues :price)
                                        {:source-field-join-alias "CH"
                                         :join-alias              "VENUES__via__VENUE_ID__via__CH"}]
-<<<<<<< HEAD
-                                      [:value "Basic" {}]]}}
+                                      [:value "1234" {}]]}}
               (-> query
                   qp.preprocess/preprocess
                   lib/->legacy-MBQL))))))
-=======
-                                      [:value 1234 {}]]}}
-              (qp.preprocess/preprocess query)))
-      (testing "Query should be convertable back to MBQL 5"
-        (is (lib/query mp (qp.preprocess/preprocess query)))))))
->>>>>>> 35522222
 
 (deftest ^:parallel returned-columns-no-duplicates-test
   (testing "Don't return columns from a join twice (QUE-1607)"
