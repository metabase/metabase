--- conflicted
+++ resolved
@@ -310,15 +310,9 @@
             (doall (map drop-table-if-exists! (keys table-name->is-filter-required?)))
             nil)))))))
 
-<<<<<<< HEAD
 (deftest full-sync-partitioned-table-test
   (mt/test-driver :bigquery-cloud-sdk
     (testing "Partitioned tables that require a partition filter can be synced"
-=======
-(deftest sync-pseudocolumn-for-ingestion-time-partitioned-table-test
-  (testing "for ingestion time partitioned tables, we should sync the pseudocolumn _PARTITIONTIME AND _PARTITIONDATE"
-    (mt/test-driver :bigquery-cloud-sdk
->>>>>>> f23be702
       (mt/with-model-cleanup [:model/Table]
         (let [table-names  ["partition_by_range" "partition_by_time"
                             "partition_by_ingestion_time" "partition_by_ingestion_time_not_required"]]
@@ -353,7 +347,6 @@
                                 VALUES (true), (false);"
                                 (fmt-table-name "partition_by_ingestion_time_not_required"))]]
              (bigquery.tx/execute! sql))
-<<<<<<< HEAD
            (sync/sync-database! (mt/db))
 
            (let [table-ids     (t2/select-pks-vec :model/Table :db_id (mt/id) :name [:in table-names])
@@ -374,34 +367,21 @@
                            (into {}))))))
 
            (testing "for ingestion time partitioned tables, we should sync the pseudocolumn _PARTITIONTIME"
-             (let [partitioned-by-ingestion-time-table-id (t2/select-one-pk :model/Table :db_id (mt/id) :name "partition_by_ingestion_time")]
-               (is (=? {:name           @#'bigquery/partitioned-time-field-name
-                        :database_type "TIMESTAMP"
-                        :base_type     :type/DateTimeWithLocalTZ}
-                       (t2/select-one :model/Field :table_id partitioned-by-ingestion-time-table-id :name @#'bigquery/partitioned-time-field-name))))
+             (let [ingestion-time-partitioned-table-id (t2/select-one-pk :model/Table :db_id (mt/id) :name "partition_by_ingestion_time_not_required")]
+               (is (=? [{:name           "_PARTITIONTIME"
+                         :database_type "TIMESTAMP"
+                         :base_type     :type/DateTimeWithLocalTZ
+                         :database_position 1}
+                        {:name           "_PARTITIONDATE"
+                         :database_type "DATE"
+                         :base_type     :type/Date
+                         :database_position 2}]
+                       (t2/select :model/Field :table_id ingestion-time-partitioned-table-id
+                                  :database_partitioned true {:order-by [[:name :desc]]}))))
              (testing "and query this table should return the column pseudocolumn as well"
                (is (malli=
-                    [:tuple :int ms/TemporalString]
-                    (first (mt/rows (mt/run-mbql-query partition_by_ingestion_time)))))))
-=======
-           (sync/sync-database! (mt/db) {:scan :schema})
-
-           (let [partitioned-by-ingestion-time-table-id (t2/select-one-pk :model/Table :db_id (mt/id) :name table-name)]
-             (is (=? [{:name           "_PARTITIONTIME"
-                       :database_type "TIMESTAMP"
-                       :base_type     :type/DateTimeWithLocalTZ
-                       :database_position 1}
-                      {:name           "_PARTITIONDATE"
-                       :database_type "DATE"
-                       :base_type     :type/Date
-                       :database_position 2}]
-                     (t2/select :model/Field :table_id partitioned-by-ingestion-time-table-id
-                                :database_partitioned true {:order-by [[:name :desc]]}))))
-           (testing "and query this table should return the column pseudocolumn as well"
-             (is (malli=
-                  [:tuple :int ms/TemporalString ms/TemporalString]
-                  (first (mt/rows (mt/run-mbql-query partition_by_ingestion_time {:limit 1}))))))
->>>>>>> f23be702
+                    [:tuple :int ms/TemporalString ms/TemporalString]
+                    (first (mt/rows (mt/run-mbql-query partition_by_ingestion_time {:limit 1})))))))
            (finally
             (doall (map drop-table-if-exists! table-names))
             nil)))))))
