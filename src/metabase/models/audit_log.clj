(ns metabase.models.audit-log
  "Model defenition for the Metabase Audit Log, which tracks actions taken by users across the Metabase app. This is
  distinct from the Activity and View Log models, which predate this namespace, and which power specific API endpoints
  used for in-app functionality, such as the recently-viewed items displayed on the homepage."
  (:require
   [clojure.data :as data]
   [clojure.set :as set]
   [metabase.api.common :as api]
   [metabase.models.activity :as activity]
   [metabase.models.interface :as mi]
   [metabase.public-settings.premium-features :as premium-features]
   [metabase.util :as u]
   [metabase.util.malli :as mu]
   [metabase.util.malli.registry :as mr]
   [metabase.util.malli.schema :as ms]
   [methodical.core :as m]
   [steffan-westcott.clj-otel.api.trace.span :as span]
   [toucan2.core :as t2]))

(set! *warn-on-reflection* true)

(doto :model/AuditLog
  (derive :metabase/model))

(m/defmethod t2/table-name :model/AuditLog
  [_model]
  :audit_log)

(t2/deftransforms :model/AuditLog
  {:topic   mi/transform-keyword
   :details mi/transform-json})

(defmulti model-details
  "Returns a map with data about an entity that should be included in the `details` column of the Audit Log."
  {:arglists '([entity event-type])}
  mi/dispatch-on-model)

(defmethod model-details :default
  [_entity _event-type]
  {})

(def ^:private model-name->audit-logged-name
  {"RootCollection" "Collection"})

(defn model-name
  "Given an instance of a model or a keyword model identifier, returns the name to store in the database as a string, or `nil` if it cannot be computed."
  [instance-or-model]
  (let [model (or (t2/model instance-or-model) instance-or-model)
        raw-model-name (cond
                         (keyword? model) (name model)
                         (class? model) (.getSimpleName ^java.lang.Class model))]
    (model-name->audit-logged-name raw-model-name raw-model-name)))

(defn- prepare-update-event-data
  "Returns a map with previous and new versions of the objects, _keeping only fields that are present in both
  but have changed values_."
  [object previous-object]
  (let [[previous-only new-only _both] (data/diff previous-object object)
        shared-updated-keys (set/intersection (set (keys previous-only)) (set (keys new-only)))]
    {:previous (select-keys previous-object shared-updated-keys)
     :new (select-keys object shared-updated-keys)}))

<<<<<<< HEAD
(defn- log-enabled?
  "Returns true when we should record audit data into the audit log."
  []
  (or (premium-features/is-hosted?)
      (premium-features/has-feature? :audit-app)))
=======
(mr/def ::event-params [:map {:closed true
                              :doc "Used when inserting a value to the Audit Log."}
                        [:object          {:optional true} [:maybe :map]]
                        [:previous-object {:optional true} [:maybe :map]]
                        [:user-id         {:optional true} [:maybe pos-int?]]
                        [:model           {:optional true} [:maybe [:or :keyword :string]]]
                        [:model-id        {:optional true} [:maybe pos-int?]]
                        [:details         {:optional true} [:maybe :map]]])

(mu/defn construct-event
  :- [:map
      [:unqualified-topic simple-keyword?]
      [:user-id [:maybe ms/PositiveInt]]
      [:model-name [:maybe :string]]
      [:model-id [:maybe ms/PositiveInt]]
      [:details :map]]
  "Generates the data to be recorded in the Audit Log."
  ([topic :- :keyword
    params :- ::event-params
    current-user-id :- [:maybe pos-int?]]
   (let [unqualified-topic (keyword (name topic))
         object            (:object params)
         previous-object   (:previous-object params)
         object-details    (model-details object unqualified-topic)
         previous-details  (model-details previous-object unqualified-topic)]
     {:unqualified-topic unqualified-topic
      :user-id           (or (:user-id params) current-user-id)
      :model-name        (model-name (or (:model params) object))
      :model-id          (or (:model-id params) (u/id object))
      :details           (merge {}
                                (:details params)
                                (if (not-empty previous-object)
                                  (prepare-update-event-data object-details previous-details)
                                  object-details))})))
>>>>>>> 4737d365

(mu/defn record-event!
  "Records an event in the Audit Log.

  `topic` is a keyword representing the type of event being recorded, e.g. `:dashboard-create`. If the keyword is
  namespaced (e.g. `:event/dashboard-create`) the namespace is stripped before the event is recorded.

  `params` is a map that can optionally include the following fields:
  - `:object`: the object the event is acting on, e.g. a `Card` instance
  - `:previous-object`: the previous version of the object, for update events
  - `:user-id`: the user ID that initiated the event (defaults: `api/*current-user-id*`)
  - `:model`: the name of the model the event is acting on, e.g. `:model/Card` or \"Card\" (default: model of `:object`)
  - `:model-id`: the ID of the model the event is acting on (default: ID of `:object`)
  - `:details`: a map of arbitrary details relavent to the event, which is recorded as-is (default: {})

  `:object` and `:previous-object` both have `model-details` called on them to determine which fields should be audited,
  then they are added to `:details` before the event is recorded. `:previous-object` is only included if any audited fields
  were updated.

  Under certain conditions this function does _not_ insert anything into the audit log.
  - If nothing is logged, returns nil
  - Otherwise, returns the audit logged row."
  [topic :- :keyword
<<<<<<< HEAD
   params :- [:map {:closed true}
              [:object          {:optional true} [:maybe :map]]
              [:previous-object {:optional true} [:maybe :map]]
              [:user-id         {:optional true} [:maybe pos-int?]]
              [:model           {:optional true} [:maybe [:or :keyword :string]]]
              [:model-id        {:optional true} [:maybe pos-int?]]
              [:details         {:optional true} [:maybe :map]]]]
  (when (log-enabled?)
    (let [unqualified-topic (keyword (name topic))
          object            (:object params)
          previous-object   (:previous-object params)
          object-details    (model-details object unqualified-topic)
          previous-details  (model-details previous-object unqualified-topic)
          user-id           (or (:user-id params) api/*current-user-id*)
          model             (model-name (or (:model params) object))
          model-id          (or (:model-id params) (u/id object))
          details           (merge {}
                                   (:details params)
                                   (if (not-empty previous-object)
                                     (prepare-update-event-data object-details previous-details)
                                     object-details))]
      (u/prog1 (first (t2/insert-returning-instances! :model/AuditLog
                                                      :topic    unqualified-topic
                                                      :details  details
                                                      :model    model
                                                      :model_id model-id
                                                      :user_id  user-id))
        ;; TODO: temporarily double-writing to the `activity` table, delete this in Metabase v48
        ;; TODO figure out set of events to actually continue recording in activity
        (when-not (contains? #{:card-read :dashboard-read :table-read :card-query :setting-update}
                             unqualified-topic)
          (activity/record-activity!
           {:topic    topic
            :object   object
            :details  details
            :model    model
            :model-id model-id
            :user-id  user-id}))))))
=======
   params :- ::event-params]
  (span/with-span!
    {:name       "record-event!"
     :attributes (cond-> {}
                   (:model-id params)
                   (assoc :model/id (:model-id params))
                   (:user-id params)
                   (assoc :user/id (:user-id params))
                   (:model params)
                   (assoc :model/name (u/lower-case-en (:model params))))}
    (let [{:keys [user-id model-name model-id details unqualified-topic object]}
          (construct-event topic params api/*current-user-id*)]
      (t2/insert! :model/AuditLog
                  :topic    unqualified-topic
                  :details  details
                  :model    model-name
                  :model_id model-id
                  :user_id  user-id)
      ;; TODO: temporarily double-writing to the `activity` table, delete this in Metabase v48
      ;; TODO figure out set of events to actually continue recording in activity
      (when-not (#{:card-read :dashboard-read :table-read :card-query :setting-update} unqualified-topic)
        (activity/record-activity!
          {:topic    topic
           :object   object
           :details  details
           :model    model-name
           :model-id model-id
           :user-id  user-id})))))
>>>>>>> 4737d365

(t2/define-before-insert :model/AuditLog
  [activity]
  (let [defaults {:timestamp :%now
                  :details   {}}]
    (merge defaults activity)))<|MERGE_RESOLUTION|>--- conflicted
+++ resolved
@@ -60,13 +60,6 @@
     {:previous (select-keys previous-object shared-updated-keys)
      :new (select-keys object shared-updated-keys)}))
 
-<<<<<<< HEAD
-(defn- log-enabled?
-  "Returns true when we should record audit data into the audit log."
-  []
-  (or (premium-features/is-hosted?)
-      (premium-features/has-feature? :audit-app)))
-=======
 (mr/def ::event-params [:map {:closed true
                               :doc "Used when inserting a value to the Audit Log."}
                         [:object          {:optional true} [:maybe :map]]
@@ -101,7 +94,12 @@
                                 (if (not-empty previous-object)
                                   (prepare-update-event-data object-details previous-details)
                                   object-details))})))
->>>>>>> 4737d365
+
+(defn- log-enabled?
+  "Returns true when we should record audit data into the audit log."
+  []
+  (or (premium-features/is-hosted?)
+      (premium-features/has-feature? :audit-app)))
 
 (mu/defn record-event!
   "Records an event in the Audit Log.
@@ -125,75 +123,32 @@
   - If nothing is logged, returns nil
   - Otherwise, returns the audit logged row."
   [topic :- :keyword
-<<<<<<< HEAD
-   params :- [:map {:closed true}
-              [:object          {:optional true} [:maybe :map]]
-              [:previous-object {:optional true} [:maybe :map]]
-              [:user-id         {:optional true} [:maybe pos-int?]]
-              [:model           {:optional true} [:maybe [:or :keyword :string]]]
-              [:model-id        {:optional true} [:maybe pos-int?]]
-              [:details         {:optional true} [:maybe :map]]]]
+   params :- ::event-params]
   (when (log-enabled?)
-    (let [unqualified-topic (keyword (name topic))
-          object            (:object params)
-          previous-object   (:previous-object params)
-          object-details    (model-details object unqualified-topic)
-          previous-details  (model-details previous-object unqualified-topic)
-          user-id           (or (:user-id params) api/*current-user-id*)
-          model             (model-name (or (:model params) object))
-          model-id          (or (:model-id params) (u/id object))
-          details           (merge {}
-                                   (:details params)
-                                   (if (not-empty previous-object)
-                                     (prepare-update-event-data object-details previous-details)
-                                     object-details))]
-      (u/prog1 (first (t2/insert-returning-instances! :model/AuditLog
-                                                      :topic    unqualified-topic
-                                                      :details  details
-                                                      :model    model
-                                                      :model_id model-id
-                                                      :user_id  user-id))
+    (span/with-span!
+      {:name       "record-event!"
+       :attributes (cond-> {}
+                     (:model-id params) (assoc :model/id (:model-id params))
+                     (:user-id params) (assoc :user/id (:user-id params))
+                     (:model params) (assoc :model/name (u/lower-case-en (:model params))))}
+      (let [{:keys [user-id model-name model-id details unqualified-topic object]}
+            (construct-event topic params api/*current-user-id*)]
+        (t2/insert! :model/AuditLog
+                    :topic    unqualified-topic
+                    :details  details
+                    :model    model-name
+                    :model_id model-id
+                    :user_id  user-id)
         ;; TODO: temporarily double-writing to the `activity` table, delete this in Metabase v48
         ;; TODO figure out set of events to actually continue recording in activity
-        (when-not (contains? #{:card-read :dashboard-read :table-read :card-query :setting-update}
-                             unqualified-topic)
+        (when-not (#{:card-read :dashboard-read :table-read :card-query :setting-update} unqualified-topic)
           (activity/record-activity!
-           {:topic    topic
-            :object   object
-            :details  details
-            :model    model
-            :model-id model-id
-            :user-id  user-id}))))))
-=======
-   params :- ::event-params]
-  (span/with-span!
-    {:name       "record-event!"
-     :attributes (cond-> {}
-                   (:model-id params)
-                   (assoc :model/id (:model-id params))
-                   (:user-id params)
-                   (assoc :user/id (:user-id params))
-                   (:model params)
-                   (assoc :model/name (u/lower-case-en (:model params))))}
-    (let [{:keys [user-id model-name model-id details unqualified-topic object]}
-          (construct-event topic params api/*current-user-id*)]
-      (t2/insert! :model/AuditLog
-                  :topic    unqualified-topic
-                  :details  details
-                  :model    model-name
-                  :model_id model-id
-                  :user_id  user-id)
-      ;; TODO: temporarily double-writing to the `activity` table, delete this in Metabase v48
-      ;; TODO figure out set of events to actually continue recording in activity
-      (when-not (#{:card-read :dashboard-read :table-read :card-query :setting-update} unqualified-topic)
-        (activity/record-activity!
-          {:topic    topic
-           :object   object
-           :details  details
-           :model    model-name
-           :model-id model-id
-           :user-id  user-id})))))
->>>>>>> 4737d365
+            {:topic    topic
+             :object   object
+             :details  details
+             :model    model-name
+             :model-id model-id
+             :user-id  user-id}))))))
 
 (t2/define-before-insert :model/AuditLog
   [activity]
