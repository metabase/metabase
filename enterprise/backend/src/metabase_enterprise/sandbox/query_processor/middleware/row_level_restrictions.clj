--- conflicted
+++ resolved
@@ -145,54 +145,6 @@
 (defn- table-gtap->source [{table-id :table_id, :as gtap}]
   {:source-query {:source-table table-id, :parameters (gtap->parameters gtap)}})
 
-<<<<<<< HEAD
-;; If a GTAP source query doesn't have results metadata for whatever reason, we can infer the results metadata by
-;; running the query on its own for the User in question. We'll run the query with a `LIMIT 0`, so it doesn't return
-;; any rows, but it should be enough to give us the relevant metadata for the result columns.
-;;
-;; Note that we only need to infer metadata in this fashion for situations where we're applying GTAPs to joined tables
-;; and using `:fields :all` for that join -- we need to know the columns that are produced in order to build the
-;; surrounding query correctly. (We probably could use `SELECT *`, but at this time we're always selecting every Field
-;; individually)
-
-(s/defn ^:private run-gtap-source-query-for-metadata :- [mbql.s/SourceQueryMetadata]
-  [gtapped-table-id :- su/IntGreaterThanZero source-query :- mbql.s/SourceQuery]
-  (let [query {:database (:id (qp.store/database))
-               :type     :query
-               :query    source-query}
-        cols  (binding [api/*current-user-permissions-set* (atom #{"/"})]
-                (-> ((resolve 'metabase.query-processor/process-query) (assoc query :limit 0))
-                    :data :cols))]
-    (u/prog1 (for [col cols]
-               (select-keys col [:name :base_type :display_name :semantic_type]))
-      (log/tracef "Inferred source query metadata:\n%s" (u/pprint-to-str 'magenta <>))
-      ;; Make sure the columns returned when running a source query match up with those in the original Table. A GTAP
-      ;; can *remove* columns from the original Table, but it cannot add new ones. Columns cannot change types
-      ;; completely, but they can change to a type that is a descendant of the type in the original Table.
-      (gtap/check-columns-match-table gtapped-table-id <>))))
-
-;; This metadata will be the same regardless of what user runs the query in question, so we only need to run it once
-;; for each GTAP Card; we can save it and reuse it after that point. `update-metadata-for-gtap!` takes care of that.
-
-(defn- update-metadata-for-gtap!
-  "Callback that saves results metadata for the Card associated with a GTAP if it does not already have it."
-  [{card-id :card_id, gtap-id :id} new-metadata]
-  (cond
-    (not card-id)
-    (log/tracef "Not updating metadata for GTAP %s: GTAP has no associated Card ID" gtap-id)
-
-    (db/exists? Card :id card-id, :result_metadata [:not= nil])
-    (log/tracef "Not updating metadata for GTAP %s Card %s: Card already has result metadata" gtap-id card-id)
-
-    :else
-    (do
-      (log/tracef "Saving results metadata for GTAP %s Card %s" gtap-id card-id)
-      (db/update! Card card-id :result_metadata new-metadata))))
-
-(defn- reconcile-metadata
-  [table-id metadata]
-  (map (comp (gtap/table-field-names->cols table-id) :name) metadata))
-=======
 (s/defn ^:private mbql-query-metadata :- (su/non-empty [su/Map])
   [inner-query]
   (binding [api/*current-user-permissions-set* (atom #{"/"})]
@@ -268,7 +220,6 @@
       (qp.store/fetch-and-store-fields! field-ids))
     (assoc source-query :source-metadata metadata)))
 
->>>>>>> f65890ad
 
 (s/defn ^:private gtap->source :- {:source-query                     s/Any
                                    (s/optional-key :source-metadata) [mbql.s/SourceQueryMetadata]
