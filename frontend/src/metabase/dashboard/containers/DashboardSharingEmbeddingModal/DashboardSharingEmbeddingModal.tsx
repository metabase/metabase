import {
<<<<<<< HEAD
  useUpdateDashboardEmbeddingParamsMutation,
  useUpdateDashboardEnableEmbeddingMutation,
=======
  useCreateDashboardPublicLinkMutation,
  useDeleteDashboardPublicLinkMutation,
>>>>>>> 5045bed9
} from "metabase/api";
import { getParameters } from "metabase/dashboard/selectors";
import { useDispatch, useSelector } from "metabase/lib/redux";
import * as Urls from "metabase/lib/urls";
import {
  EmbedModal,
  EmbedModalContent,
} from "metabase/public/components/EmbedModal";
import type { Dashboard } from "metabase-types/api";

<<<<<<< HEAD
import { createPublicLink, deletePublicLink } from "../../actions";
=======
import { updateEmbeddingParams, updateEnableEmbedding } from "../../actions";
>>>>>>> 5045bed9

export type DashboardSharingEmbeddingModalProps = {
  className?: string;
  dashboard: Dashboard;
  isOpen: boolean;
  onClose: () => void;
};

export const DashboardSharingEmbeddingModal = (
  props: DashboardSharingEmbeddingModalProps,
) => {
  const { className, dashboard, isOpen, onClose } = props;

  const parameters = useSelector(getParameters);

  const dispatch = useDispatch();

<<<<<<< HEAD
  const [updateDashboardEmbeddingParams] =
    useUpdateDashboardEmbeddingParamsMutation();
  const [updateDashboardEnableEmbedding] =
    useUpdateDashboardEnableEmbeddingMutation();

  const createPublicDashboardLink = () => dispatch(createPublicLink(dashboard));
  const deletePublicDashboardLink = () => dispatch(deletePublicLink(dashboard));
=======
  const [createPublicDashboardLink] = useCreateDashboardPublicLinkMutation();
  const [deletePublicDashboardLink] = useDeleteDashboardPublicLinkMutation();
  const updateDashboardEnableEmbedding = (enable_embedding: boolean) =>
    dispatch(updateEnableEmbedding({ id: dashboard.id, enable_embedding }));

  const updateDashboardEmbeddingParams = (
    embedding_params: EmbeddingParameters,
  ) => dispatch(updateEmbeddingParams({ id: dashboard.id, embedding_params }));
>>>>>>> 5045bed9

  const getPublicUrl = (publicUuid: string) => Urls.publicDashboard(publicUuid);

  return (
    <EmbedModal isOpen={isOpen} onClose={onClose}>
      {({ embedType, goToNextStep }) => (
        <EmbedModalContent
          embedType={embedType}
          goToNextStep={goToNextStep}
          className={className}
          resource={dashboard}
          resourceParameters={parameters}
          resourceType="dashboard"
<<<<<<< HEAD
          onCreatePublicLink={createPublicDashboardLink}
          onDeletePublicLink={deletePublicDashboardLink}
          onUpdateEnableEmbedding={enable_embedding =>
            updateDashboardEnableEmbedding({
              id: dashboard.id,
              enable_embedding,
            })
          }
          onUpdateEmbeddingParams={embedding_params =>
            updateDashboardEmbeddingParams({
              id: dashboard.id,
              embedding_params,
            })
          }
=======
          onCreatePublicLink={() =>
            createPublicDashboardLink({
              id: dashboard.id,
            })
          }
          onDeletePublicLink={() =>
            deletePublicDashboardLink({
              id: dashboard.id,
            })
          }
          onUpdateEnableEmbedding={updateDashboardEnableEmbedding}
          onUpdateEmbeddingParams={updateDashboardEmbeddingParams}
>>>>>>> 5045bed9
          getPublicUrl={getPublicUrl}
        />
      )}
    </EmbedModal>
  );
};<|MERGE_RESOLUTION|>--- conflicted
+++ resolved
@@ -1,26 +1,17 @@
 import {
-<<<<<<< HEAD
+  useCreateDashboardPublicLinkMutation,
+  useDeleteDashboardPublicLinkMutation,
   useUpdateDashboardEmbeddingParamsMutation,
   useUpdateDashboardEnableEmbeddingMutation,
-=======
-  useCreateDashboardPublicLinkMutation,
-  useDeleteDashboardPublicLinkMutation,
->>>>>>> 5045bed9
 } from "metabase/api";
 import { getParameters } from "metabase/dashboard/selectors";
-import { useDispatch, useSelector } from "metabase/lib/redux";
+import { useSelector } from "metabase/lib/redux";
 import * as Urls from "metabase/lib/urls";
 import {
   EmbedModal,
   EmbedModalContent,
 } from "metabase/public/components/EmbedModal";
 import type { Dashboard } from "metabase-types/api";
-
-<<<<<<< HEAD
-import { createPublicLink, deletePublicLink } from "../../actions";
-=======
-import { updateEmbeddingParams, updateEnableEmbedding } from "../../actions";
->>>>>>> 5045bed9
 
 export type DashboardSharingEmbeddingModalProps = {
   className?: string;
@@ -36,26 +27,13 @@
 
   const parameters = useSelector(getParameters);
 
-  const dispatch = useDispatch();
-
-<<<<<<< HEAD
+  const [createPublicDashboardLink] = useCreateDashboardPublicLinkMutation();
+  const [deletePublicDashboardLink] = useDeleteDashboardPublicLinkMutation();
   const [updateDashboardEmbeddingParams] =
     useUpdateDashboardEmbeddingParamsMutation();
   const [updateDashboardEnableEmbedding] =
     useUpdateDashboardEnableEmbeddingMutation();
 
-  const createPublicDashboardLink = () => dispatch(createPublicLink(dashboard));
-  const deletePublicDashboardLink = () => dispatch(deletePublicLink(dashboard));
-=======
-  const [createPublicDashboardLink] = useCreateDashboardPublicLinkMutation();
-  const [deletePublicDashboardLink] = useDeleteDashboardPublicLinkMutation();
-  const updateDashboardEnableEmbedding = (enable_embedding: boolean) =>
-    dispatch(updateEnableEmbedding({ id: dashboard.id, enable_embedding }));
-
-  const updateDashboardEmbeddingParams = (
-    embedding_params: EmbeddingParameters,
-  ) => dispatch(updateEmbeddingParams({ id: dashboard.id, embedding_params }));
->>>>>>> 5045bed9
 
   const getPublicUrl = (publicUuid: string) => Urls.publicDashboard(publicUuid);
 
@@ -69,9 +47,16 @@
           resource={dashboard}
           resourceParameters={parameters}
           resourceType="dashboard"
-<<<<<<< HEAD
-          onCreatePublicLink={createPublicDashboardLink}
-          onDeletePublicLink={deletePublicDashboardLink}
+          onCreatePublicLink={() =>
+            createPublicDashboardLink({
+              id: dashboard.id,
+            })
+          }
+          onDeletePublicLink={() =>
+            deletePublicDashboardLink({
+              id: dashboard.id,
+            })
+          }
           onUpdateEnableEmbedding={enable_embedding =>
             updateDashboardEnableEmbedding({
               id: dashboard.id,
@@ -84,20 +69,6 @@
               embedding_params,
             })
           }
-=======
-          onCreatePublicLink={() =>
-            createPublicDashboardLink({
-              id: dashboard.id,
-            })
-          }
-          onDeletePublicLink={() =>
-            deletePublicDashboardLink({
-              id: dashboard.id,
-            })
-          }
-          onUpdateEnableEmbedding={updateDashboardEnableEmbedding}
-          onUpdateEmbeddingParams={updateDashboardEmbeddingParams}
->>>>>>> 5045bed9
           getPublicUrl={getPublicUrl}
         />
       )}
