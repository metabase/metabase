databaseChangeLog:
  - property:
      name: timestamp_type
      value: timestamp with time zone
      dbms: postgresql,h2
  - property:
      name: timestamp_type
      value: timestamp(6)
      dbms: mysql,mariadb
  - property:
      name: blob.type
      value: blob
      dbms: mysql,h2,mariadb
  - property:
      name: blob.type
      value: bytea
      dbms: postgresql
  # In MySQL, use LONGTEXT instead of TEXT (#7006)
  - property:
      name: text.type
      value: text
      dbms: postgresql,h2
  - property:
      name: text.type
      value: longtext
      dbms: mysql,mariadb
  # databasechangelog is uppercase in MySQL and H2 but lower-case in Postgres for reasons
  - property:
      name: databasechangelog.name
      value: DATABASECHANGELOG
      dbms: h2,mysql,mariadb
  - property:
      name: databasechangelog.name
      value: databasechangelog
      dbms: postgresql

  - objectQuotingStrategy: QUOTE_ALL_OBJECTS

  - changeSet:
      id: '1'
      author: agilliland
      validCheckSum: ANY
      changes:
      - createTable:
          columns:
          - column:
              autoIncrement: true
              constraints:
                nullable: false
                primaryKey: true
              name: id
              type: int
          - column:
              constraints:
                nullable: false
                unique: true
              name: slug
              type: varchar(254)
          - column:
              constraints:
                nullable: false
              name: name
              type: varchar(254)
          - column:
              name: description
              type: text
          - column:
              name: logo_url
              type: varchar(254)
          - column:
              constraints:
                nullable: false
              name: inherits
              type: boolean
          tableName: core_organization
      - createTable:
          columns:
          - column:
              autoIncrement: true
              constraints:
                nullable: false
                primaryKey: true
              name: id
              type: int
          - column:
              constraints:
                nullable: false
                unique: true
              name: email
              type: varchar(254)
          - column:
              constraints:
                nullable: false
              name: first_name
              type: varchar(254)
          - column:
              constraints:
                nullable: false
              name: last_name
              type: varchar(254)
          - column:
              constraints:
                nullable: false
              name: password
              type: varchar(254)
          - column:
              constraints:
                nullable: false
              defaultValue: default
              name: password_salt
              type: varchar(254)
          - column:
              constraints:
                nullable: false
              name: date_joined
              type: DATETIME
          - column:
              constraints:
                nullable: true
              name: last_login
              type: DATETIME
          - column:
              constraints:
                nullable: false
              name: is_staff
              type: boolean
          - column:
              constraints:
                nullable: false
              name: is_superuser
              type: boolean
          - column:
              constraints:
                nullable: false
              name: is_active
              type: boolean
          - column:
              name: reset_token
              type: varchar(254)
          - column:
              name: reset_triggered
              type: BIGINT
          tableName: core_user
      - createTable:
          columns:
          - column:
              autoIncrement: true
              constraints:
                nullable: false
                primaryKey: true
              name: id
              type: int
          - column:
              constraints:
                nullable: false
              name: admin
              type: boolean
          - column:
              constraints:
                deferrable: false
                foreignKeyName: fk_userorgperm_ref_user_id
                initiallyDeferred: false
                nullable: false
                referencedTableName: core_user
                referencedColumnNames: id
              name: user_id
              type: int
          - column:
              constraints:
                deferrable: false
                foreignKeyName: fk_userorgperm_ref_organization_id
                initiallyDeferred: false
                nullable: false
                referencedTableName: core_organization
                referencedColumnNames: id
              name: organization_id
              type: int
          tableName: core_userorgperm
      - addUniqueConstraint:
          columnNames: user_id, organization_id
          constraintName: idx_unique_user_id_organization_id
          tableName: core_userorgperm
      - createIndex:
          columns:
          - column:
              name: user_id
              type: int
          indexName: idx_userorgperm_user_id
          tableName: core_userorgperm
      - createIndex:
          columns:
          - column:
              name: organization_id
              type: int
          indexName: idx_userorgperm_organization_id
          tableName: core_userorgperm
      - createTable:
          columns:
          - column:
              autoIncrement: true
              constraints:
                nullable: false
                primaryKey: true
              name: id
              type: int
          - column:
              constraints:
                nullable: false
              name: url
              type: varchar(254)
          - column:
              constraints:
                nullable: false
              name: timestamp
              type: DATETIME
          - column:
              constraints:
                deferrable: false
                foreignKeyName: fk_permissionviolation_ref_user_id
                initiallyDeferred: false
                nullable: false
                referencedTableName: core_user
                referencedColumnNames: id
              name: user_id
              type: int
          tableName: core_permissionsviolation
      - createIndex:
          columns:
          - column:
              name: user_id
              type: int
          indexName: idx_permissionsviolation_user_id
          tableName: core_permissionsviolation
      - createTable:
          columns:
          - column:
              autoIncrement: true
              constraints:
                nullable: false
                primaryKey: true
              name: id
              type: int
          - column:
              constraints:
                nullable: false
              name: created_at
              type: DATETIME
          - column:
              constraints:
                nullable: false
              name: updated_at
              type: DATETIME
          - column:
              constraints:
                nullable: false
              name: name
              type: varchar(254)
          - column:
              name: description
              type: text
          - column:
              constraints:
                deferrable: false
                foreignKeyName: fk_database_ref_organization_id
                initiallyDeferred: false
                nullable: false
                referencedTableName: core_organization
                referencedColumnNames: id
              name: organization_id
              type: int
          - column:
              name: details
              type: text
          - column:
              constraints:
                nullable: false
              name: engine
              type: varchar(254)
          tableName: metabase_database
      - createIndex:
          columns:
          - column:
              name: organization_id
          indexName: idx_database_organization_id
          tableName: metabase_database
      - createTable:
          columns:
          - column:
              autoIncrement: true
              constraints:
                nullable: false
                primaryKey: true
              name: id
              type: int
          - column:
              constraints:
                nullable: false
              name: created_at
              type: DATETIME
          - column:
              constraints:
                nullable: false
              name: updated_at
              type: DATETIME
          - column:
              constraints:
                nullable: false
              name: name
              type: varchar(254)
          - column:
              name: rows
              type: int
          - column:
              name: description
              type: text
          - column:
              name: entity_name
              type: varchar(254)
          - column:
              name: entity_type
              type: varchar(254)
          - column:
              constraints:
                nullable: false
              name: active
              type: boolean
          - column:
              constraints:
                deferrable: false
                foreignKeyName: fk_table_ref_database_id
                initiallyDeferred: false
                nullable: false
                referencedTableName: metabase_database
                referencedColumnNames: id
              name: db_id
              type: int
          tableName: metabase_table
      - createIndex:
          columns:
          - column:
              name: db_id
          indexName: idx_table_db_id
          tableName: metabase_table
      - createTable:
          columns:
          - column:
              autoIncrement: true
              constraints:
                nullable: false
                primaryKey: true
              name: id
              type: int
          - column:
              constraints:
                nullable: false
              name: created_at
              type: DATETIME
          - column:
              constraints:
                nullable: false
              name: updated_at
              type: DATETIME
          - column:
              constraints:
                nullable: false
              name: name
              type: varchar(254)
          - column:
              constraints:
                nullable: false
              name: base_type
              type: varchar(255)
          - column:
              name: special_type
              type: varchar(255)
          - column:
              constraints:
                nullable: false
              name: active
              type: boolean
          - column:
              name: description
              type: text
          - column:
              constraints:
                nullable: false
              name: preview_display
              type: boolean
          - column:
              constraints:
                nullable: false
              name: position
              type: int
          - column:
              constraints:
                deferrable: false
                foreignKeyName: fk_field_ref_table_id
                initiallyDeferred: false
                nullable: false
                referencedTableName: metabase_table
                referencedColumnNames: id
              name: table_id
              type: int
          - column:
              constraints:
                nullable: false
              name: field_type
              type: varchar(254)
          tableName: metabase_field
      - createIndex:
          columns:
          - column:
              name: table_id
          indexName: idx_field_table_id
          tableName: metabase_field
      - createTable:
          columns:
          - column:
              autoIncrement: true
              constraints:
                nullable: false
                primaryKey: true
              name: id
              type: int
          - column:
              constraints:
                nullable: false
              name: created_at
              type: DATETIME
          - column:
              constraints:
                nullable: false
              name: updated_at
              type: DATETIME
          - column:
              constraints:
                nullable: false
              name: relationship
              type: varchar(254)
          - column:
              constraints:
                deferrable: false
                foreignKeyName: fk_foreignkey_dest_ref_field_id
                initiallyDeferred: false
                nullable: false
                referencedTableName: metabase_field
                referencedColumnNames: id
              name: destination_id
              type: int
          - column:
              constraints:
                deferrable: false
                foreignKeyName: fk_foreignkey_origin_ref_field_id
                initiallyDeferred: false
                nullable: false
                referencedTableName: metabase_field
                referencedColumnNames: id
              name: origin_id
              type: int
          tableName: metabase_foreignkey
      - createIndex:
          columns:
          - column:
              name: destination_id
          indexName: idx_foreignkey_destination_id
          tableName: metabase_foreignkey
      - createIndex:
          columns:
          - column:
              name: origin_id
          indexName: idx_foreignkey_origin_id
          tableName: metabase_foreignkey
      - createTable:
          columns:
          - column:
              autoIncrement: true
              constraints:
                nullable: false
                primaryKey: true
              name: id
              type: int
          - column:
              constraints:
                nullable: false
              name: created_at
              type: DATETIME
          - column:
              constraints:
                nullable: false
              name: updated_at
              type: DATETIME
          - column:
              name: values
              type: text
          - column:
              name: human_readable_values
              type: text
          - column:
              constraints:
                deferrable: false
                foreignKeyName: fk_fieldvalues_ref_field_id
                initiallyDeferred: false
                nullable: false
                referencedTableName: metabase_field
                referencedColumnNames: id
              name: field_id
              type: int
          tableName: metabase_fieldvalues
      - createIndex:
          columns:
          - column:
              name: field_id
          indexName: idx_fieldvalues_field_id
          tableName: metabase_fieldvalues
      - createTable:
          columns:
          - column:
              autoIncrement: true
              constraints:
                nullable: false
                primaryKey: true
              name: id
              type: int
          - column:
              constraints:
                nullable: false
              name: created_at
              type: DATETIME
          - column:
              constraints:
                nullable: false
              name: updated_at
              type: DATETIME
          - column:
              constraints:
                nullable: false
              name: name
              type: varchar(254)
          - column:
              constraints:
                deferrable: false
                foreignKeyName: fk_tablesegment_ref_table_id
                initiallyDeferred: false
                nullable: false
                referencedTableName: metabase_table
                referencedColumnNames: id
              name: table_id
              type: int
          - column:
              constraints:
                nullable: false
              name: filter_clause
              type: text
          tableName: metabase_tablesegment
      - createIndex:
          columns:
          - column:
              name: table_id
          indexName: idx_tablesegment_table_id
          tableName: metabase_tablesegment
      - createTable:
          columns:
          - column:
              autoIncrement: true
              constraints:
                nullable: false
                primaryKey: true
              name: id
              type: int
          - column:
              constraints:
                nullable: false
              name: created_at
              type: DATETIME
          - column:
              constraints:
                nullable: false
              name: updated_at
              type: DATETIME
          - column:
              constraints:
                nullable: false
              name: name
              type: varchar(254)
          - column:
              constraints:
                nullable: false
              name: type
              type: varchar(254)
          - column:
              constraints:
                nullable: false
              name: details
              type: text
          - column:
              constraints:
                nullable: false
              name: version
              type: int
          - column:
              constraints:
                nullable: false
              name: public_perms
              type: int
          - column:
              constraints:
                deferrable: false
                foreignKeyName: fk_query_ref_user_id
                initiallyDeferred: false
                nullable: false
                referencedTableName: core_user
                referencedColumnNames: id
              name: creator_id
              type: int
          - column:
              constraints:
                deferrable: false
                foreignKeyName: fk_query_ref_database_id
                initiallyDeferred: false
                nullable: false
                referencedTableName: metabase_database
                referencedColumnNames: id
              name: database_id
              type: int
          tableName: query_query
      - createIndex:
          columns:
          - column:
              name: creator_id
          indexName: idx_query_creator_id
          tableName: query_query
      - createIndex:
          columns:
          - column:
              name: database_id
          indexName: idx_query_database_id
          tableName: query_query
      - createTable:
          columns:
          - column:
              autoIncrement: true
              constraints:
                nullable: false
                primaryKey: true
              name: id
              type: int
          - column:
              constraints:
                nullable: false
                unique: true
              name: uuid
              type: varchar(254)
          - column:
              constraints:
                nullable: false
              name: version
              type: int
          - column:
              constraints:
                nullable: false
              name: json_query
              type: text
          - column:
              constraints:
                nullable: false
              name: raw_query
              type: text
          - column:
              constraints:
                nullable: false
              name: status
              type: varchar(254)
          - column:
              constraints:
                nullable: false
              name: started_at
              type: DATETIME
          - column:
              name: finished_at
              type: DATETIME
          - column:
              constraints:
                nullable: false
              name: running_time
              type: int
          - column:
              constraints:
                nullable: false
              name: error
              type: text
          - column:
              constraints:
                nullable: false
              name: result_file
              type: varchar(254)
          - column:
              constraints:
                nullable: false
              name: result_rows
              type: int
          - column:
              constraints:
                nullable: false
              name: result_data
              type: text
          - column:
              constraints:
                deferrable: false
                foreignKeyName: fk_queryexecution_ref_query_id
                initiallyDeferred: false
                nullable: true
                referencedTableName: query_query
                referencedColumnNames: id
              name: query_id
              type: int
          - column:
              constraints:
                nullable: false
              name: additional_info
              type: text
          - column:
              constraints:
                deferrable: false
                foreignKeyName: fk_queryexecution_ref_user_id
                initiallyDeferred: false
                nullable: false
                referencedTableName: core_user
                referencedColumnNames: id
              name: executor_id
              type: int
          tableName: query_queryexecution
      - createIndex:
          columns:
          - column:
              name: query_id
          indexName: idx_queryexecution_query_id
          tableName: query_queryexecution
      - createIndex:
          columns:
          - column:
              name: executor_id
          indexName: idx_queryexecution_executor_id
          tableName: query_queryexecution
      - createTable:
          columns:
          - column:
              autoIncrement: true
              constraints:
                nullable: false
                primaryKey: true
              name: id
              type: int
          - column:
              constraints:
                nullable: false
              name: created_at
              type: DATETIME
          - column:
              constraints:
                nullable: false
              name: updated_at
              type: DATETIME
          - column:
              constraints:
                nullable: false
              name: name
              type: varchar(254)
          - column:
              name: description
              type: text
          - column:
              constraints:
                nullable: false
              name: display
              type: varchar(254)
          - column:
              constraints:
                nullable: false
              name: public_perms
              type: int
          - column:
              constraints:
                nullable: false
              name: dataset_query
              type: text
          - column:
              constraints:
                nullable: false
              name: visualization_settings
              type: text
          - column:
              constraints:
                deferrable: false
                foreignKeyName: fk_card_ref_user_id
                initiallyDeferred: false
                nullable: false
                referencedTableName: core_user
                referencedColumnNames: id
              name: creator_id
              type: int
          - column:
              constraints:
                deferrable: false
                foreignKeyName: fk_card_ref_organization_id
                initiallyDeferred: false
                nullable: false
                referencedTableName: core_organization
                referencedColumnNames: id
              name: organization_id
              type: int
          tableName: report_card
      - createIndex:
          columns:
          - column:
              name: creator_id
          indexName: idx_card_creator_id
          tableName: report_card
      - createIndex:
          columns:
          - column:
              name: organization_id
          indexName: idx_card_organization_id
          tableName: report_card
      - createTable:
          columns:
          - column:
              autoIncrement: true
              constraints:
                nullable: false
                primaryKey: true
              name: id
              type: int
          - column:
              constraints:
                nullable: false
              name: created_at
              type: DATETIME
          - column:
              constraints:
                nullable: false
              name: updated_at
              type: DATETIME
          - column:
              constraints:
                deferrable: false
                foreignKeyName: fk_cardfavorite_ref_card_id
                initiallyDeferred: false
                nullable: false
                referencedTableName: report_card
                referencedColumnNames: id
              name: card_id
              type: int
          - column:
              constraints:
                deferrable: false
                foreignKeyName: fk_cardfavorite_ref_user_id
                initiallyDeferred: false
                nullable: false
                referencedTableName: core_user
                referencedColumnNames: id
              name: owner_id
              type: int
          tableName: report_cardfavorite
      - addUniqueConstraint:
          columnNames: card_id, owner_id
          constraintName: idx_unique_cardfavorite_card_id_owner_id
          tableName: report_cardfavorite
      - createIndex:
          columns:
          - column:
              name: card_id
          indexName: idx_cardfavorite_card_id
          tableName: report_cardfavorite
      - createIndex:
          columns:
          - column:
              name: owner_id
          indexName: idx_cardfavorite_owner_id
          tableName: report_cardfavorite
      - createTable:
          columns:
          - column:
              autoIncrement: true
              constraints:
                nullable: false
                primaryKey: true
              name: id
              type: int
          - column:
              constraints:
                nullable: false
              name: created_at
              type: DATETIME
          - column:
              constraints:
                nullable: false
              name: updated_at
              type: DATETIME
          - column:
              constraints:
                nullable: false
              name: name
              type: varchar(254)
          - column:
              name: description
              type: text
          - column:
              constraints:
                nullable: false
              name: public_perms
              type: int
          - column:
              constraints:
                deferrable: false
                foreignKeyName: fk_dashboard_ref_user_id
                initiallyDeferred: false
                nullable: false
                referencedTableName: core_user
                referencedColumnNames: id
              name: creator_id
              type: int
          - column:
              constraints:
                deferrable: false
                foreignKeyName: fk_dashboard_ref_organization_id
                initiallyDeferred: false
                nullable: false
                referencedTableName: core_organization
                referencedColumnNames: id
              name: organization_id
              type: int
          tableName: report_dashboard
      - createIndex:
          columns:
          - column:
              name: creator_id
          indexName: idx_dashboard_creator_id
          tableName: report_dashboard
      - createIndex:
          columns:
          - column:
              name: organization_id
          indexName: idx_dashboard_organization_id
          tableName: report_dashboard
      - createTable:
          columns:
          - column:
              autoIncrement: true
              constraints:
                nullable: false
                primaryKey: true
              name: id
              type: int
          - column:
              constraints:
                nullable: false
              name: created_at
              type: DATETIME
          - column:
              constraints:
                nullable: false
              name: updated_at
              type: DATETIME
          - column:
              constraints:
                nullable: false
              name: sizeX
              type: int
          - column:
              constraints:
                nullable: false
              name: sizeY
              type: int
          - column:
              name: row
              type: int
          - column:
              name: col
              type: int
          - column:
              constraints:
                deferrable: false
                foreignKeyName: fk_dashboardcard_ref_card_id
                initiallyDeferred: false
                nullable: false
                referencedTableName: report_card
                referencedColumnNames: id
              name: card_id
              type: int
          - column:
              constraints:
                deferrable: false
                foreignKeyName: fk_dashboardcard_ref_dashboard_id
                initiallyDeferred: false
                nullable: false
                referencedTableName: report_dashboard
                referencedColumnNames: id
              name: dashboard_id
              type: int
          tableName: report_dashboardcard
      - createIndex:
          columns:
          - column:
              name: card_id
          indexName: idx_dashboardcard_card_id
          tableName: report_dashboardcard
      - createIndex:
          columns:
          - column:
              name: dashboard_id
          indexName: idx_dashboardcard_dashboard_id
          tableName: report_dashboardcard
      - createTable:
          columns:
          - column:
              autoIncrement: true
              constraints:
                nullable: false
                primaryKey: true
              name: id
              type: int
          - column:
              constraints:
                deferrable: false
                foreignKeyName: fk_dashboardsubscription_ref_dashboard_id
                initiallyDeferred: false
                nullable: false
                referencedTableName: report_dashboard
                referencedColumnNames: id
              name: dashboard_id
              type: int
          - column:
              constraints:
                deferrable: false
                foreignKeyName: fk_dashboardsubscription_ref_user_id
                initiallyDeferred: false
                nullable: false
                referencedTableName: core_user
                referencedColumnNames: id
              name: user_id
              type: int
          tableName: report_dashboardsubscription
      - addUniqueConstraint:
          columnNames: dashboard_id, user_id
          constraintName: idx_uniq_dashsubscrip_dashboard_id_user_id
          tableName: report_dashboardsubscription
      - createIndex:
          columns:
          - column:
              name: dashboard_id
          indexName: idx_dashboardsubscription_dashboard_id
          tableName: report_dashboardsubscription
      - createIndex:
          columns:
          - column:
              name: user_id
          indexName: idx_dashboardsubscription_user_id
          tableName: report_dashboardsubscription
      - createTable:
          columns:
          - column:
              autoIncrement: true
              constraints:
                nullable: false
                primaryKey: true
              name: id
              type: int
          - column:
              constraints:
                nullable: false
              name: created_at
              type: DATETIME
          - column:
              constraints:
                nullable: false
              name: updated_at
              type: DATETIME
          - column:
              constraints:
                nullable: false
              name: name
              type: varchar(254)
          - column:
              name: description
              type: text
          - column:
              constraints:
                nullable: false
              name: public_perms
              type: int
          - column:
              constraints:
                nullable: false
              name: mode
              type: int
          - column:
              constraints:
                nullable: false
              name: version
              type: int
          - column:
              constraints:
                nullable: false
              name: dataset_query
              type: text
          - column:
              name: email_addresses
              type: text
          - column:
              constraints:
                deferrable: false
                foreignKeyName: fk_emailreport_ref_user_id
                initiallyDeferred: false
                nullable: false
                referencedTableName: core_user
                referencedColumnNames: id
              name: creator_id
              type: int
          - column:
              constraints:
                deferrable: false
                foreignKeyName: fk_emailreport_ref_organization_id
                initiallyDeferred: false
                nullable: false
                referencedTableName: core_organization
                referencedColumnNames: id
              name: organization_id
              type: int
          - column:
              constraints:
                nullable: false
              name: schedule
              type: text
          tableName: report_emailreport
      - createIndex:
          columns:
          - column:
              name: creator_id
          indexName: idx_emailreport_creator_id
          tableName: report_emailreport
      - createIndex:
          columns:
          - column:
              name: organization_id
          indexName: idx_emailreport_organization_id
          tableName: report_emailreport
      - createTable:
          columns:
          - column:
              autoIncrement: true
              constraints:
                nullable: false
                primaryKey: true
              name: id
              type: int
          - column:
              constraints:
                deferrable: false
                foreignKeyName: fk_emailreport_recipients_ref_emailreport_id
                initiallyDeferred: false
                nullable: false
                referencedTableName: report_emailreport
                referencedColumnNames: id
              name: emailreport_id
              type: int
          - column:
              constraints:
                deferrable: false
                foreignKeyName: fk_emailreport_recipients_ref_user_id
                initiallyDeferred: false
                nullable: false
                referencedTableName: core_user
                referencedColumnNames: id
              name: user_id
              type: int
          tableName: report_emailreport_recipients
      - addUniqueConstraint:
          columnNames: emailreport_id, user_id
          constraintName: idx_uniq_emailreportrecip_emailreport_id_user_id
          tableName: report_emailreport_recipients
      - createIndex:
          columns:
          - column:
              name: emailreport_id
          indexName: idx_emailreport_recipients_emailreport_id
          tableName: report_emailreport_recipients
      - createIndex:
          columns:
          - column:
              name: user_id
          indexName: idx_emailreport_recipients_user_id
          tableName: report_emailreport_recipients
      - createTable:
          columns:
          - column:
              autoIncrement: true
              constraints:
                nullable: false
                primaryKey: true
              name: id
              type: int
          - column:
              constraints:
                nullable: false
              name: details
              type: text
          - column:
              constraints:
                nullable: false
              name: status
              type: varchar(254)
          - column:
              constraints:
                nullable: false
              name: created_at
              type: DATETIME
          - column:
              name: started_at
              type: DATETIME
          - column:
              name: finished_at
              type: DATETIME
          - column:
              constraints:
                nullable: false
              name: error
              type: text
          - column:
              constraints:
                nullable: false
              name: sent_email
              type: text
          - column:
              constraints:
                deferrable: false
                foreignKeyName: fk_emailreportexecutions_ref_organization_id
                initiallyDeferred: false
                nullable: false
                referencedTableName: core_organization
                referencedColumnNames: id
              name: organization_id
              type: int
          - column:
              constraints:
                deferrable: false
                foreignKeyName: fk_emailreportexecutions_ref_report_id
                initiallyDeferred: false
                nullable: true
                referencedTableName: report_emailreport
                referencedColumnNames: id
              name: report_id
              type: int
          tableName: report_emailreportexecutions
      - createIndex:
          columns:
          - column:
              name: organization_id
          indexName: idx_emailreportexecutions_organization_id
          tableName: report_emailreportexecutions
      - createIndex:
          columns:
          - column:
              name: report_id
          indexName: idx_emailreportexecutions_report_id
          tableName: report_emailreportexecutions
      - createTable:
          columns:
          - column:
              autoIncrement: true
              constraints:
                nullable: false
                primaryKey: true
              name: id
              type: int
          - column:
              constraints:
                nullable: false
              name: created_at
              type: DATETIME
          - column:
              constraints:
                nullable: false
              name: updated_at
              type: DATETIME
          - column:
              constraints:
                nullable: false
              name: start
              type: DATETIME
          - column:
              constraints:
                nullable: false
              name: end
              type: DATETIME
          - column:
              name: title
              type: TEXT
          - column:
              constraints:
                nullable: false
              name: body
              type: TEXT
          - column:
              constraints:
                nullable: false
              name: annotation_type
              type: int
          - column:
              constraints:
                nullable: false
              name: edit_count
              type: int
          - column:
              constraints:
                nullable: false
              name: object_type_id
              type: int
          - column:
              constraints:
                nullable: false
              name: object_id
              type: int
          - column:
              constraints:
                deferrable: false
                foreignKeyName: fk_annotation_ref_user_id
                initiallyDeferred: false
                nullable: false
                referencedTableName: core_user
                referencedColumnNames: id
              name: author_id
              type: int
          - column:
              constraints:
                deferrable: false
                foreignKeyName: fk_annotation_ref_organization_id
                initiallyDeferred: false
                nullable: false
                referencedTableName: core_organization
                referencedColumnNames: id
              name: organization_id
              type: int
          tableName: annotation_annotation
      - createIndex:
          columns:
          - column:
              name: author_id
          indexName: idx_annotation_author_id
          tableName: annotation_annotation
      - createIndex:
          columns:
          - column:
              name: organization_id
          indexName: idx_annotation_organization_id
          tableName: annotation_annotation
      - createIndex:
          columns:
          - column:
              name: object_type_id
          indexName: idx_annotation_object_type_id
          tableName: annotation_annotation
      - createIndex:
          columns:
          - column:
              name: object_id
          indexName: idx_annotation_object_id
          tableName: annotation_annotation
      - modifySql:
          dbms: postgresql
          replace:
            replace: WITHOUT
            with: WITH
  - changeSet:
      id: '2'
      author: agilliland
      validCheckSum: ANY
      changes:
      - createTable:
          columns:
          - column:
              constraints:
                nullable: false
                primaryKey: true
              name: id
              type: varchar(254)
          - column:
              constraints:
                deferrable: false
                foreignKeyName: fk_session_ref_user_id
                initiallyDeferred: false
                nullable: false
                referencedTableName: core_user
                referencedColumnNames: id
              name: user_id
              type: int
          - column:
              constraints:
                nullable: false
              name: created_at
              type: DATETIME
          tableName: core_session
      - modifySql:
          dbms: postgresql
          replace:
            replace: WITHOUT
            with: WITH
  - changeSet:
      id: '4'
      author: cammsaul
      changes:
      - createTable:
          columns:
          - column:
              constraints:
                nullable: false
                primaryKey: true
              name: key
              type: varchar(254)
          - column:
              constraints:
                nullable: false
              name: value
              type: varchar(254)
          tableName: setting
  - changeSet:
      id: '5'
      author: agilliland
      changes:
      - addColumn:
          columns:
          - column:
              name: report_timezone
              type: varchar(254)
          tableName: core_organization
  - changeSet:
      id: '6'
      author: agilliland
      changes:
      - dropNotNullConstraint:
          columnDataType: int
          columnName: organization_id
          tableName: metabase_database
      - dropForeignKeyConstraint:
          baseTableName: metabase_database
          constraintName: fk_database_ref_organization_id
      - dropNotNullConstraint:
          columnDataType: int
          columnName: organization_id
          tableName: report_card
      - dropForeignKeyConstraint:
          baseTableName: report_card
          constraintName: fk_card_ref_organization_id
      - dropNotNullConstraint:
          columnDataType: int
          columnName: organization_id
          tableName: report_dashboard
      - dropForeignKeyConstraint:
          baseTableName: report_dashboard
          constraintName: fk_dashboard_ref_organization_id
      - dropNotNullConstraint:
          columnDataType: int
          columnName: organization_id
          tableName: report_emailreport
      - dropForeignKeyConstraint:
          baseTableName: report_emailreport
          constraintName: fk_emailreport_ref_organization_id
      - dropNotNullConstraint:
          columnDataType: int
          columnName: organization_id
          tableName: report_emailreportexecutions
      - dropForeignKeyConstraint:
          baseTableName: report_emailreportexecutions
          constraintName: fk_emailreportexecutions_ref_organization_id
      - dropNotNullConstraint:
          columnDataType: int
          columnName: organization_id
          tableName: annotation_annotation
      - dropForeignKeyConstraint:
          baseTableName: annotation_annotation
          constraintName: fk_annotation_ref_organization_id
  - changeSet:
      id: '7'
      author: cammsaul
      validCheckSum: ANY
      changes:
      - addColumn:
          columns:
          - column:
              constraints:
                foreignKeyName: fk_field_parent_ref_field_id
                nullable: true
                referencedTableName: metabase_field
                referencedColumnNames: id
              name: parent_id
              type: int
          tableName: metabase_field
  - changeSet:
      id: '8'
      author: tlrobinson
      changes:
      - addColumn:
          columns:
          - column:
              name: display_name
              type: varchar(254)
          tableName: metabase_table
      - addColumn:
          columns:
          - column:
              name: display_name
              type: varchar(254)
          tableName: metabase_field
  - changeSet:
      id: '9'
      author: tlrobinson
      changes:
      - addColumn:
          columns:
          - column:
              name: visibility_type
              type: varchar(254)
          tableName: metabase_table
  - changeSet:
      id: 10
      author: cammsaul
      validCheckSum: ANY
      changes:
        - createTable:
            tableName: revision
            columns:
              - column:
                  name: id
                  type: int
                  autoIncrement: true
                  constraints:
                    primaryKey: true
                    nullable: false
              - column:
                  name: model
                  type: varchar(16)
                  constraints:
                    nullable: false
              - column:
                  name: model_id
                  type: int
                  constraints:
                    nullable: false
              - column:
                  name: user_id
                  type: int
                  constraints:
                    nullable: false
                    referencedTableName: core_user
                    referencedColumnNames: id
                    foreignKeyName: fk_revision_ref_user_id
                    deferrable: false
                    initiallyDeferred: false
              - column:
                  name: timestamp
                  type: DATETIME
                  constraints:
                    nullable: false
              - column:
                  name: object
                  type: ${text.type}
                  constraints:
                    nullable: false
              - column:
                  name: is_reversion
                  type: boolean
                  defaultValueBoolean: false
                  constraints:
                    nullable: false
        - createIndex:
            tableName: revision
            indexName: idx_revision_model_model_id
            columns:
              - column:
                  name: model
              - column:
                  name: model_id
        - modifySql:
            dbms: postgresql
            replace:
              replace: WITHOUT
              with: WITH
        - modifySql:
            dbms: mysql,mariadb
            replace:
              replace: object VARCHAR
              with: object TEXT
  - changeSet:
      id: 11
      author: agilliland
      changes:
        - sql:
            sql: update report_dashboard set public_perms = 2 where public_perms = 1
  - changeSet:
      id: 12
      author: agilliland
      validCheckSum: ANY
      changes:
        - addColumn:
            tableName: report_card
            columns:
              - column:
                  name: database_id
                  type: int
                  constraints:
                    nullable: true
                    referencedTableName: metabase_database
                    referencedColumnNames: id
                    foreignKeyName: fk_report_card_ref_database_id
                    deferrable: false
                    initiallyDeferred: false
        - addColumn:
            tableName: report_card
            columns:
              - column:
                  name: table_id
                  type: int
                  constraints:
                    nullable: true
                    referencedTableName: metabase_table
                    referencedColumnNames: id
                    foreignKeyName: fk_report_card_ref_table_id
                    deferrable: false
                    initiallyDeferred: false
        - addColumn:
            tableName: report_card
            columns:
              - column:
                  name: query_type
                  type: varchar(16)
                  constraints:
                    nullable: true
  - changeSet:
      id: 13
      author: agilliland
      validCheckSum: ANY
      changes:
        - createTable:
            tableName: activity
            columns:
              - column:
                  name: id
                  type: int
                  autoIncrement: true
                  constraints:
                    primaryKey: true
                    nullable: false
              - column:
                  name: topic
                  type: varchar(32)
                  constraints:
                    nullable: false
              - column:
                  name: timestamp
                  type: DATETIME
                  constraints:
                    nullable: false
              - column:
                  name: user_id
                  type: int
                  constraints:
                    nullable: true
                    referencedTableName: core_user
                    referencedColumnNames: id
                    foreignKeyName: fk_activity_ref_user_id
                    deferrable: false
                    initiallyDeferred: false
              - column:
                  name: model
                  type: varchar(16)
                  constraints:
                    nullable: true
              - column:
                  name: model_id
                  type: int
                  constraints:
                    nullable: true
              - column:
                  name: database_id
                  type: int
                  constraints:
                    nullable: true
              - column:
                  name: table_id
                  type: int
                  constraints:
                    nullable: true
              - column:
                  name: custom_id
                  type: varchar(48)
                  constraints:
                    nullable: true
              - column:
                  name: details
                  type: ${text.type}
                  constraints:
                    nullable: false
        - createIndex:
            tableName: activity
            indexName: idx_activity_timestamp
            columns:
              column:
                name: timestamp
        - createIndex:
            tableName: activity
            indexName: idx_activity_user_id
            columns:
              column:
                name: user_id
        - createIndex:
            tableName: activity
            indexName: idx_activity_custom_id
            columns:
              column:
                name: custom_id
        - modifySql:
            dbms: postgresql
            replace:
              replace: WITHOUT
              with: WITH
        - modifySql:
            dbms: mysql,mariadb
            replace:
              replace: details VARCHAR
              with: details TEXT
  - changeSet:
      id: 14
      author: agilliland
      validCheckSum: ANY
      changes:
        - createTable:
            tableName: view_log
            columns:
              - column:
                  name: id
                  type: int
                  autoIncrement: true
                  constraints:
                    primaryKey: true
                    nullable: false
              - column:
                  name: user_id
                  type: int
                  constraints:
                    nullable: true
                    referencedTableName: core_user
                    referencedColumnNames: id
                    foreignKeyName: fk_view_log_ref_user_id
                    deferrable: false
                    initiallyDeferred: false
              - column:
                  name: model
                  type: varchar(16)
                  constraints:
                    nullable: false
              - column:
                  name: model_id
                  type: int
                  constraints:
                    nullable: false
              - column:
                  name: timestamp
                  type: DATETIME
                  constraints:
                    nullable: false
        - createIndex:
            tableName: view_log
            indexName: idx_view_log_user_id
            columns:
              column:
                name: user_id
        - createIndex:
            tableName: view_log
            indexName: idx_view_log_timestamp
            columns:
              column:
                name: model_id
        - modifySql:
            dbms: postgresql
            replace:
              replace: WITHOUT
              with: WITH
  - changeSet:
      id: 15
      author: agilliland
      changes:
        - addColumn:
            tableName: revision
            columns:
              - column:
                  name: is_creation
                  type: boolean
                  defaultValueBoolean: false
                  constraints:
                    nullable: false
  - changeSet:
      id: 16
      author: agilliland
      changes:
        - dropNotNullConstraint:
            tableName: core_user
            columnName: last_login
            columnDataType: DATETIME
        - modifySql:
            dbms: postgresql
            replace:
              replace: WITHOUT
              with: WITH
  - changeSet:
      id: 17
      author: agilliland
      changes:
        - addColumn:
            tableName: metabase_database
            columns:
              - column:
                  name: is_sample
                  type: boolean
                  defaultValueBoolean: false
                  constraints:
                    nullable: false
        - sql:
            sql: update metabase_database set is_sample = true where name = 'Sample Dataset'
  - changeSet:
      id: 18
      author: camsaul
      validCheckSum: ANY
      changes:
        - createTable:
            tableName: data_migrations
            columns:
              - column:
                  name: id
                  type: VARCHAR(254)
                  constraints:
                    primaryKey: true
                    nullable: false
              - column:
                  name: timestamp
                  type: DATETIME
                  constraints:
                    nullable: false
        - createIndex:
            tableName: data_migrations
            indexName: idx_data_migrations_id
            columns:
              column:
                name: id
  - changeSet:
      id: 19
      author: camsaul
      changes:
        - addColumn:
            tableName: metabase_table
            columns:
              - column:
                  name: schema
                  type: VARCHAR(256)
  - changeSet:
      id: 20
      author: agilliland
      validCheckSum: ANY
      changes:
        - createTable:
            tableName: pulse
            columns:
              - column:
                  name: id
                  type: int
                  autoIncrement: true
                  constraints:
                    primaryKey: true
                    nullable: false
              - column:
                  name: creator_id
                  type: int
                  constraints:
                    nullable: false
                    referencedTableName: core_user
                    referencedColumnNames: id
                    foreignKeyName: fk_pulse_ref_creator_id
                    deferrable: false
                    initiallyDeferred: false
              - column:
                  name: name
                  type: varchar(254)
                  constraints:
                    nullable: false
              - column:
                  name: public_perms
                  type: int
                  constraints:
                    nullable: false
              - column:
                  name: created_at
                  type: DATETIME
                  constraints:
                    nullable: false
              - column:
                  name: updated_at
                  type: DATETIME
                  constraints:
                    nullable: false
        - createIndex:
            tableName: pulse
            indexName: idx_pulse_creator_id
            columns:
              column:
                name: creator_id
        - createTable:
            tableName: pulse_card
            columns:
              - column:
                  name: id
                  type: int
                  autoIncrement: true
                  constraints:
                    primaryKey: true
                    nullable: false
              - column:
                  name: pulse_id
                  type: int
                  constraints:
                    nullable: false
                    referencedTableName: pulse
                    referencedColumnNames: id
                    foreignKeyName: fk_pulse_card_ref_pulse_id
                    deferrable: false
                    initiallyDeferred: false
              - column:
                  name: card_id
                  type: int
                  constraints:
                    nullable: false
                    referencedTableName: report_card
                    referencedColumnNames: id
                    foreignKeyName: fk_pulse_card_ref_card_id
                    deferrable: false
                    initiallyDeferred: false
              - column:
                  name: position
                  type: int
                  constraints:
                    nullable: false
        - createIndex:
            tableName: pulse_card
            indexName: idx_pulse_card_pulse_id
            columns:
              column:
                name: pulse_id
        - createIndex:
            tableName: pulse_card
            indexName: idx_pulse_card_card_id
            columns:
              column:
                name: card_id
        - createTable:
            tableName: pulse_channel
            columns:
              - column:
                  name: id
                  type: int
                  autoIncrement: true
                  constraints:
                    primaryKey: true
                    nullable: false
              - column:
                  name: pulse_id
                  type: int
                  constraints:
                    nullable: false
                    referencedTableName: pulse
                    referencedColumnNames: id
                    foreignKeyName: fk_pulse_channel_ref_pulse_id
                    deferrable: false
                    initiallyDeferred: false
              - column:
                  name: channel_type
                  type: varchar(32)
                  constraints:
                    nullable: false
              - column:
                  name: details
                  type: text
                  constraints:
                    nullable: false
              - column:
                  name: schedule_type
                  type: varchar(32)
                  constraints:
                    nullable: false
              - column:
                  name: schedule_hour
                  type: int
                  constraints:
                    nullable: true
              - column:
                  name: schedule_day
                  type: varchar(64)
                  constraints:
                    nullable: true
              - column:
                  name: created_at
                  type: DATETIME
                  constraints:
                    nullable: false
              - column:
                  name: updated_at
                  type: DATETIME
                  constraints:
                    nullable: false
        - createIndex:
            tableName: pulse_channel
            indexName: idx_pulse_channel_pulse_id
            columns:
              column:
                name: pulse_id
        - createIndex:
            tableName: pulse_channel
            indexName: idx_pulse_channel_schedule_type
            columns:
              column:
                name: schedule_type
        - createTable:
            tableName: pulse_channel_recipient
            columns:
              - column:
                  name: id
                  type: int
                  autoIncrement: true
                  constraints:
                    primaryKey: true
                    nullable: false
              - column:
                  name: pulse_channel_id
                  type: int
                  constraints:
                    nullable: false
                    referencedTableName: pulse_channel
                    referencedColumnNames: id
                    foreignKeyName: fk_pulse_channel_recipient_ref_pulse_channel_id
                    deferrable: false
                    initiallyDeferred: false
              - column:
                  name: user_id
                  type: int
                  constraints:
                    nullable: false
                    referencedTableName: core_user
                    referencedColumnNames: id
                    foreignKeyName: fk_pulse_channel_recipient_ref_user_id
                    deferrable: false
                    initiallyDeferred: false
        - modifySql:
            dbms: postgresql
            replace:
              replace: WITHOUT
              with: WITH
  - changeSet:
      id: 21
      author: agilliland
      validCheckSum: ANY
      changes:
        - createTable:
            tableName: segment
            columns:
              - column:
                  name: id
                  type: int
                  autoIncrement: true
                  constraints:
                    primaryKey: true
                    nullable: false
              - column:
                  name: table_id
                  type: int
                  constraints:
                    nullable: false
                    referencedTableName: metabase_table
                    referencedColumnNames: id
                    foreignKeyName: fk_segment_ref_table_id
                    deferrable: false
                    initiallyDeferred: false
              - column:
                  name: creator_id
                  type: int
                  constraints:
                    nullable: false
                    referencedTableName: core_user
                    referencedColumnNames: id
                    foreignKeyName: fk_segment_ref_creator_id
                    deferrable: false
                    initiallyDeferred: false
              - column:
                  name: name
                  type: varchar(254)
                  constraints:
                    nullable: false
              - column:
                  name: description
                  type: text
                  constraints:
                    nullable: true
              - column:
                  name: is_active
                  type: boolean
                  defaultValueBoolean: true
                  constraints:
                    nullable: false
              - column:
                  name: definition
                  type: text
                  constraints:
                    nullable: false
              - column:
                  name: created_at
                  type: DATETIME
                  constraints:
                    nullable: false
              - column:
                  name: updated_at
                  type: DATETIME
                  constraints:
                    nullable: false
        - createIndex:
            tableName: segment
            indexName: idx_segment_creator_id
            columns:
              column:
                name: creator_id
        - createIndex:
            tableName: segment
            indexName: idx_segment_table_id
            columns:
              column:
                name: table_id
        - modifySql:
            dbms: postgresql
            replace:
              replace: WITHOUT
              with: WITH
  - changeSet:
      id: 22
      author: agilliland
      changes:
        - addColumn:
            tableName: revision
            columns:
              - column:
                  name: message
                  type: text
                  constraints:
                    nullable: true
  - changeSet:
      id: 23
      author: agilliland
      changes:
        - modifyDataType:
            tableName: metabase_table
            columnName: rows
            newDataType: BIGINT
  - changeSet:
      id: 24
      author: agilliland
      changes:
        - createTable:
            tableName: dependency
            columns:
              - column:
                  name: id
                  type: int
                  autoIncrement: true
                  constraints:
                    primaryKey: true
                    nullable: false
              - column:
                  name: model
                  type: varchar(32)
                  constraints:
                    nullable: false
              - column:
                  name: model_id
                  type: int
                  constraints:
                    nullable: false
              - column:
                  name: dependent_on_model
                  type: varchar(32)
                  constraints:
                    nullable: false
              - column:
                  name: dependent_on_id
                  type: int
                  constraints:
                    nullable: false
              - column:
                  name: created_at
                  type: DATETIME
                  constraints:
                    nullable: false
        - createIndex:
            tableName: dependency
            indexName: idx_dependency_model
            columns:
              column:
                name: model
        - createIndex:
            tableName: dependency
            indexName: idx_dependency_model_id
            columns:
              column:
                name: model_id
        - createIndex:
            tableName: dependency
            indexName: idx_dependency_dependent_on_model
            columns:
              column:
                name: dependent_on_model
        - createIndex:
            tableName: dependency
            indexName: idx_dependency_dependent_on_id
            columns:
              column:
                name: dependent_on_id
        - modifySql:
            dbms: postgresql
            replace:
              replace: WITHOUT
              with: WITH
  - changeSet:
      id: 25
      author: agilliland
      validCheckSum: ANY
      changes:
        - createTable:
            tableName: metric
            columns:
              - column:
                  name: id
                  type: int
                  autoIncrement: true
                  constraints:
                    primaryKey: true
                    nullable: false
              - column:
                  name: table_id
                  type: int
                  constraints:
                    nullable: false
                    referencedTableName: metabase_table
                    referencedColumnNames: id
                    foreignKeyName: fk_metric_ref_table_id
                    deferrable: false
                    initiallyDeferred: false
              - column:
                  name: creator_id
                  type: int
                  constraints:
                    nullable: false
                    referencedTableName: core_user
                    referencedColumnNames: id
                    foreignKeyName: fk_metric_ref_creator_id
                    deferrable: false
                    initiallyDeferred: false
              - column:
                  name: name
                  type: varchar(254)
                  constraints:
                    nullable: false
              - column:
                  name: description
                  type: text
                  constraints:
                    nullable: true
              - column:
                  name: is_active
                  type: boolean
                  defaultValueBoolean: true
                  constraints:
                    nullable: false
              - column:
                  name: definition
                  type: text
                  constraints:
                    nullable: false
              - column:
                  name: created_at
                  type: DATETIME
                  constraints:
                    nullable: false
              - column:
                  name: updated_at
                  type: DATETIME
                  constraints:
                    nullable: false
        - createIndex:
            tableName: metric
            indexName: idx_metric_creator_id
            columns:
              column:
                name: creator_id
        - createIndex:
            tableName: metric
            indexName: idx_metric_table_id
            columns:
              column:
                name: table_id
        - modifySql:
            dbms: postgresql
            replace:
              replace: WITHOUT
              with: WITH
  - changeSet:
      id: 26
      author: agilliland
      changes:
        - addColumn:
            tableName: metabase_database
            columns:
              - column:
                  name: is_full_sync
                  type: boolean
                  defaultValueBoolean: true
                  constraints:
                    nullable: false
        - sql:
            sql: update metabase_database set is_full_sync = true
  - changeSet:
      id: 27
      author: agilliland
      validCheckSum: ANY
      changes:
        - createTable:
            tableName: dashboardcard_series
            columns:
              - column:
                  name: id
                  type: int
                  autoIncrement: true
                  constraints:
                    primaryKey: true
                    nullable: false
              - column:
                  name: dashboardcard_id
                  type: int
                  constraints:
                    nullable: false
                    referencedTableName: report_dashboardcard
                    referencedColumnNames: id
                    foreignKeyName: fk_dashboardcard_series_ref_dashboardcard_id
                    deferrable: false
                    initiallyDeferred: false
              - column:
                  name: card_id
                  type: int
                  constraints:
                    nullable: false
                    referencedTableName: report_card
                    referencedColumnNames: id
                    foreignKeyName: fk_dashboardcard_series_ref_card_id
                    deferrable: false
                    initiallyDeferred: false
              - column:
                  name: position
                  type: int
                  constraints:
                    nullable: false
        - createIndex:
            tableName: dashboardcard_series
            indexName: idx_dashboardcard_series_dashboardcard_id
            columns:
              column:
                name: dashboardcard_id
        - createIndex:
            tableName: dashboardcard_series
            indexName: idx_dashboardcard_series_card_id
            columns:
              column:
                name: card_id
        - modifySql:
            dbms: postgresql
            replace:
              replace: WITHOUT
              with: WITH
  - changeSet:
      id: 28
      author: agilliland
      changes:
        - addColumn:
            tableName: core_user
            columns:
              - column:
                  name: is_qbnewb
                  type: boolean
                  defaultValueBoolean: true
                  constraints:
                    nullable: false
  - changeSet:
      id: 29
      author: agilliland
      changes:
        - addColumn:
            tableName: pulse_channel
            columns:
              - column:
                  name: schedule_frame
                  type: varchar(32)
                  constraints:
                    nullable: true
  - changeSet:
      id: 30
      author: agilliland
      changes:
        - addColumn:
            tableName: metabase_field
            columns:
              - column:
                  name: visibility_type
                  type: varchar(32)
                  constraints:
                    nullable: true
                    deferrable: false
                    initiallyDeferred: false
        - addNotNullConstraint:
            columnDataType: varchar(32)
            columnName: visibility_type
            defaultNullValue: unset
            tableName: metabase_field

  - changeSet:
      id: 31
      author: agilliland
      changes:
        - addColumn:
            tableName: metabase_field
            columns:
              - column:
                  name: fk_target_field_id
                  type: int
                  constraints:
                    nullable: true
                    deferrable: false
                    initiallyDeferred: false
  - changeSet:
      id: 32
      author: camsaul
      validCheckSum: ANY
      changes:
        ######################################## label table ########################################
        - createTable:
            tableName: label
            columns:
              - column:
                  name: id
                  type: int
                  autoIncrement: true
                  constraints:
                    primaryKey: true
                    nullable: false
              - column:
                  name: name
                  type: VARCHAR(254)
                  constraints:
                    nullable: false
              - column:
                  name: slug
                  type: VARCHAR(254)
                  constraints:
                    nullable: false
                    unique: true
              - column:
                  name: icon
                  type: VARCHAR(128)
        - createIndex:
            tableName: label
            indexName: idx_label_slug
            columns:
              column:
                name: slug
        ######################################## card_label table ########################################
        - createTable:
            tableName: card_label
            columns:
              - column:
                  name: id
                  type: int
                  autoIncrement: true
                  constraints:
                    primaryKey: true
                    nullable: false
              - column:
                  name: card_id
                  type: int
                  constraints:
                    nullable: false
                    referencedTableName: report_card
                    referencedColumnNames: id
                    foreignKeyName: fk_card_label_ref_card_id
                    deferrable: false
                    initiallyDeferred: false
              - column:
                  name: label_id
                  type: int
                  constraints:
                    nullable: false
                    referencedTableName: label
                    referencedColumnNames: id
                    foreignKeyName: fk_card_label_ref_label_id
                    deferrable: false
                    initiallyDeferred: false
        - addUniqueConstraint:
            tableName: card_label
            columnNames: card_id, label_id
            constraintName: unique_card_label_card_id_label_id
        - createIndex:
            tableName: card_label
            indexName: idx_card_label_card_id
            columns:
              column:
                name: card_id
        - createIndex:
            tableName: card_label
            indexName: idx_card_label_label_id
            columns:
              column:
                name: label_id
        ######################################## add archived column to report_card ########################################
        - addColumn:
            tableName: report_card
            columns:
              - column:
                  name: archived
                  type: boolean
                  defaultValueBoolean: false
                  constraints:
                    nullable: false
  - changeSet:
      id: 32
      author: agilliland
      validCheckSum: ANY
      changes:
        - createTable:
            tableName: raw_table
            columns:
              - column:
                  name: id
                  type: int
                  autoIncrement: true
                  constraints:
                    primaryKey: true
                    nullable: false
              - column:
                  name: database_id
                  type: int
                  constraints:
                    nullable: false
                    referencedTableName: metabase_database
                    referencedColumnNames: id
                    foreignKeyName: fk_rawtable_ref_database
                    deferrable: false
                    initiallyDeferred: false
              - column:
                  name: active
                  type: boolean
                  constraints:
                    nullable: false
              - column:
                  name: schema
                  type: varchar(255)
                  constraints:
                    nullable: true
              - column:
                  name: name
                  type: varchar(255)
                  constraints:
                    nullable: false
              - column:
                  name: details
                  type: text
                  constraints:
                    nullable: false
              - column:
                  name: created_at
                  type: DATETIME
                  constraints:
                    nullable: false
              - column:
                  name: updated_at
                  type: DATETIME
                  constraints:
                    nullable: false
        - createIndex:
            tableName: raw_table
            indexName: idx_rawtable_database_id
            columns:
              column:
                name: database_id
        - addUniqueConstraint:
            tableName: raw_table
            columnNames: database_id, schema, name
            constraintName: uniq_raw_table_db_schema_name
        - createTable:
            tableName: raw_column
            columns:
              - column:
                  name: id
                  type: int
                  autoIncrement: true
                  constraints:
                    primaryKey: true
                    nullable: false
              - column:
                  name: raw_table_id
                  type: int
                  constraints:
                    nullable: false
                    referencedTableName: raw_table
                    referencedColumnNames: id
                    foreignKeyName: fk_rawcolumn_tableid_ref_rawtable
                    deferrable: false
                    initiallyDeferred: false
              - column:
                  name: active
                  type: boolean
                  constraints:
                    nullable: false
              - column:
                  name: name
                  type: varchar(255)
                  constraints:
                    nullable: false
              - column:
                  name: column_type
                  type: varchar(128)
                  constraints:
                    nullable: true
              - column:
                  name: is_pk
                  type: boolean
                  constraints:
                    nullable: false
              - column:
                  name: fk_target_column_id
                  type: int
                  constraints:
                    nullable: true
                    referencedTableName: raw_column
                    referencedColumnNames: id
                    foreignKeyName: fk_rawcolumn_fktarget_ref_rawcolumn
                    deferrable: false
                    initiallyDeferred: false
              - column:
                  name: details
                  type: text
                  constraints:
                    nullable: false
              - column:
                  name: created_at
                  type: DATETIME
                  constraints:
                    nullable: false
              - column:
                  name: updated_at
                  type: DATETIME
                  constraints:
                    nullable: false
        - createIndex:
            tableName: raw_column
            indexName: idx_rawcolumn_raw_table_id
            columns:
              column:
                name: raw_table_id
        - addUniqueConstraint:
            tableName: raw_column
            columnNames: raw_table_id, name
            constraintName: uniq_raw_column_table_name
        - addColumn:
            tableName: metabase_table
            columns:
              - column:
                  name: raw_table_id
                  type: int
                  constraints:
                    nullable: true
                    deferrable: false
                    initiallyDeferred: false
        - addColumn:
            tableName: metabase_field
            columns:
              - column:
                  name: raw_column_id
                  type: int
                  constraints:
                    nullable: true
                    deferrable: false
                    initiallyDeferred: false
        - addColumn:
            tableName: metabase_field
            columns:
              - column:
                  name: last_analyzed
                  type: DATETIME
                  constraints:
                    nullable: true
                    deferrable: false
                    initiallyDeferred: false
        - modifySql:
            dbms: postgresql
            replace:
              replace: WITHOUT
              with: WITH
  - changeSet:
      id: 34
      author: tlrobinson
      changes:
        ######################################## add enabled column to pulse_channel ########################################
        - addColumn:
            tableName: pulse_channel
            columns:
              - column:
                  name: enabled
                  type: boolean
                  defaultValueBoolean: true
                  constraints:
                    nullable: false
  - changeSet:
      id: 35
      author: agilliland
      changes:
        - modifyDataType:
            tableName: setting
            columnName: value
            newDataType: TEXT
        - addNotNullContstraint:
            tableName: setting
            columnNames: value
  - changeSet:
      id: 36
      author: agilliland
      changes:
        - addColumn:
            tableName: report_dashboard
            columns:
              - column:
                  name: parameters
                  type: text
                  constraints:
                    nullable: true
                    deferrable: false
                    initiallyDeferred: false
        - addNotNullConstraint:
            columnDataType: text
            columnName: parameters
            defaultNullValue: '[]'
            tableName: report_dashboard
        - addColumn:
            tableName: report_dashboardcard
            columns:
              - column:
                  name: parameter_mappings
                  type: text
                  constraints:
                    nullable: true
                    deferrable: false
                    initiallyDeferred: false
        - addNotNullConstraint:
            columnDataType: text
            columnName: parameter_mappings
            defaultNullValue: '[]'
            tableName: report_dashboardcard
  - changeSet:
      id: 37
      author: tlrobinson
      changes:
        - addColumn:
            tableName: query_queryexecution
            columns:
              - column:
                  name: query_hash
                  type: int
                  constraints:
                    nullable: true
        - addNotNullConstraint:
            tableName: query_queryexecution
            columnName: query_hash
            columnDataType: int
            defaultNullValue: 0
        - createIndex:
            tableName: query_queryexecution
            indexName: idx_query_queryexecution_query_hash
            columns:
              column:
                name: query_hash
        - createIndex:
            tableName: query_queryexecution
            indexName: idx_query_queryexecution_started_at
            columns:
              column:
                name: started_at
  - changeSet:
      id: 38
      author: camsaul
      validCheckSum: ANY
      changes:
        ######################################## Add "points_of_interest" metadata column to various models ########################################
        - addColumn:
            tableName: metabase_database
            columns:
              - column:
                  name: points_of_interest
                  type: text
        - addColumn:
            tableName: metabase_table
            columns:
              - column:
                  name: points_of_interest
                  type: text
        - addColumn:
            tableName: metabase_field
            columns:
              - column:
                  name: points_of_interest
                  type: text
        - addColumn:
            tableName: report_dashboard
            columns:
              - column:
                  name: points_of_interest
                  type: text
        - addColumn:
            tableName: metric
            columns:
              - column:
                  name: points_of_interest
                  type: text
        - addColumn:
            tableName: segment
            columns:
              - column:
                  name: points_of_interest
                  type: text
        ######################################## Add "caveats" metadata column to various models ########################################
        - addColumn:
            tableName: metabase_database
            columns:
              - column:
                  name: caveats
                  type: text
        - addColumn:
            tableName: metabase_table
            columns:
              - column:
                  name: caveats
                  type: text
        - addColumn:
            tableName: metabase_field
            columns:
              - column:
                  name: caveats
                  type: text
        - addColumn:
            tableName: report_dashboard
            columns:
              - column:
                  name: caveats
                  type: text
        - addColumn:
            tableName: metric
            columns:
              - column:
                  name: caveats
                  type: text
        - addColumn:
            tableName: segment
            columns:
              - column:
                  name: caveats
                  type: text
        ######################################## Add "how_is_this_calculated" to metric ########################################
        - addColumn:
            tableName: metric
            columns:
              - column:
                  name: how_is_this_calculated
                  type: text
        ######################################## Add "most important dashboard" (0 or 1 dashboards) ########################################
        - addColumn:
            tableName: report_dashboard
            columns:
              - column:
                  name: show_in_getting_started
                  type: boolean
                  defaultValueBoolean: false
                  constraints:
                    nullable: false
        - createIndex:
            tableName: report_dashboard
            indexName: idx_report_dashboard_show_in_getting_started
            columns:
              column:
                name: show_in_getting_started
        ######################################## Add "most important metrics" (0+ metrics) ########################################
        - addColumn:
            tableName: metric
            columns:
              - column:
                  name: show_in_getting_started
                  type: boolean
                  defaultValueBoolean: false
                  constraints:
                    nullable: false
        - createIndex:
            tableName: metric
            indexName: idx_metric_show_in_getting_started
            columns:
              column:
                name: show_in_getting_started
        ######################################## Add "most important tables (0+ tables) ########################################
        - addColumn:
            tableName: metabase_table
            columns:
              - column:
                  name: show_in_getting_started
                  type: boolean
                  defaultValueBoolean: false
                  constraints:
                    nullable: false
        - createIndex:
            tableName: metabase_table
            indexName: idx_metabase_table_show_in_getting_started
            columns:
              column:
                name: show_in_getting_started
        ######################################## Add "most important segments" (0+ segments) ########################################
        - addColumn:
            tableName: segment
            columns:
              - column:
                  name: show_in_getting_started
                  type: boolean
                  defaultValueBoolean: false
                  constraints:
                    nullable: false
        - createIndex:
            tableName: segment
            indexName: idx_segment_show_in_getting_started
            columns:
              column:
                name: show_in_getting_started
        ######################################## Add "metric_important_field" table ########################################
        - createTable:
            tableName: metric_important_field
            columns:
              - column:
                  name: id
                  type: int
                  autoIncrement: true
                  constraints:
                    primaryKey: true
                    nullable: false
              - column:
                  name: metric_id
                  type: int
                  constraints:
                    nullable: false
                    referencedTableName: metric
                    referencedColumnNames: id
                    foreignKeyName: fk_metric_important_field_metric_id
              - column:
                  name: field_id
                  type: int
                  constraints:
                    nullable: false
                    referencedTableName: metabase_field
                    referencedColumnNames: id
                    foreignKeyName: fk_metric_important_field_metabase_field_id
        - addUniqueConstraint:
            tableName: metric_important_field
            columnNames: metric_id, field_id
            constraintName: unique_metric_important_field_metric_id_field_id
        - createIndex:
            tableName: metric_important_field
            indexName: idx_metric_important_field_metric_id
            columns:
              column:
                name: metric_id
        - createIndex:
            tableName: metric_important_field
            indexName: idx_metric_important_field_field_id
            columns:
              column:
                name: field_id
  - changeSet:
      id: 39
      author: camsaul
      changes:
        - addColumn:
            tableName: core_user
            columns:
              - column:
                  name: google_auth
                  type: boolean
                  defaultValueBoolean: false
                  constraints:
                    nullable: false
  - changeSet:
      id: 40
      author: camsaul
      validCheckSum: ANY
      changes:
        ############################################################ add PermissionsGroup table ############################################################
        - createTable:
            tableName: permissions_group
            columns:
              - column:
                  name: id
                  type: int
                  autoIncrement: true
                  constraints:
                    primaryKey: true
                    nullable: false
              # TODO - it would be nice to make this a case-insensitive unique constraint / index?
              - column:
                  name: name
                  type: varchar(255)
                  constraints:
                    nullable: false
                    unique: true
                    uniqueConstraintName: unique_permissions_group_name
        - createIndex:
            tableName: permissions_group
            indexName: idx_permissions_group_name
            columns:
              column:
                name: name
        ############################################################ add PermissionsGroupMembership table ############################################################
        - createTable:
            tableName: permissions_group_membership
            columns:
              - column:
                  name: id
                  type: int
                  autoIncrement: true
                  constraints:
                    primaryKey: true
                    nullable: false
              - column:
                  name: user_id
                  type: int
                  constraints:
                    nullable: false
                    referencedTableName: core_user
                    referencedColumnNames: id
                    foreignKeyName: fk_permissions_group_membership_user_id
              - column:
                  name: group_id
                  type: int
                  constraints:
                    nullable: false
                    referencedTableName: permissions_group
                    referencedColumnNames: id
                    foreignKeyName: fk_permissions_group_group_id
        - addUniqueConstraint:
            tableName: permissions_group_membership
            columnNames: user_id, group_id
            constraintName: unique_permissions_group_membership_user_id_group_id
        # for things like all users in a given group
        - createIndex:
            tableName: permissions_group_membership
            indexName: idx_permissions_group_membership_group_id
            columns:
              column:
                name: group_id
        # for things like all groups a user belongs to
        - createIndex:
            tableName: permissions_group_membership
            indexName: idx_permissions_group_membership_user_id
            columns:
              column:
                name: user_id
        # for things like is given user a member of a given group (TODO - not sure we need this)
        - createIndex:
            tableName: permissions_group_membership
            indexName: idx_permissions_group_membership_group_id_user_id
            columns:
              - column:
                  name: group_id
              - column:
                  name: user_id
        ############################################################ add Permissions table ############################################################
        - createTable:
            tableName: permissions
            columns:
              - column:
                  name: id
                  type: int
                  autoIncrement: true
                  constraints:
                    primaryKey: true
                    nullable: false
              - column:
                  name: object
                  type: varchar(254)
                  constraints:
                    nullable: false
              - column:
                  name: group_id
                  type: int
                  constraints:
                    nullable: false
                    referencedTableName: permissions_group
                    referencedColumnNames: id
                    foreignKeyName: fk_permissions_group_id
        - createIndex:
            tableName: permissions
            indexName: idx_permissions_group_id
            columns:
              column:
                name: group_id
        - createIndex:
            tableName: permissions
            indexName: idx_permissions_object
            columns:
              column:
                name: object
        - createIndex:
            tableName: permissions
            indexName: idx_permissions_group_id_object
            columns:
              - column:
                  name: group_id
              - column:
                  name: object
        - addUniqueConstraint:
            tableName: permissions
            columnNames: group_id, object
        ############################################################ Tweaks to metabase_table ############################################################
        # Modify the length of metabase_table.schema from 256 -> 254
        # It turns out MySQL InnoDB indices have to be 767 bytes or less (at least for older versions of MySQL)
        # and 'utf8' text columns can use up to 3 bytes per character in MySQL -- see http://stackoverflow.com/a/22515986/1198455
        # So 256 * 3 = 768 bytes (too large to index / add unique constraints)
        # Drop this to 254; 254 * 3 = 762, which should give us room to index it along with a 4-byte integer as well if need be
        # Hoping this doesn't break anyone's existing databases. Hopefully there aren't any schemas that are 255 or 256 bytes long out there; any longer
        # and it would have already broke; any shorter and there's not problem.
        # Anyway, better to break it now than to leave it as-is and have and break permissions where the columns have to be 254 characters wide
        - modifyDataType:
            tableName: metabase_table
            columnName: schema
            newDataType: varchar(254)
        # Add index: this is for doing things like getting all the tables that belong to a given schema
        - createIndex:
            tableName: metabase_table
            indexName: idx_metabase_table_db_id_schema
            columns:
              - column:
                  name: db_id
              - column:
                  name: schema
  - changeSet:
      id: 41
      author: camsaul
      changes:
        - dropColumn:
            tableName: metabase_field
            columnName: field_type
        - addDefaultValue:
            tableName: metabase_field
            columnName: active
            defaultValueBoolean: true
        - addDefaultValue:
            tableName: metabase_field
            columnName: preview_display
            defaultValueBoolean: true
        - addDefaultValue:
            tableName: metabase_field
            columnName: position
            defaultValueNumeric: 0
        - addDefaultValue:
            tableName: metabase_field
            columnName: visibility_type
            defaultValue: "normal"
  - changeSet:
      id: 42
      author: camsaul
      changes:
        - dropForeignKeyConstraint:
            baseTableName: query_queryexecution
            constraintName: fk_queryexecution_ref_query_id
        - dropColumn:
            tableName: query_queryexecution
            columnName: query_id
        - dropColumn:
            tableName: core_user
            columnName: is_staff
        - dropColumn:
            tableName: metabase_database
            columnName: organization_id
        - dropColumn:
            tableName: report_card
            columnName: organization_id
        - dropColumn:
            tableName: report_dashboard
            columnName: organization_id
        - dropTable:
            tableName: annotation_annotation
        - dropTable:
            tableName: core_permissionsviolation
        - dropTable:
            tableName: core_userorgperm
        - dropTable:
            tableName: core_organization
        - dropTable:
            tableName: metabase_foreignkey
        - dropTable:
            tableName: metabase_tablesegment
        - dropTable:
            tableName: query_query
        - dropTable:
            tableName: report_dashboardsubscription
        - dropTable:
            tableName: report_emailreport_recipients
        - dropTable:
            tableName: report_emailreportexecutions
        - dropTable:
            tableName: report_emailreport
  - changeSet:
      id: 43
      author: camsaul
      validCheckSum: ANY
      changes:
        - createTable:
            tableName: permissions_revision
            remarks: 'Used to keep track of changes made to permissions.'
            columns:
              - column:
                  name: id
                  type: int
                  autoIncrement: true
                  constraints:
                    primaryKey: true
                    nullable: false
              - column:
                  name: before
                  type: text
                  remarks: 'Serialized JSON of the permissions before the changes.'
                  constraints:
                    nullable: false
              - column:
                  name: after
                  type: text
                  remarks: 'Serialized JSON of the permissions after the changes.'
                  constraints:
                    nullable: false
              - column:
                  name: user_id
                  type: int
                  remarks: 'The ID of the admin who made this set of changes.'
                  constraints:
                    nullable: false
                    referencedTableName: core_user
                    referencedColumnNames: id
                    foreignKeyName: fk_permissions_revision_user_id
              - column:
                  name: created_at
                  type: datetime
                  remarks: 'The timestamp of when these changes were made.'
                  constraints:
                    nullable: false
              - column:
                  name: remark
                  type: text
                  remarks: 'Optional remarks explaining why these changes were made.'
  - changeSet:
      id: 44
      author: camsaul
      changes:
        - dropColumn:
            tableName: report_card
            columnName: public_perms
        - dropColumn:
            tableName: report_dashboard
            columnName: public_perms
        - dropColumn:
            tableName: pulse
            columnName: public_perms
  - changeSet:
      id: 45
      author: tlrobinson
      changes:
        - addColumn:
            tableName: report_dashboardcard
            columns:
              - column:
                  name: visualization_settings
                  type: text
        - addNotNullConstraint:
            tableName: report_dashboardcard
            columnName: visualization_settings
            columnDataType: text
            defaultNullValue: '{}'
  - changeSet:
      id: 46
      author: camsaul
      changes:
        - addNotNullConstraint:
            tableName: report_dashboardcard
            columnName: row
            columnDataType: integer
            defaultNullValue: 0
        - addNotNullConstraint:
            tableName: report_dashboardcard
            columnName: col
            columnDataType: integer
            defaultNullValue: 0
        - addDefaultValue:
            tableName: report_dashboardcard
            columnName: row
            defaultValueNumeric: 0
        - addDefaultValue:
            tableName: report_dashboardcard
            columnName: col
            defaultValueNumeric: 0
  - changeSet:
      id: 47
      author: camsaul
      validCheckSum: ANY
      changes:
        ######################################## collection table ########################################
        - createTable:
            tableName: collection
            remarks: 'Collections are an optional way to organize Cards and handle permissions for them.'
            columns:
              - column:
                  name: id
                  type: int
                  autoIncrement: true
                  constraints:
                    primaryKey: true
                    nullable: false
              - column:
                  name: name
                  type: text
                  remarks: 'The unique, user-facing name of this Collection.'
                  constraints:
                    nullable: false
              - column:
                  name: slug
                  type: varchar(254)
                  remarks: 'URL-friendly, sluggified, indexed version of name.'
                  constraints:
                    nullable: false
                    unique: true
              - column:
                  name: description
                  type: text
                  remarks: 'Optional description for this Collection.'
              - column:
                  name: color
                  type: char(7)
                  remarks: 'Seven-character hex color for this Collection, including the preceding hash sign.'
                  constraints:
                    nullable: false
              - column:
                  name: archived
                  type: boolean
                  remarks: 'Whether this Collection has been archived and should be hidden from users.'
                  defaultValueBoolean: false
                  constraints:
                    nullable: false
        - createIndex:
            tableName: collection
            indexName: idx_collection_slug
            columns:
              column:
                name: slug
        ######################################## add collection_id to report_card ########################################
        - addColumn:
            tableName: report_card
            columns:
              - column:
                  name: collection_id
                  type: int
                  remarks: 'Optional ID of Collection this Card belongs to.'
                  constraints:
                    referencedTableName: collection
                    referencedColumnNames: id
                    foreignKeyName: fk_card_collection_id
        - createIndex:
            tableName: report_card
            indexName: idx_card_collection_id
            columns:
              column:
                name: collection_id
  - changeSet:
      id: 48
      author: camsaul
      validCheckSum: ANY
      changes:
        - createTable:
            tableName: collection_revision
            remarks: 'Used to keep track of changes made to collections.'
            columns:
              - column:
                  name: id
                  type: int
                  autoIncrement: true
                  constraints:
                    primaryKey: true
                    nullable: false
              - column:
                  name: before
                  type: text
                  remarks: 'Serialized JSON of the collections graph before the changes.'
                  constraints:
                    nullable: false
              - column:
                  name: after
                  type: text
                  remarks: 'Serialized JSON of the collections graph after the changes.'
                  constraints:
                    nullable: false
              - column:
                  name: user_id
                  type: int
                  remarks: 'The ID of the admin who made this set of changes.'
                  constraints:
                    nullable: false
                    referencedTableName: core_user
                    referencedColumnNames: id
                    foreignKeyName: fk_collection_revision_user_id
              - column:
                  name: created_at
                  type: datetime
                  remarks: 'The timestamp of when these changes were made.'
                  constraints:
                    nullable: false
              - column:
                  name: remark
                  type: text
                  remarks: 'Optional remarks explaining why these changes were made.'
  - changeSet:
      id: 49
      author: camsaul
      validCheckSum: ANY
      changes:
        ######################################## Card public_uuid & indices ########################################
        - addColumn:
            tableName: report_card
            columns:
              - column:
                  name: public_uuid
                  type: char(36)
                  remarks: 'Unique UUID used to in publically-accessible links to this Card.'
                  constraints:
                    unique: true
        - addColumn:
            tableName: report_card
            columns:
              - column:
                  name: made_public_by_id
                  type: int
                  remarks: 'The ID of the User who first publically shared this Card.'
                  constraints:
                    referencedTableName: core_user
                    referencedColumnNames: id
                    foreignKeyName: fk_card_made_public_by_id
        - createIndex:
            tableName: report_card
            indexName: idx_card_public_uuid
            columns:
              column:
                name: public_uuid
        ######################################## Dashboard public_uuid & indices ########################################
        - addColumn:
            tableName: report_dashboard
            columns:
              - column:
                  name: public_uuid
                  type: char(36)
                  remarks: 'Unique UUID used to in publically-accessible links to this Dashboard.'
                  constraints:
                    unique: true
        - addColumn:
            tableName: report_dashboard
            columns:
              - column:
                  name: made_public_by_id
                  type: int
                  remarks: 'The ID of the User who first publically shared this Dashboard.'
                  constraints:
                    referencedTableName: core_user
                    referencedColumnNames: id
                    foreignKeyName: fk_dashboard_made_public_by_id
        - createIndex:
            tableName: report_dashboard
            indexName: idx_dashboard_public_uuid
            columns:
              column:
                name: public_uuid
        ######################################## make query_queryexecution.executor_id nullable ########################################
        - dropNotNullConstraint:
            tableName: query_queryexecution
            columnName: executor_id
            columnDataType: int
  - changeSet:
      id: 50
      author: camsaul
      validCheckSum: ANY
      changes:
        ######################################## new Card columns ########################################
        - addColumn:
            tableName: report_card
            columns:
              - column:
                  name: enable_embedding
                  type: boolean
                  remarks: 'Is this Card allowed to be embedded in different websites (using a signed JWT)?'
                  defaultValueBoolean: false
                  constraints:
                    nullable: false
        - addColumn:
            tableName: report_card
            columns:
              - column:
                  name: embedding_params
                  type: text
                  remarks: 'Serialized JSON containing information about required parameters that must be supplied when embedding this Card.'
          ######################################## new Card columns ########################################
        - addColumn:
            tableName: report_dashboard
            columns:
              - column:
                  name: enable_embedding
                  type: boolean
                  remarks: 'Is this Dashboard allowed to be embedded in different websites (using a signed JWT)?'
                  defaultValueBoolean: false
                  constraints:
                    nullable: false
        - addColumn:
            tableName: report_dashboard
            columns:
              - column:
                  name: embedding_params
                  type: text
                  remarks: 'Serialized JSON containing information about required parameters that must be supplied when embedding this Dashboard.'
  - changeSet:
      id: 51
      author: camsaul
      validCheckSum: ANY
      changes:
        - createTable:
            tableName: query_execution
            remarks: 'A log of executed queries, used for calculating historic execution times, auditing, and other purposes.'
            columns:
              - column:
                  name: id
                  type: int
                  autoIncrement: true
                  constraints:
                    primaryKey: true
                    nullable: false
              - column:
                  name: hash
                  type: binary(32)
                  remarks: 'The hash of the query dictionary. This is a 256-bit SHA3 hash of the query.'
                  constraints:
                    nullable: false
              - column:
                  name: started_at
                  type: datetime
                  remarks: 'Timestamp of when this query started running.'
                  constraints:
                    nullable: false
              - column:
                  name: running_time
                  type: integer
                  remarks: 'The time, in milliseconds, this query took to complete.'
                  constraints:
                    nullable: false
              - column:
                  name: result_rows
                  type: integer
                  remarks: 'Number of rows in the query results.'
                  constraints:
                    nullable: false
              - column:
                  name: native
                  type: boolean
                  remarks: 'Whether the query was a native query, as opposed to an MBQL one (e.g., created with the GUI).'
                  constraints:
                    nullable: false
              - column:
                  name: context
                  type: varchar(32)
                  remarks: 'Short string specifying how this query was executed, e.g. in a Dashboard or Pulse.'
              - column:
                  name: error
                  type: text
                  remarks: 'Error message returned by failed query, if any.'
              # The following columns are foreign keys, but we don't keep FK constraints on them for a few reasons:
              # - We don't want to keep indexes on these columns since they wouldn't be generally useful and for size and performance reasons
              # - If a related object (e.g. a Dashboard) is deleted, we don't want to delete the related entries in the QueryExecution log.
              #   We could do something like make the constraint ON DELETE SET NULL, but that would require a full table scan to handle;
              #   If the QueryExecution log became tens of millions of rows large it would take a very long time to scan and update records
              - column:
                  name: executor_id
                  type: integer
                  remarks: 'The ID of the User who triggered this query execution, if any.'
              - column:
                  name: card_id
                  type: integer
                  remarks: 'The ID of the Card (Question) associated with this query execution, if any.'
              - column:
                  name: dashboard_id
                  type: integer
                  remarks: 'The ID of the Dashboard associated with this query execution, if any.'
              - column:
                  name: pulse_id
                  type: integer
                  remarks: 'The ID of the Pulse associated with this query execution, if any.'
        # For things like auditing recently executed queries
        - createIndex:
            tableName: query_execution
            indexName: idx_query_execution_started_at
            columns:
              column:
                name: started_at
        # For things like seeing the 10 most recent executions of a certain query
        - createIndex:
            tableName: query_execution
            indexName: idx_query_execution_query_hash_started_at
            columns:
              - column:
                  name: hash
              - column:
                  name: started_at
  - changeSet:
      id: 52
      author: camsaul
      changes:
        - createTable:
            tableName: query_cache
            remarks: 'Cached results of queries are stored here when using the DB-based query cache.'
            columns:
              - column:
                  name: query_hash
                  type: binary(32)
                  remarks: 'The hash of the query dictionary. (This is a 256-bit SHA3 hash of the query dict).'
                  constraints:
                    primaryKey: true
                    nullable: false
              - column:
                  name: updated_at
                  type: datetime
                  remarks: 'The timestamp of when these query results were last refreshed.'
                  constraints:
                    nullable: false
              - column:
                  name: results
                  type: ${blob.type}
                  remarks: 'Cached, compressed results of running the query with the given hash.'
                  constraints:
                    nullable: false
        - createIndex:
            tableName: query_cache
            indexName: idx_query_cache_updated_at
            columns:
              column:
                name: updated_at
        - addColumn:
            tableName: report_card
            columns:
              - column:
                  name: cache_ttl
                  type: int
                  remarks: 'The maximum time, in seconds, to return cached results for this Card rather than running a new query.'
  - changeSet:
      id: 53
      author: camsaul
      changes:
        - createTable:
            tableName: query
            remarks: 'Information (such as average execution time) for different queries that have been previously ran.'
            columns:
              - column:
                  name: query_hash
                  type: binary(32)
                  remarks: 'The hash of the query dictionary. (This is a 256-bit SHA3 hash of the query dict.)'
                  constraints:
                    primaryKey: true
                    nullable: false
              - column:
                  name: average_execution_time
                  type: int
                  remarks: 'Average execution time for the query, round to nearest number of milliseconds. This is updated as a rolling average.'
                  constraints:
                    nullable: false
  - changeSet:
      id: 54
      author: tlrobinson
      validCheckSum: ANY
      changes:
        - addColumn:
            tableName: pulse
            columns:
              - column:
                  name: skip_if_empty
                  type: boolean
                  remarks: 'Skip a scheduled Pulse if none of its questions have any results'
                  defaultValueBoolean: false
                  constraints:
                    nullable: false
  - changeSet:
      id: 55
      author: camsaul
      validCheckSum: ANY
      changes:
        - addColumn:
            tableName: report_dashboard
            columns:
              - column:
                  name: archived
                  type: boolean
                  remarks: 'Is this Dashboard archived (effectively treated as deleted?)'
                  defaultValueBoolean: false
                  constraints:
                    nullable: false
        - addColumn:
            tableName: report_dashboard
            columns:
              - column:
                  name: position
                  type: integer
                  remarks: 'The position this Dashboard should appear in the Dashboards list, lower-numbered positions appearing before higher numbered ones.'
        - createTable:
            tableName: dashboard_favorite
            remarks: 'Presence of a row here indicates a given User has favorited a given Dashboard.'
            columns:
              - column:
                  name: id
                  type: int
                  autoIncrement: true
                  constraints:
                    primaryKey: true
                    nullable: false
              - column:
                  name: user_id
                  type: int
                  remarks: 'ID of the User who favorited the Dashboard.'
                  constraints:
                    nullable: false
                    referencedTableName: core_user
                    referencedColumnNames: id
                    foreignKeyName: fk_dashboard_favorite_user_id
                    deleteCascade: true
              - column:
                  name: dashboard_id
                  type: int
                  remarks: 'ID of the Dashboard favorited by the User.'
                  constraints:
                    nullable: false
                    referencedTableName: report_dashboard
                    referencedColumnNames: id
                    foreignKeyName: fk_dashboard_favorite_dashboard_id
                    deleteCascade: true
        - addUniqueConstraint:
            tableName: dashboard_favorite
            columnNames: user_id, dashboard_id
            constraintName: unique_dashboard_favorite_user_id_dashboard_id
        - createIndex:
            tableName: dashboard_favorite
            indexName: idx_dashboard_favorite_user_id
            columns:
              - column:
                  name: user_id
        - createIndex:
            tableName: dashboard_favorite
            indexName: idx_dashboard_favorite_dashboard_id
            columns:
              - column:
                  name: dashboard_id
  - changeSet:
      id: 56
      author: wwwiiilll
      comment: 'Added 0.25.0'
      changes:
        - addColumn:
            tableName: core_user
            columns:
              - column:
                  name: ldap_auth
                  type: boolean
                  defaultValueBoolean: false
                  constraints:
                    nullable: false
  - changeSet:
      id: 57
      author: camsaul
      comment: 'Added 0.25.0'
      changes:
        - addColumn:
            tableName: report_card
            columns:
              - column:
                  name: result_metadata
                  type: text
                  remarks: 'Serialized JSON containing metadata about the result columns from running the query.'
  - changeSet:
      id: 58
      author: senior
      validCheckSum: ANY
      comment: 'Added 0.25.0'
      changes:
        - createTable:
            tableName: dimension
            remarks: 'Stores references to alternate views of existing fields, such as remapping an integer to a description, like an enum'
            columns:
              - column:
                  name: id
                  type: int
                  autoIncrement: true
                  constraints:
                    primaryKey: true
                    nullable: false
              - column:
                  name: field_id
                  type: int
                  remarks: 'ID of the field this dimension row applies to'
                  constraints:
                    deferrable: false
                    foreignKeyName: fk_dimension_ref_field_id
                    initiallyDeferred: false
                    nullable: false
                    referencedTableName: metabase_field
                    referencedColumnNames: id
                    deleteCascade: true
              - column:
                  name: name
                  type: VARCHAR(254)
                  remarks: 'Short description used as the display name of this new column'
                  constraints:
                    nullable: false
              - column:
                  name: type
                  type: varchar(254)
                  remarks: 'Either internal for a user defined remapping or external for a foreign key based remapping'
                  constraints:
                    nullable: false
              - column:
                  name: human_readable_field_id
                  type: int
                  remarks: 'Only used with external type remappings. Indicates which field on the FK related table to use for display'
                  constraints:
                    deferrable: false
                    foreignKeyName: fk_dimension_displayfk_ref_field_id
                    initiallyDeferred: false
                    nullable: true
                    referencedTableName: metabase_field
                    referencedColumnNames: id
                    deleteCascade: true
              - column:
                  name: created_at
                  type: DATETIME
                  remarks: 'The timestamp of when the dimension was created.'
                  constraints:
                    nullable: false
              - column:
                  name: updated_at
                  type: DATETIME
                  remarks: 'The timestamp of when these dimension was last updated.'
                  constraints:
                    nullable: false
        - addUniqueConstraint:
            tableName: dimension
            columnNames: field_id, name
            constraintName: unique_dimension_field_id_name
        - createIndex:
            tableName: dimension
            indexName: idx_dimension_field_id
            columns:
              - column:
                  name: field_id
  - changeSet:
      id: 59
      author: camsaul
      comment: 'Added 0.26.0'
      changes:
        - addColumn:
            tableName: metabase_field
            columns:
              - column:
                  name: fingerprint
                  type: text
                  remarks: 'Serialized JSON containing non-identifying information about this Field, such as min, max, and percent JSON. Used for classification.'
  - changeSet:
      id: 60
      author: camsaul
      validCheckSum: ANY
      comment: 'Added 0.26.0'
      changes:
        - addColumn:
            tableName: metabase_database
            columns:
              - column:
                  name: metadata_sync_schedule
                  type: varchar(254)
                  remarks: 'The cron schedule string for when this database should undergo the metadata sync process (and analysis for new fields).'
                  defaultValue: '0 50 * * * ? *' # run at the end of every hour
                  constraints:
                    nullable: false
        - addColumn:
            tableName: metabase_database
            columns:
              - column:
                  name: cache_field_values_schedule
                  type: varchar(254)
                  remarks: 'The cron schedule string for when FieldValues for eligible Fields should be updated.'
                  defaultValue: '0 50 0 * * ? *' # run at 12:50 AM
                  constraints:
                    nullable: false
  - changeSet:
      id: 61
      author: camsaul
      comment: 'Added 0.26.0'
      changes:
        - addColumn:
            tableName: metabase_field
            columns:
              - column:
                  name: fingerprint_version
                  type: int
                  remarks: 'The version of the fingerprint for this Field. Used so we can keep track of which Fields need to be analyzed again when new things are added to fingerprints.'
                  defaultValue: 0
                  constraints:
                    nullable: false
  - changeSet:
      id: 62
      author: senior
      comment: 'Added 0.26.0'
      changes:
        - addColumn:
            tableName: metabase_database
            columns:
              - column:
                  name: timezone
                  type: VARCHAR(254)
                  remarks: 'Timezone identifier for the database, set by the sync process'
  - changeSet:
      id: 63
      author: camsaul
      comment: 'Added 0.26.0'
      changes:
        - addColumn:
            tableName: metabase_database
            columns:
              - column:
                  name: is_on_demand
                  type: boolean
                  remarks: 'Whether we should do On-Demand caching of FieldValues for this DB. This means FieldValues are updated when their Field is used in a Dashboard or Card param.'
                  defaultValue: false
                  constraints:
                    nullable: false
  - changeSet:
      id: 64
      author: senior
      comment: 'Added 0.26.0'
      changes:
      - dropForeignKeyConstraint:
          baseTableName: raw_table
          constraintName: fk_rawtable_ref_database
          remarks: 'This FK prevents deleting databases even though RAW_TABLE is no longer used. The table is still around to support downgrades, but the FK reference is no longer needed.'
# Changeset 65 was accidentally released in 0.26.0.RC2. The changeset has been removed from the migrations list so that
# users that haven't ran the migration (i.e. they didn't run 0.26.0.RC2) won't waste time running it just to have it
# reversed. For 0.26.0.RC2 users, the below changeset will remove those tables if they are present
  - changeSet:
      id: 66
      author: senior
      comment: 'Added 0.26.0'
      validCheckSum: ANY
      changes:
        - sql:
            sql: drop table if exists computation_job_result cascade
        - sql:
            sql: drop table if exists computation_job cascade
# NOTE Atte Keinänen 9/28/17: This was originally in changeset 65 as explained above
  - changeSet:
      id: 67
      author: attekei
      validCheckSum: ANY
      comment: 'Added 0.27.0'
      changes:
        - createTable:
            tableName: computation_job
            remarks: 'Stores submitted async computation jobs.'
            columns:
              - column:
                  name: id
                  type: int
                  autoIncrement: true
                  constraints:
                    primaryKey: true
                    nullable: false
              - column:
                  constraints:
                    deferrable: false
                    foreignKeyName: fk_computation_job_ref_user_id
                    initiallyDeferred: false
                    referencedTableName: core_user
                    referencedColumnNames: id
                  name: creator_id
                  type: int
              - column:
                  name: created_at
                  type: DATETIME
                  constraints:
                    nullable: false
              - column:
                  name: updated_at
                  type: DATETIME
                  constraints:
                    nullable: false
              - column:
                  name: type
                  type: varchar(254)
                  constraints:
                    nullable: false
              - column:
                  name: status
                  type: varchar(254)
                  constraints:
                    nullable: false
        - createTable:
            tableName: computation_job_result
            remarks: 'Stores results of async computation jobs.'
            columns:
              - column:
                  name: id
                  type: int
                  autoIncrement: true
                  constraints:
                    primaryKey: true
                    nullable: false
              - column:
                  constraints:
                    deferrable: false
                    foreignKeyName: fk_computation_result_ref_job_id
                    initiallyDeferred: false
                    nullable: false
                    referencedTableName: computation_job
                    referencedColumnNames: id
                  name: job_id
                  type: int
              - column:
                  name: created_at
                  type: DATETIME
                  constraints:
                    nullable: false
              - column:
                  name: updated_at
                  type: DATETIME
                  constraints:
                    nullable: false
              - column:
                  name: permanence
                  type: varchar(254)
                  constraints:
                    nullable: false
              - column:
                  name: payload
                  type: text
                  constraints:
                    nullable: false
  - changeSet:
      id: 68
      author: sbelak
      comment: 'Added 0.27.0'
      validCheckSum: ANY
      changes:
        - addColumn:
            tableName: computation_job
            columns:
              - column:
                  name: context
                  type: text
        - addColumn:
            tableName: computation_job
            columns:
              - column:
                  name: ended_at
                  type: DATETIME
  - changeSet:
      id: 69
      author: senior
      validCheckSum: ANY
      comment: 'Added 0.27.0'
      remarks: 'Add columns to the pulse table for alerts'
      changes:
        - addColumn:
            tableName: pulse
            columns:
              - column:
                  name: alert_condition
                  type: varchar(254)
                  remarks: 'Condition (i.e. "rows" or "goal") used as a guard for alerts'
        - addColumn:
            tableName: pulse
            columns:
              - column:
                  name: alert_first_only
                  type: boolean
                  remarks: 'True if the alert should be disabled after the first notification'
        - addColumn:
            tableName: pulse
            columns:
              - column:
                  name: alert_above_goal
                  type: boolean
                  remarks: 'For a goal condition, alert when above the goal'
        # There is no name for an alert, so this column is only required for pulses
        - dropNotNullConstraint:
            tableName: pulse
            columnName: name
            columnDataType: varchar(254)
  - changeSet:
      id: 70
      author: camsaul
      comment: 'Added 0.28.0'
      changes:
        - addColumn:
            tableName: metabase_field
            columns:
              - column:
                  name: database_type
                  type: varchar(255)
                  remarks: 'The actual type of this column in the database. e.g. VARCHAR or TEXT.'
        # We want to enforce NOT NULL right away for all columns going forward so just put some sort of
        # placeholder in place for existing columns.
        - addNotNullConstraint:
            tableName: metabase_field
            columnName: database_type
            columnDataType: varchar(255)
            defaultNullValue: '?'
  - changeSet:
      id: 71
      author: camsaul
      comment: 'Added 0.28.0'
      changes:
        # drop the NOT NULL constraint on DashboardCard.card_id since we're now letting you add things other than Cards
        # to Dashboards, for example static text cards
        - dropNotNullConstraint:
            tableName: report_dashboardcard
            columnName: card_id
            columnDataType: int
  - changeSet:
      id: 72
      author: senior
      validCheckSum: ANY
      comment: 'Added 0.28.0'
      changes:
        - addColumn:
            tableName: pulse_card
            columns:
              - column:
                  name: include_csv
                  type: boolean
                  defaultValueBoolean: false
                  remarks: 'True if a CSV of the data should be included for this pulse card'
                  constraints:
                    nullable: false
        - addColumn:
            tableName: pulse_card
            columns:
              - column:
                  name: include_xls
                  type: boolean
                  defaultValueBoolean: false
                  remarks: 'True if a XLS of the data should be included for this pulse card'
                  constraints:
                    nullable: false
  - changeSet:
      id: 73
      author: camsaul
      comment: 'Added 0.29.0'
      changes:
        # add a new 'options' (serialized JSON) column to Database to store things like whether we should default to
        # making string searches case-insensitive
        - addColumn:
            tableName: metabase_database
            columns:
              - column:
                  name: options
                  type: text
                  remarks: 'Serialized JSON containing various options like QB behavior.'
  - changeSet:
      id: 74
      author: camsaul
      comment: 'Added 0.29.0'
      changes:
        - addColumn:
            tableName: metabase_field
            columns:
              - column:
                  name: has_field_values
                  type: text
                  remarks: 'Whether we have FieldValues ("list"), should ad-hoc search ("search"), disable entirely ("none"), or infer dynamically (null)"'
  - changeSet:
      id: 75
      author: camsaul
      comment: 'Added 0.28.2'
      changes:
        - addColumn:
            tableName: report_card
            columns:
              - column:
                  name: read_permissions
                  type: text
                  remarks: 'Permissions required to view this Card and run its query.'
  - changeSet:
      id: 76
      author: senior
      comment: 'Added 0.30.0'
      changes:
        - addColumn:
            tableName: metabase_table
            columns:
              - column:
                  name: fields_hash
                  type: text
                  remarks: 'Computed hash of all of the fields associated to this table'
  - changeSet:
      id: 77
      author: senior
      comment: 'Added 0.30.0'
      changes:
        - addColumn:
            tableName: core_user
            columns:
              - column:
                  name: login_attributes
                  type: text
                  remarks: 'JSON serialized map with attributes used for row level permissions'
  - changeSet:
      id: 78
      author: camsaul
      validCheckSum: ANY
      comment: 'Added 0.30.0'
      changes:
        - createTable:
            tableName: group_table_access_policy
            remarks: 'Records that a given Card (Question) should automatically replace a given Table as query source for a given a Perms Group.'
            columns:
              - column:
                  name: id
                  type: int
                  autoIncrement: true
                  constraints:
                    primaryKey: true
                    nullable: false
              - column:
                  name: group_id
                  type: int
                  remarks: 'ID of the Permissions Group this policy affects.'
                  constraints:
                    nullable: false
                    referencedTableName: permissions_group
                    referencedColumnNames: id
                    foreignKeyName: fk_gtap_group_id
                    deleteCascade: true
              - column:
                  name: table_id
                  type: int
                  remarks: 'ID of the Table that should get automatically replaced as query source for the Permissions Group.'
                  constraints:
                    nullable: false
                    referencedTableName: metabase_table
                    referencedColumnNames: id
                    foreignKeyName: fk_gtap_table_id
                    deleteCascade: true
              - column:
                  name: card_id
                  type: int
                  remarks: 'ID of the Card (Question) to be used to replace the Table.'
                  constraints:
                    nullable: false
                    referencedTableName: report_card
                    referencedColumnNames: id
                    foreignKeyName: fk_gtap_card_id
              - column:
                  name: attribute_remappings
                  type: text
                  remarks: 'JSON-encoded map of user attribute identifier to the param name used in the Card.'
              # TODO - do we also want to include `created_at` and `updated_at` columns here? We can add them later if needed
        # Add an index on table_id + group_id since that is what the Query Processor is going to be looking up 99% of
        # the time in order to get the corresponding Card ID for query-rewriting purposes
        #
        # TODO - do we want indexes on any of the other FKs? Are we going to be looking up all the GTAPs for a given
        # Table or for a given Group with enough regularity we would want to put indexes on those columns?
        - createIndex:
            indexName: idx_gtap_table_id_group_id
            tableName: group_table_access_policy
            columns:
              - column:
                  name: table_id
              - column:
                  name: group_id
        # There should only ever be one GTAP entry for a give Group + Table combination.
        - addUniqueConstraint:
            tableName: group_table_access_policy
            columnNames: table_id, group_id
            constraintName: unique_gtap_table_id_group_id
  - changeSet:
      id: 79
      author: camsaul
      validCheckSum: ANY
      comment: 'Added 0.30.0'
      changes:
        - addColumn:
            tableName: report_dashboard
            columns:
              - column:
                  name: collection_id
                  type: int
                  remarks: 'Optional ID of Collection this Dashboard belongs to.'
                  constraints:
                    referencedTableName: collection
                    referencedColumnNames: id
                    foreignKeyName: fk_dashboard_collection_id
              # TODO - if someone deletes a collection, what should happen to the Dashboards that are in it? Should they
              # get deleted as well? Or should collection_id be cleared, effectively putting them in the so-called
              # "root" collection?
        - createIndex:
            tableName: report_dashboard
            indexName: idx_dashboard_collection_id
            columns:
              - column:
                  name: collection_id
        - addColumn:
            tableName: pulse
            columns:
              - column:
                  name: collection_id
                  type: int
                  remarks: 'Options ID of Collection this Pulse belongs to.'
                  constraints:
                    referencedTableName: collection
                    referencedColumnNames: id
                    foreignKeyName: fk_pulse_collection_id
        - createIndex:
            tableName: pulse
            indexName: idx_pulse_collection_id
            columns:
              - column:
                  name: collection_id
  - changeSet:
      id: 80
      author: camsaul
      changes:
        - addColumn:
            tableName: collection
            columns:
              - column:
                  name: location
                  type: varchar(254)
                  remarks: 'Directory-structure path of ancestor Collections. e.g. "/1/2/" means our Parent is Collection 2, and their parent is Collection 1.'
                  constraints:
                    nullable: false
                  defaultValue: "/"
        - createIndex:
            tableName: collection
            indexName: idx_collection_location
            columns:
              - column:
                  name: location
  - changeSet:
      id: 81
      author: camsaul
      comment: 'Added 0.30.0'
      changes:
        - addColumn:
            tableName: report_dashboard
            columns:
              - column:
                  name: collection_position
                  type: smallint
                  remarks: 'Optional pinned position for this item in its Collection. NULL means item is not pinned.'
        - addColumn:
            tableName: report_card
            columns:
              - column:
                  name: collection_position
                  type: smallint
                  remarks: 'Optional pinned position for this item in its Collection. NULL means item is not pinned.'
        - addColumn:
            tableName: pulse
            columns:
              - column:
                  name: collection_position
                  type: smallint
                  remarks: 'Optional pinned position for this item in its Collection. NULL means item is not pinned.'
  - changeSet:
      id: 82
      author: senior
      comment: 'Added 0.30.0'
      changes:
        - addColumn:
            tableName: core_user
            columns:
              - column:
                  name: updated_at
                  type: datetime
                  remarks: 'When was this User last updated?'
        - sql:
            sql: update core_user set updated_at=date_joined
# Remove the GTAP card_id constraint. When not included, will default to querying against the GTAP table_id.
  - changeSet:
      id: 83
      author: senior
      comment: 'Added 0.30.0'
      changes:
        - dropNotNullConstraint:
            tableName: group_table_access_policy
            columnName: card_id
            columnDataType: int
# Switch the logic for metric/segment archiving to be more consistent with other entities in the model.
# Similarly, add the archived flag to pulses which doesn't have one.
  - changeSet:
      id: 84
      author: senior
      comment: 'Added 0.30.0'
      changes:
        - renameColumn:
            tableName: metric
            columnDataType: boolean
            newColumnName: archived
            oldColumnName: is_active
        - addDefaultValue:
            tableName: metric
            columnDataType: boolean
            columnName: archived
            defaultValueBoolean: false
        - renameColumn:
            tableName: segment
            columnDataType: boolean
            newColumnName: archived
            oldColumnName: is_active
        - addDefaultValue:
            tableName: segment
            columnDataType: boolean
            columnName: archived
            defaultValueBoolean: false
        - addColumn:
            tableName: pulse
            columns:
              - column:
                  name: archived
                  type: boolean
                  remarks: 'Has this pulse been archived?'
                  defaultValueBoolean: false
        # Before this change, metrics/segments had opposite logic, rather than marking something as archived
        # it was marked as active. Since the column is now an archived column, flip the boolean value
        #
        # As you may have noticed, we're not flipping the value for Metric here. @senior originally intended to do so,
        # but the YAML was off slightly. We have corrected this issue at a later date -- see migration #100
        - sql:
            sql: update segment set archived = not(archived)
  # Personal Collections, and removing Collection's unique constraint and index on slug
  - changeSet:
      id: 85
      author: camsaul
      validCheckSum: ANY
      comment: 'Added 0.30.0'
      changes:
        - addColumn:
            tableName: collection
            columns:
              - column:
                  name: personal_owner_id
                  type: int
                  remarks: 'If set, this Collection is a personal Collection, for exclusive use of the User with this ID.'
                  constraints:
                    referencedTableName: core_user
                    referencedColumnNames: id
                    foreignKeyName: fk_collection_personal_owner_id
                    unique: true
                    uniqueConstraintName: unique_collection_personal_owner_id
                    deleteCascade: true
        # Needed so we can efficiently look up the Collection belonging to a User, and so we can efficiently enforce the
        # unique constraint
        - createIndex:
            tableName: collection
            indexName: idx_collection_personal_owner_id
            columns:
              - column:
                  name: personal_owner_id
        # We're no longer enforcing unique constraints on Collection slugs or using them directly in the URLs, so let's
        # go ahead and remove stuff related to that...
        #
        # It's easier to just copy the value of slug to a new column and drop the old one than to try to deduce what the
        # unique constraint is named locally across all of our different DBMSes
        # (For example see https://stackoverflow.com/questions/10008476/dropping-unique-constraint-for-column-in-h2)
        #
        # Here's the plan: add new column _slug; copy values of slug into _slug; remove slug; rename _slug to slug
        - addColumn:
            tableName: collection
            columns:
              - column:
                  name: _slug
                  type: varchar(254)
                  remarks: 'Sluggified version of the Collection name. Used only for display purposes in URL; not unique or indexed.'
        # I don't know of an easy way to copy existing values of slug to _slug with Liquibase as we create the column so
        # just have to do it this way instead
        - sql:
            sql: UPDATE collection SET _slug = slug
        - addNotNullConstraint:
            tableName: collection
            columnName: _slug
            columnDataType: varchar(254)
        - dropColumn:
            tableName: collection
            columnName: slug
        - renameColumn:
            tableName: collection
            oldColumnName: _slug
            newColumnName: slug
            columnDataType: varchar(254)
        # Let's try to make sure the comments on the name column of Collection actually reflect reality
        - sql:
            dbms: postgresql,h2
            sql: "COMMENT ON COLUMN collection.name IS 'The user-facing name of this Collection.'"
        - sql:
            dbms: mysql,mariadb
            sql: "ALTER TABLE `collection` CHANGE `name` `name` TEXT NOT NULL COMMENT 'The user-facing name of this Collection.'"

# In 0.30.0 we finally removed the long-deprecated native read permissions. Since they're no longer considered valid by
# our permissions code, remove any entries for them so they don't cause problems.
  - changeSet:
      id: 86
      author: camsaul
      comment: 'Added 0.30.0'
      changes:
        - sql:
            sql: DELETE FROM permissions WHERE object LIKE '%/native/read/'

# Time to finally get rid of the RawTable and RawColumn tables. Bye Felicia!
  - changeSet:
      id: 87
      author: camsaul
      comment: 'Added 0.30.0'
      changes:
        - dropTable:
            tableName: raw_column
        - dropTable:
            tableName: raw_table
  - changeSet:
      id: 88
      author: senior
      comment: 'Added 0.30.0'
      changes:
        - addColumn:
            tableName: core_user
            columns:
              - column:
                  name: saml_auth
                  type: boolean
                  defaultValueBoolean: false
                  constraints:
                    nullable: false
                  remarks: 'Boolean to indicate if this user is authenticated via SAML'

# The Quartz Task Scheduler can use a DB to 'cluster' tasks and make sure they are only ran by a single instance where
# using a multi-instance Metabase setup.

# Quartz identifiers are upper-case in MySQL and H2 but lower-case in PostgreSQL for reasons... so we'll have to
# define properties for EVERYTHING and use the correct identifiers

  - property: {name: quartz.blob_data.name,                         dbms: "postgresql",       value: blob_data}
  - property: {name: quartz.blob_data.name,                         dbms: "mysql,mariadb,h2", value: BLOB_DATA}
  - property: {name: quartz.bool_prop_1.name,                       dbms: "postgresql",       value: bool_prop_1}
  - property: {name: quartz.bool_prop_1.name,                       dbms: "mysql,mariadb,h2", value: BOOL_PROP_1}
  - property: {name: quartz.bool_prop_2.name,                       dbms: "postgresql",       value: bool_prop_2}
  - property: {name: quartz.bool_prop_2.name,                       dbms: "mysql,mariadb,h2", value: BOOL_PROP_2}
  - property: {name: quartz.calendar.name,                          dbms: "postgresql",       value: calendar}
  - property: {name: quartz.calendar.name,                          dbms: "mysql,mariadb,h2", value: CALENDAR}
  - property: {name: quartz.calendar_name.name,                     dbms: "postgresql",       value: calendar_name}
  - property: {name: quartz.calendar_name.name,                     dbms: "mysql,mariadb,h2", value: CALENDAR_NAME}
  - property: {name: quartz.checkin_interval.name,                  dbms: "postgresql",       value: checkin_interval}
  - property: {name: quartz.checkin_interval.name,                  dbms: "mysql,mariadb,h2", value: CHECKIN_INTERVAL}
  - property: {name: quartz.cron_expression.name,                   dbms: "postgresql",       value: cron_expression}
  - property: {name: quartz.cron_expression.name,                   dbms: "mysql,mariadb,h2", value: CRON_EXPRESSION}
  - property: {name: quartz.dec_prop_1.name,                        dbms: "postgresql",       value: dec_prop_1}
  - property: {name: quartz.dec_prop_1.name,                        dbms: "mysql,mariadb,h2", value: DEC_PROP_1}
  - property: {name: quartz.dec_prop_2.name,                        dbms: "postgresql",       value: dec_prop_2}
  - property: {name: quartz.dec_prop_2.name,                        dbms: "mysql,mariadb,h2", value: DEC_PROP_2}
  - property: {name: quartz.description.name,                       dbms: "postgresql",       value: description}
  - property: {name: quartz.description.name,                       dbms: "mysql,mariadb,h2", value: DESCRIPTION}
  - property: {name: quartz.end_time.name,                          dbms: "postgresql",       value: end_time}
  - property: {name: quartz.end_time.name,                          dbms: "mysql,mariadb,h2", value: END_TIME}
  - property: {name: quartz.entry_id.name,                          dbms: "postgresql",       value: entry_id}
  - property: {name: quartz.entry_id.name,                          dbms: "mysql,mariadb,h2", value: ENTRY_ID}
  - property: {name: quartz.fired_time.name,                        dbms: "postgresql",       value: fired_time}
  - property: {name: quartz.fired_time.name,                        dbms: "mysql,mariadb,h2", value: FIRED_TIME}
  - property: {name: quartz.fk_qrtz_blob_triggers_triggers.name,    dbms: "postgresql",       value: fk_qrtz_blob_triggers_triggers}
  - property: {name: quartz.fk_qrtz_blob_triggers_triggers.name,    dbms: "mysql,mariadb,h2", value: FK_QRTZ_BLOB_TRIGGERS_TRIGGERS}
  - property: {name: quartz.fk_qrtz_cron_triggers_triggers.name,    dbms: "postgresql",       value: fk_qrtz_cron_triggers_triggers}
  - property: {name: quartz.fk_qrtz_cron_triggers_triggers.name,    dbms: "mysql,mariadb,h2", value: FK_QRTZ_CRON_TRIGGERS_TRIGGERS}
  - property: {name: quartz.fk_qrtz_simple_triggers_triggers.name,  dbms: "postgresql",       value: fk_qrtz_simple_triggers_triggers}
  - property: {name: quartz.fk_qrtz_simple_triggers_triggers.name,  dbms: "mysql,mariadb,h2", value: FK_QRTZ_SIMPLE_TRIGGERS_TRIGGERS}
  - property: {name: quartz.fk_qrtz_simprop_triggers_triggers.name, dbms: "postgresql",       value: fk_qrtz_simprop_triggers_triggers}
  - property: {name: quartz.fk_qrtz_simprop_triggers_triggers.name, dbms: "mysql,mariadb,h2", value: FK_QRTZ_SIMPROP_TRIGGERS_TRIGGERS}
  - property: {name: quartz.fk_qrtz_triggers_job_details.name,      dbms: "postgresql",       value: fk_qrtz_triggers_job_details}
  - property: {name: quartz.fk_qrtz_triggers_job_details.name,      dbms: "mysql,mariadb,h2", value: FK_QRTZ_TRIGGERS_JOB_DETAILS}
  - property: {name: quartz.idx_qrtz_ft_inst_job_req_rcvry.name,    dbms: "postgresql",       value: idx_qrtz_ft_inst_job_req_rcvry}
  - property: {name: quartz.idx_qrtz_ft_inst_job_req_rcvry.name,    dbms: "mysql,mariadb,h2", value: IDX_QRTZ_FT_INST_JOB_REQ_RCVRY}
  - property: {name: quartz.idx_qrtz_ft_jg.name,                    dbms: "postgresql",       value: idx_qrtz_ft_jg}
  - property: {name: quartz.idx_qrtz_ft_jg.name,                    dbms: "mysql,mariadb,h2", value: IDX_QRTZ_FT_JG}
  - property: {name: quartz.idx_qrtz_ft_j_g.name,                   dbms: "postgresql",       value: idx_qrtz_ft_j_g}
  - property: {name: quartz.idx_qrtz_ft_j_g.name,                   dbms: "mysql,mariadb,h2", value: IDX_QRTZ_FT_J_G}
  - property: {name: quartz.idx_qrtz_ft_tg.name,                    dbms: "postgresql",       value: idx_qrtz_ft_tg}
  - property: {name: quartz.idx_qrtz_ft_tg.name,                    dbms: "mysql,mariadb,h2", value: IDX_QRTZ_FT_TG}
  - property: {name: quartz.idx_qrtz_ft_trig_inst_name.name,        dbms: "postgresql",       value: idx_qrtz_ft_trig_inst_name}
  - property: {name: quartz.idx_qrtz_ft_trig_inst_name.name,        dbms: "mysql,mariadb,h2", value: IDX_QRTZ_FT_TRIG_INST_NAME}
  - property: {name: quartz.idx_qrtz_ft_t_g.name,                   dbms: "postgresql",       value: idx_qrtz_ft_t_g}
  - property: {name: quartz.idx_qrtz_ft_t_g.name,                   dbms: "mysql,mariadb,h2", value: IDX_QRTZ_FT_T_G}
  - property: {name: quartz.idx_qrtz_j_grp.name,                    dbms: "postgresql",       value: idx_qrtz_j_grp}
  - property: {name: quartz.idx_qrtz_j_grp.name,                    dbms: "mysql,mariadb,h2", value: IDX_QRTZ_J_GRP}
  - property: {name: quartz.idx_qrtz_j_req_recovery.name,           dbms: "postgresql",       value: idx_qrtz_j_req_recovery}
  - property: {name: quartz.idx_qrtz_j_req_recovery.name,           dbms: "mysql,mariadb,h2", value: IDX_QRTZ_J_REQ_RECOVERY}
  - property: {name: quartz.idx_qrtz_t_c.name,                      dbms: "postgresql",       value: idx_qrtz_t_c}
  - property: {name: quartz.idx_qrtz_t_c.name,                      dbms: "mysql,mariadb,h2", value: IDX_QRTZ_T_C}
  - property: {name: quartz.idx_qrtz_t_g.name,                      dbms: "postgresql",       value: idx_qrtz_t_g}
  - property: {name: quartz.idx_qrtz_t_g.name,                      dbms: "mysql,mariadb,h2", value: IDX_QRTZ_T_G}
  - property: {name: quartz.idx_qrtz_t_j.name,                      dbms: "postgresql",       value: idx_qrtz_t_j}
  - property: {name: quartz.idx_qrtz_t_j.name,                      dbms: "mysql,mariadb,h2", value: IDX_QRTZ_T_J}
  - property: {name: quartz.idx_qrtz_t_jg.name,                     dbms: "postgresql",       value: idx_qrtz_t_jg}
  - property: {name: quartz.idx_qrtz_t_jg.name,                     dbms: "mysql,mariadb,h2", value: IDX_QRTZ_T_JG}
  - property: {name: quartz.idx_qrtz_t_next_fire_time.name,         dbms: "postgresql",       value: idx_qrtz_t_next_fire_time}
  - property: {name: quartz.idx_qrtz_t_next_fire_time.name,         dbms: "mysql,mariadb,h2", value: IDX_QRTZ_T_NEXT_FIRE_TIME}
  - property: {name: quartz.idx_qrtz_t_nft_misfire.name,            dbms: "postgresql",       value: idx_qrtz_t_nft_misfire}
  - property: {name: quartz.idx_qrtz_t_nft_misfire.name,            dbms: "mysql,mariadb,h2", value: IDX_QRTZ_T_NFT_MISFIRE}
  - property: {name: quartz.idx_qrtz_t_nft_st.name,                 dbms: "postgresql",       value: idx_qrtz_t_nft_st}
  - property: {name: quartz.idx_qrtz_t_nft_st.name,                 dbms: "mysql,mariadb,h2", value: IDX_QRTZ_T_NFT_ST}
  - property: {name: quartz.idx_qrtz_t_nft_st_misfire.name,         dbms: "postgresql",       value: idx_qrtz_t_nft_st_misfire}
  - property: {name: quartz.idx_qrtz_t_nft_st_misfire.name,         dbms: "mysql,mariadb,h2", value: IDX_QRTZ_T_NFT_ST_MISFIRE}
  - property: {name: quartz.idx_qrtz_t_nft_st_misfire_grp.name,     dbms: "postgresql",       value: idx_qrtz_t_nft_st_misfire_grp}
  - property: {name: quartz.idx_qrtz_t_nft_st_misfire_grp.name,     dbms: "mysql,mariadb,h2", value: IDX_QRTZ_T_NFT_ST_MISFIRE_GRP}
  - property: {name: quartz.idx_qrtz_t_n_g_state.name,              dbms: "postgresql",       value: idx_qrtz_t_n_g_state}
  - property: {name: quartz.idx_qrtz_t_n_g_state.name,              dbms: "mysql,mariadb,h2", value: IDX_QRTZ_T_N_G_STATE}
  - property: {name: quartz.idx_qrtz_t_n_state.name,                dbms: "postgresql",       value: idx_qrtz_t_n_state}
  - property: {name: quartz.idx_qrtz_t_n_state.name,                dbms: "mysql,mariadb,h2", value: IDX_QRTZ_T_N_STATE}
  - property: {name: quartz.idx_qrtz_t_state.name,                  dbms: "postgresql",       value: idx_qrtz_t_state}
  - property: {name: quartz.idx_qrtz_t_state.name,                  dbms: "mysql,mariadb,h2", value: IDX_QRTZ_T_STATE}
  - property: {name: quartz.instance_name.name,                     dbms: "postgresql",       value: instance_name}
  - property: {name: quartz.instance_name.name,                     dbms: "mysql,mariadb,h2", value: INSTANCE_NAME}
  - property: {name: quartz.int_prop_1.name,                        dbms: "postgresql",       value: int_prop_1}
  - property: {name: quartz.int_prop_1.name,                        dbms: "mysql,mariadb,h2", value: INT_PROP_1}
  - property: {name: quartz.int_prop_2.name,                        dbms: "postgresql",       value: int_prop_2}
  - property: {name: quartz.int_prop_2.name,                        dbms: "mysql,mariadb,h2", value: INT_PROP_2}
  - property: {name: quartz.is_durable.name,                        dbms: "postgresql",       value: is_durable}
  - property: {name: quartz.is_durable.name,                        dbms: "mysql,mariadb,h2", value: IS_DURABLE}
  - property: {name: quartz.is_nonconcurrent.name,                  dbms: "postgresql",       value: is_nonconcurrent}
  - property: {name: quartz.is_nonconcurrent.name,                  dbms: "mysql,mariadb,h2", value: IS_NONCONCURRENT}
  - property: {name: quartz.is_update_data.name,                    dbms: "postgresql",       value: is_update_data}
  - property: {name: quartz.is_update_data.name,                    dbms: "mysql,mariadb,h2", value: IS_UPDATE_DATA}
  - property: {name: quartz.job_class_name.name,                    dbms: "postgresql",       value: job_class_name}
  - property: {name: quartz.job_class_name.name,                    dbms: "mysql,mariadb,h2", value: JOB_CLASS_NAME}
  - property: {name: quartz.job_data.name,                          dbms: "postgresql",       value: job_data}
  - property: {name: quartz.job_data.name,                          dbms: "mysql,mariadb,h2", value: JOB_DATA}
  - property: {name: quartz.job_group.name,                         dbms: "postgresql",       value: job_group}
  - property: {name: quartz.job_group.name,                         dbms: "mysql,mariadb,h2", value: JOB_GROUP}
  - property: {name: quartz.job_name.name,                          dbms: "postgresql",       value: job_name}
  - property: {name: quartz.job_name.name,                          dbms: "mysql,mariadb,h2", value: JOB_NAME}
  - property: {name: quartz.last_checkin_time.name,                 dbms: "postgresql",       value: last_checkin_time}
  - property: {name: quartz.last_checkin_time.name,                 dbms: "mysql,mariadb,h2", value: LAST_CHECKIN_TIME}
  - property: {name: quartz.lock_name.name,                         dbms: "postgresql",       value: lock_name}
  - property: {name: quartz.lock_name.name,                         dbms: "mysql,mariadb,h2", value: LOCK_NAME}
  - property: {name: quartz.long_prop_1.name,                       dbms: "postgresql",       value: long_prop_1}
  - property: {name: quartz.long_prop_1.name,                       dbms: "mysql,mariadb,h2", value: LONG_PROP_1}
  - property: {name: quartz.long_prop_2.name,                       dbms: "postgresql",       value: long_prop_2}
  - property: {name: quartz.long_prop_2.name,                       dbms: "mysql,mariadb,h2", value: LONG_PROP_2}
  - property: {name: quartz.misfire_instr.name,                     dbms: "postgresql",       value: misfire_instr}
  - property: {name: quartz.misfire_instr.name,                     dbms: "mysql,mariadb,h2", value: MISFIRE_INSTR}
  - property: {name: quartz.next_fire_time.name,                    dbms: "postgresql",       value: next_fire_time}
  - property: {name: quartz.next_fire_time.name,                    dbms: "mysql,mariadb,h2", value: NEXT_FIRE_TIME}
  - property: {name: quartz.pk_qrtz_blob_triggers.name,             dbms: "postgresql",       value: pk_qrtz_blob_triggers}
  - property: {name: quartz.pk_qrtz_blob_triggers.name,             dbms: "mysql,mariadb,h2", value: PK_QRTZ_BLOB_TRIGGERS}
  - property: {name: quartz.pk_qrtz_calendars.name,                 dbms: "postgresql",       value: pk_qrtz_calendars}
  - property: {name: quartz.pk_qrtz_calendars.name,                 dbms: "mysql,mariadb,h2", value: PK_QRTZ_CALENDARS}
  - property: {name: quartz.pk_qrtz_cron_triggers.name,             dbms: "postgresql",       value: pk_qrtz_cron_triggers}
  - property: {name: quartz.pk_qrtz_cron_triggers.name,             dbms: "mysql,mariadb,h2", value: PK_QRTZ_CRON_TRIGGERS}
  - property: {name: quartz.pk_qrtz_fired_triggers.name,            dbms: "postgresql",       value: pk_qrtz_fired_triggers}
  - property: {name: quartz.pk_qrtz_fired_triggers.name,            dbms: "mysql,mariadb,h2", value: PK_QRTZ_FIRED_TRIGGERS}
  - property: {name: quartz.pk_qrtz_job_details.name,               dbms: "postgresql",       value: pk_qrtz_job_details}
  - property: {name: quartz.pk_qrtz_job_details.name,               dbms: "mysql,mariadb,h2", value: PK_QRTZ_JOB_DETAILS}
  - property: {name: quartz.pk_qrtz_locks.name,                     dbms: "postgresql",       value: pk_qrtz_locks}
  - property: {name: quartz.pk_qrtz_locks.name,                     dbms: "mysql,mariadb,h2", value: PK_QRTZ_LOCKS}
  - property: {name: quartz.pk_qrtz_scheduler_state.name,           dbms: "postgresql",       value: pk_qrtz_scheduler_state}
  - property: {name: quartz.pk_qrtz_scheduler_state.name,           dbms: "mysql,mariadb,h2", value: PK_QRTZ_SCHEDULER_STATE}
  - property: {name: quartz.pk_qrtz_simple_triggers.name,           dbms: "postgresql",       value: pk_qrtz_simple_triggers}
  - property: {name: quartz.pk_qrtz_simple_triggers.name,           dbms: "mysql,mariadb,h2", value: PK_QRTZ_SIMPLE_TRIGGERS}
  - property: {name: quartz.pk_qrtz_simprop_triggers.name,          dbms: "postgresql",       value: pk_qrtz_simprop_triggers}
  - property: {name: quartz.pk_qrtz_simprop_triggers.name,          dbms: "mysql,mariadb,h2", value: PK_QRTZ_SIMPROP_TRIGGERS}
  - property: {name: quartz.pk_qrtz_triggers.name,                  dbms: "postgresql",       value: pk_qrtz_triggers}
  - property: {name: quartz.pk_qrtz_triggers.name,                  dbms: "mysql,mariadb,h2", value: PK_QRTZ_TRIGGERS}
  - property: {name: quartz.pk_sched_name.name,                     dbms: "postgresql",       value: pk_sched_name}
  - property: {name: quartz.pk_sched_name.name,                     dbms: "mysql,mariadb,h2", value: PK_SCHED_NAME}
  - property: {name: quartz.prev_fire_time.name,                    dbms: "postgresql",       value: prev_fire_time}
  - property: {name: quartz.prev_fire_time.name,                    dbms: "mysql,mariadb,h2", value: PREV_FIRE_TIME}
  - property: {name: quartz.priority.name,                          dbms: "postgresql",       value: priority}
  - property: {name: quartz.priority.name,                          dbms: "mysql,mariadb,h2", value: PRIORITY}
  - property: {name: quartz.qrtz_blob_triggers.name,                dbms: "postgresql",       value: qrtz_blob_triggers}
  - property: {name: quartz.qrtz_blob_triggers.name,                dbms: "mysql,mariadb,h2", value: QRTZ_BLOB_TRIGGERS}
  - property: {name: quartz.qrtz_calendars.name,                    dbms: "postgresql",       value: qrtz_calendars}
  - property: {name: quartz.qrtz_calendars.name,                    dbms: "mysql,mariadb,h2", value: QRTZ_CALENDARS}
  - property: {name: quartz.qrtz_cron_triggers.name,                dbms: "postgresql",       value: qrtz_cron_triggers}
  - property: {name: quartz.qrtz_cron_triggers.name,                dbms: "mysql,mariadb,h2", value: QRTZ_CRON_TRIGGERS}
  - property: {name: quartz.qrtz_fired_triggers.name,               dbms: "postgresql",       value: qrtz_fired_triggers}
  - property: {name: quartz.qrtz_fired_triggers.name,               dbms: "mysql,mariadb,h2", value: QRTZ_FIRED_TRIGGERS}
  - property: {name: quartz.qrtz_job_details.name,                  dbms: "postgresql",       value: qrtz_job_details}
  - property: {name: quartz.qrtz_job_details.name,                  dbms: "mysql,mariadb,h2", value: QRTZ_JOB_DETAILS}
  - property: {name: quartz.qrtz_locks.name,                        dbms: "postgresql",       value: qrtz_locks}
  - property: {name: quartz.qrtz_locks.name,                        dbms: "mysql,mariadb,h2", value: QRTZ_LOCKS}
  - property: {name: quartz.qrtz_paused_trigger_grps.name,          dbms: "postgresql",       value: qrtz_paused_trigger_grps}
  - property: {name: quartz.qrtz_paused_trigger_grps.name,          dbms: "mysql,mariadb,h2", value: QRTZ_PAUSED_TRIGGER_GRPS}
  - property: {name: quartz.qrtz_scheduler_state.name,              dbms: "postgresql",       value: qrtz_scheduler_state}
  - property: {name: quartz.qrtz_scheduler_state.name,              dbms: "mysql,mariadb,h2", value: QRTZ_SCHEDULER_STATE}
  - property: {name: quartz.qrtz_simple_triggers.name,              dbms: "postgresql",       value: qrtz_simple_triggers}
  - property: {name: quartz.qrtz_simple_triggers.name,              dbms: "mysql,mariadb,h2", value: QRTZ_SIMPLE_TRIGGERS}
  - property: {name: quartz.qrtz_simprop_triggers.name,             dbms: "postgresql",       value: qrtz_simprop_triggers}
  - property: {name: quartz.qrtz_simprop_triggers.name,             dbms: "mysql,mariadb,h2", value: QRTZ_SIMPROP_TRIGGERS}
  - property: {name: quartz.qrtz_triggers.name,                     dbms: "postgresql",       value: qrtz_triggers}
  - property: {name: quartz.qrtz_triggers.name,                     dbms: "mysql,mariadb,h2", value: QRTZ_TRIGGERS}
  - property: {name: quartz.repeat_count.name,                      dbms: "postgresql",       value: repeat_count}
  - property: {name: quartz.repeat_count.name,                      dbms: "mysql,mariadb,h2", value: REPEAT_COUNT}
  - property: {name: quartz.repeat_interval.name,                   dbms: "postgresql",       value: repeat_interval}
  - property: {name: quartz.repeat_interval.name,                   dbms: "mysql,mariadb,h2", value: REPEAT_INTERVAL}
  - property: {name: quartz.requests_recovery.name,                 dbms: "postgresql",       value: requests_recovery}
  - property: {name: quartz.requests_recovery.name,                 dbms: "mysql,mariadb,h2", value: REQUESTS_RECOVERY}
  - property: {name: quartz.sched_name.name,                        dbms: "postgresql",       value: sched_name}
  - property: {name: quartz.sched_name.name,                        dbms: "mysql,mariadb,h2", value: SCHED_NAME}
  - property: {name: quartz.sched_time.name,                        dbms: "postgresql",       value: sched_time}
  - property: {name: quartz.sched_time.name,                        dbms: "mysql,mariadb,h2", value: SCHED_TIME}
  - property: {name: quartz.start_time.name,                        dbms: "postgresql",       value: start_time}
  - property: {name: quartz.start_time.name,                        dbms: "mysql,mariadb,h2", value: START_TIME}
  - property: {name: quartz.state.name,                             dbms: "postgresql",       value: state}
  - property: {name: quartz.state.name,                             dbms: "mysql,mariadb,h2", value: STATE}
  - property: {name: quartz.str_prop_1.name,                        dbms: "postgresql",       value: str_prop_1}
  - property: {name: quartz.str_prop_1.name,                        dbms: "mysql,mariadb,h2", value: STR_PROP_1}
  - property: {name: quartz.str_prop_2.name,                        dbms: "postgresql",       value: str_prop_2}
  - property: {name: quartz.str_prop_2.name,                        dbms: "mysql,mariadb,h2", value: STR_PROP_2}
  - property: {name: quartz.str_prop_3.name,                        dbms: "postgresql",       value: str_prop_3}
  - property: {name: quartz.str_prop_3.name,                        dbms: "mysql,mariadb,h2", value: STR_PROP_3}
  - property: {name: quartz.times_triggered.name,                   dbms: "postgresql",       value: times_triggered}
  - property: {name: quartz.times_triggered.name,                   dbms: "mysql,mariadb,h2", value: TIMES_TRIGGERED}
  - property: {name: quartz.time_zone_id.name,                      dbms: "postgresql",       value: time_zone_id}
  - property: {name: quartz.time_zone_id.name,                      dbms: "mysql,mariadb,h2", value: TIME_ZONE_ID}
  - property: {name: quartz.trigger_group.name,                     dbms: "postgresql",       value: trigger_group}
  - property: {name: quartz.trigger_group.name,                     dbms: "mysql,mariadb,h2", value: TRIGGER_GROUP}
  - property: {name: quartz.trigger_name.name,                      dbms: "postgresql",       value: trigger_name}
  - property: {name: quartz.trigger_name.name,                      dbms: "mysql,mariadb,h2", value: TRIGGER_NAME}
  - property: {name: quartz.trigger_state.name,                     dbms: "postgresql",       value: trigger_state}
  - property: {name: quartz.trigger_state.name,                     dbms: "mysql,mariadb,h2", value: TRIGGER_STATE}
  - property: {name: quartz.trigger_type.name,                      dbms: "postgresql",       value: trigger_type}
  - property: {name: quartz.trigger_type.name,                      dbms: "mysql,mariadb,h2", value: TRIGGER_TYPE}

  - changeSet:
      id: 89
      author: camsaul
      comment: Added 0.30.0
      validCheckSum: ANY
      changes:
        - createTable:
            tableName: ${quartz.qrtz_job_details.name}
            remarks: Used for Quartz scheduler.
            columns:
              - column:
                  name: ${quartz.sched_name.name}
                  type: varchar(120)
                  constraints:
                    nullable: false
              - column:
                  name: ${quartz.job_name.name}
                  type: varchar(200)
                  constraints:
                    nullable: false
              - column:
                  name: ${quartz.job_group.name}
                  type: varchar(200)
                  constraints:
                    nullable: false
              - column:
                  name: ${quartz.description.name}
                  type: varchar(250)
              - column:
                  name: ${quartz.job_class_name.name}
                  type: varchar(250)
                  constraints:
                    nullable: false
              - column:
                  name: ${quartz.is_durable.name}
                  type: bool
                  constraints:
                    nullable: false
              - column:
                  name: ${quartz.is_nonconcurrent.name}
                  type: bool
                  constraints:
                    nullable: false
              - column:
                  name: ${quartz.is_update_data.name}
                  type: bool
                  constraints:
                    nullable: false
              - column:
                  name: ${quartz.requests_recovery.name}
                  type: bool
                  constraints:
                    nullable: false
              - column:
                  name: ${quartz.job_data.name}
                  type: ${blob.type}
        - addPrimaryKey:
            tableName: ${quartz.qrtz_job_details.name}
            columnNames: ${quartz.sched_name.name}, ${quartz.job_name.name}, ${quartz.job_group.name}
            constraintName: ${quartz.pk_qrtz_job_details.name}
        - createTable:
            tableName: ${quartz.qrtz_triggers.name}
            remarks: Used for Quartz scheduler.
            columns:
              - column:
                  name: ${quartz.sched_name.name}
                  type: varchar(120)
                  constraints:
                    nullable: false
              - column:
                  name: ${quartz.trigger_name.name}
                  type: varchar(200)
                  constraints:
                    nullable: false
              - column:
                  name: ${quartz.trigger_group.name}
                  type: varchar(200)
                  constraints:
                    nullable: false
              - column:
                  name: ${quartz.job_name.name}
                  type: varchar(200)
                  constraints:
                    nullable: false
              - column:
                  name: ${quartz.job_group.name}
                  type: varchar(200)
                  constraints:
                    nullable: false
              - column:
                  name: ${quartz.description.name}
                  type: varchar(250)
              - column:
                  name: ${quartz.next_fire_time.name}
                  type: bigint
              - column:
                  name: ${quartz.prev_fire_time.name}
                  type: bigint
              - column:
                  name: ${quartz.priority.name}
                  type: integer
              - column:
                  name: ${quartz.trigger_state.name}
                  type: varchar(16)
                  constraints:
                    nullable: false
              - column:
                  name: ${quartz.trigger_type.name}
                  type: varchar(8)
                  constraints:
                    nullable: false
              - column:
                  name: ${quartz.start_time.name}
                  type: bigint
                  constraints:
                    nullable: false
              - column:
                  name: ${quartz.end_time.name}
                  type: bigint
              - column:
                  name: ${quartz.calendar_name.name}
                  type: varchar(200)
              - column:
                  name: ${quartz.misfire_instr.name}
                  type: smallint
              - column:
                  name: ${quartz.job_data.name}
                  type: ${blob.type}
        - addPrimaryKey:
            tableName: ${quartz.qrtz_triggers.name}
            columnNames: ${quartz.sched_name.name}, ${quartz.trigger_name.name}, ${quartz.trigger_group.name}
            constraintName: ${quartz.pk_qrtz_triggers.name}
        - addForeignKeyConstraint:
            baseTableName: ${quartz.qrtz_triggers.name}
            baseColumnNames: ${quartz.sched_name.name}, ${quartz.job_name.name}, ${quartz.job_group.name}
            referencedTableName: ${quartz.qrtz_job_details.name}
            referencedColumnNames: ${quartz.sched_name.name}, ${quartz.job_name.name}, ${quartz.job_group.name}
            constraintName: ${quartz.fk_qrtz_triggers_job_details.name}
        - createTable:
            tableName: ${quartz.qrtz_simple_triggers.name}
            remarks: Used for Quartz scheduler.
            columns:
              - column:
                  name: ${quartz.sched_name.name}
                  type: varchar(120)
                  constraints:
                    nullable: false
              - column:
                  name: ${quartz.trigger_name.name}
                  type: varchar(200)
                  constraints:
                    nullable: false
              - column:
                  name: ${quartz.trigger_group.name}
                  type: varchar(200)
                  constraints:
                    nullable: false
              - column:
                  name: ${quartz.repeat_count.name}
                  type: bigint
                  constraints:
                    nullable: false
              - column:
                  name: ${quartz.repeat_interval.name}
                  type: bigint
                  constraints:
                    nullable: false
              - column:
                  name: ${quartz.times_triggered.name}
                  type: bigint
                  constraints:
                    nullable: false
        - addPrimaryKey:
            tableName: ${quartz.qrtz_simple_triggers.name}
            columnNames: ${quartz.sched_name.name}, ${quartz.trigger_name.name}, ${quartz.trigger_group.name}
            constraintName: ${quartz.pk_qrtz_simple_triggers.name}
        - addForeignKeyConstraint:
            baseTableName: ${quartz.qrtz_simple_triggers.name}
            baseColumnNames: ${quartz.sched_name.name}, ${quartz.trigger_name.name}, ${quartz.trigger_group.name}
            referencedTableName: ${quartz.qrtz_triggers.name}
            referencedColumnNames: ${quartz.sched_name.name}, ${quartz.trigger_name.name}, ${quartz.trigger_group.name}
            constraintName: ${quartz.fk_qrtz_simple_triggers_triggers.name}
        - createTable:
            tableName: ${quartz.qrtz_cron_triggers.name}
            remarks: Used for Quartz scheduler.
            columns:
              - column:
                  name: ${quartz.sched_name.name}
                  type: varchar(120)
                  constraints:
                    nullable: false
              - column:
                  name: ${quartz.trigger_name.name}
                  type: varchar(200)
                  constraints:
                    nullable: false
              - column:
                  name: ${quartz.trigger_group.name}
                  type: varchar(200)
                  constraints:
                    nullable: false
              - column:
                  name: ${quartz.cron_expression.name}
                  type: varchar(120)
                  constraints:
                    nullable: false
              - column:
                  name: ${quartz.time_zone_id.name}
                  type: varchar(80)
        - addPrimaryKey:
            tableName: ${quartz.qrtz_cron_triggers.name}
            columnNames: ${quartz.sched_name.name}, ${quartz.trigger_name.name}, ${quartz.trigger_group.name}
            constraintName: ${quartz.pk_qrtz_cron_triggers.name}
        - addForeignKeyConstraint:
            baseTableName: ${quartz.qrtz_cron_triggers.name}
            baseColumnNames: ${quartz.sched_name.name}, ${quartz.trigger_name.name}, ${quartz.trigger_group.name}
            referencedTableName: ${quartz.qrtz_triggers.name}
            referencedColumnNames: ${quartz.sched_name.name}, ${quartz.trigger_name.name}, ${quartz.trigger_group.name}
            constraintName: ${quartz.fk_qrtz_cron_triggers_triggers.name}
        - createTable:
            tableName: ${quartz.qrtz_simprop_triggers.name}
            remarks: Used for Quartz scheduler.
            columns:
              - column:
                  name: ${quartz.sched_name.name}
                  type: varchar(120)
                  constraints:
                    nullable: false
              - column:
                  name: ${quartz.trigger_name.name}
                  type: varchar(200)
                  constraints:
                    nullable: false
              - column:
                  name: ${quartz.trigger_group.name}
                  type: varchar(200)
                  constraints:
                    nullable: false
              - column:
                  name: ${quartz.str_prop_1.name}
                  type: varchar(512)
              - column:
                  name: ${quartz.str_prop_2.name}
                  type: varchar(512)
              - column:
                  name: ${quartz.str_prop_3.name}
                  type: varchar(512)
              - column:
                  name: ${quartz.int_prop_1.name}
                  type: int
              - column:
                  name: ${quartz.int_prop_2.name}
                  type: int
              - column:
                  name: ${quartz.long_prop_1.name}
                  type: bigint
              - column:
                  name: ${quartz.long_prop_2.name}
                  type: bigint
              - column:
                  name: ${quartz.dec_prop_1.name}
                  type: numeric(13,4)
              - column:
                  name: ${quartz.dec_prop_2.name}
                  type: numeric(13,4)
              - column:
                  name: ${quartz.bool_prop_1.name}
                  type: bool
              - column:
                  name: ${quartz.bool_prop_2.name}
                  type: bool
        - addPrimaryKey:
            tableName: ${quartz.qrtz_simprop_triggers.name}
            columnNames: ${quartz.sched_name.name}, ${quartz.trigger_name.name}, ${quartz.trigger_group.name}
            constraintName: ${quartz.pk_qrtz_simprop_triggers.name}
        - addForeignKeyConstraint:
            baseTableName: ${quartz.qrtz_simprop_triggers.name}
            baseColumnNames: ${quartz.sched_name.name}, ${quartz.trigger_name.name}, ${quartz.trigger_group.name}
            referencedTableName: ${quartz.qrtz_triggers.name}
            referencedColumnNames: ${quartz.sched_name.name}, ${quartz.trigger_name.name}, ${quartz.trigger_group.name}
            constraintName: ${quartz.fk_qrtz_simprop_triggers_triggers.name}
        - createTable:
            tableName: ${quartz.qrtz_blob_triggers.name}
            remarks: Used for Quartz scheduler.
            columns:
              - column:
                  name: ${quartz.sched_name.name}
                  type: varchar(120)
                  constraints:
                    nullable: false
              - column:
                  name: ${quartz.trigger_name.name}
                  type: varchar(200)
                  constraints:
                    nullable: false
              - column:
                  name: ${quartz.trigger_group.name}
                  type: varchar(200)
                  constraints:
                    nullable: false
              - column:
                  name: ${quartz.blob_data.name}
                  type: ${blob.type}
        - addPrimaryKey:
            tableName: ${quartz.qrtz_blob_triggers.name}
            columnNames: ${quartz.sched_name.name}, ${quartz.trigger_name.name}, ${quartz.trigger_group.name}
            constraintName: ${quartz.pk_qrtz_blob_triggers.name}
        - addForeignKeyConstraint:
            baseTableName: ${quartz.qrtz_blob_triggers.name}
            baseColumnNames: ${quartz.sched_name.name}, ${quartz.trigger_name.name}, ${quartz.trigger_group.name}
            referencedTableName: ${quartz.qrtz_triggers.name}
            referencedColumnNames: ${quartz.sched_name.name}, ${quartz.trigger_name.name}, ${quartz.trigger_group.name}
            constraintName: ${quartz.fk_qrtz_blob_triggers_triggers.name}
        - createTable:
            tableName: ${quartz.qrtz_calendars.name}
            remarks: Used for Quartz scheduler.
            columns:
              - column:
                  name: ${quartz.sched_name.name}
                  type: varchar(120)
                  constraints:
                    nullable: false
              - column:
                  name: ${quartz.calendar_name.name}
                  type: varchar(200)
                  constraints:
                    nullable: false
              - column:
                  name: ${quartz.calendar.name}
                  type: ${blob.type}
                  constraints:
                    nullable: false
        - addPrimaryKey:
            tableName: ${quartz.qrtz_calendars.name}
            columnNames: ${quartz.sched_name.name}, ${quartz.calendar_name.name}
            constraintName: ${quartz.pk_qrtz_calendars.name}
        - createTable:
            tableName: ${quartz.qrtz_paused_trigger_grps.name}
            remarks: Used for Quartz scheduler.
            columns:
              - column:
                  name: ${quartz.sched_name.name}
                  type: varchar(120)
                  constraints:
                    nullable: false
              - column:
                  name: ${quartz.trigger_group.name}
                  type: varchar(200)
                  constraints:
                    nullable: false
        - addPrimaryKey:
            tableName: ${quartz.qrtz_paused_trigger_grps.name}
            columnNames: ${quartz.sched_name.name}, ${quartz.trigger_group.name}
            constraintName: ${quartz.pk_sched_name.name}
        - createTable:
            tableName: ${quartz.qrtz_fired_triggers.name}
            remarks: Used for Quartz scheduler.
            columns:
              - column:
                  name: ${quartz.sched_name.name}
                  type: varchar(120)
                  constraints:
                    nullable: false
              - column:
                  name: ${quartz.entry_id.name}
                  type: varchar(95)
                  constraints:
                    nullable: false
              - column:
                  name: ${quartz.trigger_name.name}
                  type: varchar(200)
                  constraints:
                    nullable: false
              - column:
                  name: ${quartz.trigger_group.name}
                  type: varchar(200)
                  constraints:
                    nullable: false
              - column:
                  name: ${quartz.instance_name.name}
                  type: varchar(200)
                  constraints:
                    nullable: false
              - column:
                  name: ${quartz.fired_time.name}
                  type: bigint
                  constraints:
                    nullable: false
# Note: this column is not used on Quartz 2.1.x; it is used in 2.2.x, which recommends making it NOT NULL. I've made it
# nullable since at the time of this migration we're still using 2.1.7; including it gives us an easy upgrade path in
# the future.
              - column:
                  name: ${quartz.sched_time.name}
                  type: bigint
              - column:
                  name: ${quartz.priority.name}
                  type: integer
                  constraints:
                    nullable: false
              - column:
                  name: ${quartz.state.name}
                  type: varchar(16)
                  constraints:
                    nullable: false
              - column:
                  name: ${quartz.job_name.name}
                  type: varchar(200)
              - column:
                  name: ${quartz.job_group.name}
                  type: varchar(200)
              - column:
                  name: ${quartz.is_nonconcurrent.name}
                  type: bool
              - column:
                  name: ${quartz.requests_recovery.name}
                  type: bool
        - addPrimaryKey:
            tableName: ${quartz.qrtz_fired_triggers.name}
            columnNames: ${quartz.sched_name.name}, ${quartz.entry_id.name}
            constraintName: ${quartz.pk_qrtz_fired_triggers.name}
        - createTable:
            tableName: ${quartz.qrtz_scheduler_state.name}
            remarks: Used for Quartz scheduler.
            columns:
              - column:
                  name: ${quartz.sched_name.name}
                  type: varchar(120)
                  constraints:
                    nullable: false
              - column:
                  name: ${quartz.instance_name.name}
                  type: varchar(200)
                  constraints:
                    nullable: false
              - column:
                  name: ${quartz.last_checkin_time.name}
                  type: bigint
                  constraints:
                    nullable: false
              - column:
                  name: ${quartz.checkin_interval.name}
                  type: bigint
                  constraints:
                    nullable: false
        - addPrimaryKey:
            tableName: ${quartz.qrtz_scheduler_state.name}
            columnNames: ${quartz.sched_name.name}, ${quartz.instance_name.name}
            constraintName: ${quartz.pk_qrtz_scheduler_state.name}
        - createTable:
            tableName: ${quartz.qrtz_locks.name}
            remarks: Used for Quartz scheduler.
            columns:
              - column:
                  name: ${quartz.sched_name.name}
                  type: varchar(120)
                  constraints:
                    nullable: false
              - column:
                  name: ${quartz.lock_name.name}
                  type: varchar(40)
                  constraints:
                    nullable: false
        - addPrimaryKey:
            tableName: ${quartz.qrtz_locks.name}
            columnNames: ${quartz.sched_name.name}, ${quartz.lock_name.name}
            constraintName: ${quartz.pk_qrtz_locks.name}
        - createIndex:
            indexName: ${quartz.idx_qrtz_j_req_recovery.name}
            tableName: ${quartz.qrtz_job_details.name}
            columns:
              - column:
                  name: ${quartz.sched_name.name}
              - column:
                  name: ${quartz.requests_recovery.name}
        - createIndex:
            indexName: ${quartz.idx_qrtz_j_grp.name}
            tableName: ${quartz.qrtz_job_details.name}
            columns:
              - column:
                  name: ${quartz.sched_name.name}
              - column:
                  name: ${quartz.job_group.name}
        - createIndex:
            indexName: ${quartz.idx_qrtz_t_j.name}
            tableName: ${quartz.qrtz_triggers.name}
            columns:
              - column:
                  name: ${quartz.sched_name.name}
              - column:
                  name: ${quartz.job_name.name}
              - column:
                  name: ${quartz.job_group.name}
        - createIndex:
            indexName: ${quartz.idx_qrtz_t_jg.name}
            tableName: ${quartz.qrtz_triggers.name}
            columns:
              - column:
                  name: ${quartz.sched_name.name}
              - column:
                  name: ${quartz.job_group.name}
        - createIndex:
            indexName: ${quartz.idx_qrtz_t_c.name}
            tableName: ${quartz.qrtz_triggers.name}
            columns:
              - column:
                  name: ${quartz.sched_name.name}
              - column:
                  name: ${quartz.calendar_name.name}
        - createIndex:
            indexName: ${quartz.idx_qrtz_t_g.name}
            tableName: ${quartz.qrtz_triggers.name}
            columns:
              - column:
                  name: ${quartz.sched_name.name}
              - column:
                  name: ${quartz.trigger_group.name}
        - createIndex:
            indexName: ${quartz.idx_qrtz_t_state.name}
            tableName: ${quartz.qrtz_triggers.name}
            columns:
              - column:
                  name: ${quartz.sched_name.name}
              - column:
                  name: ${quartz.trigger_state.name}
        - createIndex:
            indexName: ${quartz.idx_qrtz_t_n_state.name}
            tableName: ${quartz.qrtz_triggers.name}
            columns:
              - column:
                  name: ${quartz.sched_name.name}
              - column:
                  name: ${quartz.trigger_name.name}
              - column:
                  name: ${quartz.trigger_group.name}
              - column:
                  name: ${quartz.trigger_state.name}
        - createIndex:
            indexName: ${quartz.idx_qrtz_t_n_g_state.name}
            tableName: ${quartz.qrtz_triggers.name}
            columns:
              - column:
                  name: ${quartz.sched_name.name}
              - column:
                  name: ${quartz.trigger_group.name}
              - column:
                  name: ${quartz.trigger_state.name}
        - createIndex:
            indexName: ${quartz.idx_qrtz_t_next_fire_time.name}
            tableName: ${quartz.qrtz_triggers.name}
            columns:
              - column:
                  name: ${quartz.sched_name.name}
              - column:
                  name: ${quartz.next_fire_time.name}
        - createIndex:
            indexName: ${quartz.idx_qrtz_t_nft_st.name}
            tableName: ${quartz.qrtz_triggers.name}
            columns:
              - column:
                  name: ${quartz.sched_name.name}
              - column:
                  name: ${quartz.trigger_state.name}
              - column:
                  name: ${quartz.next_fire_time.name}
        - createIndex:
            indexName: ${quartz.idx_qrtz_t_nft_misfire.name}
            tableName: ${quartz.qrtz_triggers.name}
            columns:
              - column:
                  name: ${quartz.sched_name.name}
              - column:
                  name: ${quartz.misfire_instr.name}
              - column:
                  name: ${quartz.next_fire_time.name}
        - createIndex:
            indexName: ${quartz.idx_qrtz_t_nft_st_misfire.name}
            tableName: ${quartz.qrtz_triggers.name}
            columns:
              - column:
                  name: ${quartz.sched_name.name}
              - column:
                  name: ${quartz.misfire_instr.name}
              - column:
                  name: ${quartz.next_fire_time.name}
              - column:
                  name: ${quartz.trigger_state.name}
        - createIndex:
            indexName: ${quartz.idx_qrtz_t_nft_st_misfire_grp.name}
            tableName: ${quartz.qrtz_triggers.name}
            columns:
              - column:
                  name: ${quartz.sched_name.name}
              - column:
                  name: ${quartz.misfire_instr.name}
              - column:
                  name: ${quartz.next_fire_time.name}
              - column:
                  name: ${quartz.trigger_group.name}
              - column:
                  name: ${quartz.trigger_state.name}
        - createIndex:
            indexName: ${quartz.idx_qrtz_ft_trig_inst_name.name}
            tableName: ${quartz.qrtz_fired_triggers.name}
            columns:
              - column:
                  name: ${quartz.sched_name.name}
              - column:
                  name: ${quartz.instance_name.name}
        - createIndex:
            indexName: ${quartz.idx_qrtz_ft_inst_job_req_rcvry.name}
            tableName: ${quartz.qrtz_fired_triggers.name}
            columns:
              - column:
                  name: ${quartz.sched_name.name}
              - column:
                  name: ${quartz.instance_name.name}
              - column:
                  name: ${quartz.requests_recovery.name}
        - createIndex:
            indexName: ${quartz.idx_qrtz_ft_j_g.name}
            tableName: ${quartz.qrtz_fired_triggers.name}
            columns:
              - column:
                  name: ${quartz.sched_name.name}
              - column:
                  name: ${quartz.job_name.name}
              - column:
                  name: ${quartz.job_group.name}
        - createIndex:
            indexName: ${quartz.idx_qrtz_ft_jg.name}
            tableName: ${quartz.qrtz_fired_triggers.name}
            columns:
              - column:
                  name: ${quartz.sched_name.name}
              - column:
                  name: ${quartz.job_group.name}
        - createIndex:
            indexName: ${quartz.idx_qrtz_ft_t_g.name}
            tableName: ${quartz.qrtz_fired_triggers.name}
            columns:
              - column:
                  name: ${quartz.sched_name.name}
              - column:
                  name: ${quartz.trigger_name.name}
              - column:
                  name: ${quartz.trigger_group.name}
        - createIndex:
            indexName: ${quartz.idx_qrtz_ft_tg.name}
            tableName: ${quartz.qrtz_fired_triggers.name}
            columns:
              - column:
                  name: ${quartz.sched_name.name}
              - column:
                  name: ${quartz.trigger_group.name}

  - changeSet:
      id: 90
      author: senior
      comment: 'Added 0.30.0'
      changes:
        - addColumn:
            tableName: core_user
            columns:
              - column:
                  name: sso_source
                  type: varchar(254)
                  remarks: 'String to indicate the SSO backend the user is from'
        - sql:
            sql: update core_user set sso_source='saml' where saml_auth=true
        - dropColumn:
            tableName: core_user
            columnName: saml_auth

# Forgot to get rid of the raw_table_id and raw_column_id columns when we dropped the tables they referenced in migration 87.

  - changeSet:
      id: 91
      author: camsaul
      comment: 'Added 0.30.0'
      changes:
        - dropColumn:
            tableName: metabase_table
            columnName: raw_table_id
        - dropColumn:
            tableName: metabase_field
            columnName: raw_column_id

# Add database_id column to query_execution

  - changeSet:
      id: 92
      author: camsaul
      comment: 'Added 0.31.0'
      validCheckSum: ANY
      changes:
        - addColumn:
            tableName: query_execution
            columns:
              - column:
                  name: database_id
                  type: integer
                  remarks: 'ID of the database this query was ran against.'

# Start recording the actual query dictionary that's been executed

  - changeSet:
      id: 93
      author: camsaul
      comment: 'Added 0.31.0'
      changes:
        - addColumn:
            tableName: query
            columns:
              - column:
                  name: query
                  type: text
                  remarks: 'The actual "query dictionary" for this query.'

# Create the TaskHistory table, intended to provide debugging info on our background/quartz processes
  - changeSet:
      id: 94
      author: senior
      comment: 'Added 0.31.0'
      changes:
        - createTable:
            tableName: task_history
            remarks: 'Timing and metadata info about background/quartz processes'
            columns:
              - column:
                  name: id
                  type: int
                  autoIncrement: true
                  constraints:
                    primaryKey: true
                    nullable: false
              - column:
                  name: task
                  type: VARCHAR(254)
                  remarks: 'Name of the task'
                  constraints:
                    nullable: false
              # The sync tasks all have a db_id, but there are others that won't, such as the pulses
              # task or task history cleanup. The way around this is to create a join table between
              # TASK_HISTORY and METABASE_DATABASE, but that doesn't seem worth it right now.
              - column:
                  name: db_id
                  type: integer
              - column:
                  name: started_at
                  type: datetime
                  constraints:
                    nullable: false
              - column:
                  name: ended_at
                  type: datetime
                  constraints:
                    nullable: false
              - column:
                  name: duration
                  type: int
                  constraints:
                    nullable: false
              - column:
                  name: task_details
                  remarks: 'JSON string with additional info on the task'
                  type: text
        - createIndex:
            indexName: idx_task_history_end_time
            tableName: task_history
            columns:
              - column:
                  name: ended_at
        - createIndex:
            indexName: idx_task_history_db_id
            tableName: task_history
            columns:
              - column:
                  name: db_id
# Before this changeset, the databasechangelog table didn't include any uniqueness constraing for the databasechangelog
# table. Not having anything that uniquely identifies a row can cause issues for database replication. In earlier
# versions of Liquibase the uniquenes constraint was (ID, AUTHOR, FILENAME) but that was dropped
# (https://liquibase.jira.com/browse/CORE-1909) as some as the combination of the three columns caused issues on some
# databases. We only support PostgreSQL, MySQL and H2 which doesn't have that issue. This changeset puts back that
# uniqueness constraint since the issue shouldn't affect us and it will allow replication without the user needed to
# add their own constraint.
  - changeSet:
      id: 95
      author: senior
      comment: 'Added 0.31.0'
      validCheckSum: ANY
      # Don't add the constraint if there are already duplicates in the database change log! Migrations will fail!
      # See #8909
      preConditions:
        - onFail: MARK_RAN
        # If we're dumping the migration as a SQL file or trying to force-migrate we can't check the preconditions
        # so just go ahead and skip the entire thing. This is a non-critical migration
        - onUpdateSQL: IGNORE
        - sqlCheck:
            expectedResult: 0
            sql: SELECT count(*) FROM (SELECT count(*) FROM DATABASECHANGELOG GROUP BY ID, AUTHOR, FILENAME HAVING count(*) > 1) t1
      changes:
        - addUniqueConstraint:
            columnNames: id, author, filename
            constraintName: idx_databasechangelog_id_author_filename
            tableName: ${databasechangelog.name}
#
# ADD Field.settings COLUMN
#
  - changeSet:
      id: 96
      author: camsaul
      comment: 'Added 0.31.0'
      changes:
        - addColumn:
            tableName: metabase_field
            columns:
              - column:
                  name: settings
                  type: text
                  remarks: 'Serialized JSON FE-specific settings like formatting, etc. Scope of what is stored here may increase in future.'
#
# Change MySQL/Maria's blob type to LONGBLOB to more closely match what H2 and PostgreSQL support for size limits
#
  - changeSet:
      id: 97
      author: senior
      comment: 'Added 0.32.0'
      preConditions:
        - onFail: MARK_RAN
        - dbms:
            type: mysql,mariadb
      changes:
        - modifyDataType:
            tableName: query_cache
            columnName: results
            newDataType: longblob

#
# Add unique constraints for (Field name + table_id + parent_id) and for (Table name + schema + db_id) unless for one
# reason or another those would-be constraints are already violated. This is to fix issue where sometimes the same Field
# or Table is synced more than once (see #669, #8950, #9048)
#
# Note that the SQL standard says unique constraints should not apply to columns with NULL values. Consider the following:
#
# INSERT INTO metabase_table (db_id, schema, name) VALUES (1, 'PUBLIC', 'my_table');
# INSERT INTO metabase_table (db_id, schema, name) VALUES (1, 'PUBLIC', 'my_table'); -- fails: violates UNIQUE constraint
#
# INSERT INTO metabase_table (db_id, schema, name) VALUES (1, NULL, 'my_table');
# INSERT INTO metabase_table (db_id, schema, name) VALUES (1, NULL, 'my_table'); -- succeeds: because schema is NULL constraint does not apply
#
# Thus these constraints won't work if the data warehouse DB in question doesn't use schemas (e.g. MySQL or MongoDB). It
# will work for other data warehouse types.
#
# Luckily Postgres (but not H2 or MySQL) supports constraints that only apply to columns matching conditions, so we can
# add additional constraints to properly handle those cases.
  - changeSet:
      id: 98
      author: camsaul
      comment: 'Added 0.32.0'
      preConditions:
        - onFail: MARK_RAN
        - onUpdateSQL: IGNORE
        - or:
            - and:
                - dbms:
                    type: mysql,mariadb
                - sqlCheck:
                    expectedResult: 0
                    sql: SELECT count(*) FROM (SELECT count(*) FROM `metabase_table` GROUP BY `db_id`, `schema`, `name` HAVING count(*) > 1) t1
            - and:
                - dbms:
                    type: h2,postgresql
                - sqlCheck:
                    expectedResult: 0
                    sql: SELECT count(*) FROM (SELECT count(*) FROM METABASE_TABLE GROUP BY DB_ID, SCHEMA, NAME HAVING count(*) > 1) t1
      changes:
        - addUniqueConstraint:
            tableName: metabase_table
            columnNames: db_id, schema, name
            constraintName: idx_uniq_table_db_id_schema_name
        # For Postgres, add additional constraint to apply if schema is NULL
        - sql:
            dbms: postgresql
            sql: CREATE UNIQUE INDEX idx_uniq_table_db_id_schema_name_2col ON "metabase_table" ("db_id", "name") WHERE "schema" IS NULL

  - changeSet:
      id: 99
      author: camsaul
      comment: 'Added 0.32.0'
      preConditions:
        - onFail: MARK_RAN
        - onUpdateSQL: IGNORE
        - or:
            - and:
                - dbms:
                    type: mysql,mariadb
                - sqlCheck:
                    expectedResult: 0
                    sql: SELECT count(*) FROM (SELECT count(*) FROM `metabase_field` GROUP BY `table_id`, `parent_id`, `name` HAVING count(*) > 1) t1
            - and:
                - dbms:
                    type: h2,postgresql
                - sqlCheck:
                    expectedResult: 0
                    sql: SELECT count(*) FROM (SELECT count(*) FROM METABASE_FIELD GROUP BY TABLE_ID, PARENT_ID, NAME HAVING count(*) > 1) t1
      changes:
        - addUniqueConstraint:
            tableName: metabase_field
            columnNames: table_id, parent_id, name
            constraintName: idx_uniq_field_table_id_parent_id_name
        # For Postgres, add additional constraint to apply if schema is NULL
        - sql:
            dbms: postgresql
            sql: CREATE UNIQUE INDEX idx_uniq_field_table_id_parent_id_name_2col ON "metabase_field" ("table_id", "name") WHERE "parent_id" IS NULL

#
# Migration 84 was written slightly incorrectly and did not correctly migrate the values of is_active -> archived for
# METRICS. If you look at the migration you will notice the raw SQL part is a `sql` map with 2 `sql` keys. The first key
# is ignored, and that statement was never ran.
#
# To fix this we will migrate any metrics that haven't been updated since that migration ran and fix their archived
# status
  - changeSet:
      id: 100
      author: camsaul
      comment: 'Added 0.32.0'
      validCheckSum: ANY
      changes:
        # databasechangelog is upper-case in MySQL and MariaDB (and H2 for that matter, but H2 will upper-case the
        # unquoted identifier)
        - sql:
            dbms: postgresql,h2
            sql: >-
              UPDATE metric
              SET archived = NOT archived
              WHERE EXISTS (
                SELECT *
                FROM databasechangelog dbcl
                WHERE dbcl.id = '84'
                  AND metric.updated_at < dbcl.dateexecuted
              )
        - sql:
            dbms: mysql,mariadb
            sql: >-
              UPDATE metric
              SET archived = NOT archived
              WHERE EXISTS (
                SELECT *
                FROM `DATABASECHANGELOG` dbcl
                WHERE dbcl.id = '84'
                  AND metric.updated_at < dbcl.dateexecuted
              )

# Very helpful for performance reasons. See #9519
  - changeSet:
      id: 101
      author: camsaul
      comment: 'Added 0.32.0'
      changes:
        - createIndex:
            indexName: idx_field_parent_id
            tableName: metabase_field
            columns:
              - column:
                  name: parent_id

# A per-Database setting for the new Query Builder 3.0.
  - changeSet:
      id: 103
      author: camsaul
      comment: 'Added 0.32.10'
      changes:
        - addColumn:
            tableName: metabase_database
            columns:
              - column:
                  name: auto_run_queries
                  remarks: 'Whether to automatically run queries when doing simple filtering and summarizing in the Query Builder.'
                  type: boolean
                  constraints:
                    nullable: false
                  defaultValueBoolean: true


  # To fix EE full-app embedding without compromising security. Full-app embed sessions cannot have `SameSite` attributes in their cookies.
  - changeSet:
      id: 104
      author: camsaul
      comment: 'Added EE 1.1.6/CE 0.33.0'
      changes:
        - addColumn:
            tableName: core_session
            columns:
              - column:
                  name: anti_csrf_token
                  type: text
                  remarks: 'Anti-CSRF token for full-app embed sessions.'

#
# Change `metabase_field.database_type` to `text` to accomodate more exotic field types (enums in Clickhouse, rows in Presto, ...)
#
  - changeSet:
      id: 106
      author: sb
      comment: 'Added 0.33.5'
      changes:
        - modifyDataType:
            tableName: metabase_field
            columnName: database_type
            newDataType: text

#
#  Migrations 107-160 are used to convert a MySQL or MariaDB database to utf8mb4 on launch -- see #11753 for a detailed explanation of these migrations
#

  - changeSet:
        id: 107
        author: camsaul
        comment: Added 0.34.2
        # If this migration fails for any reason continue with the next migration; do not fail the entire process if this one fails
        failOnError: false
        preConditions:
          # If preconditions fail (i.e., dbms is not mysql or mariadb) then mark this migration as 'ran'
          - onFail: MARK_RAN
          # If we're generating SQL output for migrations instead of running via liquibase, fail the preconditions which means these migrations will be skipped
          - onSqlOutput: FAIL
          - or:
              - dbms:
                    type: mysql
              - dbms:
                    type: mariadb
        changes:
          - sql:
                sql: ALTER DATABASE CHARACTER SET = utf8mb4 COLLATE = utf8mb4_unicode_ci;
  - changeSet:
        id: 108
        author: camsaul
        comment: Added 0.34.2
        failOnError: false
        preConditions:
          - onFail: MARK_RAN
          - onSqlOutput: FAIL
          - or:
              - dbms:
                    type: mysql
              - dbms:
                    type: mariadb
        changes:
          - sql:
                sql: ALTER TABLE `DATABASECHANGELOG` CONVERT TO CHARACTER SET utf8mb4 COLLATE utf8mb4_unicode_ci;
  - changeSet:
        id: 109
        author: camsaul
        comment: Added 0.34.2
        failOnError: false
        preConditions:
          - onFail: MARK_RAN
          - onSqlOutput: FAIL
          - or:
              - dbms:
                    type: mysql
              - dbms:
                    type: mariadb
        changes:
          - sql:
                sql: ALTER TABLE `DATABASECHANGELOGLOCK` CONVERT TO CHARACTER SET utf8mb4 COLLATE utf8mb4_unicode_ci;
  - changeSet:
        id: 110
        author: camsaul
        comment: Added 0.34.2
        failOnError: false
        preConditions:
          - onFail: MARK_RAN
          - onSqlOutput: FAIL
          - or:
              - dbms:
                    type: mysql
              - dbms:
                    type: mariadb
        changes:
          - sql:
                sql: ALTER TABLE `QRTZ_CALENDARS` CONVERT TO CHARACTER SET utf8mb4 COLLATE utf8mb4_unicode_ci;
  - changeSet:
        id: 111
        author: camsaul
        comment: Added 0.34.2
        failOnError: false
        preConditions:
          - onFail: MARK_RAN
          - onSqlOutput: FAIL
          - or:
              - dbms:
                    type: mysql
              - dbms:
                    type: mariadb
        changes:
          - sql:
                sql: ALTER TABLE `QRTZ_FIRED_TRIGGERS` CONVERT TO CHARACTER SET utf8mb4 COLLATE utf8mb4_unicode_ci;
  - changeSet:
        id: 112
        author: camsaul
        comment: Added 0.34.2
        failOnError: false
        preConditions:
          - onFail: MARK_RAN
          - onSqlOutput: FAIL
          - or:
              - dbms:
                    type: mysql
              - dbms:
                    type: mariadb
        changes:
          - sql:
                sql: ALTER TABLE `QRTZ_JOB_DETAILS` CONVERT TO CHARACTER SET utf8mb4 COLLATE utf8mb4_unicode_ci;
  - changeSet:
        id: 113
        author: camsaul
        comment: Added 0.34.2
        failOnError: false
        preConditions:
          - onFail: MARK_RAN
          - onSqlOutput: FAIL
          - or:
              - dbms:
                    type: mysql
              - dbms:
                    type: mariadb
        changes:
          - sql:
                sql: ALTER TABLE `QRTZ_LOCKS` CONVERT TO CHARACTER SET utf8mb4 COLLATE utf8mb4_unicode_ci;
  - changeSet:
        id: 114
        author: camsaul
        comment: Added 0.34.2
        failOnError: false
        preConditions:
          - onFail: MARK_RAN
          - onSqlOutput: FAIL
          - or:
              - dbms:
                    type: mysql
              - dbms:
                    type: mariadb
        changes:
          - sql:
                sql: ALTER TABLE `QRTZ_PAUSED_TRIGGER_GRPS` CONVERT TO CHARACTER SET utf8mb4 COLLATE utf8mb4_unicode_ci;
  - changeSet:
        id: 115
        author: camsaul
        comment: Added 0.34.2
        failOnError: false
        preConditions:
          - onFail: MARK_RAN
          - onSqlOutput: FAIL
          - or:
              - dbms:
                    type: mysql
              - dbms:
                    type: mariadb
        changes:
          - sql:
                sql: ALTER TABLE `QRTZ_SCHEDULER_STATE` CONVERT TO CHARACTER SET utf8mb4 COLLATE utf8mb4_unicode_ci;
  - changeSet:
        id: 116
        author: camsaul
        comment: Added 0.34.2
        failOnError: false
        preConditions:
          - onFail: MARK_RAN
          - onSqlOutput: FAIL
          - or:
              - dbms:
                    type: mysql
              - dbms:
                    type: mariadb
        changes:
          - sql:
                sql: ALTER TABLE `core_user` CONVERT TO CHARACTER SET utf8mb4 COLLATE utf8mb4_unicode_ci;
  - changeSet:
        id: 117
        author: camsaul
        comment: Added 0.34.2
        failOnError: false
        preConditions:
          - onFail: MARK_RAN
          - onSqlOutput: FAIL
          - or:
              - dbms:
                    type: mysql
              - dbms:
                    type: mariadb
        changes:
          - sql:
                sql: ALTER TABLE `data_migrations` CONVERT TO CHARACTER SET utf8mb4 COLLATE utf8mb4_unicode_ci;
  - changeSet:
        id: 118
        author: camsaul
        comment: Added 0.34.2
        failOnError: false
        preConditions:
          - onFail: MARK_RAN
          - onSqlOutput: FAIL
          - or:
              - dbms:
                    type: mysql
              - dbms:
                    type: mariadb
        changes:
          - sql:
                sql: ALTER TABLE `dependency` CONVERT TO CHARACTER SET utf8mb4 COLLATE utf8mb4_unicode_ci;
  - changeSet:
        id: 119
        author: camsaul
        comment: Added 0.34.2
        failOnError: false
        preConditions:
          - onFail: MARK_RAN
          - onSqlOutput: FAIL
          - or:
              - dbms:
                    type: mysql
              - dbms:
                    type: mariadb
        changes:
          - sql:
                sql: ALTER TABLE `label` CONVERT TO CHARACTER SET utf8mb4 COLLATE utf8mb4_unicode_ci;
  - changeSet:
        id: 120
        author: camsaul
        comment: Added 0.34.2
        failOnError: false
        preConditions:
          - onFail: MARK_RAN
          - onSqlOutput: FAIL
          - or:
              - dbms:
                    type: mysql
              - dbms:
                    type: mariadb
        changes:
          - sql:
                sql: ALTER TABLE `metabase_database` CONVERT TO CHARACTER SET utf8mb4 COLLATE utf8mb4_unicode_ci;
  - changeSet:
        id: 121
        author: camsaul
        comment: Added 0.34.2
        failOnError: false
        preConditions:
          - onFail: MARK_RAN
          - onSqlOutput: FAIL
          - or:
              - dbms:
                    type: mysql
              - dbms:
                    type: mariadb
        changes:
          - sql:
                sql: ALTER TABLE `permissions_group` CONVERT TO CHARACTER SET utf8mb4 COLLATE utf8mb4_unicode_ci;
  - changeSet:
        id: 122
        author: camsaul
        comment: Added 0.34.2
        failOnError: false
        preConditions:
          - onFail: MARK_RAN
          - onSqlOutput: FAIL
          - or:
              - dbms:
                    type: mysql
              - dbms:
                    type: mariadb
        changes:
          - sql:
                sql: ALTER TABLE `query` CONVERT TO CHARACTER SET utf8mb4 COLLATE utf8mb4_unicode_ci;
  - changeSet:
        id: 123
        author: camsaul
        comment: Added 0.34.2
        failOnError: false
        preConditions:
          - onFail: MARK_RAN
          - onSqlOutput: FAIL
          - or:
              - dbms:
                    type: mysql
              - dbms:
                    type: mariadb
        changes:
          - sql:
                sql: ALTER TABLE `query_cache` CONVERT TO CHARACTER SET utf8mb4 COLLATE utf8mb4_unicode_ci;
  - changeSet:
        id: 124
        author: camsaul
        comment: Added 0.34.2
        failOnError: false
        preConditions:
          - onFail: MARK_RAN
          - onSqlOutput: FAIL
          - or:
              - dbms:
                    type: mysql
              - dbms:
                    type: mariadb
        changes:
          - sql:
                sql: ALTER TABLE `query_execution` CONVERT TO CHARACTER SET utf8mb4 COLLATE utf8mb4_unicode_ci;
  - changeSet:
        id: 125
        author: camsaul
        comment: Added 0.34.2
        failOnError: false
        preConditions:
          - onFail: MARK_RAN
          - onSqlOutput: FAIL
          - or:
              - dbms:
                    type: mysql
              - dbms:
                    type: mariadb
        changes:
          - sql:
                sql: ALTER TABLE `setting` CONVERT TO CHARACTER SET utf8mb4 COLLATE utf8mb4_unicode_ci;
  - changeSet:
        id: 126
        author: camsaul
        comment: Added 0.34.2
        failOnError: false
        preConditions:
          - onFail: MARK_RAN
          - onSqlOutput: FAIL
          - or:
              - dbms:
                    type: mysql
              - dbms:
                    type: mariadb
        changes:
          - sql:
                sql: ALTER TABLE `task_history` CONVERT TO CHARACTER SET utf8mb4 COLLATE utf8mb4_unicode_ci;
  - changeSet:
        id: 127
        author: camsaul
        comment: Added 0.34.2
        failOnError: false
        preConditions:
          - onFail: MARK_RAN
          - onSqlOutput: FAIL
          - or:
              - dbms:
                    type: mysql
              - dbms:
                    type: mariadb
        changes:
          - sql:
                sql: ALTER TABLE `QRTZ_TRIGGERS` CONVERT TO CHARACTER SET utf8mb4 COLLATE utf8mb4_unicode_ci;
  - changeSet:
        id: 128
        author: camsaul
        comment: Added 0.34.2
        failOnError: false
        preConditions:
          - onFail: MARK_RAN
          - onSqlOutput: FAIL
          - or:
              - dbms:
                    type: mysql
              - dbms:
                    type: mariadb
        changes:
          - sql:
                sql: ALTER TABLE `activity` CONVERT TO CHARACTER SET utf8mb4 COLLATE utf8mb4_unicode_ci;
  - changeSet:
        id: 129
        author: camsaul
        comment: Added 0.34.2
        failOnError: false
        preConditions:
          - onFail: MARK_RAN
          - onSqlOutput: FAIL
          - or:
              - dbms:
                    type: mysql
              - dbms:
                    type: mariadb
        changes:
          - sql:
                sql: ALTER TABLE `collection` CONVERT TO CHARACTER SET utf8mb4 COLLATE utf8mb4_unicode_ci;
  - changeSet:
        id: 130
        author: camsaul
        comment: Added 0.34.2
        failOnError: false
        preConditions:
          - onFail: MARK_RAN
          - onSqlOutput: FAIL
          - or:
              - dbms:
                    type: mysql
              - dbms:
                    type: mariadb
        changes:
          - sql:
                sql: ALTER TABLE `collection_revision` CONVERT TO CHARACTER SET utf8mb4 COLLATE utf8mb4_unicode_ci;
  - changeSet:
        id: 131
        author: camsaul
        comment: Added 0.34.2
        failOnError: false
        preConditions:
          - onFail: MARK_RAN
          - onSqlOutput: FAIL
          - or:
              - dbms:
                    type: mysql
              - dbms:
                    type: mariadb
        changes:
          - sql:
                sql: ALTER TABLE `computation_job` CONVERT TO CHARACTER SET utf8mb4 COLLATE utf8mb4_unicode_ci;
  - changeSet:
        id: 132
        author: camsaul
        comment: Added 0.34.2
        failOnError: false
        preConditions:
          - onFail: MARK_RAN
          - onSqlOutput: FAIL
          - or:
              - dbms:
                    type: mysql
              - dbms:
                    type: mariadb
        changes:
          - sql:
                sql: ALTER TABLE `core_session` CONVERT TO CHARACTER SET utf8mb4 COLLATE utf8mb4_unicode_ci;
  - changeSet:
        id: 133
        author: camsaul
        comment: Added 0.34.2
        failOnError: false
        preConditions:
          - onFail: MARK_RAN
          - onSqlOutput: FAIL
          - or:
              - dbms:
                    type: mysql
              - dbms:
                    type: mariadb
        changes:
          - sql:
                sql: ALTER TABLE `metabase_table` CONVERT TO CHARACTER SET utf8mb4 COLLATE utf8mb4_unicode_ci;
  - changeSet:
        id: 134
        author: camsaul
        comment: Added 0.34.2
        failOnError: false
        preConditions:
          - onFail: MARK_RAN
          - onSqlOutput: FAIL
          - or:
              - dbms:
                    type: mysql
              - dbms:
                    type: mariadb
        changes:
          - sql:
                sql: ALTER TABLE `permissions` CONVERT TO CHARACTER SET utf8mb4 COLLATE utf8mb4_unicode_ci;
  - changeSet:
        id: 135
        author: camsaul
        comment: Added 0.34.2
        failOnError: false
        preConditions:
          - onFail: MARK_RAN
          - onSqlOutput: FAIL
          - or:
              - dbms:
                    type: mysql
              - dbms:
                    type: mariadb
        changes:
          - sql:
                sql: ALTER TABLE `permissions_revision` CONVERT TO CHARACTER SET utf8mb4 COLLATE utf8mb4_unicode_ci;
  - changeSet:
        id: 136
        author: camsaul
        comment: Added 0.34.2
        failOnError: false
        preConditions:
          - onFail: MARK_RAN
          - onSqlOutput: FAIL
          - or:
              - dbms:
                    type: mysql
              - dbms:
                    type: mariadb
        changes:
          - sql:
                sql: ALTER TABLE `revision` CONVERT TO CHARACTER SET utf8mb4 COLLATE utf8mb4_unicode_ci;
  - changeSet:
        id: 137
        author: camsaul
        comment: Added 0.34.2
        failOnError: false
        preConditions:
          - onFail: MARK_RAN
          - onSqlOutput: FAIL
          - or:
              - dbms:
                    type: mysql
              - dbms:
                    type: mariadb
        changes:
          - sql:
                sql: ALTER TABLE `view_log` CONVERT TO CHARACTER SET utf8mb4 COLLATE utf8mb4_unicode_ci;
  - changeSet:
        id: 138
        author: camsaul
        comment: Added 0.34.2
        failOnError: false
        preConditions:
          - onFail: MARK_RAN
          - onSqlOutput: FAIL
          - or:
              - dbms:
                    type: mysql
              - dbms:
                    type: mariadb
        changes:
          - sql:
                sql: ALTER TABLE `QRTZ_BLOB_TRIGGERS` CONVERT TO CHARACTER SET utf8mb4 COLLATE utf8mb4_unicode_ci;
  - changeSet:
        id: 139
        author: camsaul
        comment: Added 0.34.2
        failOnError: false
        preConditions:
          - onFail: MARK_RAN
          - onSqlOutput: FAIL
          - or:
              - dbms:
                    type: mysql
              - dbms:
                    type: mariadb
        changes:
          - sql:
                sql: ALTER TABLE `QRTZ_CRON_TRIGGERS` CONVERT TO CHARACTER SET utf8mb4 COLLATE utf8mb4_unicode_ci;
  - changeSet:
        id: 140
        author: camsaul
        comment: Added 0.34.2
        failOnError: false
        preConditions:
          - onFail: MARK_RAN
          - onSqlOutput: FAIL
          - or:
              - dbms:
                    type: mysql
              - dbms:
                    type: mariadb
        changes:
          - sql:
                sql: ALTER TABLE `QRTZ_SIMPLE_TRIGGERS` CONVERT TO CHARACTER SET utf8mb4 COLLATE utf8mb4_unicode_ci;
  - changeSet:
        id: 141
        author: camsaul
        comment: Added 0.34.2
        failOnError: false
        preConditions:
          - onFail: MARK_RAN
          - onSqlOutput: FAIL
          - or:
              - dbms:
                    type: mysql
              - dbms:
                    type: mariadb
        changes:
          - sql:
                sql: ALTER TABLE `QRTZ_SIMPROP_TRIGGERS` CONVERT TO CHARACTER SET utf8mb4 COLLATE utf8mb4_unicode_ci;
  - changeSet:
        id: 142
        author: camsaul
        comment: Added 0.34.2
        failOnError: false
        preConditions:
          - onFail: MARK_RAN
          - onSqlOutput: FAIL
          - or:
              - dbms:
                    type: mysql
              - dbms:
                    type: mariadb
        changes:
          - sql:
                sql: ALTER TABLE `computation_job_result` CONVERT TO CHARACTER SET utf8mb4 COLLATE utf8mb4_unicode_ci;
  - changeSet:
        id: 143
        author: camsaul
        comment: Added 0.34.2
        failOnError: false
        preConditions:
          - onFail: MARK_RAN
          - onSqlOutput: FAIL
          - or:
              - dbms:
                    type: mysql
              - dbms:
                    type: mariadb
        changes:
          - sql:
                sql: ALTER TABLE `metabase_field` CONVERT TO CHARACTER SET utf8mb4 COLLATE utf8mb4_unicode_ci;
  - changeSet:
        id: 144
        author: camsaul
        comment: Added 0.34.2
        failOnError: false
        preConditions:
          - onFail: MARK_RAN
          - onSqlOutput: FAIL
          - or:
              - dbms:
                    type: mysql
              - dbms:
                    type: mariadb
        changes:
          - sql:
                sql: ALTER TABLE `permissions_group_membership` CONVERT TO CHARACTER SET utf8mb4 COLLATE utf8mb4_unicode_ci;
  - changeSet:
        id: 145
        author: camsaul
        comment: Added 0.34.2
        failOnError: false
        preConditions:
          - onFail: MARK_RAN
          - onSqlOutput: FAIL
          - or:
              - dbms:
                    type: mysql
              - dbms:
                    type: mariadb
        changes:
          - sql:
                sql: ALTER TABLE `pulse` CONVERT TO CHARACTER SET utf8mb4 COLLATE utf8mb4_unicode_ci;
  - changeSet:
        id: 146
        author: camsaul
        comment: Added 0.34.2
        failOnError: false
        preConditions:
          - onFail: MARK_RAN
          - onSqlOutput: FAIL
          - or:
              - dbms:
                    type: mysql
              - dbms:
                    type: mariadb
        changes:
          - sql:
                sql: ALTER TABLE `report_dashboard` CONVERT TO CHARACTER SET utf8mb4 COLLATE utf8mb4_unicode_ci;
  - changeSet:
        id: 147
        author: camsaul
        comment: Added 0.34.2
        failOnError: false
        preConditions:
          - onFail: MARK_RAN
          - onSqlOutput: FAIL
          - or:
              - dbms:
                    type: mysql
              - dbms:
                    type: mariadb
        changes:
          - sql:
                sql: ALTER TABLE `dashboard_favorite` CONVERT TO CHARACTER SET utf8mb4 COLLATE utf8mb4_unicode_ci;
  - changeSet:
        id: 148
        author: camsaul
        comment: Added 0.34.2
        failOnError: false
        preConditions:
          - onFail: MARK_RAN
          - onSqlOutput: FAIL
          - or:
              - dbms:
                    type: mysql
              - dbms:
                    type: mariadb
        changes:
          - sql:
                sql: ALTER TABLE `dimension` CONVERT TO CHARACTER SET utf8mb4 COLLATE utf8mb4_unicode_ci;
  - changeSet:
        id: 149
        author: camsaul
        comment: Added 0.34.2
        failOnError: false
        preConditions:
          - onFail: MARK_RAN
          - onSqlOutput: FAIL
          - or:
              - dbms:
                    type: mysql
              - dbms:
                    type: mariadb
        changes:
          - sql:
                sql: ALTER TABLE `metabase_fieldvalues` CONVERT TO CHARACTER SET utf8mb4 COLLATE utf8mb4_unicode_ci;
  - changeSet:
        id: 150
        author: camsaul
        comment: Added 0.34.2
        failOnError: false
        preConditions:
          - onFail: MARK_RAN
          - onSqlOutput: FAIL
          - or:
              - dbms:
                    type: mysql
              - dbms:
                    type: mariadb
        changes:
          - sql:
                sql: ALTER TABLE `metric` CONVERT TO CHARACTER SET utf8mb4 COLLATE utf8mb4_unicode_ci;
  - changeSet:
        id: 151
        author: camsaul
        comment: Added 0.34.2
        failOnError: false
        preConditions:
          - onFail: MARK_RAN
          - onSqlOutput: FAIL
          - or:
              - dbms:
                    type: mysql
              - dbms:
                    type: mariadb
        changes:
          - sql:
                sql: ALTER TABLE `pulse_channel` CONVERT TO CHARACTER SET utf8mb4 COLLATE utf8mb4_unicode_ci;
  - changeSet:
        id: 152
        author: camsaul
        comment: Added 0.34.2
        failOnError: false
        preConditions:
          - onFail: MARK_RAN
          - onSqlOutput: FAIL
          - or:
              - dbms:
                    type: mysql
              - dbms:
                    type: mariadb
        changes:
          - sql:
                sql: ALTER TABLE `segment` CONVERT TO CHARACTER SET utf8mb4 COLLATE utf8mb4_unicode_ci;
  - changeSet:
        id: 153
        author: camsaul
        comment: Added 0.34.2
        failOnError: false
        preConditions:
          - onFail: MARK_RAN
          - onSqlOutput: FAIL
          - or:
              - dbms:
                    type: mysql
              - dbms:
                    type: mariadb
        changes:
          - sql:
                sql: ALTER TABLE `pulse_channel_recipient` CONVERT TO CHARACTER SET utf8mb4 COLLATE utf8mb4_unicode_ci;
  - changeSet:
        id: 154
        author: camsaul
        comment: Added 0.34.2
        failOnError: false
        preConditions:
          - onFail: MARK_RAN
          - onSqlOutput: FAIL
          - or:
              - dbms:
                    type: mysql
              - dbms:
                    type: mariadb
        changes:
          - sql:
                sql: ALTER TABLE `report_card` CONVERT TO CHARACTER SET utf8mb4 COLLATE utf8mb4_unicode_ci;
  - changeSet:
        id: 155
        author: camsaul
        comment: Added 0.34.2
        failOnError: false
        preConditions:
          - onFail: MARK_RAN
          - onSqlOutput: FAIL
          - or:
              - dbms:
                    type: mysql
              - dbms:
                    type: mariadb
        changes:
          - sql:
                sql: ALTER TABLE `metric_important_field` CONVERT TO CHARACTER SET utf8mb4 COLLATE utf8mb4_unicode_ci;
  - changeSet:
        id: 156
        author: camsaul
        comment: Added 0.34.2
        failOnError: false
        preConditions:
          - onFail: MARK_RAN
          - onSqlOutput: FAIL
          - or:
              - dbms:
                    type: mysql
              - dbms:
                    type: mariadb
        changes:
          - sql:
                sql: ALTER TABLE `report_cardfavorite` CONVERT TO CHARACTER SET utf8mb4 COLLATE utf8mb4_unicode_ci;
  - changeSet:
        id: 157
        author: camsaul
        comment: Added 0.34.2
        failOnError: false
        preConditions:
          - onFail: MARK_RAN
          - onSqlOutput: FAIL
          - or:
              - dbms:
                    type: mysql
              - dbms:
                    type: mariadb
        changes:
          - sql:
                sql: ALTER TABLE `card_label` CONVERT TO CHARACTER SET utf8mb4 COLLATE utf8mb4_unicode_ci;
  - changeSet:
        id: 158
        author: camsaul
        comment: Added 0.34.2
        failOnError: false
        preConditions:
          - onFail: MARK_RAN
          - onSqlOutput: FAIL
          - or:
              - dbms:
                    type: mysql
              - dbms:
                    type: mariadb
        changes:
          - sql:
                sql: ALTER TABLE `pulse_card` CONVERT TO CHARACTER SET utf8mb4 COLLATE utf8mb4_unicode_ci;
  - changeSet:
        id: 159
        author: camsaul
        comment: Added 0.34.2
        failOnError: false
        preConditions:
          - onFail: MARK_RAN
          - onSqlOutput: FAIL
          - or:
              - dbms:
                    type: mysql
              - dbms:
                    type: mariadb
        changes:
          - sql:
                sql: ALTER TABLE `report_dashboardcard` CONVERT TO CHARACTER SET utf8mb4 COLLATE utf8mb4_unicode_ci;
  - changeSet:
        id: 160
        author: camsaul
        comment: Added 0.34.2
        failOnError: false
        preConditions:
          - onFail: MARK_RAN
          - onSqlOutput: FAIL
          - or:
              - dbms:
                    type: mysql
              - dbms:
                    type: mariadb
        changes:
          - sql:
                sql: ALTER TABLE `dashboardcard_series` CONVERT TO CHARACTER SET utf8mb4 COLLATE utf8mb4_unicode_ci;

# [161 has been removed. Superceded by 166]

# Drop the old query_queryexecution table if present. This was replaced by query_execution in 0.23.0. This was
# formerly a data migration but was converted to a Liquibase migration so people running migrations manually will
# still have the Table dropped.

  - changeSet:
      id: 162
      author: camsaul
      comment: 'Added 0.23.0 as a data migration; converted to Liquibase migration in 0.35.0'
      preConditions:
        - onFail: MARK_RAN
        - tableExists:
            tableName: query_queryexecution
      changes:
        - dropTable:
            tableName: query_queryexecution

# Drop Card.read_permissions. Prior to 0.30.0 Card permissions were always based on the Database/Table(s) being
# queried (i.e., the permissions model we use for ad-hoc queries). These permissions were calculated and stored in
# `read_permissions` for performance reasons. In 0.30.0, we switched to having Card permissions always be inherited
# from their parent Collection, and the column hasn't been used since then. Time to let it go.

  - changeSet:
      id: 163
      author: camsaul
      comment: 'Added 0.35.0'
      changes:
        - dropColumn:
            tableName: report_card
            columnName: read_permissions

# Add User `locale` -- when set, this User will see the Metabase in this Locale rather than the system default Locale
# (the `site-locale` Setting).

  - changeSet:
      id: 164
      author: camsaul
      comment: 'Added 0.35.0'
      changes:
        - addColumn:
            tableName: core_user
            columns:
              - column:
                  name: locale
                  remarks: 'Preferred ISO locale (language/country) code, e.g "en" or "en-US", for this User. Overrides site default.'
                  type: varchar(5)

# Add Field `database_position` to keep the order in which fields are ordered in the DB, `custom_position` for custom
# position; and Table `field_order` setting.

  - changeSet:
      id: 165
      author: sb
      comment: 'Added field_order to Table and database_position to Field'
      validCheckSum: ANY
      changes:
        - addColumn:
            tableName: metabase_field
            columns:
              - column:
                  name: database_position
                  type: int
                  defaultValueNumeric: 0
                  constraints:
                    nullable: false
        - addColumn:
            tableName: metabase_field
            columns:
              - column:
                  name: custom_position
                  type: int
                  defaultValueNumeric: 0
                  constraints:
                    nullable: false
        - addColumn:
            tableName: metabase_table
            columns:
              - column:
                  name: field_order
                  type: varchar(254)
                  defaultValue: database
                  constraints:
                    nullable: false
        - sql:
            sql: update metabase_field set database_position = id

# Change field_values.updated_at and query_cache.updated_at from datetime to timestamp [with time zone] to get >
# second resolution on MySQL.
#
# query_cache.updated_at was originally converted to a timestamp in 161, but we used `timestamp` instead of
# `timestamp(6)`. It is converted correctly here.

  - changeSet:
      id: 166
      author: camsaul
      comment: Added 0.36.0/1.35.4
      changes:
        - modifyDataType:
            tableName: metabase_fieldvalues
            columnName: updated_at
            newDataType: ${timestamp_type}
        - modifyDataType:
            tableName: query_cache
            columnName: updated_at
            newDataType: ${timestamp_type}

# Create the native query snippets table, intended to store snippets and their metadata
  - changeSet:
      id: 167
      author: walterl, camsaul
      validCheckSum: ANY
      comment: 'Added 0.36.0'
      changes:
        # If an older version of this Table was created locally (during dev) drop it, we have an updated definition
        - sql:
            sql: drop table if exists native_query_snippet
        - createTable:
            tableName: native_query_snippet
            remarks: 'Query snippets (raw text) to be substituted in native queries'
            columns:
              - column:
                  name: id
                  type: int
                  autoIncrement: true
                  constraints:
                    primaryKey: true
                    nullable: false
              - column:
                  name: name
                  type: VARCHAR(254)
                  remarks: 'Name of the query snippet'
                  constraints:
                    nullable: false
                    unique: true
              - column:
                  name: description
                  type: text
              - column:
                  name: content
                  type: text
                  remarks: 'Raw query snippet'
                  constraints:
                    nullable: false
              - column:
                  name: creator_id
                  type: int
                  constraints:
                    nullable: false
                    referencedTableName: core_user
                    referencedColumnNames: id
                    foreignKeyName: fk_snippet_creator_id
                    # This primarily affects tests because under normal
                    # circumstances we don't delete Users, we just archive them
                    deleteCascade: true
              - column:
                  name: archived
                  type: boolean
                  defaultValueBoolean: false
                  constraints:
                    nullable: false
              - column:
                  name: created_at
                  type: ${timestamp_type}
                  # it seems like defaultValueComputed actaully just ends
                  # getting ignored anyway -- see
                  # https://stackoverflow.com/questions/58816496/force-liquibase-to-current-timestamp-instead-of-now
                  # We set a custom value for MySQL/MariaDB in MetabaseMySqlCreateTableSqlGenerator.java
                  defaultValueComputed: current_timestamp
                  constraints:
                    nullable: false
              - column:
                  name: updated_at
                  type: ${timestamp_type}
                  defaultValueComputed: current_timestamp
                  constraints:
                    nullable: false
        # Needed to efficiently enforce the unique constraint on name and so we can lookup by name as well.
        - createIndex:
            tableName: native_query_snippet
            indexName: idx_snippet_name
            columns:
              - column:
                  name: name

# Convert query execution from DATETIME to TIMESTAMP(6) so have normalize TZ
# offset and so MySQL/MariaDB has better than second precision

  - changeSet:
      id: 168
      author: camsaul
      comment: Added 0.36.0
      changes:
        - modifyDataType:
            tableName: query_execution
            columnName: started_at
            newDataType: ${timestamp_type}

# Remove `Table.rows`, which hasn't been used for years now. Older versions of Metabase used to store the row count in
# this column but we disabled it a long time ago for performance reasons. Now it's time to remove it entirely.

  - changeSet:
      id: 169
      author: camsaul
      comment: Added 0.36.0
      changes:
        - dropColumn:
            tableName: metabase_table
            columnName: rows

# Remove fields_hash from Table model, as we no longer skip sync steps if metadata
# hash hasn't changed.

  - changeSet:
      id: 170
      author: sb
      comment: Added 0.36.0
      changes:
        - dropColumn:
            tableName: metabase_table
            columnName: fields_hash

# In EE, NativeQuerySnippets have a permissions system based on "snippet folders" which are Collections under the
# hood. However, these Collections live in a separate "namespace" -- a completely separate hierarchy of Collections.

  - changeSet:
      id: 171
      author: camsaul
      validCheckSum: ANY
      comment: Added 0.36.0
      changes:
        - addColumn:
            tableName: native_query_snippet
            columns:
              - column:
                  name: collection_id
                  type: int
                  remarks: 'ID of the Snippet Folder (Collection) this Snippet is in, if any'
                  constraints:
                    nullable: true
                    referencedTableName: collection
                    referencedColumnNames: id
                    foreignKeyName: fk_snippet_collection_id
        - createIndex:
            tableName: native_query_snippet
            indexName: idx_snippet_collection_id
            columns:
              - column:
                  name: collection_id

  - changeSet:
      id: 172
      author: camsaul
      comment: Added 0.36.0
      changes:
        - addColumn:
            tableName: collection
            columns:
              - column:
                  name: namespace
                  type: varchar(254)
                  remarks: 'The namespace (hierachy) this Collection belongs to. NULL means the Collection is in the default namespace.'
                  constraints:
                    nullable: true

# These migrations convert various FK constraints in the DB to ones with ON DELETE CASCADE so the DB can handle this
# instead of relying on Toucan pre-delete methods to do it, which are subject to race conditions.

  # activity.user_id -> core_user.id
  - changeSet:
      id: 173
      author: camsaul
      comment: Added 0.36.0
      changes:
        - dropForeignKeyConstraint:
            baseTableName: activity
            constraintName: fk_activity_ref_user_id

  - changeSet:
      id: 174
      author: camsaul
      comment: Added 0.36.0
      changes:
        - addForeignKeyConstraint:
            baseTableName: activity
            baseColumnNames: user_id
            referencedTableName: core_user
            referencedColumnNames: id
            constraintName: fk_activity_ref_user_id
            onDelete: CASCADE

  # card_label.card_id -> report_card.id
  - changeSet:
      id: 175
      author: camsaul
      comment: Added 0.36.0
      changes:
        - dropForeignKeyConstraint:
            baseTableName: card_label
            constraintName: fk_card_label_ref_card_id

  - changeSet:
      id: 176
      author: camsaul
      comment: Added 0.36.0
      changes:
        - addForeignKeyConstraint:
            baseTableName: card_label
            baseColumnNames: card_id
            referencedTableName: report_card
            referencedColumnNames: id
            constraintName: fk_card_label_ref_card_id
            onDelete: CASCADE

  # card_label.label_id -> label.id
  - changeSet:
      id: 177
      author: camsaul
      comment: Added 0.36.0
      changes:
        - dropForeignKeyConstraint:
            baseTableName: card_label
            constraintName: fk_card_label_ref_label_id

  - changeSet:
      id: 178
      author: camsaul
      comment: Added 0.36.0
      changes:
        - addForeignKeyConstraint:
            baseTableName: card_label
            baseColumnNames: label_id
            referencedTableName: label
            referencedColumnNames: id
            constraintName: fk_card_label_ref_label_id
            onDelete: CASCADE

  # collection.personal_owner_id -> core_user.id
  - changeSet:
      id: 179
      author: camsaul
      comment: Added 0.36.0
      changes:
        - dropForeignKeyConstraint:
            baseTableName: collection
            constraintName: fk_collection_personal_owner_id

  - changeSet:
      id: 180
      author: camsaul
      comment: Added 0.36.0
      changes:
        - addForeignKeyConstraint:
            baseTableName: collection
            baseColumnNames: personal_owner_id
            referencedTableName: core_user
            referencedColumnNames: id
            constraintName: fk_collection_personal_owner_id
            onDelete: CASCADE

  # collection_revision.user_id -> core_user.id
  - changeSet:
      id: 181
      author: camsaul
      comment: Added 0.36.0
      changes:
        - dropForeignKeyConstraint:
            baseTableName: collection_revision
            constraintName: fk_collection_revision_user_id

  - changeSet:
      id: 182
      author: camsaul
      comment: Added 0.36.0
      changes:
        - addForeignKeyConstraint:
            baseTableName: collection_revision
            baseColumnNames: user_id
            referencedTableName: core_user
            referencedColumnNames: id
            constraintName: fk_collection_revision_user_id
            onDelete: CASCADE

  # computation_job.creator_id -> core_user.id
  - changeSet:
      id: 183
      author: camsaul
      comment: Added 0.36.0
      changes:
        - dropForeignKeyConstraint:
            baseTableName: computation_job
            constraintName: fk_computation_job_ref_user_id

  - changeSet:
      id: 184
      author: camsaul
      comment: Added 0.36.0
      changes:
        - addForeignKeyConstraint:
            baseTableName: computation_job
            baseColumnNames: creator_id
            referencedTableName: core_user
            referencedColumnNames: id
            constraintName: fk_computation_job_ref_user_id
            onDelete: CASCADE

  # computation_job_result.job_id -> computation_job.id
  - changeSet:
      id: 185
      author: camsaul
      comment: Added 0.36.0
      changes:
        - dropForeignKeyConstraint:
            baseTableName: computation_job_result
            constraintName: fk_computation_result_ref_job_id

  - changeSet:
      id: 186
      author: camsaul
      comment: Added 0.36.0
      changes:
        - addForeignKeyConstraint:
            baseTableName: computation_job_result
            baseColumnNames: job_id
            referencedTableName: computation_job
            referencedColumnNames: id
            constraintName: fk_computation_result_ref_job_id
            onDelete: CASCADE

  # core_session.user_id -> core_user.id
  - changeSet:
      id: 187
      author: camsaul
      comment: Added 0.36.0
      changes:
        - dropForeignKeyConstraint:
            baseTableName: core_session
            constraintName: fk_session_ref_user_id

  - changeSet:
      id: 188
      author: camsaul
      comment: Added 0.36.0
      changes:
        - addForeignKeyConstraint:
            baseTableName: core_session
            baseColumnNames: user_id
            referencedTableName: core_user
            referencedColumnNames: id
            constraintName: fk_session_ref_user_id
            onDelete: CASCADE

  # dashboardcard_series.card_id -> report_card.id
  - changeSet:
      id: 189
      author: camsaul
      comment: Added 0.36.0
      changes:
        - dropForeignKeyConstraint:
            baseTableName: dashboardcard_series
            constraintName: fk_dashboardcard_series_ref_card_id

  - changeSet:
      id: 190
      author: camsaul
      comment: Added 0.36.0
      changes:
        - addForeignKeyConstraint:
            baseTableName: dashboardcard_series
            baseColumnNames: card_id
            referencedTableName: report_card
            referencedColumnNames: id
            constraintName: fk_dashboardcard_series_ref_card_id
            onDelete: CASCADE

  # dashboardcard_series.dashboardcard_id -> report_dashboardcard.id
  - changeSet:
      id: 191
      author: camsaul
      comment: Added 0.36.0
      changes:
        - dropForeignKeyConstraint:
            baseTableName: dashboardcard_series
            constraintName: fk_dashboardcard_series_ref_dashboardcard_id

  - changeSet:
      id: 192
      author: camsaul
      comment: Added 0.36.0
      changes:
        - addForeignKeyConstraint:
            baseTableName: dashboardcard_series
            baseColumnNames: dashboardcard_id
            referencedTableName: report_dashboardcard
            referencedColumnNames: id
            constraintName: fk_dashboardcard_series_ref_dashboardcard_id
            onDelete: CASCADE

  # group_table_access_policy.card_id -> report_card.id
  - changeSet:
      id: 193
      author: camsaul
      comment: Added 0.36.0
      changes:
        - dropForeignKeyConstraint:
            baseTableName: group_table_access_policy
            constraintName: fk_gtap_card_id

  - changeSet:
      id: 194
      author: camsaul
      comment: Added 0.36.0
      changes:
        - addForeignKeyConstraint:
            baseTableName: group_table_access_policy
            baseColumnNames: card_id
            referencedTableName: report_card
            referencedColumnNames: id
            constraintName: fk_gtap_card_id
            onDelete: CASCADE

  # metabase_field.parent_id -> metabase_field.id
  - changeSet:
      id: 195
      author: camsaul
      comment: Added 0.36.0
      changes:
        - dropForeignKeyConstraint:
            baseTableName: metabase_field
            constraintName: fk_field_parent_ref_field_id

  - changeSet:
      id: 196
      author: camsaul
      comment: Added 0.36.0
      changes:
        - addForeignKeyConstraint:
            baseTableName: metabase_field
            baseColumnNames: parent_id
            referencedTableName: metabase_field
            referencedColumnNames: id
            constraintName: fk_field_parent_ref_field_id
            onDelete: CASCADE

  # metabase_field.table_id -> metabase_table.id
  - changeSet:
      id: 197
      author: camsaul
      comment: Added 0.36.0
      changes:
        - dropForeignKeyConstraint:
            baseTableName: metabase_field
            constraintName: fk_field_ref_table_id

  - changeSet:
      id: 198
      author: camsaul
      comment: Added 0.36.0
      changes:
        - addForeignKeyConstraint:
            baseTableName: metabase_field
            baseColumnNames: table_id
            referencedTableName: metabase_table
            referencedColumnNames: id
            constraintName: fk_field_ref_table_id
            onDelete: CASCADE

  # metabase_fieldvalues.field_id -> metabase_field.id
  - changeSet:
      id: 199
      author: camsaul
      comment: Added 0.36.0
      changes:
        - dropForeignKeyConstraint:
            baseTableName: metabase_fieldvalues
            constraintName: fk_fieldvalues_ref_field_id

  - changeSet:
      id: 200
      author: camsaul
      comment: Added 0.36.0
      changes:
        - addForeignKeyConstraint:
            baseTableName: metabase_fieldvalues
            baseColumnNames: field_id
            referencedTableName: metabase_field
            referencedColumnNames: id
            constraintName: fk_fieldvalues_ref_field_id
            onDelete: CASCADE

  # metabase_table.db_id -> metabase_database.id
  - changeSet:
      id: 201
      author: camsaul
      comment: Added 0.36.0
      changes:
        - dropForeignKeyConstraint:
            baseTableName: metabase_table
            constraintName: fk_table_ref_database_id

  - changeSet:
      id: 202
      author: camsaul
      comment: Added 0.36.0
      changes:
        - addForeignKeyConstraint:
            baseTableName: metabase_table
            baseColumnNames: db_id
            referencedTableName: metabase_database
            referencedColumnNames: id
            constraintName: fk_table_ref_database_id
            onDelete: CASCADE

  # metric.creator_id -> core_user.id
  - changeSet:
      id: 203
      author: camsaul
      comment: Added 0.36.0
      changes:
        - dropForeignKeyConstraint:
            baseTableName: metric
            constraintName: fk_metric_ref_creator_id

  - changeSet:
      id: 204
      author: camsaul
      comment: Added 0.36.0
      changes:
        - addForeignKeyConstraint:
            baseTableName: metric
            baseColumnNames: creator_id
            referencedTableName: core_user
            referencedColumnNames: id
            constraintName: fk_metric_ref_creator_id
            onDelete: CASCADE

  # metric.table_id -> metabase_table.id
  - changeSet:
      id: 205
      author: camsaul
      comment: Added 0.36.0
      changes:
        - dropForeignKeyConstraint:
            baseTableName: metric
            constraintName: fk_metric_ref_table_id

  - changeSet:
      id: 206
      author: camsaul
      comment: Added 0.36.0
      changes:
        - addForeignKeyConstraint:
            baseTableName: metric
            baseColumnNames: table_id
            referencedTableName: metabase_table
            referencedColumnNames: id
            constraintName: fk_metric_ref_table_id
            onDelete: CASCADE

  # metric_important_field.field_id -> metabase_field.id
  - changeSet:
      id: 207
      author: camsaul
      comment: Added 0.36.0
      changes:
        - dropForeignKeyConstraint:
            baseTableName: metric_important_field
            constraintName: fk_metric_important_field_metabase_field_id

  - changeSet:
      id: 208
      author: camsaul
      comment: Added 0.36.0
      changes:
        - addForeignKeyConstraint:
            baseTableName: metric_important_field
            baseColumnNames: field_id
            referencedTableName: metabase_field
            referencedColumnNames: id
            constraintName: fk_metric_important_field_metabase_field_id
            onDelete: CASCADE

  # metric_important_field.metric_id -> metric.id
  - changeSet:
      id: 209
      author: camsaul
      comment: Added 0.36.0
      changes:
        - dropForeignKeyConstraint:
            baseTableName: metric_important_field
            constraintName: fk_metric_important_field_metric_id

  - changeSet:
      id: 210
      author: camsaul
      comment: Added 0.36.0
      changes:
        - addForeignKeyConstraint:
            baseTableName: metric_important_field
            baseColumnNames: metric_id
            referencedTableName: metric
            referencedColumnNames: id
            constraintName: fk_metric_important_field_metric_id
            onDelete: CASCADE

  # native_query_snippet.collection_id -> collection.id
  - changeSet:
      id: 211
      author: camsaul
      comment: Added 0.36.0
      changes:
        - dropForeignKeyConstraint:
            baseTableName: native_query_snippet
            constraintName: fk_snippet_collection_id

  - changeSet:
      id: 212
      author: camsaul
      comment: Added 0.36.0
      changes:
        - addForeignKeyConstraint:
            baseTableName: native_query_snippet
            baseColumnNames: collection_id
            referencedTableName: collection
            referencedColumnNames: id
            constraintName: fk_snippet_collection_id
            onDelete: SET NULL

  # permissions.group_id -> permissions_group.id
  - changeSet:
      id: 213
      author: camsaul
      comment: Added 0.36.0
      changes:
        - dropForeignKeyConstraint:
            baseTableName: permissions
            constraintName: fk_permissions_group_id

  - changeSet:
      id: 214
      author: camsaul
      comment: Added 0.36.0
      changes:
        - addForeignKeyConstraint:
            baseTableName: permissions
            baseColumnNames: group_id
            referencedTableName: permissions_group
            referencedColumnNames: id
            constraintName: fk_permissions_group_id
            onDelete: CASCADE

  # permissions_group_membership.group_id -> permissions_group.id
  - changeSet:
      id: 215
      author: camsaul
      comment: Added 0.36.0
      changes:
        - dropForeignKeyConstraint:
            baseTableName: permissions_group_membership
            constraintName: fk_permissions_group_group_id

  - changeSet:
      id: 216
      author: camsaul
      comment: Added 0.36.0
      changes:
        - addForeignKeyConstraint:
            baseTableName: permissions_group_membership
            baseColumnNames: group_id
            referencedTableName: permissions_group
            referencedColumnNames: id
            constraintName: fk_permissions_group_group_id
            onDelete: CASCADE

  # permissions_group_membership.user_id -> core_user.id
  - changeSet:
      id: 217
      author: camsaul
      comment: Added 0.36.0
      changes:
        - dropForeignKeyConstraint:
            baseTableName: permissions_group_membership
            constraintName: fk_permissions_group_membership_user_id

  - changeSet:
      id: 218
      author: camsaul
      comment: Added 0.36.0
      changes:
        - addForeignKeyConstraint:
            baseTableName: permissions_group_membership
            baseColumnNames: user_id
            referencedTableName: core_user
            referencedColumnNames: id
            constraintName: fk_permissions_group_membership_user_id
            onDelete: CASCADE

  # permissions_revision.user_id -> core_user.id
  - changeSet:
      id: 219
      author: camsaul
      comment: Added 0.36.0
      changes:
        - dropForeignKeyConstraint:
            baseTableName: permissions_revision
            constraintName: fk_permissions_revision_user_id

  - changeSet:
      id: 220
      author: camsaul
      comment: Added 0.36.0
      changes:
        - addForeignKeyConstraint:
            baseTableName: permissions_revision
            baseColumnNames: user_id
            referencedTableName: core_user
            referencedColumnNames: id
            constraintName: fk_permissions_revision_user_id
            onDelete: CASCADE

  # pulse.collection_id -> collection.id
  - changeSet:
      id: 221
      author: camsaul
      comment: Added 0.36.0
      changes:
        - dropForeignKeyConstraint:
            baseTableName: pulse
            constraintName: fk_pulse_collection_id

  - changeSet:
      id: 222
      author: camsaul
      comment: Added 0.36.0
      changes:
        - addForeignKeyConstraint:
            baseTableName: pulse
            baseColumnNames: collection_id
            referencedTableName: collection
            referencedColumnNames: id
            constraintName: fk_pulse_collection_id
            onDelete: SET NULL

  # pulse.creator_id -> core_user.id
  - changeSet:
      id: 223
      author: camsaul
      comment: Added 0.36.0
      changes:
        - dropForeignKeyConstraint:
            baseTableName: pulse
            constraintName: fk_pulse_ref_creator_id

  - changeSet:
      id: 224
      author: camsaul
      comment: Added 0.36.0
      changes:
        - addForeignKeyConstraint:
            baseTableName: pulse
            baseColumnNames: creator_id
            referencedTableName: core_user
            referencedColumnNames: id
            constraintName: fk_pulse_ref_creator_id
            onDelete: CASCADE

  # pulse_card.card_id -> report_card.id
  - changeSet:
      id: 225
      author: camsaul
      comment: Added 0.36.0
      changes:
        - dropForeignKeyConstraint:
            baseTableName: pulse_card
            constraintName: fk_pulse_card_ref_card_id

  - changeSet:
      id: 226
      author: camsaul
      comment: Added 0.36.0
      changes:
        - addForeignKeyConstraint:
            baseTableName: pulse_card
            baseColumnNames: card_id
            referencedTableName: report_card
            referencedColumnNames: id
            constraintName: fk_pulse_card_ref_card_id
            onDelete: CASCADE

  # pulse_card.pulse_id -> pulse.id
  - changeSet:
      id: 227
      author: camsaul
      comment: Added 0.36.0
      changes:
        - dropForeignKeyConstraint:
            baseTableName: pulse_card
            constraintName: fk_pulse_card_ref_pulse_id

  - changeSet:
      id: 228
      author: camsaul
      comment: Added 0.36.0
      changes:
        - addForeignKeyConstraint:
            baseTableName: pulse_card
            baseColumnNames: pulse_id
            referencedTableName: pulse
            referencedColumnNames: id
            constraintName: fk_pulse_card_ref_pulse_id
            onDelete: CASCADE

  # pulse_channel.pulse_id -> pulse.id
  - changeSet:
      id: 229
      author: camsaul
      comment: Added 0.36.0
      changes:
        - dropForeignKeyConstraint:
            baseTableName: pulse_channel
            constraintName: fk_pulse_channel_ref_pulse_id

  - changeSet:
      id: 230
      author: camsaul
      comment: Added 0.36.0
      changes:
        - addForeignKeyConstraint:
            baseTableName: pulse_channel
            baseColumnNames: pulse_id
            referencedTableName: pulse
            referencedColumnNames: id
            constraintName: fk_pulse_channel_ref_pulse_id
            onDelete: CASCADE

  # pulse_channel_recipient.pulse_channel_id -> pulse_channel.id
  - changeSet:
      id: 231
      author: camsaul
      comment: Added 0.36.0
      changes:
        - dropForeignKeyConstraint:
            baseTableName: pulse_channel_recipient
            constraintName: fk_pulse_channel_recipient_ref_pulse_channel_id

  - changeSet:
      id: 232
      author: camsaul
      comment: Added 0.36.0
      changes:
        - addForeignKeyConstraint:
            baseTableName: pulse_channel_recipient
            baseColumnNames: pulse_channel_id
            referencedTableName: pulse_channel
            referencedColumnNames: id
            constraintName: fk_pulse_channel_recipient_ref_pulse_channel_id
            onDelete: CASCADE

  # pulse_channel_recipient.user_id -> core_user.id
  - changeSet:
      id: 233
      author: camsaul
      comment: Added 0.36.0
      changes:
        - dropForeignKeyConstraint:
            baseTableName: pulse_channel_recipient
            constraintName: fk_pulse_channel_recipient_ref_user_id

  - changeSet:
      id: 234
      author: camsaul
      comment: Added 0.36.0
      changes:
        - addForeignKeyConstraint:
            baseTableName: pulse_channel_recipient
            baseColumnNames: user_id
            referencedTableName: core_user
            referencedColumnNames: id
            constraintName: fk_pulse_channel_recipient_ref_user_id
            onDelete: CASCADE

  # report_card.collection_id -> collection.id
  - changeSet:
      id: 235
      author: camsaul
      comment: Added 0.36.0
      changes:
        - dropForeignKeyConstraint:
            baseTableName: report_card
            constraintName: fk_card_collection_id

  - changeSet:
      id: 236
      author: camsaul
      comment: Added 0.36.0
      changes:
        - addForeignKeyConstraint:
            baseTableName: report_card
            baseColumnNames: collection_id
            referencedTableName: collection
            referencedColumnNames: id
            constraintName: fk_card_collection_id
            onDelete: SET NULL

  # report_card.made_public_by_id -> core_user.id
  - changeSet:
      id: 237
      author: camsaul
      comment: Added 0.36.0
      changes:
        - dropForeignKeyConstraint:
            baseTableName: report_card
            constraintName: fk_card_made_public_by_id

  - changeSet:
      id: 238
      author: camsaul
      comment: Added 0.36.0
      changes:
        - addForeignKeyConstraint:
            baseTableName: report_card
            baseColumnNames: made_public_by_id
            referencedTableName: core_user
            referencedColumnNames: id
            constraintName: fk_card_made_public_by_id
            onDelete: CASCADE

  # report_card.creator_id -> core_user.id
  - changeSet:
      id: 239
      author: camsaul
      comment: Added 0.36.0
      changes:
        - dropForeignKeyConstraint:
            baseTableName: report_card
            constraintName: fk_card_ref_user_id

  - changeSet:
      id: 240
      author: camsaul
      comment: Added 0.36.0
      changes:
        - addForeignKeyConstraint:
            baseTableName: report_card
            baseColumnNames: creator_id
            referencedTableName: core_user
            referencedColumnNames: id
            constraintName: fk_card_ref_user_id
            onDelete: CASCADE

  # report_card.database_id -> metabase_database.id
  - changeSet:
      id: 241
      author: camsaul
      comment: Added 0.36.0
      changes:
        - dropForeignKeyConstraint:
            baseTableName: report_card
            constraintName: fk_report_card_ref_database_id

  - changeSet:
      id: 242
      author: camsaul
      comment: Added 0.36.0
      changes:
        - addForeignKeyConstraint:
            baseTableName: report_card
            baseColumnNames: database_id
            referencedTableName: metabase_database
            referencedColumnNames: id
            constraintName: fk_report_card_ref_database_id
            onDelete: CASCADE

  # report_card.table_id -> metabase_table.id
  - changeSet:
      id: 243
      author: camsaul
      comment: Added 0.36.0
      changes:
        - dropForeignKeyConstraint:
            baseTableName: report_card
            constraintName: fk_report_card_ref_table_id

  - changeSet:
      id: 244
      author: camsaul
      comment: Added 0.36.0
      changes:
        - addForeignKeyConstraint:
            baseTableName: report_card
            baseColumnNames: table_id
            referencedTableName: metabase_table
            referencedColumnNames: id
            constraintName: fk_report_card_ref_table_id
            onDelete: CASCADE

  # report_cardfavorite.card_id -> report_card.id
  - changeSet:
      id: 245
      author: camsaul
      comment: Added 0.36.0
      changes:
        - dropForeignKeyConstraint:
            baseTableName: report_cardfavorite
            constraintName: fk_cardfavorite_ref_card_id

  - changeSet:
      id: 246
      author: camsaul
      comment: Added 0.36.0
      changes:
        - addForeignKeyConstraint:
            baseTableName: report_cardfavorite
            baseColumnNames: card_id
            referencedTableName: report_card
            referencedColumnNames: id
            constraintName: fk_cardfavorite_ref_card_id
            onDelete: CASCADE

  # report_cardfavorite.owner_id -> core_user.id
  - changeSet:
      id: 247
      author: camsaul
      comment: Added 0.36.0
      changes:
        - dropForeignKeyConstraint:
            baseTableName: report_cardfavorite
            constraintName: fk_cardfavorite_ref_user_id

  - changeSet:
      id: 248
      author: camsaul
      comment: Added 0.36.0
      changes:
        - addForeignKeyConstraint:
            baseTableName: report_cardfavorite
            baseColumnNames: owner_id
            referencedTableName: core_user
            referencedColumnNames: id
            constraintName: fk_cardfavorite_ref_user_id
            onDelete: CASCADE

  # report_dashboard.collection_id -> collection.id
  - changeSet:
      id: 249
      author: camsaul
      comment: Added 0.36.0
      changes:
        - dropForeignKeyConstraint:
            baseTableName: report_dashboard
            constraintName: fk_dashboard_collection_id

  - changeSet:
      id: 250
      author: camsaul
      comment: Added 0.36.0
      changes:
        - addForeignKeyConstraint:
            baseTableName: report_dashboard
            baseColumnNames: collection_id
            referencedTableName: collection
            referencedColumnNames: id
            constraintName: fk_dashboard_collection_id
            onDelete: SET NULL

  # report_dashboard.made_public_by_id -> core_user.id
  - changeSet:
      id: 251
      author: camsaul
      comment: Added 0.36.0
      changes:
        - dropForeignKeyConstraint:
            baseTableName: report_dashboard
            constraintName: fk_dashboard_made_public_by_id

  - changeSet:
      id: 252
      author: camsaul
      comment: Added 0.36.0
      changes:
        - addForeignKeyConstraint:
            baseTableName: report_dashboard
            baseColumnNames: made_public_by_id
            referencedTableName: core_user
            referencedColumnNames: id
            constraintName: fk_dashboard_made_public_by_id
            onDelete: CASCADE

  # report_dashboard.creator_id -> core_user.id
  - changeSet:
      id: 253
      author: camsaul
      comment: Added 0.36.0
      changes:
        - dropForeignKeyConstraint:
            baseTableName: report_dashboard
            constraintName: fk_dashboard_ref_user_id

  - changeSet:
      id: 254
      author: camsaul
      comment: Added 0.36.0
      changes:
        - addForeignKeyConstraint:
            baseTableName: report_dashboard
            baseColumnNames: creator_id
            referencedTableName: core_user
            referencedColumnNames: id
            constraintName: fk_dashboard_ref_user_id
            onDelete: CASCADE

  # report_dashboardcard.card_id -> report_card.id
  - changeSet:
      id: 255
      author: camsaul
      comment: Added 0.36.0
      changes:
        - dropForeignKeyConstraint:
            baseTableName: report_dashboardcard
            constraintName: fk_dashboardcard_ref_card_id

  - changeSet:
      id: 256
      author: camsaul
      comment: Added 0.36.0
      changes:
        - addForeignKeyConstraint:
            baseTableName: report_dashboardcard
            baseColumnNames: card_id
            referencedTableName: report_card
            referencedColumnNames: id
            constraintName: fk_dashboardcard_ref_card_id
            onDelete: CASCADE

  # report_dashboardcard.dashboard_id -> report_dashboard.id
  - changeSet:
      id: 257
      author: camsaul
      comment: Added 0.36.0
      changes:
        - dropForeignKeyConstraint:
            baseTableName: report_dashboardcard
            constraintName: fk_dashboardcard_ref_dashboard_id

  - changeSet:
      id: 258
      author: camsaul
      comment: Added 0.36.0
      changes:
        - addForeignKeyConstraint:
            baseTableName: report_dashboardcard
            baseColumnNames: dashboard_id
            referencedTableName: report_dashboard
            referencedColumnNames: id
            constraintName: fk_dashboardcard_ref_dashboard_id
            onDelete: CASCADE

  # revision.user_id -> core_user.id
  - changeSet:
      id: 259
      author: camsaul
      comment: Added 0.36.0
      changes:
        - dropForeignKeyConstraint:
            baseTableName: revision
            constraintName: fk_revision_ref_user_id

  - changeSet:
      id: 260
      author: camsaul
      comment: Added 0.36.0
      changes:
        - addForeignKeyConstraint:
            baseTableName: revision
            baseColumnNames: user_id
            referencedTableName: core_user
            referencedColumnNames: id
            constraintName: fk_revision_ref_user_id
            onDelete: CASCADE

  # segment.creator_id -> core_user.id
  - changeSet:
      id: 261
      author: camsaul
      comment: Added 0.36.0
      changes:
        - dropForeignKeyConstraint:
            baseTableName: segment
            constraintName: fk_segment_ref_creator_id

  - changeSet:
      id: 262
      author: camsaul
      comment: Added 0.36.0
      changes:
        - addForeignKeyConstraint:
            baseTableName: segment
            baseColumnNames: creator_id
            referencedTableName: core_user
            referencedColumnNames: id
            constraintName: fk_segment_ref_creator_id
            onDelete: CASCADE

  # segment.table_id -> metabase_table.id
  - changeSet:
      id: 263
      author: camsaul
      comment: Added 0.36.0
      changes:
        - dropForeignKeyConstraint:
            baseTableName: segment
            constraintName: fk_segment_ref_table_id

  - changeSet:
      id: 264
      author: camsaul
      comment: Added 0.36.0
      changes:
        - addForeignKeyConstraint:
            baseTableName: segment
            baseColumnNames: table_id
            referencedTableName: metabase_table
            referencedColumnNames: id
            constraintName: fk_segment_ref_table_id
            onDelete: CASCADE

  # view_log.user_id -> core_user.id
  - changeSet:
      id: 265
      author: camsaul
      comment: Added 0.36.0
      changes:
        - dropForeignKeyConstraint:
            baseTableName: view_log
            constraintName: fk_view_log_ref_user_id

  - changeSet:
      id: 266
      author: camsaul
      comment: Added 0.36.0
      changes:
        - addForeignKeyConstraint:
            baseTableName: view_log
            baseColumnNames: user_id
            referencedTableName: core_user
            referencedColumnNames: id
            constraintName: fk_view_log_ref_user_id
            onDelete: CASCADE

# changesets 268-272 allow for handling user account emails in lowercase (GH issue 3047)
  - changeSet:
      id: 268
      author: rlotun
      comment: Added 0.37.0  # create index on lower(email), for performance reasons (not availble on h2 and only on more recent versions of mysql)
      failOnError: false
      preConditions:
        - onFail: MARK_RAN
        - and:
            - dbms:
                type: postgresql
      # This has maybe never succeeded in creating the index because (at least with the current DB versions)
      # the syntax was wrong on all requested databases (postgresql, mysql and mariadb). Since this change is
      # not critical it's OK to ignore it.
      validCheckSum: 8:9da2f706a7cd42b5101601e0106fa929
      changes:
        - createIndex:
            columns:
             - column:
                 name: lower(email)
                 computed: true
                 type: varchar(254)
            tableName: core_user
            indexName: idx_lower_email
  - changeSet:
      id: 269
      author: rlotun
      comment: Added 0.37.0  # set email values to lower(email) but do so defensively and in a way that works on postgres and mysql - skip over those that would introduce duplicates (e.g. Reza@email.com and reza@email.com)
      changes:
        - sql :
            sql : UPDATE core_user SET email = lower(email) WHERE lower(email) NOT IN (SELECT * FROM (SELECT lower(email) FROM core_user GROUP BY lower(email) HAVING count(email) > 1) as e)
  - changeSet:
      id: 270
      author: rlotun
      comment: Added 0.37.0 # try to install citext extension on posgres (user requires privileges on postgres)
      failOnError: false
      preConditions:
        - onFail: MARK_RAN
        - or:
            - dbms:
                type: postgresql
      changes:
        - sql :
            sql : CREATE EXTENSION IF NOT EXISTS citext
  - changeSet:
      id: 271
      author: rlotun
      comment: Added 0.37.0 # try to convert email column to citext on postgres, if citext extension installed
      failOnError: false
      preConditions:
        - onFail: MARK_RAN
        - and:
            - dbms:
                type: postgresql
            - sqlCheck:
                expectedResult: 1
                sql: SELECT count(*) FROM pg_extension WHERE extname = 'citext'
      changes:
        - modifyDataType:
            tableName: core_user
            columnName: email
            newDataType: citext
  - changeSet:
      id: 272
      author: rlotun
      comment: Added 0.37.0 # for H2 convert column to VARCHAR_IGNORECASE
      failOnError: false
      preConditions:
         - onFail: MARK_RAN
         - or:
             - dbms:
                   type: h2
      changes:
        - modifyDataType:
            tableName: core_user
            columnName: email
            newDataType: varchar_ignorecase(254)

  - changeSet:
      id: 273
      author: camsaul
      comment: Added 0.37.1
      changes:
        - addDefaultValue:
            tableName: core_user
            columnName: is_superuser
            columnDataType: boolean
            defaultValueBoolean: false

  - changeSet:
      id: 274
      author: camsaul
      comment: Added 0.37.1
      changes:
        - addDefaultValue:
            tableName: core_user
            columnName: is_active
            columnDataType: boolean
            defaultValueBoolean: true

 # Add refingerprint to database to mark if fingerprinting or
 # not. Nullable in first pass so can be opt in and then in a
 # subsequent pass can be globally turned on where null, respecting
 # people who turned it on and then off.

  - changeSet:
      id: 275
      author: dpsutton
      comment: 'Added 0.38.0 refingerprint to Database'
      validCheckSum: ANY
      changes:
        - addColumn:
            tableName: metabase_database
            columns:
              - column:
                  name: refingerprint
                  type: boolean
                  remarks: 'Whether or not to enable periodic refingerprinting for this Database.'
                  constraints:
                    nullable: true
  - changeSet:
      id: 276
      author: robroland
      comment: Added 0.38.0 - Dashboard subscriptions
      validCheckSum: ANY
      changes:
        - addColumn:
            tableName: pulse_card
            columns:
            - column:
                name: dashboard_card_id
                type: int
                remarks: 'If this Pulse is a Dashboard subscription, the ID of the DashboardCard that corresponds to this PulseCard.'
                constraints:
                  nullable: true
                  referencedTableName: report_dashboardcard
                  referencedColumnNames: id
                  foreignKeyName: fk_pulse_card_ref_pulse_card_id
                  deferrable: false
                  initiallyDeferred: false

  - changeSet:
      id: 277
      author: tsmacdonald
      comment: Added 0.38.0 - Dashboard subscriptions
      changes:
        - dropForeignKeyConstraint:
            baseTableName: pulse_card
            constraintName: fk_pulse_card_ref_pulse_card_id

  - changeSet:
      id: 278
      author: tsmacdonald
      comment: Added 0.38.0 - Dashboard subscrptions
      changes:
        - addForeignKeyConstraint:
            baseTableName: pulse_card
            baseColumnNames: dashboard_card_id
            referencedTableName: report_dashboardcard
            referencedColumnNames: id
            constraintName: fk_pulse_card_ref_pulse_card_id
            onDelete: CASCADE

  - changeSet:
      id: 279
      author: camsaul
      comment: Added 0.38.0 - Dashboard subscriptions
      changes:
        - addColumn:
            tableName: pulse
            columns:
              - column:
                  name: dashboard_id
                  type: int
                  remarks: 'ID of the Dashboard if this Pulse is a Dashboard Subscription.'

  # FK constraint is added separately because deleteCascade doesn't work in addColumn -- see #14321
  - changeSet:
      id: 280
      author: camsaul
      comment: Added 0.38.0 - Dashboard subscriptions
      changes:
        - addForeignKeyConstraint:
            baseTableName: pulse
            baseColumnNames: dashboard_id
            referencedTableName: report_dashboard
            referencedColumnNames: id
            constraintName: fk_pulse_ref_dashboard_id
            onDelete: CASCADE

  - changeSet:
      id: 281
      author: dpsutton
      comment: Added 0.39 - Semantic type system - rename special_type
      changes:
        - renameColumn:
            tableName: metabase_field
            oldColumnName: special_type
            newColumnName: semantic_type
            columnDataType: varchar(255)

  # Change the TaskHistory timestamp columns to higher-resolution columns: on MySQL, they previously only had *second*
  # resolution, which caused annoying test failures and made it hard to correctly sort tasks that happened in quick
  # succession.
  #
  # We have to give these columns default values as well, or MySQL is going to be very fussy about having two
  # NOT NULL timestamp columns without default values at the same time.
  #
  # This is done in raw SQL because AFAIK there's no way in Liquibase to change a column type and give it a default
  # value in a single statement, which we have to do to make MySQL happy.
  - changeSet:
      id: 282
      author: camsaul
      comment: Added 0.39.0
      changes:
        - sql:
            dbms: h2
            sql: |
              ALTER TABLE task_history
              ALTER COLUMN started_at timestamp with time zone DEFAULT current_timestamp NOT NULL;
        - sql:
            dbms: postgresql
            sql: |
              ALTER TABLE task_history
              ALTER COLUMN started_at TYPE timestamp with time zone,
              ALTER COLUMN started_at SET DEFAULT current_timestamp;
        - sql:
            dbms: mysql,mariadb
            sql: |
              ALTER TABLE task_history
              MODIFY started_at timestamp(6) DEFAULT current_timestamp(6) NOT NULL;

  - changeSet:
      id: 283
      author: camsaul
      comment: Added 0.39.0
      changes:
        - sql:
            dbms: h2
            sql: |
              ALTER TABLE task_history
              ALTER COLUMN ended_at timestamp with time zone DEFAULT current_timestamp NOT NULL;
        - sql:
            dbms: postgresql
            sql: |
              ALTER TABLE task_history
              ALTER COLUMN ended_at TYPE timestamp with time zone,
              ALTER COLUMN ended_at SET DEFAULT current_timestamp;
        - sql:
            dbms: mysql,mariadb
            sql: |
              ALTER TABLE task_history
              MODIFY ended_at timestamp(6) DEFAULT current_timestamp(6) NOT NULL;
  - changeSet:
      id: 284
      author: dpsutton
      comment: Added 0.39 - Semantic type system - add effective type
      changes:
        - addColumn:
            tableName: metabase_field
            columns:
              - column:
                  name: effective_type
                  type: varchar(255)
                  remarks: 'The effective type of the field after any coercions.'
  - changeSet:
      id: 285
      author: dpsutton
      comment: Added 0.39 - Semantic type system - add coercion column
      changes:
        - addColumn:
            tableName: metabase_field
            columns:
              - column:
                  name: coercion_strategy
                  type: varchar(255)
                  remarks: 'A strategy to coerce the base_type into the effective_type.'
  - changeSet:
      id: 286
      author: dpsutton
      comment: Added 0.39 - Semantic type system - set effective_type default
      changes:
        - sql:
            sql: UPDATE metabase_field set effective_type = base_type
  - changeSet:
      id: 287
      author: dpsutton
      comment: Added 0.39 - Semantic type system - migrate ISO8601 strings
      validCheckSum: ANY
      changes:
        - sql:
            sql: >-
              UPDATE metabase_field
              SET effective_type    = (CASE semantic_type
                                         WHEN 'type/ISO8601DateTimeString' THEN 'type/DateTime'
                                         WHEN 'type/ISO8601TimeString'     THEN 'type/Time'
                                         WHEN 'type/ISO8601DateString'     THEN 'type/Date'
                                       END),
                  coercion_strategy = (CASE semantic_type
                                        WHEN 'type/ISO8601DateTimeString' THEN 'Coercion/ISO8601->DateTime'
                                        WHEN 'type/ISO8601TimeString'     THEN 'Coercion/ISO8601->Time'
                                        WHEN 'type/ISO8601DateString'     THEN 'Coercion/ISO8601->Date'
                                       END)
              WHERE semantic_type IN ('type/ISO8601DateTimeString',
                                      'type/ISO8601TimeString',
                                      'type/ISO8601DateString');
  ## This includes values 'timestamp_milliseconds' and 'timestamp_seconds'. These are old "special_types" that were
  ## migrated in a data migration for version 0.20. But these migrations occur after all liquibase migrations so
  ## it would be possible for another type/UNIXTimestampSeconds to pop up after this migration that supposedly
  ## got rid of them all
  - changeSet:
      id: 288
      author: dpsutton
      comment: Added 0.39 - Semantic type system - migrate unix timestamps
      validCheckSum: ANY
      changes:
        - sql:
              sql: >-
                UPDATE metabase_field
                set effective_type    = 'type/Instant',
                    coercion_strategy = (case semantic_type
                                          WHEN 'type/UNIXTimestampSeconds'      THEN 'Coercion/UNIXSeconds->DateTime'
                                          WHEN 'timestamp_seconds'              THEN 'Coercion/UNIXSeconds->DateTime'
                                          WHEN 'type/UNIXTimestampMilliSeconds' THEN 'Coercion/UNIXMilliSeconds->DateTime'
                                          WHEN 'timestamp_milliseconds'         THEN 'Coercion/UNIXMilliSeconds->DateTime'
                                          WHEN 'type/UNIXTimestampMicroSeconds' THEN 'Coercion/UNIXMicroSeconds->DateTime'
                                         END)
                WHERE semantic_type IN ('type/UNIXTimestampSeconds',
                                        'type/UNIXTimestampMilliSeconds',
                                        'type/UNIXTimestampMicroSeconds',
                                        'timestamp_seconds',
                                        'timestamp_milliseconds');

  - changeSet:
      id: 289
      author: dpsutton
      comment: Added 0.39 - Semantic type system - migrate unix timestamps (corrects typo- seconds was migrated correctly, not millis and micros)
      validCheckSum: ANY
      changes:
        - sql:
              sql: >-
                UPDATE metabase_field
                set effective_type    = 'type/Instant',
                    coercion_strategy = (case semantic_type
                                          WHEN 'type/UNIXTimestampMilliseconds' THEN 'Coercion/UNIXMilliSeconds->DateTime'
                                          WHEN 'type/UNIXTimestampMicroseconds' THEN 'Coercion/UNIXMicroSeconds->DateTime'
                                         END)
                WHERE semantic_type IN ('type/UNIXTimestampMilliseconds',
                                        'type/UNIXTimestampMicroseconds')

  - changeSet:
      id: 290
      author: dpsutton
      comment: Added 0.39 - Semantic type system - Clobber semantic_type where there was a coercion
      changes:
        - sql:
              sql: UPDATE metabase_field set semantic_type = null where coercion_strategy is not null

# 291-297 create the new login history Table

  - changeSet:
      id: 291
      author: camsaul
      validCheckSum: ANY
      comment: Added 0.39.0
      changes:
        - createTable:
            tableName: login_history
            remarks: "Keeps track of various logins for different users and additional info such as location and device"
            columns:
              - column:
                  name: id
                  type: int
                  autoIncrement: true
                  constraints:
                    primaryKey: true
                    nullable: false
              - column:
                  name: timestamp
                  type: ${timestamp_type}
                  remarks: "When this login occurred."
                  defaultValueComputed: current_timestamp
                  constraints:
                    nullable: false
              - column:
                  name: user_id
                  type: int
                  remarks: "ID of the User that logged in."
                  constraints:
                    foreignKeyName: fk_login_history_user_id
                    referencedTableName: core_user
                    referencedColumnNames: id
                    nullable: false
                    deleteCascade: true
              # FK constraint is created later, because we can't create it inline with ON DELETE SET NULL
              - column:
                  name: session_id
                  type: varchar(254)
                  remarks: "ID of the Session created by this login if one is currently active. NULL if Session is no longer active."
              - column:
                  name: device_id
                  type: char(36)
                  remarks: "Cookie-based unique identifier for the device/browser the user logged in from."
                  constraints:
                    nullable: false
              - column:
                  name: device_description
                  type: text
                  remarks: "Description of the device that login happened from, for example a user-agent string, but this might be something different if we support alternative auth mechanisms in the future."
                  constraints:
                    nullable: false
              - column:
                  name: ip_address
                  type: text
                  remarks: "IP address of the device that login happened from, so we can geocode it and determine approximate location."
                  constraints:
                    nullable: false

  - changeSet:
      id: 292
      author: camsaul
      comment: Added 0.39.0
      changes:
        - createIndex:
            tableName: login_history
            indexName: idx_user_id
            columns:
              - column:
                  name: user_id

  - changeSet:
      id: 293
      author: camsaul
      comment: Added 0.39.0
      changes:
        - addForeignKeyConstraint:
            baseTableName: login_history
            baseColumnNames: session_id
            referencedTableName: core_session
            referencedColumnNames: id
            constraintName: fk_login_history_session_id
            onDelete: SET NULL

  - changeSet:
      id: 294
      author: camsaul
      comment: Added 0.39.0
      changes:
        - createIndex:
            tableName: login_history
            indexName: idx_session_id
            columns:
              - column:
                  name: session_id

  # index on login history timestamp -- so admin can see *all* recent logins, or we can delete login history after a certain age
  - changeSet:
      id: 295
      author: camsaul
      comment: Added 0.39.0
      changes:
        - createIndex:
            tableName: login_history
            indexName: idx_timestamp
            columns:
              - column:
                  name: timestamp

  # index on login history user_id + device_id -- so we can easily see if this is the first time a device is used
  - changeSet:
      id: 296
      author: camsaul
      comment: Added 0.39.0
      changes:
        - createIndex:
            tableName: login_history
            indexName: idx_user_id_device_id
            columns:
              - column:
                  name: session_id
              - column:
                  name: device_id

  # index on login history user_id + timestamp -- so we can easily see recent logins for a user
  - changeSet:
      id: 297
      author: camsaul
      comment: Added 0.39.0
      changes:
        - createIndex:
            tableName: login_history
            indexName: idx_user_id_timestamp
            columns:
              - column:
                  name: user_id
              - column:
                  name: timestamp

  # Add parameter columns to pulses so that dashboard subscriptions can have their own filters
  - changeSet:
      id: 298
      author: tsmacdonald
      comment: Added 0.39.0
      changes:
        - addColumn:
            tableName: pulse
            columns:
              - column:
                  name: parameters
                  type: text
                  remarks: "Let dashboard subscriptions have their own filters"
                  constraints:
                    nullable: true
                    deferrable: false
                    initiallyDeferred: false
  - changeSet:
      id: 299
      author: tsmacdonald
      comment: Added 0.39.0
      changes:
        - addNotNullConstraint:
            columnDataType: text
            columnName: parameters
            defaultNullValue: '[]'
            tableName: pulse
  - changeSet:
      id: 300
      author: dpsutton
      comment: Added 0.40.0
      changes:
        - renameTable:
            oldTableName: collection_revision
            newTableName: collection_permission_graph_revision
  - changeSet:
      id: 301
      author: dpsutton
      comment: Added 0.40.0 renaming collection_revision to collection_permission_graph_revision
      failOnError: false # mysql and h2 don't have this sequence
      preConditions:
        - onFail: MARK_RAN
        - dbms:
            type: postgresql
      changes:
        - sql:
            - sql: ALTER SEQUENCE collection_revision_id_seq RENAME TO collection_permission_graph_revision_id_seq

  - changeSet:
      id: 303
      author: tsmacdonald
      comment: Added 0.40.0
      changes:
        - createTable:
            tableName: moderation_review
            remarks: "Reviews (from moderators) for a given question/dashboard (BUCM)"
            columns:
              - column:
                  name: id
                  type: int
                  autoIncrement: true
                  constraints:
                    primaryKey: true
                    nullable: false
              - column:
                  name: updated_at
                  type: ${timestamp_type}
                  defaultValueComputed: current_timestamp
                  remarks: "most recent modification time"
                  constraints:
                    nullable: false
              - column:
                  name: created_at
                  type: ${timestamp_type}
                  defaultValueComputed: current_timestamp
                  remarks: "creation time"
                  constraints:
                    nullable: false
              - column:
                  name: status
                  type: varchar(255)
                  remarks: "verified, misleading, confusing, not_misleading, pending"
              - column:
                  name: text
                  type: text
                  remarks: "Explanation of the review"
                  # I don't think it needs to be non-nullable
              - column:
                  name: moderated_item_id
                  type: int
                  remarks: "either a document or question ID; the item that needs review"
                  constraints:
                    nullable: false
              - column:
                  name: moderated_item_type
                  type: varchar(255)
                  remarks: "whether it's a question or dashboard"
                  constraints:
                    nullable: false
              - column:
                  name: moderator_id
                  type: int
                  remarks: "ID of the user who did the review"
                  constraints:
                    nullable: false
              - column:
                  name: most_recent
                  type: boolean
                  remarks: "tag for most recent review"
                  constraints:
                    nullable: false

  - changeSet:
      id: 304
      author: camsaul
      comment: Added 0.40.0 (replaces a data migration dating back to 0.20.0)
      changes:
        - sql:
              sql: >-
                UPDATE metabase_field
                SET semantic_type = (CASE semantic_type
                                      WHEN 'avatar'    THEN 'type/AvatarURL'
                                      WHEN 'category'  THEN 'type/Category'
                                      WHEN 'city'      THEN 'type/City'
                                      WHEN 'country'   THEN 'type/Country'
                                      WHEN 'desc'      THEN 'type/Description'
                                      WHEN 'fk'        THEN 'type/FK'
                                      WHEN 'id'        THEN 'type/PK'
                                      WHEN 'image'     THEN 'type/ImageURL'
                                      WHEN 'json'      THEN 'type/SerializedJSON'
                                      WHEN 'latitude'  THEN 'type/Latitude'
                                      WHEN 'longitude' THEN 'type/Longitude'
                                      WHEN 'name'      THEN 'type/Name'
                                      WHEN 'number'    THEN 'type/Number'
                                      WHEN 'state'     THEN 'type/State'
                                      WHEN 'url'       THEN 'type/URL'
                                      WHEN 'zip_code'  THEN 'type/ZipCode'
                                     END)
                WHERE semantic_type IN ('avatar', 'category', 'city', 'country', 'desc', 'fk', 'id', 'image',
                                        'json', 'latitude', 'longitude', 'name', 'number', 'state', 'url',
                                        'zip_code');

  - changeSet:
      id: 305
      author: camsaul
      comment: Added 0.40.0 (replaces a data migration dating back to 0.20.0)
      changes:
        - sql:
            sql: >-
              UPDATE metabase_field
              SET base_type = (CASE base_type
                                WHEN 'ArrayField'      THEN 'type/Array'
                                WHEN 'BigIntegerField' THEN 'type/BigInteger'
                                WHEN 'BooleanField'    THEN 'type/Boolean'
                                WHEN 'CharField'       THEN 'type/Text'
                                WHEN 'DateField'       THEN 'type/Date'
                                WHEN 'DateTimeField'   THEN 'type/DateTime'
                                WHEN 'DecimalField'    THEN 'type/Decimal'
                                WHEN 'DictionaryField' THEN 'type/Dictionary'
                                WHEN 'FloatField'      THEN 'type/Float'
                                WHEN 'IntegerField'    THEN 'type/Integer'
                                WHEN 'TextField'       THEN 'type/Text'
                                WHEN 'TimeField'       THEN 'type/Time'
                                WHEN 'UUIDField'       THEN 'type/UUID'
                                WHEN 'UnknownField'    THEN 'type/*'
                               END)
              WHERE base_type IN ('ArrayField', 'BigIntegerField', 'BooleanField', 'CharField', 'DateField',
                                  'DateTimeField', 'DecimalField', 'DictionaryField', 'FloatField', 'IntegerField',
                                  'TextField', 'TimeField', 'UUIDField', 'UnknownField');
  - changeSet:
      id: 308
      author: howonlee
      comment: Added 0.40.0 Track cache hits in query_execution table
      changes:
        - addColumn:
            tableName: query_execution
            columns:
              - column:
                  name: cache_hit
                  type: boolean
                  remarks: "Cache hit on query execution"
                  constraints:
                    nullable: true


  - changeSet:
      id: 309
      author: dpsutton
      comment: 'Added 0.40.0 - Add type to collections'
      changes:
        - addColumn:
            tableName: collection
            columns:
              - column:
                  name: authority_level
                  type: varchar(255)
                  remarks: 'Nullable column to incidate collection''s authority level. Initially values are "official" and nil.'
                  constraints:
                    nullable: true


  - changeSet:
      id: 311
      author: howonlee
      comment: Added 0.40.0 Migrate friendly field names, not noop
      validCheckSum: ANY # Quoting changes for H2.
      changes:
        - sql:
            dbms: mariadb,mysql
            sql: |
                UPDATE setting SET value='simple' WHERE `key`='humanization-strategy'
                AND value='advanced'
        - sql:
            dbms: postgresql
            sql: |
                UPDATE setting SET value='simple' WHERE key='humanization-strategy'
                AND value='advanced'
        - sql:
            dbms: h2
            sql: |
                UPDATE setting SET "VALUE"='simple' WHERE "KEY"='humanization-strategy'
                AND "VALUE"='advanced'

  - changeSet:
      id: 312
      author: noahmoss
      comment: Added 0.41.0 Backfill collection_id for dashboard subscriptions
      changes:
        - sql:
            dbms: mariadb,mysql
            sql: >-
              UPDATE pulse p
              INNER JOIN report_dashboard d
              ON p.dashboard_id = d.id
              SET p.collection_id = d.collection_id;
        - sql:
            dbms: postgresql
            sql: >-
              UPDATE pulse p
              SET collection_id = d.collection_id
              FROM report_dashboard d
              WHERE p.dashboard_id = d.id
              AND p.dashboard_id IS NOT NULL;
        - sql:
            dbms: h2
            sql: >-
              UPDATE pulse p
              SET collection_id = (
                SELECT d.collection_id
                FROM report_dashboard d
                WHERE d.id = p.dashboard_id
              )
              WHERE dashboard_id IS NOT NULL;

  - changeSet:
      id: 313
      author: jeff303
      comment: Added 0.42.0 - Secret domain object.
      validCheckSum: ANY
      changes:
        - createTable:
            tableName: secret
            remarks: Storage for managed secrets (passwords, binary data, etc.)
            columns:
              - column:
                  autoIncrement: true
                  constraints:
                    nullable: false
                    primaryKey: true
                  name: id
                  remarks: Part of composite primary key for secret; this is the uniquely generted ID column
                  type: int
              - column:
                  constraints:
                    nullable: false
                    primaryKey: true
                  name: version
                  defaultValue: 1
                  remarks: Part of composite primary key for secret; this is the version column
                  type: int
              - column:
                  constraints:
                    deferrable: false
                    foreignKeyName: fk_secret_ref_user_id
                    initiallyDeferred: false
                    nullable: true
                    referencedTableName: core_user
                    referencedColumnNames: id
                  name: creator_id
                  remarks: User ID who created this secret instance
                  type: int
              - column:
                  constraints:
                    nullable: false
                  name: created_at
                  remarks: Timestamp for when this secret instance was created
                  type: ${timestamp_type}
              - column:
                  constraints:
                    nullable: true
                  name: updated_at
                  remarks: >-
                    Timestamp for when this secret record was updated. Only relevant when non-value field changes
                    since a value change will result in a new version being inserted.
                  type: ${timestamp_type}
              - column:
                  constraints:
                    nullable: false
                  name: name
                  remarks: The name of this secret record.
                  type: varchar(254)
              - column:
                  constraints:
                    # TODO: do we want to constrain this field or leave open for extension? or separate table with FK?
                    nullable: false
                  name: kind
                  remarks: >-
                    The kind of secret this record represents; the value is interpreted as a Clojure keyword with a
                    hierarchy. Ex: 'bytes' means generic binary data, 'jks-keystore' extends 'bytes' but has a specific
                    meaning.
                  type: varchar(254)
              - column:
                  constraints:
                    # TODO: similar question to above?
                    nullable: true
                  name: source
                  remarks: >-
                    The source of secret record, which controls how Metabase interprets the value (ex: 'file-path'
                    means the 'simple_value' is not the real value, but a pointer to a file that contains the value).
                  type: varchar(254)
              - column:
                  constraints:
                    nullable: false
                  name: value
                  remarks: The base64 encoded binary value of this secret record. If encryption is enabled, this will
                    be the output of the encryption procedure on the plaintext. If not, it will be the base64 encoded
                    plaintext.
                  type: ${blob.type}

  - changeSet:
      id: 314
      author: howonlee
      comment: Added 0.41.0 Fine grained caching controls
      changes:
        - addColumn:
            tableName: metabase_database
            columns:
              - column:
                  name: cache_ttl
                  type: integer
                  remarks: "Granular cache TTL for specific database."
                  constraints:
                    nullable: true

  - changeSet:
      id: 315
      author: howonlee
      comment: Added 0.41.0 Fine grained caching controls, pt 2
      changes:
        - addColumn:
            tableName: report_dashboard
            columns:
              - column:
                  name: cache_ttl
                  type: integer
                  remarks: "Granular cache TTL for specific dashboard."
                  constraints:
                    nullable: true

  - changeSet:
      id: 316
      author: howonlee
      comment: Added 0.41.0 Fine grained caching controls, pt 3
      changes:
        - addColumn:
            tableName: view_log
            columns:
              - column:
                  name: metadata
                  type: text
                  remarks: "Serialized JSON corresponding to metadata for view."
                  constraints:
                    nullable: true

  - changeSet:
      id: 381
      author: camsaul
      comment: Added 0.41.2 Add index to QueryExecution card_id to fix performance issues (#18759)
      changes:
        - createIndex:
            tableName: query_execution
            indexName: idx_query_execution_card_id
            columns:
              - column:
                  name: card_id

  - changeSet:
      id: 382
      author: camsaul
      comment: Added 0.41.2 Add index to ModerationReview moderated_item_type + moderated_item_id to fix performance issues (#18759)
      changes:
        - createIndex:
            tableName: moderation_review
            indexName: idx_moderation_review_item_type_item_id
            columns:
              - column:
                  name: moderated_item_type
              - column:
                  name: moderated_item_id

  - changeSet:
      id: 383
      author: camsaul
      comment: Added 0.41.3 -- Add index to QueryExecution card_id + started_at to fix performance issue #19053
      changes:
        - createIndex:
            tableName: query_execution
            indexName: idx_query_execution_card_id_started_at
            columns:
              - column:
                  name: card_id
              - column:
                  name: started_at

  - changeSet:
      id: v42.00-000
      author: camsaul
      comment: Added 0.42.0 Remove unused column (#5240)
      # this migration was previously numbered 317 and merged into master before we adopted the 0.42.0+ migration ID
      # numbering scheme. See #18821 for more info.
      preConditions:
        - onFail: MARK_RAN
        - or:
            # For some insane reason databasechangelog is upper-case in MySQL and MariaDB.
            - and:
                - dbms:
                    type: postgresql,h2
                - sqlCheck:
                    expectedResult: 0
                    sql: SELECT count(*) FROM databasechangelog WHERE id = '317';
            - and:
                - dbms:
                    type: mysql,mariadb
                - sqlCheck:
                    expectedResult: 0
                    sql: SELECT count(*) FROM `DATABASECHANGELOG` WHERE id = '317';

      changes:
        - dropColumn:
            tableName: metabase_table
            columnName: entity_name


  - changeSet:
      id: v42.00-001
      author: camsaul
      comment: Added 0.42.0 Attempt to add Card.database_id (by parsing query) to rows that are missing it (#5999)
      # If this migration fails for any reason continue with the next migration; do not fail the entire process if this one fails
      failOnError: false
      # Don't run for H2 -- the version of H2 we're using doesn't support JSON stuff.
      preConditions:
        - onFail: MARK_RAN
        - dbms:
            type: postgresql,mysql,mariadb
      # The basic idea below is to parse the `database_id` from the JSON string query dictionary and use it to set the
      # database_id column as needed. We do an INNER JOIN against the Database table to make sure that Database
      # actually exists (so we don't attempt to set an invalid database_id)
      changes:
        - sql:
            dbms: postgresql
            sql: >-
              WITH c2 AS (
                SELECT *, (dataset_query::json->>'database')::integer AS query_database_id
                FROM report_card
              )
              UPDATE report_card c
              SET database_id = c2.query_database_id
              FROM c2
              INNER JOIN metabase_database db
                ON db.id = c2.query_database_id
              WHERE c.database_id IS NULL
                AND c.id = c2.id
                AND c2.query_database_id IS NOT NULL;
        # MySQL and MariaDB are exactly the same other than different function names: json_value (for MariaDB) vs
        # json_extract (for MySQL)
        - sql:
            dbms: mariadb
            sql: >-
              UPDATE report_card c
              JOIN (
                SELECT *, cast(json_value(dataset_query, '$.database') AS signed) AS query_database_id
                FROM report_card
                ) c2
                ON c.id = c2.id
              INNER JOIN metabase_database db ON c2.query_database_id = db.id
              SET c.database_id = c2.query_database_id
              WHERE c.database_id IS NULL
                AND c2.query_database_id IS NOT NULL;
        - sql:
            dbms: mysql
            sql: >-
              UPDATE report_card c
              JOIN (
                SELECT *, cast(json_extract(dataset_query, '$.database') AS signed) AS query_database_id
                FROM report_card
                ) c2
                ON c.id = c2.id
              INNER JOIN metabase_database db ON c2.query_database_id = db.id
              SET c.database_id = c2.query_database_id
              WHERE c.database_id IS NULL
                AND c2.query_database_id IS NOT NULL;

  - changeSet:
      id: v42.00-002
      author: camsaul
      comment: Added 0.42.0 Added constraint we should have had all along (#5999)
      preConditions:
        - onFail: MARK_RAN
        # If we're dumping the migration as a SQL file or trying to force-migrate we can't check the preconditions
        # so just go ahead and skip the entire thing. This is a non-critical migration
        - onUpdateSQL: IGNORE
        - sqlCheck:
            expectedResult: 0
            sql: SELECT count(*) FROM report_card WHERE database_id IS NULL
      changes:
        - addNotNullConstraint:
            columnDataType: int
            tableName: report_card
            columnName: database_id

  - changeSet:
      id: v42.00-003
      author: dpsutton
      comment: Added 0.42.0 Initial support for datasets based on questions
      # this migration was previously numbered 320 and merged into master before we adopted the 0.42.0+ migration ID
      # numbering scheme. See #18821 for more info.
      preConditions:
        - onFail: MARK_RAN
        - or:
            - and:
                - dbms:
                    type: postgresql,h2
                - sqlCheck:
                    expectedResult: 0
                    sql: SELECT count(*) FROM databasechangelog WHERE id = '320';
            - and:
                - dbms:
                    type: mysql,mariadb
                - sqlCheck:
                    expectedResult: 0
                    sql: SELECT count(*) FROM `DATABASECHANGELOG` WHERE id = '320';
      changes:
        - addColumn:
            tableName: report_card
            columns:
              - column:
                  name: dataset
                  type: boolean
                  remarks: "Indicate whether question is a dataset"
                  constraints:
                    nullable: false
                  defaultValue: false

  - changeSet:    # this one is run unconditionally so unify the type to ${text.type} across ALL dbs
      id: v42.00-004 # this differentiation was first done under changeSet 13 above
      author: jeff303
      comment: >-
        Added 0.42.0 - modify type of activity.details from text to ${text.type}
      changes:
        - modifyDataType:
            tableName: activity
            columnName: details
            newDataType: ${text.type}

  - changeSet:
      id: v42.00-005
      author: jeff303
      comment: >-
        Added 0.42.0 - modify type of collection.description from text to ${text.type}
        on mysql,mariadb
      changes:
        - modifyDataType:
            tableName: collection
            columnName: description
            newDataType: ${text.type}
      preConditions:
        - onFail: MARK_RAN
        - dbms:
            type: mysql,mariadb

  - changeSet:
      id: v42.00-006
      author: jeff303
      comment: >-
        Added 0.42.0 - modify type of collection.name from text to ${text.type}
        on mysql,mariadb
      changes:
        - modifyDataType:
            tableName: collection
            columnName: name
            newDataType: ${text.type}
      preConditions:
        - onFail: MARK_RAN
        - dbms:
            type: mysql,mariadb

  - changeSet:
      id: v42.00-007
      author: jeff303
      comment: >-
        Added 0.42.0 - modify type of computation_job.context from text to ${text.type}
        on mysql,mariadb
      changes:
        - modifyDataType:
            tableName: computation_job
            columnName: context
            newDataType: ${text.type}
      preConditions:
        - onFail: MARK_RAN
        - dbms:
            type: mysql,mariadb

  - changeSet:
      id: v42.00-008
      author: jeff303
      comment: >-
        Added 0.42.0 - modify type of computation_job_result.payload from text
        to ${text.type} on mysql,mariadb
      changes:
        - modifyDataType:
            tableName: computation_job_result
            columnName: payload
            newDataType: ${text.type}
      preConditions:
        - onFail: MARK_RAN
        - dbms:
            type: mysql,mariadb

  - changeSet:
      id: v42.00-009
      author: jeff303
      comment: >-
        Added 0.42.0 - modify type of core_session.anti_csrf_token from text
        to ${text.type} on mysql,mariadb
      changes:
        - modifyDataType:
            tableName: core_session
            columnName: anti_csrf_token
            newDataType: ${text.type}
      preConditions:
        - onFail: MARK_RAN
        - dbms:
            type: mysql,mariadb

  - changeSet:
      id: v42.00-010
      author: jeff303
      comment: >-
        Added 0.42.0 - modify type of core_user.login_attributes from text to
        ${text.type} on mysql,mariadb
      changes:
        - modifyDataType:
            tableName: core_user
            columnName: login_attributes
            newDataType: ${text.type}
      preConditions:
        - onFail: MARK_RAN
        - dbms:
            type: mysql,mariadb

  - changeSet:
      id: v42.00-011
      author: jeff303
      comment: >-
        Added 0.42.0 - modify type of group_table_access_policy.attribute_remappings
        from text to ${text.type} on mysql,mariadb
      changes:
        - modifyDataType:
            tableName: group_table_access_policy
            columnName: attribute_remappings
            newDataType: ${text.type}
      preConditions:
        - onFail: MARK_RAN
        - dbms:
            type: mysql,mariadb

  - changeSet:
      id: v42.00-012
      author: jeff303
      comment: >-
        Added 0.42.0 - modify type of login_history.device_description from text
        to ${text.type} on mysql,mariadb
      changes:
        - modifyDataType:
            tableName: login_history
            columnName: device_description
            newDataType: ${text.type}
      preConditions:
        - onFail: MARK_RAN
        - dbms:
            type: mysql,mariadb

  - changeSet:
      id: v42.00-013
      author: jeff303
      comment: >-
        Added 0.42.0 - modify type of login_history.ip_address from text to ${text.type}
        on mysql,mariadb
      changes:
        - modifyDataType:
            tableName: login_history
            columnName: ip_address
            newDataType: ${text.type}
      preConditions:
        - onFail: MARK_RAN
        - dbms:
            type: mysql,mariadb

  - changeSet:
      id: v42.00-014
      author: jeff303
      comment: >-
        Added 0.42.0 - modify type of metabase_database.caveats from text to
        ${text.type} on mysql,mariadb
      changes:
        - modifyDataType:
            tableName: metabase_database
            columnName: caveats
            newDataType: ${text.type}
      preConditions:
        - onFail: MARK_RAN
        - dbms:
            type: mysql,mariadb

  - changeSet:
      id: v42.00-015
      author: jeff303
      comment: >-
        Added 0.42.0 - modify type of metabase_database.description from text
        to ${text.type} on mysql,mariadb
      changes:
        - modifyDataType:
            tableName: metabase_database
            columnName: description
            newDataType: ${text.type}
      preConditions:
        - onFail: MARK_RAN
        - dbms:
            type: mysql,mariadb

  - changeSet:
      id: v42.00-016
      author: jeff303
      comment: >-
        Added 0.42.0 - modify type of metabase_database.details from text to
        ${text.type} on mysql,mariadb
      changes:
        - modifyDataType:
            tableName: metabase_database
            columnName: details
            newDataType: ${text.type}
      preConditions:
        - onFail: MARK_RAN
        - dbms:
            type: mysql,mariadb

  - changeSet:
      id: v42.00-017
      author: jeff303
      comment: >-
        Added 0.42.0 - modify type of metabase_database.options from text to
        ${text.type} on mysql,mariadb
      changes:
        - modifyDataType:
            tableName: metabase_database
            columnName: options
            newDataType: ${text.type}
      preConditions:
        - onFail: MARK_RAN
        - dbms:
            type: mysql,mariadb

  - changeSet:
      id: v42.00-018
      author: jeff303
      comment: >-
        Added 0.42.0 - modify type of metabase_database.points_of_interest from
        text to ${text.type} on mysql,mariadb
      changes:
        - modifyDataType:
            tableName: metabase_database
            columnName: points_of_interest
            newDataType: ${text.type}
      preConditions:
        - onFail: MARK_RAN
        - dbms:
            type: mysql,mariadb

  - changeSet:
      id: v42.00-019
      author: jeff303
      comment: >-
        Added 0.42.0 - modify type of metabase_field.caveats from text to ${text.type}
        on mysql,mariadb
      changes:
        - modifyDataType:
            tableName: metabase_field
            columnName: caveats
            newDataType: ${text.type}
      preConditions:
        - onFail: MARK_RAN
        - dbms:
            type: mysql,mariadb

  - changeSet:
      id: v42.00-020
      author: jeff303
      comment: >-
        Added 0.42.0 - modify type of metabase_field.database_type from text
        to ${text.type} on mysql,mariadb
      changes:
        - modifyDataType:
            tableName: metabase_field
            columnName: database_type
            newDataType: ${text.type}
      preConditions:
        - onFail: MARK_RAN
        - dbms:
            type: mysql,mariadb

  - changeSet:
      id: v42.00-021
      author: jeff303
      comment: >-
        Added 0.42.0 - modify type of metabase_field.description from text to
        ${text.type} on mysql,mariadb
      changes:
        - modifyDataType:
            tableName: metabase_field
            columnName: description
            newDataType: ${text.type}
      preConditions:
        - onFail: MARK_RAN
        - dbms:
            type: mysql,mariadb

  - changeSet:
      id: v42.00-022
      author: jeff303
      comment: >-
        Added 0.42.0 - modify type of metabase_field.fingerprint from text to
        ${text.type} on mysql,mariadb
      changes:
        - modifyDataType:
            tableName: metabase_field
            columnName: fingerprint
            newDataType: ${text.type}
      preConditions:
        - onFail: MARK_RAN
        - dbms:
            type: mysql,mariadb

  - changeSet:
      id: v42.00-023
      author: jeff303
      comment: >-
        Added 0.42.0 - modify type of metabase_field.has_field_values from text
        to ${text.type} on mysql,mariadb
      changes:
        - modifyDataType:
            tableName: metabase_field
            columnName: has_field_values
            newDataType: ${text.type}
      preConditions:
        - onFail: MARK_RAN
        - dbms:
            type: mysql,mariadb

  - changeSet:
      id: v42.00-024
      author: jeff303
      comment: >-
        Added 0.42.0 - modify type of metabase_field.points_of_interest from
        text to ${text.type} on mysql,mariadb
      changes:
        - modifyDataType:
            tableName: metabase_field
            columnName: points_of_interest
            newDataType: ${text.type}
      preConditions:
        - onFail: MARK_RAN
        - dbms:
            type: mysql,mariadb

  - changeSet:
      id: v42.00-025
      author: jeff303
      comment: >-
        Added 0.42.0 - modify type of metabase_field.settings from text to ${text.type}
        on mysql,mariadb
      changes:
        - modifyDataType:
            tableName: metabase_field
            columnName: settings
            newDataType: ${text.type}
      preConditions:
        - onFail: MARK_RAN
        - dbms:
            type: mysql,mariadb

  - changeSet:
      id: v42.00-026
      author: jeff303
      comment: >-
        Added 0.42.0 - modify type of metabase_fieldvalues.human_readable_values
        from text to ${text.type} on mysql,mariadb
      changes:
        - modifyDataType:
            tableName: metabase_fieldvalues
            columnName: human_readable_values
            newDataType: ${text.type}
      preConditions:
        - onFail: MARK_RAN
        - dbms:
            type: mysql,mariadb

  - changeSet:
      id: v42.00-027
      author: jeff303
      comment: >-
        Added 0.42.0 - modify type of metabase_fieldvalues.values from text to
        ${text.type} on mysql,mariadb
      changes:
        - modifyDataType:
            tableName: metabase_fieldvalues
            columnName: values
            newDataType: ${text.type}
      preConditions:
        - onFail: MARK_RAN
        - dbms:
            type: mysql,mariadb

  - changeSet:
      id: v42.00-028
      author: jeff303
      comment: >-
        Added 0.42.0 - modify type of metabase_table.caveats from text to ${text.type}
        on mysql,mariadb
      changes:
        - modifyDataType:
            tableName: metabase_table
            columnName: caveats
            newDataType: ${text.type}
      preConditions:
        - onFail: MARK_RAN
        - dbms:
            type: mysql,mariadb

  - changeSet:
      id: v42.00-029
      author: jeff303
      comment: >-
        Added 0.42.0 - modify type of metabase_table.description from text to
        ${text.type} on mysql,mariadb
      changes:
        - modifyDataType:
            tableName: metabase_table
            columnName: description
            newDataType: ${text.type}
      preConditions:
        - onFail: MARK_RAN
        - dbms:
            type: mysql,mariadb

  - changeSet:
      id: v42.00-030
      author: jeff303
      comment: >-
        Added 0.42.0 - modify type of metabase_table.points_of_interest from
        text to ${text.type} on mysql,mariadb
      changes:
        - modifyDataType:
            tableName: metabase_table
            columnName: points_of_interest
            newDataType: ${text.type}
      preConditions:
        - onFail: MARK_RAN
        - dbms:
            type: mysql,mariadb

  - changeSet:
      id: v42.00-031
      author: jeff303
      comment: >-
        Added 0.42.0 - modify type of metric.caveats from text to ${text.type}
        on mysql,mariadb
      changes:
        - modifyDataType:
            tableName: metric
            columnName: caveats
            newDataType: ${text.type}
      preConditions:
        - onFail: MARK_RAN
        - dbms:
            type: mysql,mariadb

  - changeSet:
      id: v42.00-032
      author: jeff303
      comment: >-
        Added 0.42.0 - modify type of metric.definition from text to ${text.type}
        on mysql,mariadb
      changes:
        - modifyDataType:
            tableName: metric
            columnName: definition
            newDataType: ${text.type}
      preConditions:
        - onFail: MARK_RAN
        - dbms:
            type: mysql,mariadb

  - changeSet:
      id: v42.00-033
      author: jeff303
      comment: >-
        Added 0.42.0 - modify type of metric.description from text to ${text.type}
        on mysql,mariadb
      changes:
        - modifyDataType:
            tableName: metric
            columnName: description
            newDataType: ${text.type}
      preConditions:
        - onFail: MARK_RAN
        - dbms:
            type: mysql,mariadb

  - changeSet:
      id: v42.00-034
      author: jeff303
      comment: >-
        Added 0.42.0 - modify type of metric.how_is_this_calculated from text
        to ${text.type} on mysql,mariadb
      changes:
        - modifyDataType:
            tableName: metric
            columnName: how_is_this_calculated
            newDataType: ${text.type}
      preConditions:
        - onFail: MARK_RAN
        - dbms:
            type: mysql,mariadb

  - changeSet:
      id: v42.00-035
      author: jeff303
      comment: >-
        Added 0.42.0 - modify type of metric.points_of_interest from text to
        ${text.type} on mysql,mariadb
      changes:
        - modifyDataType:
            tableName: metric
            columnName: points_of_interest
            newDataType: ${text.type}
      preConditions:
        - onFail: MARK_RAN
        - dbms:
            type: mysql,mariadb

  - changeSet:
      id: v42.00-036
      author: jeff303
      comment: >-
        Added 0.42.0 - modify type of moderation_review.text from text to ${text.type}
        on mysql,mariadb
      changes:
        - modifyDataType:
            tableName: moderation_review
            columnName: text
            newDataType: ${text.type}
      preConditions:
        - onFail: MARK_RAN
        - dbms:
            type: mysql,mariadb

  - changeSet:
      id: v42.00-037
      author: jeff303
      comment: >-
        Added 0.42.0 - modify type of native_query_snippet.content from text
        to ${text.type} on mysql,mariadb
      changes:
        - modifyDataType:
            tableName: native_query_snippet
            columnName: content
            newDataType: ${text.type}
      preConditions:
        - onFail: MARK_RAN
        - dbms:
            type: mysql,mariadb

  - changeSet:
      id: v42.00-038
      author: jeff303
      comment: >-
        Added 0.42.0 - modify type of native_query_snippet.description from text
        to ${text.type} on mysql,mariadb
      changes:
        - modifyDataType:
            tableName: native_query_snippet
            columnName: description
            newDataType: ${text.type}
      preConditions:
        - onFail: MARK_RAN
        - dbms:
            type: mysql,mariadb

  - changeSet:
      id: v42.00-039
      author: jeff303
      comment: >-
        Added 0.42.0 - modify type of pulse.parameters from text to ${text.type}
        on mysql,mariadb
      changes:
        - modifyDataType:
            tableName: pulse
            columnName: parameters
            newDataType: ${text.type}
      preConditions:
        - onFail: MARK_RAN
        - dbms:
            type: mysql,mariadb

  - changeSet:
      id: v42.00-040
      author: jeff303
      comment: >-
        Added 0.42.0 - modify type of pulse_channel.details from text to ${text.type}
        on mysql,mariadb
      changes:
        - modifyDataType:
            tableName: pulse_channel
            columnName: details
            newDataType: ${text.type}
      preConditions:
        - onFail: MARK_RAN
        - dbms:
            type: mysql,mariadb

  - changeSet:
      id: v42.00-041
      author: jeff303
      comment: >-
        Added 0.42.0 - modify type of query.query from text to ${text.type} on
        mysql,mariadb
      changes:
        - modifyDataType:
            tableName: query
            columnName: query
            newDataType: ${text.type}
      preConditions:
        - onFail: MARK_RAN
        - dbms:
            type: mysql,mariadb

  - changeSet:
      id: v42.00-042
      author: jeff303
      comment: >-
        Added 0.42.0 - modify type of query_execution.error from text to ${text.type}
        on mysql,mariadb
      changes:
        - modifyDataType:
            tableName: query_execution
            columnName: error
            newDataType: ${text.type}
      preConditions:
        - onFail: MARK_RAN
        - dbms:
            type: mysql,mariadb

  - changeSet:
      id: v42.00-043
      author: jeff303
      comment: >-
        Added 0.42.0 - modify type of report_card.dataset_query from text to
        ${text.type} on mysql,mariadb
      changes:
        - modifyDataType:
            tableName: report_card
            columnName: dataset_query
            newDataType: ${text.type}
      preConditions:
        - onFail: MARK_RAN
        - dbms:
            type: mysql,mariadb

  - changeSet:
      id: v42.00-044
      author: jeff303
      comment: >-
        Added 0.42.0 - modify type of report_card.description from text to ${text.type}
        on mysql,mariadb
      changes:
        - modifyDataType:
            tableName: report_card
            columnName: description
            newDataType: ${text.type}
      preConditions:
        - onFail: MARK_RAN
        - dbms:
            type: mysql,mariadb

  - changeSet:
      id: v42.00-045
      author: jeff303
      comment: >-
        Added 0.42.0 - modify type of report_card.embedding_params from text
        to ${text.type} on mysql,mariadb
      changes:
        - modifyDataType:
            tableName: report_card
            columnName: embedding_params
            newDataType: ${text.type}
      preConditions:
        - onFail: MARK_RAN
        - dbms:
            type: mysql,mariadb

  - changeSet:
      id: v42.00-046
      author: jeff303
      comment: >-
        Added 0.42.0 - modify type of report_card.result_metadata from text to
        ${text.type} on mysql,mariadb
      changes:
        - modifyDataType:
            tableName: report_card
            columnName: result_metadata
            newDataType: ${text.type}
      preConditions:
        - onFail: MARK_RAN
        - dbms:
            type: mysql,mariadb

  - changeSet:
      id: v42.00-047
      author: jeff303
      comment: >-
        Added 0.42.0 - modify type of report_card.visualization_settings from
        text to ${text.type} on mysql,mariadb
      changes:
        - modifyDataType:
            tableName: report_card
            columnName: visualization_settings
            newDataType: ${text.type}
      preConditions:
        - onFail: MARK_RAN
        - dbms:
            type: mysql,mariadb

  - changeSet:
      id: v42.00-048
      author: jeff303
      comment: >-
        Added 0.42.0 - modify type of report_dashboard.caveats from text to ${text.type}
        on mysql,mariadb
      changes:
        - modifyDataType:
            tableName: report_dashboard
            columnName: caveats
            newDataType: ${text.type}
      preConditions:
        - onFail: MARK_RAN
        - dbms:
            type: mysql,mariadb

  - changeSet:
      id: v42.00-049
      author: jeff303
      comment: >-
        Added 0.42.0 - modify type of report_dashboard.description from text
        to ${text.type} on mysql,mariadb
      changes:
        - modifyDataType:
            tableName: report_dashboard
            columnName: description
            newDataType: ${text.type}
      preConditions:
        - onFail: MARK_RAN
        - dbms:
            type: mysql,mariadb

  - changeSet:
      id: v42.00-050
      author: jeff303
      comment: >-
        Added 0.42.0 - modify type of report_dashboard.embedding_params from
        text to ${text.type} on mysql,mariadb
      changes:
        - modifyDataType:
            tableName: report_dashboard
            columnName: embedding_params
            newDataType: ${text.type}
      preConditions:
        - onFail: MARK_RAN
        - dbms:
            type: mysql,mariadb

  - changeSet:
      id: v42.00-051
      author: jeff303
      comment: >-
        Added 0.42.0 - modify type of report_dashboard.parameters from text to
        ${text.type} on mysql,mariadb
      changes:
        - modifyDataType:
            tableName: report_dashboard
            columnName: parameters
            newDataType: ${text.type}
      preConditions:
        - onFail: MARK_RAN
        - dbms:
            type: mysql,mariadb

  - changeSet:
      id: v42.00-052
      author: jeff303
      comment: >-
        Added 0.42.0 - modify type of report_dashboard.points_of_interest from
        text to ${text.type} on mysql,mariadb
      changes:
        - modifyDataType:
            tableName: report_dashboard
            columnName: points_of_interest
            newDataType: ${text.type}
      preConditions:
        - onFail: MARK_RAN
        - dbms:
            type: mysql,mariadb

  - changeSet:
      id: v42.00-053
      author: jeff303
      comment: >-
        Added 0.42.0 - modify type of report_dashboardcard.parameter_mappings
        from text to ${text.type} on mysql,mariadb
      changes:
        - modifyDataType:
            tableName: report_dashboardcard
            columnName: parameter_mappings
            newDataType: ${text.type}
      preConditions:
        - onFail: MARK_RAN
        - dbms:
            type: mysql,mariadb

  - changeSet:
      id: v42.00-054
      author: jeff303
      comment: >-
        Added 0.42.0 - modify type of report_dashboardcard.visualization_settings
        from text to ${text.type} on mysql,mariadb
      changes:
        - modifyDataType:
            tableName: report_dashboardcard
            columnName: visualization_settings
            newDataType: ${text.type}
      preConditions:
        - onFail: MARK_RAN
        - dbms:
            type: mysql,mariadb

  - changeSet:
      id: v42.00-055
      author: jeff303
      comment: >-
        Added 0.42.0 - modify type of revision.message from text to ${text.type}
        on mysql,mariadb
      changes:
        - modifyDataType:
            tableName: revision
            columnName: message
            newDataType: ${text.type}
      preConditions:
        - onFail: MARK_RAN
        - dbms:
            type: mysql,mariadb

  - changeSet:    # this one is run unconditionally so unify the type to ${text.type} across ALL dbs
      id: v42.00-056 # this differentiation was first done under changeSet 10 above
      author: jeff303
      comment: >-
        Added 0.42.0 - modify type of revision.object from text to ${text.type}
      changes:
        - modifyDataType:
            tableName: revision
            columnName: object
            newDataType: ${text.type}

  - changeSet:
      id: v42.00-057
      author: jeff303
      comment: >-
        Added 0.42.0 - modify type of segment.caveats from text to ${text.type}
        on mysql,mariadb
      changes:
        - modifyDataType:
            tableName: segment
            columnName: caveats
            newDataType: ${text.type}
      preConditions:
        - onFail: MARK_RAN
        - dbms:
            type: mysql,mariadb

  - changeSet:
      id: v42.00-058
      author: jeff303
      comment: >-
        Added 0.42.0 - modify type of segment.definition from text to ${text.type}
        on mysql,mariadb
      changes:
        - modifyDataType:
            tableName: segment
            columnName: definition
            newDataType: ${text.type}
      preConditions:
        - onFail: MARK_RAN
        - dbms:
            type: mysql,mariadb

  - changeSet:
      id: v42.00-059
      author: jeff303
      comment: >-
        Added 0.42.0 - modify type of segment.description from text to ${text.type}
        on mysql,mariadb
      changes:
        - modifyDataType:
            tableName: segment
            columnName: description
            newDataType: ${text.type}
      preConditions:
        - onFail: MARK_RAN
        - dbms:
            type: mysql,mariadb

  - changeSet:
      id: v42.00-060
      author: jeff303
      comment: >-
        Added 0.42.0 - modify type of segment.points_of_interest from text to
        ${text.type} on mysql,mariadb
      changes:
        - modifyDataType:
            tableName: segment
            columnName: points_of_interest
            newDataType: ${text.type}
      preConditions:
        - onFail: MARK_RAN
        - dbms:
            type: mysql,mariadb

  - changeSet:
      id: v42.00-061
      author: jeff303
      comment: >-
        Added 0.42.0 - modify type of setting.value from text to ${text.type}
        on mysql,mariadb
      changes:
        - modifyDataType:
            tableName: setting
            columnName: value
            newDataType: ${text.type}
      preConditions:
        - onFail: MARK_RAN
        - dbms:
            type: mysql,mariadb

  - changeSet:
      id: v42.00-062
      author: jeff303
      comment: >-
        Added 0.42.0 - modify type of task_history.task_details from text to
        ${text.type} on mysql,mariadb
      changes:
        - modifyDataType:
            tableName: task_history
            columnName: task_details
            newDataType: ${text.type}
      preConditions:
        - onFail: MARK_RAN
        - dbms:
            type: mysql,mariadb

  - changeSet:
      id: v42.00-063
      author: jeff303
      comment: >-
        Added 0.42.0 - modify type of view_log.metadata from text to ${text.type}
        on mysql,mariadb
      changes:
        - modifyDataType:
            tableName: view_log
            columnName: metadata
            newDataType: ${text.type}
      preConditions:
        - onFail: MARK_RAN
        - dbms:
            type: mysql,mariadb

  - changeSet:
      id: v42.00-064
      author: jeff303
      comment: "Added 0.42.0 - fix type of query_cache.results on upgrade (in case changeSet 97 was run before #16095)"
      preConditions:
        - onFail: MARK_RAN
        - dbms:
            type: mysql,mariadb
      changes:
        - modifyDataType:
            tableName: query_cache
            columnName: results
            newDataType: longblob

  - changeSet:
      id: v42.00-065
      author: dpsutton
      comment: >-
        Added 0.42.0 - Another modal dismissed state on user. Retaining the same suffix and boolean style to ease an
        eventual migration.
      changes:
        - addColumn:
            tableName: core_user
            columns:
              - column:
                  name: is_datasetnewb
                  type: boolean
                  remarks: "Boolean flag to indicate if the dataset info modal has been dismissed."
                  defaultValueBoolean: true
                  constraints:
                    nullable: false

  - changeSet:
      id: v42.00-066
      author: noahmoss
      comment: >-
        Added 0.42.0 - new columns for initial DB sync progress UX. Indicates whether a database has succesfully synced
        at least one time.
      changes:
        - addColumn:
            tableName: metabase_database
            columns:
              - column:
                  name: initial_sync_status
                  type: varchar(32)
                  remarks: "String indicating whether a database has completed its initial sync and is ready to use"
                  defaultValue: "complete"
                  constraints:
                    nullable: false

  - changeSet:
      id: v42.00-067
      author: noahmoss
      comment: >-
        Added 0.42.0 - new columns for initial DB sync progress UX. Indicates whether a table has succesfully synced
        at least one time.
      changes:
        - addColumn:
            tableName: metabase_table
            columns:
              - column:
                  name: initial_sync_status
                  type: varchar(32)
                  remarks: "String indicating whether a table has completed its initial sync and is ready to use"
                  defaultValue: "complete"
                  constraints:
                    nullable: false

  - changeSet:
      id: v42.00-068
      author: noahmoss
      comment: >-
        Added 0.42.0 - new columns for initial DB sync progress UX. Records the ID of the admin who added a database.
        May be null for the sample dataset, or for databases added prior to 0.42.0.
      changes:
        - addColumn:
            tableName: metabase_database
            columns:
              - column:
                  name: creator_id
                  type: int
                  remarks: "ID of the admin who added the database"
                  constraints:
                    nullable: true

  - changeSet:
      id: v42.00-069
      author: noahmoss
      comment: >-
        Added 0.42.0 - adds FK constraint for creator_id column, containing the ID of the admin who added a database.
      changes:
        - addForeignKeyConstraint:
            baseTableName: metabase_database
            baseColumnNames: creator_id
            referencedTableName: core_user
            referencedColumnNames: id
            constraintName: fk_database_creator_id
            onDelete: SET NULL

  - changeSet:
      id: v42.00-070
      author: camsaul
      comment: >-
        Added 0.42.0 - add Database.settings column to implement Database-local Settings
      # This migration was originally misnumbered, so now that it has a correct number it may get triggered a second
      # time. That's fine
      preConditions:
        - onFail: MARK_RAN
        - not:
            - columnExists:
                tableName: metabase_database
                columnName: settings
      changes:
        - addColumn:
            tableName: metabase_database
            columns:
              - column:
                  name: settings
                  type: ${text.type}
                  remarks: "Serialized JSON containing Database-local Settings for this Database"

  - changeSet:
      id: v42.00-071
      author: noahmoss
      comment: >-
        Added 0.42.0 - migrates the Sample Dataset to the name "Sample Database"
      changes:
        - sql:
            sql: UPDATE metabase_database SET name='Sample Database' WHERE is_sample=true

  - changeSet:
      id: v43.00-001
      author: jeff303
      comment: >-
        Added 0.43.0 - migrates any Database using the old bigquery driver to bigquery-cloud-sdk instead
      changes:
        - sql:
            sql: UPDATE metabase_database SET engine = 'bigquery-cloud-sdk' WHERE engine = 'bigquery'


  #
  # The next few migrations replace metabase.db.data-migrations/add-users-to-default-permissions-groups from 0.20.0
  #

  # Create the magic Permissions Groups if they don't already exist.

  # [add-users-to-default-permissions-groups 1 of 4]
  - changeSet:
      id: v43.00-002
      author: camsaul
      comment: >-
        Added 0.43.0. Create magic 'All Users' Permissions Group if it does not already exist.
      preConditions:
        - onFail: MARK_RAN
        - sqlCheck:
            expectedResult: 0
            sql: >-
              SELECT count(*) FROM permissions_group WHERE name = 'All Users';
      changes:
        - sql:
            sql: >-
              INSERT INTO permissions_group (name)
              VALUES
              ('All Users')

  # [add-users-to-default-permissions-groups 2 of 4]
  - changeSet:
      id: v43.00-003
      author: camsaul
      comment: >-
        Added 0.43.0. Create magic 'Administrators' Permissions Group if it does not already exist.
      preConditions:
        - onFail: MARK_RAN
        - sqlCheck:
            expectedResult: 0
            sql: >-
              SELECT count(*) FROM permissions_group WHERE name = 'Administrators';
      changes:
        - sql:
            sql: >-
              INSERT INTO permissions_group (name)
              VALUES
              ('Administrators')

  # Add existing Users to the magic Permissions Groups if needed.

  # [add-users-to-default-permissions-groups 3 of 4]
  - changeSet:
      id: v43.00-004
      author: camsaul
      comment: >-
        Added 0.43.0. Add existing Users to 'All Users' magic Permissions Group if needed.
      changes:
        - sql:
            sql: >-
              INSERT INTO permissions_group_membership (user_id, group_id)
              SELECT
                u.id AS user_id,
                all_users_group.id AS group_id
                FROM core_user u
                LEFT JOIN (
                  SELECT *
                  FROM permissions_group
                  WHERE name = 'All Users'
                ) all_users_group
                  ON true
                LEFT JOIN permissions_group_membership pgm
                       ON u.id = pgm.user_id
                      AND all_users_group.id = pgm.group_id
                WHERE pgm.id IS NULL;

  # [add-users-to-default-permissions-groups 4 of 4]
  - changeSet:
      id: v43.00-005
      author: camsaul
      comment: >-
        Added 0.43.0. Add existing Users with 'is_superuser' flag to 'Administrators' magic Permissions Group if needed.
      changes:
        - sql:
            sql: >-
              INSERT INTO permissions_group_membership (user_id, group_id)
              SELECT
                u.id AS user_id,
                admin_group.id AS group_id
                FROM core_user u
                LEFT JOIN (
                  SELECT *
                  FROM permissions_group
                  WHERE name = 'Administrators'
                ) admin_group
                  ON true
                LEFT JOIN permissions_group_membership pgm
                       ON u.id = pgm.user_id
                      AND admin_group.id = pgm.group_id
                WHERE u.is_superuser = true
                  AND pgm.id IS NULL;

  #
  # This migration replaces metabase.db.data-migrations/add-admin-group-root-entry, added 0.20.0
  #
  # Create root permissions entry for admin magic Permissions Group. Admin Group has a single entry that lets it
  # access to everything
  - changeSet:
      id: v43.00-006
      author: camsaul
      comment: >-
        Added 0.43.0. Create root '/' permissions entry for the 'Administrators' magic Permissions Group if needed.
      changes:
        - sql:
            sql: >-
              INSERT INTO permissions (group_id, object)
              SELECT
                admin_group.id AS group_id,
                '/' AS object
              FROM (
                SELECT id
                FROM permissions_group
                WHERE name = 'Administrators'
              ) admin_group
              LEFT JOIN permissions p
                     ON admin_group.id = p.group_id
                    AND p.object = '/'
              WHERE p.object IS NULL;

  #
  # The following migration replaces metabase.db.data-migrations/add-databases-to-magic-permissions-groups, added 0.20.0
  #

  # Add permissions entries for 'All Users' for all Databases created BEFORE we created the 'All Users' Permissions
  # Group. This replaces the old 'add-databases-to-magic-permissions-groups' Clojure-land data migration. Only run
  # this migration if that one hasn't been run yet.
  - changeSet:
      id: v43.00-007
      author: camsaul
      comment: >-
        Added 0.43.0. Grant permissions for existing Databases to 'All Users' permissions group.
      preConditions:
        - onFail: MARK_RAN
        - sqlCheck:
            expectedResult: 0
            sql: >-
              SELECT count(*)
              FROM data_migrations
              WHERE id = 'add-databases-to-magic-permissions-groups';
      changes:
        - sql:
            sql: >-
              INSERT INTO permissions (object, group_id)
              SELECT db.object, all_users.id AS group_id
              FROM (
                SELECT concat('/db/', id, '/') AS object
                FROM metabase_database
              ) db
              LEFT JOIN (
                SELECT id
                FROM permissions_group
                WHERE name = 'All Users'
              ) all_users
                ON true
              LEFT JOIN permissions p
                     ON p.group_id = all_users.id
                    AND db.object = p.object
              WHERE p.object IS NULL;

  #
  # The following migration replaces metabase.db.migrations/copy-site-url-setting-and-remove-trailing-slashes, added 0.23.0
  #
  # Copy the value of the old setting `-site-url` to the new `site-url` if applicable. (`site-url` used to be stored
  # internally as `-site-url`; this was confusing, see #4188 for details.) Make sure `site-url` has no trailing slashes
  # originally fixed in #4123.
  - changeSet:
      id: v43.00-008
      author: camsaul
      comment: >-
        Added 0.43.0. Migrate legacy '-site-url' Setting to 'site-url'. Trim trailing slashes.
      validCheckSum: ANY # Quoting changes in H2 don't need to be re-run
      preConditions:
        - onFail: MARK_RAN
        - or:
            - and:
                - dbms:
                    type: postgresql
                - sqlCheck:
                    expectedResult: 0
                    sql: SELECT count(*) FROM setting WHERE key = 'site-url';
            - and:
                - dbms:
                    type: h2
                - sqlCheck:
                    expectedResult: 0
                    sql: SELECT count(*) FROM setting WHERE "KEY" = 'site-url';
            - and:
                - dbms:
                    type: mysql,mariadb
                - sqlCheck:
                    expectedResult: 0
                    sql: SELECT count(*) FROM setting WHERE `key` = 'site-url';
      changes:
        - sql:
            dbms: h2
            sql: >-
              INSERT INTO setting ("KEY", "VALUE")
              SELECT
                'site-url' AS "KEY",
                regexp_replace("VALUE", '/$', '') AS "VALUE"
              FROM setting
              WHERE "KEY" = '-site-url';
        - sql:
            dbms: postgresql
            sql: >-
              INSERT INTO setting (key, value)
              SELECT
                'site-url' AS key,
                regexp_replace(value, '/$', '') AS value
              FROM setting
              WHERE key = '-site-url';
        - sql:
            dbms: mysql,mariadb
            # MySQL 5.7 doesn't support regexp_replace :(
            # 'key' has to be quoted in MySQL
            sql: >-
              INSERT INTO setting (`key`, value)
              SELECT
                'site-url' AS `key`,
                CASE
                  WHEN value LIKE '%/'
                    THEN substring(value, 1, length(value) - 1)
                  ELSE
                    value
                  END
                AS value
              FROM setting
              WHERE `key` = '-site-url';

  #
  # The following migration replaces metabase.db.migrations/ensure-protocol-specified-in-site-url, added in 0.25.1
  #
  # There's a window on in the 0.23.0 and 0.23.1 releases that the site-url could be persisted without a protocol
  # specified. Other areas of the application expect that site-url will always include http/https. This migration
  # ensures that if we have a site-url stored it has the current defaulting logic applied to it
  - changeSet:
      id: v43.00-009
      author: camsaul
      comment: >-
        Added 0.43.0. Make sure 'site-url' Setting includes protocol.
      validCheckSum: ANY # Quoting changes in H2 don't need to be re-run
      changes:
        - sql:
            dbms: postgresql
            sql: >-
              UPDATE setting
              SET value = concat('http://', value)
              WHERE key = 'site-url'
                AND value NOT LIKE 'http%';
        - sql:
            dbms: h2
            sql: >-
              UPDATE setting
              SET "VALUE" = concat('http://', "VALUE")
              WHERE "KEY" = 'site-url'
                AND "VALUE" NOT LIKE 'http%';
        - sql:
            dbms: mysql,mariadb
            sql: >-
              UPDATE setting
              SET value = concat('http://', value)
              WHERE `key` = 'site-url'
                AND value NOT LIKE 'http%';

  #
  # The following migrations replace metabase.db.migrations/migrate-humanization-setting, added in 0.28.0
  #
  # Prior to version 0.28.0 humanization was configured using the boolean setting `enable-advanced-humanization`.
  # `true` meant "use advanced humanization", while `false` meant "use simple humanization". In 0.28.0, this Setting
  # was replaced by the `humanization-strategy` Setting, which (at the time of this writing) allows for a choice
  # between three options: advanced, simple, or none. Migrate any values of the old Setting, if set, to the new one.

  # [migrate-humanization-setting part 1 of 2]
  - changeSet:
      id: v43.00-010
      author: camsaul
      comment: >-
        Added 0.43.0. Migrates value of legacy enable-advanced-humanization Setting to humanization-strategy Setting added in 0.28.0.
      validCheckSum: ANY # Quoting changes in H2 don't need to be re-run
      preConditions:
        - onFail: MARK_RAN
        - or:
            - and:
                - dbms:
                    type: postgresql
                - sqlCheck:
                    expectedResult: 0
                    sql: SELECT count(*) FROM setting WHERE key = 'humanization-strategy';
            - and:
                - dbms:
                    type: h2
                - sqlCheck:
                    expectedResult: 0
                    sql: SELECT count(*) FROM setting WHERE "KEY" = 'humanization-strategy';
            - and:
                - dbms:
                    type: mysql,mariadb
                - sqlCheck:
                    expectedResult: 0
                    sql: SELECT count(*) FROM setting WHERE `key` = 'humanization-strategy';
      changes:
        - sql:
            dbms: postgresql
            sql: >-
              INSERT INTO setting (key, value)
              SELECT
                'humanization-strategy'                                      AS key,
                (CASE WHEN value = 'true' THEN 'advanced' ELSE 'simple' END) AS value
              FROM setting
              WHERE key = 'enable-advanced-humanization';
        # key and value have to be quoted in H2
        - sql:
            dbms: h2
            sql: >-
              INSERT INTO setting ("KEY", "VALUE")
              SELECT
                'humanization-strategy'                                      AS "KEY",
                (CASE WHEN "VALUE" = 'true' THEN 'advanced' ELSE 'simple' END) AS "VALUE"
              FROM setting
              WHERE "KEY" = 'enable-advanced-humanization';
        # key has to be quoted in MySQL/MariaDB
        - sql:
            dbms: mysql,mariadb
            sql: >-
              INSERT INTO setting (`key`, value)
              SELECT
                'humanization-strategy'                                      AS `key`,
                (CASE WHEN value = 'true' THEN 'advanced' ELSE 'simple' END) AS value
              FROM setting
              WHERE `key` = 'enable-advanced-humanization';

  # [migrate-humanization-setting part 2 of 2]
  - changeSet:
      id: v43.00-011
      author: camsaul
      comment: >-
        Added 0.43.0. Remove legacy enable-advanced-humanization Setting.
      validCheckSum: ANY # Quoting changes in H2 don't need to be re-run
      changes:
        - sql:
            dbms: postgresql
            sql: >-
              DELETE FROM setting WHERE key = 'enable-advanced-humanization';
        # key has to be quoted in H2
        - sql:
            dbms: h2
            sql: >-
              DELETE FROM setting WHERE "KEY" = 'enable-advanced-humanization';
        # key has to be quoted in MySQL/MariaDB
        - sql:
            dbms: mysql,mariadb
            sql: >-
              DELETE FROM setting WHERE `key` = 'enable-advanced-humanization';

  #
  # The following migration replaces metabase.db.migrations/mark-category-fields-as-list, added in 0.29.0
  #
  # Starting in version 0.29.0 we switched the way we decide which Fields should get FieldValues. Prior to 29, Fields
  # would be marked as special type Category if they should have FieldValues. In 29+, the Category special type no
  # longer has any meaning as far as the backend is concerned. Instead, we use the new `has_field_values` column to
  # keep track of these things. Fields whose value for `has_field_values` is `list` is the equiavalent of the old
  # meaning of the Category special type.
  #
  # Note that in 0.39.0 special type was renamed to semantic type
  - changeSet:
      id: v43.00-012
      author: camsaul
      comment: >-
        Added 0.43.0. Set Field.has_field_values to 'list' if semantic_type derives from :type/Category.
      preConditions:
        - onFail: MARK_RAN
        - sqlCheck:
            expectedResult: 0
            sql: >-
              SELECT count(*)
              FROM data_migrations
              WHERE id = 'mark-category-fields-as-list';
      changes:
        - sql:
            # This is a snapshot of all the descendants of `:type/Category` at the time this migration was written. We
            # don't need to worry about new types being added in the future, since the purpose of this migration is
            # only to update old columns.
            sql: >-
              UPDATE metabase_field
              SET has_field_values = 'list'
              WHERE has_field_values IS NULL
                AND active = true
                AND semantic_type IN (
                  'type/Category',
                  'type/City',
                  'type/Company',
                  'type/Country',
                  'type/Name',
                  'type/Product',
                  'type/Source',
                  'type/State',
                  'type/Subscription',
                  'type/Title'
                );

  #
  # The following migrations replace metabase.db.migrations/add-migrated-collections, added in 0.30.0
  #
  # In 0.30 dashboards and pulses will be saved in collections rather than on separate list pages. Additionally, there
  # will no longer be any notion of saved questions existing outside of a collection (i.e. in the weird "Everything
  # Else" area where they can currently be saved).
  #
  # Consequently we'll need to move existing dashboards, pulses, and questions-not-in-a-collection to a new location
  # when users upgrade their instance to 0.30 from a previous version.
  #
  # The user feedback we've received points to a UX that would do the following:
  #
  # 1. Set permissions to the Root Collection to readwrite perms access for *all* Groups.
  #
  # 2. Create three new collections within the root collection: "Migrated dashboards," "Migrated pulses," and "Migrated
  #    questions."
  #
  # 3. The permissions settings for these new collections should be set to No Access for all user groups except
  #    Administrators.
  #
  # 4. Existing Dashboards, Pulses, and Questions from the "Everything Else" area should now be present within these
  #    new collections.

  # [add-migrated-collections part 1 of 7] Create 'Migrated Dashboards' Collection if needed
  - changeSet:
      id: v43.00-014
      author: camsaul
      comment: >-
        Added 0.43.0. Add 'Migrated Dashboards' Collection if needed and there are any Dashboards not in a Collection.
      preConditions:
        - onFail: MARK_RAN
        - and:
            - sqlCheck:
                expectedResult: 0
                sql: >-
                  SELECT count(*)
                  FROM data_migrations
                  WHERE id = 'add-migrated-collections';
            - sqlCheck:
                expectedResult: 0
                sql: >-
                  SELECT count(*)
                  FROM collection
                  WHERE name = 'Migrated Dashboards';
            - not:
                - sqlCheck:
                    expectedResult: 0
                    sql: >-
                      SELECT count(*)
                      FROM report_dashboard
                      WHERE collection_id IS NULL;
      changes:
        - sql:
            # #509ee3 is the MB brand color
            sql: >-
              INSERT INTO collection (name, color, slug)
              VALUES
              ('Migrated Dashboards', '#509ee3', 'migrated_dashboards');

  # [add-migrated-collections part 2 of 7] Create 'Migrated Pulses' Collection if needed
  - changeSet:
      id: v43.00-015
      author: camsaul
      comment: >-
        Added 0.43.0. Add 'Migrated Pulses' Collection if needed and there are any Pulses not in a Collection.
      preConditions:
        - onFail: MARK_RAN
        - and:
            - sqlCheck:
                expectedResult: 0
                sql: >-
                  SELECT count(*)
                  FROM data_migrations
                  WHERE id = 'add-migrated-collections';
            - sqlCheck:
                expectedResult: 0
                sql: >-
                  SELECT count(*)
                  FROM collection
                  WHERE name = 'Migrated Pulses';
            - not:
                - sqlCheck:
                    expectedResult: 0
                    sql: >-
                      SELECT count(*)
                      FROM pulse
                      WHERE collection_id IS NULL;
      changes:
        - sql:
            # #509ee3 is the MB brand color
            sql: >-
              INSERT INTO collection (name, color, slug)
              VALUES
              ('Migrated Pulses', '#509ee3', 'migrated_pulses');

  # [add-migrated-collections part 3 of 7] Create 'Migrated Questions' Collection if needed
  - changeSet:
      id: v43.00-016
      author: camsaul
      comment: >-
        Added 0.43.0. Add 'Migrated Questions' Collection if needed and there are any Cards not in a Collection.
      preConditions:
        - onFail: MARK_RAN
        - and:
            - sqlCheck:
                expectedResult: 0
                sql: >-
                  SELECT count(*)
                  FROM data_migrations
                  WHERE id = 'add-migrated-collections';
            - sqlCheck:
                expectedResult: 0
                sql: >-
                  SELECT count(*)
                  FROM collection
                  WHERE name = 'Migrated Questions';
            - not:
                - sqlCheck:
                    expectedResult: 0
                    sql: >-
                      SELECT count(*)
                      FROM report_card
                      WHERE collection_id IS NULL;
      changes:
        - sql:
            # #509ee3 is the MB brand color
            sql: >-
              INSERT INTO collection (name, color, slug)
              VALUES
              ('Migrated Questions', '#509ee3', 'migrated_questions');

  # [add-migrated-collections part 4 of 7] Move Dashboards not in a Collection to 'Migrated Dashboards'
  - changeSet:
      id: v43.00-017
      author: camsaul
      comment: >-
        Added 0.43.0. Move Dashboards not in a Collection to 'Migrated Dashboards'.
      preConditions:
        - onFail: MARK_RAN
        - sqlCheck:
            expectedResult: 0
            sql: >-
              SELECT count(*)
              FROM data_migrations
              WHERE id = 'add-migrated-collections';
      changes:
        - sql:
            sql: >-
              UPDATE report_dashboard
              SET collection_id = (SELECT id FROM collection WHERE name = 'Migrated Dashboards')
              WHERE collection_id IS NULL;


  # [add-migrated-collections part 5 of 7] Move Pulses not in a Collection to 'Migrated Pulses'
  - changeSet:
      id: v43.00-018
      author: camsaul
      comment: >-
        Added 0.43.0. Move Pulses not in a Collection to 'Migrated Pulses'.
      preConditions:
        - onFail: MARK_RAN
        - sqlCheck:
            expectedResult: 0
            sql: >-
              SELECT count(*)
              FROM data_migrations
              WHERE id = 'add-migrated-collections';
      changes:
        - sql:
            sql: >-
              UPDATE pulse
              SET collection_id = (SELECT id FROM collection WHERE name = 'Migrated Pulses')
              WHERE collection_id IS NULL;

  # [add-migrated-collections part 6 of 7] Move Cards not in a Collection to 'Migrated Questions'
  - changeSet:
      id: v43.00-019
      author: camsaul
      comment: >-
        Added 0.43.0. Move Cards not in a Collection to 'Migrated Questions'.
      preConditions:
        - onFail: MARK_RAN
        - sqlCheck:
            expectedResult: 0
            sql: >-
              SELECT count(*)
              FROM data_migrations
              WHERE id = 'add-migrated-collections';
      changes:
        - sql:
            sql: >-
              UPDATE report_card
              SET collection_id = (SELECT id FROM collection WHERE name = 'Migrated Questions')
              WHERE collection_id IS NULL;

  # [add-migrated-collections part 7 of 7] Grant All Users readwrite perms for the Root Collection.
  - changeSet:
      id: v43.00-020
      author: camsaul
      comment: >-
        Added 0.43.0. Grant the 'All Users' Permissions Group readwrite perms for the Root Collection.
      preConditions:
        - onFail: MARK_RAN
        - and:
            - sqlCheck:
                expectedResult: 0
                sql: >-
                  SELECT count(*)
                  FROM data_migrations
                  WHERE id = 'add-migrated-collections';
      changes:
        - sql:
            sql: >-
              INSERT INTO permissions (group_id, object)
              SELECT
                all_users_group.id AS group_id,
                '/collection/root/' AS object
              FROM (
                SELECT id
                FROM permissions_group
                WHERE name = 'All Users'
              ) all_users_group
              LEFT JOIN permissions p
                     ON all_users_group.id = p.group_id
                    AND p.object = '/collection/root/'
              WHERE p.object IS NULL;

  - changeSet:
      id: v43.00-021
      author: adam-james
      comment: Added 0.43.0 - Timeline table for Events
      changes:
        - createTable:
            tableName: timeline
            remarks: Timeline table to organize events
            columns:
              - column:
                  name: id
                  type: int
                  autoIncrement: true
                  constraints:
                    nullable: false
                    primaryKey: true
              - column:
                  remarks: Name of the timeline
                  name: name
                  type: varchar(255)
                  constraints:
                    nullable: false
              - column:
                  remarks: Optional description of the timeline
                  name: description
                  type: varchar(255)
                  constraints:
                    nullable: true
              - column:
                  name: icon
                  type: varchar(128)
                  constraints:
                    nullable: true
                  remarks: the icon to use when displaying the event
              - column:
                  remarks: ID of the collection containing the timeline
                  name: collection_id
                  type: int
                  constraints:
                    nullable: true
                    references: collection(id)
                    foreignKeyName: fk_timeline_collection_id
                    deleteCascade: true
              - column:
                  remarks: Whether or not the timeline has been archived
                  name: archived
                  type: boolean
                  defaultValueBoolean: false
                  constraints:
                    nullable: false
              - column:
                  remarks: ID of the user who created the timeline
                  name: creator_id
                  type: int
                  constraints:
                    nullable: false
                    references: core_user(id)
                    foreignKeyName: fk_timeline_creator_id
                    deleteCascade: true
              - column:
                  remarks: The timestamp of when the timeline was created
                  name: created_at
                  type: ${timestamp_type}
                  defaultValueComputed: current_timestamp
                  constraints:
                    nullable: false
              - column:
                  remarks: The timestamp of when the timeline was updated
                  name: updated_at
                  type: ${timestamp_type}
                  defaultValueComputed: current_timestamp
                  constraints:
                    nullable: false

  - changeSet:
      id: v43.00-022
      author: adam-james
      comment: Added 0.43.0 - Events table
      changes:
        - createTable:
            tableName: timeline_event
            remarks: Events table
            columns:
              - column:
                  name: id
                  type: int
                  autoIncrement: true
                  constraints:
                    nullable: false
                    primaryKey: true
              - column:
                  remarks: ID of the timeline containing the event
                  name: timeline_id
                  type: int
                  constraints:
                    nullable: false
                    references: timeline(id)
                    foreignKeyName: fk_events_timeline_id
                    deleteCascade: true
              - column:
                  remarks: Name of the event
                  name: name
                  type: varchar(255)
                  constraints:
                    nullable: false
              - column:
                  remarks: Optional markdown description of the event
                  name: description
                  type: varchar(255)
                  constraints:
                    nullable: true
              - column:
                  name: timestamp
                  type: ${timestamp_type}
                  constraints:
                    nullable: false
                  remarks: When the event happened
              - column:
                  name: time_matters
                  type: boolean
                  constraints:
                    nullable: false
                  remarks: >-
                     Indicate whether the time component matters or if the timestamp should just serve to indicate the
                     day of the event without any time associated to it.
              - column:
                  name: timezone
                  constraints:
                    nullable: false
                  type: varchar(255)
                  remarks: Timezone to display the underlying UTC timestamp in for the client
              - column:
                  name: icon
                  type: varchar(128)
                  constraints:
                    nullable: true
                  remarks: the icon to use when displaying the event
              - column:
                  remarks: Whether or not the event has been archived
                  name: archived
                  type: boolean
                  defaultValueBoolean: false
                  constraints:
                    nullable: false
              - column:
                  remarks: ID of the user who created the event
                  name: creator_id
                  type: int
                  constraints:
                    nullable: false
                    references: core_user(id)
                    foreignKeyName: fk_event_creator_id
                    deleteCascade: true
              - column:
                  remarks: The timestamp of when the event was created
                  name: created_at
                  type: ${timestamp_type}
                  defaultValueComputed: current_timestamp
                  constraints:
                    nullable: false
              - column:
                  remarks: The timestamp of when the event was modified
                  name: updated_at
                  type: ${timestamp_type}
                  defaultValueComputed: current_timestamp
                  constraints:
                    nullable: false

  - changeSet:
      id: v43.00-023
      author: dpsutton
      comment: Added 0.43.0 - Index on timeline collection_id
      changes:
        - createIndex:
            tableName: timeline
            indexName: idx_timeline_collection_id
            columns:
              - column:
                  name: collection_id

  - changeSet:
      id: v43.00-024
      author: dpsutton
      comment: Added 0.43.0 - Index on timeline_event timeline_id
      changes:
        - createIndex:
            tableName: timeline_event
            indexName: idx_timeline_event_timeline_id
            columns:
              - column:
                  name: timeline_id

  - changeSet:
      id: v43.00-025
      author: dpsutton
      comment: Added 0.43.0 - Index on timeline timestamp
      changes:
        - createIndex:
            tableName: timeline_event
            indexName: idx_timeline_event_timeline_id_timestamp
            columns:
              - column:
                  name: timeline_id
              - column:
                  name: timestamp

  - changeSet:
      id: v43.00-026
      author: noahmoss
      comment: >-
        Added 0.43.0 - adds User.settings column to implement User-local Settings
      changes:
        - addColumn:
            tableName: core_user
            columns:
              - column:
                  name: settings
                  type: ${text.type}
                  remarks: "Serialized JSON containing User-local Settings for this User"

  - changeSet:
      id: v43.00-027
      author: camsaul
      comment: Added 0.43.0. Drop NOT NULL constraint for core_user.password
      changes:
        - dropNotNullConstraint:
            tableName: core_user
            columnName: password
            columnDataType: varchar(254)

  - changeSet:
      id: v43.00-028
      author: camsaul
      comment: Added 0.43.0. Drop NOT NULL constraint for core_user.password_salt
      changes:
        - dropNotNullConstraint:
            tableName: core_user
            columnName: password_salt
            columnDataType: varchar(254)

  #
  # The following migration replaces metabase.db.data-migrations/clear-ldap-user-local-passwords, added 0.30.0
  #
  # Before 0.30.0, we were storing the LDAP user's password in the core_user table (though it wasn't used). This
  # migration clears those passwords out, disabling password-based login.
  - changeSet:
      id: v43.00-029
      author: camsaul
      comment: Added 0.43.0. Clear local password for Users using LDAP auth.
      changes:
        - sql:
            sql: >-
              UPDATE core_user
              SET
                password = NULL,
                password_salt = NULL
              WHERE ldap_auth IS TRUE;

  - changeSet:
      id: v43.00-030
      author: dpsutton
      comment: Added 0.43.0 - Dashboard bookmarks table
      changes:
        - createTable:
            tableName: dashboard_bookmark
            remarks: Table holding bookmarks on dashboards
            columns:
              - column:
                  name: id
                  type: int
                  autoIncrement: true
                  constraints:
                    primaryKey: true
                    nullable: false
              - column:
                  name: user_id
                  type: int
                  remarks: 'ID of the User who bookmarked the Dashboard'
                  constraints:
                    nullable: false
                    references: core_user(id)
                    foreignKeyName: fk_dashboard_bookmark_user_id
                    deleteCascade: true
              - column:
                  name: dashboard_id
                  type: int
                  remarks: 'ID of the Dashboard bookmarked by the user'
                  constraints:
                    nullable: false
                    references: report_dashboard(id)
                    foreignKeyName: fk_dashboard_bookmark_dashboard_id
                    deleteCascade: true
              - column:
                  remarks: The timestamp of when the bookmark was created
                  name: created_at
                  type: ${timestamp_type}
                  defaultValueComputed: current_timestamp
                  constraints:
                    nullable: false
  - changeSet:
      id: v43.00-031
      author: dpsutton
      comment: Added 0.43.0 - Dashboard bookmarks table unique constraint
      changes:
        - addUniqueConstraint:
            tableName: dashboard_bookmark
            columnNames: user_id, dashboard_id
            constraintName: unique_dashboard_bookmark_user_id_dashboard_id
  - changeSet:
      id: v43.00-032
      author: dpsutton
      comment: Added 0.43.0 - Dashboard bookmarks table index on user_id
      changes:
        - createIndex:
            tableName: dashboard_bookmark
            columns:
              - column:
                  name: user_id
            indexName: idx_dashboard_bookmark_user_id
  - changeSet:
      id: v43.00-033
      author: dpsutton
      comment: Added 0.43.0 - Dashboard bookmarks table index on dashboard_id
      changes:
        - createIndex:
            tableName: dashboard_bookmark
            columns:
              - column:
                  name: dashboard_id
            indexName: idx_dashboard_bookmark_dashboard_id

  - changeSet:
      id: v43.00-034
      author: dpsutton
      comment: Added 0.43.0 - Card bookmarks table
      changes:
        - createTable:
            tableName: card_bookmark
            remarks: Table holding bookmarks on cards
            columns:
              - column:
                  name: id
                  type: int
                  autoIncrement: true
                  constraints:
                    primaryKey: true
                    nullable: false
              - column:
                  name: user_id
                  type: int
                  remarks: 'ID of the User who bookmarked the Card'
                  constraints:
                    nullable: false
                    references: core_user(id)
                    foreignKeyName: fk_card_bookmark_user_id
                    deleteCascade: true
              - column:
                  name: card_id
                  type: int
                  remarks: 'ID of the Card bookmarked by the user'
                  constraints:
                    nullable: false
                    references: report_card(id)
                    foreignKeyName: fk_card_bookmark_dashboard_id
                    deleteCascade: true
              - column:
                  remarks: The timestamp of when the bookmark was created
                  name: created_at
                  type: ${timestamp_type}
                  defaultValueComputed: current_timestamp
                  constraints:
                    nullable: false
  - changeSet:
      id: v43.00-035
      author: dpsutton
      comment: Added 0.43.0 - Card bookmarks table unique constraint
      changes:
        - addUniqueConstraint:
            tableName: card_bookmark
            columnNames: user_id, card_id
            constraintName: unique_card_bookmark_user_id_card_id
  - changeSet:
      id: v43.00-036
      author: dpsutton
      comment: Added 0.43.0 - Card bookmarks table index on user_id
      changes:
        - createIndex:
            tableName: card_bookmark
            columns:
              - column:
                  name: user_id
            indexName: idx_card_bookmark_user_id
  - changeSet:
      id: v43.00-037
      author: dpsutton
      comment: Added 0.43.0 - Card bookmarks table index on card_id
      changes:
        - createIndex:
            tableName: card_bookmark
            columns:
              - column:
                  name: card_id
            indexName: idx_card_bookmark_card_id

  - changeSet:
      id: v43.00-038
      author: dpsutton
      comment: Added 0.43.0 - Collection bookmarks table
      changes:
        - createTable:
            tableName: collection_bookmark
            remarks: Table holding bookmarks on collections
            columns:
              - column:
                  name: id
                  type: int
                  autoIncrement: true
                  constraints:
                    primaryKey: true
                    nullable: false
              - column:
                  name: user_id
                  type: int
                  remarks: 'ID of the User who bookmarked the Collection'
                  constraints:
                    nullable: false
                    references: core_user(id)
                    foreignKeyName: fk_collection_bookmark_user_id
                    deleteCascade: true
              - column:
                  name: collection_id
                  type: int
                  remarks: 'ID of the Card bookmarked by the user'
                  constraints:
                    nullable: false
                    references: collection(id)
                    foreignKeyName: fk_collection_bookmark_collection_id
                    deleteCascade: true
              - column:
                  remarks: The timestamp of when the bookmark was created
                  name: created_at
                  type: ${timestamp_type}
                  defaultValueComputed: current_timestamp
                  constraints:
                    nullable: false
  - changeSet:
      id: v43.00-039
      author: dpsutton
      comment: Added 0.43.0 - Collection bookmarks table unique constraint
      changes:
        - addUniqueConstraint:
            tableName: collection_bookmark
            columnNames: user_id, collection_id
            constraintName: unique_collection_bookmark_user_id_collection_id
  - changeSet:
      id: v43.00-040
      author: dpsutton
      comment: Added 0.43.0 - Collection bookmarks table index on user_id
      changes:
        - createIndex:
            tableName: collection_bookmark
            columns:
              - column:
                  name: user_id
            indexName: idx_collection_bookmark_user_id
  - changeSet:
      id: v43.00-041
      author: dpsutton
      comment: Added 0.43.0 - Collection bookmarks table index on collection_id
      changes:
        - createIndex:
            tableName: collection_bookmark
            columns:
              - column:
                  name: collection_id
            indexName: idx_collection_bookmark_collection_id

  - changeSet:
      id: v43.00-042
      author: noahmoss
      comment: >-
        Added 0.43.0. Grant download permissions for existing Databases to 'All Users' permissions group
      changes:
        - sql:
            sql: >-
              INSERT INTO permissions (object, group_id)
              SELECT db.object, all_users.id AS group_id
              FROM (
                SELECT concat('/download/db/', id, '/') AS object
                FROM metabase_database
              ) db
              LEFT JOIN (
                SELECT id
                FROM permissions_group
                WHERE name = 'All Users'
              ) all_users
                ON true
              LEFT JOIN permissions p
                     ON p.group_id = all_users.id
                    AND db.object = p.object
              WHERE p.object IS NULL;

  - changeSet:
      id: v43.00-043
      author: howonlee
      comment: Added 0.43.0 - Nested field columns in fields
      changes:
        - addColumn:
            columns:
            - column:
                remarks: Nested field column paths, flattened
                name: nfc_path
                type: varchar(254)
                constraints:
                  nullable: true
            tableName: metabase_field

  - changeSet:
      id: v43.00-044
      author: noahmoss
      comment: Added 0.43.0 - Removes MetaBot permissions group
      changes:
        - sql:
            sql: DELETE FROM permissions_group WHERE name = 'MetaBot'

  - changeSet:
      id: v43.00-046
      author: qnkhuat
      comment: Added 0.43.0 - create General Permission Revision table
      changes:
        - createTable:
            tableName: general_permissions_revision
            remarks: 'Used to keep track of changes made to general permissions.'
            columns:
              - column:
                  name: id
                  type: int
                  autoIncrement: true
                  constraints:
                    primaryKey: true
                    nullable: false
              - column:
                  name: before
                  type: ${text.type}
                  remarks: 'Serialized JSON of the permission graph before the changes.'
                  constraints:
                    nullable: false
              - column:
                  name: after
                  type: ${text.type}
                  remarks: 'Serialized JSON of the changes in permission graph.'
                  constraints:
                    nullable: false
              - column:
                  name: user_id
                  type: int
                  remarks: 'The ID of the admin who made this set of changes.'
                  constraints:
                    nullable: false
                    referencedTableName: core_user
                    referencedColumnNames: id
                    foreignKeyName: fk_general_permissions_revision_user_id
              - column:
                  name: created_at
                  type: datetime
                  remarks: 'The timestamp of when these changes were made.'
                  constraints:
                    nullable: false
              - column:
                  name: remark
                  type: ${text.type}
                  remarks: 'Optional remarks explaining why these changes were made.'

  - changeSet:
      id: v43.00-047
      author: qnkhuat
      comment: Added 0.43.0. Grant the 'All Users' Group permissions to create/edit subscriptions and alerts
      changes:
        - sql:
            sql: >-
              INSERT INTO permissions (group_id, object)
              SELECT
                all_users_group.id AS group_id,
                '/general/subscription/' AS object
              FROM (
                SELECT id
                FROM permissions_group
                WHERE name = 'All Users'
              ) all_users_group
              LEFT JOIN permissions p
                ON all_users_group.id = p.group_id
                AND p.object = '/general/subscription/'
              WHERE p.object IS NULL;

  - changeSet:
      id: v43.00-049
      author: dpsutton
      comment: Added 0.43.0 - Unify datatype with query_execution.started_at so comparable (see 168).
      changes:
        - modifyDataType:
            tableName: view_log
            columnName: timestamp
            newDataType: ${timestamp_type}

  - changeSet:
        id: v43.00-050
        author: qnkhuat
        comment: Added 0.43.0. Add permissions_group_membership.is_group_manager
        changes:
          - addColumn:
              columns:
              - column:
                  remarks: Boolean flag to indicate whether user is a group's manager.
                  name: is_group_manager
                  type: boolean
                  constraints:
                    nullable: false
                  defaultValue: false
              tableName: permissions_group_membership

  - changeSet:
      id: v43.00-051
      author: adam-james
      comment: Added 0.43.0 - default boolean on timelines to indicate default timeline for a collection
      changes:
        - addColumn:
            columns:
            - column:
                remarks: Boolean value indicating if the timeline is the default one for the containing Collection
                name: default
                type: boolean
                defaultValue: false
                constraints:
                  nullable: false
            tableName: timeline

  - changeSet:
      id: v43.00-052
      author: snoe
      comment: Added 0.43.0 - bookmark ordering
      changes:
        - createTable:
            tableName: bookmark_ordering
            remarks: Table holding ordering information for various bookmark tables
            columns:
              - column:
                  name: id
                  type: int
                  autoIncrement: true
                  constraints:
                    primaryKey: true
                    nullable: false
              - column:
                  name: user_id
                  type: int
                  remarks: 'ID of the User who ordered bookmarks'
                  constraints:
                    nullable: false
                    references: core_user(id)
                    foreignKeyName: fk_bookmark_ordering_user_id
                    deleteCascade: true
              - column:
                  name: type
                  type: varchar(255)
                  remarks: 'type of the Bookmark'
                  constraints:
                    nullable: false
              - column:
                  name: item_id
                  type: int
                  remarks: 'id of the item being bookmarked (Card, Collection, Dashboard, ...) no FK, so may no longer exist'
                  constraints:
                    nullable: false
              - column:
                  name: ordering
                  type: int
                  remarks: 'order of bookmark for user'
                  constraints:
                    nullable: false
  - changeSet:
      id: v43.00-053
      author: snoe
      comment: Added 0.43.0 - bookmark ordering
      changes:
        - addUniqueConstraint:
            tableName: bookmark_ordering
            columnNames: user_id, type, item_id
            constraintName: unique_bookmark_user_id_type_item_id
  - changeSet:
      id: v43.00-054
      author: snoe
      comment: Added 0.43.0 - bookmark ordering
      changes:
        - addUniqueConstraint:
            tableName: bookmark_ordering
            columnNames: user_id, ordering
            constraintName: unique_bookmark_user_id_ordering
  - changeSet:
      id: v43.00-055
      author: snoe
      comment: Added 0.43.0 - bookmark ordering
      changes:
        - createIndex:
            tableName: bookmark_ordering
            columns:
              - column:
                  name: user_id
            indexName: idx_bookmark_ordering_user_id

  - changeSet:
      id: v43.00-056
      author: qnkhuat
      comment: >-
        Added 0.43.0 - Rename general permission revision table
        It's safe to rename this table without breaking downgrades compatibility because this table was also added in 0.43.0.
      changes:
        - renameTable:
            oldTableName: general_permissions_revision
            newTableName: application_permissions_revision

  - changeSet:
      id: v43.00-057
      author: qnkhuat
      comment: Added 0.43.0 - Rename general_permissions_revision_id_seq
      failOnError: false # mysql and h2 don't have this sequence
      preConditions:
        - onFail: MARK_RAN
        - dbms:
            type: postgresql
      changes:
        - sql:
            - sql: ALTER SEQUENCE general_permissions_revision_id_seq RENAME TO application_permissions_revision_id_seq;

  - changeSet:
      id: v43.00-058
      author: qnkhuat
      comment: Added 0.43.0 - Rename general permissios to application permissions
      changes:
        - sql:
            sql: >-
              UPDATE permissions
              SET object = REPLACE(object, '/general/', '/application/')
              WHERE object LIKE '/general/%';

  - changeSet:
      id: v43.00-059
      author: adam-james
      comment: Added 0.43.0 - disallow nil timeline icons
      changes:
        - addNotNullConstraint:
            columnDataType: varchar(128)
            tableName: timeline
            columnName: icon
            defaultNullValue: "star"
  - changeSet:
      id: v43.00-060
      author: adam-james
      comment: Added 0.43.0 - disallow nil timeline event icons
      changes:
        - addNotNullConstraint:
            columnDataType: varchar(128)
            tableName: timeline_event
            columnName: icon
            defaultNullValue: "star"

  - changeSet:
      id: v43.00-062
      author: snoe
      comment: Added 0.43.0 - Unify datatype with revision.timestamp for timezone info (see 17829).
      changes:
        - modifyDataType:
            tableName: revision
            columnName: timestamp
            newDataType: ${timestamp_type}

  - changeSet:
      id: v44.00-000
      author: dpsutton
      comment: Added 0.44.0 - Persisted Info for models
      changes:
        - createTable:
            tableName: persisted_info
            remarks: Table holding information about persisted models
            columns:
              - column:
                  name: id
                  type: int
                  autoIncrement: true
                  constraints:
                    primaryKey: true
                    nullable: false
              - column:
                  name: database_id
                  type: int
                  remarks: 'ID of the database associated to the persisted card'
                  constraints:
                    nullable: false
                    referencedTableName: metabase_database
                    referencedColumnNames: id
                    foreignKeyName: fk_persisted_info_database_id
                    deleteCascade: true
              - column:
                  name: card_id
                  type: int
                  remarks: 'ID of the Card model persisted'
                  constraints:
                    nullable: false
                    unique: true
                    referencedTableName: report_card
                    referencedColumnNames: id
                    foreignKeyName: fk_persisted_info_card_id
                    deleteCascade: true
              - column:
                  remarks: Slug of the card which will form the persisted table name
                  name: question_slug
                  type: ${text.type}
                  constraints:
                    nullable: false
              - column:
                  remarks: Name of the table persisted
                  name: table_name
                  type: ${text.type}
                  constraints:
                    nullable: false
              - column:
                  remarks: JSON object that captures the state of the table when we persisted
                  name: definition
                  type: ${text.type}
                  constraints:
                    nullable: true
              - column:
                  remarks: Hash of the query persisted
                  name: query_hash
                  type: ${text.type}
                  constraints:
                    nullable: true
              - column:
                  remarks: Indicating whether the persisted table is active and can be swapped
                  name: active
                  type: boolean
                  defaultValueBoolean: false
                  constraints:
                    nullable: false
              - column:
                  remarks: Persisted table state (creating, persisted, refreshing, deleted)
                  name: state
                  type: ${text.type}
                  constraints:
                    nullable: false
              - column:
                  remarks: The timestamp of when the most recent refresh was started
                  name: refresh_begin
                  type: ${timestamp_type}
                  constraints:
                    nullable: false
              - column:
                  remarks: The timestamp of when the most recent refresh ended
                  name: refresh_end
                  type: ${timestamp_type}
                  constraints:
                    nullable: true
              - column:
                  remarks: The timestamp of when the most recent state changed
                  name: state_change_at
                  type: ${timestamp_type}
                  constraints:
                    nullable: true
              - column:
                  remarks: Error message from persisting if applicable
                  name: error
                  type: ${text.type}
                  constraints:
                    nullable: true
              - column:
                  remarks: The timestamp of when the model was first persisted
                  name: created_at
                  type: ${timestamp_type}
                  defaultValueComputed: current_timestamp
                  constraints:
                    nullable: false
              - column:
                  name: creator_id
                  type: int
                  remarks: The person who persisted a model
                  constraints:
                    nullable: false
                    referencedTableName: core_user
                    referencedColumnNames: id
                    foreignKeyName: fk_persisted_info_ref_creator_id
                    deferrable: false
                    initiallyDeferred: false
  - changeSet:
      id: v44.00-001
      author: snoe
      comment: Added 0.44.0 - Remove not null constraint from persisted_info.creator_id
      changes:
        - dropNotNullConstraint:
            tableName: persisted_info
            columnName: creator_id
            columnDataType: int

  # v44.00-002 through -011 add entity_id columns to several internal entities.
  # These are fixed-width string fields populated with a random 21-character
  # NanoID value, and used by the serialization system to de-duplicate entities
  # in a portable way. See the serialization design doc in the design repo.
  - changeSet:
      id: v44.00-002
      author: braden
      comment: Added 0.44.0 - add entity_id column to all internal entities
      changes:
        - addColumn:
            columns:
            - column:
                remarks: Random NanoID tag for unique identity.
                name: entity_id
                type: char(21)
                constraints:
                  nullable: true
                  unique: true
            tableName: metric
  - changeSet:
      id: v44.00-003
      author: braden
      comment: Added 0.44.0 - add entity_id column to all internal entities
      changes:
        - addColumn:
            columns:
            - column:
                remarks: Random NanoID tag for unique identity.
                name: entity_id
                type: char(21)
                constraints:
                  nullable: true
                  unique: true
            tableName: segment
  - changeSet:
      id: v44.00-004
      author: braden
      comment: Added 0.44.0 - add entity_id column to all internal entities
      changes:
        - addColumn:
            columns:
            - column:
                remarks: Random NanoID tag for unique identity.
                name: entity_id
                type: char(21)
                constraints:
                  nullable: true
                  unique: true
            tableName: collection
  - changeSet:
      id: v44.00-005
      author: braden
      comment: Added 0.44.0 - add entity_id column to all internal entities
      changes:
        - addColumn:
            columns:
            - column:
                remarks: Random NanoID tag for unique identity.
                name: entity_id
                type: char(21)
                constraints:
                  nullable: true
                  unique: true
            tableName: report_dashboard
  - changeSet:
      id: v44.00-006
      author: braden
      comment: Added 0.44.0 - add entity_id column to all internal entities
      changes:
        - addColumn:
            columns:
            - column:
                remarks: Random NanoID tag for unique identity.
                name: entity_id
                type: char(21)
                constraints:
                  nullable: true
                  unique: true
            tableName: dimension
  - changeSet:
      id: v44.00-007
      author: braden
      comment: Added 0.44.0 - add entity_id column to all internal entities
      changes:
        - addColumn:
            columns:
            - column:
                remarks: Random NanoID tag for unique identity.
                name: entity_id
                type: char(21)
                constraints:
                  nullable: true
                  unique: true
            tableName: pulse
  - changeSet:
      id: v44.00-008
      author: braden
      comment: Added 0.44.0 - add entity_id column to all internal entities
      changes:
        - addColumn:
            columns:
            - column:
                remarks: Random NanoID tag for unique identity.
                name: entity_id
                type: char(21)
                constraints:
                  nullable: true
                  unique: true
            tableName: report_card
  - changeSet:
      id: v44.00-009
      author: braden
      comment: Added 0.44.0 - add entity_id column to all internal entities
      changes:
        - addColumn:
            columns:
            - column:
                remarks: Random NanoID tag for unique identity.
                name: entity_id
                type: char(21)
                constraints:
                  nullable: true
                  unique: true
            tableName: native_query_snippet
  - changeSet:
      id: v44.00-010
      author: braden
      comment: Added 0.44.0 - add entity_id column to all internal entities
      changes:
        - addColumn:
            columns:
            - column:
                remarks: Random NanoID tag for unique identity.
                name: entity_id
                type: char(21)
                constraints:
                  nullable: true
                  unique: true
            tableName: timeline
  - changeSet:
      id: v44.00-011
      author: braden
      comment: Added 0.44.0 - add entity_id column to all internal entities
      changes:
        - addColumn:
            columns:
            - column:
                remarks: Random NanoID tag for unique identity.
                name: entity_id
                type: char(21)
                constraints:
                  nullable: true
                  unique: true
            tableName: report_dashboardcard

# Migrations v44.00-012 thru v44.00-022 have been moved to v45.00-001 thru v45.00-011

  - changeSet:
      id: v44.00-023
      author: qnkhuat
      comment: Added 0.44.0 - Add parameters to report_card
      validCheckSum: ANY
      changes:
        - addColumn:
            tableName: report_card
            columns:
              - column:
                  name: parameters
                  type: ${text.type}
                  remarks: List of parameter associated to a card
                  constraints:
                    nullable: true
  - changeSet:
      id: v44.00-025
      author: qnkhuat
      comment: Added 0.44.0 - Add parameter_mappings to report_card
      validCheckSum: ANY
      changes:
        - addColumn:
            tableName: report_card
            columns:
              - column:
                  name: parameter_mappings
                  type: ${text.type}
                  remarks: List of parameter associated to a card
                  constraints:
                    nullable: true
  - changeSet:
      id: v44.00-027
      author: adam-james
      comment: Added 0.44.0. Drop NOT NULL constraint for core_user.first_name
      changes:
        - dropNotNullConstraint:
            tableName: core_user
            columnName: first_name
            columnDataType: varchar(254)
  - changeSet:
      id: v44.00-028
      author: adam-james
      comment: Added 0.44.0. Drop NOT NULL constraint for core_user.last_name
      changes:
        - dropNotNullConstraint:
            tableName: core_user
            columnName: last_name
            columnDataType: varchar(254)
  - changeSet:
      id: v44.00-029
      author: qnkhuat
      comment: Added 0.44.0 - Add has_more_values to metabase_fieldvalues
      changes:
        - addColumn:
            tableName: metabase_fieldvalues
            columns:
              - column:
                  name: has_more_values
                  type: boolean
                  remarks: true if the stored values list is a subset of all possible values
                  defaultValueBoolean: false

  - changeSet:
      id: v44.00-030
      author: snoe
      comment: Added 0.44.0 - Add database_required to metabase_field
      changes:
        - addColumn:
            tableName: metabase_field
            columns:
              - column:
                  name: database_required
                  type: boolean
                  remarks: Indicates this field is required by the database for new records. Usually not null and without a default.
                  defaultValueBoolean: false
                  constraints:
                    nullable: false

# Migrations v44.00-031 and v44.00-032 were moved to v45.00-012 and v45.00-013 respectively

  - changeSet:
      id: v44.00-033
      author: qnkhuat
      comment: >-
        Added 0.43.0. Grant the 'All Users' Permissions Group readwrite perms for the Root Snippets Collection.
      preConditions:
        - onFail: MARK_RAN
          # HACK: only run this on new instances (#21940)
        - sqlCheck:
            expectedResult: 0
            sql: >-
              SELECT count(*) AS user_count FROM core_user
      changes:
        - sql:
            sql: >-
              INSERT INTO permissions (group_id, object)
              SELECT
                all_users_group.id AS group_id,
                '/collection/namespace/snippets/root/' AS object
              FROM (
                SELECT id
                FROM permissions_group
                WHERE name = 'All Users'
              ) all_users_group
              LEFT JOIN permissions p
                      ON all_users_group.id = p.group_id
                    AND p.object = '/collection/namespace/snippets/root/'
              WHERE p.object IS NULL;

  - changeSet:
      id: v44.00-035
      author: qnkhuat
      comment: Added 0.44.0. Add type to fieldvalues
      validCheckSum: ANY
      changes:
        - addColumn:
            tableName: metabase_fieldvalues
            columns:
              - column:
                  name: type
                  type: varchar(32)
                  defaultValue: 'full'
                  remarks: Type of FieldValues
                  constraints:
                    nullable: false
  - changeSet:
      id: v44.00-037
      author: qnkhuat
      comment: Added 0.44.0. Add type to fieldvalues
      changes:
        - addColumn:
            tableName: metabase_fieldvalues
            columns:
              - column:
                  name: hash_key
                  type: ${text.type}
                  remarks: Hash key for a cached fieldvalues
                  constraints:
                    nullable: true

  - changeSet:
      id: v44.00-038
      author: metamben
      comment: Added 0.44.0 - Add collection_preview to report_card
      changes:
        - addColumn:
            tableName: report_card
            columns:
              - column:
                  name: collection_preview
                  type: boolean
                  remarks: Indicating whether the card should be visualized in the collection preview
                  defaultValueBoolean: true
                  constraints:
                    nullable: false

  - changeSet:
      id: v44.00-039
      author: qnkhuat
      comment: Added 0.44.0 - Add template_tags to native_query_snippet
      changes:
        - addColumn:
            tableName: native_query_snippet
            columns:
              - column:
                  name: template_tags
                  type: ${text.type}
                  remarks: Template tags for a snippet
                  constraints:
                    nullable: true

  - changeSet:
      id: v44.00-041
      author: braden
      comment: Added 0.44.0 - add entity_id column to PulseCard, PulseChannel
      changes:
        - addColumn:
            columns:
            - column:
                remarks: Random NanoID tag for unique identity.
                name: entity_id
                type: char(21)
                constraints:
                  nullable: true
                  unique: true
            tableName: pulse_card

  - changeSet:
      id: v44.00-042
      author: braden
      comment: Added 0.44.0 - add entity_id column to PulseCard, PulseChannel
      changes:
        - addColumn:
            columns:
            - column:
                remarks: Random NanoID tag for unique identity.
                name: entity_id
                type: char(21)
                constraints:
                  nullable: true
                  unique: true
            tableName: pulse_channel

  - changeSet:
      id: v44.00-044
      author: qnkhuat
      comment: Added 0.44.0 - drop native_query_snippet.template_tags added in v44.00-039
      changes:
        - dropColumn:
            tableName: native_query_snippet
            columnName: template_tags

##
## Metabase 45
##

# Note on rollback: migrations for v45 onwards should always include a rollback key unless they are supported
# by Liquibase Auto Rollback. Most common changes are supported. See docs here:
#
#  https://docs.liquibase.com/workflows/liquibase-community/liquibase-auto-rollback.html

  - changeSet:
      id: v45.00-001
      author: snoe
      comment: Added 0.44.0 - writeback
      # This migration was previously numbered v44.00-012 but ultimately was not shipped with 44.
      preConditions:
        - onFail: MARK_RAN
        - or:
            # For some insane reason databasechangelog is upper-case in MySQL and MariaDB.
            - and:
                - dbms:
                    type: postgresql,h2
                - sqlCheck:
                    expectedResult: 0
                    sql: SELECT count(*) FROM databasechangelog WHERE id = 'v44.00-012';
            - and:
                - dbms:
                    type: mysql,mariadb
                - sqlCheck:
                    expectedResult: 0
                    sql: SELECT count(*) FROM `DATABASECHANGELOG` WHERE id = 'v44.00-012';
      changes:
        - createTable:
            tableName: action
            remarks: An action is something you can do, such as run a readwrite query
            columns:
              - column:
                  name: id
                  type: int
                  autoIncrement: true
                  constraints:
                    primaryKey: true
                    nullable: false
              - column:
                  remarks: The timestamp of when the action was created
                  name: created_at
                  type: ${timestamp_type}
                  defaultValueComputed: current_timestamp
                  constraints:
                    nullable: false
              - column:
                  remarks: The timestamp of when the action was updated
                  name: updated_at
                  type: ${timestamp_type}
                  defaultValueComputed: current_timestamp
                  constraints:
                    nullable: false
              - column:
                  remarks: Type of action
                  name: type
                  type: ${text.type}
                  constraints:
                    nullable: false

  - changeSet:
      id: v45.00-002
      author: snoe
      comment: Added 0.44.0 - writeback
      # This migration was previously numbered v44.00-013 but ultimately was not shipped with 44.
      preConditions:
        - onFail: MARK_RAN
        - or:
            # For some insane reason databasechangelog is upper-case in MySQL and MariaDB.
            - and:
                - dbms:
                    type: postgresql,h2
                - sqlCheck:
                    expectedResult: 0
                    sql: SELECT count(*) FROM databasechangelog WHERE id = 'v44.00-013';
            - and:
                - dbms:
                    type: mysql,mariadb
                - sqlCheck:
                    expectedResult: 0
                    sql: SELECT count(*) FROM `DATABASECHANGELOG` WHERE id = 'v44.00-013';
      changes:
        - createTable:
            tableName: query_action
            remarks: A readwrite query type of action
            columns:
              - column:
                  name: action_id
                  type: int
                  remarks: The related action
                  constraints:
                    nullable: false
                    referencedTableName: action
                    referencedColumnNames: id
                    foreignKeyName: fk_query_action_ref_action_id
                    deleteCascade: true
              - column:
                  name: card_id
                  type: int
                  remarks: The related card
                  constraints:
                    nullable: false
                    referencedTableName: report_card
                    referencedColumnNames: id
                    foreignKeyName: fk_query_action_ref_card_id
                    deleteCascade: true

  - changeSet:
      id: v45.00-003
      author: snoe
      comment: Added 0.44.0 - writeback
      # This migration was previously numbered v44.00-014 but ultimately was not shipped with 44.
      preConditions:
        - onFail: MARK_RAN
        - or:
            # For some insane reason databasechangelog is upper-case in MySQL and MariaDB.
            - and:
                - dbms:
                    type: postgresql,h2
                - sqlCheck:
                    expectedResult: 0
                    sql: SELECT count(*) FROM databasechangelog WHERE id = 'v44.00-014';
            - and:
                - dbms:
                    type: mysql,mariadb
                - sqlCheck:
                    expectedResult: 0
                    sql: SELECT count(*) FROM `DATABASECHANGELOG` WHERE id = 'v44.00-014';
      changes:
        - addPrimaryKey:
            tableName: query_action
            columnNames: action_id, card_id
            constraintName: pk_query_action
      rollback: # will be deleted when table is deleted

  # note: some migrations which only added and deleted tables within v45 were removed, hence an ID gap here

  - changeSet:
      id: v45.00-011
      author: snoe
      comment: Added 0.44.0 - writeback
      # This migration was previously numbered v44.00-022 but ultimately was not shipped with 44.
      preConditions:
        - onFail: MARK_RAN
        - or:
            # For some insane reason databasechangelog is upper-case in MySQL and MariaDB.
            - and:
                - dbms:
                    type: postgresql,h2
                - sqlCheck:
                    expectedResult: 0
                    sql: SELECT count(*) FROM databasechangelog WHERE id = 'v44.00-022';
            - and:
                - dbms:
                    type: mysql,mariadb
                - sqlCheck:
                    expectedResult: 0
                    sql: SELECT count(*) FROM `DATABASECHANGELOG` WHERE id = 'v44.00-022';
      changes:
        - addColumn:
            columns:
              - column:
                  name: is_write
                  type: boolean
                  defaultValueBoolean: false
                  remarks: Indicates that this query will perform writes to a db
                  constraints:
                    nullable: false
            tableName: report_card

  - changeSet:
      id: v45.00-012
      author: snoe
      comment: Added 0.44.0 - writeback
      # This migration was previously numbered v44.00-031 but ultimately was not shipped with 44.
      preConditions:
        - onFail: MARK_RAN
        - or:
            # For some insane reason databasechangelog is upper-case in MySQL and MariaDB.
            - and:
                - dbms:
                    type: postgresql,h2
                - sqlCheck:
                    expectedResult: 0
                    sql: SELECT count(*) FROM databasechangelog WHERE id = 'v44.00-031';
            - and:
                - dbms:
                    type: mysql,mariadb
                - sqlCheck:
                    expectedResult: 0
                    sql: SELECT count(*) FROM `DATABASECHANGELOG` WHERE id = 'v44.00-031';
      changes:
        - createTable:
            tableName: http_action
            remarks: An http api call type of action
            columns:
              - column:
                  name: action_id
                  type: int
                  remarks: The related action
                  constraints:
                    nullable: false
                    referencedTableName: action
                    referencedColumnNames: id
                    foreignKeyName: fk_http_action_ref_action_id
                    deleteCascade: true
              - column:
                  name: name
                  type: varchar(254)
                  remarks: The name of this action
                  constraints:
                    nullable: false
              - column:
                  name: description
                  type: ${text.type}
                  remarks: An optional description for this action
              - column:
                  name: template
                  type: ${text.type}
                  remarks: A template that defines method,url,body,headers required to make an api call
                  constraints:
                    nullable: false
              - column:
                  name: response_handle
                  type: ${text.type}
                  remarks: A program to take an api response and transform to an appropriate response for emitters
              - column:
                  name: error_handle
                  type: ${text.type}
                  remarks: A program to take an api response to determine if an error occurred

  - changeSet:
      id: v45.00-013
      author: snoe
      comment: Added 0.44.0 - writeback
      # This migration was previously numbered v44.00-032 but ultimately was not shipped with 44.
      preConditions:
        - onFail: MARK_RAN
        - or:
            # For some insane reason databasechangelog is upper-case in MySQL and MariaDB.
            - and:
                - dbms:
                    type: postgresql,h2
                - sqlCheck:
                    expectedResult: 0
                    sql: SELECT count(*) FROM databasechangelog WHERE id = 'v44.00-032';
            - and:
                - dbms:
                    type: mysql,mariadb
                - sqlCheck:
                    expectedResult: 0
                    sql: SELECT count(*) FROM `DATABASECHANGELOG` WHERE id = 'v44.00-032';
      changes:
        - addPrimaryKey:
            tableName: http_action
            columnNames: action_id
            constraintName: pk_http_action
      rollback: # no rollback needed, will be deleted with table


  # note: some migrations which only added and deleted tables within v45 were removed, hence an ID gap here

  - changeSet:
      id: v45.00-022
      author: snoe
      comment: Added 0.45.0 - add app container
      changes:
        - createTable:
            tableName: app
            remarks: Defines top level concerns for App
            columns:
              - column:
                  name: id
                  type: int
                  autoIncrement: true
                  constraints:
                    primaryKey: true
                    nullable: false
              - column:
                  name: entity_id
                  type: char(21)
                  remarks: Random NanoID tag for unique identity.
                  constraints:
                    nullable: false
                    unique: true
              - column:
                  name: collection_id
                  type: int
                  remarks: The associated collection
                  constraints:
                    nullable: false
                    referencedTableName: collection
                    referencedColumnNames: id
                    foreignKeyName: fk_app_ref_collection_id
                    deleteCascade: true
                    unique: true
              - column:
                  name: dashboard_id
                  type: int
                  remarks: The homepage of the app
              - column:
                  remarks: JSON for the navigation items of the app
                  name: nav_items
                  type: ${text.type}
              - column:
                  remarks: JSON for frontend related additions, such as styling
                  name: options
                  type: ${text.type}
              - column:
                  remarks: The timestamp of when the app was created
                  name: created_at
                  type: ${timestamp_type}
                  defaultValueComputed: current_timestamp
                  constraints:
                    nullable: false
              - column:
                  remarks: The timestamp of when the app was updated
                  name: updated_at
                  type: ${timestamp_type}
                  defaultValueComputed: current_timestamp
                  constraints:
                    nullable: false

  - changeSet:
      id: v45.00-023
      author: snoe
      comment: Added 0.45.0 - add app container
      changes:
        - addForeignKeyConstraint:
            baseTableName: app
            baseColumnNames: dashboard_id
            referencedTableName: report_dashboard
            referencedColumnNames: id
            constraintName: fk_app_ref_dashboard_id
            onDelete: SET NULL

  - changeSet:
      id: v45.00-025
      author: metamben
      comment: Added 0.45.0 - mark app pages
      changes:
        - addColumn:
            columns:
              - column:
                  name: is_app_page
                  type: boolean
                  defaultValueBoolean: false
                  remarks: Indicates that this dashboard serves as a page of an app
                  constraints:
                    nullable: false
            tableName: report_dashboard

  - changeSet:
      id: v45.00-026
      author: snoe
      comment: Added 0.45.0 - apps add action_id to report_dashboardcard
      changes:
        - addColumn:
            columns:
              - column:
                  name: action_id
                  type: int
                  remarks: The related action
            tableName: report_dashboardcard

  # FK constraint is added separately because deleteCascade doesn't work in addColumn -- see #14321
  - changeSet:
      id: v45.00-027
      author: snoe
      comment: Added 0.45.0 - apps add fk for action_id to report_dashboardcard
      changes:
        - addForeignKeyConstraint:
            baseTableName: report_dashboardcard
            baseColumnNames: action_id
            referencedTableName: action
            referencedColumnNames: id
            constraintName: fk_report_dashboardcard_ref_action_id
            onDelete: CASCADE

  - changeSet:
      id: v45.00-028
      author: camsaul
      comment: Added 0.45.0 -- rename DashboardCard sizeX to size_x. See https://github.com/metabase/metabase/issues/16344
      changes:
        - renameColumn:
            tableName: report_dashboardcard
            columnDataType: int
            oldColumnName: sizeX
            newColumnName: size_x

  - changeSet:
      id: v45.00-029
      author: camsaul
      comment: Added 0.45.0 -- rename DashboardCard size_y to size_y. See https://github.com/metabase/metabase/issues/16344
      changes:
        - renameColumn:
            tableName: report_dashboardcard
            columnDataType: int
            oldColumnName: sizeY
            newColumnName: size_y

  - changeSet:
      id: v45.00-030
      author: camsaul
      comment: Added 0.45.0 -- add default value to DashboardCard size_x -- this was previously done by Toucan
      changes:
        - addDefaultValue:
            tableName: report_dashboardcard
            columnName: size_x
            defaultValue: 2

  - changeSet:
      id: v45.00-031
      author: camsaul
      comment: Added 0.45.0 -- add default value to DashboardCard size_y -- this was previously done by Toucan
      changes:
        - addDefaultValue:
            tableName: report_dashboardcard
            columnName: size_y
            defaultValue: 2

  - changeSet:
      id: v45.00-032
      author: camsaul
      comment: Added 0.45.0 -- add default value for DashboardCard created_at (Postgres/H2)
      preConditions:
        - onFail: MARK_RAN
        - dbms:
            type: postgresql,h2
      changes:
        - addDefaultValue:
            tableName: report_dashboardcard
            columnName: created_at
            columnDataType: ${timestamp_type}
            defaultValueComputed: current_timestamp

    # addDefaultValue with defaultValueComputed doesn't work for MySQL/MariaDB so we have to do this the hard way.
  - changeSet:
      id: v45.00-033
      author: camsaul
      comment: Added 0.45.0 -- add default value for DashboardCard created_at (MySQL/MariaDB)
      preConditions:
        - onFail: MARK_RAN
        - dbms:
            type: mysql,mariadb
      changes:
        - sql:
            sql: >-
              ALTER TABLE report_dashboardcard
              CHANGE created_at
              created_at timestamp(6) NOT NULL DEFAULT current_timestamp(6);
      rollback: # nothing to do, but required for sql

  - changeSet:
      id: v45.00-034
      author: camsaul
      comment: Added 0.45.0 -- add default value for DashboardCard updated_at (Postgres/H2)
      preConditions:
        - onFail: MARK_RAN
        - dbms:
            type: postgresql,h2
      changes:
        - addDefaultValue:
            tableName: report_dashboardcard
            columnName: updated_at
            columnDataType: ${timestamp_type}
            defaultValueComputed: current_timestamp

  - changeSet:
      id: v45.00-035
      author: camsaul
      comment: Added 0.45.0 -- add default value for DashboardCard updated_at (MySQL/MariaDB)
      preConditions:
        - onFail: MARK_RAN
        - dbms:
            type: mysql,mariadb
      changes:
        - sql:
            sql: >-
              ALTER TABLE report_dashboardcard
              CHANGE updated_at
              updated_at timestamp(6) NOT NULL DEFAULT current_timestamp(6);
      rollback: # nothing to do

  - changeSet:
      id: v45.00-036
      author: snoe
      comment: Added 0.45.0 - add model action table
      changes:
        - createTable:
            tableName: model_action
            remarks: Ties actions to models
            columns:
              - column:
                  name: id
                  type: int
                  autoIncrement: true
                  constraints:
                    primaryKey: true
                    nullable: false
              - column:
                  name: entity_id
                  type: char(21)
                  remarks: Random NanoID tag for unique identity.
                  constraints:
                    nullable: false
                    unique: true
              - column:
                  name: slug
                  type: varchar(254)
                  remarks: The referenceable name for this action
                  constraints:
                    nullable: false
              - column:
                  name: card_id
                  type: int
                  remarks: The associated model
                  constraints:
                    nullable: false
                    referencedTableName: report_card
                    referencedColumnNames: id
                    foreignKeyName: fk_model_action_ref_card_id
                    deleteCascade: true
              - column:
                  name: action_id
                  type: int
                  remarks: The associated action
                  constraints:
                    nullable: true
                    referencedTableName: action
                    referencedColumnNames: id
                    foreignKeyName: fk_model_action_ref_action_id
                    deleteCascade: true
              - column:
                  name: requires_pk
                  remarks: Indicates that the primary key(s) need to be passed in as parameters
                  type: boolean
                  defaultValueBoolean: false
                  constraints:
                    nullable: false
              - column:
                  name: parameter_mappings
                  type: ${text.type}
                  remarks: Mappings for primary keys to action parameters
              - column:
                  name: visualization_settings
                  type: ${text.type}
                  remarks: Settings for rendering the action
  - changeSet:
      id: v45.00-037
      author: snoe
      comment: Added 0.45.0 - model action
      changes:
        - addUniqueConstraint:
            tableName: model_action
            columnNames: card_id, slug
            constraintName: unique_model_action_card_id_slug
      rollback: # will be deleted with table

  # The next 4 values add default values for Database `created_at` and `updated_at`; previously this was handled by
  # Toucan but it's more convenient to do this at the application database level instead -- it facilitates stuff like
  # schema migration tests that don't use Toucan, or other manual scripting
  - changeSet:
      id: v45.00-038
      author: camsaul
      comment: Added 0.45.0 -- add default value for Database created_at (Postgres/H2)
      preConditions:
        - onFail: MARK_RAN
        - dbms:
            type: postgresql,h2
      changes:
        - addDefaultValue:
            tableName: metabase_database
            columnName: created_at
            columnDataType: ${timestamp_type}
            defaultValueComputed: current_timestamp

    # addDefaultValue with defaultValueComputed doesn't work for MySQL/MariaDB so we have to do this the hard way.
  - changeSet:
      id: v45.00-039
      author: camsaul
      comment: Added 0.45.0 -- add default value for Database created_at (MySQL/MariaDB)
      preConditions:
        - onFail: MARK_RAN
        - dbms:
            type: mysql,mariadb
      changes:
        - sql:
            sql: >-
              ALTER TABLE metabase_database
              CHANGE created_at
              created_at timestamp(6) NOT NULL DEFAULT current_timestamp(6);
      rollback: # nothing to do

  - changeSet:
      id: v45.00-040
      author: camsaul
      comment: Added 0.45.0 -- add default value for Database updated_at (Postgres/H2)
      preConditions:
        - onFail: MARK_RAN
        - dbms:
            type: postgresql,h2
      changes:
        - addDefaultValue:
            tableName: metabase_database
            columnName: updated_at
            columnDataType: ${timestamp_type}
            defaultValueComputed: current_timestamp

  - changeSet:
      id: v45.00-041
      author: camsaul
      comment: Added 0.45.0 -- add default value for Database updated_at (MySQL/MariaDB)
      preConditions:
        - onFail: MARK_RAN
        - dbms:
            type: mysql,mariadb
      changes:
        - sql:
            sql: >-
              ALTER TABLE metabase_database
              CHANGE updated_at
              updated_at timestamp(6) NOT NULL DEFAULT current_timestamp(6);
      rollback: # nothing to do

  # It was probably an oversight, but while we validated Database `details` in the API layer it was not a required/NOT
  # NULL column in the application Database itself. No problem; let's add it now that we've noticed it.
  #
  # MySQL (at least 5.7) won't let us have nice things:
  #
  # https://dev.mysql.com/doc/refman/5.7/en/data-type-defaults.html
  #
  # The BLOB, TEXT, GEOMETRY, and JSON data types cannot be assigned a default value.
  #
  # Because of this restriction we will just have to update existing NULL values in SQL and then add a NOT NULL
  # restriction separately; we can use Toucan `pre-insert` to set defaults values when saving things.
  - changeSet:
      id: v45.00-042
      author: camsaul
      comment: Added 0.45.0 -- add default value for Database with NULL details
      changes:
        - sql:
            sql: >-
              UPDATE metabase_database SET details = '{}' WHERE details IS NULL;
      rollback: # nothing to do, since a '{}' is okay for v44

  - changeSet:
      id: v45.00-043
      author: camsaul
      comment: Added 0.45.0 -- make Database details NOT NULL
      changes:
        - addNotNullConstraint:
            columnDataType: ${text.type}
            tableName: metabase_database
            columnName: details

  - changeSet:
      id: v45.00-044
      author: metamben
      comment: Added 0.45.0 -- create app permission graph revision table
      changes:
        - createTable:
            tableName: app_permission_graph_revision
            remarks: 'Used to keep track of changes made to app permissions.'
            columns:
              - column:
                  name: id
                  type: int
                  autoIncrement: true
                  constraints:
                    primaryKey: true
                    nullable: false
              - column:
                  name: before
                  type: ${text.type}
                  remarks: 'Serialized JSON of the apps graph before the changes.'
                  constraints:
                    nullable: false
              - column:
                  name: after
                  type: ${text.type}
                  remarks: 'Serialized JSON of the apps graph after the changes.'
                  constraints:
                    nullable: false
              - column:
                  name: user_id
                  type: int
                  remarks: 'The ID of the admin who made this set of changes.'
                  constraints:
                    nullable: false
                    referencedTableName: core_user
                    referencedColumnNames: id
                    foreignKeyName: fk_app_permission_graph_revision_user_id
              - column:
                  name: created_at
                  type: ${timestamp_type}
                  remarks: 'The timestamp of when these changes were made.'
                  defaultValueComputed: current_timestamp
                  constraints:
                    nullable: false
              - column:
                  name: remark
                  type: ${text.type}
                  remarks: 'Optional remarks explaining why these changes were made.'

  # note: some migrations which only added and deleted tables within v45 were removed, hence an ID gap here

  # Add created_at to Collection
  - changeSet:
      id: v45.00-048
      author: camsaul
      comment: Added 0.45.0 -- add created_at to Collection
      changes:
        - addColumn:
            tableName: collection
            columns:
              - column:
                  name: created_at
                  type: ${timestamp_type}
                  remarks: Timestamp of when this Collection was created.
                  constraints:
                    nullable: false
                  defaultValueComputed: current_timestamp

  # Seed Collection created_at for Personal Collections with the date_joined of the User that owns them.
  - changeSet:
      id: v45.00-049
      author: camsaul
      comment: Added 0.45.0 -- set Collection.created_at to User.date_joined for Personal Collections
      changes:
        - sql:
            dbms: postgresql
            sql: >-
              UPDATE collection c
              SET created_at = u.date_joined
              FROM core_user u
              WHERE c.personal_owner_id = u.id;
        - sql:
            dbms: mysql,mariadb
            sql: >-
              UPDATE collection c
              INNER JOIN core_user u
              ON c.personal_owner_id = u.id
              SET c.created_at = u.date_joined;
        - sql:
            dbms: h2
            sql: >-
              UPDATE collection c
              SET created_at = (
                SELECT u.date_joined
                FROM core_user u
                WHERE c.personal_owner_id = u.id
              )
              WHERE c.personal_owner_id IS NOT NULL;
      rollback: # nothing to roll back, but required for sql change types

  # seed Collection created_at based on the max created at of child objects
  #
  # At the time of this writing, the following Models can appear in a Collection:
  #
  # - App
  # - Card
  # - Dashboard
  # - Pulse
  # - Timeline
  # - NativeQuerySnippet
  - changeSet:
      id: v45.00-050
      author: camsaul
      validCheckSum: ANY
      comment: Added 0.45.0 -- seed Collection.created_at with value of oldest item for non-Personal Collections
      changes:
        - sql:
            dbms: postgresql
            sql: >-
              UPDATE collection c
              SET created_at = created_ats.created_at
              FROM (
                SELECT min(created_at) AS created_at, collection_id
                FROM (
                  SELECT created_at, collection_id FROM app                  UNION ALL
                  SELECT created_at, collection_id FROM report_card          UNION ALL
                  SELECT created_at, collection_id FROM report_dashboard     UNION ALL
                  SELECT created_at, collection_id FROM pulse                UNION ALL
                  SELECT created_at, collection_id FROM timeline             UNION ALL
                  SELECT created_at, collection_id FROM native_query_snippet
                ) created_ats
                GROUP BY collection_id
              ) created_ats
              WHERE c.id = created_ats.collection_id
                AND c.personal_owner_id IS NULL;
        - sql:
            dbms: mysql,mariadb
            sql: >-
              UPDATE collection c
              LEFT JOIN (
                SELECT min(created_at) AS created_at, collection_id
                FROM (
                  SELECT created_at, collection_id FROM app                  UNION ALL
                  SELECT created_at, collection_id FROM report_card          UNION ALL
                  SELECT created_at, collection_id FROM report_dashboard     UNION ALL
                  SELECT created_at, collection_id FROM pulse                UNION ALL
                  SELECT created_at, collection_id FROM timeline             UNION ALL
                  SELECT created_at, collection_id FROM native_query_snippet
                ) created_ats
                GROUP BY collection_id
              ) created_ats
              ON c.id = created_ats.collection_id
              SET c.created_at = created_ats.created_at
              WHERE c.personal_owner_id IS NULL
                AND created_ats.created_at IS NOT NULL;
        - sql:
            dbms: h2
            # I would have preferred using MERGE ... USING instead of WHERE EXISTS ... but it's broken in 1.4.197
            # because of https://github.com/h2database/h2database/issues/1034, which is fixed in 1.4.198. So this will
            # have to do for now, even if it's a little ugly.
            sql: >-
              WITH created_ats AS (
                SELECT min(created_at) AS created_at, collection_id
                FROM (
                  SELECT created_at, collection_id FROM app                  UNION ALL
                  SELECT created_at, collection_id FROM report_card          UNION ALL
                  SELECT created_at, collection_id FROM report_dashboard     UNION ALL
                  SELECT created_at, collection_id FROM pulse                UNION ALL
                  SELECT created_at, collection_id FROM timeline             UNION ALL
                  SELECT created_at, collection_id FROM native_query_snippet
                ) created_ats
                GROUP BY collection_id
              )
              UPDATE collection c
              SET created_at = (
                SELECT created_ats.created_at
                FROM created_ats
                WHERE created_ats.collection_id = c.id
              )
              WHERE EXISTS (
                SELECT created_ats.collection_id
                FROM created_ats
                WHERE c.id = created_ats.collection_id
                  AND c.personal_owner_id IS NULL
              );
      rollback: # rollback is a no-op for most seed migrations, but required for sql change type

  - changeSet:
      id: v45.00-051
      author: qnkhuat
      comment: >-
        Added 0.45.0 - modify type of collection_permission_graph_revision.after from text to ${text.type}
        on mysql,mariadb
      changes:
        - modifyDataType:
            tableName: collection_permission_graph_revision
            columnName: after
            newDataType: ${text.type}
      rollback:
        - modifyDataType:
            tableName: collection_permission_graph_revision
            columnName: after
            newDataType: text
      preConditions:
        - onFail: MARK_RAN
        - dbms:
            type: mysql,mariadb

  - changeSet:
      id: v45.00-052
      author: qnkhuat
      comment: >-
        Added 0.45.0 - modify type of collection_permission_graph_revision.before from text to ${text.type}
        on mysql,mariadb
      changes:
        - modifyDataType:
            tableName: collection_permission_graph_revision
            columnName: before
            newDataType: ${text.type}
      rollback:
        - modifyDataType:
            tableName: collection_permission_graph_revision
            columnName: before
            newDataType: text
      preConditions:
        - onFail: MARK_RAN
        - dbms:
            type: mysql,mariadb

  - changeSet:
      id: v45.00-053
      author: qnkhuat
      comment: >-
        Added 0.45.0 - modify type of collection_permission_graph_revision.remark from text to ${text.type}
        on mysql,mariadb
      changes:
        - modifyDataType:
            tableName: collection_permission_graph_revision
            columnName: remark
            newDataType: ${text.type}
      rollback:
        - modifyDataType:
            tableName: collection_permission_graph_revision
            columnName: remark
            newDataType: text
      preConditions:
        - onFail: MARK_RAN
        - dbms:
            type: mysql,mariadb

  - changeSet:
      id: v45.00-054
      author: qnkhuat
      comment: >-
        Added 0.45.0 - modify type of permissions_revision.after from text to ${text.type}
        on mysql,mariadb
      changes:
        - modifyDataType:
            tableName: permissions_revision
            columnName: after
            newDataType: ${text.type}
      rollback:
        - modifyDataType:
            tableName: permissions_revision
            columnName: after
            newDataType: text
      preConditions:
        - onFail: MARK_RAN
        - dbms:
            type: mysql,mariadb

  - changeSet:
      id: v45.00-055
      author: qnkhuat
      comment: >-
        Added 0.45.0 - modify type of permissions_revision.before from text to ${text.type}
        on mysql,mariadb
      changes:
        - modifyDataType:
            tableName: permissions_revision
            columnName: before
            newDataType: ${text.type}
      rollback:
        - modifyDataType:
            tableName: permissions_revision
            columnName: before
            newDataType: text
      preConditions:
        - onFail: MARK_RAN
        - dbms:
            type: mysql,mariadb

  - changeSet:
      id: v45.00-056
      author: qnkhuat
      comment: >-
        Added 0.45.0 - modify type of permissions_revision.remark from text to ${text.type}
        on mysql,mariadb
      changes:
        - modifyDataType:
            tableName: permissions_revision
            columnName: remark
            newDataType: ${text.type}
      rollback:
        - modifyDataType:
            tableName: permissions_revision
            columnName: remark
            newDataType: text
      preConditions:
        - onFail: MARK_RAN
        - dbms:
            type: mysql,mariadb

  - changeSet:
      id: v45.00-057
      author: qnkhuat
      comment: >-
        Added 0.45.0 - modify type of secret.value from blob to longblob
        on mysql,mariadb
      changes:
        - modifyDataType:
            tableName: secret
            columnName: value
            newDataType: longblob
      rollback:
        - modifyDataType:
            tableName: secret
            columnName: value
            newDataType: ${blob.type}
      preConditions:
        - onFail: MARK_RAN
        - dbms:
            type: mysql,mariadb

  - changeSet:
      id: v46.00-000
      author: snoe
      comment: Added 0.46.0 - Unify action representation
      changes:
        - createTable:
            tableName: implicit_action
            remarks: An action with dynamic parameters based on the underlying model
            columns:
              - column:
                  name: action_id
                  type: int
                  remarks: The associated action
                  constraints:
                    nullable: false
                    referencedTableName: action
                    referencedColumnNames: id
                    foreignKeyName: fk_implicit_action_action_id
                    deleteCascade: true
              - column:
                  name: kind
                  type: ${text.type}
                  remarks: The kind of implicit action create/update/delete
                  constraints:
                    nullable: false

  - changeSet:
      id: v46.00-001
      author: snoe
      comment: Added 0.46.0 - Unify action representation
      changes:
        - addColumn:
            tableName: action
            columns:
              - column:
                  name: model_id
                  remarks: The associated model
                  type: int

  - changeSet:
      id: v46.00-002
      author: snoe
      comment: Added 0.46.0 - Unify action representation
      changes:
        - addColumn:
            tableName: action
            columns:
              - column:
                  name: name
                  remarks: The name of the action
                  type: varchar(254)

  - changeSet:
      id: v46.00-003
      author: snoe
      comment: Added 0.46.0 - Unify action representation
      changes:
        - addColumn:
            tableName: action
            columns:
              - column:
                  name: description
                  remarks: The description of the action
                  type: ${text.type}

  - changeSet:
      id: v46.00-004
      author: snoe
      comment: Added 0.46.0 - Unify action representation
      changes:
        - addColumn:
            tableName: action
            columns:
              - column:
                  name: parameters
                  remarks: The saved parameters for this action
                  type: ${text.type}

  - changeSet:
      id: v46.00-005
      author: snoe
      comment: Added 0.46.0 - Unify action representation
      changes:
        - addColumn:
            tableName: action
            columns:
              - column:
                  name: parameter_mappings
                  remarks: The saved parameter mappings for this action
                  type: ${text.type}
  - changeSet:
      id: v46.00-006
      author: snoe
      comment: Added 0.46.0 - Unify action representation
      changes:
        - addColumn:
            tableName: action
            columns:
              - column:
                  name: visualization_settings
                  remarks: The UI visualization_settings for this action
                  type: ${text.type}

  - changeSet:
      id: v46.00-007
      author: snoe
      comment: Added 0.46.0 - Unify action representation
      changes:
        - addForeignKeyConstraint:
            baseTableName: action
            baseColumnNames: model_id
            referencedTableName: report_card
            referencedColumnNames: id
            constraintName: fk_action_model_id

  - changeSet:
      id: v46.00-008
      author: snoe
      comment: Added 0.46.0 - Unify action representation
      changes:
        - addColumn:
            tableName: query_action
            columns:
              - column:
                  name: database_id
                  remarks: The associated database
                  type: int

  - changeSet:
      id: v46.00-009
      author: snoe
      comment: Added 0.46.0 - Unify action representation
      changes:
        - addColumn:
            tableName: query_action
            columns:
              - column:
                  name: dataset_query
                  remarks: The MBQL writeback query
                  type: ${text.type}

  - changeSet:
      id: v46.00-010
      author: snoe
      comment: Added 0.46.0 - Unify action representation
      changes:
        - addForeignKeyConstraint:
            baseTableName: query_action
            baseColumnNames: database_id
            referencedTableName: metabase_database
            referencedColumnNames: id
            constraintName: fk_query_action_database_id
            onDelete: CASCADE

  - changeSet:
      id: v46.00-011
      author: snoe
      validCheckSum: ANY
      comment: Added 0.46.0 - Unify action representation
      changes:
        - sql:
            dbms: mysql,mariadb
            sql: >-
              ALTER TABLE query_action DROP PRIMARY KEY, ADD PRIMARY KEY pk_query_action (action_id);
        - sql:
            dbms: h2
            sql: >-
              ALTER TABLE query_action DROP PRIMARY KEY;
              ALTER TABLE query_action ADD CONSTRAINT pk_query_action PRIMARY KEY (action_id);
        - sql:
            dbms: postgresql
            sql: >-
              ALTER TABLE query_action DROP CONSTRAINT pk_query_action;
              ALTER TABLE query_action ADD CONSTRAINT pk_query_action PRIMARY KEY (action_id);
      rollback:
        - sql:
            dbms: mysql,mariadb
            sql: >-
              ALTER TABLE query_action DROP PRIMARY KEY, ADD PRIMARY KEY pk_query_action (action_id, card_id);
        - sql:
            dbms: h2
            sql: >-
              ALTER TABLE query_action DROP CONSTRAINT fk_query_action_ref_action_id;
              ALTER TABLE query_action DROP PRIMARY KEY;
              ALTER TABLE query_action ADD CONSTRAINT fk_query_action_ref_action_id FOREIGN KEY (action_id) REFERENCES action(id) ON DELETE CASCADE;
              ALTER TABLE query_action ADD CONSTRAINT pk_query_action PRIMARY KEY (action_id, card_id);
        - sql:
            dbms: postgresql
            sql: >-
              ALTER TABLE query_action DROP CONSTRAINT pk_query_action;
              ALTER TABLE query_action ADD CONSTRAINT pk_query_action PRIMARY KEY (action_id, card_id);

  - changeSet:
      id: v46.00-012
      author: snoe
      comment: Added 0.46.0 - Unify action representation
      changes:
        - dropNotNullConstraint:
            tableName: query_action
            columnDataType: int
            columnName: card_id

  # migration for developers and internal use of actions created in 45 during a short period.
  - changeSet:
      id: v46.00-013
      author: snoe
      comment: Added 0.46.0 - Unify action representation
      validCheckSum: ANY
      changes:
        - sql:
            sql: >-
              INSERT INTO action (type, model_id, name)
              SELECT 'implicit', card_id, slug
              FROM model_action
              WHERE action_id is null AND slug in ('insert','update','delete');

              INSERT INTO implicit_action (action_id, kind)
              SELECT
                id,
                case name
                  when 'insert' then 'row/create'
                  when 'update' then 'row/update'
                  when 'delete' then 'row/delete'
                end
              FROM action
              WHERE type = 'implicit';

              UPDATE action
              SET model_id = (SELECT card_id
                              FROM model_action
                              WHERE model_action.action_id = action.id)
              WHERE model_id is null;

              DELETE FROM action WHERE model_id is null;

              UPDATE report_dashboardcard
              SET action_id = (SELECT action.id
                               FROM action
                               LEFT JOIN implicit_action ON implicit_action.action_id = action.id
                               WHERE action.model_id = report_dashboardcard.card_id
                               AND coalesce((
                                  CASE implicit_action.kind
                                     WHEN 'row/create' THEN 'insert'
                                     WHEN 'row/delete' THEN 'delete'
                                     WHEN 'row/update' THEN 'update'
                                  END), ('action_' || action.id)) =
                                  substring(report_dashboardcard.visualization_settings,
                                    position('"action_slug":"' in report_dashboardcard.visualization_settings)+15,
                                    position('"' in
                                      substring(report_dashboardcard.visualization_settings,
                                        position('"action_slug":"' in visualization_settings)+15)) - 1))
              WHERE report_dashboardcard.visualization_settings like '%action_slug%';

              UPDATE query_action SET
                dataset_query = (select dataset_query from report_card where report_card.id = query_action.card_id),
                database_id = (select database_id from report_card where report_card.id = query_action.card_id);

              UPDATE action SET
                name = (
                  select name
                  from query_action
                  inner join report_card on report_card.id = query_action.card_id
                  where query_action.action_id = action.id),
                description = (
                  select description
                  from query_action
                  inner join report_card on report_card.id = query_action.card_id
                  where query_action.action_id = action.id),
                parameters = (
                  select parameters
                  from query_action
                  inner join report_card on report_card.id = query_action.card_id
                  where query_action.action_id = action.id),
                parameter_mappings = (
                  select parameter_mappings
                  from query_action
                  inner join report_card on report_card.id = query_action.card_id
                  where query_action.action_id = action.id),
                visualization_settings = (
                  select visualization_settings
                  from query_action
                  inner join report_card on report_card.id = query_action.card_id
                  where query_action.action_id = action.id)
              WHERE type = 'query';
      rollback: # no-op, we do not care to preserve actions from 46->45

  - changeSet:
      id: v46.00-014
      author: snoe
      comment: Added 0.46.0 - Unify action representation
      changes:
        - dropForeignKeyConstraint:
            baseTableName: query_action
            constraintName: fk_query_action_ref_card_id
      rollback:

  - changeSet:
      id: v46.00-015
      author: snoe
      comment: Added 0.46.0 - Unify action representation
      changes:
        - dropColumn:
            tableName: query_action
            columnName: card_id

      rollback:
        - addColumn:
            tableName: query_action
            columns:
              - column:
                  name: card_id
                  type: int
                  remarks: The related card
                  constraints:
                    nullable: false
                    referencedTableName: report_card
                    referencedColumnNames: id
                    foreignKeyName: fk_query_action_ref_card_id
                    deleteCascade: true

  - changeSet:
      id: v46.00-016
      author: snoe
      comment: Added 0.46.0 - Unify action representation
      changes:
        - sql:
            sql: >-
              DELETE FROM report_card
              WHERE is_write = true;

              DELETE FROM model_action;
      rollback: # we do not care to preserve actions from 46->45
        - sql:
            sql: >-
              DELETE FROM report_dashboardcard WHERE action_id is not null;
              DELETE FROM action;

  - changeSet:
      id: v46.00-017
      author: snoe
      comment: Added 0.46.0 - Unify action representation
      changes:
        - dropColumn:
            tableName: http_action
            columnName: name
      rollback:
        - addColumn:
            tableName: http_action
            columns:
              - column:
                  name: name
                  type: varchar(254)
                  remarks: The name of this action
                  constraints:
                    nullable: false

  - changeSet:
      id: v46.00-018
      author: snoe
      comment: Added 0.46.0 - Unify action representation
      changes:
        - dropColumn:
            tableName: http_action
            columnName: description
      rollback:
        - addColumn:
            tableName: http_action
            columns:
              - column:
                  name: description
                  type: ${text.type}
                  remarks: An optional description for this action

  - changeSet:
      id: v46.00-019
      author: snoe
      comment: Added 0.46.0 - Unify action representation
      changes:
        - dropColumn:
            tableName: report_card
            columnName: is_write
      rollback:
        - addColumn:
            columns:
              - column:
                  name: is_write
                  type: boolean
                  defaultValueBoolean: false
                  remarks: Indicates that this query will perform writes to a db
                  constraints:
                    nullable: false
            tableName: report_card

  - changeSet:
      id: v46.00-020
      author: snoe
      comment: Added 0.46.0 - Unify action representation
      changes:
        - addNotNullConstraint:
            tableName: query_action
            columnName: database_id
            columnDataType: int

  - changeSet:
      id: v46.00-021
      author: snoe
      comment: Added 0.46.0 - Unify action representation
      changes:
        - addNotNullConstraint:
            tableName: query_action
            columnName: dataset_query
            columnDataType: ${text.type}

  - changeSet:
      id: v46.00-022
      author: snoe
      comment: Added 0.46.0 - Unify action representation
      changes:
        - addNotNullConstraint:
            tableName: query_action
            columnName: dataset_query
            columnDataType: ${text.type}

  - changeSet:
      id: v46.00-023
      author: snoe
      comment: Added 0.46.0 - Unify action representation
      changes:
        - addNotNullConstraint:
            tableName: action
            columnName: model_id
            columnDataType: int

  - changeSet:
      id: v46.00-024
      author: snoe
      comment: Added 0.46.0 - Unify action representation
      changes:
        - addNotNullConstraint:
            tableName: action
            columnName: name
            columnDataType: varchar(254)

  - changeSet:
      id: v46.00-025
      author: snoe
      comment: Added 0.46.0 - Unify action representation
      changes:
        - dropTable:
            tableName: model_action
      rollback:
        - createTable:
            tableName: model_action
            remarks: Ties actions to models
            columns:
              - column:
                  name: id
                  type: int
                  autoIncrement: true
                  constraints:
                    primaryKey: true
                    nullable: false
              - column:
                  name: entity_id
                  type: char(21)
                  remarks: Random NanoID tag for unique identity.
                  constraints:
                    nullable: false
                    unique: true
              - column:
                  name: slug
                  type: varchar(254)
                  remarks: The referenceable name for this action
                  constraints:
                    nullable: false
              - column:
                  name: card_id
                  type: int
                  remarks: The associated model
                  constraints:
                    nullable: false
                    referencedTableName: report_card
                    referencedColumnNames: id
                    foreignKeyName: fk_model_action_ref_card_id
                    deleteCascade: true
              - column:
                  name: action_id
                  type: int
                  remarks: The associated action
                  constraints:
                    nullable: true
                    referencedTableName: action
                    referencedColumnNames: id
                    foreignKeyName: fk_model_action_ref_action_id
                    deleteCascade: true
              - column:
                  name: requires_pk
                  remarks: Indicates that the primary key(s) need to be passed in as parameters
                  type: boolean
                  defaultValueBoolean: false
                  constraints:
                    nullable: false
              - column:
                  name: parameter_mappings
                  type: ${text.type}
                  remarks: Mappings for primary keys to action parameters
              - column:
                  name: visualization_settings
                  type: ${text.type}
                  remarks: Settings for rendering the action

  - changeSet:
      id: v46.00-026
      author: metamben
      comment: Added 0.46.0 -- add field for tracking DBMS versions
      changes:
        - addColumn:
            tableName: metabase_database
            columns:
              - column:
                  name: dbms_version
                  type: ${text.type}
                  remarks: 'A JSON object describing the flavor and version of the DBMS.'

  - changeSet:
      id: v46.00-027
      author: snoe
      comment: Added 0.46.0 -- add last_used_at to FieldValues
      changes:
        - addColumn:
            tableName: metabase_fieldvalues
            columns:
              - column:
                  name: last_used_at
                  type: ${timestamp_type}
                  remarks: Timestamp of when these FieldValues were last used.
                  constraints:
                    nullable: false
                  defaultValueComputed: current_timestamp

  - changeSet:
      id: v46.00-028
      author: tsmacdonald
      comment: Added 0.46.0 -- Join table connecting cards to dashboards/cards's parameters that need custom filter values from the card
      changes:
        - createTable:
            tableName: parameter_card
            remarks: "Join table connecting cards to entities (dashboards, other cards, etc.) that use the values generated by the card for filter values"
            columns:
              - column:
                  name: id
                  type: int
                  autoIncrement: true
                  constraints:
                    primaryKey: true
                    nullable: false
              - column:
                  name: updated_at
                  type: ${timestamp_type}
                  defaultValueComputed: current_timestamp
                  remarks: "most recent modification time"
                  constraints:
                    nullable: false
              - column:
                  name: created_at
                  type: ${timestamp_type}
                  defaultValueComputed: current_timestamp
                  remarks: "creation time"
                  constraints:
                    nullable: false
              - column:
                  name: card_id
                  type: int
                  remarks: "ID of the card generating the values"
                  constraints:
                    nullable: false
              - column:
                  name: parameterized_object_type
                  type: varchar(32)
                  remarks: "Type of the entity consuming the values (dashboard, card, etc.)"
                  constraints:
                    nullable: false
              - column:
                  name: parameterized_object_id
                  type: int
                  remarks: "ID of the entity consuming the values"
                  constraints:
                    nullable: false
              - column:
                  name: parameter_id
                  type: varchar(32)
                  remarks: "The parameter ID"
                  constraints:
                    nullable: false

  # Make Dimension <=> Field a 1t1 relationship. Replace unique field_id + name with unique field_id.
  # See issue #27054.
  - changeSet:
      id: v46.00-029
      author: camsaul
      comment: Make Dimension <=> Field a 1t1 relationship. Drop unique constraint on field_id + name. (1/3)
      changes:
        - dropUniqueConstraint:
            tableName: dimension
            constraintName: unique_dimension_field_id_name
      rollback:
        - addUniqueConstraint:
            tableName: dimension
            constraintName: unique_dimension_field_id_name
            columnNames: field_id, name

  - changeSet:
      id: v46.00-030
      author: camsaul
      comment: Make Dimension <=> Field a 1t1 relationship. Delete duplicate entries. (2/3)
      changes:
        - sql:
            # Which rows to keep is not 100% clear. I decided to keep newer entries, by ID. I considered keeping new
            # entries by `updated_at` but the SQL for doing that across the three databases was such a hairball and
            # having duplicates in the first place was such an edge case I decided this approach is fine for now. The
            # `row_number()` window function would have made this easier to do but we haven't merged H2 v2 yet.
            #
            # Writing the query with these unnecessary subselects is stupid, but MySQL 5.7 doesn't work without them.
            # See https://metaboat.slack.com/archives/CKZEMT1MJ/p1670624514320419 for more info
            sql: >-
              DELETE FROM dimension
              WHERE field_id IN (
                SELECT field_id
                FROM (
                  SELECT field_id
                  FROM dimension
                  GROUP BY field_id
                  HAVING COUNT(*) > 1
                ) duplicates
              )
              AND id NOT IN (
                SELECT id FROM (
                  SELECT max(id) AS id
                  FROM dimension
                  GROUP BY field_id
                ) most_recents
              );
      rollback: # don't need to roll back anything, deleting duplicate entries doesn't need to be reversed.

  - changeSet:
      id: v46.00-031
      author: camsaul
      comment: Make Dimension <=> Field a 1t1 relationship. Add unique constraint on field_id. (3/3)
      changes:
        - addUniqueConstraint:
            tableName: dimension
            columnNames: field_id
            constraintName: unique_dimension_field_id
        # this change can roll back automatically.

  - changeSet:
      id: v46.00-032
      author: tsmacdonald
      comment: Added 0.46.0 -- Unique parameter_card
      changes:
        - addUniqueConstraint:
            tableName: parameter_card
            columnNames: parameterized_object_id, parameterized_object_type, parameter_id
            constraintName: unique_parameterized_object_card_parameter

  - changeSet:
      id: v46.00-033
      author: tsmacdonald
      comment: Added 0.46.0 -- parameter_card index on connected object
      changes:
        - createIndex:
            tableName: parameter_card
            columns:
              - column:
                  name: parameterized_object_id
            indexName: idx_parameter_card_parameterized_object_id

  - changeSet:
      id: v46.00-034
      author: tsmacdonald
      comment: Added 0.46.0 -- parameter_card index on connected card
      changes:
        - createIndex:
            tableName: parameter_card
            columns:
              - column:
                  name: card_id
            indexName: idx_parameter_card_card_id

  - changeSet:
      id: v46.00-035
      author: tsmacdonald
      comment: Added 0.46.0 - parameter_card.card_id foreign key
      changes:
        - addForeignKeyConstraint:
            baseTableName: parameter_card
            baseColumnNames: card_id
            referencedTableName: report_card
            referencedColumnNames: id
            constraintName: fk_parameter_card_ref_card_id
            onDelete: CASCADE

  - changeSet:
      id: v46.00-036
      author: metamben
      comment: App containers are removed in 0.46.0
      changes:
        - dropTable:
            tableName: app_permission_graph_revision
      rollback:
        - createTable:
            tableName: app_permission_graph_revision
            remarks: 'Used to keep track of changes made to app permissions.'
            columns:
              - column:
                  name: id
                  type: int
                  autoIncrement: true
                  constraints:
                    primaryKey: true
                    nullable: false
              - column:
                  name: before
                  type: ${text.type}
                  remarks: 'Serialized JSON of the apps graph before the changes.'
                  constraints:
                    nullable: false
              - column:
                  name: after
                  type: ${text.type}
                  remarks: 'Serialized JSON of the apps graph after the changes.'
                  constraints:
                    nullable: false
              - column:
                  name: user_id
                  type: int
                  remarks: 'The ID of the admin who made this set of changes.'
                  constraints:
                    nullable: false
                    referencedTableName: core_user
                    referencedColumnNames: id
                    foreignKeyName: fk_app_permission_graph_revision_user_id
              - column:
                  name: created_at
                  type: ${timestamp_type}
                  remarks: 'The timestamp of when these changes were made.'
                  defaultValueComputed: current_timestamp
                  constraints:
                    nullable: false
              - column:
                  name: remark
                  type: ${text.type}
                  remarks: 'Optional remarks explaining why these changes were made.'

  - changeSet:
      id: v46.00-037
      author: metamben
      comment: App pages are removed in 0.46.0
      changes:
        - dropColumn:
            tableName: report_dashboard
            columnName: is_app_page
      rollback:
        - addColumn:
            columns:
              - column:
                  name: is_app_page
                  type: boolean
                  defaultValueBoolean: false
                  remarks: Indicates that this dashboard serves as a page of an app
                  constraints:
                    nullable: false
            tableName: report_dashboard

  - changeSet:
      id: v46.00-038
      author: metamben
      comment: App containers are removed in 0.46.0
      changes:
        - dropTable:
            tableName: app
      rollback:
        - createTable:
            tableName: app
            remarks: Defines top level concerns for App
            columns:
              - column:
                  name: id
                  type: int
                  autoIncrement: true
                  constraints:
                    primaryKey: true
                    nullable: false
              - column:
                  name: entity_id
                  type: char(21)
                  remarks: Random NanoID tag for unique identity.
                  constraints:
                    nullable: false
                    unique: true
              - column:
                  name: collection_id
                  type: int
                  remarks: The associated collection
                  constraints:
                    nullable: false
                    referencedTableName: collection
                    referencedColumnNames: id
                    foreignKeyName: fk_app_ref_collection_id
                    deleteCascade: true
                    unique: true
              - column:
                  name: dashboard_id
                  type: int
                  remarks: The homepage of the app
              - column:
                  remarks: JSON for the navigation items of the app
                  name: nav_items
                  type: ${text.type}
              - column:
                  remarks: JSON for frontend related additions, such as styling
                  name: options
                  type: ${text.type}
              - column:
                  remarks: The timestamp of when the app was created
                  name: created_at
                  type: ${timestamp_type}
                  defaultValueComputed: current_timestamp
                  constraints:
                    nullable: false
              - column:
                  remarks: The timestamp of when the app was updated
                  name: updated_at
                  type: ${timestamp_type}
                  defaultValueComputed: current_timestamp
                  constraints:
                    nullable: false
        - addForeignKeyConstraint:
            baseTableName: app
            baseColumnNames: dashboard_id
            referencedTableName: report_dashboard
            referencedColumnNames: id
            constraintName: fk_app_ref_dashboard_id
            onDelete: SET NULL

  - changeSet:
      id: v46.00-040
      author: tsmacdonald
      comment: Added 0.46.0 -- Bump default dashcard size to 4x4
      changes:
        - addDefaultValue:
            tableName: report_dashboardcard
            columnName: size_x
            defaultValue: 4

  - changeSet:
      id: v46.00-041
      author: tsmacdonald
      comment: Added 0.46.0 -- Bump default dashcard size to 4x4
      changes:
        - addDefaultValue:
            tableName: report_dashboardcard
            columnName: size_y
            defaultValue: 4

  - changeSet:
      id: v46.00-042
      author: tsmacdonald
      comment: Added 0.46.0 -- index query_execution.executor_id
      changes:
        - createIndex:
            tableName: query_execution
            columns:
              - column:
                  name: executor_id
            indexName: idx_query_execution_executor_id

  - changeSet:
      id: v46.00-043
      author: tsmacdonald
      comment: Added 0.46.0 -- index query_execution.context
      changes:
        - createIndex:
            tableName: query_execution
            columns:
              - column:
                  name: context
            indexName: idx_query_execution_context

  - changeSet:
<<<<<<< HEAD
      id: v46.00-045
      author: calherries
      comment: Added 0.46.0 -- add public_uuid to action.
      changes:
        - addColumn:
            tableName: action
            columns:
              - column:
                  name: public_uuid
                  type: char(36)
                  remarks: 'Unique UUID used to in publically-accessible links to this Action.'
                  constraints:
                    unique: true

  - changeSet:
      id: v46.00-055
      author: calherries
      comment: Added 0.46.0 -- add made_public_by_id
      changes:
        - addColumn:
            tableName: action
            columns:
              - column:
                  name: made_public_by_id
                  type: int
                  remarks: 'The ID of the User who first publically shared this Action.'

  - changeSet:
      id: v46.00-056
      author: calherries
      comment: Added 0.46.0 -- add public_uuid and made_public_by_id to action. public_uuid is indexed
      changes:
        - createIndex:
            tableName: action
            indexName: idx_action_public_uuid
            columns:
              column:
                name: public_uuid
=======
      id: v46.00-051
      author: calherries
      comment: Added 0.46.0 -- drop defaults for dashcard's position and size
      changes:
        - dropDefaultValue:
            tableName: report_dashboardcard
            columnName: row
      rollback:
        - addDefaultValue:
            tableName: report_dashboardcard
            columnName: row
            defaultValueNumeric: 4

  - changeSet:
      id: v46.00-052
      author: calherries
      comment: Added 0.46.0 -- drop defaults for dashcard's position and size
      changes:
        - dropDefaultValue:
            tableName: report_dashboardcard
            columnName: col
      rollback:
        - addDefaultValue:
            tableName: report_dashboardcard
            columnName: col
            defaultValueNumeric: 4

  - changeSet:
      id: v46.00-053
      author: calherries
      comment: Added 0.46.0 -- drop defaults for dashcard's position and size
      changes:
        - dropDefaultValue:
            tableName: report_dashboardcard
            columnName: size_x
      rollback:
        - addDefaultValue:
            tableName: report_dashboardcard
            columnName: size_x
            defaultValueNumeric: 4

  - changeSet:
      id: v46.00-054
      author: calherries
      comment: Added 0.46.0 -- drop defaults for dashcard's position and size
      changes:
        - dropDefaultValue:
            tableName: report_dashboardcard
            columnName: size_y
      rollback:
        - addDefaultValue:
            tableName: report_dashboardcard
            columnName: size_y
            defaultValueNumeric: 4
>>>>>>> 35c5ea91

  - changeSet:
      id: v46.00-057
      author: dpsutton
      comment: Added 0.46.0 -- parameter_card.parameter_id long enough to hold a uuid
      changes:
        - modifyDataType:
            tableName: parameter_card
            columnName: parameter_id
            newDataType: varchar(36)
      rollback: #nothing to do, char(32) or char(36) are equivalent

  - changeSet:
<<<<<<< HEAD
      id: v46.00-058
      author: calherries
      comment: Added 0.46.0 -- add FK constraint for action.made_public_by_id with core_user.id
      changes:
        - addForeignKeyConstraint:
            baseTableName: action
            baseColumnNames: made_public_by_id
            referencedTableName: core_user
            referencedColumnNames: id
            constraintName: fk_action_made_public_by_id
            onDelete: CASCADE
=======
      id: v46.00-059
      author: tsmacdonald
      comment: Added 0.46.0 -- add actions.creator_id
      changes:
        - addColumn:
            tableName: action
            columns:
              - column:
                  name: creator_id
                  type: int
                  remarks: 'The user who created the action'
      rollback:
        - dropColumn:
            tableName: action
            columnName: creator_id

  - changeSet:
      id: v46.00-060
      author: tsmacdonald
      comment: Added 0.46.0 -- action.creator_id index
      changes:
        - createIndex:
            tableName: action
            columns:
              - column:
                  name: creator_id
            indexName: idx_action_creator_id
      rollback:
        - dropIndex:
            tableName: action
            indexName: idx_action_creator_id

  - changeSet:
      id: v46.00-061
      author: tsmacdonald
      comment: Added 0.46.0 -- action.creator_id index
      changes:
        - addForeignKeyConstraint:
            baseTableName: action
            baseColumnNames: creator_id
            referencedTableName: core_user
            referencedColumnNames: id
            constraintName: fk_action_creator_id
            nullable: false
>>>>>>> 35c5ea91


# >>>>>>>>>> DO NOT ADD NEW MIGRATIONS BELOW THIS LINE! ADD THEM ABOVE <<<<<<<<<<

########################################################################################################################
#
# ADVICE:
#
# 1) Run ./bin/lint-migrations-file.sh to run core.spec checks against any changes you make here. Liquibase is pretty
#    forgiving and won't complain if you accidentally mix up things like deleteCascade and onDelete: CASCADE. CI runs
#    this check but it's nicer to know now instead of waiting for CI.
#
#   1a) Ensure your changes are compatible with Liquibase rollback. See comments starting with
#       0.45 migrations for more notes. Rollback to 0.44 and forwards to the latest migration is tested
#       automatically and the migrations linter will check for the presence of rollback where required as
#       much as possible.
#
# 2) Please post a message in the Metabase Slack #migrations channel to let others know you are creating a new
#    migration so someone else doesn't steal your ID number
#
# 3) Migrations IDs should follow the format
#
#    vMM.mm-NNN
#
#    where
#
#    M = major version
#    m = minor version
#    N = migration number relative to that major+minor version
#
#   e.g. the first migration added to 0.42.0 should be numbered v42.00-000 and the second migration should be numbered
#   v42.00-001. The first migration for 0.42.1 should be numbered v42.01-000, and so forth.
#
#   This numbering scheme was adopted beginning with version 0.42.0 so that we could go back and add migrations to patch
#   releases without the ID sequence getting wildly out of order. See PR #18821 for more information.
#
# PLEASE KEEP THIS MESSAGE AT THE BOTTOM OF THIS FILE!!!!! Add new migrations above the message.
#
########################################################################################################################<|MERGE_RESOLUTION|>--- conflicted
+++ resolved
@@ -13934,7 +13934,6 @@
             indexName: idx_query_execution_context
 
   - changeSet:
-<<<<<<< HEAD
       id: v46.00-045
       author: calherries
       comment: Added 0.46.0 -- add public_uuid to action.
@@ -13950,30 +13949,6 @@
                     unique: true
 
   - changeSet:
-      id: v46.00-055
-      author: calherries
-      comment: Added 0.46.0 -- add made_public_by_id
-      changes:
-        - addColumn:
-            tableName: action
-            columns:
-              - column:
-                  name: made_public_by_id
-                  type: int
-                  remarks: 'The ID of the User who first publically shared this Action.'
-
-  - changeSet:
-      id: v46.00-056
-      author: calherries
-      comment: Added 0.46.0 -- add public_uuid and made_public_by_id to action. public_uuid is indexed
-      changes:
-        - createIndex:
-            tableName: action
-            indexName: idx_action_public_uuid
-            columns:
-              column:
-                name: public_uuid
-=======
       id: v46.00-051
       author: calherries
       comment: Added 0.46.0 -- drop defaults for dashcard's position and size
@@ -14028,7 +14003,31 @@
             tableName: report_dashboardcard
             columnName: size_y
             defaultValueNumeric: 4
->>>>>>> 35c5ea91
+
+  - changeSet:
+      id: v46.00-055
+      author: calherries
+      comment: Added 0.46.0 -- add made_public_by_id
+      changes:
+        - addColumn:
+            tableName: action
+            columns:
+              - column:
+                  name: made_public_by_id
+                  type: int
+                  remarks: 'The ID of the User who first publically shared this Action.'
+
+  - changeSet:
+      id: v46.00-056
+      author: calherries
+      comment: Added 0.46.0 -- add public_uuid and made_public_by_id to action. public_uuid is indexed
+      changes:
+        - createIndex:
+            tableName: action
+            indexName: idx_action_public_uuid
+            columns:
+              column:
+                name: public_uuid
 
   - changeSet:
       id: v46.00-057
@@ -14042,7 +14041,6 @@
       rollback: #nothing to do, char(32) or char(36) are equivalent
 
   - changeSet:
-<<<<<<< HEAD
       id: v46.00-058
       author: calherries
       comment: Added 0.46.0 -- add FK constraint for action.made_public_by_id with core_user.id
@@ -14054,7 +14052,8 @@
             referencedColumnNames: id
             constraintName: fk_action_made_public_by_id
             onDelete: CASCADE
-=======
+
+  - changeSet:
       id: v46.00-059
       author: tsmacdonald
       comment: Added 0.46.0 -- add actions.creator_id
@@ -14099,7 +14098,6 @@
             referencedColumnNames: id
             constraintName: fk_action_creator_id
             nullable: false
->>>>>>> 35c5ea91
 
 
 # >>>>>>>>>> DO NOT ADD NEW MIGRATIONS BELOW THIS LINE! ADD THEM ABOVE <<<<<<<<<<
