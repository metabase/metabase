--- conflicted
+++ resolved
@@ -582,14 +582,10 @@
     :index-info
 
     ;; Does the driver support a faster `sync-fks` step by fetching all FK metadata in a single collection?
-<<<<<<< HEAD
     :describe-fks
 
     ;; Does the driver support a faster `sync-fields` step by fetching all FK metadata in a single collection?
     :describe-fields})
-=======
-    :describe-fks})
->>>>>>> f0afae8c
 
 (defmulti database-supports?
   "Does this driver and specific instance of a database support a certain `feature`?
