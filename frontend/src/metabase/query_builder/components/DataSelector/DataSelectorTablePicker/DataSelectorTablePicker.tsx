import cx from "classnames";
import type { ReactNode } from "react";
import { t } from "ttag";

import AccordionList from "metabase/common/components/AccordionList";
import ExternalLink from "metabase/common/components/ExternalLink";
import {
  HoverParent,
  TableInfoIcon,
<<<<<<< HEAD
} from "metabase/components/MetadataInfo/TableInfoIcon/TableInfoIcon";
import {
  AccordionList,
  type Section,
} from "metabase/core/components/AccordionList";
import ExternalLink from "metabase/core/components/ExternalLink";
=======
} from "metabase/common/components/MetadataInfo/TableInfoIcon/TableInfoIcon";
import { useDocsUrl } from "metabase/common/hooks";
>>>>>>> 31cd80ec
import CS from "metabase/css/core/index.css";
import { color } from "metabase/lib/colors";
import { isSyncCompleted } from "metabase/lib/syncing";
import { isNotNull } from "metabase/lib/types";
import { Box, DelayGroup, Flex, Icon, rem } from "metabase/ui";
import type Database from "metabase-lib/v1/metadata/Database";
import type Schema from "metabase-lib/v1/metadata/Schema";
import type Table from "metabase-lib/v1/metadata/Table";

import DataSelectorSectionHeader from "../DataSelectorSectionHeader";
import { CONTAINER_WIDTH } from "../constants";

type DataSelectorTablePickerProps = {
  hasFiltering?: boolean;
  hasInitialFocus?: boolean;
  hasNextStep?: boolean;
  isLoading?: boolean;
  minTablesToShowSearch?: number;
  schemas: Schema[];
  selectedDatabase: Database;
  selectedSchema?: Schema;
  selectedTable?: Table;
  tables: Table[];
  onBack?: () => void;
  onChangeTable: (table: Table) => void;
};

type HeaderProps = Pick<
  DataSelectorTablePickerProps,
  "schemas" | "selectedSchema" | "selectedDatabase" | "onBack"
>;

type Item = {
  name: string;
  table: Table;
  database: Database;
};

const DataSelectorTablePicker = ({
  schemas,
  tables,
  selectedDatabase,
  selectedSchema,
  selectedTable,
  onChangeTable,
  hasNextStep,
  onBack,
  isLoading,
  hasFiltering,
  minTablesToShowSearch = 10,
  hasInitialFocus,
}: DataSelectorTablePickerProps) => {
  // In case DataSelector props get reset
  if (!selectedDatabase) {
    if (onBack) {
      onBack();
    }
    return null;
  }

  const isSavedQuestionList = selectedDatabase.is_saved_questions;

  const header = (
    <Header
      onBack={onBack}
      schemas={schemas}
      selectedDatabase={selectedDatabase}
      selectedSchema={selectedSchema}
    />
  );

  if (tables.length > 0 || isLoading) {
    const sections: Section<Item>[] = [
      {
        name: header,
        items: tables.filter(isNotNull).map((table) => ({
          name: table.displayName(),
          table: table,
          database: selectedDatabase,
        })),
        loading: tables.length === 0 && isLoading,
        type: "back",
      },
    ];

    const checkIfItemIsClickable = ({ table }: { table: Table }) =>
      table && isSyncCompleted(table);

    const checkIfItemIsSelected = ({ table }: { table: Table }) =>
      table && selectedTable ? table.id === selectedTable.id : false;

    const renderItemIcon = ({ table }: { table: Table }) =>
      table ? <TableInfoIcon table={table} position="top-start" /> : null;

    const renderItemWrapper = (content: ReactNode) => (
      <HoverParent>{content}</HoverParent>
    );

    const showSpinner = (itemOrSection: Item | Section<Item>) =>
      "table" in itemOrSection && !isSyncCompleted(itemOrSection.table);

    const handleChange = ({ table }: { table: Table }) => onChangeTable(table);

    const isSearchable = hasFiltering && tables.length >= minTablesToShowSearch;

    return (
      <DelayGroup>
        <Box w={rem(300)} style={{ overflowY: "auto" }}>
          <AccordionList<Item>
            id="TablePicker"
            key="tablePicker"
            className={CS.textBrand}
            hasInitialFocus={hasInitialFocus}
            sections={sections}
            maxHeight={Infinity}
            width="100%"
            searchable={isSearchable}
            onChange={handleChange}
            showSpinner={showSpinner}
            itemIsSelected={checkIfItemIsSelected}
            itemIsClickable={checkIfItemIsClickable}
            renderItemIcon={renderItemIcon}
            renderItemWrapper={renderItemWrapper}
            showItemArrows={hasNextStep}
          />

          {isSavedQuestionList && (
            <LinkToDocsOnReferencingSavedQuestionsInQueries />
          )}
        </Box>
      </DelayGroup>
    );
  } else {
    return (
      <Box component="section" w={CONTAINER_WIDTH}>
        <DataSelectorSectionHeader header={header} />
        <Box p="4rem" ta="center">{t`No tables found in this database.`}</Box>
      </Box>
    );
  }
};

const LinkToDocsOnReferencingSavedQuestionsInQueries = () => {
  // eslint-disable-next-line no-unconditional-metabase-links-render -- It's hard to tell if this is still used in the app. Please see https://metaboat.slack.com/archives/C505ZNNH4/p1703243785315819
  const { url: docsUrl } = useDocsUrl(
    "questions/native-editor/referencing-saved-questions-in-queries",
  );
  return (
    <Box
      p="md"
      ta="center"
      bg={color("bg-light")}
      style={{
        borderTop: "1px solid var(--mb-color-border)",
      }}
    >
      {t`Is a question missing?`}
      <ExternalLink
        href={docsUrl}
        target="_blank"
        className={cx(CS.block, CS.link)}
      >
        {t`Learn more about nested queries`}
      </ExternalLink>
    </Box>
  );
};

const Header = ({
  onBack,
  schemas,
  selectedDatabase,
  selectedSchema,
}: HeaderProps) => (
  <Flex align="center" wrap="wrap">
    <Flex align="center" style={{ cursor: "pointer" }} onClick={onBack}>
      {onBack && <Icon name="chevronleft" size={18} />}
      <Box component="span" ml="sm" data-testid="source-database">
        {selectedDatabase.name}
      </Box>
    </Flex>

    {selectedSchema?.name && schemas.length > 1 && (
      <>
        <Box component="span" mx="sm" c="text-medium">
          /
        </Box>
        <Box component="span" data-testid="source-schema" c="text-medium">
          {selectedSchema.displayName()}
        </Box>
      </>
    )}
  </Flex>
);

// eslint-disable-next-line import/no-default-export -- deprecated usage
export default DataSelectorTablePicker;<|MERGE_RESOLUTION|>--- conflicted
+++ resolved
@@ -2,22 +2,16 @@
 import type { ReactNode } from "react";
 import { t } from "ttag";
 
-import AccordionList from "metabase/common/components/AccordionList";
+import {
+  AccordionList,
+  type Section,
+} from "metabase/common/components/AccordionList";
 import ExternalLink from "metabase/common/components/ExternalLink";
 import {
   HoverParent,
   TableInfoIcon,
-<<<<<<< HEAD
-} from "metabase/components/MetadataInfo/TableInfoIcon/TableInfoIcon";
-import {
-  AccordionList,
-  type Section,
-} from "metabase/core/components/AccordionList";
-import ExternalLink from "metabase/core/components/ExternalLink";
-=======
 } from "metabase/common/components/MetadataInfo/TableInfoIcon/TableInfoIcon";
 import { useDocsUrl } from "metabase/common/hooks";
->>>>>>> 31cd80ec
 import CS from "metabase/css/core/index.css";
 import { color } from "metabase/lib/colors";
 import { isSyncCompleted } from "metabase/lib/syncing";
