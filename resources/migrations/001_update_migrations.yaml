databaseChangeLog:
  - property:
      name: timestamp_type
      value: timestamp with time zone
      dbms: postgresql,h2
  - property:
      name: timestamp_type
      value: timestamp(6)
      dbms: mysql,mariadb
  - property:
      name: blob.type
      value: blob
      dbms: mysql,h2,mariadb
  - property:
      name: blob.type
      value: bytea
      dbms: postgresql
  # In MySQL, use LONGTEXT instead of TEXT (#7006)
  - property:
      name: text.type
      value: text
      dbms: postgresql,h2
  - property:
      name: text.type
      value: longtext
      dbms: mysql,mariadb
  # databasechangelog is uppercase in MySQL and H2 but lower-case in Postgres for reasons
  - property:
      name: databasechangelog.name
      value: DATABASECHANGELOG
      dbms: h2,mysql,mariadb
  - property:
      name: databasechangelog.name
      value: databasechangelog
      dbms: postgresql
  # in MySQL, use bit(1) for booleans instead of tinyint
  - property:
      name: boolean.type
      value: boolean
      dbms: postgresql,h2
  - property:
      name: boolean.type
      value: bit(1)
      dbms: mysql,mariadb

  - objectQuotingStrategy: QUOTE_ALL_OBJECTS

  - changeSet:
      id: v00.00-000
      validCheckSum: 8:a59595109e74e7a2678a1b0dfd25f74a
      author: qnkhuat
      comment: Initialze metabase
      preConditions:
        - onFail: MARK_RAN
        - not:
          - tableExists:
              tableName: core_user
      changes:
        - sqlFile:
            dbms: postgresql
            path: initialization/metabase_postgres.sql
            relativeToChangelogFile: true
        - sqlFile:
            dbms: mysql,mariadb
            path: initialization/metabase_mysql.sql
            relativeToChangelogFile: true
        - sqlFile:
            dbms: h2
            path: initialization/metabase_h2.sql
            relativeToChangelogFile: true

# Note on rollback: migrations for v45 onwards should always include a rollback key unless they are supported
# by Liquibase Auto Rollback. Most common changes are supported. See docs here:
#
#  https://docs.liquibase.com/workflows/liquibase-community/liquibase-auto-rollback.html

  - changeSet:
      id: v45.00-001
      validCheckSum: 8:da99b71a4ac7eb662f6a95e69585935e
      author: snoe
      comment: Added 0.44.0 - writeback
      # This migration was previously numbered v44.00-012 but ultimately was not shipped with 44.
      preConditions:
        - onFail: MARK_RAN
        - or:
            # For some insane reason databasechangelog is upper-case in MySQL and MariaDB.
            - and:
                - dbms:
                    type: postgresql,h2
                - sqlCheck:
                    expectedResult: 0
                    sql: SELECT count(*) FROM databasechangelog WHERE id = 'v44.00-012';
            - and:
                - dbms:
                    type: mysql,mariadb
                - sqlCheck:
                    expectedResult: 0
                    sql: SELECT count(*) FROM `DATABASECHANGELOG` WHERE id = 'v44.00-012';
      changes:
        - createTable:
            tableName: action
            remarks: An action is something you can do, such as run a readwrite query
            columns:
              - column:
                  name: id
                  type: int
                  autoIncrement: true
                  constraints:
                    primaryKey: true
                    nullable: false
              - column:
                  remarks: The timestamp of when the action was created
                  name: created_at
                  type: ${timestamp_type}
                  defaultValueComputed: current_timestamp
                  constraints:
                    nullable: false
              - column:
                  remarks: The timestamp of when the action was updated
                  name: updated_at
                  type: ${timestamp_type}
                  defaultValueComputed: current_timestamp
                  constraints:
                    nullable: false
              - column:
                  remarks: Type of action
                  name: type
                  type: ${text.type}
                  constraints:
                    nullable: false

  - changeSet:
      id: v45.00-002
      validCheckSum: 8:6da7a6285edb138c404de0eeba209570
      author: snoe
      comment: Added 0.44.0 - writeback
      # This migration was previously numbered v44.00-013 but ultimately was not shipped with 44.
      preConditions:
        - onFail: MARK_RAN
        - or:
            # For some insane reason databasechangelog is upper-case in MySQL and MariaDB.
            - and:
                - dbms:
                    type: postgresql,h2
                - sqlCheck:
                    expectedResult: 0
                    sql: SELECT count(*) FROM databasechangelog WHERE id = 'v44.00-013';
            - and:
                - dbms:
                    type: mysql,mariadb
                - sqlCheck:
                    expectedResult: 0
                    sql: SELECT count(*) FROM `DATABASECHANGELOG` WHERE id = 'v44.00-013';
      changes:
        - createTable:
            tableName: query_action
            remarks: A readwrite query type of action
            columns:
              - column:
                  name: action_id
                  type: int
                  remarks: The related action
                  constraints:
                    nullable: false
                    referencedTableName: action
                    referencedColumnNames: id
                    foreignKeyName: fk_query_action_ref_action_id
                    deleteCascade: true
              - column:
                  name: card_id
                  type: int
                  remarks: The related card
                  constraints:
                    nullable: false
                    referencedTableName: report_card
                    referencedColumnNames: id
                    foreignKeyName: fk_query_action_ref_card_id
                    deleteCascade: true

  - changeSet:
      id: v45.00-003
      validCheckSum: 8:512337d6d4af38016aa79585abbe03a1
      author: snoe
      comment: Added 0.44.0 - writeback
      # This migration was previously numbered v44.00-014 but ultimately was not shipped with 44.
      preConditions:
        - onFail: MARK_RAN
        - or:
            # For some insane reason databasechangelog is upper-case in MySQL and MariaDB.
            - and:
                - dbms:
                    type: postgresql,h2
                - sqlCheck:
                    expectedResult: 0
                    sql: SELECT count(*) FROM databasechangelog WHERE id = 'v44.00-014';
            - and:
                - dbms:
                    type: mysql,mariadb
                - sqlCheck:
                    expectedResult: 0
                    sql: SELECT count(*) FROM `DATABASECHANGELOG` WHERE id = 'v44.00-014';
      changes:
        - addPrimaryKey:
            tableName: query_action
            columnNames: action_id, card_id
            constraintName: pk_query_action
      rollback: # will be deleted when table is deleted

  # note: some migrations which only added and deleted tables within v45 were removed, hence an ID gap here

  - changeSet:
      id: v45.00-011
      validCheckSum: 8:dcf1cda9f20dca4b6ff8101b13b98c4a
      author: snoe
      comment: Added 0.44.0 - writeback
      # This migration was previously numbered v44.00-022 but ultimately was not shipped with 44.
      preConditions:
        - onFail: MARK_RAN
        - or:
            # For some insane reason databasechangelog is upper-case in MySQL and MariaDB.
            - and:
                - dbms:
                    type: postgresql,h2
                - sqlCheck:
                    expectedResult: 0
                    sql: SELECT count(*) FROM databasechangelog WHERE id = 'v44.00-022';
            - and:
                - dbms:
                    type: mysql,mariadb
                - sqlCheck:
                    expectedResult: 0
                    sql: SELECT count(*) FROM `DATABASECHANGELOG` WHERE id = 'v44.00-022';
      changes:
        - addColumn:
            columns:
              - column:
                  name: is_write
                  type: boolean
                  defaultValueBoolean: false
                  remarks: Indicates that this query will perform writes to a db
                  constraints:
                    nullable: false
            tableName: report_card

  - changeSet:
      id: v45.00-012
      validCheckSum: 8:aadf28229f585cff7c4b4c1918e558b2
      author: snoe
      comment: Added 0.44.0 - writeback
      # This migration was previously numbered v44.00-031 but ultimately was not shipped with 44.
      preConditions:
        - onFail: MARK_RAN
        - or:
            # For some insane reason databasechangelog is upper-case in MySQL and MariaDB.
            - and:
                - dbms:
                    type: postgresql,h2
                - sqlCheck:
                    expectedResult: 0
                    sql: SELECT count(*) FROM databasechangelog WHERE id = 'v44.00-031';
            - and:
                - dbms:
                    type: mysql,mariadb
                - sqlCheck:
                    expectedResult: 0
                    sql: SELECT count(*) FROM `DATABASECHANGELOG` WHERE id = 'v44.00-031';
      changes:
        - createTable:
            tableName: http_action
            remarks: An http api call type of action
            columns:
              - column:
                  name: action_id
                  type: int
                  remarks: The related action
                  constraints:
                    nullable: false
                    referencedTableName: action
                    referencedColumnNames: id
                    foreignKeyName: fk_http_action_ref_action_id
                    deleteCascade: true
              - column:
                  name: name
                  type: varchar(254)
                  remarks: The name of this action
                  constraints:
                    nullable: false
              - column:
                  name: description
                  type: ${text.type}
                  remarks: An optional description for this action
              - column:
                  name: template
                  type: ${text.type}
                  remarks: A template that defines method,url,body,headers required to make an api call
                  constraints:
                    nullable: false
              - column:
                  name: response_handle
                  type: ${text.type}
                  remarks: A program to take an api response and transform to an appropriate response for emitters
              - column:
                  name: error_handle
                  type: ${text.type}
                  remarks: A program to take an api response to determine if an error occurred

  - changeSet:
      id: v45.00-013
      validCheckSum: 8:26dba276b14255d4346507a1a25d117b
      author: snoe
      comment: Added 0.44.0 - writeback
      # This migration was previously numbered v44.00-032 but ultimately was not shipped with 44.
      preConditions:
        - onFail: MARK_RAN
        - or:
            # For some insane reason databasechangelog is upper-case in MySQL and MariaDB.
            - and:
                - dbms:
                    type: postgresql,h2
                - sqlCheck:
                    expectedResult: 0
                    sql: SELECT count(*) FROM databasechangelog WHERE id = 'v44.00-032';
            - and:
                - dbms:
                    type: mysql,mariadb
                - sqlCheck:
                    expectedResult: 0
                    sql: SELECT count(*) FROM `DATABASECHANGELOG` WHERE id = 'v44.00-032';
      changes:
        - addPrimaryKey:
            tableName: http_action
            columnNames: action_id
            constraintName: pk_http_action
      rollback: # no rollback needed, will be deleted with table


  # note: some migrations which only added and deleted tables within v45 were removed, hence an ID gap here

  - changeSet:
      id: v45.00-022
      validCheckSum: 8:d46fa24e4d75a11b2e92aecbf39c6ee1
      author: snoe
      comment: Added 0.45.0 - add app container
      changes:
        - createTable:
            tableName: app
            remarks: Defines top level concerns for App
            columns:
              - column:
                  name: id
                  type: int
                  autoIncrement: true
                  constraints:
                    primaryKey: true
                    nullable: false
              - column:
                  name: entity_id
                  type: char(21)
                  remarks: Random NanoID tag for unique identity.
                  constraints:
                    nullable: false
                    unique: true
              - column:
                  name: collection_id
                  type: int
                  remarks: The associated collection
                  constraints:
                    nullable: false
                    referencedTableName: collection
                    referencedColumnNames: id
                    foreignKeyName: fk_app_ref_collection_id
                    deleteCascade: true
                    unique: true
              - column:
                  name: dashboard_id
                  type: int
                  remarks: The homepage of the app
              - column:
                  remarks: JSON for the navigation items of the app
                  name: nav_items
                  type: ${text.type}
              - column:
                  remarks: JSON for frontend related additions, such as styling
                  name: options
                  type: ${text.type}
              - column:
                  remarks: The timestamp of when the app was created
                  name: created_at
                  type: ${timestamp_type}
                  defaultValueComputed: current_timestamp
                  constraints:
                    nullable: false
              - column:
                  remarks: The timestamp of when the app was updated
                  name: updated_at
                  type: ${timestamp_type}
                  defaultValueComputed: current_timestamp
                  constraints:
                    nullable: false

  - changeSet:
      id: v45.00-023
      validCheckSum: 8:c6c1ff9ca3b62d4cda3a2d782dd86f2f
      author: snoe
      comment: Added 0.45.0 - add app container
      changes:
        - addForeignKeyConstraint:
            baseTableName: app
            baseColumnNames: dashboard_id
            referencedTableName: report_dashboard
            referencedColumnNames: id
            constraintName: fk_app_ref_dashboard_id
            onDelete: SET NULL

  - changeSet:
      id: v45.00-025
      validCheckSum: 8:50a43cea3123ecdb602123825f5a7dbf
      author: metamben
      comment: Added 0.45.0 - mark app pages
      changes:
        - addColumn:
            columns:
              - column:
                  name: is_app_page
                  type: boolean
                  defaultValueBoolean: false
                  remarks: Indicates that this dashboard serves as a page of an app
                  constraints:
                    nullable: false
            tableName: report_dashboard

  - changeSet:
      id: v45.00-026
      validCheckSum: 8:ae77d4086998911877e3207fcf90c9c7
      author: snoe
      comment: Added 0.45.0 - apps add action_id to report_dashboardcard
      changes:
        - addColumn:
            columns:
              - column:
                  name: action_id
                  type: int
                  remarks: The related action
            tableName: report_dashboardcard

  # FK constraint is added separately because deleteCascade doesn't work in addColumn -- see #14321
  - changeSet:
      id: v45.00-027
      validCheckSum: 8:40c3c8391c1416a3bce09ca3c7237173
      author: snoe
      comment: Added 0.45.0 - apps add fk for action_id to report_dashboardcard
      changes:
        - addForeignKeyConstraint:
            baseTableName: report_dashboardcard
            baseColumnNames: action_id
            referencedTableName: action
            referencedColumnNames: id
            constraintName: fk_report_dashboardcard_ref_action_id
            onDelete: CASCADE

  - changeSet:
      id: v45.00-028
      validCheckSum: 8:f8f68f80627aeb2ef7f28f2af2b5a31b
      author: camsaul
      comment: Added 0.45.0 -- rename DashboardCard sizeX to size_x. See https://github.com/metabase/metabase/issues/16344
      changes:
        - renameColumn:
            tableName: report_dashboardcard
            columnDataType: int
            oldColumnName: sizeX
            newColumnName: size_x

  - changeSet:
      id: v45.00-029
      validCheckSum: 8:579957652133eab3ee023dd911162a1e
      author: camsaul
      comment: Added 0.45.0 -- rename DashboardCard size_y to size_y. See https://github.com/metabase/metabase/issues/16344
      changes:
        - renameColumn:
            tableName: report_dashboardcard
            columnDataType: int
            oldColumnName: sizeY
            newColumnName: size_y

  - changeSet:
      id: v45.00-030
      validCheckSum: 8:41eda097feb034c4d01b2dbda74753c8
      author: camsaul
      comment: Added 0.45.0 -- add default value to DashboardCard size_x -- this was previously done by Toucan
      changes:
        - addDefaultValue:
            tableName: report_dashboardcard
            columnName: size_x
            defaultValue: 2

  - changeSet:
      id: v45.00-031
      validCheckSum: 8:6416e373e335dc1c12c7571af674dede
      author: camsaul
      comment: Added 0.45.0 -- add default value to DashboardCard size_y -- this was previously done by Toucan
      changes:
        - addDefaultValue:
            tableName: report_dashboardcard
            columnName: size_y
            defaultValue: 2

  - changeSet:
      id: v45.00-032
      validCheckSum: 8:d97444fe24a2dca618a2804741335f6d
      author: camsaul
      comment: Added 0.45.0 -- add default value for DashboardCard created_at (Postgres/H2)
      dbms: postgresql,h2
      preConditions:
        - onFail: MARK_RAN
        - dbms:
            type: postgresql,h2
      changes:
        - addDefaultValue:
            tableName: report_dashboardcard
            columnName: created_at
            columnDataType: ${timestamp_type}
            defaultValueComputed: current_timestamp

    # addDefaultValue with defaultValueComputed doesn't work for MySQL/MariaDB so we have to do this the hard way.
  - changeSet:
      id: v45.00-033
      validCheckSum: 8:34df79fc79e086ab05bb2fd79bb4e322
      author: camsaul
      comment: Added 0.45.0 -- add default value for DashboardCard created_at (MySQL/MariaDB)
      preConditions:
        - onFail: MARK_RAN
        - dbms:
            type: mysql,mariadb
      changes:
        - sql:
            sql: >-
              ALTER TABLE report_dashboardcard
              CHANGE created_at
              created_at timestamp(6) NOT NULL DEFAULT current_timestamp(6);
      rollback: # nothing to do, but required for sql

  - changeSet:
      id: v45.00-034
      validCheckSum: 8:ba0505a87ef876026759cdcb4e704f41
      author: camsaul
      comment: Added 0.45.0 -- add default value for DashboardCard updated_at (Postgres/H2)
      dbms: postgresql,h2
      preConditions:
        - onFail: MARK_RAN
        - dbms:
            type: postgresql,h2
      changes:
        - addDefaultValue:
            tableName: report_dashboardcard
            columnName: updated_at
            columnDataType: ${timestamp_type}
            defaultValueComputed: current_timestamp

  - changeSet:
      id: v45.00-035
      validCheckSum: 8:dcee49781d80d9c4be5ad9dd51975a07
      author: camsaul
      comment: Added 0.45.0 -- add default value for DashboardCard updated_at (MySQL/MariaDB)
      preConditions:
        - onFail: MARK_RAN
        - dbms:
            type: mysql,mariadb
      changes:
        - sql:
            sql: >-
              ALTER TABLE report_dashboardcard
              CHANGE updated_at
              updated_at timestamp(6) NOT NULL DEFAULT current_timestamp(6);
      rollback: # nothing to do

  - changeSet:
      id: v45.00-036
      validCheckSum: 8:cd4009254bd2c56aaf281082038c1f0b
      author: snoe
      comment: Added 0.45.0 - add model action table
      changes:
        - createTable:
            tableName: model_action
            remarks: Ties actions to models
            columns:
              - column:
                  name: id
                  type: int
                  autoIncrement: true
                  constraints:
                    primaryKey: true
                    nullable: false
              - column:
                  name: entity_id
                  type: char(21)
                  remarks: Random NanoID tag for unique identity.
                  constraints:
                    nullable: false
                    unique: true
              - column:
                  name: slug
                  type: varchar(254)
                  remarks: The referenceable name for this action
                  constraints:
                    nullable: false
              - column:
                  name: card_id
                  type: int
                  remarks: The associated model
                  constraints:
                    nullable: false
                    referencedTableName: report_card
                    referencedColumnNames: id
                    foreignKeyName: fk_model_action_ref_card_id
                    deleteCascade: true
              - column:
                  name: action_id
                  type: int
                  remarks: The associated action
                  constraints:
                    nullable: true
                    referencedTableName: action
                    referencedColumnNames: id
                    foreignKeyName: fk_model_action_ref_action_id
                    deleteCascade: true
              - column:
                  name: requires_pk
                  remarks: Indicates that the primary key(s) need to be passed in as parameters
                  type: boolean
                  defaultValueBoolean: false
                  constraints:
                    nullable: false
              - column:
                  name: parameter_mappings
                  type: ${text.type}
                  remarks: Mappings for primary keys to action parameters
              - column:
                  name: visualization_settings
                  type: ${text.type}
                  remarks: Settings for rendering the action

  - changeSet:
      id: v45.00-037
      validCheckSum: 8:56f548cc84a53cc6d18302761ee71554
      author: snoe
      comment: Added 0.45.0 - model action
      changes:
        - addUniqueConstraint:
            tableName: model_action
            columnNames: card_id, slug
            constraintName: unique_model_action_card_id_slug
      rollback: # will be deleted with table

  # The next 4 values add default values for Database `created_at` and `updated_at`; previously this was handled by
  # Toucan but it's more convenient to do this at the application database level instead -- it facilitates stuff like
  # schema migration tests that don't use Toucan, or other manual scripting
  - changeSet:
      id: v45.00-038
      validCheckSum: 8:c38ddc295206e807c7254581ed9566c3
      author: camsaul
      comment: Added 0.45.0 -- add default value for Database created_at (Postgres/H2)
      dbms: postgresql,h2
      preConditions:
        - onFail: MARK_RAN
        - dbms:
            type: postgresql,h2
      changes:
        - addDefaultValue:
            tableName: metabase_database
            columnName: created_at
            columnDataType: ${timestamp_type}
            defaultValueComputed: current_timestamp

    # addDefaultValue with defaultValueComputed doesn't work for MySQL/MariaDB so we have to do this the hard way.
  - changeSet:
      id: v45.00-039
      validCheckSum: 8:2c539d76d3aead7f7366b15333132b30
      author: camsaul
      comment: Added 0.45.0 -- add default value for Database created_at (MySQL/MariaDB)
      preConditions:
        - onFail: MARK_RAN
        - dbms:
            type: mysql,mariadb
      changes:
        - sql:
            sql: >-
              ALTER TABLE metabase_database
              CHANGE created_at
              created_at timestamp(6) NOT NULL DEFAULT current_timestamp(6);
      rollback: # nothing to do

  - changeSet:
      id: v45.00-040
      validCheckSum: 8:00ac7c24cfd3e7ea3a21f21f4e45dbcf
      author: camsaul
      comment: Added 0.45.0 -- add default value for Database updated_at (Postgres/H2)
      dbms: postgresql,h2
      preConditions:
        - onFail: MARK_RAN
        - dbms:
            type: postgresql,h2
      changes:
        - addDefaultValue:
            tableName: metabase_database
            columnName: updated_at
            columnDataType: ${timestamp_type}
            defaultValueComputed: current_timestamp

  - changeSet:
      id: v45.00-041
      validCheckSum: 8:82dc368fa3e0163a06929da6e9556fe2
      author: camsaul
      comment: Added 0.45.0 -- add default value for Database updated_at (MySQL/MariaDB)
      preConditions:
        - onFail: MARK_RAN
        - dbms:
            type: mysql,mariadb
      changes:
        - sql:
            sql: >-
              ALTER TABLE metabase_database
              CHANGE updated_at
              updated_at timestamp(6) NOT NULL DEFAULT current_timestamp(6);
      rollback: # nothing to do

  # It was probably an oversight, but while we validated Database `details` in the API layer it was not a required/NOT
  # NULL column in the application Database itself. No problem; let's add it now that we've noticed it.
  #
  # MySQL (at least 5.7) won't let us have nice things:
  #
  # https://dev.mysql.com/doc/refman/5.7/en/data-type-defaults.html
  #
  # The BLOB, TEXT, GEOMETRY, and JSON data types cannot be assigned a default value.
  #
  # Because of this restriction we will just have to update existing NULL values in SQL and then add a NOT NULL
  # restriction separately; we can use Toucan `pre-insert` to set defaults values when saving things.
  - changeSet:
      id: v45.00-042
      validCheckSum: 8:d04207471480e335f14094e9a7a5d293
      author: camsaul
      comment: Added 0.45.0 -- add default value for Database with NULL details
      changes:
        - sql:
            sql: >-
              UPDATE metabase_database SET details = '{}' WHERE details IS NULL;
      rollback: # nothing to do, since a '{}' is okay for v44

  - changeSet:
      id: v45.00-043
      validCheckSum: 8:1d07a5435e51abd0663458d907865a6b
      author: camsaul
      comment: Added 0.45.0 -- make Database details NOT NULL
      changes:
        - addNotNullConstraint:
            columnDataType: ${text.type}
            tableName: metabase_database
            columnName: details

  - changeSet:
      id: v45.00-044
      validCheckSum: 8:0b23976c5d2248d511ac31b244efef22
      author: metamben
      comment: Added 0.45.0 -- create app permission graph revision table
      changes:
        - createTable:
            tableName: app_permission_graph_revision
            remarks: 'Used to keep track of changes made to app permissions.'
            columns:
              - column:
                  name: id
                  type: int
                  autoIncrement: true
                  constraints:
                    primaryKey: true
                    nullable: false
              - column:
                  name: before
                  type: ${text.type}
                  remarks: 'Serialized JSON of the apps graph before the changes.'
                  constraints:
                    nullable: false
              - column:
                  name: after
                  type: ${text.type}
                  remarks: 'Serialized JSON of the apps graph after the changes.'
                  constraints:
                    nullable: false
              - column:
                  name: user_id
                  type: int
                  remarks: 'The ID of the admin who made this set of changes.'
                  constraints:
                    nullable: false
                    referencedTableName: core_user
                    referencedColumnNames: id
                    foreignKeyName: fk_app_permission_graph_revision_user_id
              - column:
                  name: created_at
                  type: ${timestamp_type}
                  remarks: 'The timestamp of when these changes were made.'
                  defaultValueComputed: current_timestamp
                  constraints:
                    nullable: false
              - column:
                  name: remark
                  type: ${text.type}
                  remarks: 'Optional remarks explaining why these changes were made.'

  # note: some migrations which only added and deleted tables within v45 were removed, hence an ID gap here

  # Add created_at to Collection
  - changeSet:
      id: v45.00-048
      validCheckSum: 8:0aca8f157f163e62805b7202f8aa202f
      author: camsaul
      comment: Added 0.45.0 -- add created_at to Collection
      changes:
        - addColumn:
            tableName: collection
            columns:
              - column:
                  name: created_at
                  type: ${timestamp_type}
                  remarks: Timestamp of when this Collection was created.
                  constraints:
                    nullable: false
                  defaultValueComputed: current_timestamp

  # Seed Collection created_at for Personal Collections with the date_joined of the User that owns them.
  - changeSet:
      id: v45.00-049
      author: camsaul
      comment: Added 0.45.0 -- set Collection.created_at to User.date_joined for Personal Collections
      validCheckSum: 8:df2097d176fad99c142c5dd75ce8a3db
      changes:
        - sql:
            dbms: postgresql
            sql: >-
              UPDATE collection c
              SET created_at = u.date_joined
              FROM core_user u
              WHERE c.personal_owner_id = u.id;
        - sql:
            dbms: mysql,mariadb
            sql: >-
              UPDATE collection c
              INNER JOIN core_user u
              ON c.personal_owner_id = u.id
              SET c.created_at = u.date_joined;
        - sql:
            dbms: h2
            sql: >-
              UPDATE collection c
              SET created_at = (
                SELECT u.date_joined
                FROM core_user u
                WHERE c.personal_owner_id = u.id
              )
              WHERE c.personal_owner_id IS NOT NULL;
      rollback: # nothing to roll back, but required for sql change types

  # seed Collection created_at based on the max created at of child objects
  #
  # At the time of this writing, the following Models can appear in a Collection:
  #
  # - App
  # - Card
  # - Dashboard
  # - Pulse
  # - Timeline
  # - NativeQuerySnippet
  - changeSet:
      id: v45.00-050
      author: camsaul
      validCheckSum: ANY
      comment: Added 0.45.0 -- seed Collection.created_at with value of oldest item for non-Personal Collections
      changes:
        - sql:
            dbms: postgresql
            sql: >-
              UPDATE collection c
              SET created_at = created_ats.created_at
              FROM (
                SELECT min(created_at) AS created_at, collection_id
                FROM (
                  SELECT created_at, collection_id FROM app                  UNION ALL
                  SELECT created_at, collection_id FROM report_card          UNION ALL
                  SELECT created_at, collection_id FROM report_dashboard     UNION ALL
                  SELECT created_at, collection_id FROM pulse                UNION ALL
                  SELECT created_at, collection_id FROM timeline             UNION ALL
                  SELECT created_at, collection_id FROM native_query_snippet
                ) created_ats
                GROUP BY collection_id
              ) created_ats
              WHERE c.id = created_ats.collection_id
                AND c.personal_owner_id IS NULL;
        - sql:
            dbms: mysql,mariadb
            sql: >-
              UPDATE collection c
              LEFT JOIN (
                SELECT min(created_at) AS created_at, collection_id
                FROM (
                  SELECT created_at, collection_id FROM app                  UNION ALL
                  SELECT created_at, collection_id FROM report_card          UNION ALL
                  SELECT created_at, collection_id FROM report_dashboard     UNION ALL
                  SELECT created_at, collection_id FROM pulse                UNION ALL
                  SELECT created_at, collection_id FROM timeline             UNION ALL
                  SELECT created_at, collection_id FROM native_query_snippet
                ) created_ats
                GROUP BY collection_id
              ) created_ats
              ON c.id = created_ats.collection_id
              SET c.created_at = created_ats.created_at
              WHERE c.personal_owner_id IS NULL
                AND created_ats.created_at IS NOT NULL;
        - sql:
            dbms: h2
            # I would have preferred using MERGE ... USING instead of WHERE EXISTS ... but it's broken in 1.4.197
            # because of https://github.com/h2database/h2database/issues/1034, which is fixed in 1.4.198. So this will
            # have to do for now, even if it's a little ugly.
            sql: >-
              WITH created_ats AS (
                SELECT min(created_at) AS created_at, collection_id
                FROM (
                  SELECT created_at, collection_id FROM app                  UNION ALL
                  SELECT created_at, collection_id FROM report_card          UNION ALL
                  SELECT created_at, collection_id FROM report_dashboard     UNION ALL
                  SELECT created_at, collection_id FROM pulse                UNION ALL
                  SELECT created_at, collection_id FROM timeline             UNION ALL
                  SELECT created_at, collection_id FROM native_query_snippet
                ) created_ats
                GROUP BY collection_id
              )
              UPDATE collection c
              SET created_at = (
                SELECT created_ats.created_at
                FROM created_ats
                WHERE created_ats.collection_id = c.id
              )
              WHERE EXISTS (
                SELECT created_ats.collection_id
                FROM created_ats
                WHERE c.id = created_ats.collection_id
                  AND c.personal_owner_id IS NULL
              );
      rollback: # rollback is a no-op for most seed migrations, but required for sql change type

  - changeSet:
      id: v45.00-051
      validCheckSum: 8:2378c7031da6871dcf1c737bf323d211
      author: qnkhuat
      comment: >-
        Added 0.45.0 - modify type of collection_permission_graph_revision.after from text to ${text.type}
        on mysql,mariadb
      changes:
        - modifyDataType:
            tableName: collection_permission_graph_revision
            columnName: after
            newDataType: ${text.type}
      rollback:
        - modifyDataType:
            tableName: collection_permission_graph_revision
            columnName: after
            newDataType: text
      preConditions:
        - onFail: MARK_RAN
        - dbms:
            type: mysql,mariadb

  - changeSet:
      id: v45.00-052
      validCheckSum: 8:b7343eb9556c3e636b6f8dd70708c0b3
      author: qnkhuat
      comment: >-
        Added 0.45.0 - modify type of collection_permission_graph_revision.before from text to ${text.type}
        on mysql,mariadb
      changes:
        - modifyDataType:
            tableName: collection_permission_graph_revision
            columnName: before
            newDataType: ${text.type}
      rollback:
        - modifyDataType:
            tableName: collection_permission_graph_revision
            columnName: before
            newDataType: text
      preConditions:
        - onFail: MARK_RAN
        - dbms:
            type: mysql,mariadb

  - changeSet:
      id: v45.00-053
      validCheckSum: 8:fa552605d5a587c4fa74e0c6bd358097
      author: qnkhuat
      comment: >-
        Added 0.45.0 - modify type of collection_permission_graph_revision.remark from text to ${text.type}
        on mysql,mariadb
      changes:
        - modifyDataType:
            tableName: collection_permission_graph_revision
            columnName: remark
            newDataType: ${text.type}
      rollback:
        - modifyDataType:
            tableName: collection_permission_graph_revision
            columnName: remark
            newDataType: text
      preConditions:
        - onFail: MARK_RAN
        - dbms:
            type: mysql,mariadb

  - changeSet:
      id: v45.00-054
      validCheckSum: 8:60862c4ecf505727e839ac5e94f95528
      author: qnkhuat
      comment: >-
        Added 0.45.0 - modify type of permissions_revision.after from text to ${text.type}
        on mysql,mariadb
      changes:
        - modifyDataType:
            tableName: permissions_revision
            columnName: after
            newDataType: ${text.type}
      rollback:
        - modifyDataType:
            tableName: permissions_revision
            columnName: after
            newDataType: text
      preConditions:
        - onFail: MARK_RAN
        - dbms:
            type: mysql,mariadb

  - changeSet:
      id: v45.00-055
      validCheckSum: 8:717f0c266da5768098a2ead6168f3b18
      author: qnkhuat
      comment: >-
        Added 0.45.0 - modify type of permissions_revision.before from text to ${text.type}
        on mysql,mariadb
      changes:
        - modifyDataType:
            tableName: permissions_revision
            columnName: before
            newDataType: ${text.type}
      rollback:
        - modifyDataType:
            tableName: permissions_revision
            columnName: before
            newDataType: text
      preConditions:
        - onFail: MARK_RAN
        - dbms:
            type: mysql,mariadb

  - changeSet:
      id: v45.00-056
      validCheckSum: 8:a1f364d45a922c90b4fac741a22e66b3
      author: qnkhuat
      comment: >-
        Added 0.45.0 - modify type of permissions_revision.remark from text to ${text.type}
        on mysql,mariadb
      changes:
        - modifyDataType:
            tableName: permissions_revision
            columnName: remark
            newDataType: ${text.type}
      rollback:
        - modifyDataType:
            tableName: permissions_revision
            columnName: remark
            newDataType: text
      preConditions:
        - onFail: MARK_RAN
        - dbms:
            type: mysql,mariadb

  - changeSet:
      id: v45.00-057
      validCheckSum: 8:650a5b435f8195765a2ab1e3e4bc7b14
      author: qnkhuat
      comment: >-
        Added 0.45.0 - modify type of secret.value from blob to longblob
        on mysql,mariadb
      changes:
        - modifyDataType:
            tableName: secret
            columnName: value
            newDataType: longblob
      rollback:
        - modifyDataType:
            tableName: secret
            columnName: value
            newDataType: ${blob.type}
      preConditions:
        - onFail: MARK_RAN
        - dbms:
            type: mysql,mariadb

  - changeSet:
      id: v46.00-000
      validCheckSum: 8:97251413292221e51490e990b6f683f2
      author: snoe
      comment: Added 0.46.0 - Unify action representation
      changes:
        - createTable:
            tableName: implicit_action
            remarks: An action with dynamic parameters based on the underlying model
            columns:
              - column:
                  name: action_id
                  type: int
                  remarks: The associated action
                  constraints:
                    nullable: false
                    referencedTableName: action
                    referencedColumnNames: id
                    foreignKeyName: fk_implicit_action_action_id
                    deleteCascade: true
              - column:
                  name: kind
                  type: ${text.type}
                  remarks: The kind of implicit action create/update/delete
                  constraints:
                    nullable: false

  - changeSet:
      id: v46.00-001
      validCheckSum: 8:4a90c7523749aa7e4e4d2ea9dd6db777
      author: snoe
      comment: Added 0.46.0 - Unify action representation
      changes:
        - addColumn:
            tableName: action
            columns:
              - column:
                  name: model_id
                  remarks: The associated model
                  type: int

  - changeSet:
      id: v46.00-002
      validCheckSum: 8:b2b112f0df413692631b75822f658de1
      author: snoe
      comment: Added 0.46.0 - Unify action representation
      changes:
        - addColumn:
            tableName: action
            columns:
              - column:
                  name: name
                  remarks: The name of the action
                  type: varchar(254)

  - changeSet:
      id: v46.00-003
      validCheckSum: 8:45b8358f31811335aaa93032726a042b
      author: snoe
      comment: Added 0.46.0 - Unify action representation
      changes:
        - addColumn:
            tableName: action
            columns:
              - column:
                  name: description
                  remarks: The description of the action
                  type: ${text.type}

  - changeSet:
      id: v46.00-004
      validCheckSum: 8:0ce8ff05beffc5c72e2348bcec581eee
      author: snoe
      comment: Added 0.46.0 - Unify action representation
      changes:
        - addColumn:
            tableName: action
            columns:
              - column:
                  name: parameters
                  remarks: The saved parameters for this action
                  type: ${text.type}

  - changeSet:
      id: v46.00-005
      validCheckSum: 8:84cf1fbf435c7c3f794c973de4d62fad
      author: snoe
      comment: Added 0.46.0 - Unify action representation
      changes:
        - addColumn:
            tableName: action
            columns:
              - column:
                  name: parameter_mappings
                  remarks: The saved parameter mappings for this action
                  type: ${text.type}

  - changeSet:
      id: v46.00-006
      validCheckSum: 8:df43ef08b76c33c5626dbf9b226717b5
      author: snoe
      comment: Added 0.46.0 - Unify action representation
      changes:
        - addColumn:
            tableName: action
            columns:
              - column:
                  name: visualization_settings
                  remarks: The UI visualization_settings for this action
                  type: ${text.type}

  - changeSet:
      id: v46.00-007
      validCheckSum: 8:6830901cccc14ad22cdfd86bd3a2afe7
      author: snoe
      comment: Added 0.46.0 - Unify action representation
      changes:
        - addForeignKeyConstraint:
            baseTableName: action
            baseColumnNames: model_id
            referencedTableName: report_card
            referencedColumnNames: id
            constraintName: fk_action_model_id

  - changeSet:
      id: v46.00-008
      validCheckSum: 8:6e73a8683d1b757c5f9034513ec8a581
      author: snoe
      comment: Added 0.46.0 - Unify action representation
      changes:
        - addColumn:
            tableName: query_action
            columns:
              - column:
                  name: database_id
                  remarks: The associated database
                  type: int

  - changeSet:
      id: v46.00-009
      validCheckSum: 8:2b4fd7cee77d5ed8de22fcc2fba158bc
      author: snoe
      comment: Added 0.46.0 - Unify action representation
      changes:
        - addColumn:
            tableName: query_action
            columns:
              - column:
                  name: dataset_query
                  remarks: The MBQL writeback query
                  type: ${text.type}

  - changeSet:
      id: v46.00-010
      validCheckSum: 8:77ca03e5a0dbe370461295da1c77cf0f
      author: snoe
      comment: Added 0.46.0 - Unify action representation
      changes:
        - addForeignKeyConstraint:
            baseTableName: query_action
            baseColumnNames: database_id
            referencedTableName: metabase_database
            referencedColumnNames: id
            constraintName: fk_query_action_database_id
            onDelete: CASCADE

  - changeSet:
      id: v46.00-011
      author: snoe
      validCheckSum: ANY
      comment: Added 0.46.0 - Unify action representation
      changes:
        - sql:
            dbms: mysql,mariadb
            sql: >-
              ALTER TABLE query_action DROP PRIMARY KEY, ADD PRIMARY KEY pk_query_action (action_id);
        - sql:
            dbms: h2
            sql: >-
              ALTER TABLE query_action DROP PRIMARY KEY;
              ALTER TABLE query_action ADD CONSTRAINT pk_query_action PRIMARY KEY (action_id);
        - sql:
            dbms: postgresql
            sql: >-
              ALTER TABLE query_action DROP CONSTRAINT pk_query_action;
              ALTER TABLE query_action ADD CONSTRAINT pk_query_action PRIMARY KEY (action_id);
      rollback:
        - sql:
            dbms: mysql,mariadb
            sql: >-
              ALTER TABLE query_action DROP PRIMARY KEY, ADD PRIMARY KEY pk_query_action (action_id, card_id);
        - sql:
            dbms: h2
            sql: >-
              ALTER TABLE query_action DROP CONSTRAINT fk_query_action_ref_action_id;
              ALTER TABLE query_action DROP PRIMARY KEY;
              ALTER TABLE query_action ADD CONSTRAINT fk_query_action_ref_action_id FOREIGN KEY (action_id) REFERENCES action(id) ON DELETE CASCADE;
              ALTER TABLE query_action ADD CONSTRAINT pk_query_action PRIMARY KEY (action_id, card_id);
        - sql:
            dbms: postgresql
            sql: >-
              ALTER TABLE query_action DROP CONSTRAINT pk_query_action;
              ALTER TABLE query_action ADD CONSTRAINT pk_query_action PRIMARY KEY (action_id, card_id);

  - changeSet:
      id: v46.00-012
      validCheckSum: 8:7e4dffe8bbbb740207001ead696a8557
      author: snoe
      comment: Added 0.46.0 - Unify action representation
      changes:
        - dropNotNullConstraint:
            tableName: query_action
            columnDataType: int
            columnName: card_id

  # migration for developers and internal use of actions created in 45 during a short period.
  - changeSet:
      id: v46.00-013
      author: snoe
      comment: Added 0.46.0 - Unify action representation
      validCheckSum: ANY
      changes:
        - sql:
            sql: >-
              INSERT INTO action (type, model_id, name)
              SELECT 'implicit', card_id, slug
              FROM model_action
              WHERE action_id is null AND slug in ('insert','update','delete');

              INSERT INTO implicit_action (action_id, kind)
              SELECT
                id,
                case name
                  when 'insert' then 'row/create'
                  when 'update' then 'row/update'
                  when 'delete' then 'row/delete'
                end
              FROM action
              WHERE type = 'implicit';

              UPDATE action
              SET model_id = (SELECT card_id
                              FROM model_action
                              WHERE model_action.action_id = action.id)
              WHERE model_id is null;

              DELETE FROM action WHERE model_id is null;

              UPDATE report_dashboardcard
              SET action_id = (SELECT action.id
                               FROM action
                               LEFT JOIN implicit_action ON implicit_action.action_id = action.id
                               WHERE action.model_id = report_dashboardcard.card_id
                               AND coalesce((
                                  CASE implicit_action.kind
                                     WHEN 'row/create' THEN 'insert'
                                     WHEN 'row/delete' THEN 'delete'
                                     WHEN 'row/update' THEN 'update'
                                  END), ('action_' || action.id)) =
                                  substring(report_dashboardcard.visualization_settings,
                                    position('"action_slug":"' in report_dashboardcard.visualization_settings)+15,
                                    position('"' in
                                      substring(report_dashboardcard.visualization_settings,
                                        position('"action_slug":"' in visualization_settings)+15)) - 1))
              WHERE report_dashboardcard.visualization_settings like '%action_slug%';

              UPDATE query_action SET
                dataset_query = (select dataset_query from report_card where report_card.id = query_action.card_id),
                database_id = (select database_id from report_card where report_card.id = query_action.card_id);

              UPDATE action SET
                name = (
                  select name
                  from query_action
                  inner join report_card on report_card.id = query_action.card_id
                  where query_action.action_id = action.id),
                description = (
                  select description
                  from query_action
                  inner join report_card on report_card.id = query_action.card_id
                  where query_action.action_id = action.id),
                parameters = (
                  select parameters
                  from query_action
                  inner join report_card on report_card.id = query_action.card_id
                  where query_action.action_id = action.id),
                parameter_mappings = (
                  select parameter_mappings
                  from query_action
                  inner join report_card on report_card.id = query_action.card_id
                  where query_action.action_id = action.id),
                visualization_settings = (
                  select visualization_settings
                  from query_action
                  inner join report_card on report_card.id = query_action.card_id
                  where query_action.action_id = action.id)
              WHERE type = 'query';
      rollback: # no-op, we do not care to preserve actions from 46->45

  - changeSet:
      id: v46.00-014
      validCheckSum: 8:585958ee7e90e23a9cc22ebf7e4228cb
      author: snoe
      comment: Added 0.46.0 - Unify action representation
      changes:
        - dropForeignKeyConstraint:
            baseTableName: query_action
            constraintName: fk_query_action_ref_card_id
      rollback:

  - changeSet:
      id: v46.00-015
      validCheckSum: 8:9b57260e146618caff3f468116031008
      author: snoe
      comment: Added 0.46.0 - Unify action representation
      changes:
        - dropColumn:
            tableName: query_action
            columnName: card_id

      rollback:
        - addColumn:
            tableName: query_action
            columns:
              - column:
                  name: card_id
                  type: int
                  remarks: The related card
                  constraints:
                    nullable: false
                    referencedTableName: report_card
                    referencedColumnNames: id
                    foreignKeyName: fk_query_action_ref_card_id
                    deleteCascade: true

  - changeSet:
      id: v46.00-016
      validCheckSum: 8:cb79eef9f483e73b3d9b571f916b8598
      author: snoe
      comment: Added 0.46.0 - Unify action representation
      changes:
        - sql:
            sql: >-
              DELETE FROM report_card
              WHERE is_write = true;

              DELETE FROM model_action;
      rollback: # we do not care to preserve actions from 46->45
        - sql:
            sql: >-
              DELETE FROM report_dashboardcard WHERE action_id is not null;
              DELETE FROM action;

  - changeSet:
      id: v46.00-017
      validCheckSum: 8:90525ade34e7bb883bf75cdf8a2b3340
      author: snoe
      comment: Added 0.46.0 - Unify action representation
      changes:
        - dropColumn:
            tableName: http_action
            columnName: name
      rollback:
        - addColumn:
            tableName: http_action
            columns:
              - column:
                  name: name
                  type: varchar(254)
                  remarks: The name of this action
                  constraints:
                    nullable: false

  - changeSet:
      id: v46.00-018
      validCheckSum: 8:cf3c31a975dc86f1def6ee5d11f5f9dc
      author: snoe
      comment: Added 0.46.0 - Unify action representation
      changes:
        - dropColumn:
            tableName: http_action
            columnName: description
      rollback:
        - addColumn:
            tableName: http_action
            columns:
              - column:
                  name: description
                  type: ${text.type}
                  remarks: An optional description for this action

  - changeSet:
      id: v46.00-019
      validCheckSum: 8:a9f70163707cc7f798bdd0527a55854b
      author: snoe
      comment: Added 0.46.0 - Unify action representation
      changes:
        - dropColumn:
            tableName: report_card
            columnName: is_write
      rollback:
        - addColumn:
            columns:
              - column:
                  name: is_write
                  type: boolean
                  defaultValueBoolean: false
                  remarks: Indicates that this query will perform writes to a db
                  constraints:
                    nullable: false
            tableName: report_card

  - changeSet:
      id: v46.00-020
      validCheckSum: 8:2def45c139267d7424e1187764122669
      author: snoe
      comment: Added 0.46.0 - Unify action representation
      changes:
        - addNotNullConstraint:
            tableName: query_action
            columnName: database_id
            columnDataType: int

  - changeSet:
      id: v46.00-021
      validCheckSum: 8:52c8107f4bcc6e9889b270e0a4954921
      author: snoe
      comment: Added 0.46.0 - Unify action representation
      changes:
        - addNotNullConstraint:
            tableName: query_action
            columnName: dataset_query
            columnDataType: ${text.type}

  - changeSet:
      id: v46.00-022
      validCheckSum: 8:52c8107f4bcc6e9889b270e0a4954921
      author: snoe
      comment: Added 0.46.0 - Unify action representation
      changes:
        - addNotNullConstraint:
            tableName: query_action
            columnName: dataset_query
            columnDataType: ${text.type}

  - changeSet:
      id: v46.00-023
      validCheckSum: 8:33c91db1b039855af8bf1dc8315bd5d2
      author: snoe
      comment: Added 0.46.0 - Unify action representation
      changes:
        - addNotNullConstraint:
            tableName: action
            columnName: model_id
            columnDataType: int

  - changeSet:
      id: v46.00-024
      validCheckSum: 8:080ff435bae61f324535393d9e78de38
      author: snoe
      comment: Added 0.46.0 - Unify action representation
      changes:
        - addNotNullConstraint:
            tableName: action
            columnName: name
            columnDataType: varchar(254)

  - changeSet:
      id: v46.00-025
      validCheckSum: 8:60016f3de98c7382602485f13bc4e04f
      author: snoe
      comment: Added 0.46.0 - Unify action representation
      changes:
        - dropTable:
            tableName: model_action
      rollback:
        - createTable:
            tableName: model_action
            remarks: Ties actions to models
            columns:
              - column:
                  name: id
                  type: int
                  autoIncrement: true
                  constraints:
                    primaryKey: true
                    nullable: false
              - column:
                  name: entity_id
                  type: char(21)
                  remarks: Random NanoID tag for unique identity.
                  constraints:
                    nullable: false
                    unique: true
              - column:
                  name: slug
                  type: varchar(254)
                  remarks: The referenceable name for this action
                  constraints:
                    nullable: false
              - column:
                  name: card_id
                  type: int
                  remarks: The associated model
                  constraints:
                    nullable: false
                    referencedTableName: report_card
                    referencedColumnNames: id
                    foreignKeyName: fk_model_action_ref_card_id
                    deleteCascade: true
              - column:
                  name: action_id
                  type: int
                  remarks: The associated action
                  constraints:
                    nullable: true
                    referencedTableName: action
                    referencedColumnNames: id
                    foreignKeyName: fk_model_action_ref_action_id
                    deleteCascade: true
              - column:
                  name: requires_pk
                  remarks: Indicates that the primary key(s) need to be passed in as parameters
                  type: boolean
                  defaultValueBoolean: false
                  constraints:
                    nullable: false
              - column:
                  name: parameter_mappings
                  type: ${text.type}
                  remarks: Mappings for primary keys to action parameters
              - column:
                  name: visualization_settings
                  type: ${text.type}
                  remarks: Settings for rendering the action

  - changeSet:
      id: v46.00-026
      validCheckSum: 8:948b9653bfbadeb29c847ef41d053dba
      author: metamben
      comment: Added 0.46.0 -- add field for tracking DBMS versions
      changes:
        - addColumn:
            tableName: metabase_database
            columns:
              - column:
                  name: dbms_version
                  type: ${text.type}
                  remarks: 'A JSON object describing the flavor and version of the DBMS.'

  - changeSet:
      id: v46.00-027
      validCheckSum: 8:5f7773b797a3c85a99cd35cb60cfd0b3
      author: snoe
      comment: Added 0.46.0 -- add last_used_at to FieldValues
      changes:
        - addColumn:
            tableName: metabase_fieldvalues
            columns:
              - column:
                  name: last_used_at
                  type: ${timestamp_type}
                  remarks: Timestamp of when these FieldValues were last used.
                  constraints:
                    nullable: false
                  defaultValueComputed: current_timestamp

  - changeSet:
      id: v46.00-028
      validCheckSum: 8:33cc1a038e926acb7dfd7cf29b4fa545
      author: tsmacdonald
      comment: Added 0.46.0 -- Join table connecting cards to dashboards/cards's parameters that need custom filter values from the card
      changes:
        - createTable:
            tableName: parameter_card
            remarks: "Join table connecting cards to entities (dashboards, other cards, etc.) that use the values generated by the card for filter values"
            columns:
              - column:
                  name: id
                  type: int
                  autoIncrement: true
                  constraints:
                    primaryKey: true
                    nullable: false
              - column:
                  name: updated_at
                  type: ${timestamp_type}
                  defaultValueComputed: current_timestamp
                  remarks: "most recent modification time"
                  constraints:
                    nullable: false
              - column:
                  name: created_at
                  type: ${timestamp_type}
                  defaultValueComputed: current_timestamp
                  remarks: "creation time"
                  constraints:
                    nullable: false
              - column:
                  name: card_id
                  type: int
                  remarks: "ID of the card generating the values"
                  constraints:
                    nullable: false
              - column:
                  name: parameterized_object_type
                  type: varchar(32)
                  remarks: "Type of the entity consuming the values (dashboard, card, etc.)"
                  constraints:
                    nullable: false
              - column:
                  name: parameterized_object_id
                  type: int
                  remarks: "ID of the entity consuming the values"
                  constraints:
                    nullable: false
              - column:
                  name: parameter_id
                  type: varchar(32)
                  remarks: "The parameter ID"
                  constraints:
                    nullable: false

  # Make Dimension <=> Field a 1t1 relationship. Replace unique field_id + name with unique field_id.
  # See issue #27054.
  - changeSet:
      id: v46.00-029
      validCheckSum: 8:96336855a4180eaf51d7be4a97f3b1a4
      author: camsaul
      comment: Make Dimension <=> Field a 1t1 relationship. Drop unique constraint on field_id + name. (1/3)
      changes:
        - dropUniqueConstraint:
            tableName: dimension
            constraintName: unique_dimension_field_id_name
      rollback:
        - addUniqueConstraint:
            tableName: dimension
            constraintName: unique_dimension_field_id_name
            columnNames: field_id, name

  - changeSet:
      id: v46.00-030
      validCheckSum: 8:e1f67579cb8dc1102445df299636cb7b
      author: camsaul
      comment: Make Dimension <=> Field a 1t1 relationship. Delete duplicate entries. (2/3)
      changes:
        - sql:
            # Which rows to keep is not 100% clear. I decided to keep newer entries, by ID. I considered keeping new
            # entries by `updated_at` but the SQL for doing that across the three databases was such a hairball and
            # having duplicates in the first place was such an edge case I decided this approach is fine for now. The
            # `row_number()` window function would have made this easier to do but we haven't merged H2 v2 yet.
            #
            # Writing the query with these unnecessary subselects is stupid, but MySQL 5.7 doesn't work without them.
            # See https://metaboat.slack.com/archives/CKZEMT1MJ/p1670624514320419 for more info
            sql: >-
              DELETE FROM dimension
              WHERE field_id IN (
                SELECT field_id
                FROM (
                  SELECT field_id
                  FROM dimension
                  GROUP BY field_id
                  HAVING COUNT(*) > 1
                ) duplicates
              )
              AND id NOT IN (
                SELECT id FROM (
                  SELECT max(id) AS id
                  FROM dimension
                  GROUP BY field_id
                ) most_recents
              );
      rollback: # don't need to roll back anything, deleting duplicate entries doesn't need to be reversed.

  - changeSet:
      id: v46.00-031
      validCheckSum: 8:a9b4c86de880b2bc01e208d8d4d8cf64
      author: camsaul
      comment: Make Dimension <=> Field a 1t1 relationship. Add unique constraint on field_id. (3/3)
      changes:
        - addUniqueConstraint:
            tableName: dimension
            columnNames: field_id
            constraintName: unique_dimension_field_id
        # this change can roll back automatically.

  - changeSet:
      id: v46.00-032
      validCheckSum: 8:2a7de9726282af199737a334395f1068
      author: tsmacdonald
      comment: Added 0.46.0 -- Unique parameter_card
      changes:
        - addUniqueConstraint:
            tableName: parameter_card
            columnNames: parameterized_object_id, parameterized_object_type, parameter_id
            constraintName: unique_parameterized_object_card_parameter

  - changeSet:
      id: v46.00-033
      validCheckSum: 8:25bc5b1a806d4b352d43f5b16e7e6e20
      author: tsmacdonald
      comment: Added 0.46.0 -- parameter_card index on connected object
      changes:
        - createIndex:
            tableName: parameter_card
            columns:
              - column:
                  name: parameterized_object_id
            indexName: idx_parameter_card_parameterized_object_id

  - changeSet:
      id: v46.00-034
      validCheckSum: 8:5a6b5a2cf7160baec4f81f6675de898c
      author: tsmacdonald
      comment: Added 0.46.0 -- parameter_card index on connected card
      changes:
        - createIndex:
            tableName: parameter_card
            columns:
              - column:
                  name: card_id
            indexName: idx_parameter_card_card_id

  - changeSet:
      id: v46.00-035
      validCheckSum: 8:0639e4c0939848b4377792290311f239
      author: tsmacdonald
      comment: Added 0.46.0 - parameter_card.card_id foreign key
      changes:
        - addForeignKeyConstraint:
            baseTableName: parameter_card
            baseColumnNames: card_id
            referencedTableName: report_card
            referencedColumnNames: id
            constraintName: fk_parameter_card_ref_card_id
            onDelete: CASCADE

  - changeSet:
      id: v46.00-036
      validCheckSum: 8:39d440f29a481e9f0915532106079a1a
      author: metamben
      comment: App containers are removed in 0.46.0
      changes:
        - dropTable:
            tableName: app_permission_graph_revision
      rollback:
        - createTable:
            tableName: app_permission_graph_revision
            remarks: 'Used to keep track of changes made to app permissions.'
            columns:
              - column:
                  name: id
                  type: int
                  autoIncrement: true
                  constraints:
                    primaryKey: true
                    nullable: false
              - column:
                  name: before
                  type: ${text.type}
                  remarks: 'Serialized JSON of the apps graph before the changes.'
                  constraints:
                    nullable: false
              - column:
                  name: after
                  type: ${text.type}
                  remarks: 'Serialized JSON of the apps graph after the changes.'
                  constraints:
                    nullable: false
              - column:
                  name: user_id
                  type: int
                  remarks: 'The ID of the admin who made this set of changes.'
                  constraints:
                    nullable: false
                    referencedTableName: core_user
                    referencedColumnNames: id
                    foreignKeyName: fk_app_permission_graph_revision_user_id
              - column:
                  name: created_at
                  type: ${timestamp_type}
                  remarks: 'The timestamp of when these changes were made.'
                  defaultValueComputed: current_timestamp
                  constraints:
                    nullable: false
              - column:
                  name: remark
                  type: ${text.type}
                  remarks: 'Optional remarks explaining why these changes were made.'

  - changeSet:
      id: v46.00-037
      validCheckSum: 8:dbbe898501c554e3ee74c6b9ef9c1575
      author: metamben
      comment: App pages are removed in 0.46.0
      changes:
        - dropColumn:
            tableName: report_dashboard
            columnName: is_app_page
      rollback:
        - addColumn:
            columns:
              - column:
                  name: is_app_page
                  type: boolean
                  defaultValueBoolean: false
                  remarks: Indicates that this dashboard serves as a page of an app
                  constraints:
                    nullable: false
            tableName: report_dashboard

  - changeSet:
      id: v46.00-038
      validCheckSum: 8:220a27bae93423a2c9a76f611f10b87b
      author: metamben
      comment: App containers are removed in 0.46.0
      changes:
        - dropTable:
            tableName: app
      rollback:
        - createTable:
            tableName: app
            remarks: Defines top level concerns for App
            columns:
              - column:
                  name: id
                  type: int
                  autoIncrement: true
                  constraints:
                    primaryKey: true
                    nullable: false
              - column:
                  name: entity_id
                  type: char(21)
                  remarks: Random NanoID tag for unique identity.
                  constraints:
                    nullable: false
                    unique: true
              - column:
                  name: collection_id
                  type: int
                  remarks: The associated collection
                  constraints:
                    nullable: false
                    referencedTableName: collection
                    referencedColumnNames: id
                    foreignKeyName: fk_app_ref_collection_id
                    deleteCascade: true
                    unique: true
              - column:
                  name: dashboard_id
                  type: int
                  remarks: The homepage of the app
              - column:
                  remarks: JSON for the navigation items of the app
                  name: nav_items
                  type: ${text.type}
              - column:
                  remarks: JSON for frontend related additions, such as styling
                  name: options
                  type: ${text.type}
              - column:
                  remarks: The timestamp of when the app was created
                  name: created_at
                  type: ${timestamp_type}
                  defaultValueComputed: current_timestamp
                  constraints:
                    nullable: false
              - column:
                  remarks: The timestamp of when the app was updated
                  name: updated_at
                  type: ${timestamp_type}
                  defaultValueComputed: current_timestamp
                  constraints:
                    nullable: false
        - addForeignKeyConstraint:
            baseTableName: app
            baseColumnNames: dashboard_id
            referencedTableName: report_dashboard
            referencedColumnNames: id
            constraintName: fk_app_ref_dashboard_id
            onDelete: SET NULL

  - changeSet:
      id: v46.00-039
      validCheckSum: 8:7ed32de11fbe8565148d8491f908ad05
      author: qnkhuat
      comment: Added 0.46.0 - add entity_id to parameter_card
      changes:
        - addColumn:
            columns:
            - column:
                remarks: Random NanoID tag for unique identity.
                name: entity_id
                type: char(21)
                constraints:
                  nullable: true
                  unique: true
            tableName: parameter_card

  - changeSet:
      id: v46.00-040
      validCheckSum: 8:7fec881cac598cce34b62c98fcf37563
      author: tsmacdonald
      comment: Added 0.46.0 -- Bump default dashcard size to 4x4
      changes:
        - addDefaultValue:
            tableName: report_dashboardcard
            columnName: size_x
            defaultValue: 4

  - changeSet:
      id: v46.00-041
      validCheckSum: 8:0214a8d0b94a9eb48aad75b1d50dd279
      author: tsmacdonald
      comment: Added 0.46.0 -- Bump default dashcard size to 4x4
      changes:
        - addDefaultValue:
            tableName: report_dashboardcard
            columnName: size_y
            defaultValue: 4

  - changeSet:
      id: v46.00-042
      validCheckSum: 8:7b91ad83569565517c43e9f7b9bfa29a
      author: tsmacdonald
      comment: Added 0.46.0 -- index query_execution.executor_id
      changes:
        - createIndex:
            tableName: query_execution
            columns:
              - column:
                  name: executor_id
            indexName: idx_query_execution_executor_id

  - changeSet:
      id: v46.00-043
      validCheckSum: 8:d9cab29076035068cfc49fb9570832af
      author: tsmacdonald
      comment: Added 0.46.0 -- index query_execution.context
      changes:
        - createIndex:
            tableName: query_execution
            columns:
              - column:
                  name: context
            indexName: idx_query_execution_context

  - changeSet:
      id: v46.00-045
      validCheckSum: 8:7a9cabf1c693de8b0c9555f7deb072a4
      author: calherries
      comment: Added 0.46.0 -- add public_uuid to action.
      changes:
        - addColumn:
            tableName: action
            columns:
              - column:
                  name: public_uuid
                  type: char(36)
                  remarks: 'Unique UUID used to in publically-accessible links to this Action.'
                  constraints:
                    unique: true

  - changeSet:
      id: v46.00-051
      validCheckSum: 8:74e83fc2ee7c1a06a94f07830f361773
      author: calherries
      comment: Added 0.46.0 -- drop defaults for dashcard's position and size
      changes:
        - dropDefaultValue:
            tableName: report_dashboardcard
            columnName: row
      rollback:
        - addDefaultValue:
            tableName: report_dashboardcard
            columnName: row
            defaultValueNumeric: 4

  - changeSet:
      id: v46.00-052
      validCheckSum: 8:948c978fcb2d938d272a05b3e56808d1
      author: calherries
      comment: Added 0.46.0 -- drop defaults for dashcard's position and size
      changes:
        - dropDefaultValue:
            tableName: report_dashboardcard
            columnName: col
      rollback:
        - addDefaultValue:
            tableName: report_dashboardcard
            columnName: col
            defaultValueNumeric: 4

  - changeSet:
      id: v46.00-053
      validCheckSum: 8:04e092dbffdfda13f28b1e3ea38299a7
      author: calherries
      comment: Added 0.46.0 -- drop defaults for dashcard's position and size
      changes:
        - dropDefaultValue:
            tableName: report_dashboardcard
            columnName: size_x
      rollback:
        - addDefaultValue:
            tableName: report_dashboardcard
            columnName: size_x
            defaultValueNumeric: 4

  - changeSet:
      id: v46.00-054
      validCheckSum: 8:bc3abf9ab94199aeaebb2be28dea77aa
      author: calherries
      comment: Added 0.46.0 -- drop defaults for dashcard's position and size
      changes:
        - dropDefaultValue:
            tableName: report_dashboardcard
            columnName: size_y
      rollback:
        - addDefaultValue:
            tableName: report_dashboardcard
            columnName: size_y
            defaultValueNumeric: 4

  - changeSet:
      id: v46.00-055
      validCheckSum: 8:48a516459b84a21e9edbdbfe1bffd671
      author: calherries
      comment: Added 0.46.0 -- add made_public_by_id
      changes:
        - addColumn:
            tableName: action
            columns:
              - column:
                  name: made_public_by_id
                  type: int
                  remarks: 'The ID of the User who first publically shared this Action.'

  - changeSet:
      id: v46.00-056
      validCheckSum: 8:af93ab591b44b5d81d8d8a496600c1bc
      author: calherries
      comment: Added 0.46.0 -- add public_uuid and made_public_by_id to action. public_uuid is indexed
      changes:
        - createIndex:
            tableName: action
            indexName: idx_action_public_uuid
            columns:
              column:
                name: public_uuid

  - changeSet:
      id: v46.00-057
      validCheckSum: 8:aff3b0e15dcfc36a4fd97faade0751c0
      author: dpsutton
      comment: Added 0.46.0 -- parameter_card.parameter_id long enough to hold a uuid
      changes:
        - modifyDataType:
            tableName: parameter_card
            columnName: parameter_id
            newDataType: varchar(36)
      rollback: #nothing to do, char(32) or char(36) are equivalent

  - changeSet:
      id: v46.00-058
      validCheckSum: 8:11440c629413c7231e7f156347353761
      author: calherries
      comment: Added 0.46.0 -- add FK constraint for action.made_public_by_id with core_user.id
      changes:
        - addForeignKeyConstraint:
            baseTableName: action
            baseColumnNames: made_public_by_id
            referencedTableName: core_user
            referencedColumnNames: id
            constraintName: fk_action_made_public_by_id
            onDelete: CASCADE

  - changeSet:
      id: v46.00-059
      validCheckSum: 8:6ddec7d622e9200e36bd5e2e2e0a48c2
      author: tsmacdonald
      comment: Added 0.46.0 -- add actions.creator_id
      changes:
        - addColumn:
            tableName: action
            columns:
              - column:
                  name: creator_id
                  type: int
                  remarks: 'The user who created the action'
      rollback:
        - dropColumn:
            tableName: action
            columnName: creator_id

  - changeSet:
      id: v46.00-060
      validCheckSum: 8:fc1762a930726afb11131acf3a56312b
      author: tsmacdonald
      comment: Added 0.46.0 -- action.creator_id index
      changes:
        - createIndex:
            tableName: action
            columns:
              - column:
                  name: creator_id
            indexName: idx_action_creator_id
      rollback:
        - dropIndex:
            tableName: action
            indexName: idx_action_creator_id

  - changeSet:
      id: v46.00-061
      validCheckSum: 8:d57393ae0e96a9b1a0bd7a66597cb485
      author: tsmacdonald
      comment: Added 0.46.0 -- action.creator_id index
      changes:
        - addForeignKeyConstraint:
            baseTableName: action
            baseColumnNames: creator_id
            referencedTableName: core_user
            referencedColumnNames: id
            constraintName: fk_action_creator_id
            nullable: false

  - changeSet:
      id: v46.00-062
      validCheckSum: 8:20efdbd79df3c76cbf77318d871a9836
      author: tsmacdonald
      comment: Added 0.46.0 -- add actions.archived
      changes:
        - addColumn:
            tableName: action
            columns:
              - column:
                  name: archived
                  type: boolean
                  defaultValueBoolean: false
                  remarks: 'Whether or not the action has been archived'
                  constraints:
                    nullable: false
      rollback:
        - dropColumn:
            tableName: action
            columnName: archived

  - changeSet:
      id: v46.00-064
      validCheckSum: 8:0ac10ca0d82f1bbe39737eb0a8fdcd7d
      author: noahmoss
      comment: Added 0.46.0 -- rename `group_table_access_policy` to `sandboxes`
      changes:
        - renameTable:
            newTableName: sandboxes
            oldTableName: group_table_access_policy

  - changeSet:
      id: v46.00-065
      validCheckSum: 8:5cbb335952dd1ab7a137d80d6c1ab82e
      author: noahmoss
      comment: Added 0.46.0 -- add `permission_id` to `sandboxes`
      changes:
      - addColumn:
          tableName: sandboxes
          columns:
          - column:
              name: permission_id
              type: int
              remarks: The ID of the corresponding permissions path for this sandbox

  - changeSet:
      id: v46.00-070
      validCheckSum: 8:d440a8d0aef0bbfdae24a9c70bd37605
      author: calherries
      comment: Added 0.46.0 - add entity_id column to action
      changes:
        - addColumn:
            columns:
            - column:
                remarks: Random NanoID tag for unique identity.
                name: entity_id
                type: char(21)
                constraints:
                  nullable: true
                  unique: true
            tableName: action

  - changeSet:
      id: v46.00-074
      validCheckSum: 8:c1273a3003d82638a0a5413bf2aa6777
      author: metamben
      comment: Added 0.46.0 -- increase precision of updated_at of report_card
      changes:
        - modifyDataType:
            tableName: report_card
            columnName: updated_at
            newDataType: ${timestamp_type}
      rollback:
        - modifyDataType:
            tableName: report_card
            columnName: updated_at
            newDataType: DATETIME

  - changeSet:
      id: v46.00-079
      validCheckSum: 8:de167f33d3f7670246623466487d2e67
      author: john-metabase
      comment: Added 0.46.0 -- migrates Databases using deprecated and removed presto driver to presto-jdbc
      changes:
        - sql: UPDATE metabase_database SET engine = 'presto-jdbc' WHERE engine = 'presto'
      rollback: # nothing to do, since we don't know which drivers used to be presto

  - changeSet:
      id: v46.00-080
      validCheckSum: 8:022a846feb10103f2e9fe4b58cb792d6
      author: noahmoss
      comment: Migrate data permission paths from v1 to v2 (splitting them into separate data and query permissions)
      changes:
        - customChange:
            class: "metabase.db.custom_migrations.SplitDataPermissions"

  - changeSet:
      id: v46.00-084
      validCheckSum: 8:b4f465ca3be584028e077b907656b804
      author: qnkhuat
      comment: Added 0.46.0 - CASCADE delete for action.model_id
      changes:
        - dropForeignKeyConstraint:
            baseTableName: action
            constraintName: fk_action_model_id
      rollback:
        - addForeignKeyConstraint:
            baseTableName: action
            baseColumnNames: model_id
            referencedTableName: report_card
            referencedColumnNames: id
            constraintName: fk_action_model_id
            onDelete: CASCADE

  - changeSet:
      id: v46.00-085
      validCheckSum: 8:17fe48c56aa457a6a09775099d44d7a5
      author: qnkhuat
      comment: Added 0.46.0 - CASCADE delete for action.model_id
      changes:
        - addForeignKeyConstraint:
            baseTableName: action
            baseColumnNames: model_id
            referencedTableName: report_card
            referencedColumnNames: id
            constraintName: fk_action_model_id
            onDelete: CASCADE

  - changeSet:
      id: v46.00-086
      validCheckSum: 8:677e076d8741275d31a02e97531fd930
      author: calherries
      comment: Added 0.46.0 - Delete the abandonment email task
      changes:
        - customChange:
            class: "metabase.db.custom_migrations.DeleteAbandonmentEmailTask"

  - changeSet:
      id: v46.00-088
      validCheckSum: 8:ff9defc19920960db55ef71e4d32b4ea
      author: noahmoss
      comment: Added 0.46.5 -- backfill `permission_id` values in `sandboxes`. This is a fixed verison of v46.00-066
               which has been removed, since it had a bug that blocked a customer from upgrading.
      changes:
        - sql: >-
            UPDATE sandboxes s
            SET permission_id = (
              SELECT p.id
              FROM permissions p
              WHERE
                p.object = CONCAT('/db/',
                                  (SELECT t.db_id FROM metabase_table t WHERE t.id = s.table_id),
                                  '/schema/',
                                  (SELECT t.schema FROM metabase_table t WHERE t.id = s.table_id),
                                  '/table/',
                                  s.table_id,
                                  '/query/segmented/')
                AND p.group_id = s.group_id
              LIMIT 1
            )
            WHERE permission_id IS NULL;
      rollback:
        # not required, new values added here do not need to be dropped

  - changeSet:
      id: v46.00-089
      validCheckSum: 8:e0fbd2514cc960cc74106204ac65a3ea
      author: noahmoss
      comment: Added 0.46.5 -- remove orphaned entries in `sandboxes`
      changes:
        - sql: >-
            DELETE FROM sandboxes
            WHERE permission_id IS NULL;
      rollback: # not required, orphaned sandboxes should not be re-added to the DB

  - changeSet:
      id: v46.00-090
      validCheckSum: 8:963c0cd3a7bd2858e4dbfd4d4aad95cb
      author: noahmoss
      comment: Add foreign key constraint on sandboxes.permission_id
      preConditions:
        - onFail: MARK_RAN
        - not:
            - foreignKeyConstraintExists:
                - foreignKeyName: fk_sandboxes_ref_permissions
      changes:
        - addForeignKeyConstraint:
            baseTableName: sandboxes
            baseColumnNames: permission_id
            referencedTableName: permissions
            referencedColumnNames: id
            constraintName: fk_sandboxes_ref_permissions
            onDelete: CASCADE

  - changeSet:
      id: v47.00-001
      validCheckSum: 8:14bf2732687c04256e9c036ba142aa93
      author: calherries
      comment: Added 0.47.0 -- set base-type to type/JSON for JSON database-types for postgres and mysql
      changes:
        - sql:
            sql: >-
              UPDATE metabase_field f
              SET base_type = 'type/JSON'
              WHERE EXISTS (
                SELECT *
                FROM metabase_database d
                JOIN metabase_table t ON t.db_id = d.id
                WHERE f.table_id = t.id
                  AND lower(f.database_type) in ('json', 'jsonb')
                  AND d.engine in ('postgres', 'mysql')
              )
      rollback:
        - sql:
            dbms: postgresql
            sql: >-
              UPDATE metabase_field f
              SET base_type = case when d.engine = 'postgres' then 'type/Structured' else 'type/SerializedJSON' end
              FROM metabase_database d
              JOIN metabase_table t ON t.db_id = d.id
              WHERE f.table_id = t.id
                AND lower(f.database_type) in ('json', 'jsonb')
                AND d.engine in ('postgres', 'mysql')
        - sql:
            dbms: mysql,mariadb
            sql: >-
              UPDATE metabase_field f
              JOIN metabase_table t ON f.table_id = t.id
              JOIN metabase_database d ON t.db_id = d.id
              SET base_type = case when d.engine = 'postgres' then 'type/Structured' else 'type/SerializedJSON' end
              WHERE lower(f.database_type) in ('json', 'jsonb')
                AND d.engine in ('postgres', 'mysql')
        - sql:
            dbms: h2
            sql: >-
              MERGE INTO metabase_field f
              USING (
                SELECT f.id, case when d.engine = 'postgres' then 'type/Structured' else 'type/SerializedJSON' end as base_type
                FROM metabase_field f
                JOIN metabase_table t ON f.table_id = t.id
                JOIN metabase_database d ON t.db_id = d.id
                WHERE lower(f.database_type) in ('json', 'jsonb')
                  AND d.engine in ('postgres', 'mysql')
              ) as updates
              ON f.id = updates.id
              WHEN MATCHED THEN
                UPDATE SET f.base_type = updates.base_type;

  - changeSet:
      id: v47.00-002
      validCheckSum: 8:963690f41f487b122464277c627823f6
      author: calherries
      comment: Added 0.47.0 - Add json_unfolding column to metabase_field
      changes:
        - addColumn:
            columns:
            - column:
                remarks: 'Enable/disable JSON unfolding for a field'
                name: json_unfolding
                type: boolean
                defaultValueBoolean: false
                constraints:
                  nullable: false
            tableName: metabase_field

  - changeSet:
      id: v47.00-003
      validCheckSum: 8:97bccdf5e9bcdfacd1c315fa1342c167
      author: calherries
      comment: Added 0.47.0 - Populate metabase_field.json_unfolding based on base_type
      changes:
        - sql:
            sql: >-
              UPDATE metabase_field
              SET json_unfolding = true
              WHERE base_type = 'type/JSON';
      rollback: # nothing to do, since json_unfolding is new in 47

  - changeSet:
      id: v47.00-004
      validCheckSum: 8:58ad79be7de00e413da51fab3c8beea0
      author: qnkhuat
      comment: Added 0.47.0 - Add auto_incremented to metabase_field
      changes:
        - addColumn:
            tableName: metabase_field
            columns:
              - column:
                  name: database_is_auto_increment
                  type: boolean
                  remarks: Indicates this field is auto incremented
                  defaultValueBoolean: false
                  constraints:
                    nullable: false

  - changeSet:
      id: v47.00-005
      validCheckSum: 8:ccf53f27a551fd0799d0103bd65cca99
      author: winlost
      comment: Added 0.47.0 - Add auto_apply_filters to dashboard
      changes:
        - addColumn:
            tableName: report_dashboard
            columns:
              - column:
                  name: auto_apply_filters
                  type: boolean
                  remarks: Whether or not to auto-apply filters on a dashboard
                  defaultValueBoolean: true
                  constraints:
                    nullable: false

  - changeSet:
      id: v47.00-006
      validCheckSum: 8:b63ff10d3d121bed42eece1ae3dbb177
      author: qnkhuat
      comment: Added 0.47.0 - Add dashboard_tab table
      changes:
        - createTable:
            tableName: dashboard_tab
            remarks: "Join table connecting dashboard to dashboardcards"
            columns:
              - column:
                  name: id
                  type: int
                  autoIncrement: true
                  constraints:
                    primaryKey: true
                    nullable: false
              - column:
                  name: dashboard_id
                  type: int
                  remarks: The dashboard that a tab is on
                  constraints:
                    nullable: false
                    referencedTableName: report_dashboard
                    referencedColumnNames: id
                    foreignKeyName: fk_dashboard_tab_ref_dashboard_id
                    deleteCascade: true
              - column:
                  name: name
                  remarks: Displayed name of the tab
                  type: ${text.type}
                  constraints:
                    nullable: false
              - column:
                  name: position
                  remarks: Position of the tab with respect to others tabs in dashboard
                  type: int
                  constraints:
                    nullable: false
              - column:
                  name: entity_id
                  type: char(21)
                  remarks: Random NanoID tag for unique identity.
                  constraints:
                    nullable: false
                    unique: true
              - column:
                  name: created_at
                  remarks: The timestamp at which the tab was created
                  type: ${timestamp_type}
                  defaultValueComputed: current_timestamp
                  constraints:
                    nullable: false
              - column:
                  name: updated_at
                  remarks: The timestamp at which the tab was last updated
                  type: ${timestamp_type}
                  defaultValueComputed: current_timestamp
                  constraints:
                    nullable: false

  - changeSet:
      id: v47.00-007
      validCheckSum: 8:e9f7d6b18d65be6fde07c0b5471b8760
      author: qnkhuat
      comment: Added 0.47.0 -- add report_dashboardcard.dashboard_tab_id
      changes:
        - addColumn:
            tableName: report_dashboardcard
            columns:
              - column:
                  name: dashboard_tab_id
                  type: int
                  remarks: The referenced tab id that dashcard is on, it's nullable for dashboard with no tab
                  constraints:
                    nullable: true

  - changeSet:
      id: v47.00-008
      validCheckSum: 8:e37c88d202007bd3e6a72b6404d1b0e9
      author: qnkhuat
      comment: Added 0.47.0 -- add report_dashboardcard.dashboard_tab_id fk constraint
      changes:
        - addForeignKeyConstraint:
            baseTableName: report_dashboardcard
            baseColumnNames: dashboard_tab_id
            referencedTableName: dashboard_tab
            referencedColumnNames: id
            constraintName: fk_report_dashboardcard_ref_dashboard_tab_id
            deleteCascade: true

  - changeSet:
      id: v47.00-009
      validCheckSum: 8:398124b0dd4dd6e117cdc1378152469b
      author: qwef
      comment: Added 0.47.0 - Replace user google_auth and ldap_auth columns with sso_source values
      changes:
        - sql:
            sql: UPDATE core_user SET sso_source = 'google' WHERE google_auth = true;
      rollback:
        - sql:
            sql: UPDATE core_user SET google_auth = true, sso_source = NULL WHERE sso_source = 'google';

  - changeSet:
      id: v47.00-010
      validCheckSum: 8:3c4f9fc116fbced18c50952def65b3e0
      author: tsmacdonald
      comment: Added 0.47.0 - Make metabase_table.name long enough for H2 names
      changes:
        - modifyDataType:
            tableName: metabase_table
            columnName: name
            newDataType: varchar(256)
      rollback: # no rollback needed, varchar(256) is backwards compatible

  - changeSet:
      id: v47.00-011
      validCheckSum: 8:148b982debddfa511cb45b87179b8c46
      author: tsmacdonald
      comment: Added 0.47.0 - Make metabase_table.display_name long enough for H2 names
      changes:
        - modifyDataType:
            tableName: metabase_table
            columnName: display_name
            newDataType: varchar(256)
      rollback: # no rollback needed, varchar(256) is backwards compatible

  - changeSet:
      id: v47.00-012
      validCheckSum: 8:bf19ef077bc6bc517c515dd78ca46e3b
      author: qwef
      comment: Added 0.47.0 - Replace user google_auth and ldap_auth columns with sso_source values
      changes:
        - dropColumn:
            tableName: core_user
            columnName: google_auth
      rollback:
        - addColumn:
            tableName: core_user
            columns:
              - column:
                  name: google_auth
                  type: boolean
                  defaultValueBoolean: false
                  constraints:
                    nullable: false

  - changeSet:
      id: v47.00-013
      validCheckSum: 8:044aec6d07049e3c5a45830797189ab0
      author: qwef
      comment: Added 0.47.0 - Replace user google_auth and ldap_auth columns with sso_source values
      changes:
        - sql:
            sql: UPDATE core_user SET sso_source = 'ldap' WHERE ldap_auth = true;
      rollback:
        - sql:
            sql: UPDATE core_user SET ldap_auth = true, sso_source = NULL WHERE sso_source = 'ldap';

  - changeSet:
      id: v47.00-014
      validCheckSum: 8:6a973f3198ad4596ecade95e61b35991
      author: qwef
      comment: Added 0.47.0 - Replace user google_auth and ldap_auth columns with sso_source values
      changes:
        - dropColumn:
            tableName: core_user
            columnName: ldap_auth
      rollback:
        - addColumn:
            tableName: core_user
            columns:
              - column:
                  name: ldap_auth
                  type: boolean
                  defaultValueBoolean: false
                  constraints:
                    nullable: false

  - changeSet:
      id: v47.00-015
      validCheckSum: 8:d2d5eea99db75e656709006b3a7749f0
      author: escherize
      comment: added 0.47.0 - Add is_audit to metabase_database
      changes:
        - addColumn:
            tableName: metabase_database
            columns:
              - column:
                  name: is_audit
                  type: boolean
                  defaultValueBoolean: false
                  remarks: 'Only the app db, visible to admins via auditing should have this set true.'
                  constraints:
                    nullable: false

  - changeSet:
      id: v47.00-016
      validCheckSum: 8:62290f0389eb2a17170a9c0351ac8a85
      author: calherres
      comment: Added 0.47.0 - Migrate the report_card.visualization_settings.column_settings field refs from legacy format
      changes:
        - customChange:
            class: "metabase.db.custom_migrations.MigrateLegacyColumnSettingsFieldRefs"

  - changeSet:
      id: v47.00-018
      validCheckSum: 8:7bacd2f60393eebd3bebcfdb0e952ecd
      author: dpsutton
      comment: Indexed Entities information table
      changes:
        - createTable:
            tableName: model_index
            remarks: 'Used to keep track of which models have indexed columns.'
            columns:
              - column:
                  name: id
                  type: int
                  autoIncrement: true
                  constraints:
                    primaryKey: true
                    nullable: false
              - column:
                  name: model_id
                  type: int
                  remarks: 'The ID of the indexed model.'
              - column:
                  name: pk_ref
                  type: ${text.type}
                  remarks: 'Serialized JSON of the primary key field ref.'
                  constraints:
                    nullable: false
              - column:
                  name: value_ref
                  type: ${text.type}
                  remarks: 'Serialized JSON of the label field ref.'
                  constraints:
                    nullable: false
              - column:
                  name: schedule
                  type: ${text.type}
                  remarks: 'The cron schedule for when value syncing should happen.'
                  constraints:
                    nullable: false
              - column:
                  name: state
                  type: ${text.type}
                  remarks: 'The status of the index: initializing, indexed, error, overflow.'
                  constraints:
                    nullable: false
              - column:
                  name: indexed_at
                  type: ${timestamp_type}
                  remarks: 'When the status changed'
                  constraints:
                    nullable: true
              - column:
                  name: error
                  type: ${text.type}
                  remarks: 'The error message if the status is error.'
                  constraints:
                    nullable: true
              - column:
                  name: created_at
                  type: ${timestamp_type}
                  remarks: 'The timestamp of when these changes were made.'
                  defaultValueComputed: current_timestamp
                  constraints:
                    nullable: false
              - column:
                  remarks: 'ID of the user who created the event'
                  name: creator_id
                  type: int
                  constraints:
                    nullable: false
                    references: core_user(id)
                    foreignKeyName: fk_model_index_creator_id
                    deleteCascade: true
      rollback:
        - dropTable:
            tableName: model_index

  - changeSet:
      id: v47.00-019
      validCheckSum: 8:7a5589d70c80b3ffc99a85722f440a91
      author: dpsutton
      comment: Indexed Entities values table
      changes:
        - createTable:
            tableName: model_index_value
            remarks: 'Used to keep track of the values indexed in a model'
            columns:
              - column:
                  name: model_index_id
                  type: int
                  remarks: 'The ID of the indexed model.'
              - column:
                  name: model_pk
                  type: int
                  remarks: 'The primary key of the indexed value'
                  constraints:
                    nullable: false
              - column:
                  name: name
                  type: ${text.type}
                  remarks: 'The label to display identifying the indexed value.'
                  constraints:
                    nullable: false
      rollback:
        - dropTable:
            tableName: model_index_value

  - changeSet:
      id: v47.00-020
      validCheckSum: 8:d32a4cf7b37f012a7db74628cdde48df
      author: dpsutton
      comment: Add unique constraint on index_id and pk
      changes:
        - addUniqueConstraint:
            tableName: model_index_value
            constraintName: unique_model_index_value_model_index_id_model_pk
            columnNames: model_index_id, model_pk
      rollback:
        - dropUniqueConstraint:
            tableName: model_index_value
            constraintName: unique_model_index_value_model_index_id_model_pk

  - changeSet:
      id: v47.00-023
      validCheckSum: 8:5d9e81c3e950afad66cb5e9e823b1f03
      author: dpsutton
      comment: Added 0.47.0 -- model_index index
      changes:
        - createIndex:
            tableName: model_index
            columns:
              - column:
                  name: model_id
            indexName: idx_model_index_model_id

  - changeSet:
      id: v47.00-024
      validCheckSum: 8:3079db8d91e54ff2b41050f7dab27936
      author: dpsutton
      comment: Added 0.47.0 -- model_index foriegn key to report_card
      changes:
        - addForeignKeyConstraint:
            baseTableName: model_index
            baseColumnNames: model_id
            referencedTableName: report_card
            referencedColumnNames: id
            constraintName: fk_model_index_model_id
            nullable: false
            deleteCascade: true

  - changeSet:
      id: v47.00-025
      validCheckSum: 8:6889e314a2016c9bc017a358b81ed24e
      author: dpsutton
      comment: Added 0.47.0 -- model_index_value foriegn key to model_index
      changes:
        - addForeignKeyConstraint:
            baseTableName: model_index_value
            baseColumnNames: model_index_id
            referencedTableName: model_index
            referencedColumnNames: id
            constraintName: fk_model_index_value_model_id
            nullable: false
            deleteCascade: true

  - changeSet:
      id: v47.00-026
      validCheckSum: 8:acf279edf538ee29a4ea9103d809b3da
      author: noahmoss
      comment: Added 0.47.0 - New table for connection impersonation policies
      changes:
        - createTable:
            tableName: connection_impersonations
            remarks: Table for holding connection impersonation policies
            columns:
              - column:
                  name: id
                  type: int
                  autoIncrement: true
                  constraints:
                    primaryKey: true
                    nullable: false
              - column:
                  name: db_id
                  type: int
                  remarks: 'ID of the database this connection impersonation policy affects'
                  constraints:
                    nullable: false
                    referencedTableName: metabase_database
                    referencedColumnNames: id
                    foreignKeyName: fk_conn_impersonation_db_id
                    deleteCascade: true
              - column:
                  name: group_id
                  type: int
                  remarks: 'ID of the permissions group this connection impersonation policy affects'
                  constraints:
                    nullable: false
                    referencedTableName: permissions_group
                    referencedColumnNames: id
                    foreignKeyName: fk_conn_impersonation_group_id
                    deleteCascade: true
              - column:
                  name: attribute
                  type: ${text.type}
                  remarks: 'User attribute associated with the database role to use for this connection impersonation policy'

  - changeSet:
      id: v47.00-027
      validCheckSum: 8:c720f3de8feed35e592c0ca9b9975a18
      author: calherries
      comment: Added 0.47.0 - Migrate field_ref in report_card.result_metadata from legacy format
      changes:
        - customChange:
            class: "metabase.db.custom_migrations.MigrateLegacyResultMetadataFieldRefs"

  - changeSet:
      id: v47.00-028
      validCheckSum: 8:f38598170766acaaa8fd3b20ef683372
      author: calherries
      comment: Added 0.47.0 - Add join-alias to the report_card.visualization_settings.column_settings field refs
      changes:
        - customChange:
            class: "metabase.db.custom_migrations.AddJoinAliasToVisualizationSettingsFieldRefs"

  - changeSet:
      id: v47.00-029
      validCheckSum: 8:c7625e5018087e915e547f9318b2b8f5
      author: qnkhuat
      comment: Added 0.47.0 - Stack cards vertically for dashboard with tabs on downgrade
      changes:
        - customChange:
            class: "metabase.db.custom_migrations.DowngradeDashboardTab"

  - changeSet:
      id: v47.00-030
      validCheckSum: 8:7919d959008457419a09fd3275d3ed00
      author: escherize
      comment: Added 0.47.0 - Type column for collections for instance-analytics
      changes:
        - addColumn:
            tableName: collection
            columns:
              - column:
                  name: type
                  type: varchar(256)
                  defaultValue: null
                  remarks: 'This is used to differentiate instance-analytics collections from all other collections.'

  - changeSet:
      id: v47.00-031
      author: qnkhuat
      comment: Added 0.47.0 - migrate dashboard grid size from 18 to 24
      validCheckSum: 8:ad9bdb62df65cf26a5a9892a82779ea7
      changes:
          # new_size_x = size_x + ((col + size_x + 1) // 3) - ((col + 1) // 3)
          # new_col    = col + ((col + 1) // 3)
          - sql:
              dbms: postgresql
              sql: >-
                  update report_dashboardcard set size_x = size_x + floor(cast(size_x + col + 1  as decimal) / 3) - floor(cast(col + 1 as decimal) / 3);
                  update report_dashboardcard set col    = col + floor(cast(col + 1 as decimal) / 3);
          - sql:
              dbms: mysql,mariadb,h2
              sql: >-
                  update report_dashboardcard set size_x = size_x + floor(cast(size_x + col + 1  as decimal) / 3) - floor(cast(col + 1 as decimal) / 3);
                  update report_dashboardcard set col    = col + floor(cast(col + 1 as decimal) / 3);

      rollback:
          # new_size_x = size_x - ((size_x + col + 1) // 4 - (col + 1) // 4) for size_x > 1
          # new_col    = col - (col + 1) // 4
          # for size_x, we keep it as it is, because it can't be smaller right?
          - sql:
              dbms: postgresql
              sql: >-
                  update report_dashboardcard set size_x = size_x - (floor(cast(size_x + col + 1 as decimal) / 4) - floor(cast(col + 1 as decimal) / 4)) where size_x <> 1;
                  update report_dashboardcard set col    = col - floor(cast(col + 1 as decimal) / 4);

          - sql:
              dbms: mysql,mariadb,h2
              sql: >-
                  update report_dashboardcard set size_x = size_x - (floor(cast(size_x + col + 1 as decimal) / 4) - floor(cast(col + 1 as decimal) / 4)) where size_x <> 1;
                  update report_dashboardcard set col    = col - floor(cast(col + 1 as decimal) / 4);

  - changeSet:
      id: v47.00-032
      author: qnkhuat
      comment: Added 0.47.0 - migrate dashboard grid size from 18 to 24 for revisions
      validCheckSum: ANY
      changes:
        - customChange:
            class: "metabase.db.custom_migrations.RevisionDashboardMigrateGridFrom18To24"

  - changeSet:
      id: v47.00-033
      validCheckSum: 8:c4a38673bf2a702e807a2074c0d0b719
      author: calherries
      comment: Added 0.47.0 - Migrate field refs in visualization_settings.column_settings keys from legacy format
      changes:
        - customChange:
            class: "metabase.db.custom_migrations.RevisionMigrateLegacyColumnSettingsFieldRefs"

  - changeSet:
      id: v47.00-034
      validCheckSum: 8:bb77d686c5c204e480a1da5fcfb518e2
      author: calherries
      comment: Added 0.47.0 - Add join-alias to the visualization_settings.column_settings field refs in card revisions
      changes:
        - customChange:
            class: "metabase.db.custom_migrations.RevisionAddJoinAliasToColumnSettingsFieldRefs"

  - changeSet:
      id: v47.00-035
      validCheckSum: 8:aeafa7ff310f799eb3fb2e14640a9e06
      author: calherries
      comment: Added 0.47.0 - Drop foreign key constraint on implicit_action.action_id
      changes:
        - dropForeignKeyConstraint:
            baseTableName: implicit_action
            constraintName: fk_implicit_action_action_id
      rollback:
        - addForeignKeyConstraint:
            baseTableName: implicit_action
            baseColumnNames: action_id
            referencedTableName: action
            referencedColumnNames: id
            constraintName: fk_implicit_action_action_id
            onDelete: CASCADE

  - changeSet:
      id: v47.00-036
      validCheckSum: 8:e815729b6ebfd4799743b249409558aa
      author: calherries
      comment: Added 0.47.0 - Set primary key to action_id for implicit_action table
      changes:
        - addPrimaryKey:
            tableName: implicit_action
            columnNames: action_id
            constraintName: pk_implicit_action

  - changeSet:
      id: v47.00-037
      validCheckSum: 8:58c705a18bb3441e3ed5d1167ec64fcb
      author: calherries
      comment: Added 0.47.0 - Add foreign key constraint on implicit_action.action_id
      changes:
        - addForeignKeyConstraint:
            baseTableName: implicit_action
            baseColumnNames: action_id
            referencedTableName: action
            referencedColumnNames: id
            constraintName: fk_implicit_action_action_id
            onDelete: CASCADE

  - changeSet:
      id: v47.00-043
      validCheckSum: 8:5e030b73be03e7cd8b19a5a46f9b2a4c
      author: calherres
      comment: Added 0.47.0 - Migrate report_dashboardcard.visualization_settings.column_settings field refs from legacy format
      changes:
        - customChange:
            class: "metabase.db.custom_migrations.MigrateLegacyDashboardCardColumnSettingsFieldRefs"

  - changeSet:
      id: v47.00-044
      validCheckSum: 8:1828d1bd8e2da6eec14ca61e6c01a56f
      author: calherries
      comment: Added 0.47.0 - Add join-alias to the report_dashboardcard.visualization_settings.column_settings field refs
      changes:
        - customChange:
            class: "metabase.db.custom_migrations.AddJoinAliasToDashboardCardColumnSettingsFieldRefs"

  - changeSet:
      id: v47.00-045
      validCheckSum: 8:d7f479a389877010f5af9dc7ec859b51
      author: calherres
      comment: Added 0.47.0 - Migrate dashboard revision dashboard cards' visualization_settings.column_settings field refs from legacy format
      changes:
        - customChange:
            class: "metabase.db.custom_migrations.RevisionMigrateLegacyDashboardCardColumnSettingsFieldRefs"

  - changeSet:
      id: v47.00-046
      validCheckSum: 8:1e43c8712a5b36809a3c3fa9933a523c
      author: calherries
      comment: Added 0.47.0 - Add join-alias to dashboard revision dashboard cards' visualization_settings.column_settings field refs
      changes:
        - customChange:
            class: "metabase.db.custom_migrations.RevisionAddJoinAliasToDashboardCardColumnSettingsFieldRefs"

  - changeSet:
      id: v47.00-050
      validCheckSum: 8:a5d516f2b5ea92f401387646b49a9950
      author: tsmacdonald
      comment: Added 0.47.0 - table.is_upload
      changes:
        - addColumn:
            tableName: metabase_table
            columns:
              - column:
                  name: is_upload
                  type: boolean
                  defaultValueBoolean: false
                  remarks: 'Was the table created from user-uploaded (i.e., from a CSV) data?'
                  constraints:
                    nullable: false

  - changeSet:
      id: v47.00-051
      validCheckSum: 8:83a8b7ad58b2deb0732e671db51fa608
      author: noahmoss
      comment: Added 0.47.0 - Drop foreign key constraint on connection_impersonations.db_id
      changes:
        - dropForeignKeyConstraint:
            baseTableName: connection_impersonations
            constraintName: fk_conn_impersonation_db_id
      rollback:
        - addForeignKeyConstraint:
            baseTableName: connection_impersonations
            baseColumnNames: db_id
            referencedTableName: metabase_database
            referencedColumnNames: id
            constraintName: fk_conn_impersonation_db_id
            onDelete: CASCADE

  - changeSet:
      id: v47.00-052
      validCheckSum: 8:d170bef8f707027360cf08fb55e91452
      author: noahmoss
      comment: Added 0.47.0 - Drop foreign key constraint on connection_impersonations.group_id
      changes:
        - dropForeignKeyConstraint:
            baseTableName: connection_impersonations
            constraintName: fk_conn_impersonation_group_id
      rollback:
        - addForeignKeyConstraint:
            baseTableName: connection_impersonations
            baseColumnNames: group_id
            referencedTableName: permissions_group
            referencedColumnNames: id
            constraintName: fk_conn_impersonation_group_id
            onDelete: CASCADE

  - changeSet:
      id: v47.00-053
      validCheckSum: 8:3b52631c2c82b88043b840391c7d9ef0
      author: noahmoss
      comment: Added 0.47.0 -- connection_impersonations index for db_id column
      changes:
        - createIndex:
            tableName: connection_impersonations
            columns:
              - column:
                  name: db_id
            indexName: idx_conn_impersonations_db_id

  - changeSet:
      id: v47.00-054
      validCheckSum: 8:5404d7e3781f0dfcc984676ea434c842
      author: noahmoss
      comment: Added 0.47.0 -- connection_impersonations index for group_id column
      changes:
        - createIndex:
            tableName: connection_impersonations
            columns:
              - column:
                  name: group_id
            indexName: idx_conn_impersonations_group_id

  - changeSet:
      id: v47.00-055
      validCheckSum: 8:295c4477995058b93eba2857090eb6f6
      author: noahmoss
      comment: Added 0.47.0 - unique constraint for connection impersonations
      changes:
        - addUniqueConstraint:
            tableName: connection_impersonations
            columnNames: group_id, db_id
            constraintName: conn_impersonation_unique_group_id_db_id
      rollback:
        - dropUniqueConstraint:
            tableName: connection_impersonations
            constraintName: conn_impersonation_unique_group_id_db_id

  - changeSet:
      id: v47.00-056
      validCheckSum: 8:bd965141f770a65982ecebab51a565e9
      author: noahmoss
      comment: Added 0.47.0 - re-add foreign key constraint on connection_impersonations.db_id
      changes:
        - addForeignKeyConstraint:
            baseTableName: connection_impersonations
            baseColumnNames: db_id
            referencedTableName: metabase_database
            referencedColumnNames: id
            constraintName: fk_conn_impersonation_db_id
            onDelete: CASCADE

  - changeSet:
      id: v47.00-057
      validCheckSum: 8:fe79acdba9db58709b6fffbb7aac2844
      author: noahmoss
      comment: Added 0.47.0 - re-add foreign key constraint on connection_impersonations.group_id
      changes:
        - addForeignKeyConstraint:
            baseTableName: connection_impersonations
            baseColumnNames: group_id
            referencedTableName: permissions_group
            referencedColumnNames: id
            constraintName: fk_conn_impersonation_group_id
            onDelete: CASCADE

  - changeSet:
      id: v47.00-058
      validCheckSum: 8:05731b3e62deb09c64b60bc10031d206
      author: qnkhuat
      comment: 'Drop parameter_card.entity_id'
      preConditions:
        - onFail: MARK_RAN
        - columnExists:
            tableName: parameter_card
            columnName: entity_id
      changes:
        - dropColumn:
            tableName: parameter_card
            columnName: entity_id
      rollback:
        - addColumn:
            tableName: parameter_card
            columns:
              - column:
                  remarks: Random NanoID tag for unique identity.
                  name: entity_id
                  type: char(21)
                  constraints:
                    nullable: true
                    unique: true

  - changeSet:
      id: v47.00-059
      validCheckSum: 8:123cf42eed168444f88418f071d2730f
      author: piranha
      comment: 'Drops not null from dashboard_tab.entity_id since it breaks drop-entity-ids command'
      changes:
        - dropNotNullConstraint:
            tableName: dashboard_tab
            columnName: entity_id
            columnDataType: char(21)
      rollback: # noop, and 'drop not null' is a noop if it's dropped already

  - changeSet:
      id: v48.00-001
      validCheckSum: 8:c38ceb502af7907aed614f17da6c3f80
      author: qnkhuat
      comment: Added 0.47.0 - Migrate database.options to database.settings
      changes:
        - customChange:
            class: "metabase.db.custom_migrations.MigrateDatabaseOptionsToSettings"

  - changeSet:
      id: v48.00-002
      validCheckSum: 8:deceb81591f51f2d7253976f247e36cc
      author: qnkhuat
      comment: Added 0.47.0 - drop metabase_database.options
      changes:
        - dropColumn:
            tableName: metabase_database
            columnName: options
      rollback:
        - addColumn:
            tableName: metabase_database
            columns:
              - column:
                  name: options
                  type: ${text.type}
                  remarks: "Serialized JSON containing various options like QB behavior."

  - changeSet:
      id: v48.00-003
      validCheckSum: 8:da33cde0f1f93eed56c0f6d9ac2007df
      author: qnkhuat
      comment: Added 0.48.0 - drop computation_job_result table
      preConditions:
        - onFail: MARK_RAN
        - tableExists:
            tableName: computation_job_result
      changes:
          - dropTable:
              tableName: computation_job_result
      rollback: # no rollback needed since this table has been unused since 2018

  - changeSet:
      id: v48.00-004
      validCheckSum: 8:d0b1d7cc179c332b7e31f065325b7275
      author: qnkhuat
      comment: Added 0.48.0 - drop computation_job table
      preConditions:
        - onFail: MARK_RAN
        - tableExists:
            tableName: computation_job
      changes:
          - dropTable:
              tableName: computation_job
      rollback: # no rollback needed since this table has been unused since 2018

  - changeSet:
      id: v48.00-005
      validCheckSum: 8:a570f2e1d90a302bc207c00e3776eaaf
      author: qnkhuat
      comment: Added 0.48.0 - Add query_execution.action_id
      changes:
        - addColumn:
            tableName: query_execution
            columns:
              - column:
                  name: action_id
                  type: integer
                  remarks: 'The ID of the action associated with this query execution, if any.'

  - changeSet:
      id: v48.00-006
      validCheckSum: 8:cf1413241565a186bf98eece35d519bf
      author: qnkhuat
      comment: Added 0.48.0 - Index query_execution.action_id
      changes:
        - createIndex:
            tableName: query_execution
            indexName: idx_query_execution_action_id
            columns:
              column:
                name: action_id

  - changeSet:
      id: v48.00-007
      validCheckSum: 8:15d05ceba05e5b7d25d351fb6ec5b100
      author: qnkhuat
      comment: Added 0.48.0 - Add revision.most_recent
      changes:
        - addColumn:
            tableName: revision
            columns:
              - column:
                  name: most_recent
                  type: boolean
                  defaultValueBoolean: false
                  remarks: 'Whether a revision is the most recent one'
                  constraints:
                    nullable: false

  - changeSet:
      id: v48.00-008
      validCheckSum: 8:c0a512701d6dfd5cc1c4a689919be074
      author: qnkhuat
      comment: Set revision.most_recent = true for latest revisions
      changes:
        - sql:
            dbms: postgresql,h2
            sql: >-
              UPDATE revision r
              SET most_recent = true
              WHERE (model, model_id, timestamp) IN (
                                 SELECT model, model_id, MAX(timestamp)
                                 FROM revision
                                 GROUP BY model, model_id);
          # mysql and mariadb does not allow update on a table that is in the select part
          # so it we join for them
        - sql:
            dbms: mysql,mariadb
            sql: >-
              UPDATE revision r
              JOIN (
                  SELECT model, model_id, MAX(timestamp) AS max_timestamp
                  FROM revision
                  GROUP BY model, model_id
              ) AS subquery
              ON r.model = subquery.model AND r.model_id = subquery.model_id AND r.timestamp = subquery.max_timestamp
              SET r.most_recent = true;
      rollback: # nothing to do since the most_recent will be dropped anyway

  - changeSet:
      id: v48.00-009
      validCheckSum: 8:dfd90256380263274ea7f5cc0c5ed413
      author: calherries
      comment: Added 0.48.0 - Create table_privileges table
      changes:
        - createTable:
            tableName: table_privileges
            remarks: Table for user and role privileges by table
            columns:
              - column:
                  name: table_id
                  type: int
                  remarks: 'Table ID'
                  constraints:
                    foreignKeyName: fk_table_privileges_table_id
                    nullable: false
                    referencedTableName: metabase_table
                    referencedColumnNames: id
                    deleteCascade: true
              - column:
                  name: role
                  type: varchar(255)
                  remarks: 'Role name. NULL indicates the privileges are the current user''s'
              - column:
                  name: select
                  type: boolean
                  remarks: 'Privilege to select from the table'
                  constraints:
                    nullable: false
                  defaultValue: false
              - column:
                  name: update
                  type: boolean
                  remarks: 'Privilege to update records in the table'
                  constraints:
                    nullable: false
                  defaultValue: false
              - column:
                  name: insert
                  type: boolean
                  remarks: 'Privilege to insert records into the table'
                  constraints:
                    nullable: false
                  defaultValue: false
              - column:
                  name: delete
                  type: boolean
                  remarks: 'Privilege to delete records from the table'
                  constraints:
                    nullable: false
                  defaultValue: false
            uniqueConstraints:
              - unique:
                  columnNames: table_id, role
                  name: uq_table_privileges_table_id_role


  - changeSet:
      id: v48.00-010
      validCheckSum: 8:da6117039b6e0249b710cc3160af982d
      author: qnkhuat
      comment: Remove ON UPDATE for revision.timestamp on mysql, mariadb
      preConditions:
          # If preconditions fail (i.e., dbms is not mysql or mariadb) then mark this migration as 'ran'
          - onFail: MARK_RAN
          - dbms:
              type: mysql,mariadb
      changes:
          - sql:
                sql: ALTER TABLE `revision` CHANGE `timestamp` `timestamp` timestamp(6) NOT NULL DEFAULT current_timestamp(6);
      rollback: # no need

  - changeSet:
      id: v48.00-011
      validCheckSum: 8:65ef87949a7e9555fabaf69069806ee0
      author: qnkhuat
      comment: Index revision.most_recent
      changes:
        - createIndex:
            tableName: revision
            indexName: idx_revision_most_recent
            columns:
              column:
                name: most_recent

  - changeSet:
      id: v48.00-013
      validCheckSum: 8:145eb766e2d49e95f31d8a08df8ff776
      author: qnkhuat
      comment: Index unindexed FKs for postgres
      preConditions:
        - onFail: MARK_RAN
        - dbms:
            type: postgresql
      changes:
          - sql:
              sql: >-
                  CREATE INDEX IF NOT EXISTS idx_action_made_public_by_id ON action (made_public_by_id);
                  CREATE INDEX IF NOT EXISTS idx_action_model_id ON action (model_id);
                  CREATE INDEX IF NOT EXISTS idx_application_permissions_revision_user_id ON application_permissions_revision (user_id);
                  CREATE INDEX IF NOT EXISTS idx_collection_permission_graph_revision_user_id ON collection_permission_graph_revision (user_id);
                  CREATE INDEX IF NOT EXISTS idx_core_session_user_id ON core_session (user_id);
                  CREATE INDEX IF NOT EXISTS idx_dashboard_tab_dashboard_id ON dashboard_tab (dashboard_id);
                  CREATE INDEX IF NOT EXISTS idx_dimension_human_readable_field_id ON dimension (human_readable_field_id);
                  CREATE INDEX IF NOT EXISTS idx_metabase_database_creator_id ON metabase_database (creator_id);
                  CREATE INDEX IF NOT EXISTS idx_model_index_creator_id ON model_index (creator_id);
                  CREATE INDEX IF NOT EXISTS idx_native_query_snippet_creator_id ON native_query_snippet (creator_id);
                  CREATE INDEX IF NOT EXISTS idx_permissions_revision_user_id ON permissions_revision (user_id);
                  CREATE INDEX IF NOT EXISTS idx_persisted_info_creator_id ON persisted_info (creator_id);
                  CREATE INDEX IF NOT EXISTS idx_persisted_info_database_id ON persisted_info (database_id);
                  CREATE INDEX IF NOT EXISTS idx_pulse_dashboard_id ON pulse (dashboard_id);
                  CREATE INDEX IF NOT EXISTS idx_pulse_card_dashboard_card_id ON pulse_card (dashboard_card_id);
                  CREATE INDEX IF NOT EXISTS idx_pulse_channel_recipient_pulse_channel_id ON pulse_channel_recipient (pulse_channel_id);
                  CREATE INDEX IF NOT EXISTS idx_pulse_channel_recipient_user_id ON pulse_channel_recipient (user_id);
                  CREATE INDEX IF NOT EXISTS idx_query_action_database_id ON query_action (database_id);
                  CREATE INDEX IF NOT EXISTS idx_report_card_database_id ON report_card (database_id);
                  CREATE INDEX IF NOT EXISTS idx_report_card_made_public_by_id ON report_card (made_public_by_id);
                  CREATE INDEX IF NOT EXISTS idx_report_card_table_id ON report_card (table_id);
                  CREATE INDEX IF NOT EXISTS idx_report_dashboard_made_public_by_id ON report_dashboard (made_public_by_id);
                  CREATE INDEX IF NOT EXISTS idx_report_dashboardcard_action_id ON report_dashboardcard (action_id);
                  CREATE INDEX IF NOT EXISTS idx_report_dashboardcard_dashboard_tab_id ON report_dashboardcard (dashboard_tab_id);
                  CREATE INDEX IF NOT EXISTS idx_revision_user_id ON revision (user_id);
                  CREATE INDEX IF NOT EXISTS idx_sandboxes_card_id ON sandboxes (card_id);
                  CREATE INDEX IF NOT EXISTS idx_sandboxes_permission_id ON sandboxes (permission_id);
                  CREATE INDEX IF NOT EXISTS idx_secret_creator_id ON secret (creator_id);
                  CREATE INDEX IF NOT EXISTS idx_timeline_creator_id ON timeline (creator_id);
                  CREATE INDEX IF NOT EXISTS idx_timeline_event_creator_id ON timeline_event (creator_id);
      rollback: # no need

  - changeSet:
      id: v48.00-014
      validCheckSum: 8:b2c1361f1dc14c2390a1dc25a4a86311
      author: calherries
      comment: Added 0.48.0 - Create table_privileges.table_id index
      preConditions:
        - onFail: MARK_RAN
        - dbms:
            type: postgresql
      changes:
        - createIndex:
            indexName: idx_table_privileges_table_id
            tableName: table_privileges
            columns:
              - column:
                  name: table_id
      rollback: # not needed, it will be removed with the table

  - changeSet:
      id: v48.00-015
      validCheckSum: 8:6f58cf60c8048bb39bbf6128058ff85e
      author: calherries
      comment: Added 0.48.0 - Create table_privileges.role index
      changes:
        - createIndex:
            indexName: idx_table_privileges_role
            tableName: table_privileges
            columns:
              - column:
                  name: role
      rollback: # not needed, it will be removed with the table

  - changeSet:
      id: v48.00-016
      validCheckSum: 8:ea2cb901edad5cf3a1250bdd2a9b0866
      author: calherries
      comment: Added 0.48.0 - Change the type of collection.slug to varchar(510)
      changes:
        - modifyDataType:
            tableName: collection
            columnName: slug
            newDataType: varchar(510)
      rollback:
        - modifyDataType:
            tableName: collection
            columnName: slug
            newDataType: varchar(254)

  - changeSet:
      id: v48.00-018
      validCheckSum: 8:efae52e7403f39c1458f53e885b4393d
      author: noahmoss
      comment: Add new recent_views table
      changes:
        - createTable:
            tableName: recent_views
            remarks: Used to store recently viewed objects for each user
            columns:
              - column:
                  name: id
                  type: int
                  autoIncrement: true
                  constraints:
                    primaryKey: true
                    nullable: false
              - column:
                  name: user_id
                  type: int
                  remarks: The user associated with this view
                  constraints:
                    nullable: false
                    referencedTableName: core_user
                    referencedColumnNames: id
                    foreignKeyName: fk_recent_views_ref_user_id
              - column:
                  name: model
                  type: varchar(16)
                  remarks: The name of the model that was viewed
                  constraints:
                    nullable: false
              - column:
                  name: model_id
                  type: int
                  remarks: The ID of the model that was viewed
                  constraints:
                    nullable: false
              - column:
                  name: timestamp
                  type: DATETIME
                  remarks: The time a view was recorded
                  constraints:
                    nullable: false

  - changeSet:
      id: v48.00-019
      validCheckSum: 8:c3866a4b7cfbb49d4b626dc2fd750935
      author: nemanjaglumac
      comment: 'Collection color is removed in 0.48.0'
      changes:
        - dropColumn:
            tableName: collection
            columnName: color
      rollback:
        - addColumn:
            tableName: collection
            columns:
              - column:
                  name: color
                  type: char(7)
                  remarks: 'Seven-character hex color for this Collection, including the preceding hash sign.'
                  constraints:
                    nullable: false
                  defaultValue: '#31698A'

  - changeSet:
      id: v48.00-020
      validCheckSum: 8:2c410019e1834304131ff57278003d35
      author: noahmoss
      comment: Added 0.48.0 - Create recent_views.user_id index
      changes:
        - createIndex:
            indexName: idx_recent_views_user_id
            tableName: recent_views
            columns:
              - column:
                  name: user_id
      rollback: # not needed, it will be removed with the table

  - changeSet:
      id: v48.00-021
      validCheckSum: 8:a1543239e39c70dc9bab3bbc303242b1
      author: piranha
      comment: 'Cards store Metabase version used to create them'
      changes:
        - addColumn:
            tableName: report_card
            columns:
              - column:
                  name: metabase_version
                  type: varchar(100)
                  remarks: 'Metabase version used to create the card.'

  - changeSet:
      id: v48.00-022
      validCheckSum: 8:0f034d06b1ad5336c3c81b0d22cde259
      author: johnswanson
      comment: Migrate migrate-click-through to a custom migration
      preConditions:
        - onFail: MARK_RAN
        - sqlCheck:
            expectedResult: 0
            sql: SELECT count(*) FROM data_migrations WHERE id = 'migrate-click-through';
      changes:
        - customChange:
            class: "metabase.db.custom_migrations.MigrateClickThrough"

  - changeSet:
      id: v48.00-023
      validCheckSum: 8:f18e5e053b508aab0bdd8c4bf1d7de4b
      author: piranha
      comment: Data migration migrate-remove-admin-from-group-mapping-if-needed
      preConditions:
        - onFail: MARK_RAN
        - sqlCheck:
            expectedResult: 0
            sql: SELECT count(*) FROM data_migrations WHERE id = 'migrate-remove-admin-from-group-mapping-if-needed';
      changes:
        - customChange:
            class: "metabase.db.custom_migrations.MigrateRemoveAdminFromGroupMappingIfNeeded"

  - changeSet:
      id: v48.00-024
      validCheckSum: 8:fab2a51d73c66cea059d55a6fea8bb2f
      author: piranha
      comment: All data migrations were transferred to custom_migrations!
      changes:
        - dropTable:
            tableName: data_migrations
      rollback:
        - sql:
            sql: >-
              CREATE TABLE data_migrations (
                id varchar(254) primary key,
                timestamp ${timestamp_type} not null
              );
              INSERT INTO data_migrations VALUES
                  ('set-card-database-and-table-ids', current_timestamp),
                  ('set-mongodb-databases-ssl-false', current_timestamp),
                  ('set-default-schemas', current_timestamp),
                  ('set-admin-email', current_timestamp),
                  ('remove-database-sync-activity-entries', current_timestamp),
                  ('remove-duplicate-fk-entries', current_timestamp),
                  ('update-dashboards-to-new-grid', current_timestamp),
                  ('migrate-field-visibility-type', current_timestamp),
                  ('fix-dashboard-cards-without-positions', current_timestamp),
                  ('migrate-fk-metadata', current_timestamp),
                  ('create-raw-tables', current_timestamp),
                  ('migrate-base-types', current_timestamp),
                  ('migrate-field-types', current_timestamp),
                  ('fix-invalid-field-types', current_timestamp),
                  ('add-users-to-default-permissions-groups', current_timestamp),
                  ('add-admin-group-root-entry', current_timestamp),
                  ('add-databases-to-magic-permissions-groups', current_timestamp),
                  ('fix-legacy-magic-group-names', current_timestamp),
                  ('remove-trailing-slashes-from-site-url-setting', current_timestamp),
                  ('copy-site-url-setting-and-remove-trailing-slashes', current_timestamp),
                  ('migrate-query-executions', current_timestamp),
                  ('drop-old-query-execution-table', current_timestamp),
                  ('ensure-protocol-specified-in-site-url', current_timestamp),
                  ('populate-card-database-id', current_timestamp),
                  ('migrate-humanization-setting', current_timestamp),
                  ('populate-card-read-permissions', current_timestamp),
                  ('mark-category-fields-as-list', current_timestamp),
                  ('repopulate-card-read-permissions', current_timestamp),
                  ('add-legacy-sql-directive-to-bigquery-sql-cards', current_timestamp),
                  ('clear-ldap-user-local-passwords', current_timestamp),
                  ('add-migrated-collections', current_timestamp),
                  ('migrate-map-regions', current_timestamp),
                  ('migrate-click-through', current_timestamp),
                  ('migrate-remove-admin-from-group-mapping-if-needed', current_timestamp);

  - changeSet:
      id: v48.00-025
      validCheckSum: 8:a2fa9ab0913b9e4b97dff91f973344d6
      author: piranha
      comment: 'Revisions store Metabase version used to create them'
      changes:
        - addColumn:
            tableName: revision
            columns:
              - column:
                  name: metabase_version
                  type: varchar(100)
                  remarks: 'Metabase version used to create the revision.'

  - changeSet:
      id: v48.00-026
      validCheckSum: 8:7c8330e861c16997780a9b0881144b26
      author: lbrdnk
      comment: Set semantic_type with value type/Number to null (#18754)
      changes:
        - update:
            tableName: metabase_field
            columns:
              - column:
                  name: semantic_type
                  value: NULL
            where: semantic_type = 'type/Number'
      rollback:

  # this is a no op, it was previously used to Drop parameter_card.entity_id,
  # now it's moved to v47.00-058
  # this is still here because we want the change set id to be consistent
  # see #35239 for details
  - changeSet:
      id: v48.00-027
      author: qnkhuat
      validCheckSum: ANY
      comment: 'No op migration'
      changes:
        - sql:
          sql: SELECT 1;
      rollback:

  - changeSet:
      id: v48.00-028
      validCheckSum: 8:818119252c2e7877bbf46aec40fab160
      author: noahmoss
      comment: Add new audit_log table
      changes:
        - createTable:
            tableName: audit_log
            remarks: Used to store application events for auditing use cases
            columns:
              - column:
                  name: id
                  type: int
                  autoIncrement: true
                  constraints:
                    primaryKey: true
                    nullable: false
              - column:
                  name: topic
                  type: varchar(32)
                  remarks: The topic of a given audit event
                  constraints:
                    nullable: false
              - column:
                  name: timestamp
                  type: ${timestamp_type}
                  remarks: The time an event was recorded
                  constraints:
                    nullable: false
              - column:
                  name: end_timestamp
                  type: ${timestamp_type}
                  remarks: The time an event ended, if applicable
                  constraints:
                    nullable: true
              - column:
                  name: user_id
                  type: int
                  remarks: The user who performed an action or triggered an event
                  constraints:
                    nullable: true
              - column:
                  name: model
                  type: varchar(32)
                  remarks: The name of the model this event applies to (e.g. Card, Dashboard), if applicable
                  constraints:
                    nullable: true
              - column:
                  name: model_id
                  type: int
                  remarks: The ID of the model this event applies to, if applicable
                  constraints:
                    nullable: true
              - column:
                  name: details
                  type: ${text.type}
                  remarks: A JSON map with metadata about the event
                  constraints:
                    nullable: false

  - changeSet:
      id: v48.00-029
      validCheckSum: 8:1994760ab0950e7f591c40e887295e1a
      author: noahmoss
      comment: Added 0.48.0 - new view v_audit_log
      changes:
        - sqlFile:
            dbms: postgresql
            path: instance_analytics_views/audit_log/v1/postgres-audit_log.sql
            relativeToChangelogFile: true
        - sqlFile:
            dbms: mysql,mariadb
            path: instance_analytics_views/audit_log/v1/mysql-audit_log.sql
            relativeToChangelogFile: true
        - sqlFile:
            dbms: h2
            path: instance_analytics_views/audit_log/v1/h2-audit_log.sql
            relativeToChangelogFile: true
      rollback:
        - sql:
            sql: drop view if exists v_audit_log;

  - changeSet:
      id: v48.00-030
      validCheckSum: 8:965d6479698fe55f2f6799be552b5edb
      author: noahmoss
      comment: Added 0.48.0 - new view v_content
      changes:
        - sqlFile:
            dbms: postgresql
            path: instance_analytics_views/content/v1/postgres-content.sql
            relativeToChangelogFile: true
        - sqlFile:
            dbms: mysql,mariadb
            path: instance_analytics_views/content/v1/mysql-content.sql
            relativeToChangelogFile: true
        - sqlFile:
            dbms: h2
            path: instance_analytics_views/content/v1/h2-content.sql
            relativeToChangelogFile: true
      rollback:
        - sql:
            sql: drop view if exists v_content;

  - changeSet:
      id: v48.00-031
      validCheckSum: 8:721bedb0dd362793a1a216cf3e552f3b
      author: noahmoss
      comment: Added 0.48.0 - new view v_dashboardcard
      changes:
        - sqlFile:
            path: instance_analytics_views/dashboardcard/v1/dashboardcard.sql
            relativeToChangelogFile: true
      rollback:
        - sql:
            sql: drop view if exists v_dashboardcard;

  - changeSet:
      id: v48.00-032
      validCheckSum: 8:64d52462def7bb6981a3b6a40d42e67e
      author: noahmoss
      comment: Added 0.48.0 - new view v_group_members
      changes:
        - sqlFile:
            path: instance_analytics_views/group_members/v1/group_members.sql
            relativeToChangelogFile: true
      rollback:
        - sql:
            sql: drop view if exists v_group_members;

  - changeSet:
      id: v48.00-033
      validCheckSum: 8:7ac57373a0fba4bd9613c242702c863d
      author: noahmoss
      comment: Added 0.48.0 - new view v_subscriptions for postgres
      changes:
        - sqlFile:
            dbms: postgresql
            path: instance_analytics_views/subscriptions/v1/postgres-subscriptions.sql
            relativeToChangelogFile: true
        - sqlFile:
            dbms: mysql,mariadb
            path: instance_analytics_views/subscriptions/v1/mysql-subscriptions.sql
            relativeToChangelogFile: true
        - sqlFile:
            dbms: h2
            path: instance_analytics_views/subscriptions/v1/h2-subscriptions.sql
            relativeToChangelogFile: true
      rollback:
        - sql:
            sql: drop view if exists v_subscriptions;

  - changeSet:
      id: v48.00-034
      validCheckSum: 8:1c268d93ce69eaee11e3ecdf9951449a
      author: noahmoss
      comment: Added 0.48.0 - new view v_users
      changes:
        - sqlFile:
            dbms: postgresql
            path: instance_analytics_views/users/v1/postgres-users.sql
            relativeToChangelogFile: true
        - sqlFile:
            dbms: mysql,mariadb
            path: instance_analytics_views/users/v1/mysql-users.sql
            relativeToChangelogFile: true
        - sqlFile:
            dbms: h2
            path: instance_analytics_views/users/v1/h2-users.sql
            relativeToChangelogFile: true
      rollback:
        - sql:
            sql: drop view if exists v_users;

  - changeSet:
      id: v48.00-035
      validCheckSum: 8:c0276764af3e1b4b5b0c4e5fdc979e60
      author: noahmoss
      comment: Added 0.48.0 - new view v_alerts
      changes:
        - sqlFile:
            dbms: postgresql
            path: instance_analytics_views/alerts/v1/postgres-alerts.sql
            relativeToChangelogFile: true
        - sqlFile:
            dbms: mysql,mariadb
            path: instance_analytics_views/alerts/v1/mysql-alerts.sql
            relativeToChangelogFile: true
        - sqlFile:
            dbms: h2
            path: instance_analytics_views/alerts/v1/h2-alerts.sql
            relativeToChangelogFile: true
      rollback:
        - sql:
            sql: drop view if exists v_alerts;

  - changeSet:
      id: v48.00-036
      validCheckSum: 8:8a35e1bdf0738ccac5da8062d6671dd0
      author: noahmoss
      comment: Added 0.48.0 - new view v_databases
      changes:
        - sqlFile:
            path: instance_analytics_views/databases/v1/databases.sql
            relativeToChangelogFile: true
      rollback:
        - sql:
            sql: drop view if exists v_databases;

  - changeSet:
      id: v48.00-037
      validCheckSum: 8:a4b6ebd594b4663a6a888211f36ce6c3
      author: noahmoss
      comment: Added 0.48.0 - new view v_fields
      changes:
        - sqlFile:
            dbms: postgresql
            path: instance_analytics_views/fields/v1/postgres-fields.sql
            relativeToChangelogFile: true
        - sqlFile:
            dbms: mysql,mariadb
            path: instance_analytics_views/fields/v1/mysql-fields.sql
            relativeToChangelogFile: true
        - sqlFile:
            dbms: h2
            path: instance_analytics_views/fields/v1/h2-fields.sql
            relativeToChangelogFile: true
      rollback:
        - sql:
            sql: drop view if exists v_fields;

  - changeSet:
      id: v48.00-038
      validCheckSum: 8:a24f4bcd3336e79d1c8ef33ab81c0db3
      author: noahmoss
      comment: Added 0.48.0 - new view v_query_log
      changes:
        - sqlFile:
            dbms: postgresql
            path: instance_analytics_views/query_log/v1/postgres-query_log.sql
            relativeToChangelogFile: true
        - sqlFile:
            dbms: mysql,mariadb
            path: instance_analytics_views/query_log/v1/mysql-query_log.sql
            relativeToChangelogFile: true
        - sqlFile:
            dbms: h2
            path: instance_analytics_views/query_log/v1/h2-query_log.sql
            relativeToChangelogFile: true
      rollback:
        - sql:
            sql: drop view if exists v_query_log;

  - changeSet:
      id: v48.00-039
      validCheckSum: 8:b43481a01df86830c4cb1adb8189d400
      author: noahmoss
      comment: Added 0.48.0 - new view v_tables
      changes:
        - sqlFile:
            dbms: postgresql
            path: instance_analytics_views/tables/v1/postgres-tables.sql
            relativeToChangelogFile: true
        - sqlFile:
            dbms: mysql,mariadb
            path: instance_analytics_views/tables/v1/mysql-tables.sql
            relativeToChangelogFile: true
        - sqlFile:
            dbms: h2
            path: instance_analytics_views/tables/v1/h2-tables.sql
            relativeToChangelogFile: true
      rollback:
        - sql:
            sql: drop view if exists v_tables;

  - changeSet:
      id: v48.00-040
      validCheckSum: 8:b8842eac1c7cba6e997d4d288306e36c
      author: noahmoss
      comment: Added 0.48.0 - new view v_view_log
      changes:
        - sqlFile:
            dbms: postgresql
            path: instance_analytics_views/view_log/v1/postgres-view_log.sql
            relativeToChangelogFile: true
        - sqlFile:
            dbms: mysql,mariadb
            path: instance_analytics_views/view_log/v1/mysql-view_log.sql
            relativeToChangelogFile: true
        - sqlFile:
            dbms: h2
            path: instance_analytics_views/view_log/v1/h2-view_log.sql
            relativeToChangelogFile: true
      rollback:
        - sql:
            sql: drop view if exists v_view_log;

  - changeSet:
      id: v48.00-045
      validCheckSum: 8:874f14ae26d742448d8dd2b47dc8aa3d
      author: qwef
      comment: Added 0.48.0 - add is_sandboxed to query_execution
      changes:
        - addColumn:
            tableName: query_execution
            columns:
              - column:
                  name: is_sandboxed
                  type: boolean
                  remarks: "Is query from a sandboxed user"
                  constraints:
                    nullable: true

  - changeSet:
      id: v48.00-046
      validCheckSum: 8:4bb11295621890202e066cd15de93a52
      author: noahmoss
      comment: Added 0.48.0 - new indexes to optimize audit v2 queries
      changes:
        - sqlFile:
            dbms: postgresql
            path: instance_analytics_views/indexes/v1/postgres-indexes.sql
            relativeToChangelogFile: true
        - sqlFile:
            dbms: mysql
            path: instance_analytics_views/indexes/v1/mysql-indexes.sql
            relativeToChangelogFile: true
        - sqlFile:
            dbms: mariadb
            path: instance_analytics_views/indexes/v1/mariadb-indexes.sql
            relativeToChangelogFile: true
        - sqlFile:
            dbms: h2
            path: instance_analytics_views/indexes/v1/h2-indexes.sql
            relativeToChangelogFile: true
      rollback:
        # Only MySQL needes a rollback because all the other DBs support "CREATE INDEX IF NOT EXISTS"
        - sqlFile:
            dbms: mysql
            path: instance_analytics_views/indexes/v1/mysql-rollback.sql
            relativeToChangelogFile: true

  - changeSet:
      id: v48.00-047
      validCheckSum: 8:2b18bed0e1ae18dd7b26a0770dac54c0
      author: noahmoss
      comment: Drop foreign key on recent_views so that it can be recreated with onDelete policy
      changes:
        - dropForeignKeyConstraint:
            baseTableName: recent_views
            constraintName: fk_recent_views_ref_user_id
      rollback:
        - addForeignKeyConstraint:
            baseTableName: recent_views
            constraintName: fk_recent_views_ref_user_id
            referencedTableName: core_user
            baseColumnNames: user_id
            referencedColumnNames: id
            onDelete: CASCADE

  - changeSet:
      id: v48.00-048
      validCheckSum: 8:872e632a8ffa42eb2969f77823e8bfc8
      author: noahmoss
      comment: Add foreign key on recent_views with onDelete CASCADE
      changes:
        - addForeignKeyConstraint:
            baseTableName: recent_views
            constraintName: fk_recent_views_ref_user_id
            referencedTableName: core_user
            baseColumnNames: user_id
            referencedColumnNames: id
            onDelete: CASCADE
      rollback:
        - dropForeignKeyConstraint:
            baseTableName: recent_views
            constraintName: fk_recent_views_ref_user_id

  - changeSet:
      id: v48.00-049
      validCheckSum: 8:853f2a24c53470bf2d9e85b1246bab7b
      author: noahmoss
      comment: Migrate data from activity to audit_log
      changes:
        - sql:
            dbms: postgresql
            sql: >-
              INSERT INTO audit_log (topic, timestamp, user_id, model, model_id, details)
              SELECT
                topic,
                timestamp,
                user_id,
                model,
                model_id,
                details::jsonb || json_strip_nulls(json_build_object('database_id', database_id, 'table_id', table_id))::jsonb
              FROM activity;
        - sql:
            dbms: mysql,mariadb
            sql: >-
              INSERT INTO audit_log (topic, timestamp, user_id, model, model_id, details)
              SELECT
                  topic,
                  timestamp,
                  user_id,
                  model,
                  model_id,
                  JSON_MERGE(
                      details,
                      JSON_OBJECT('database_id', database_id, 'table_id', table_id)
                  )
              FROM activity;
        - sql:
            dbms: h2
            sql: >-
              INSERT INTO audit_log (topic, timestamp, user_id, model, model_id, details)
              SELECT
                  topic,
                  timestamp,
                  user_id,
                  model,
                  model_id,
                  JSON_OBJECT(
                    'database_id': database_id,
                    'table_id': table_id
                    ABSENT ON NULL
                  )
              FROM activity;
      rollback: # not necessary

  - changeSet:
      id: v48.00-050
      validCheckSum: 8:d41d8cd98f00b204e9800998ecf8427e
      author: noahmoss
      comment: Added 0.48.0 - no-op migration to remove audit DB and collection on downgrade
      changes:
        - comment: "No operation performed for this changeset on execution."
      rollback:
        - sql: DELETE FROM metabase_database WHERE is_audit = TRUE;
        - sql: DELETE FROM collection WHERE type = 'instance_analytics';

  - changeSet:
      id: v48.00-051
      validCheckSum: 8:5f5d1fd5b6153a6613511fd8f765737d
      author: calherries
      comment: Migrate metabase_field when the fk target field is inactive
      changes:
        - sql:
            dbms: mariadb,mysql
            sql: >-
              UPDATE metabase_field AS a
              JOIN metabase_field AS b ON b.id = a.fk_target_field_id
              SET a.fk_target_field_id = NULL,
                  a.semantic_type = NULL
              WHERE b.active = FALSE;
        - sql:
            dbms: postgresql,h2
            sql: >-
              UPDATE metabase_field
              SET fk_target_field_id = NULL,
                  semantic_type = NULL
              WHERE fk_target_field_id IN (
                  SELECT id
                  FROM metabase_field
                  WHERE active = FALSE
              );
      rollback: # no change

  - changeSet:
      id: v48.00-053
      validCheckSum: 8:8b41162170f6d712871b2ee9221adc1a
      author: johnswanson
      comment: Increase length of `activity.model` to fit longer model names
      changes:
        - modifyDataType:
            tableName: activity
            columnName: model
            newDataType: VARCHAR(32)
      rollback: # not necessary

  - changeSet:
      id: v48.00-054
      validCheckSum: 8:d41d8cd98f00b204e9800998ecf8427e
      author: escherize
      comment: Added 0.48.0 - no-op migration to remove Internal Metabase User on downgrade
      changes:
        - comment: "No operation performed for this changeset on execution."
      rollback:
        - sql: DELETE FROM core_user WHERE id = 13371338;

  - changeSet:
      id: v48.00-055
      validCheckSum: 8:fd36092d50982fbf31ce16757c16e47e
      author: noahmoss
      comment: Added 0.48.0 - new view v_tasks
      changes:
        - sqlFile:
            dbms: postgresql
            path: instance_analytics_views/tasks/v1/postgres-tasks.sql
            relativeToChangelogFile: true
        - sqlFile:
            dbms: mysql,mariadb
            path: instance_analytics_views/tasks/v1/mysql-tasks.sql
            relativeToChangelogFile: true
        - sqlFile:
            dbms: h2
            path: instance_analytics_views/tasks/v1/h2-tasks.sql
            relativeToChangelogFile: true
      rollback:
        - sql:
            sql: drop view if exists v_tasks;

  - changeSet:
      id: v48.00-056
      validCheckSum: 8:229e8058cc8309053b344bbfdb042405
      author: noahmoss
      comment: 'Adjust view_log schema for Audit Log v2'
      changes:
        - addColumn:
            tableName: view_log
            columns:
              - column:
                  name: has_access
                  type: boolean
                  constraints:
                    nullable: true
                  remarks: 'Whether the user who initiated the view had read access to the item being viewed.'

  - changeSet:
      id: v48.00-057
      validCheckSum: 8:8e32153df1031ea12005d58ce1674873
      author: noahmoss
      comment: 'Adjust view_log schema for Audit Log v2'
      changes:
        - addColumn:
            tableName: view_log
            columns:
              - column:
                  name: context
                  type: varchar(32)
                  constraints:
                    nullable: true
                  remarks: 'The context of the view, can be collection, question, or dashboard. Only for cards.'

  - changeSet:
      id: v48.00-059
      validCheckSum: 8:fd8b5031dbbf69c4588ce2699eb20f33
      author: qwef
      comment: 'Update the namespace of any audit collections that are already loaded'
      changes:
        - sql:
            sql: UPDATE collection SET namespace = 'analytics' WHERE entity_id = 'okNLSZKdSxaoG58JSQY54' OR entity_id = 'vG58R8k-QddHWA7_47umn'
      rollback: # not necessary

  - changeSet:
      id: v48.00-060
      validCheckSum: 8:a59027f5494811033ce77cd0ba05d6bd
      author: noahmoss
      comment: Added 0.48.0 - task_history.started_at
      changes:
        - createIndex:
            indexName: idx_task_history_started_at
            tableName: task_history
            columns:
              - column:
                  name: started_at

  - changeSet:
      id: v48.00-061
      validCheckSum: 8:9b9939aad6ca12f7cf4dfa85dae6eb1c
      author: piranha
      comment: 'Adds query_execution.cache_hash -> query_cache.query_hash'
      changes:
        - addColumn:
            tableName: query_execution
            columns:
              - column:
                  name: cache_hash
                  type: ${blob.type}
                  constraints:
                    nullable: true
                  remarks: 'Hash of normalized query, calculated in middleware.cache'

  # this index was added in migration 95, but during our split migration work in #34400 we didn't include this index
  # in the sql initialization, so we need to recreate one here for new instances running 48+
  - changeSet:
      id: v48.00-067
      validCheckSum: 8:e7cd8168533c58c865dacf320e819218
      author: qnkhuat
      comment: 'Add unique constraint idx_databasechangelog_id_author_filename'
      preConditions:
        - onFail: MARK_RAN
        # If we're dumping the migration as a SQL file or trying to force-migrate we can't check the preconditions
        # so just go ahead and skip the entire thing. This is a non-critical migration
        - onUpdateSQL: IGNORE
        - and:
          - sqlCheck:
              expectedResult: 0
              sql: SELECT count(*) FROM (SELECT count(*) FROM DATABASECHANGELOG GROUP BY ID, AUTHOR, FILENAME HAVING count(*) > 1) t1
          - or:
            - and:
              - dbms:
                  type: postgresql
              - sqlCheck:
                  expectedResult: 0
                  sql: >-
                    SELECT COUNT(*)
                    FROM pg_indexes
                    WHERE tablename = 'databasechangelog' AND
                          indexname = 'idx_databasechangelog_id_author_filename';
            - and:
              - dbms:
                  type: h2
              - sqlCheck:
                  expectedResult: 0
                  sql: >-
                    SELECT COUNT(*)
                    FROM INFORMATION_SCHEMA.INDEXES
                    WHERE TABLE_NAME = 'DATABASECHANGELOG' AND
                          INDEX_NAME = 'IDX_DATABASECHANGELOG_ID_AUTHOR_FILENAME_INDEX_1';
            - and:
              - dbms:
                  type: mysql,mariadb
              - not:
                - indexExists:
                    tableName: ${databasechangelog.name}
                    indexName: idx_databasechangelog_id_author_filename
      changes:
        - addUniqueConstraint:
            constraintName: idx_databasechangelog_id_author_filename
            tableName: ${databasechangelog.name}
            columnNames: id, author, filename
      rollback:
        - dropUniqueConstraint:
            tableName: ${databasechangelog.name}
            constraintName: idx_databasechangelog_id_author_filename

  - changeSet:
      id: v49.00-000
      author: qnkhuat
      comment: Remove leagcy pulses
      changes:
        - sql: DELETE FROM pulse where dashboard_id is null and alert_condition is null;
      # pulse has been deprecated in v38(~2.5 years ago), even the UI to view it is broken
      # so we don't need to worry about recovering it on rollback
      rollback:

  - changeSet:
      id: v49.00-003
      author: johnswanson
      comment: Add a `type` to users
      changes:
        - addColumn:
            columns:
              - column:
                  name: type
                  type: varchar(64)
                  constraints:
                    nullable: false
                  defaultValue: 'personal'
                  remarks: The type of user
            tableName: core_user

  - changeSet:
      id: v49.00-004
      author: johnswanson
      comment: Add a table for API keys
      changes:
        - createTable:
            tableName: api_key
            remarks: An API Key
            columns:
              - column:
                  remarks: The ID of the API Key itself
                  name: id
                  type: int
                  autoIncrement: true
                  constraints:
                    primaryKey: true
                    nullable: false
              - column:
                  name: user_id
                  type: int
                  remarks: The ID of the user who this API Key acts as
                  constraints:
                    nullable: false
                    referencedTableName: core_user
                    referencedColumnNames: id
                    foreignKeyName: fk_api_key_user_id
              - column:
                  remarks: The hashed API key
                  name: key
                  type: varchar(254)
                  constraints:
                    nullable: false
              - column:
                  remarks: The first 7 characters of the unhashed key
                  name: key_prefix
                  type: varchar(7)
                  constraints:
                    nullable: false
                    unique: true
              - column:
                  remarks: The ID of the user that created this API key
                  name: created_by
                  type: integer
                  constraints:
                    nullable: false
                    referencedTableName: core_user
                    referencedColumnNames: id
                    foreignKeyName: fk_api_key_created_by_user_id
              - column:
                  remarks: The timestamp when the key was created
                  name: created_at
                  type: ${timestamp_type}
                  defaultValueComputed: current_timestamp
                  constraints:
                    nullable: false
              - column:
                  remarks: The timestamp when the key was last updated
                  name: updated_at
                  type: ${timestamp_type}
                  defaultValueComputed: current_timestamp
                  constraints:
                    nullable: false

  - changeSet:
      id: v49.00-005
      author: johnswanson
      comment: Add an index on `api_key.created_by`
      rollback: # not necessary, will be removed with the table
      changes:
        - createIndex:
            tableName: api_key
            indexName: idx_api_key_created_by
            columns:
              column:
                name: created_by

  - changeSet:
      id: v49.00-006
      author: johnswanson
      comment: Add an index on `api_key.user_id`
      rollback: # not necessary, will be removed with the table
      changes:
        - createIndex:
            tableName: api_key
            indexName: idx_api_key_user_id
            columns:
              column:
                name: user_id

  - changeSet:
      id: v49.00-007
      author: johnswanson
      comment: Set the `type` of the internal user
      changes:
        - sql:
            sql: UPDATE core_user SET type='internal' WHERE id=13371338;
      rollback: # not necessary

  - changeSet:
      id: v49.00-008
      author: qnkhuat
      comment: Add metabase_field.database_indexed
      changes:
        - addColumn:
            tableName: metabase_field
            columns:
              - column:
                  name: database_indexed
                  type: boolean
                  constraints:
                    nullable: true
                  remarks: 'If the database supports indexing, this column indicate whether or not a field is indexed, or is the 1st column in a composite index'

  - changeSet:
      id: v49.00-009
      author: adam-james
      comment: Migrate pulse_card.include_csv to 'true' when the joined card.display is 'table'
      changes:
        - sql:
            dbms: mariadb,mysql
            sql: >-
              UPDATE pulse_card AS pc
              JOIN report_card AS rc ON rc.id = pc.card_id
              SET pc.include_csv = TRUE
              WHERE rc.display = 'table';
        - sql:
            dbms: postgresql,h2
            sql: >-
              UPDATE pulse_card pc
              SET include_csv = TRUE
              WHERE pc.card_id IN (
                  SELECT rc.id
                  FROM report_card rc
                  WHERE rc.display = 'table'
                  AND rc.id = pc.card_id
              );
      rollback: # no change

  - changeSet:
      id: v49.00-010
      author: johnswanson
      comment: Add a name to API Keys
      changes:
        - addColumn:
            tableName: api_key
            columns:
              - column:
                  name: name
                  type: varchar(254)
                  constraints:
                    nullable: false
                    unique: true
                  remarks: 'The user-defined name of the API key.'

  - changeSet:
      id: v49.00-011
      author: qnkhuat
      comment: Add metabase_table.database_require_filter
      changes:
        - addColumn:
            tableName: metabase_table
            columns:
              - column:
                  name: database_require_filter
                  type: boolean
                  constraints:
                    nullable: true
                  remarks: 'If true, the table requires a filter to be able to query it'

  - changeSet:
      id: v49.00-012
      author: qnkhuat
      comment: Add metabase_field.database_partitioned
      changes:
        - addColumn:
            tableName: metabase_field
            columns:
              - column:
                  name: database_partitioned
                  type: boolean
                  constraints:
                    nullable: true
                  remarks: 'Whether the table is partitioned by this field'

  - changeSet:
      id: v49.00-013
      author: johnswanson
      comment: Add `api_key.updated_by_id`
      rollback: # will be removed with the table
      changes:
        - addColumn:
            tableName: api_key
            columns:
              - column:
                  remarks: The ID of the user that last updated this API key
                  name: updated_by_id
                  type: integer
                  constraints:
                    # no default and nullable: false for a new column? yikes! But this should probably be ok, because
                    # we don't yet have any UI for creating a new API key.
                    nullable: false
                    referencedTableName: core_user
                    referencedColumnNames: id
                    foreignKeyName: fk_api_key_updated_by_id_user_id

  - changeSet:
      id: v49.00-014
      author: johnswanson
      comment: Add an index on `api_key.updated_by_id`
      rollback: # not necessary, will be removed with the table
      changes:
        - createIndex:
            tableName: api_key
            indexName: idx_api_key_updated_by_id
            columns:
              column:
                name: updated_by_id

  - changeSet:
      id: v49.00-015
      author: johnswanson
      comment: Rename `created_by` to `creator_id`
      rollback: # not necessary, will be removed with the table
      changes:
        - renameColumn:
            tableName: api_key
            columnDataType: integer
            oldColumnName: created_by
            newColumnName: creator_id

  - changeSet:
      id: v49.00-016
      author: noahmoss
      comment: >-
        Added 0.49.0 - modify type of action.archived from boolean to
        ${boolean.type} on mysql,mariadb
      dbms: mysql,mariadb
      changes:
        - modifyDataType:
            tableName: action
            columnName: archived
            newDataType: ${boolean.type}
      rollback:
        - modifyDataType:
            tableName: action
            columnName: archived
            newDataType: boolean
      preConditions:
        - onFail: MARK_RAN
        - dbms:
            type: mysql,mariadb

  - changeSet:
      id: v49.00-017
      author: noahmoss
      comment: Add NOT NULL constraint to action.archived
      changes:
        - addNotNullConstraint:
            columnDataType: ${boolean.type}
            tableName: action
            columnName: archived
            defaultNullValue: false
      preConditions:
        - onFail: MARK_RAN
        - dbms:
            type: mysql,mariadb

  - changeSet:
      id: v49.00-018
      author: noahmoss
      comment: Add default value to action.archived
      changes:
        - addDefaultValue:
            defaultValueBoolean: false
            tableName: action
            columnName: archived
      preConditions:
        - onFail: MARK_RAN
        - dbms:
            type: mysql,mariadb

  - changeSet:
      id: v49.00-019
      author: noahmoss
      comment: >-
        Added 0.49.0 - modify type of metabase_field.json_unfolding from
        boolean to ${boolean.type} on mysql,mariadb
      dbms: mysql,mariadb
      changes:
        - modifyDataType:
            tableName: metabase_field
            columnName: json_unfolding
            newDataType: ${boolean.type}
      rollback:
        - modifyDataType:
            tableName: metabase_field
            columnName: json_unfolding
            newDataType: boolean
      preConditions:
        - onFail: MARK_RAN
        - dbms:
            type: mysql,mariadb

  - changeSet:
      id: v49.00-020
      author: noahmoss
      comment: Add NOT NULL constraint to metabase_field.json_unfolding
      changes:
        - addNotNullConstraint:
            columnDataType: ${boolean.type}
            tableName: metabase_field
            columnName: json_unfolding
            defaultNullValue: false
      preConditions:
        - onFail: MARK_RAN
        - dbms:
            type: mysql,mariadb

  - changeSet:
      id: v49.00-021
      author: noahmoss
      comment: Add default value to metabase_field.json_unfolding
      changes:
        - addDefaultValue:
            defaultValueBoolean: false
            tableName: metabase_field
            columnName: json_unfolding
      preConditions:
        - onFail: MARK_RAN
        - dbms:
            type: mysql,mariadb

  - changeSet:
      id: v49.00-022
      author: noahmoss
      comment: >-
        Added 0.49.0 - modify type of metabase_field.database_is_auto_increment
        from boolean to ${boolean.type} on mysql,mariadb
      dbms: mysql,mariadb
      changes:
        - modifyDataType:
            tableName: metabase_field
            columnName: database_is_auto_increment
            newDataType: ${boolean.type}
      rollback:
        - modifyDataType:
            tableName: metabase_field
            columnName: database_is_auto_increment
            newDataType: boolean
      preConditions:
        - onFail: MARK_RAN
        - dbms:
            type: mysql,mariadb

  - changeSet:
      id: v49.00-023
      author: noahmoss
      comment: Add NOT NULL constraint to metabase_field.database_is_auto_increment
      changes:
        - addNotNullConstraint:
            columnDataType: ${boolean.type}
            tableName: metabase_field
            columnName: database_is_auto_increment
            defaultNullValue: false
      preConditions:
        - onFail: MARK_RAN
        - dbms:
            type: mysql,mariadb

  - changeSet:
      id: v49.00-024
      author: noahmoss
      comment: Add default value to metabase_field.database_is_auto_increment
      changes:
        - addDefaultValue:
            defaultValueBoolean: false
            tableName: metabase_field
            columnName: database_is_auto_increment
      preConditions:
        - onFail: MARK_RAN
        - dbms:
            type: mysql,mariadb

  - changeSet:
      id: v49.00-025
      author: noahmoss
      comment: >-
        Added 0.49.0 - modify type of report_dashboard.auto_apply_filters
        from boolean to ${boolean.type} on mysql,mariadb
      dbms: mysql,mariadb
      changes:
        - modifyDataType:
            tableName: report_dashboard
            columnName: auto_apply_filters
            newDataType: ${boolean.type}
      rollback:
        - modifyDataType:
            tableName: report_dashboard
            columnName: auto_apply_filters
            newDataType: boolean
      preConditions:
        - onFail: MARK_RAN
        - dbms:
            type: mysql,mariadb

  - changeSet:
      id: v49.00-026
      author: noahmoss
      comment: Add NOT NULL constraint to report_dashboard.auto_apply_filters
      changes:
        - addNotNullConstraint:
            columnDataType: ${boolean.type}
            tableName: report_dashboard
            columnName: auto_apply_filters
            defaultNullValue: true
      preConditions:
        - onFail: MARK_RAN
        - dbms:
            type: mysql,mariadb

  - changeSet:
      id: v49.00-027
      author: noahmoss
      comment: Add default value to report_dashboard.auto_apply_filters
      changes:
        - addDefaultValue:
            defaultValueBoolean: true
            tableName: report_dashboard
            columnName: auto_apply_filters
      preConditions:
        - onFail: MARK_RAN
        - dbms:
            type: mysql,mariadb

  - changeSet:
      id: v49.00-028
      author: noahmoss
      comment: >-
        Added 0.49.0 - modify type of metabase_database.is_audit
        from boolean to ${boolean.type} on mysql,mariadb
      dbms: mysql,mariadb
      changes:
        - modifyDataType:
            tableName: metabase_database
            columnName: is_audit
            newDataType: ${boolean.type}
      rollback:
        - modifyDataType:
            tableName: metabase_database
            columnName: is_audit
            newDataType: boolean
      preConditions:
        - onFail: MARK_RAN
        - dbms:
            type: mysql,mariadb

  - changeSet:
      id: v49.00-029
      author: noahmoss
      comment: Add NOT NULL constraint to metabase_database.is_audit
      changes:
        - addNotNullConstraint:
            columnDataType: ${boolean.type}
            tableName: metabase_database
            columnName: is_audit
            defaultNullValue: false
      preConditions:
        - onFail: MARK_RAN
        - dbms:
            type: mysql,mariadb

  - changeSet:
      id: v49.00-030
      author: noahmoss
      comment: Add default value to metabase_database.is_audit
      changes:
        - addDefaultValue:
            defaultValueBoolean: false
            tableName: metabase_database
            columnName: is_audit
      preConditions:
        - onFail: MARK_RAN
        - dbms:
            type: mysql,mariadb

  - changeSet:
      id: v49.00-031
      author: noahmoss
      comment: >-
        Added 0.49.0 - modify type of metabase_table.is_upload
        from boolean to ${boolean.type} on mysql,mariadb
      dbms: mysql,mariadb
      changes:
        - modifyDataType:
            tableName: metabase_table
            columnName: is_upload
            newDataType: ${boolean.type}
      rollback:
        - modifyDataType:
            tableName: metabase_table
            columnName: is_upload
            newDataType: boolean
      preConditions:
        - onFail: MARK_RAN
        - dbms:
            type: mysql,mariadb

  - changeSet:
      id: v49.00-032
      author: noahmoss
      comment: Add NOT NULL constraint to metabase_table.is_upload
      changes:
        - addNotNullConstraint:
            columnDataType: ${boolean.type}
            tableName: metabase_table
            columnName: is_upload
            defaultNullValue: false
      preConditions:
        - onFail: MARK_RAN
        - dbms:
            type: mysql,mariadb

  - changeSet:
      id: v49.00-033
      author: noahmoss
      comment: Add default value to metabase_table.is_upload
      changes:
        - addDefaultValue:
            defaultValueBoolean: false
            tableName: metabase_table
            columnName: is_upload
      preConditions:
        - onFail: MARK_RAN
        - dbms:
            type: mysql,mariadb

  - changeSet:
      id: v49.00-034
      author: noahmoss
      comment: >-
        Added 0.49.0 - modify type of revision.most_recent
        from boolean to ${boolean.type} on mysql,mariadb
      dbms: mysql,mariadb
      changes:
        - modifyDataType:
            tableName: revision
            columnName: most_recent
            newDataType: ${boolean.type}
      rollback:
        - modifyDataType:
            tableName: revision
            columnName: most_recent
            newDataType: boolean
      preConditions:
        - onFail: MARK_RAN
        - dbms:
            type: mysql,mariadb

  - changeSet:
      id: v49.00-035
      author: noahmoss
      comment: >-
        Added 0.49.0 - modify type of revision.most_recent
        from boolean to ${boolean.type} on mysql,mariadb
      dbms: mysql,mariadb
      changes:
        - modifyDataType:
            tableName: revision
            columnName: most_recent
            newDataType: ${boolean.type}
      rollback:
        - modifyDataType:
            tableName: revision
            columnName: most_recent
            newDataType: boolean
      preConditions:
        - onFail: MARK_RAN
        - dbms:
            type: mysql,mariadb

  - changeSet:
      id: v49.00-036
      author: noahmoss
      comment: Add NOT NULL constraint to revision.most_recent
      changes:
        - addNotNullConstraint:
            columnDataType: ${boolean.type}
            tableName: revision
            columnName: most_recent
            defaultNullValue: false
      preConditions:
        - onFail: MARK_RAN
        - dbms:
            type: mysql,mariadb

  - changeSet:
      id: v49.00-037
      author: noahmoss
      comment: Add default value to revision.most_recent
      changes:
        - addDefaultValue:
            defaultValueBoolean: false
            tableName: revision
            columnName: most_recent
      preConditions:
        - onFail: MARK_RAN
        - dbms:
            type: mysql,mariadb

  - changeSet:
      id: v49.00-038
      author: noahmoss
      comment: >-
        Added 0.49.0 - modify type of table_privileges.select
        from boolean to ${boolean.type} on mysql,mariadb
      dbms: mysql,mariadb
      changes:
        - modifyDataType:
            tableName: table_privileges
            columnName: select
            newDataType: ${boolean.type}
      rollback:
        - modifyDataType:
            tableName: table_privileges
            columnName: select
            newDataType: boolean
      preConditions:
        - onFail: MARK_RAN
        - dbms:
            type: mysql,mariadb

  - changeSet:
      id: v49.00-039
      author: noahmoss
      comment: Add NOT NULL constraint to table_privileges.select
      changes:
        - addNotNullConstraint:
            columnDataType: ${boolean.type}
            tableName: table_privileges
            columnName: select
            defaultNullValue: false
      preConditions:
        - onFail: MARK_RAN
        - dbms:
            type: mysql,mariadb

  - changeSet:
      id: v49.00-040
      author: noahmoss
      comment: Add default value to table_privileges.select
      changes:
        - addDefaultValue:
            defaultValueBoolean: false
            tableName: table_privileges
            columnName: select
      preConditions:
        - onFail: MARK_RAN
        - dbms:
            type: mysql,mariadb

  - changeSet:
      id: v49.00-041
      author: noahmoss
      comment: >-
        Added 0.49.0 - modify type of table_privileges.update
        from boolean to ${boolean.type} on mysql,mariadb
      dbms: mysql,mariadb
      changes:
        - modifyDataType:
            tableName: table_privileges
            columnName: update
            newDataType: ${boolean.type}
      rollback:
        - modifyDataType:
            tableName: table_privileges
            columnName: update
            newDataType: boolean
      preConditions:
        - onFail: MARK_RAN
        - dbms:
            type: mysql,mariadb

  - changeSet:
      id: v49.00-042
      author: noahmoss
      comment: Add NOT NULL constraint to table_privileges.update
      changes:
        - addNotNullConstraint:
            columnDataType: ${boolean.type}
            tableName: table_privileges
            columnName: update
            defaultNullValue: false
      preConditions:
        - onFail: MARK_RAN
        - dbms:
            type: mysql,mariadb

  - changeSet:
      id: v49.00-043
      author: noahmoss
      comment: Add default value to table_privileges.update
      changes:
        - addDefaultValue:
            defaultValueBoolean: false
            tableName: table_privileges
            columnName: update
      preConditions:
        - onFail: MARK_RAN
        - dbms:
            type: mysql,mariadb

  - changeSet:
      id: v49.00-044
      author: noahmoss
      comment: >-
        Added 0.49.0 - modify type of table_privileges.insert
        from boolean to ${boolean.type} on mysql,mariadb
      dbms: mysql,mariadb
      changes:
        - modifyDataType:
            tableName: table_privileges
            columnName: insert
            newDataType: ${boolean.type}
      rollback:
        - modifyDataType:
            tableName: table_privileges
            columnName: insert
            newDataType: boolean
      preConditions:
        - onFail: MARK_RAN
        - dbms:
            type: mysql,mariadb

  - changeSet:
      id: v49.00-045
      author: noahmoss
      comment: Add NOT NULL constraint to table_privileges.insert
      changes:
        - addNotNullConstraint:
            columnDataType: ${boolean.type}
            tableName: table_privileges
            columnName: insert
            defaultNullValue: false
      preConditions:
        - onFail: MARK_RAN
        - dbms:
            type: mysql,mariadb

  - changeSet:
      id: v49.00-046
      author: noahmoss
      comment: Add default value to table_privileges.insert
      changes:
        - addDefaultValue:
            defaultValueBoolean: false
            tableName: table_privileges
            columnName: insert
      preConditions:
        - onFail: MARK_RAN
        - dbms:
            type: mysql,mariadb

  - changeSet:
      id: v49.00-047
      author: noahmoss
      comment: >-
        Added 0.49.0 - modify type of table_privileges.delete
        from boolean to ${boolean.type} on mysql,mariadb
      dbms: mysql,mariadb
      changes:
        - modifyDataType:
            tableName: table_privileges
            columnName: delete
            newDataType: ${boolean.type}
      rollback:
        - modifyDataType:
            tableName: table_privileges
            columnName: delete
            newDataType: boolean
      preConditions:
        - onFail: MARK_RAN
        - dbms:
            type: mysql,mariadb

  - changeSet:
      id: v49.00-048
      author: noahmoss
      comment: Add NOT NULL constraint to table_privileges.delete
      changes:
        - addNotNullConstraint:
            columnDataType: ${boolean.type}
            tableName: table_privileges
            columnName: delete
            defaultNullValue: false
      preConditions:
        - onFail: MARK_RAN
        - dbms:
            type: mysql,mariadb

  - changeSet:
      id: v49.00-049
      author: noahmoss
      comment: Add default value to table_privileges.delete
      changes:
        - addDefaultValue:
            defaultValueBoolean: false
            tableName: table_privileges
            columnName: delete
      preConditions:
        - onFail: MARK_RAN
        - dbms:
            type: mysql,mariadb

  - changeSet:
      id: v49.00-050
      author: noahmoss
      comment: >-
        Added 0.49.0 - modify type of query_execution.is_sandboxed
        from boolean to ${boolean.type} on mysql,mariadb
      dbms: mysql,mariadb
      changes:
        - modifyDataType:
            tableName: query_execution
            columnName: is_sandboxed
            newDataType: ${boolean.type}
      rollback:
        - modifyDataType:
            tableName: query_execution
            columnName: is_sandboxed
            newDataType: boolean
      preConditions:
        - onFail: MARK_RAN
        - dbms:
            type: mysql,mariadb

  - changeSet:
      id: v49.00-051
      author: noahmoss
      comment: >-
        Added 0.49.0 - modify type of view_log.has_access
        from boolean to ${boolean.type} on mysql,mariadb
      dbms: mysql,mariadb
      changes:
        - modifyDataType:
            tableName: view_log
            columnName: has_access
            newDataType: ${boolean.type}
      rollback:
        - modifyDataType:
            tableName: view_log
            columnName: has_access
            newDataType: boolean
      preConditions:
        - onFail: MARK_RAN
        - dbms:
            type: mysql,mariadb

  - changeSet:
      id: v49.00-052
      author: noahmoss
      comment: >-
        Added 0.49.0 - modify type of metabase_field.database_indexed
        from boolean to ${boolean.type} on mysql,mariadb
      dbms: mysql,mariadb
      changes:
        - modifyDataType:
            tableName: metabase_field
            columnName: database_indexed
            newDataType: ${boolean.type}
      rollback:
        - modifyDataType:
            tableName: metabase_field
            columnName: database_indexed
            newDataType: boolean
      preConditions:
        - onFail: MARK_RAN
        - dbms:
            type: mysql,mariadb

  - changeSet:
      id: v49.00-053
      author: noahmoss
      comment: >-
        Added 0.49.0 - modify type of metabase_table.database_require_filter
        from boolean to ${boolean.type} on mysql,mariadb
      dbms: mysql,mariadb
      changes:
        - modifyDataType:
            tableName: metabase_table
            columnName: database_require_filter
            newDataType: ${boolean.type}
      rollback:
        - modifyDataType:
            tableName: metabase_table
            columnName: database_require_filter
            newDataType: boolean
      preConditions:
        - onFail: MARK_RAN
        - dbms:
            type: mysql,mariadb

  - changeSet:
      id: v49.00-059
      author: qnkhuat
      comment: Added 0.49.0 - unify type of time columns
      changes:
        - customChange:
            class: "metabase.db.custom_migrations.UnifyTimeColumnsType"

  - changeSet:
      id: v49.00-060
      author: qnkhuat
      comment: >-
        Added 0.49.0 - modify type of metabase_field.database_partitioned
        from boolean to ${boolean.type} on mysql,mariadb
      dbms: mysql,mariadb
      changes:
        - modifyDataType:
            tableName: metabase_field
            columnName: database_partitioned
            newDataType: ${boolean.type}
      rollback:
        - modifyDataType:
            tableName: metabase_field
            columnName: database_partitioned
            newDataType: boolean
      preConditions:
        - onFail: MARK_RAN
        - dbms:
            type: mysql,mariadb

  - changeSet:
      id: v49.2023-01-24T12:00:00
      author: piranha
      comment: >-
        This significantly speeds up api.database/autocomplete-fields query
        and is an improvement for issue 30588.
        H2 does not support this: https://github.com/h2database/h2database/issues/3535
        Mariadb does not support this.
        Mysql says it does, but reports an error during migration.
      dbms: postgresql
      changes:
        - createIndex:
            tableName: metabase_field
            indexName: idx_field_name_lower
            columns:
              - column:
                  name: lower(name)
                  computed: true
      rollback:
        - dropIndex:
            tableName: metabase_field
            indexName: idx_field_name_lower

  - changeSet:
      id: v49.2024-01-22T11:50:00
      author: qnkhuat
      comment: Add `report_card.type`
      changes:
        - addColumn:
            tableName: report_card
            columns:
              - column:
                  remarks: The type of card, could be 'question', 'model', 'metric'
                  name: type
                  type: varchar(16)
                  defaultValue: "question"
                  constraints:
                    nullable: false

  - changeSet:
      id: v49.2024-01-22T11:51:00
      author: qnkhuat
      comment: Backfill `report_card.type`
      changes:
        - sql:
            sql: >-
              UPDATE report_card
              SET type = 'model'
              WHERE dataset is true
      rollback: # no need, the column will be dropped

  - changeSet:
      id: v49.2024-01-22T11:52:00
      author: qnkhuat
      comment: Backfill `report_card.type`
      changes:
        - customChange:
            class: "metabase.db.custom_migrations.CardRevisionAddType"

  - changeSet:
      id: v49.2024-01-29T19:26:40
      author: adam-james
      comment: Add width setting to Dashboards
      changes:
        - addColumn:
            tableName: report_dashboard
            columns:
              - column:
                  name: width
                  type: varchar(16)
                  defaultValue: "fixed"
                  remarks: "The value of the dashboard's width setting can be fixed or full. New dashboards will be set to fixed"

  - changeSet:
      id: v49.2024-01-29T19:30:00
      author: adam-james
      comment: Update existing report_dashboard width values to full
      changes:
        - update:
            tableName: report_dashboard
            columns:
              - column:
                  name: width
                  value: "full"
      rollback: []

  - changeSet:
      id: v49.2024-01-29T19:56:40
      author: adam-james
      comment: Dashboard width setting must have a value
      changes:
        - addNotNullConstraint:
            tableName: report_dashboard
            columnName: width
            columnDatatype: varchar(16)
            defaultNullvalue: "full"
            remarks: "If for some reason an existing dashboard has null width value it is set to full"

  - changeSet:
      id: v49.2024-01-29T19:59:12
      author: adam-james
      comment: Add default value to report_dashboard.width for mysql and mariadb
      changes:
        - addDefaultValue:
            defaultValue: "fixed"
            tableName: report_dashboard
            columnName: width
      preConditions:
        - onFail: MARK_RAN
        - dbms:
            type: mysql,mariadb

  - changeSet:
      id: v49.2024-02-02T11:27:49
      author: oisincoveney
      comment: >-
        Add report_card.initially_published_at
      changes:
        - addColumn:
            tableName: report_card
            columns:
              - column:
                  name: initially_published_at
                  type: ${timestamp_type}
                  constraints:
                    nullable: true
                  remarks: The timestamp when the card was first published in a static embed

  - changeSet:
        id: v49.2024-02-02T11:28:36
        author: oisincoveney
        comment: >-
          Add report_dashboard.initially_published_at
        changes:
          - addColumn:
              tableName: report_dashboard
              columns:
                - column:
                    name: initially_published_at
                    type: ${timestamp_type}
                    constraints:
                      nullable: true
                    remarks: The timestamp when the dashboard was first published in a static embed

  - changeSet:
      id: v49.2024-02-07T21:52:01
      author: noahmoss
      comment: Added 0.49.0 - updated view v_view_log
      changes:
        - sqlFile:
            dbms: postgresql
            path: instance_analytics_views/view_log/v2/postgres-view_log.sql
            relativeToChangelogFile: true
        - sqlFile:
            dbms: mysql,mariadb
            path: instance_analytics_views/view_log/v2/mysql-view_log.sql
            relativeToChangelogFile: true
        - sqlFile:
            dbms: h2
            path: instance_analytics_views/view_log/v2/h2-view_log.sql
            relativeToChangelogFile: true
      rollback:
        - sqlFile:
            dbms: postgresql
            path: instance_analytics_views/view_log/v1/postgres-view_log.sql
            relativeToChangelogFile: true
        - sqlFile:
            dbms: mysql,mariadb
            path: instance_analytics_views/view_log/v1/mysql-view_log.sql
            relativeToChangelogFile: true
        - sqlFile:
            dbms: h2
            path: instance_analytics_views/view_log/v1/h2-view_log.sql
            relativeToChangelogFile: true

  - changeSet:
      id: v49.2024-02-07T21:52:02
      author: noahmoss
      comment: Added 0.49.0 - updated view v_audit_log
      changes:
        - sqlFile:
            dbms: postgresql
            path: instance_analytics_views/audit_log/v2/postgres-audit_log.sql
            relativeToChangelogFile: true
        - sqlFile:
            dbms: mysql,mariadb
            path: instance_analytics_views/audit_log/v2/mysql-audit_log.sql
            relativeToChangelogFile: true
        - sqlFile:
            dbms: h2
            path: instance_analytics_views/audit_log/v2/h2-audit_log.sql
            relativeToChangelogFile: true
      rollback:
        - sqlFile:
            dbms: postgresql
            path: instance_analytics_views/audit_log/v1/postgres-audit_log.sql
            relativeToChangelogFile: true
        - sqlFile:
            dbms: mysql,mariadb
            path: instance_analytics_views/audit_log/v1/mysql-audit_log.sql
            relativeToChangelogFile: true
        - sqlFile:
            dbms: h2
            path: instance_analytics_views/audit_log/v1/h2-audit_log.sql
            relativeToChangelogFile: true

  - changeSet:
      id: v49.2024-02-07T21:52:03
      author: noahmoss
      comment: Added 0.49.0 - updated view v_group_members
      changes:
        - sqlFile:
            path: instance_analytics_views/group_members/v2/group_members.sql
            relativeToChangelogFile: true
      rollback:
        - sqlFile:
            dbms: postgresql
            path: instance_analytics_views/group_members/v1/group_members.sql
            relativeToChangelogFile: true

  - changeSet:
      id: v49.2024-02-07T21:52:04
      author: noahmoss
      comment: Added 0.49.0 - updated view v_query_log
      changes:
        - sqlFile:
            dbms: postgresql
            path: instance_analytics_views/query_log/v2/postgres-query_log.sql
            relativeToChangelogFile: true
        - sqlFile:
            dbms: mysql,mariadb
            path: instance_analytics_views/query_log/v2/mysql-query_log.sql
            relativeToChangelogFile: true
        - sqlFile:
            dbms: h2
            path: instance_analytics_views/query_log/v2/h2-query_log.sql
            relativeToChangelogFile: true
      rollback:
        - sqlFile:
            dbms: postgresql
            path: instance_analytics_views/query_log/v1/postgres-query_log.sql
            relativeToChangelogFile: true
        - sqlFile:
            dbms: mysql,mariadb
            path: instance_analytics_views/query_log/v1/mysql-query_log.sql
            relativeToChangelogFile: true
        - sqlFile:
            dbms: h2
            path: instance_analytics_views/query_log/v1/h2-query_log.sql
            relativeToChangelogFile: true

  - changeSet:
      id: v49.2024-02-07T21:52:05
      author: noahmoss
      comment: Added 0.49.0 - updated view v_users
      changes:
        - sqlFile:
            dbms: postgresql
            path: instance_analytics_views/users/v2/postgres-users.sql
            relativeToChangelogFile: true
        - sqlFile:
            dbms: mysql,mariadb
            path: instance_analytics_views/users/v2/mysql-users.sql
            relativeToChangelogFile: true
        - sqlFile:
            dbms: h2
            path: instance_analytics_views/users/v2/h2-users.sql
            relativeToChangelogFile: true
      rollback:
        - sqlFile:
            dbms: postgresql
            path: instance_analytics_views/users/v1/postgres-users.sql
            relativeToChangelogFile: true
        - sqlFile:
            dbms: mysql,mariadb
            path: instance_analytics_views/users/v1/mysql-users.sql
            relativeToChangelogFile: true
        - sqlFile:
            dbms: h2
            path: instance_analytics_views/users/v1/h2-users.sql
            relativeToChangelogFile: true

  - changeSet:
      id: v49.2024-02-09T13:55:26
      author: noahmoss
      comment: Set default value for enable-public-sharing to `false` for existing instances with users, if not already set
      preConditions:
        - onFail: MARK_RAN
        - and:
            - or:
                - and:
                    - dbms:
                        type: postgresql
                    - sqlCheck:
                        expectedResult: 0
                        sql: SELECT count(*) FROM setting WHERE key = 'enable-public-sharing';
                - and:
                    - dbms:
                        type: h2
                    - sqlCheck:
                        expectedResult: 0
                        sql: SELECT count(*) FROM setting WHERE "KEY" = 'enable-public-sharing';
                - and:
                    - dbms:
                        type: mysql,mariadb
                    - sqlCheck:
                        expectedResult: 0
                        sql: SELECT count(*) FROM setting WHERE `key` = 'enable-public-sharing';
            - sqlCheck:
                expectedResult: 1
                sql: >
                  SELECT CASE WHEN COUNT(*) > 0 THEN 1 ELSE 0 END FROM core_user;
      changes:
        - sql:
            dbms: postgresql
            sql: INSERT INTO setting (key, value) VALUES ('enable-public-sharing', 'false');
        - sql:
            dbms: mysql,mariadb
            sql: INSERT INTO setting (`key`, value) VALUES ('enable-public-sharing', 'false');
        - sql:
            dbms: h2
            sql: INSERT INTO setting ("KEY", "VALUE") VALUES ('enable-public-sharing', 'false');
      rollback: # not needed

  - changeSet:
      id: v49.2024-03-26T10:23:12
      author: adam-james
      comment: Add pulse_card.format_rows
      changes:
        - addColumn:
            tableName: pulse_card
            columns:
              - column:
                  name: format_rows
                  type: ${boolean.type}
                  defaultValue: true
                  remarks: Whether or not to apply formatting to the rows of the export

  - changeSet:
      id: v49.2024-03-26T20:27:58
      author: noahmoss
      comment: Added 0.46.0 - Delete the truncate audit log task (renamed to truncate audit tables)
      changes:
        - customChange:
            class: "metabase.db.custom_migrations.DeleteTruncateAuditLogTask"

  - changeSet:
      id: v49.2024-04-09T10:00:00
      author: qnkhuat
      comment: Drop not null constraint on metabase_database.cache_field_values_schedule
      changes:
        - dropNotNullConstraint:
            tableName: metabase_database
            columnName: cache_field_values_schedule
            columnDataType: varchar(254)
      # nothing because it should always be like this
      rollback:

  - changeSet:
      id: v49.2024-04-09T10:00:01
      author: qnkhuat
      comment: Drop default value on metabase_database.cache_field_values_schedule
      changes:
        - dropDefaultValue:
            tableName: metabase_database
            columnName: cache_field_values_schedule
      # nothing because it should always be like this
      rollback:

  - changeSet:
      id: v49.2024-04-09T10:00:02
      author: qnkhuat
      comment: Add null as default value for metabase_database.cache_field_values_schedule
      changes:
        - addDefaultValue:
            defaultValue: "null"
            tableName: metabase_database
            columnName: cache_field_values_schedule
      # nothing because it should always be like this
      rollback:

  - changeSet:
      id: v49.2024-04-09T10:00:03
      author: qnkhuat
      comment: This clears the schedule for caching field values for databases with period scanning disabled.
      changes:
        - customChange:
            class: "metabase.db.custom_migrations.DeleteScanFieldValuesTriggerForDBThatTurnItOff"

  - changeSet:
      id: v49.2024-05-07T10:00:00
      author: qnkhuat
      comment: Set revision.most_recent = true to latest revision and false to others. A redo of v48.00-008 for mysql
      preConditions:
        - onFail: MARK_RAN
        - dbms:
            type: mysql,mariadb
      changes:
        - sql:
            dbms: mysql,mariadb
            sql: >-
              UPDATE revision AS r
              JOIN (
                  SELECT inner_revision.id,
                        ROW_NUMBER() OVER (PARTITION BY inner_revision.model, inner_revision.model_id ORDER BY inner_revision.timestamp DESC, inner_revision.id DESC) AS row_num
                    FROM revision AS inner_revision
                    JOIN (
                          SELECT model, model_id
                          FROM revision
                          WHERE most_recent = true
                          GROUP BY model, model_id
                          HAVING count(*) > 1
                        ) AS infected_revision ON inner_revision.model = infected_revision.model AND inner_revision.model_id = infected_revision.model_id
              ) AS n ON r.id = n.id
              SET r.most_recent = (n.row_num = 1);
      rollback: # nothing

  - changeSet:
      id: v49.2024-05-20T19:10:34
      author: johnswanson
      comment: >-
        Modify type of report_card.collection_preview to ${boolean.type} on mysql,mariadb
      dbms: mysql,mariadb
      changes:
        - modifyDataType:
            tableName: report_card
            columnName: collection_preview
            newDataType: ${boolean.type}
      rollback:
        - modifyDataType:
            tableName: report_card
            columnName: collection_preview
            newDataType: boolean
            defaultValueBoolean: true
      preConditions:
        - onFail: MARK_RAN
        - dbms:
            type: mysql,mariadb

  - changeSet:
      id: v49.2024-05-20T20:37:55
      author: johnswanson
      comment: Add NOT NULL constraint to report_card.collection_preview
      changes:
        - addNotNullConstraint:
            columnDataType: ${boolean.type}
            tableName: report_card
            columnName: collection_preview
            defaultNullValue: true
      preConditions:
        - onFail: MARK_RAN
        - dbms:
            type: mysql,mariadb
  - changeSet:
      id: v49.2024-05-20T20:38:34
      author: johnswanson
      comment: Add default value to report_card.collection_preview
      changes:
        - addDefaultValue:
            defaultValueBoolean: true
            tableName: report_card
            columnName: collection_preview
      preConditions:
        - onFail: MARK_RAN
        - dbms:
            type: mysql,mariadb

  - changeSet:
      id: v50.2024-01-04T13:52:51
      author: noahmoss
      comment: Data permissions table
      changes:
        - createTable:
            tableName: data_permissions
            remarks: A table to store database and table permissions
            columns:
              - column:
                  remarks: The ID of the permission
                  name: id
                  type: int
                  autoIncrement: true
                  constraints:
                    primaryKey: true
                    nullable: false
              - column:
                  remarks: The ID of the associated permission group
                  name: group_id
                  type: int
                  constraints:
                    nullable: false
                    referencedTableName: permissions_group
                    referencedColumnNames: id
                    foreignKeyName: fk_data_permissions_ref_permissions_group
                    deleteCascade: true
              - column:
                  remarks: The type of the permission (e.g. "data", "collection", "download"...)
                  name: perm_type
                  type: varchar(64)
                  constraints:
                    nullable: false
              - column:
                  remarks: A database ID, for DB and table-level permissions
                  name: db_id
                  type: int
                  constraints:
                    nullable: false
                    referencedTableName: metabase_database
                    referencedColumnNames: id
                    foreignKeyName: fk_data_permissions_ref_db_id
                    deleteCascade: true
              - column:
                  remarks: A schema name, for table-level permissions
                  name: schema_name
                  type: varchar(254)
                  constraints:
                    nullable: true
              - column:
                  remarks: A table ID
                  name: table_id
                  type: int
                  constraints:
                    nullable: true
                    referencedTableName: metabase_table
                    referencedColumnNames: id
                    foreignKeyName: fk_data_permissions_ref_table_id
                    deleteCascade: true
              - column:
                  remarks: The value this permission is set to.
                  name: perm_value
                  type: varchar(64)
                  constraints:
                    nullable: false

  - changeSet:
      id: v50.2024-01-09T13:52:21
      author: noahmoss
      comment: Index on data_permissions.table_id
      rollback: # not necessary, will be removed with the table
      changes:
        - createIndex:
            tableName: data_permissions
            columns:
              - column:
                  name: table_id
            indexName: idx_data_permissions_table_id

  - changeSet:
      id: v50.2024-01-09T13:53:50
      author: noahmoss
      comment: Index on data_permissions.db_id
      rollback: # not necessary, will be removed with the table
      changes:
        - createIndex:
            tableName: data_permissions
            columns:
              - column:
                  name: db_id
            indexName: idx_data_permissions_db_id

  - changeSet:
      id: v50.2024-01-09T13:53:54
      author: noahmoss
      comment: Index on data_permissions.group_id
      rollback: # not necessary, will be removed with the table
      changes:
        - createIndex:
            tableName: data_permissions
            columns:
              - column:
                  name: group_id
            indexName: idx_data_permissions_group_id

  - changeSet:
      id: v50.2024-01-10T03:27:29
      author: noahmoss
      comment: Drop foreign key constraint on sandboxes.permissions_id
      changes:
        - dropForeignKeyConstraint:
            baseTableName: sandboxes
            constraintName: fk_sandboxes_ref_permissions
      rollback:
        - addForeignKeyConstraint:
            baseTableName: sandboxes
            baseColumnNames: permission_id
            referencedTableName: permissions
            referencedColumnNames: id
            constraintName: fk_sandboxes_ref_permissions
            onDelete: CASCADE

  - changeSet:
      id: v50.2024-01-10T03:27:30
      author: noahmoss
      comment: Migrate data-access permissions from `permissions` to `data_permissions`
      changes:
        - sqlFile:
            dbms: postgresql,h2
            path: permissions/data_access.sql
            relativeToChangelogFile: true
        - sqlFile:
            dbms: mysql,mariadb
            path: permissions/mysql_data_access.sql
            relativeToChangelogFile: true
      rollback:
        - sqlFile:
            dbms: postgresql,h2
            path: permissions/rollback/data_access.sql
            relativeToChangelogFile: true
        - sqlFile:
            dbms: mysql,mariadb
            path: permissions/rollback/mysql_data_access.sql
            relativeToChangelogFile: true

  - changeSet:
      id: v50.2024-01-10T03:27:31
      author: noahmoss
      comment: Migrate native-query-editing permissions from `permissions` to `data_permissions`
      changes:
        - sqlFile:
            path: permissions/native_query_editing.sql
            relativeToChangelogFile: true
      rollback:
        - sqlFile:
            path: permissions/rollback/native_query_editing.sql
            relativeToChangelogFile: true

  - changeSet:
      id: v50.2024-01-10T03:27:32
      author: noahmoss
      comment: Migrate download-results permissions from `permissions` to `data_permissions`
      changes:
        - sqlFile:
            dbms: postgresql,h2
            path: permissions/download_results.sql
            relativeToChangelogFile: true
        - sqlFile:
            dbms: mysql,mariadb
            path: permissions/mysql_download_results.sql
            relativeToChangelogFile: true
      rollback:
        - sqlFile:
            dbms: postgresql,h2
            path: permissions/rollback/download_results.sql
            relativeToChangelogFile: true
        - sqlFile:
            dbms: mysql,mariadb
            path: permissions/rollback/mysql_download_results.sql
            relativeToChangelogFile: true

  - changeSet:
      id: v50.2024-01-10T03:27:33
      author: noahmoss
      comment: Migrate manage-data-metadata permissions from `permissions` to `data_permissions`
      changes:
        - sqlFile:
            dbms: postgresql,h2
            path: permissions/manage_table_metadata.sql
            relativeToChangelogFile: true
        - sqlFile:
            dbms: mysql,mariadb
            path: permissions/mysql_manage_table_metadata.sql
            relativeToChangelogFile: true
      rollback:
        - sqlFile:
            dbms: postgresql,h2
            path: permissions/rollback/manage_table_metadata.sql
            relativeToChangelogFile: true
        - sqlFile:
            dbms: mysql,mariadb
            path: permissions/rollback/mysql_manage_table_metadata.sql
            relativeToChangelogFile: true

  - changeSet:
      id: v50.2024-01-10T03:27:34
      author: noahmoss
      comment: Migrate manage-database permissions from `permissions` to `data_permissions`
      changes:
        - sqlFile:
            path: permissions/manage_database.sql
            relativeToChangelogFile: true
      rollback:
        - sqlFile:
            path: permissions/rollback/manage_database.sql
            relativeToChangelogFile: true

  - changeSet:
      id: v50.2024-02-19T21:32:04
      author: noahmoss
      comment: Clear data permission paths
      changes:
        - sql: >-
            DELETE FROM permissions WHERE object LIKE '%/db/%';
      rollback: # not needed; handled by the permission migrations above

  - changeSet:
      id: v50.2024-02-20T19:21:04
      author: camsaul
      comment: Drop v1 version of v_content view since it references report_card.dataset which we are dropping in next migration
      changes:
        - sql:
            sql: >
              DROP VIEW IF EXISTS v_content;
      rollback:
        - sqlFile:
            dbms: postgresql
            path: instance_analytics_views/content/v1/postgres-content.sql
            relativeToChangelogFile: true
        - sqlFile:
            dbms: mysql,mariadb
            path: instance_analytics_views/content/v1/mysql-content.sql
            relativeToChangelogFile: true
        - sqlFile:
            dbms: h2
            path: instance_analytics_views/content/v1/h2-content.sql
            relativeToChangelogFile: true

  - changeSet:
      id: v50.2024-02-20T19:25:40
      author: camsaul
      comment: Remove report_card.dataset (indicated whether Card was a Model; migrated to report_card.type in 49)
      changes:
        - dropColumn:
            tableName: report_card
            columnName: dataset
      rollback:
        - addColumn:
            tableName: report_card
            columns:
              - column:
                  name: dataset
                  type: boolean
                  remarks: "Indicate whether question is a model"
                  constraints:
                    nullable: false
                  defaultValue: false
        - sql:
            sql: >-
              UPDATE report_card
              SET dataset = true
              WHERE type = 'model';

  - changeSet:
      id: v50.2024-02-20T19:26:38
      author: camsaul
      comment: Add new v2 version of v_content view which uses report_card.type instead of report_card.dataset (removed in previous migration)
      changes:
        - sqlFile:
            dbms: postgresql
            path: instance_analytics_views/content/v2/postgres-content.sql
            relativeToChangelogFile: true
        - sqlFile:
            dbms: mysql,mariadb
            path: instance_analytics_views/content/v2/mysql-content.sql
            relativeToChangelogFile: true
        - sqlFile:
            dbms: h2
            path: instance_analytics_views/content/v2/h2-content.sql
            relativeToChangelogFile: true
      rollback:
        - sql:
            sql: >-
              DROP VIEW IF EXISTS v_content;

  - changeSet:
      id: v50.2024-02-26T22:15:54
      author: noahmoss
      comment: New `view-data` permission
      changes:
        - sqlFile:
            dbms: postgresql,h2
            path: permissions/view_data.sql
            relativeToChangelogFile: true
        - sqlFile:
            dbms: mysql,mariadb
            path: permissions/mysql_view_data.sql
            relativeToChangelogFile: true
      rollback:
        - sqlFile:
            path: permissions/rollback/view_data.sql
            relativeToChangelogFile: true

  - changeSet:
      id: v50.2024-02-26T22:15:55
      author: noahmoss
      comment: New `create_queries` permission
      changes:
        - sqlFile:
            path: permissions/create_queries.sql
            relativeToChangelogFile: true
      rollback:
        - sqlFile:
            path: permissions/rollback/create_queries.sql
            relativeToChangelogFile: true

  - changeSet:
      id: v50.2024-02-29T15:06:43
      author: tsmacdonald
      comment: Add the query_field join table
      changes:
        - createTable:
            tableName: query_field
            remarks: Fields used by a card's query
            columns:
              - column:
                  name: id
                  remarks: PK
                  type: int
                  autoIncrement: true
                  constraints:
                    primaryKey: true
                    nullable: false
              - column:
                  name: card_id
                  remarks: referenced card
                  type: int
                  constraints:
                    nullable: false
                    referencedTableName: report_card
                    referencedColumnNames: id
                    foreignKeyName: fk_query_field_card_id
                    deleteCascade: true
              - column:
                  name: field_id
                  remarks: referenced field
                  type: int
                  constraints:
                    nullable: false
                    referencedTableName: metabase_field
                    referencedColumnNames: id
                    foreignKeyName: fk_query_field_field_id
                    deleteCascade: true

  - changeSet:
      id: v50.2024-02-29T15:07:43
      author: tsmacdonald
      comment: Index query_field.card_id
      rollback: # not necessary, will be removed with the table
      changes:
        - createIndex:
            tableName: query_field
            columns:
              - column:
                  name: card_id
            indexName: idx_query_field_card_id

  - changeSet:
      id: v50.2024-02-29T15:08:43
      author: tsmacdonald
      comment: Index query_field.field_id
      rollback: # not necessary, will be removed with the table
      changes:
        - createIndex:
            tableName: query_field
            columns:
              - column:
                  name: field_id
            indexName: idx_query_field_field_id

  - changeSet:
      id: v50.2024-03-12T17:16:38
      author: noahmoss
      comment: Drops the `activity` table which is now unused
      changes:
        - dropTable:
            tableName: activity
      rollback:
        - createTable:
            tableName: activity
            columns:
              - column:
                  name: id
                  type: int
                  autoIncrement: true
                  constraints:
                    primaryKey: true
                    nullable: false
              - column:
                  name: topic
                  type: varchar(32)
                  constraints:
                    nullable: false
              - column:
                  name: timestamp
                  type: DATETIME
                  constraints:
                    nullable: false
              - column:
                  name: user_id
                  type: int
                  constraints:
                    nullable: true
                    referencedTableName: core_user
                    referencedColumnNames: id
                    foreignKeyName: fk_activity_ref_user_id
                    deferrable: false
                    initiallyDeferred: false
              - column:
                  name: model
                  type: varchar(16)
                  constraints:
                    nullable: true
              - column:
                  name: model_id
                  type: int
                  constraints:
                    nullable: true
              - column:
                  name: database_id
                  type: int
                  constraints:
                    nullable: true
              - column:
                  name: table_id
                  type: int
                  constraints:
                    nullable: true
              - column:
                  name: custom_id
                  type: varchar(48)
                  constraints:
                    nullable: true
              - column:
                  name: details
                  type: ${text.type}
                  constraints:
                    nullable: false
        - sql:
            dbms: mysql
            sql: >
              CREATE index idx_activity_entity_qualified_id ON activity (
                (
                  CASE
                    WHEN model = 'Dataset' THEN (concat('card_', model_id))
                    WHEN model_id IS NULL THEN NULL
                    ELSE (concat(lower(model), '_', model_id))
                  END
                )
              );

  - changeSet:
      id: v50.2024-03-18T16:00:00
      author: piranha
      comment: 'Effective caching #36847'
      changes:
        - createTable:
            tableName: cache_config
            remarks: Cache Configuration
            columns:
              - column:
                  name: id
                  remarks: Unique ID
                  type: int
                  autoIncrement: true
                  constraints:
                    primaryKey: true
                    nullable: false
              - column:
                  name: model
                  remarks: Name of an entity model
                  type: varchar(32)
                  constraints:
                    nullable: false
              - column:
                  name: model_id
                  remarks: ID of the said entity
                  type: int
                  constraints:
                    nullable: false
              - column:
                  name: created_at
                  remarks: Timestamp when the config was inserted
                  type: ${timestamp_type}
                  defaultValueComputed: current_timestamp
                  constraints:
                    nullable: false
              - column:
                  name: updated_at
                  remarks: Timestamp when the config was updated
                  type: ${timestamp_type}
                  defaultValueComputed: current_timestamp
                  constraints:
                    nullable: false
              - column:
                  name: strategy
                  remarks: caching strategy name
                  type: ${text.type}
                  constraints:
                    nullable: false
              - column:
                  name: config
                  remarks: caching strategy configuration
                  type: ${text.type}
                  constraints:
                    nullable: false
              - column:
                  name: state
                  remarks: state for strategies needing to keep some data between runs
                  type: ${text.type}
                  constraints:
                    nullable: true
              - column:
                  name: invalidated_at
                  remarks: indicates when a cache was invalidated last time for schedule-based strategies
                  type: ${timestamp_type}
                  constraints:
                    nullable: true
              - column:
                  name: next_run_at
                  remarks: keeps next time to run for schedule-based strategies
                  type: ${timestamp_type}
                  constraints:
                    nullable: true

  - changeSet:
      id: v50.2024-03-18T16:00:01
      author: piranha
      comment: 'Effective caching #36847'
      rollback: # will be removed with the table
      changes:
        - addUniqueConstraint:
            remarks: Unique config for cache_config (model, model_id)
            tableName: cache_config
            constraintName: idx_cache_config_unique_model
            columnNames: model, model_id

  - changeSet:
      id: v50.2024-03-21T17:41:00
      author: qnkhuat
      comment: Add metabase_table.estimated_row_count
      changes:
        - addColumn:
            tableName: metabase_table
            columns:
              - column:
                  name: estimated_row_count
                  type: bigint
                  remarks: The estimated row count

  - changeSet:
      id: v50.2024-03-22T00:38:28
      author: qnkhuat
      comment: Add field_usage table
      changes:
        - createTable:
            tableName: field_usage
            remarks: Used to store field usage during query execution
            columns:
              - column:
                  name: id
                  remarks: Unique ID
                  type: int
                  autoIncrement: true
                  constraints:
                    primaryKey: true
                    nullable: false
              - column:
                  name: field_id
                  remarks: ID of the field
                  type: int
                  constraints:
                    nullable: false
                    referencedTableName: metabase_field
                    referencedColumnNames: id
                    foreignKeyName: fk_field_usage_field_id_metabase_field_id
                    deleteCascade: true
              - column:
                  name: query_execution_id
                  remarks: referenced query execution
                  type: int
                  constraints:
                    nullable: false
                    referencedTableName: query_execution
                    referencedColumnNames: id
                    foreignKeyName: fk_field_usage_query_execution_id
                    deleteCascade: true
              - column:
                  name: used_in
                  remarks: which part of the query the field was used in
                  type: varchar(25)
                  constraints:
                    nullable: false
              - column:
                  name: filter_op
                  remarks: filter's operator that applied to the field
                  type: varchar(25)
                  constraints:
                    nullable: true
              - column:
                  name: aggregation_function
                  remarks: the aggregation function that field applied to
                  type: varchar(25)
                  constraints:
                    nullable: true
              - column:
                  name: breakout_temporal_unit
                  remarks: temporal unit options of the breakout
                  type: varchar(25)
                  constraints:
                    nullable: true
              - column:
                  name: breakout_binning_strategy
                  remarks: the strategy of breakout
                  type: varchar(25)
                  constraints:
                    nullable: true
              - column:
                  name: breakout_binning_num_bins
                  remarks: The numbin option of breakout
                  type: int
                  constraints:
                    nullable: true
              - column:
                  name: breakout_binning_bin_width
                  remarks: The numbin option of breakout
                  type: int
                  constraints:
                    nullable: true
              - column:
                  name: created_at
                  type: ${timestamp_type}
                  remarks: The time a field usage was recorded
                  defaultValueComputed: current_timestamp
                  constraints:
                    nullable: false

  - changeSet:
      id: v50.2024-03-22T00:39:28
      author: qnkhuat
      comment: Index field_usage.field_id
      rollback: # not necessary, will be removed with the table
      changes:
        - createIndex:
            tableName: field_usage
            indexName: idx_field_usage_field_id
            columns:
              column:
                name: field_id

  - changeSet:
      id: v50.2024-03-24T19:34:11
      author: noahmoss
      comment: Clean up deprecated view-data and native-query-editing permissions
      rollback: # handled by the rollbacks for `v50.2024-02-26T22:15:54` and `v50.2024-02-26T22:15:55`
      changes:
        - sql:
            sql: >
              DELETE FROM data_permissions where perm_type = 'perms/data-access' OR perm_type = 'perms/native-query-editing';

  - changeSet:
      id: v50.2024-03-25T14:53:00
      author: tsmacdonald
      comment: Add query_field.direct_reference
      changes:
        - addColumn:
            tableName: query_field
            columns:
              - column:
                  name: direct_reference
                  type: ${boolean.type}
                  remarks: "Is the Field referenced directly or via a wildcard"
                  constraints:
                    nullable: false
                  defaultValue: true

  - changeSet:
      id: v50.2024-03-28T16:30:35
      author: calherries
      comment: Create internal user
      changes:
        - customChange:
            class: "metabase.db.custom_migrations.CreateInternalUser"

  - changeSet:
      id: v50.2024-03-29T10:00:00
      author: piranha
      comment: 'Granular cache invalidation'
      changes:
        - addColumn:
            tableName: report_card
            columns:
              - column:
                  name: cache_invalidated_at
                  type: ${timestamp_type}
                  remarks: 'An invalidation time that can supersede cache_config.invalidated_at'
                  constraints:
                    nullable: true

  - changeSet:
      id: v50.2024-04-09T15:55:19
      author: calherries
      comment: Add collection.is_sample column
      changes:
        - addColumn:
            tableName: collection
            columns:
              - column:
                  name: is_sample
                  type: ${boolean.type}
                  remarks: "Is the collection part of the sample content?"
                  constraints:
                    nullable: false
                  defaultValue: false

  - changeSet:
      id: v50.2024-04-12T12:33:09
      author: piranha
      comment: 'Copy old cache configurations to cache_config table'
      changes:
        - sqlFile:
            dbms: postgresql
            path: custom_sql/fill_cache_config.pg.sql
            relativeToChangelogFile: true
        - sqlFile:
            dbms: mysql,mariadb
            path: custom_sql/fill_cache_config.my.sql
            relativeToChangelogFile: true
        - sqlFile:
            dbms: h2
            path: custom_sql/fill_cache_config.h2.sql
            relativeToChangelogFile: true
      rollback: # no rollback necessary, we're not removing the columns yet

  - changeSet:
      id: v50.2024-04-15T16:30:35
      author: qnkhuat
      comment: Add report_card.last_used_at
      changes:
        - addColumn:
            tableName: report_card
            columns:
              - column:
                  name: last_used_at
                  type: ${timestamp_type}
                  remarks: The timestamp of when the card is last used
                  constraints:
                    nullable: true

  - changeSet:
      id: v50.2024-04-19T17:04:04
      author: noahmoss
      comment: Clean up deprecated view-data and native-query-editing permissions (again)
      rollback: # handled by the rollbacks for `v50.2024-02-26T22:15:54` and `v50.2024-02-26T22:15:55`
      changes:
        - sql:
            sql: >
              DELETE FROM data_permissions where perm_type = 'perms/data-access' OR perm_type = 'perms/native-query-editing';

  - changeSet:
      id: v50.2024-04-25T01:04:05
      author: qnkhuat
      comment: Delete the old SendPulses job and trigger
      changes:
        - customChange:
            class: "metabase.db.custom_migrations.DeleteSendPulsesTask"

  - changeSet:
      id: v50.2024-04-25T01:04:06
      author: qnkhuat
      comment: Delete SendPulse Job on downgrade
      changes:
        - customChange:
            class: "metabase.db.custom_migrations.DeleteSendPulseTaskOnDowngrade"

  - changeSet:
      id: v50.2024-04-25T01:04:07
      author: qnkhuat
      comment: Delete InitSendPulseTriggers Job on downgrade
      changes:
        - customChange:
            class: "metabase.db.custom_migrations.DeleteInitSendPulseTriggersOnDowngrade"

  - changeSet:
      id: v50.2024-04-25T03:15:01
      author: noahmoss
      comment: Add entity_id to core_user
      changes:
        - addColumn:
            columns:
              - column:
                  remarks: NanoID tag for each user
                  name: entity_id
                  type: char(21)
                  constraints:
                    nullable: true
                    unique: true
            tableName: core_user

  - changeSet:
      id: v50.2024-04-25T03:15:02
      author: noahmoss
      comment: Add entity_id to permissions_group
      changes:
        - addColumn:
            columns:
              - column:
                  remarks: NanoID tag for each user
                  name: entity_id
                  type: char(21)
                  constraints:
                    nullable: true
                    unique: true
            tableName: permissions_group

  - changeSet:
      id: v50.2024-04-25T16:29:31
      author: calherries
      comment: Add report_card.view_count
      changes:
        - addColumn:
            columns:
              - column:
                  name: view_count
                  type: integer
                  defaultValueNumeric: 0
                  remarks: Keeps a running count of card views
                  constraints:
                    nullable: false
            tableName: report_card

  - changeSet:
      id: v50.2024-04-25T16:29:32
      author: calherries
      comment: Populate report_card.view_count
      changes:
        - sql:
            dbms: mysql,mariadb
            sql: >-
              UPDATE report_card c
              SET c.view_count = (
                  SELECT COUNT(*)
                  FROM view_log v
                  WHERE v.model = 'card'
                  AND v.model_id = c.id
              );
        - sql:
            dbms: postgresql,h2
            sql: >-
              UPDATE report_card c
              SET view_count = (
                  SELECT count(*)
                  FROM view_log v
                  WHERE v.model = 'card'
                  AND v.model_id = c.id
              );
      rollback: # nothing to do, since view_count didn't exist in v49

  - changeSet:
      id: v50.2024-04-25T16:29:33
      author: calherries
      comment: Add report_dashboard.view_count
      changes:
        - addColumn:
            columns:
              - column:
                  name: view_count
                  type: integer
                  defaultValueNumeric: 0
                  remarks: Keeps a running count of dashboard views
                  constraints:
                    nullable: false
            tableName: report_dashboard

  - changeSet:
      id: v50.2024-04-25T16:29:34
      author: calherries
      comment: Populate report_dashboard.view_count
      changes:
        - sql:
            dbms: mysql,mariadb
            sql: >-
              UPDATE report_dashboard c
              SET c.view_count = (
                  SELECT COUNT(*)
                  FROM view_log v
                  WHERE v.model = 'dashboard'
                  AND v.model_id = c.id
              );
        - sql:
            dbms: postgresql,h2
            sql: >-
              UPDATE report_dashboard c
              SET view_count = (
                  SELECT count(*)
                  FROM view_log v
                  WHERE v.model = 'dashboard'
                  AND v.model_id = c.id
              );
      rollback: # nothing to do, since view_count didn't exist in v49

  - changeSet:
      id: v50.2024-04-25T16:29:35
      author: calherries
      comment: Add metabase_table.view_count
      changes:
        - addColumn:
            columns:
              - column:
                  name: view_count
                  type: integer
                  defaultValueNumeric: 0
                  remarks: Keeps a running count of card views
                  constraints:
                    nullable: false
            tableName: metabase_table

  - changeSet:
      id: v50.2024-04-25T16:29:36
      author: calherries
      comment: Populate metabase_table.view_count
      changes:
        - sql:
            dbms: mysql,mariadb
            sql: >-
              UPDATE metabase_table t
              SET t.view_count = (
                  SELECT count(*)
                  FROM view_log v
                  WHERE v.model = 'table'
                  AND v.model_id = t.id
              );
        - sql:
            dbms: postgresql,h2
            sql: >-
              UPDATE metabase_table t
              SET view_count = (
                  SELECT count(*)
                  FROM view_log v
                  WHERE v.model = 'table'
                  AND v.model_id = t.id
              );
      rollback: # nothing to do, since view_count didn't exist in v49

  - changeSet:
      id: v50.2024-04-26T09:19:00
      author: adam-james
      comment: Added 0.50.0 - Per-user Dashboard Parameter values table
      changes:
        - createTable:
            tableName: user_parameter_value
            remarks: Table holding last set value of a parameter per user
            columns:
              - column:
                  name: id
                  type: int
                  autoIncrement: true
                  constraints:
                    primaryKey: true
                    nullable: false
              - column:
                  name: user_id
                  type: int
                  remarks: 'ID of the User who has set the parameter value'
                  constraints:
                    nullable: false
                    references: core_user(id)
                    foreignKeyName: fk_user_parameter_value_user_id
                    deleteCascade: true
              - column:
                  name: parameter_id
                  type: varchar(36)
                  remarks: "The parameter ID"
                  constraints:
                    nullable: false
              - column:
                  name: value
                  type: ${text.type}
                  remarks: Value of the parameter
                  constraints:
                    nullable: true

  - changeSet:
      id: v50.2024-04-26T09:25:00
      author: adam-james
      comment: Index user_parameter_value.user_id
      rollback: # not necessary, will be removed with the table
      changes:
        - createIndex:
            tableName: user_parameter_value
            indexName: idx_user_parameter_value_user_id
            columns:
              column:
                name: user_id

  - changeSet:
      id: v50.2024-04-30T23:57:23
      author: noahmoss
      comment: Add `scope` column to api_key to support SCIM authentication
      changes:
        - addColumn:
            columns:
              - column:
                  name: scope
                  type: varchar(64)
                  remarks: The scope of the API key, if applicable
                  constraints:
                    nullable: true
            tableName: api_key

  - changeSet:
      id: v50.2024-04-30T23:58:24
      author: noahmoss
      comment: Drop NOT NULL constraint on api_key.user_id to support SCIM-scoped API keys
      changes:
        - dropNotNullConstraint:
            tableName: api_key
            columnName: user_id
            columnDataType: integer
      rollback: # we can't reliably add back the constraint while downgrading

  - changeSet:
      id: v50.2024-05-08T09:00:00
      author: qnkhuat
      comment: Add task_history.status
      changes:
        - addColumn:
            tableName: task_history
            columns:
              - column:
                  name: status
                  type: varchar(21)
                  remarks: "the status of task history, could be started, failed, success, unknown"
                  constraints:
                    nullable: false
                  defaultValue: "unknown"

  - changeSet:
      id: v50.2024-05-08T09:00:01
      author: qnkhuat
      comment: Drop default value task_history.status
      changes:
        - dropDefaultValue:
            tableName: task_history
            columnName: status
      # the column will be dropped
      rollback:

  - changeSet:
      id: v50.2024-05-08T09:00:02
      author: qnkhuat
      comment: Add "started" as default value for task_history.status, now that backfill is done.
      changes:
        - addDefaultValue:
            defaultValue: "started"
            tableName: task_history
            columnName: status
      # the column will be dropped
      rollback:

  - changeSet:
      id: v50.2024-05-08T09:00:03
      author: qnkhuat
      comment: Drop not null constraint for task_history.ended_at
      changes:
        - dropNotNullConstraint:
            tableName: task_history
            columnDataType: ${timestamp_type}
            columnName: ended_at

  - changeSet:
      id: v50.2024-05-08T09:00:04
      author: qnkhuat
      comment: Drop not null constraint for task_history.duration
      changes:
        - dropNotNullConstraint:
            tableName: task_history
            columnDataType: int
            columnName: duration

  - changeSet:
      id: v50.2024-05-08T09:00:05
      author: qnkhuat
      comment: Drop default value task_history.ended_at
      changes:
        - dropDefaultValue:
            tableName: task_history
            columnName: ended_at
      rollback:
        - addDefaultValue:
            tableName: task_history
            columnName: ended_at
            defaultValueComputed: current_timestamp

  - changeSet:
      id: v50.2024-05-08T09:00:06
      author: qnkhuat
      comment: Add null as default value for task_history.ended_at
      changes:
        - addDefaultValue:
            defaultValue: "null"
            tableName: task_history
            columnName: ended_at
      # the migration above will add one
      rollback:

  - changeSet:
      id: v50.2024-05-13T16:00:00
      author: filipesilva
      comment: Create cloud migration
      changes:
        - createTable:
            tableName: cloud_migration
            remarks: Migrate to cloud directly from Metabase
            columns:
              - column:
                  name: id
                  remarks: Unique ID
                  type: int
                  autoIncrement: true
                  constraints:
                    primaryKey: true
                    nullable: false
              - column:
                  name: external_id
                  remarks: Matching ID in Cloud for this migration
                  type: ${text.type}
                  constraints:
                    nullable: false
              - column:
                  name: upload_url
                  remarks: URL where the backup will be uploaded to
                  type: ${text.type}
                  constraints:
                    nullable: false
              - column:
                  name: state
                  remarks: 'Current state of the migration: init, setup, dump, upload, done, error, cancelled'
                  type: varchar(32)
                  defaultValue: init
                  constraints:
                    nullable: false
              - column:
                  name: progress
                  remarks: Number between 0 to 100 representing progress as a percentage
                  type: int
                  defaultValue: 0
                  constraints:
                    nullable: false
              - column:
                  name: created_at
                  remarks: Timestamp when the config was inserted
                  type: ${timestamp_type}
                  constraints:
                    nullable: false
              - column:
                  name: updated_at
                  remarks: Timestamp when the config was updated
                  type: ${timestamp_type}
                  constraints:
                    nullable: false

  - changeSet:
      id: v50.2024-05-14T12:13:22
      author: johnswanson
      comment: Add `collection.trashed_from_location`
      changes:
        - addColumn:
            tableName: collection
            columns:
              - column:
                  name: trashed_from_location
                  type: ${text.type}
                  remarks: "The previous location this collection was trashed from"
                  constraints:
                    nullable: true

  - changeSet:
      id: v50.2024-05-14T12:13:33
      author: johnswanson
      comment: Add `report_card.trashed_from_collection_id`
      changes:
        - addColumn:
            tableName: report_card
            columns:
              - column:
                  name: trashed_from_collection_id
                  type: int
                  remarks: "The previous parent collection this card was trashed *from*"
                  constraints:
                    nullable: true

  - changeSet:
      id: v50.2024-05-14T12:13:39
      author: johnswanson
      comment: Add `report_dashboard.trashed_from_collection_id`
      changes:
        - addColumn:
            tableName: report_dashboard
            columns:
              - column:
                  name: trashed_from_collection_id
                  type: int
                  remarks: "The previous parent collection this dashboard was trashed *from*"
                  constraints:
                    nullable: true

  - changeSet:
      id: v50.2024-05-14T12:42:16
      author: johnswanson
      comment: Drop foreign key constraint fk_snippet_collection_id
      rollback:
        - addForeignKeyConstraint:
            baseTableName: native_query_snippet
            baseColumnNames: collection_id
            referencedTableName: collection
            referencedColumnNames: id
            constraintName: fk_snippet_collection_id
            onDelete: SET NULL
      changes:
        - dropForeignKeyConstraint:
            baseTableName: native_query_snippet
            constraintName: fk_snippet_collection_id

  - changeSet:
      id: v50.2024-05-14T12:42:27
      author: johnswanson
      comment: Add foreign key constraint fk_snippet_collection_id with CASCADE delete
      rollback:
        - dropForeignKeyConstraint:
            baseTableName: native_query_snippet
            constraintName: fk_snippet_collection_id
      changes:
        - addForeignKeyConstraint:
            baseTableName: native_query_snippet
            baseColumnNames: collection_id
            referencedTableName: collection
            referencedColumnNames: id
            constraintName: fk_snippet_collection_id
            onDelete: CASCADE

  - changeSet:
      id: v50.2024-05-14T12:42:29
      author: johnswanson
      comment: Drop foreign key constraint fk_pulse_collection_id
      rollback:
        - addForeignKeyConstraint:
            baseTableName: pulse
            baseColumnNames: collection_id
            referencedTableName: collection
            referencedColumnNames: id
            constraintName: fk_pulse_collection_id
            onDelete: SET NULL
      changes:
        - dropForeignKeyConstraint:
            baseTableName: pulse
            constraintName: fk_pulse_collection_id

  - changeSet:
      id: v50.2024-05-14T12:42:32
      author: johnswanson
      comment: Add foreign key constraint fk_pulse_collection_id with CASCADE delete
      rollback:
        - dropForeignKeyConstraint:
            baseTableName: pulse
            constraintName: fk_pulse_collection_id
      changes:
        - addForeignKeyConstraint:
            baseTableName: pulse
            baseColumnNames: collection_id
            referencedTableName: collection
            referencedColumnNames: id
            constraintName: fk_pulse_collection_id
            onDelete: CASCADE

  - changeSet:
      id: v50.2024-05-14T12:42:33
      author: johnswanson
      comment: Drop foreign key constraint fk_card_collection_id
      rollback:
        - addForeignKeyConstraint:
            baseTableName: report_card
            baseColumnNames: collection_id
            referencedTableName: collection
            referencedColumnNames: id
            constraintName: fk_card_collection_id
            onDelete: SET NULL
      changes:
        - dropForeignKeyConstraint:
            baseTableName: report_card
            constraintName: fk_card_collection_id

  - changeSet:
      id: v50.2024-05-14T12:42:36
      author: johnswanson
      comment: Add foreign key constraint fk_card_collection_id with CASCADE delete
      rollback:
        - dropForeignKeyConstraint:
            baseTableName: report_card
            constraintName: fk_card_collection_id
      changes:
        - addForeignKeyConstraint:
            baseTableName: report_card
            baseColumnNames: collection_id
            referencedTableName: collection
            referencedColumnNames: id
            constraintName: fk_card_collection_id
            onDelete: CASCADE

  - changeSet:
      id: v50.2024-05-14T12:42:37
      author: johnswanson
      comment: Drop foreign key constraint fk_dashboard_collection_id
      rollback:
        - addForeignKeyConstraint:
            baseTableName: report_dashboard
            baseColumnNames: collection_id
            referencedTableName: collection
            referencedColumnNames: id
            constraintName: fk_dashboard_collection_id
            onDelete: SET NULL
      changes:
        - dropForeignKeyConstraint:
            baseTableName: report_dashboard
            constraintName: fk_dashboard_collection_id

  - changeSet:
      id: v50.2024-05-14T12:42:40
      author: johnswanson
      comment: Add foreign key constraint fk_dashboard_collection_id with CASCADE delete
      rollback:
        - dropForeignKeyConstraint:
            baseTableName: report_dashboard
            constraintName: fk_dashboard_collection_id
      changes:
        - addForeignKeyConstraint:
            baseTableName: report_dashboard
            baseColumnNames: collection_id
            referencedTableName: collection
            referencedColumnNames: id
            constraintName: fk_dashboard_collection_id
            onDelete: CASCADE

  - changeSet:
      id: v50.2024-05-14T12:42:42
      author: johnswanson
      comment: Create the Trash collection
      changes:
        - sql:
            sql: >-
              INSERT INTO collection (name, slug, entity_id, type) VALUES ('Trash', 'trash', 'trashtrashtrashtrasht', 'trash');
              INSERT INTO permissions (object, group_id)
              SELECT CONCAT('/collection/', c.id, '/'), pg.id
              FROM collection c
              CROSS JOIN permissions_group pg
              WHERE c.type = 'trash' AND pg.name != 'Administrators';

      rollback:
        - sql:
            sql: >-
              DELETE
              FROM permissions
              WHERE permissions.object IN (
                SELECT CONCAT('/collection/', collection.id, '/') FROM collection WHERE collection.type = 'trash'
              );
              UPDATE collection
              SET
                entity_id = NULL,
                archived = true,
                name = 'Trash (Auto-Generated)',
                type = NULL
              WHERE type = 'trash';

  - changeSet:
      id: v50.2024-05-14T12:42:44
      author: johnswanson
      comment: Move existing archived collections to the Trash - (Postgres)
      preConditions:
        - onFail: MARK_RAN
        - dbms:
            type: postgresql
      changes:
        - sql:
            sql: >-
              UPDATE collection AS c1
              SET trashed_from_location = c1.location,
                  location = CONCAT('/', c2.id, '/')
              FROM (SELECT id FROM collection WHERE type = 'trash') AS c2
              WHERE c1.archived = true AND c1.namespace IS NULL;
      rollback: # not needed. See above: `Trash` becomes a normal collection

  - changeSet:
      id: v50.2024-05-14T12:42:46
      author: johnswanson
      comment: Move existing archived collections to the Trash - (H2)
      preConditions:
        - onFail: MARK_RAN
        - dbms:
            type: h2
      changes:
        - sql:
            sql: >-
              UPDATE collection AS c1
              SET trashed_from_location = c1.location,
                  location = CONCAT('/', (SELECT id FROM collection WHERE type = 'trash'), '/')
              WHERE c1.archived = true AND c1.namespace IS NULL;
      rollback: # Not needed.

  - changeSet:
      id: v50.2024-05-14T12:42:48
      author: johnswanson
      comment: Move existing archived collections to the Trash - (MySQL/MariaDB)
      preConditions:
        - onFail: MARK_RAN
        - dbms:
            type: mysql,mariadb
      changes:
        - sql:
            sql: >-
              UPDATE collection AS c1
              JOIN (
                  SELECT id FROM collection WHERE type = 'trash'
              ) AS c2
              SET c1.trashed_from_location = c1.location,
                  c1.location = CONCAT('/', c2.id, '/')
              WHERE c1.archived = true AND c1.namespace IS NULL;
      rollback: # Not needed

  - changeSet:
      id: v50.2024-05-14T12:42:50
      author: johnswanson
      comment: Move existing archived dashboards to the Trash
      changes:
        - sql:
            sql: >-
              UPDATE report_dashboard
              SET trashed_from_collection_id = collection_id, collection_id = (SELECT id FROM collection WHERE type = 'trash')
              WHERE archived = true;
      rollback: # Not needed

  - changeSet:
      id: v50.2024-05-14T12:42:52
      author: johnswanson
      comment: Move existing archived cards to the Trash
      changes:
        - sql:
            sql: >-
              UPDATE report_card
              SET trashed_from_collection_id = collection_id, collection_id = (SELECT id FROM collection WHERE type = 'trash')
              WHERE archived = true;
      rollback: # Not needed

  - changeSet:
      id: v50.2024-05-15T13:13:13
      author: adam-james
      comment: Fix visualization settings for stacked area/bar/combo displays
      changes:
        - customChange:
            class: "metabase.db.custom_migrations.MigrateStackedAreaBarComboDisplaySettings"

  - changeSet:
<<<<<<< HEAD
      id: v50.2024-05-27T15:55:22
      author: calherries
      comment: Create sample content
      changes:
        - customChange:
            class: "metabase.db.custom_migrations.CreateSampleContent"
=======
      id: v50.2024-05-17T19:54:23
      author: calherries
      comment: Add metabase_database.uploads_enabled column
      changes:
        - addColumn:
            tableName: metabase_database
            columns:
              - column:
                  name: uploads_enabled
                  type: ${boolean.type}
                  defaultValueBoolean: false
                  remarks: Whether uploads are enabled for this database
                  constraints:
                    nullable: false

  - changeSet:
      id: v50.2024-05-17T19:54:24
      author: calherries
      comment: Add metabase_database.uploads_schema_name column
      changes:
        - addColumn:
            tableName: metabase_database
            columns:
              - column:
                  name: uploads_schema_name
                  type: ${text.type}
                  remarks: The schema name for uploads

  - changeSet:
      id: v50.2024-05-17T19:54:25
      author: calherries
      comment: Add metabase_database.uploads_table_prefix column
      changes:
        - addColumn:
            tableName: metabase_database
            columns:
              - column:
                  name: uploads_table_prefix
                  type: ${text.type}
                  remarks: The prefix for upload table names

  - changeSet:
      id: v50.2024-05-17T19:54:26
      author: calherries
      comment: Update metabase_database.uploads_enabled value
      changes:
        - customChange:
            class: "metabase.db.custom_migrations.MigrateUploadsSettings"
>>>>>>> c45307cc

  - changeSet:
      id: v51.2024-05-13T15:30:57
      author: metamben
      comment: Backup of dataset_query rewritten by the metrics v2 migration
      changes:
        - addColumn:
            tableName: report_card
            columns:
              - column:
                  name: dataset_query_metrics_v2_migration_backup
                  remarks: The copy of dataset_query before the metrics v2 migration
                  type: ${text.type}

  - changeSet:
      id: v51.2024-05-13T16:00:00
      author: metamben
      comment: Migrate v1 metrics to v2 metrics
      changes:
        - customChange:
            class: "metabase.db.custom_migrations.MigrateMetricsToV2"

  # >>>>>>>>>> DO NOT ADD NEW MIGRATIONS BELOW THIS LINE! ADD THEM ABOVE <<<<<<<<<<

########################################################################################################################
#
# ADVICE:
#
# 1) Run ./bin/lint-migrations-file.sh to run core.spec checks against any changes you make here. Liquibase is pretty
#    forgiving and won't complain if you accidentally mix up things like deleteCascade and onDelete: CASCADE. CI runs
#    this check but it's nicer to know now instead of waiting for CI.
#
#   1a) Ensure your changes are compatible with Liquibase rollback. See comments starting with
#       0.45 migrations for more notes. Rollback to 0.44 and forwards to the latest migration is tested
#       automatically and the migrations linter will check for the presence of rollback where required as
#       much as possible.
#
# 2) Migration IDs should follow the format
#
#    vMM.TIMESTAMP
#
#    Where
#
#    M         = major version
#    TIMESTAMP = the current timestamp with format `yyyy-MM-dd'T'HH:mm:ss`
#                To get this timestamp, evaluate this in your REPL: `(dev/migration-timestamp)`
#
#    E.g: You're adding a new migration for version 49, And it's 10:30:00AM on April 1, 2023 (UTC),
#    your migration id should be: `v49.2023-04-01T10:30:00`.
#
# PLEASE KEEP THIS MESSAGE AT THE BOTTOM OF THIS FILE!!!!! Add new migrations above the message.
#
########################################################################################################################<|MERGE_RESOLUTION|>--- conflicted
+++ resolved
@@ -7357,14 +7357,6 @@
             class: "metabase.db.custom_migrations.MigrateStackedAreaBarComboDisplaySettings"
 
   - changeSet:
-<<<<<<< HEAD
-      id: v50.2024-05-27T15:55:22
-      author: calherries
-      comment: Create sample content
-      changes:
-        - customChange:
-            class: "metabase.db.custom_migrations.CreateSampleContent"
-=======
       id: v50.2024-05-17T19:54:23
       author: calherries
       comment: Add metabase_database.uploads_enabled column
@@ -7413,7 +7405,14 @@
       changes:
         - customChange:
             class: "metabase.db.custom_migrations.MigrateUploadsSettings"
->>>>>>> c45307cc
+            
+  - changeSet:
+      id: v50.2024-05-27T15:55:22
+      author: calherries
+      comment: Create sample content
+      changes:
+        - customChange:
+            class: "metabase.db.custom_migrations.CreateSampleContent"
 
   - changeSet:
       id: v51.2024-05-13T15:30:57
