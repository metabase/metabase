--- conflicted
+++ resolved
@@ -33,11 +33,6 @@
   display: inline;
 }
 
-<<<<<<< HEAD
-:global(.inline-block),
-.inline-block,
-=======
->>>>>>> 3fbfeddf
 .inlineBlock {
   display: inline-block;
 }
@@ -47,10 +42,6 @@
   width: 100%;
 }
 
-<<<<<<< HEAD
-:global(.half),
-=======
->>>>>>> 3fbfeddf
 .half {
   width: 50%;
 }
