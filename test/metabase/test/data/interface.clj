(ns metabase.test.data.interface
  "`Definition` types for databases, tables, fields; related protocols, helper functions.

  Drivers with test extensions know how to load a `DatabaseDefinition` into an actual physical database. This
  functionality allows us to easily test with multiple datasets.

  TODO - We should rename this namespace to `metabase.driver.test-extensions` or something like that."
  (:require [clojure.string :as str]
            [clojure.tools.reader.edn :as edn]
            [environ.core :refer [env]]
            [medley.core :as m]
            [metabase.db :as mdb]
            [metabase.driver :as driver]
            [metabase.models.database :refer [Database]]
            [metabase.models.field :as field :refer [Field]]
            [metabase.models.table :refer [Table]]
            [metabase.plugins.classloader :as classloader]
            [metabase.query-processor :as qp]
            [metabase.test.initialize :as initialize]
            [metabase.util :as u]
            [metabase.util.date-2 :as u.date]
            [metabase.util.schema :as su]
            [potemkin.types :as p.types]
            [pretty.core :as pretty]
            [schema.core :as s]
            [toucan.db :as db]))

;;; +----------------------------------------------------------------------------------------------------------------+
;;; |                                   Dataset Definition Record Types & Protocol                                   |
;;; +----------------------------------------------------------------------------------------------------------------+

(p.types/defrecord+ FieldDefinition [field-name base-type effective-type coercion-strategy semantic-type visibility-type fk field-comment])

(p.types/defrecord+ TableDefinition [table-name field-definitions rows table-comment])

(p.types/defrecord+ DatabaseDefinition [database-name table-definitions])

(def ^:private FieldDefinitionSchema
  {:field-name                         su/NonBlankString
<<<<<<< HEAD
   :base-type                          (s/conditional
                                        #(and (map? %) (contains? % :natives))
                                        {:natives {s/Keyword su/NonBlankString}}
                                        #(and (map? %) (contains? % :native))
                                        {:native su/NonBlankString}
                                        :else
                                        su/FieldType)
   (s/optional-key :semantic-type)     (s/maybe su/FieldType)
=======
   :base-type                          (s/cond-pre {:native su/NonBlankString} su/FieldType)
   (s/optional-key :semantic-type)     (s/maybe su/FieldSemanticOrRelationType)
>>>>>>> 5caf4de8
   (s/optional-key :effective-type)    (s/maybe su/FieldType)
   (s/optional-key :coercion-strategy) (s/maybe su/CoercionStrategy)
   (s/optional-key :visibility-type)   (s/maybe (apply s/enum field/visibility-types))
   (s/optional-key :fk)                (s/maybe su/KeywordOrString)
   (s/optional-key :field-comment)     (s/maybe su/NonBlankString)})

(def ^:private ValidFieldDefinition
  (s/constrained FieldDefinitionSchema (partial instance? FieldDefinition)))

(def ^:private ValidTableDefinition
  (s/constrained
   {:table-name                     su/NonBlankString
    :field-definitions              [ValidFieldDefinition]
    :rows                           [[s/Any]]
    (s/optional-key :table-comment) (s/maybe su/NonBlankString)}
   (partial instance? TableDefinition)))

(def ^:private ValidDatabaseDefinition
  (s/constrained
   {:database-name     su/NonBlankString
    :table-definitions [ValidTableDefinition]}
   (partial instance? DatabaseDefinition)))

;; TODO - this should probably be a protocol instead
(defmulti ^DatabaseDefinition get-dataset-definition
  "Return a definition of a dataset, so a test database can be created from it."
  {:arglists '([this])}
  class)

(defmethod get-dataset-definition DatabaseDefinition
  [this]
  this)


;;; +----------------------------------------------------------------------------------------------------------------+
;;; |                                          Registering Test Extensions                                           |
;;; +----------------------------------------------------------------------------------------------------------------+

(driver/register! ::test-extensions, :abstract? true)

(defn has-test-extensions? [driver]
  (isa? driver/hierarchy driver ::test-extensions))

(defn add-test-extensions! [driver]
  ;; no-op during AOT compilation
  (when-not *compile-files*
    (driver/add-parent! driver ::test-extensions)
    (println "Added test extensions for" driver "💯")))


;;; +----------------------------------------------------------------------------------------------------------------+
;;; |                                            Loading Test Extensions                                             |
;;; +----------------------------------------------------------------------------------------------------------------+

(declare before-run)

(defonce ^:private has-done-before-run (atom #{}))

;; this gets called below by `load-test-extensions-namespace-if-needed`
(defn- do-before-run-if-needed [driver]
  (when-not (@has-done-before-run driver)
    (locking has-done-before-run
      (when-not (@has-done-before-run driver)
        (when (not= (get-method before-run driver) (get-method before-run ::test-extensions))
          (println "doing before-run for" driver))
        ;; avoid using the dispatch fn here because it dispatches on driver with test extensions which would result in
        ;; a circular call back to this function
        ((get-method before-run driver) driver)
        (swap! has-done-before-run conj driver)))))


(defn- require-driver-test-extensions-ns [driver & require-options]
  (let [expected-ns (symbol (or (namespace driver)
                                (str "metabase.test.data." (name driver))))]
    (println (format "Loading driver %s test extensions %s"
                     (u/format-color 'blue driver) (apply list 'require expected-ns require-options)))
    (apply classloader/require expected-ns require-options)))

(defonce ^:private has-loaded-extensions (atom #{}))

(defn- load-test-extensions-namespace-if-needed [driver]
  (when-not (contains? @has-loaded-extensions driver)
    (locking has-loaded-extensions
      (when-not (contains? @has-loaded-extensions driver)
        (u/profile (format "Load %s test extensions" driver)
          (require-driver-test-extensions-ns driver)
          ;; if it doesn't have test extensions yet, it may be because it's relying on a parent driver to add them (e.g.
          ;; Redshift uses Postgres' test extensions). Load parents as appropriate and try again
          (when-not (has-test-extensions? driver)
            (doseq [parent (parents driver/hierarchy driver)
                    ;; skip parents like `:metabase.driver/driver` and `:metabase.driver/concrete`
                    :when  (not= (namespace parent) "metabase.driver")]
              (u/ignore-exceptions
                (load-test-extensions-namespace-if-needed parent)))
            ;; ok, hopefully it has test extensions now. If not, try again, but reload the entire driver namespace
            (when-not (has-test-extensions? driver)
              (require-driver-test-extensions-ns driver :reload)
              ;; if it *still* does not test extensions, throw an Exception
              (when-not (has-test-extensions? driver)
                (throw (Exception. (str "No test extensions found for " driver))))))
          ;; do before-run if needed as well
          (do-before-run-if-needed driver))
        (swap! has-loaded-extensions conj driver)))))

(defn the-driver-with-test-extensions
  "Like `driver/the-driver`, but guaranteed to return a driver with test extensions loaded, throwing an Exception
  otherwise. Loads driver and test extensions automatically if not already done."
  [driver]
  (initialize/initialize-if-needed! :plugins)
  (let [driver (driver/the-initialized-driver driver)]
    (load-test-extensions-namespace-if-needed driver)
    driver))

(defn dispatch-on-driver-with-test-extensions
  "Like `metabase.driver/dispatch-on-initialized-driver`, but loads test extensions if needed."
  [driver & _]
  (driver/dispatch-on-initialized-driver (the-driver-with-test-extensions driver)))


;;; +----------------------------------------------------------------------------------------------------------------+
;;; |                                             Super-Helpful Util Fns                                             |
;;; +----------------------------------------------------------------------------------------------------------------+

(defn driver
  "Get the driver we should use for the current test (for functions like `data/db` and `data/id`). Defaults to `:h2`
  if no driver is specified. You can test against a different driver by using `driver/with-driver`."
  []
  (the-driver-with-test-extensions (or driver/*driver* :h2)))

(defn escaped-database-name
  "Return escaped version of database name suitable for use as a filename / database name / etc."
  ^String [^DatabaseDefinition {:keys [database-name]}]
  {:pre [(string? database-name)]}
  (str/replace database-name #"\s+" "_"))

(defn db-qualified-table-name
  "Return a combined table name qualified with the name of its database, suitable for use as an identifier.
  Provided for drivers where testing wackiness makes it hard to actually create separate Databases, such as Oracle,
  where this is disallowed on RDS. (Since Oracle can't create seperate DBs, we just create various tables in the same
  DB; thus their names must be qualified to differentiate them effectively.)"
  ^String [^String database-name, ^String table-name]
  {:pre [(string? database-name) (string? table-name)]}
  ;; take up to last 30 characters because databases like Oracle have limits on the lengths of identifiers
  (apply str (take-last 30 (str/replace (str/lower-case (str database-name \_ table-name)) #"-" "_"))))

(defn single-db-qualified-name-components
  "Implementation of `qualified-name-components` for drivers like Oracle and Redshift that must use a single existing
  DB for testing. This implementation simulates separate databases by doing two things:

  1.  Using a \"session schema\" to make sure each test run is isolated from other test runs
  2.  Embedding the name of the database into table names, e.g. to differentiate \"test_data_categories\" and
      \"tupac_sightings_categories\".

  To use this implementation, pass a session schema along with other args:

    (defmethod qualified-name-components :my-driver [& args]
      (apply tx/single-db-qualified-name-components my-session-schema-name args))"
  ([_              _ db-name]                       [db-name])
  ([session-schema _ db-name table-name]            [session-schema (db-qualified-table-name db-name table-name)])
  ([session-schema _ db-name table-name field-name] [session-schema (db-qualified-table-name db-name table-name) field-name]))


(defmulti metabase-instance
  "Return the Metabase object associated with this definition, if applicable. `context` should be the parent object (the
  actual instance, *not* the definition) of the Metabase object to return (e.g., a pass a `Table` to a
  `FieldDefintion`). For a `DatabaseDefinition`, pass the driver keyword."
  {:arglists '([db-or-table-or-field-def context])}
  (fn [db-or-table-or-field-def context] (class db-or-table-or-field-def)))

(defmethod metabase-instance FieldDefinition
  [this table]
  (Field :table_id (:id table), :%lower.name (str/lower-case (:field-name this))))

(defmethod metabase-instance TableDefinition
  [this database]
  ;; Look first for an exact table-name match; otherwise allow DB-qualified table names for drivers that need them
  ;; like Oracle
  (or (Table :db_id (:id database), :%lower.name (str/lower-case (:table-name this)))
      (Table :db_id (:id database), :%lower.name (db-qualified-table-name (:name database) (:table-name this)))))

(defmethod metabase-instance DatabaseDefinition [{:keys [database-name]} driver-kw]
  (assert (string? database-name))
  (assert (keyword? driver-kw))
  (mdb/setup-db!)
  (Database :name database-name, :engine (name driver-kw)))


;;; +----------------------------------------------------------------------------------------------------------------+
;;; |                                            Interface (Multimethods)                                            |
;;; +----------------------------------------------------------------------------------------------------------------+

(defmulti before-run
  "Do any initialization needed before running tests for this driver, such as creating shared test databases. Use this
  in place of writing expectations `:before-run` functions, since the driver namespaces are lazily loaded and might
  not be loaded in time to register those functions with expectations.

  Will only be called once for a given driver; only called when running tests against that driver. This method does
  not need to call the implementation for any parent drivers; that is done automatically.

  DO NOT CALL THIS METHOD DIRECTLY; THIS IS CALLED AUTOMATICALLY WHEN APPROPRIATE."
  {:arglists '([driver])}
  dispatch-on-driver-with-test-extensions
  :hierarchy #'driver/hierarchy)

(defmethod before-run ::test-extensions [_]) ; default-impl is a no-op

(defmulti dbdef->connection-details
  "Return the connection details map that should be used to connect to the Database we will create for
  `database-definition`.

  *  `:server` - Return details for making the connection in a way that isn't DB-specific (e.g., for
                 creating/destroying databases)
  *  `:db`     - Return details for connecting specifically to the DB."
  {:arglists '([driver context database-definition])}
  dispatch-on-driver-with-test-extensions
  :hierarchy #'driver/hierarchy)

(defmulti create-db!
  "Create a new database from `database-definition`, including adding tables, fields, and foreign key constraints,
  and load the appropriate data. (This refers to creating the actual *DBMS* database itself, *not* a Metabase
  `Database` object.)

  Optional `options` as third param. Currently supported options include `skip-drop-db?`. If unspecified,
  `skip-drop-db?` should default to `false`.

  This method should drop existing databases with the same name if applicable, unless the `skip-drop-db?` arg is
  truthy. This is to work around a scenario where the Postgres driver terminates the connection before dropping the DB
  and causes some tests to fail.

  This method is not expected to return anything; use `dbdef->connection-details` to get connection details for this
  database after you create it."
  {:arglists '([driver database-definition & {:keys [skip-drop-db?]}])}
  dispatch-on-driver-with-test-extensions
  :hierarchy #'driver/hierarchy)

(defmulti destroy-db!
  "Destroy the database created for `database-definition`, if one exists. This is only called if loading data fails for
  one reason or another, to revert the changes made thus far; implementations should clean up everything related to
  the database in question."
  {:arglists '([driver database-definition])}
  dispatch-on-driver-with-test-extensions
  :hierarchy #'driver/hierarchy)


(defmulti format-name
  "Transform a lowercase string Table or Field name in a way appropriate for this dataset (e.g., `h2` would want to
  upcase these names; `mongo` would want to use `\"_id\"` in place of `\"id\"`. This method should return a string.
  Defaults to an identity implementation."
  {:arglists '([driver table-or-field-name])}
  dispatch-on-driver-with-test-extensions
  :hierarchy #'driver/hierarchy)

(defmethod format-name ::test-extensions [_ table-or-field-name] table-or-field-name)


(defmulti has-questionable-timezone-support?
  "Does this driver have \"questionable\" timezone support? (i.e., does it group things by UTC instead of the
  `US/Pacific` when we're testing?). Defaults to `(not (driver/supports? driver) :set-timezone)`."
  {:arglists '([driver])}
  dispatch-on-driver-with-test-extensions
  :hierarchy #'driver/hierarchy)

(defmethod has-questionable-timezone-support? ::test-extensions [driver]
  (not (driver/supports? driver :set-timezone)))


(defmulti id-field-type
  "Return the `base_type` of the `id` Field (e.g. `:type/Integer` or `:type/BigInteger`). Defaults to `:type/Integer`."
  {:arglists '([driver])}
  dispatch-on-driver-with-test-extensions
  :hierarchy #'driver/hierarchy)

(defmethod id-field-type ::test-extensions [_] :type/Integer)


(defmulti sorts-nil-first?
  "Whether this database will sort nil values before or after non-nil values. Defaults to `true`."
  {:arglists '([driver])}
  dispatch-on-driver-with-test-extensions
  :hierarchy #'driver/hierarchy)

(defmethod sorts-nil-first? ::test-extensions [_] true)


(defmulti aggregate-column-info
  "Return the expected type information that should come back for QP results as part of `:cols` for an aggregation of a
  given type (and applied to a given Field, when applicable)."
  {:arglists '([driver aggregation-type] [driver aggregation-type field])}
  dispatch-on-driver-with-test-extensions
  :hierarchy #'driver/hierarchy)

(defmethod aggregate-column-info ::test-extensions
  ([_ aggregation-type]
   ;; TODO - Can `:cum-count` be used without args as well ??
   (assert (= aggregation-type :count))
   {:base_type     :type/BigInteger
    :semantic_type :type/Quantity
    :name          "count"
    :display_name  "Count"
    :source        :aggregation
    :field_ref     [:aggregation 0]})

  ([driver aggregation-type {field-id :id, table-id :table_id}]
   {:pre [(some? table-id)]}
   (first (qp/query->expected-cols {:database (db/select-one-field :db_id Table :id table-id)
                                    :type     :query
                                    :query    {:source-table table-id
                                               :aggregation  [[aggregation-type [:field-id field-id]]]}}))))


(defmulti count-with-template-tag-query
  "Generate a native query for the count of rows in `table` matching a set of conditions where `field-name` is equal to
  a param `value`."
  {:arglists '([driver table-name field-name param-type])}
  dispatch-on-driver-with-test-extensions
  :hierarchy #'driver/hierarchy)

(defmulti count-with-field-filter-query
  "Generate a native query that returns the count of a Table with `table-name` with a field filter against a Field with
  `field-name`."
  {:arglists '([driver table-name field-name])}
  dispatch-on-driver-with-test-extensions
  :hierarchy #'driver/hierarchy)


;;; +----------------------------------------------------------------------------------------------------------------+
;;; |                                 Helper Functions for Creating New Definitions                                  |
;;; +----------------------------------------------------------------------------------------------------------------+

(def ^:private DatasetFieldDefinition
  "Schema for a Field in a test dataset defined by a `defdataset` form or in a dataset defnition EDN file."
  ;; this is acutally the same schema as the one for `FieldDefinition`, i.e. the format in EDN files is the same as
  ;; the one we use elsewhere
  FieldDefinitionSchema)

(def ^:private DatasetTableDefinition
  "Schema for a Table in a test dataset defined by a `defdataset` form or in a dataset defnition EDN file."
  [(s/one su/NonBlankString "table name")
   (s/one [DatasetFieldDefinition] "fields")
   (s/one [[s/Any]] "rows")])

;; TODO - not sure everything below belongs in this namespace

(s/defn ^:private dataset-field-definition :- ValidFieldDefinition
  [{:keys [coercion-strategy base-type] :as field-definition-map} :- DatasetFieldDefinition]
  "Parse a Field definition (from a `defdatset` form or EDN file) and return a FieldDefinition instance for
  comsumption by various test-data-loading methods."
  ;; if definition uses a coercion strategy they need to provide the effective-type
  (map->FieldDefinition field-definition-map))

(s/defn ^:private dataset-table-definition :- ValidTableDefinition
  "Parse a Table definition (from a `defdatset` form or EDN file) and return a TableDefinition instance for
  comsumption by various test-data-loading methods."
  ([tabledef :- DatasetTableDefinition]
   (apply dataset-table-definition tabledef))

  ([table-name :- su/NonBlankString, field-definition-maps, rows]
   (map->TableDefinition
    {:table-name        table-name
     :rows              rows
     :field-definitions (mapv dataset-field-definition field-definition-maps)})))

(s/defn dataset-definition :- ValidDatabaseDefinition
  "Parse a dataset definition (from a `defdatset` form or EDN file) and return a DatabaseDefinition instance for
  comsumption by various test-data-loading methods."
  {:style/indent 1}
  [database-name :- su/NonBlankString, & definition]
  (s/validate
   DatabaseDefinition
   (map->DatabaseDefinition
    {:database-name     database-name
     :table-definitions (for [table definition]
                          (dataset-table-definition table))})))

(defmacro defdataset
  "Define a new dataset to test against. Definition should be of the format

    [table-def+]

  Where each table-def is of the format

    [table-name [field-def+] [row+]]

  e.g.

  [[\"bird_species\"
    [{:field-name \"name\", :base-type :type/Text}]
    [[\"House Finch\"]
     [\"Mourning Dove\"]]]]

  Refer to the EDN definitions (e.g. `test-data.edn`) for more examples."
  ([dataset-name definition]
   `(defdataset ~dataset-name nil ~definition))

  ([dataset-name docstring definition]
   {:pre [(symbol? dataset-name)]}
   `(defonce ~(vary-meta dataset-name assoc :doc docstring, :tag `DatabaseDefinition)
      (apply dataset-definition ~(name dataset-name) ~definition))))


;;; +----------------------------------------------------------------------------------------------------------------+
;;; |                                            EDN Dataset Definitions                                             |
;;; +----------------------------------------------------------------------------------------------------------------+

(def ^:private edn-definitions-dir "./test/metabase/test/data/dataset_definitions/")

(p.types/deftype+ ^:private EDNDatasetDefinition [dataset-name def]
  pretty/PrettyPrintable
  (pretty [_]
    (list 'edn-dataset-definition dataset-name)))

(defmethod get-dataset-definition EDNDatasetDefinition
  [^EDNDatasetDefinition this]
  @(.def this))

(s/defn edn-dataset-definition
  "Define a new test dataset using the definition in an EDN file in the `test/metabase/test/data/dataset_definitions/`
  directory. (Filename should be `dataset-name` + `.edn`.)"
  [dataset-name :- su/NonBlankString]
  (let [get-def (delay
                  (let [file-contents (edn/read-string
                                       {:eof nil, :readers {'t #'u.date/parse}}
                                       (slurp (str edn-definitions-dir dataset-name ".edn")))]
                    (apply dataset-definition dataset-name file-contents)))]
    (EDNDatasetDefinition. dataset-name get-def)))

(defmacro defdataset-edn
  "Define a new test dataset using the definition in an EDN file in the `test/metabase/test/data/dataset_definitions/`
  directory. (Filename should be `dataset-name` + `.edn`.)"
  [dataset-name & [docstring]]
  `(defonce ~(vary-meta dataset-name assoc :doc docstring, :tag `EDNDatasetDefinition)
     (edn-dataset-definition ~(name dataset-name))))


;;; +----------------------------------------------------------------------------------------------------------------+
;;; |                                        Transformed Dataset Definitions                                         |
;;; +----------------------------------------------------------------------------------------------------------------+

(p.types/deftype+ ^:private TransformedDatasetDefinition [new-name wrapped-definition def]
  pretty/PrettyPrintable
  (pretty [_]
    (list 'transformed-dataset-definition new-name (pretty/pretty wrapped-definition))))

(s/defn transformed-dataset-definition
  "Create a dataset definition that is a transformation of an some other one, seqentially applying `transform-fns` to
  it. The results of `transform-fns` are cached."
  {:style/indent 2}
  [new-name :- su/NonBlankString, wrapped-definition & transform-fns :- [(s/pred fn?)]]
  (let [transform-fn (apply comp (reverse transform-fns))
        get-def      (delay
                      (transform-fn
                       (assoc (get-dataset-definition wrapped-definition)
                         :database-name new-name)))]
    (TransformedDatasetDefinition. new-name wrapped-definition get-def)))

(defmethod get-dataset-definition TransformedDatasetDefinition
  [^TransformedDatasetDefinition this]
  @(.def this))

(defn transform-dataset-update-tabledefs [f & args]
  (fn [dbdef]
    (apply update dbdef :table-definitions f args)))

(s/defn transform-dataset-only-tables :- (s/pred fn?)
  "Create a function for `transformed-dataset-definition` to only keep some subset of Tables from the original dataset
  definition."
  [& table-names]
  (transform-dataset-update-tabledefs
   (let [names (set table-names)]
     (fn [tabledefs]
       (filter
        (fn [{:keys [table-name]}]
          (contains? names table-name))
        tabledefs)))))

(defn transform-dataset-update-table
  "Create a function to transform a single table, for use with `transformed-dataset-definition`. Pass `:table`, `:rows`
  or both functions to transform the entire table definition, or just the rows, respectively."
  {:style/indent 1}
  [table-name & {:keys [table rows], :or {table identity, rows identity}}]
  (transform-dataset-update-tabledefs
   (fn [tabledefs]
     (for [{this-name :table-name, :as tabledef} tabledefs]
       (if (= this-name table-name)
         (update (table tabledef) :rows rows)
         tabledef)))))


;;; +----------------------------------------------------------------------------------------------------------------+
;;; |                      Flattening Dataset Definitions (i.e. for timeseries DBs like Druid)                       |
;;; +----------------------------------------------------------------------------------------------------------------+

;; TODO - maybe this should go in a different namespace

(s/defn ^:private tabledef-with-name :- ValidTableDefinition
  "Return `TableDefinition` with `table-name` in `dbdef`."
  [{:keys [table-definitions]} :- DatabaseDefinition, table-name :- su/NonBlankString]
  (some
   (fn [{this-name :table-name, :as tabledef}]
     (when (= table-name this-name)
       tabledef))
   table-definitions))

(s/defn ^:private fielddefs-for-table-with-name :- [ValidFieldDefinition]
  "Return the `FieldDefinitions` associated with table with `table-name` in `dbdef`."
  [dbdef :- DatabaseDefinition, table-name :- su/NonBlankString]
  (:field-definitions (tabledef-with-name dbdef table-name)))

(s/defn ^:private tabledef->id->row :- {su/IntGreaterThanZero {su/NonBlankString s/Any}}
  [{:keys [field-definitions rows]} :- TableDefinition]
  (let [field-names (map :field-name field-definitions)]
    (into {} (for [[i values] (m/indexed rows)]
               [(inc i) (zipmap field-names values)]))))

(s/defn ^:private dbdef->table->id->row :- {su/NonBlankString {su/IntGreaterThanZero {su/NonBlankString s/Any}}}
  "Return a map of table name -> map of row ID -> map of column key -> value."
  [{:keys [table-definitions]} :- DatabaseDefinition]
  (into {} (for [{:keys [table-name] :as tabledef} table-definitions]
             [table-name (tabledef->id->row tabledef)])))

(s/defn ^:private nest-fielddefs
  [dbdef :- DatabaseDefinition, table-name :- su/NonBlankString]
  (let [nest-fielddef (fn nest-fielddef [{:keys [fk field-name], :as fielddef}]
                        (if-not fk
                          [fielddef]
                          (let [fk (name fk)]
                            (for [nested-fielddef (mapcat nest-fielddef (fielddefs-for-table-with-name dbdef fk))]
                              (update nested-fielddef :field-name (partial vector field-name fk))))))]
    (mapcat nest-fielddef (fielddefs-for-table-with-name dbdef table-name))))

(s/defn ^:private flatten-rows [dbdef :- DatabaseDefinition, table-name :- su/NonBlankString]
  (let [nested-fielddefs (nest-fielddefs dbdef table-name)
        table->id->k->v  (dbdef->table->id->row dbdef)
        resolve-field    (fn resolve-field [table id field-name]
                           (if (string? field-name)
                             (get-in table->id->k->v [table id field-name])
                             (let [[fk-from-name fk-table fk-dest-name] field-name
                                   fk-id                                (get-in table->id->k->v [table id fk-from-name])]
                               (resolve-field fk-table fk-id fk-dest-name))))]
    (for [id (range 1 (inc (count (:rows (tabledef-with-name dbdef table-name)))))]
      (for [{:keys [field-name]} nested-fielddefs]
        (resolve-field table-name id field-name)))))

(defn- flatten-field-name [field-name]
  (if (string? field-name)
    field-name
    (let [[_ fk-table fk-dest-name] field-name]
      (-> fk-table
          (str/replace #"ies$" "y")
          (str/replace #"s$" "")
          (str  \_ (flatten-field-name fk-dest-name))))))

(s/defn flattened-dataset-definition
  "Create a flattened version of `dbdef` by following resolving all FKs and flattening all rows into the table with
  `table-name`. For use with timeseries databases like Druid."
  [dataset-definition, table-name :- su/NonBlankString]
  (transformed-dataset-definition table-name dataset-definition
    (fn [dbdef]
      (assoc dbdef
        :table-definitions
        [(map->TableDefinition
          {:table-name        table-name
           :field-definitions (for [fielddef (nest-fielddefs dbdef table-name)]
                                (update fielddef :field-name flatten-field-name))
           :rows              (flatten-rows dbdef table-name)})]))))


;;; +----------------------------------------------------------------------------------------------------------------+
;;; |                                                 Test Env Vars                                                  |
;;; +----------------------------------------------------------------------------------------------------------------+

(defn db-test-env-var
  "Look up test environment var `env-var` for the given `driver` containing connection related parameters.
  If no `:default` param is specified and the var isn't found, throw.

     (db-test-env-var :mysql :user) ; Look up `MB_MYSQL_TEST_USER`"
  ([driver env-var]
   (db-test-env-var driver env-var nil))

  ([driver env-var default]
   (get env
        (keyword (format "mb-%s-test-%s" (name driver) (name env-var)))
        default)))

(defn- to-system-env-var-str
  "Converts the clojure environment variable form (a keyword) to a stringified version that will be specified at the
  system level

  i.e. :foo-bar -> FOO_BAR"
  [env-var-kwd]
  (-> env-var-kwd
      name
      (str/replace "-" "_")
      str/upper-case))

(defn db-test-env-var-or-throw
  "Same as `db-test-env-var` but will throw an exception if the variable is `nil`."
  ([driver env-var]
   (db-test-env-var-or-throw driver env-var nil))

  ([driver env-var default]
   (or (db-test-env-var driver env-var default)
       (throw (Exception. (format "In order to test %s, you must specify the env var MB_%s_TEST_%s."
                                  (name driver)
                                  (str/upper-case (name driver))
                                  (to-system-env-var-str env-var)))))))<|MERGE_RESOLUTION|>--- conflicted
+++ resolved
@@ -37,7 +37,6 @@
 
 (def ^:private FieldDefinitionSchema
   {:field-name                         su/NonBlankString
-<<<<<<< HEAD
    :base-type                          (s/conditional
                                         #(and (map? %) (contains? % :natives))
                                         {:natives {s/Keyword su/NonBlankString}}
@@ -45,11 +44,7 @@
                                         {:native su/NonBlankString}
                                         :else
                                         su/FieldType)
-   (s/optional-key :semantic-type)     (s/maybe su/FieldType)
-=======
-   :base-type                          (s/cond-pre {:native su/NonBlankString} su/FieldType)
    (s/optional-key :semantic-type)     (s/maybe su/FieldSemanticOrRelationType)
->>>>>>> 5caf4de8
    (s/optional-key :effective-type)    (s/maybe su/FieldType)
    (s/optional-key :coercion-strategy) (s/maybe su/CoercionStrategy)
    (s/optional-key :visibility-type)   (s/maybe (apply s/enum field/visibility-types))
