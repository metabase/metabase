import cx from "classnames";
import { type ReactNode, useLayoutEffect, useState } from "react";
import { push } from "react-router-redux";
import { useWindowSize } from "react-use";
import { match } from "ts-pattern";
import { t } from "ttag";

import EmptyDashboardBot from "assets/img/dashboard-empty.svg";
import { skipToken, useGetTableQueryMetadataQuery } from "metabase/api";
import EmptyState from "metabase/components/EmptyState";
import { LoadingAndErrorWrapper } from "metabase/components/LoadingAndErrorWrapper";
import { useDispatch } from "metabase/lib/redux";
import { TableBreadcrumbs } from "metabase/metadata/components";
import { getRawTableFieldId } from "metabase/metadata/utils/field";
import { PLUGIN_FEATURE_LEVEL_PERMISSIONS } from "metabase/plugins";
import { ActionIcon, Box, Flex, Icon, Stack, Tooltip, rem } from "metabase/ui";

import S from "./DataModel.module.css";
import {
  FieldSection,
  PreviewSection,
  type PreviewType,
  RouterTablePicker,
  SegmentsLink,
  TableSection,
} from "./components";
import type { RouteParams } from "./types";
import { getUrl, parseRouteParams } from "./utils";

export const DataModel = ({
  params,
  location,
  children,
}: {
  params: RouteParams;
  location: Location;
  children: ReactNode;
}) => {
  const { databaseId, tableId, schemaId } = parseRouteParams(params);

  return (
    <Flex bg="bg-light" h="100%">
      <Stack
        bg="bg-white"
        className={cx(S.column, S.borderRight)}
        flex="0 0 25%"
        gap={0}
        h="100%"
        miw={rem(320)}
      >
        <RouterTablePicker
          databaseId={databaseId}
          schemaId={schemaId}
          tableId={tableId}
        />

        <Box className={S.footer} mx="xl" py="sm">
          <SegmentsLink
            active={
              location.pathname.startsWith("/admin/datamodel/segments") ||
              location.pathname.startsWith("/admin/datamodel/segment/")
            }
            to="/admin/datamodel/segments"
          />
        </Box>
      </Stack>

      {children}
    </Flex>
  );
};

export function DataModelEditor({ params }: { params: RouteParams }) {
  const dispatch = useDispatch();
  const { databaseId, schemaId, tableId, fieldId } = parseRouteParams(params);
  const isEmptyStateShown = databaseId == null || tableId == null;
  const {
    data: table,
    error,
    isLoading,
  } = useGetTableQueryMetadataQuery(
    tableId == null
      ? skipToken
      : {
          id: tableId,
          include_sensitive_fields: true,
          ...PLUGIN_FEATURE_LEVEL_PERMISSIONS.dataModelQueryProps,
        },
  );
  const field = table?.fields?.find((field) => field.id === fieldId);
  const [previewType, setPreviewType] = useState<PreviewType>("table");

  const { width } = useWindowSize();
  const isSmallScreen = width <= 1200;
  const isFieldOpen = fieldId != null;
  const [isSidebarOpen, setIsSidebarOpen] = useState(false);
  const showBreadcrumbs = isSmallScreen && isFieldOpen && !isSidebarOpen;
  const showField = isSmallScreen ? !isSidebarOpen : true;

  useLayoutEffect(() => {
    if (isSmallScreen && fieldId != null) {
      setIsSidebarOpen(false);
    }

    if (
      !isSmallScreen ||
      databaseId == null ||
      tableId == null ||
      fieldId == null
    ) {
      setIsSidebarOpen(true);
    }
  }, [isSmallScreen, fieldId, databaseId, tableId]);

  return (
    <Flex bg="bg-light" h="100%">
      {isSidebarOpen && (
        <Stack
          bg="bg-white"
          className={cx(S.column, S.borderRight)}
          flex="0 0 25%"
          gap={0}
          h="100%"
          maw={rem(400)}
          miw={rem(320)}
        >
          <RouterTablePicker
            databaseId={databaseId}
            schemaId={schemaId}
            tableId={tableId}
          />

          <Box className={S.footer} mx="xl" py="sm">
            <SegmentsLink
              active={
                location.pathname.startsWith("/admin/datamodel/segments") ||
                location.pathname.startsWith("/admin/datamodel/segment/")
              }
              to="/admin/datamodel/segments"
            />
          </Box>
        </Stack>
      )}

      <Stack className={S.root} gap={0} h="100%" w="100%">
        {tableId && showBreadcrumbs && (
          <Flex
            align="center"
            bg="white"
            className={S.borderBottom}
            flex="0 0 auto"
            gap="lg"
            px="xl"
            py="md"
          >
            <Tooltip label={t`Open sidebar`}>
              <ActionIcon
                c="text-dark"
                variant="transparent"
                onClick={() => {
                  setIsSidebarOpen(true);
                  dispatch(
                    push(
                      getUrl({
                        databaseId,
                        schemaId,
                        tableId,
                        fieldId: undefined,
                      }),
                    ),
                  );
                }}
              >
                <Icon name="sidebar_closed" />
              </ActionIcon>
            </Tooltip>

            <TableBreadcrumbs c="text-secondary" hideIcons tableId={tableId} />
          </Flex>
        )}

        <Flex className={S.content} flex="1" mih={0} w="100%">
          {tableId && (
            <Flex
              className={cx(S.column, S.borderRight)}
              flex={match({ isFieldOpen, isSidebarOpen, isSmallScreen })
                .with(
                  {
                    isFieldOpen: true,
                    isSmallScreen: false,
                  },
                  () => "0 0 25%",
                )
                .with(
                  {
                    isFieldOpen: true,
                    isSmallScreen: true,
                    isSidebarOpen: false,
                  },
                  () => "0 0 33%",
                )
                .otherwise(() => "1")}
              h="100%"
              justify="center"
              miw={rem(400)}
            >
              <Box maw={rem(640)}>
                <LoadingAndErrorWrapper error={error} loading={isLoading}>
                  {table && (
                    <TableSection
                      /**
                       * Make sure internal component state is reset when changing tables.
                       * This is to avoid state mix-up with optimistic updates.
                       */
                      key={table.id}
                      params={params}
                      table={table}
                    />
                  )}
                </LoadingAndErrorWrapper>
              </Box>
            </Flex>
          )}

          {isEmptyStateShown && (
            <Flex
              align="center"
              bg="accent-gray-light"
              flex="1"
              justify="center"
            >
              <Box maw={rem(320)}>
                <EmptyState
                  illustrationElement={<img src={EmptyDashboardBot} />}
                  title={
                    tableId
                      ? t`Edit the table and fields`
                      : t`Start by selecting data to model`
                  }
                  message={
                    tableId
                      ? t`Select a field to edit it. Then change the display name, semantic type or filtering behavior.`
                      : t`Browse your databases to find the table you’d like to edit.`
                  }
                />
              </Box>
            </Flex>
          )}

          {databaseId && field && showField && (
            <Box
              className={S.column}
              flex={match({ isFieldOpen, isSidebarOpen, isSmallScreen })
                .with(
                  {
                    isFieldOpen: true,
                    isSmallScreen: false,
                  },
                  () => "0 0 25%",
                )
                .with(
                  {
                    isFieldOpen: true,
                    isSmallScreen: true,
                    isSidebarOpen: false,
                  },
                  () => "0 0 33%",
                )
                .otherwise(() => "1")}
              h="100%"
              miw={rem(400)}
            >
              <LoadingAndErrorWrapper error={error} loading={isLoading}>
                <FieldSection
                  databaseId={databaseId}
                  field={field}
                  /**
                   * Make sure internal component state is reset when changing fields.
                   * This is to avoid state mix-up with optimistic updates.
                   */
                  key={getRawTableFieldId(field)}
                />
              </LoadingAndErrorWrapper>
            </Box>
          )}

<<<<<<< HEAD
          {databaseId && fieldId && field && tableId && showField && (
            <Box flex={`1 1 ${rem(200)}`} miw={rem(300)} p="xl">
=======
          {field && table && (
            <Box flex={`1 1 ${rem(200)}`} miw={0} p="xl">
>>>>>>> 8267c0d4
              <PreviewSection
                databaseId={databaseId}
                field={field}
                fieldId={fieldId}
                previewType={previewType}
                table={table}
                tableId={tableId}
                onPreviewTypeChange={setPreviewType}
              />
            </Box>
          )}
        </Flex>
      </Stack>
    </Flex>
  );
}<|MERGE_RESOLUTION|>--- conflicted
+++ resolved
@@ -284,13 +284,8 @@
             </Box>
           )}
 
-<<<<<<< HEAD
-          {databaseId && fieldId && field && tableId && showField && (
+          {databaseId && field && fieldId && table && tableId && showField && (
             <Box flex={`1 1 ${rem(200)}`} miw={rem(300)} p="xl">
-=======
-          {field && table && (
-            <Box flex={`1 1 ${rem(200)}`} miw={0} p="xl">
->>>>>>> 8267c0d4
               <PreviewSection
                 databaseId={databaseId}
                 field={field}
