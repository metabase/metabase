import styled from "@emotion/styled";
import cx from "classnames";
import PropTypes from "prop-types";
import { t } from "ttag";

import CS from "metabase/css/core/index.css";
import Search from "metabase/entities/search";
import { DEFAULT_SEARCH_LIMIT } from "metabase/lib/constants";
import { SearchResult } from "metabase/search/components/SearchResult/SearchResult";
import { Icon } from "metabase/ui";

const propTypes = {
  databaseId: PropTypes.string,
  searchQuery: PropTypes.string.isRequired,
  onSelect: PropTypes.func.isRequired,
  searchModels: PropTypes.arrayOf(
    PropTypes.oneOf(["card", "dataset", "table"]),
  ),
};

export function SearchResults({
  searchQuery,
  onSelect,
  databaseId,
  searchModels,
}) {
  const query = {
    q: searchQuery,
    models: searchModels,
    limit: DEFAULT_SEARCH_LIMIT,
  };

  if (databaseId) {
    query["table_db_id"] = databaseId;
  }

  return (
    <SearchResultsRoot>
      <Search.ListLoader query={query} wrapped reload debounced>
        {({ list }) => {
          if (list.length === 0) {
            return (
              <div
                className={cx(
                  CS.flex,
                  CS.flexColumn,
                  CS.alignCenter,
                  CS.justifyCenter,
                  CS.p4,
                  CS.textMedium,
                  CS.textCentered,
                )}
              >
<<<<<<< HEAD
                <div className="my4">
                  <Icon name="search" className="mb1" size={32} />
=======
                <div className={CS.my4}>
                  <Icon name="search" className={CS.mb1} size={32} />
>>>>>>> 9b941d8a
                  <h3 className={CS.textLight}>{t`No results found`}</h3>
                </div>
              </div>
            );
          }

          return (
            <ul>
              {list.map(item => (
                <li key={`${item.id}_${item.model}`}>
                  <SearchResult
                    result={item}
                    onClick={onSelect}
                    compact
                    showDescription={false}
                  />
                </li>
              ))}
            </ul>
          );
        }}
      </Search.ListLoader>
    </SearchResultsRoot>
  );
}

SearchResults.propTypes = propTypes;

const SearchResultsRoot = styled.div`
  width: 300px;
  overflow-y: auto;
`;<|MERGE_RESOLUTION|>--- conflicted
+++ resolved
@@ -51,13 +51,8 @@
                   CS.textCentered,
                 )}
               >
-<<<<<<< HEAD
-                <div className="my4">
-                  <Icon name="search" className="mb1" size={32} />
-=======
                 <div className={CS.my4}>
                   <Icon name="search" className={CS.mb1} size={32} />
->>>>>>> 9b941d8a
                   <h3 className={CS.textLight}>{t`No results found`}</h3>
                 </div>
               </div>
