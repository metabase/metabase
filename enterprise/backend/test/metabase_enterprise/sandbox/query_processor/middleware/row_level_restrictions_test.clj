(ns metabase-enterprise.sandbox.query-processor.middleware.row-level-restrictions-test
  (:require
   [clojure.core.async :as a]
   [clojure.string :as str]
   [clojure.test :refer :all]
   [medley.core :as m]
   [metabase-enterprise.sandbox.models.group-table-access-policy
    :refer [GroupTableAccessPolicy]]
   [metabase-enterprise.sandbox.query-processor.middleware.row-level-restrictions
    :as row-level-restrictions]
   [metabase-enterprise.test :as met]
   [metabase.api.common :as api]
   [metabase.driver :as driver]
   [metabase.driver.sql.query-processor :as sql.qp]
   [metabase.mbql.normalize :as mbql.normalize]
   [metabase.mbql.util :as mbql.u]
   [metabase.models :refer [Card Collection Field Table]]
   [metabase.models.permissions :as perms]
   [metabase.models.permissions-group :as perms-group]
   [metabase.query-processor :as qp]
   [metabase.query-processor.middleware.cache-test :as cache-test]
   [metabase.query-processor.middleware.permissions :as qp.perms]
   [metabase.query-processor.pivot :as qp.pivot]
   [metabase.query-processor.store :as qp.store]
   [metabase.query-processor.util :as qp.util]
   [metabase.query-processor.util.add-alias-info :as add]
   [metabase.server.middleware.session :as mw.session]
   [metabase.test :as mt]
   [metabase.test.data.env :as tx.env]
   [metabase.util :as u]
   [metabase.util.honey-sql-2 :as h2x]
   #_{:clj-kondo/ignore [:deprecated-namespace]}
   [metabase.util.honeysql-extensions :as hx]
   [metabase.util.log :as log]
   [schema.core :as s]
   [toucan2.core :as t2]
   [toucan2.tools.with-temp :as t2.with-temp]))

(defn- identifier
  ([table-key]
   (qp.store/with-metadata-provider (mt/id)
     (sql.qp/->honeysql (or driver/*driver* :h2) (t2/select-one Table :id (mt/id table-key)))))

  ([table-key field-key]
   (let [field-id   (mt/id table-key field-key)
         field-name (t2/select-one-fn :name Field :id field-id)]
     (qp.store/with-metadata-provider (mt/id)
       (sql.qp/->honeysql
        (or driver/*driver* :h2)
        [:field field-id {::add/source-table  (mt/id table-key)
                          ::add/source-alias  field-name
                          ::add/desired-alias field-name}])))))

(defn- venues-category-mbql-gtap-def []
  {:query      (mt/mbql-query venues)
   :remappings {:cat ["variable" [:field (mt/id :venues :category_id) nil]]}})

(defn- venues-price-mbql-gtap-def []
  {:query      (mt/mbql-query venues)
   :remappings {:price ["variable" [:field (mt/id :venues :price) nil]]}})

(defn- checkins-user-mbql-gtap-def []
  {:query      (mt/mbql-query checkins {:filter [:> $date "2014-01-01"]})
   :remappings {:user ["variable" [:field (mt/id :checkins :user_id) nil]]}})

(defn- format-honeysql [honeysql]
  (let [honeysql (cond-> honeysql
                   (= driver/*driver* :sqlserver)
                   (assoc :modifiers ["TOP 1000"])

                   ;; SparkSQL has to have an alias source table (or at least our driver is written as if it has to
                   ;; have one.) HACK
                   (= driver/*driver* :sparksql)
                   (update :from (fn [[table]]
                                   [[table [(sql.qp/->honeysql
                                             :sparksql
                                             (h2x/identifier :table-alias @(resolve 'metabase.driver.sparksql/source-table-alias)))]]])))]
    (first (sql.qp/format-honeysql driver/*driver* honeysql))))

(defn- venues-category-native-gtap-def []
  (driver/with-driver (or driver/*driver* :h2)
    (assert (driver/database-supports? driver/*driver* :native-parameters (mt/db)))
    (binding [#_{:clj-kondo/ignore [:deprecated-var]} hx/*honey-sql-version* (sql.qp/honey-sql-version driver/*driver*)]
      {:query (mt/native-query
                {:query
                 (format-honeysql
                  {:select   [:*]
                   :from     [(sql.qp/maybe-wrap-unaliased-expr (identifier :venues))]
                   :where    [:=
                              (identifier :venues :category_id)
                              #_{:clj-kondo/ignore [:deprecated-var]} (hx/raw "{{cat}}")]
                   :order-by [[(identifier :venues :id) :asc]]})

                 :template_tags
                 {:cat {:name "cat" :display_name "cat" :type "number" :required true}}})
       :remappings {:cat ["variable" ["template-tag" "cat"]]}})))

(defn- parameterized-sql-with-join-gtap-def []
  (driver/with-driver (or driver/*driver* :h2)
    (assert (driver/database-supports? driver/*driver* :native-parameters (mt/db)))
    (binding [#_{:clj-kondo/ignore [:deprecated-var]} hx/*honey-sql-version* (sql.qp/honey-sql-version driver/*driver*)]
      {:query (mt/native-query
                {:query
                 (format-honeysql
                  {:select    [(sql.qp/maybe-wrap-unaliased-expr (identifier :checkins :id))
                               (sql.qp/maybe-wrap-unaliased-expr (identifier :checkins :user_id))
                               (sql.qp/maybe-wrap-unaliased-expr (identifier :venues :name))
                               (sql.qp/maybe-wrap-unaliased-expr (identifier :venues :category_id))]
                   :from      [(sql.qp/maybe-wrap-unaliased-expr (identifier :checkins))]
                   :left-join [(sql.qp/maybe-wrap-unaliased-expr (identifier :venues))
                               [:= (identifier :checkins :venue_id) (identifier :venues :id)]]
                   :where     [:=
                               (identifier :checkins :user_id)
                               #_{:clj-kondo/ignore [:deprecated-var]} (hx/raw "{{user}}")]
                   :order-by  [[(identifier :checkins :id) :asc]]})

                 :template_tags
                 {"user" {:name         "user"
                          :display-name "User ID"
                          :type         :number
                          :required     true}}})
       :remappings {:user ["variable" ["template-tag" "user"]]}})))

(defn- venue-names-native-gtap-def []
  (driver/with-driver (or driver/*driver* :h2)
    (binding [#_{:clj-kondo/ignore [:deprecated-var]} hx/*honey-sql-version* (sql.qp/honey-sql-version driver/*driver*)]
      {:query (mt/native-query
                {:query
                 (format-honeysql
                  {:select   [(sql.qp/maybe-wrap-unaliased-expr (identifier :venues :id))
                              (sql.qp/maybe-wrap-unaliased-expr (identifier :venues :name))]
                   :from     [(sql.qp/maybe-wrap-unaliased-expr (identifier :venues))]
                   :order-by [[(identifier :venues :id) :asc]]})})})))

(defn- run-venues-count-query []
  (mt/format-rows-by [int]
    (mt/rows
     (mt/run-mbql-query venues {:aggregation [[:count]]}))))

(defn- run-checkins-count-broken-out-by-price-query []
  (mt/format-rows-by [#(some-> % int) int]
    (mt/rows
      (mt/run-mbql-query checkins
        {:aggregation [[:count]]
         :order-by    [[:asc $venue_id->venues.price]]
         :breakout    [$venue_id->venues.price]}))))

(deftest ^:parallel all-table-ids-test
  (testing (str "make sure that `all-table-ids` can properly find all Tables in the query, even in cases where a map "
                "has a `:source-table` and some of its children also have a `:source-table`"))
  (is (= (mt/$ids nil
           #{$$checkins $$venues $$users $$categories})
         (#'row-level-restrictions/all-table-ids
          (mt/mbql-query nil
            {:source-table $$checkins
             :joins        [{:source-table $$venues}
                            {:source-query {:source-table $$users
                                            :joins        [{:source-table $$categories}]}}]})))))

;; TODO -- #19754 adds [[mt/remove-source-metadata]] that can be used here (once it gets merged)
(defn- remove-metadata [m]
  (mbql.u/replace m
    (_ :guard (every-pred map? :source-metadata))
    (remove-metadata (dissoc &match :source-metadata))))

(defn- apply-row-level-permissions [query]
  (binding [#_{:clj-kondo/ignore [:deprecated-var]} hx/*honey-sql-version* (sql.qp/honey-sql-version (or driver/*driver* :h2))]
    (-> (qp.store/with-metadata-provider (mt/id)
          (#'row-level-restrictions/apply-sandboxing (mbql.normalize/normalize query)))
        remove-metadata)))

(deftest middleware-test
  (testing "Make sure the middleware does the correct transformation given the GTAPs we have"
    (met/with-gtaps {:gtaps      {:checkins (checkins-user-mbql-gtap-def)
                                  :venues   (dissoc (venues-price-mbql-gtap-def) :query)}
                     :attributes {"user" 5, "price" 1}}
      (testing "Should add a filter for attributes-only GTAP"
        (is (= (mt/query checkins
                 {:type  :query
                  :query {:source-query {:source-table                  $$checkins
                                         :fields                        [$id !default.$date $user_id $venue_id]
                                         :filter                        [:and
                                                                         [:>= !default.date [:absolute-datetime #t "2014-01-02T00:00Z[UTC]" :default]]
                                                                         [:=
                                                                          $user_id
                                                                          [:value 5 {:base_type         :type/Integer
                                                                                     :effective_type    :type/Integer
                                                                                     :coercion_strategy nil
                                                                                     :semantic_type     :type/FK
                                                                                     :database_type     "INTEGER"
                                                                                     :name              "USER_ID"}]]]
                                         ::row-level-restrictions/gtap? true}
                          :joins        [{:source-query
                                          {:source-table                  $$venues
                                           :fields                        [$venues.id $venues.name $venues.category_id
                                                                           $venues.latitude $venues.longitude $venues.price]
                                           :filter                        [:=
                                                                           $venues.price
                                                                           [:value 1 {:base_type         :type/Integer
                                                                                      :effective_type    :type/Integer
                                                                                      :coercion_strategy nil
                                                                                      :semantic_type     :type/Category
                                                                                      :database_type     "INTEGER"
                                                                                      :name              "PRICE"}]]
                                           ::row-level-restrictions/gtap? true}
                                          :alias     "v"
                                          :strategy  :left-join
                                          :condition [:= $venue_id &v.venues.id]}]
                          :aggregation  [[:count]]}

                  ::row-level-restrictions/original-metadata [{:base_type     :type/Integer
                                                               :semantic_type :type/Quantity
                                                               :name          "count"
                                                               :display_name  "Count"
                                                               :source        :aggregation
                                                               :field_ref     [:aggregation 0]}]
                  ::qp.perms/perms                           {:gtaps #{(perms/table-query-path (mt/id :checkins))
                                                                       (perms/table-query-path (mt/id :venues))}}})
               (apply-row-level-permissions
                (mt/mbql-query checkins
                  {:aggregation [[:count]]
                   :joins       [{:source-table $$venues
                                  :alias        "v"
                                  :strategy     :left-join
                                  :condition    [:= $venue_id &v.venues.id]}]}))))))))

(deftest middleware-native-quest-test
  (testing "Make sure the middleware does the correct transformation given the GTAPs we have"
    (testing "Should substitute appropriate value in native query"
      (met/with-gtaps {:gtaps      {:venues (venues-category-native-gtap-def)}
                       :attributes {"cat" 50}}
        (is (= (mt/query nil
                 {:database (mt/id)
                  :type     :query
                  :query    {:aggregation  [[:count]]
                             :source-query {:native (str "SELECT * FROM \"PUBLIC\".\"VENUES\" "
                                                         "WHERE \"PUBLIC\".\"VENUES\".\"CATEGORY_ID\" = 50 "
                                                         "ORDER BY \"PUBLIC\".\"VENUES\".\"ID\" ASC")
                                            :params []}}

                  ::row-level-restrictions/original-metadata [{:base_type     :type/Integer
                                                               :semantic_type :type/Quantity
                                                               :name          "count"
                                                               :display_name  "Count"
                                                               :source        :aggregation
                                                               :field_ref     [:aggregation 0]}]
                  ::qp.perms/perms                           {:gtaps #{(perms/adhoc-native-query-path (mt/id))}}})
               (apply-row-level-permissions
                (mt/mbql-query venues
                  {:aggregation [[:count]]}))))))))


;;; +----------------------------------------------------------------------------------------------------------------+
;;; |                                                END-TO-END TESTS                                                |
;;; +----------------------------------------------------------------------------------------------------------------+

;; ->honeysql is not implemented for mongo
(defn- e2e-test-drivers []
  (into #{}
        (filter #(isa? driver/hierarchy % :sql))
        (mt/normal-drivers-with-feature :nested-queries)))

(deftest e2e-test-1
  (mt/test-drivers (e2e-test-drivers)
    (testing "Basic test around querying a table by a user with segmented only permissions and a GTAP question that is a native query"
      (met/with-gtaps {:gtaps {:venues (venues-category-native-gtap-def)}, :attributes {"cat" 50}}
        (is (= [[10]]
               (run-venues-count-query)))))))

(deftest e2e-test-2
  (mt/test-drivers (e2e-test-drivers)
    (testing "Basic test around querying a table by a user with segmented only permissions and a GTAP question that is MBQL"
      (met/with-gtaps {:gtaps {:venues (venues-category-mbql-gtap-def)}, :attributes {"cat" 50}}
        (is (= [[10]]
               (run-venues-count-query)))))))

(deftest e2e-test-3
  (mt/test-drivers (e2e-test-drivers)
    (testing (str "When processing a query that requires a user attribute and that user attribute isn't there, throw an "
                  "exception letting the user know it's missing")
      (met/with-gtaps {:gtaps {:venues (venues-category-mbql-gtap-def)}, :attributes {"something_random" 50}}
        (is (thrown-with-msg?
             clojure.lang.ExceptionInfo
             #"Query requires user attribute `cat`"
             (mt/run-mbql-query venues {:aggregation [[:count]]})))))))

(deftest e2e-test-4
  (mt/test-drivers (e2e-test-drivers)
    (testing (str "When processing a query that requires a user attribute and that user attribute is nil, throw an "
                  "exception letting the user know it's missing")
      (met/with-gtaps {:gtaps {:venues (venues-category-mbql-gtap-def)}, :attributes {"cat" nil}}
        (is (thrown-with-msg?
             clojure.lang.ExceptionInfo
             #"Query requires user attribute `cat`"
             (mt/run-mbql-query venues {:aggregation [[:count]]})))))))

(deftest e2e-test-5
  (mt/test-drivers (e2e-test-drivers)
    (testing "Another basic test, same as above, but with a numeric string that needs to be coerced"
      (met/with-gtaps {:gtaps {:venues (venues-category-mbql-gtap-def)}, :attributes {"cat" "50"}}
        (is (= [[10]]
               (run-venues-count-query)))))))

(deftest e2e-test-6
  (mt/test-drivers (e2e-test-drivers)
    (testing "Another basic test, this one uses a stringified float for the login attribute"
      (met/with-gtaps {:gtaps      {:venues {:query      (mt/mbql-query venues)
                                             :remappings {:cat ["variable" [:field (mt/id :venues :latitude) nil]]}}}
                       :attributes {"cat" "34.1018"}}
        (is (= [[3]]
               (run-venues-count-query)))))))

(deftest e2e-test-7
  (mt/test-drivers (e2e-test-drivers)
    (testing "Tests that users can have a different parameter name in their query than they have in their user attributes"
      (met/with-gtaps {:gtaps      {:venues {:query      (:query (venues-category-native-gtap-def))
                                             :remappings {:something.different ["variable" ["template-tag" "cat"]]}}}
                       :attributes {"something.different" 50}}
        (is (= [[10]]
               (run-venues-count-query)))))))

(deftest e2e-test-8
  (mt/test-drivers (e2e-test-drivers)
    (testing "Make sure that you can still use a SQL-based GTAP without needing to have SQL read perms for the Database"
      (met/with-gtaps {:gtaps {:venues (venue-names-native-gtap-def)}}
        (is (= [[1 "Red Medicine"] [2 "Stout Burgers & Beers"]]
               (mt/formatted-rows [int str]
                 (mt/run-mbql-query venues
                   {:limit 2, :order-by [[:asc [:field (mt/id :venues :id)]]]}))))))))

(deftest e2e-test-9
  (mt/test-drivers (e2e-test-drivers)
    (testing "When no card_id is included in the GTAP, should default to a query against the table, with the GTAP criteria applied"
      (met/with-gtaps {:gtaps      {:venues (dissoc (venues-category-mbql-gtap-def) :query)}
                       :attributes {"cat" 50}}
        (is (= [[10]]
               (run-venues-count-query)))))))

(deftest e2e-test-10
  (mt/test-drivers (e2e-test-drivers)
    (testing "Same test as above but make sure we coerce a numeric string correctly"
      (met/with-gtaps {:gtaps      {:venues (dissoc (venues-category-mbql-gtap-def) :query)}
                       :attributes {"cat" "50"}}
        (is (= [[10]]
               (run-venues-count-query)))))))

(deftest e2e-test-11
  (mt/test-drivers (e2e-test-drivers)
    (testing "Admins always bypass sandboxes, even if they are in a sandboxed group"
      (met/with-gtaps-for-user :crowberto {:gtaps      {:venues (venues-category-mbql-gtap-def)}
                                           :attributes {"cat" 50}}
        (is (= [[100]]
               (run-venues-count-query)))))))

(deftest e2e-test-12
  (mt/test-drivers (e2e-test-drivers)
    (testing "A non-admin impersonating an admin (i.e. when running a public or embedded question) should always bypass sandboxes (#30535)"
      (met/with-gtaps-for-user :rasta {:gtaps      {:venues (venues-category-mbql-gtap-def)}
                                       :attributes {"cat" 50}}
        (mt/with-test-user :rasta
          (mw.session/as-admin
            (is (= [[100]]
                   (run-venues-count-query)))))))))

(deftest e2e-test-13
  (mt/test-drivers (e2e-test-drivers)
    (testing "Users with view access to the related collection should bypass segmented permissions"
      (mt/with-temp-copy-of-db
<<<<<<< HEAD
        (t2.with-temp/with-temp [Collection collection {}
                                 Card       card       {:collection_id (u/the-id collection)}]
=======
        (mt/with-temp [Collection collection {}
                       Card       card        {:collection_id (u/the-id collection)}]
>>>>>>> 742f4a61
          (mt/with-group [group]
            (perms/revoke-data-perms! (perms-group/all-users) (mt/id))
            (perms/grant-collection-read-permissions! group collection)
            (mt/with-test-user :rasta
              (binding [qp.perms/*card-id* (u/the-id card)]
                (is (= 1
                       (count (mt/rows
                               (qp/process-query {:database (mt/id)
                                                  :type     :query
                                                  :query    {:source-table (mt/id :venues)
                                                             :limit        1}})))))))))))))

(deftest e2e-test-14
  (mt/test-drivers (e2e-test-drivers)
    (testing (str "This test isn't covering a row level restrictions feature, but rather checking it it doesn't break "
                  "querying of a card as a nested query. Part of the row level perms check is looking at the table (or "
                  "card) to see if row level permissions apply. This was broken when it wasn't expecting a card and "
                  "only expecting resolved source-tables")
      (t2.with-temp/with-temp [Card card {:dataset_query (mt/mbql-query venues)}]
        (let [query {:database (mt/id)
                     :type     :query
                     :query    {:source-table (format "card__%s" (u/the-id card))
                                :aggregation  [["count"]]}}]
          (mt/with-test-user :rasta
            (mt/with-native-query-testing-context query
              (is (= [[100]]
                     (mt/format-rows-by [int]
                       (mt/rows (qp/process-query query))))))))))))


;; Test that we can follow FKs to related tables and breakout by columns on those related tables. This test has
;; several things wrapped up which are detailed below

(defn- row-level-restrictions-fk-drivers
  "Drivers to test row-level restrictions against foreign keys with. Includes BigQuery, which for whatever reason does
  not normally have FK tests ran for it. Excludes Presto JDBC, because that driver does NOT support fetching foreign
  keys from the JDBC metadata, even though we enable the feature in the UI."
  []
  (cond-> (mt/normal-drivers-with-feature :nested-queries :foreign-keys)
    (@tx.env/test-drivers :bigquery-cloud-sdk) (conj :bigquery-cloud-sdk)
    true                                       (disj :presto-jdbc)))

(deftest e2e-fks-test
  (mt/test-drivers (row-level-restrictions-fk-drivers)
    (mt/with-bigquery-fks!
      (testing (str "1 - Creates a GTAP filtering question, looking for any checkins happening on or after 2014\n"
                    "2 - Apply the `user` attribute, looking for only our user (i.e. `user_id` =  5)\n"
                    "3 - Checkins are related to Venues, query for checkins, grouping by the Venue's price\n"
                    "4 - Order by the Venue's price to ensure a predictably ordered response")
        (met/with-gtaps {:gtaps      {:checkins (checkins-user-mbql-gtap-def)
                                      :venues   nil}
                         :attributes {"user" 5}}
          (is (= [[1 10] [2 36] [3 4] [4 5]]
                 (run-checkins-count-broken-out-by-price-query))))))))

(deftest e2e-fks-test-2
  (mt/test-drivers (row-level-restrictions-fk-drivers)
    (mt/with-bigquery-fks!
      (testing (str "Test that we're able to use a GTAP for an FK related table. For this test, the user has segmented "
                    "permissions on checkins and venues, so we need to apply a GTAP to the original table (checkins) in "
                    "addition to the related table (venues). This test uses a GTAP question for both tables")
        (met/with-gtaps {:gtaps      {:checkins (checkins-user-mbql-gtap-def)
                                      :venues   (venues-price-mbql-gtap-def)}
                         :attributes {"user" 5, "price" 1}}
          (is (= #{[nil 45] [1 10]}
                 (set (run-checkins-count-broken-out-by-price-query)))))))))

(deftest e2e-fks-test-3
  (mt/test-drivers (row-level-restrictions-fk-drivers)
    (mt/with-bigquery-fks!
      (testing "Test that the FK related table can be a \"default\" GTAP, i.e. a GTAP where the `card_id` is nil"
        (met/with-gtaps {:gtaps      {:checkins (checkins-user-mbql-gtap-def)
                                      :venues   (dissoc (venues-price-mbql-gtap-def) :query)}
                         :attributes {"user" 5, "price" 1}}
          (is (= #{[nil 45] [1 10]}
                 (set (run-checkins-count-broken-out-by-price-query)))))))))

(deftest e2e-fks-test-4
  (mt/test-drivers (row-level-restrictions-fk-drivers)
    (mt/with-bigquery-fks!
      (testing (str "Test that we have multiple FK related, segmented tables. This test has checkins with a GTAP "
                    "question with venues and users having the default GTAP and segmented permissions")
        (met/with-gtaps {:gtaps      {:checkins (checkins-user-mbql-gtap-def)
                                      :venues   (dissoc (venues-price-mbql-gtap-def) :query)
                                      :users    {:remappings {:user ["variable" [:field (mt/id :users :id) nil]]}}}
                         :attributes {"user" 5, "price" 1}}
          (is (= #{[nil "Quentin Sören" 45] [1 "Quentin Sören" 10]}
                 (set
                  (mt/format-rows-by [#(when % (int %)) str int]
                                     (mt/rows
                                      (mt/run-mbql-query checkins
                                        {:aggregation [[:count]]
                                         :order-by    [[:asc $venue_id->venues.price]]
                                         :breakout    [$venue_id->venues.price $user_id->users.name]})))))))))))

(defn- run-query-returning-remark [run-query-fn]
  (let [remark (atom nil)
        orig   qp.util/query->remark]
    (with-redefs [qp.util/query->remark (fn [driver outer-query]
                                         (u/prog1 (orig driver outer-query)
                                           (reset! remark <>)))]
      (let [results (run-query-fn)]
        (or (some-> @remark (str/replace #"queryHash: \w+" "queryHash: <hash>"))
            (log/infof "NO REMARK FOUND:\n %s" (u/pprint-to-str 'red results))
            (throw (ex-info "No remark found!" {:results results})))))))

(deftest remark-test
  (testing "make sure GTAP queries still include ID of user who ran them in the remark"
    (met/with-gtaps {:gtaps      {:venues (venues-category-mbql-gtap-def)}
                     :attributes {"cat" 50}}
      (is (= (format "Metabase:: userID: %d queryType: MBQL queryHash: <hash>" (mt/user->id :rasta))
             (run-query-returning-remark
              (fn []
                (mt/user-http-request :rasta :post "dataset" (mt/mbql-query venues {:aggregation [[:count]]})))))))))

(deftest breakouts-test
  (mt/test-drivers (row-level-restrictions-fk-drivers)
    (testing "Make sure that if a GTAP is in effect we can still do stuff like breakouts (#229)"
      (met/with-gtaps {:gtaps      {:venues (venues-category-native-gtap-def)}
                       :attributes {"cat" 50}}
        (is (= [[1 6] [2 4]]
               (mt/format-rows-by [int int]
                 (mt/rows
                  (mt/run-mbql-query venues
                    {:aggregation [[:count]]
                     :breakout    [$price]})))))))))

(deftest sql-with-join-test
  (mt/test-drivers (row-level-restrictions-fk-drivers)
    (testing (str "If we use a parameterized SQL GTAP that joins a Table the user doesn't have access to, does it "
                  "still work? (EE #230) If we pass the query in directly without anything that would require nesting "
                  "it, it should work")
      (is (= [[2  1]
              [72 1]]
             (mt/format-rows-by [int int identity int]
               (mt/rows
                (met/with-gtaps {:gtaps      {:checkins (parameterized-sql-with-join-gtap-def)}
                                 :attributes {"user" 1}}
                  (mt/run-mbql-query checkins
                    {:limit 2})))))))))

(deftest sql-with-join-test-2
  (mt/test-drivers (row-level-restrictions-fk-drivers)
    (testing (str "If we use a parameterized SQL GTAP that joins a Table the user doesn't have access to, does it "
                  "still work? (EE #230) If we pass the query in directly without anything that would require nesting "
                  "it, it should work")
      (is (= [[2  1]
              [72 1]]
             (mt/format-rows-by [int int identity int]
               (mt/rows
                (met/with-gtaps {:gtaps      {:checkins (parameterized-sql-with-join-gtap-def)}
                                 :attributes {"user" 1}}
                  (mt/run-mbql-query checkins
                    {:limit 2})))))))))

(deftest correct-metadata-test
  (testing (str "We should return the same metadata as the original Table when running a query against a sandboxed "
                "Table (EE #390)\n")
    (let [cols          (fn []
                          (mt/cols
                           (mt/run-mbql-query venues
                             {:order-by [[:asc $id]]
                              :limit    2})))
          original-cols (cols)
          ;; `with-gtaps` copies the test DB so this function will update the IDs in `original-cols` so they'll match
          ;; up with the current copy
          expected-cols (fn []
                          (for [col  original-cols
                                :let [id (mt/id :venues (keyword (u/lower-case-en (:name col))))]]
                            (-> col
                                (assoc :id id
                                       :table_id (mt/id :venues)
                                       :field_ref [:field id nil])
                                (dissoc :fk_target_field_id))))]
      (testing "A query with a simple attributes-based sandbox should have the same metadata"
        (met/with-gtaps {:gtaps      {:venues (dissoc (venues-category-mbql-gtap-def) :query)}
                         :attributes {"cat" 50}}
          (is (=? (expected-cols)
                  (cols)))))

      (testing "A query with an equivalent MBQL query sandbox should have the same metadata"
        (met/with-gtaps {:gtaps      {:venues (venues-category-mbql-gtap-def)}
                         :attributes {"cat" 50}}
          (is (=? (expected-cols)
                  (cols)))))

      (testing "A query with an equivalent native query sandbox should have the same metadata"
        (met/with-gtaps {:gtaps {:venues {:query (mt/native-query
                                                   {:query
                                                    (str "SELECT ID, NAME, CATEGORY_ID, LATITUDE, LONGITUDE, PRICE "
                                                         "FROM VENUES "
                                                         "WHERE CATEGORY_ID = {{cat}}")

                                                    :template_tags
                                                    {:cat {:name "cat" :display_name "cat" :type "number" :required true}}})
                                          :remappings {:cat ["variable" ["template-tag" "cat"]]}}}
                         :attributes {"cat" 50}}
          (is (=? (expected-cols)
                  (cols)))))

      (testing (str "If columns are added/removed/reordered we should still merge in metadata for the columns we're "
                    "able to match from the original Table")
        (met/with-gtaps {:gtaps {:venues {:query (mt/native-query
                                                   {:query
                                                    (str "SELECT NAME, ID, LONGITUDE, PRICE, 1 AS ONE "
                                                         "FROM VENUES "
                                                         "WHERE CATEGORY_ID = {{cat}}")

                                                    :template_tags
                                                    {:cat {:name "cat" :display_name "cat" :type "number" :required true}}})
                                          :remappings {:cat ["variable" ["template-tag" "cat"]]}}}
                         :attributes {"cat" 50}}
          (let [[id-col name-col _ _ longitude-col price-col] (expected-cols)]
            (is (=? [name-col id-col longitude-col price-col]
                    (cols)))))))))

(deftest sql-with-joins-test
  (testing "Should be able to use a Saved Question with no source Metadata as a GTAP (EE #525)"
    (met/with-gtaps (mt/$ids
                      {:gtaps      {:venues   {:query      (mt/native-query
                                                             {:query         (str "SELECT DISTINCT VENUES.* "
                                                                                  "FROM VENUES "
                                                                                  "LEFT JOIN CHECKINS"
                                                                                  "       ON CHECKINS.VENUE_ID = VENUES.ID "
                                                                                  "WHERE CHECKINS.USER_ID IN ({{sandbox}})")
                                                              :template-tags {"sandbox"
                                                                              {:name         "sandbox"
                                                                               :display-name "Sandbox"
                                                                               :type         :text}}})
                                               :remappings {"user_id" [:variable [:template-tag "sandbox"]]}}
                                    :checkins {:remappings {"user_id" [:dimension $checkins.user_id]}}}
                       :attributes {"user_id" 1}})
      (is (= [[2 "2014-09-18T00:00:00Z"  1 31 31 "Bludso's BBQ"         5 33.8894 -118.207 2]
              [72 "2015-04-18T00:00:00Z" 1  1  1 "Red Medicine"         4 10.0646 -165.374 3]
              [80 "2013-12-27T00:00:00Z" 1 99 99 "Golden Road Brewing" 10 34.1505 -118.274 2]]
             (mt/rows
              (mt/run-mbql-query checkins
                {:joins    [{:fields       :all
                             :source-table $$venues
                             :condition    [:= $venue_id &Venue.venues.id]
                             :alias        "Venue"}]
                 :order-by [[:asc $id]]
                 :limit    3})))))))

(deftest run-sql-queries-to-infer-columns-test
  (testing "Run SQL queries to infer the columns when used as GTAPS (#13716)\n"
    (testing "Should work with SQL queries that return less columns than there were in the original Table\n"
      (met/with-gtaps (mt/$ids
                        {:gtaps      {:venues   {:query      (mt/native-query
                                                               {:query         (str "SELECT DISTINCT VENUES.ID, VENUES.NAME "
                                                                                    "FROM VENUES "
                                                                                    "WHERE VENUES.ID IN ({{sandbox}})")
                                                                :template-tags {"sandbox"
                                                                                {:name         "sandbox"
                                                                                 :display-name "Sandbox"
                                                                                 :type         :text}}})
                                                 :remappings {"venue_id" [:variable [:template-tag "sandbox"]]}}
                                      :checkins {}}
                         :attributes {"venue_id" 1}})
        (let [venues-gtap-card-id (t2/select-one-fn :card_id GroupTableAccessPolicy
                                                       :group_id (:id &group)
                                                       :table_id (mt/id :venues))]
          (is (integer? venues-gtap-card-id))
          (testing "GTAP Card should not yet current have result_metadata"
            (is (= nil
                   (t2/select-one-fn :result_metadata Card :id venues-gtap-card-id))))
          (testing "Should be able to run the query"
            (is (= [[1 "Red Medicine" 1 "Red Medicine"]]
                   (mt/rows
                    (mt/run-mbql-query venues
                      {:fields   [$id $name] ; joined fields get appended automatically because we specify :all :below
                       :joins    [{:fields       :all
                                   :source-table $$venues
                                   :condition    [:= $id &Venue.id]
                                   :alias        "Venue"}]
                       :order-by [[:asc $id]]
                       :limit    3})))))
          (testing "After running the query the first time, result_metadata should have been saved for the GTAP Card"
            (is (schema= [(s/one {:name         (s/eq "ID")
                                  :base_type    (s/eq :type/BigInteger)
                                  :display_name (s/eq "ID")
                                  s/Keyword     s/Any}
                                 "ID col")
                          (s/one {:name         (s/eq "NAME")
                                  :base_type    (s/eq :type/Text)
                                  :display_name (s/eq "Name")
                                  s/Keyword     s/Any}
                                 "NAME col")]
                         (t2/select-one-fn :result_metadata Card :id venues-gtap-card-id)))))))))

(defn- do-with-sql-gtap [sql f]
  (met/with-gtaps (mt/$ids
                    {:gtaps      {:venues   {:query      (mt/native-query
                                                           {:query         sql
                                                            :template-tags {"sandbox"
                                                                            {:name         "sandbox"
                                                                             :display-name "Sandbox"
                                                                             :type         :text}}})
                                             :remappings {"venue_id" [:variable [:template-tag "sandbox"]]}}
                                  :checkins {}}
                     :attributes {"venue_id" 1}})
    (let [venues-gtap-card-id (t2/select-one-fn :card_id GroupTableAccessPolicy
                                                :group_id (:id &group)
                                                :table_id (mt/id :venues))]
      (is (integer? venues-gtap-card-id))
      (testing "GTAP Card should not yet current have result_metadata"
        (is (= nil
               (t2/select-one-fn :result_metadata Card :id venues-gtap-card-id))))
      (f {:run-query (fn []
                       (mt/run-mbql-query venues
                         {:fields   [$id $name]
                          :joins    [{:fields       :all
                                      :source-table $$venues
                                      :condition    [:= $id &Venue.id]
                                      :alias        "Venue"}]
                          :order-by [[:asc $id]]
                          :limit    3}))}))))

(deftest run-queries-to-infer-columns-error-on-column-type-changes-test
  (testing "If we have to run a query to infer columns (see above) we should validate column constraints (#14099)\n"
    (testing "Removing columns should be ok."
      (do-with-sql-gtap
       (str "SELECT ID, NAME "
            "FROM VENUES "
            "WHERE ID IN ({{sandbox}})")
       (fn [{:keys [run-query]}]
         (testing "Query without weird stuff going on should work"
           (is (= [[1 "Red Medicine" 1 "Red Medicine"]]
                  (mt/rows (run-query))))))))))

(deftest run-queries-to-infer-columns-error-on-column-type-changes-test-2
  (testing "If we have to run a query to infer columns (see above) we should validate column constraints (#14099)\n"
    (testing "Don't allow people to change the types of columns in the original Table"
      (do-with-sql-gtap
       (str "SELECT ID, 100 AS NAME "
            "FROM VENUES "
            "WHERE ID IN ({{sandbox}})")
       (fn [{:keys [run-query]}]
         (testing "Should throw an Exception when running the query"
           (is (thrown-with-msg?
                clojure.lang.ExceptionInfo
                #"Sandbox Questions can't return columns that have different types than the Table they are sandboxing"
                (run-query)))))))))

(deftest run-queries-to-infer-columns-error-on-column-type-changes-test-3
  (testing "If we have to run a query to infer columns (see above) we should validate column constraints (#14099)\n"
    (testing "Don't allow people to change the types of columns in the original Table"
      (testing "Should be ok if you change the type of the column to a *SUBTYPE* of the original Type"
        (do-with-sql-gtap
         (str "SELECT cast(ID AS bigint) AS ID, NAME "
              "FROM VENUES "
              "WHERE ID IN ({{sandbox}})")
         (fn [{:keys [run-query]}]
           (testing "Should throw an Exception when running the query"
             (is (= [[1 "Red Medicine" 1 "Red Medicine"]]
                    (mt/rows (run-query)))))))))))

(deftest dont-cache-sandboxes-test
  (cache-test/with-mock-cache [save-chan]
    (met/with-gtaps {:gtaps      {:venues (venues-category-mbql-gtap-def)}
                     :attributes {"cat" 50}}
      (letfn [(run-query []
                (qp/process-query (assoc (mt/mbql-query venues {:aggregation [[:count]]})
                                         :cache-ttl 100)))]
        (testing "Run the query, should not be cached"
          (let [result (run-query)]
            (is (= nil
                   (:cached result)))
            (is (= [[10]]
                   (mt/rows result)))))
        (testing "Cache entry should be saved within 5 seconds"
          (let [[_ chan] (a/alts!! [save-chan (a/timeout 5000)])]
            (is (= save-chan
                   chan))))

        (testing "Run it again, should be cached"
          (let [result (run-query)]
            (is (= true
                   (:cached result)))
            (is (= [[10]]
                   (mt/rows result)))))
        (testing "Run the query with different User attributes, should not get the cached result"
          (met/with-user-attributes :rasta {"cat" 40}
            ;; re-bind current user so updated attributes come in to effect
            (mt/with-test-user :rasta
              (is (= {"cat" 40}
                     (:login_attributes @api/*current-user*)))
              (let [result (run-query)]
                (is (= nil
                       (:cached result)))
                (is (= [[9]]
                       (mt/rows result)))))))))))

(deftest remapped-fks-test
  (testing "Sandboxing should work with remapped FK columns (#14629)"
    (mt/dataset sample-dataset
      ;; set up GTAP against reviews
      (met/with-gtaps (mt/$ids reviews
                        {:gtaps      {:reviews {:remappings {"user_id" [:dimension $product_id]}}}
                         :attributes {"user_id" 1}})
        ;; grant full data perms for products
        (perms/grant-permissions! (perms-group/all-users) (perms/data-perms-path
                                                           (mt/id)
                                                           (t2/select-one-fn :schema Table :id (mt/id :products))
                                                           (mt/id :products)))
        (mt/with-test-user :rasta
          (testing "Sanity check: should be able to query products"
            (is (schema= {:status   (s/eq :completed)
                          s/Keyword s/Any}
                         (mt/run-mbql-query products {:limit 10}))))
          (testing "Try the sandbox without remapping in place"
            (let [result (mt/run-mbql-query reviews {:order-by [[:asc $id]]})]
              (is (schema= {:status    (s/eq :completed)
                            :row_count (s/eq 8)
                            s/Keyword  s/Any}
                           result))
              (is (= [1
                      1
                      "christ"
                      5
                      (str "Ad perspiciatis quis et consectetur. Laboriosam fuga voluptas ut et modi ipsum. Odio et "
                           "eum numquam eos nisi. Assumenda aut magnam libero maiores nobis vel beatae officia.")
                      "2018-05-15T20:25:48.517Z"]
                     (first (mt/rows result))))))
          (testing "Ok, add remapping and it should still work"
            (mt/with-column-remappings [reviews.product_id products.title]
              (let [result (mt/run-mbql-query reviews {:order-by [[:asc $id]]})]
                (is (schema= {:status    (s/eq :completed)
                              :row_count (s/eq 8)
                              s/Keyword  s/Any}
                             result))
                (is (= [1
                        1
                        "christ"
                        5
                        (str "Ad perspiciatis quis et consectetur. Laboriosam fuga voluptas ut et modi ipsum. Odio et "
                             "eum numquam eos nisi. Assumenda aut magnam libero maiores nobis vel beatae officia.")
                        "2018-05-15T20:25:48.517Z"
                        "Rustic Paper Wallet"] ; <- Includes the remapped column
                       (first (mt/rows result))))))))))))

(deftest sandboxing-linked-table-perms
  (testing "Sandboxing based on a column in a linked table should work even if the user doesn't have self-service query
           permissions for the linked table (#15105)"
    (mt/dataset sample-dataset
      (met/with-gtaps (mt/$ids orders
                        {:gtaps      {:orders {:remappings {"user_id" [:dimension $user_id->people.id]}}}
                         :attributes {"user_id" 1}})
        (mt/with-test-user :rasta
          (is (= [11]
                 (-> (mt/run-mbql-query orders {:aggregation [[:count]]})
                     mt/rows
                     first))))))))

(deftest drill-thru-on-joins-test
  (testing "should work on questions with joins, with sandboxed target table, where target fields cannot be filtered (#13642)"
    ;; Sandbox ORDERS and PRODUCTS
    (mt/dataset sample-dataset
      (met/with-gtaps (mt/$ids nil
                        {:gtaps      {:orders   {:remappings {:user_id [:dimension $orders.user_id]}}
                                      :products {:remappings {:user_cat [:dimension $products.category]}}}
                         :attributes {:user_id  "1"
                                      :user_cat "Widget"}})
        ;; create query with joins
        (let [query (mt/mbql-query orders
                      {:aggregation [[:count]]
                       :breakout    [&products.products.category]
                       :joins       [{:fields       :all
                                      :source-table $$products
                                      :condition    [:= $product_id &products.products.id]
                                      :alias        "products"}]
                       :limit       10})]
          (testing "Should be able to run the query"
            (is (schema= {:data      {:rows     (s/eq [[nil 5] ["Widget" 6]])
                                      s/Keyword s/Any}
                          :status    (s/eq :completed)
                          :row_count (s/eq 2)
                          s/Keyword  s/Any}
                         (qp/process-query query))))
          (testing "should be able to save the query as a Card and run it"
<<<<<<< HEAD
            (t2.with-temp/with-temp [Collection {collection-id :id} {}
                                     Card       {card-id :id}       {:dataset_query query, :collection_id collection-id}]
=======
            (mt/with-temp [Collection {collection-id :id} {}
                           Card       {card-id :id} {:dataset_query query, :collection_id collection-id}]
>>>>>>> 742f4a61
              (perms/grant-collection-read-permissions! &group collection-id)
              (is (schema= {:data      {:rows     (s/eq [[nil 5] ["Widget" 6]])
                                        s/Keyword s/Any}
                            :status    (s/eq "completed")
                            :row_count (s/eq 2)
                            s/Keyword  s/Any}
                           (mt/user-http-request :rasta :post 202 (format "card/%d/query" card-id))))))
          (letfn [(test-drill-thru []
                    (testing "Drill-thru question should work"
                      (let [drill-thru-query
                            (mt/mbql-query orders
                              {:filter [:= $products.category "Widget"]
                               :joins  [{:fields       :all
                                         :source-table $$products
                                         :condition    [:= $product_id &products.products.id]
                                         :alias        "products"}]
                               :limit  10})

                            test-preprocessing
                            (fn []
                              (testing "`resolve-joined-fields` middleware should infer `:field` `:join-alias` correctly"
                                (is (= [:=
                                        [:field (mt/id :products :category) {:join-alias "products"}]
                                        [:value "Widget" {:base_type     :type/Text
                                                          :effective_type :type/Text
                                                          :coercion_strategy nil
                                                          :semantic_type  (t2/select-one-fn :semantic_type Field
                                                                                            :id (mt/id :products :category))
                                                          :database_type "CHARACTER VARYING"
                                                          :name          "CATEGORY"}]]
                                       (get-in (qp/preprocess drill-thru-query) [:query :filter])))))]
                        (testing "As an admin"
                          (mt/with-test-user :crowberto
                            (test-preprocessing)
                            (is (schema= {:status    (s/eq :completed)
                                          :row_count (s/eq 10)
                                          s/Keyword  s/Any}
                                         (qp/process-query drill-thru-query)))))
                        (testing "As a sandboxed user"
                          (test-preprocessing)
                          (is (schema= {:status    (s/eq :completed)
                                        :row_count (s/eq 6)
                                        s/Keyword  s/Any}
                                       (qp/process-query drill-thru-query)))))))]
            (test-drill-thru)
            (mt/with-column-remappings [orders.product_id products.title]
              (test-drill-thru))))))))

(deftest drill-thru-on-implicit-joins-test
  (testing "drill-through should work on implicit joined tables with sandboxes should have correct metadata (#13641)"
    (mt/dataset sample-dataset
      ;; create Sandbox on ORDERS
      (met/with-gtaps (mt/$ids nil
                        {:gtaps      {:orders {:remappings {:user_id [:dimension $orders.user_id]}}}
                         :attributes {:user_id "1"}})
        ;; make sure the sandboxed group can still access the Products table, which is referenced below.
        (perms/grant-permissions! &group (perms/data-perms-path (mt/id) "PUBLIC" (mt/id :products)))
        (letfn [(do-tests []
                  ;; create a query based on the sandboxed Table
                  (testing "should be able to run the query. Results should come back with correct metadata"
                    (let [query (mt/mbql-query orders
                                  {:aggregation [[:count]]
                                   :breakout    [$product_id->products.category]
                                   :order-by    [[:asc $product_id->products.category]]
                                   :limit       5})]
                      (letfn [(test-metadata []
                                (is (schema= {:status   (s/eq :completed)
                                              :data     {:results_metadata
                                                         {:columns  [(s/one {:name      (s/eq "CATEGORY")
                                                                             :field_ref (s/eq (mt/$ids $orders.product_id->products.category))
                                                                             s/Keyword  s/Any}
                                                                            "results metadata for products.category")
                                                                     (s/one {:name      (s/eq "count")
                                                                             :field_ref (s/eq [:aggregation 0])
                                                                             s/Keyword  s/Any}
                                                                            "results metadata for count aggregation")]
                                                          s/Keyword s/Any}
                                                         s/Keyword s/Any}
                                              s/Keyword s/Any}
                                             (qp/process-query query))))]
                        (testing "as an admin"
                          (mt/with-test-user :crowberto
                            (test-metadata)))
                        (testing "as a sandboxed user"
                          (test-metadata)))))
                  (testing "Drill-thru question should work"
                    (letfn [(test-drill-thru-query []
                              (is (schema= {:status   (s/eq :completed)
                                            s/Keyword s/Any}
                                           (mt/run-mbql-query orders
                                             {:filter   [:= $product_id->products.category "Doohickey"]
                                              :order-by [[:asc $product_id->products.category]]
                                              :limit    5}))))]
                      (testing "as admin"
                        (mt/with-test-user :crowberto
                          (test-drill-thru-query)))
                      (testing "as sandboxed user"
                        (test-drill-thru-query)))))]
          (do-tests)
          (mt/with-column-remappings [orders.product_id products.title]
            (do-tests)))))))

(defn- set-query-metadata-for-gtap-card!
  "Find the GTAP Card associated with Group and table-name and add `:result_metadata` to it. Because we (probably) need
  a parameter in order to run the query to get metadata, pass `param-name` and `param-value` template tag parameters
  when running the query."
  [group table-name param-name param-value]
  (let [card-id (t2/select-one-fn :card_id GroupTableAccessPolicy :group_id (u/the-id group), :table_id (mt/id table-name))
        query   (t2/select-one-fn :dataset_query Card :id (u/the-id card-id))
        results (mt/with-test-user :crowberto
                  (qp/process-query (assoc query :parameters [{:type   :category
                                                               :target [:variable [:template-tag param-name]]
                                                               :value  param-value}])))
        metadata (get-in results [:data :results_metadata :columns])]
    (is (seq metadata))
    (t2/update! Card card-id {:result_metadata metadata})))

(deftest native-fk-remapping-test
  (testing "FK remapping should still work for questions with native sandboxes (EE #520)"
    (mt/dataset sample-dataset
      (let [mbql-sandbox-results (met/with-gtaps {:gtaps      (mt/$ids
                                                                {:orders   {:remappings {"user_id" [:dimension $orders.user_id]}}
                                                                 :products {:remappings {"user_cat" [:dimension $products.category]}}})
                                                  :attributes {"user_id" 1, "user_cat" "Widget"}}
                                   (mt/with-column-remappings [orders.product_id products.title]
                                     (mt/run-mbql-query orders)))]
        (doseq [orders-gtap-card-has-metadata?   [true false]
                products-gtap-card-has-metadata? [true false]]
          (testing (format "\nwith GTAP metadata for Orders? %s Products? %s"
                           (pr-str orders-gtap-card-has-metadata?)
                           (pr-str products-gtap-card-has-metadata?))
            (met/with-gtaps {:gtaps      {:orders   {:query      (mt/native-query
                                                                   {:query         "SELECT * FROM ORDERS WHERE USER_ID={{uid}} AND TOTAL > 10"
                                                                    :template-tags {"uid" {:display-name "User ID"
                                                                                           :id           "1"
                                                                                           :name         "uid"
                                                                                           :type         :number}}})
                                                     :remappings {"user_id" [:variable [:template-tag "uid"]]}}
                                          :products {:query      (mt/native-query
                                                                   {:query         "SELECT * FROM PRODUCTS WHERE CATEGORY={{cat}} AND PRICE > 10"
                                                                    :template-tags {"cat" {:display-name "Category"
                                                                                           :id           "2"
                                                                                           :name         "cat"
                                                                                           :type         :text}}})
                                                     :remappings {"user_cat" [:variable [:template-tag "cat"]]}}}
                             :attributes {"user_id" "1", "user_cat" "Widget"}}
              (when orders-gtap-card-has-metadata?
                (set-query-metadata-for-gtap-card! &group :orders "uid" 1))
              (when products-gtap-card-has-metadata?
                (set-query-metadata-for-gtap-card! &group :products "cat" "Widget"))
              (mt/with-column-remappings [orders.product_id products.title]
                (testing "Sandboxed results should be the same as they would be if the sandbox was MBQL"
                  (letfn [(format-col [col]
                            (dissoc col :field_ref :id :table_id :fk_field_id :options :position :lib/external_remap :lib/internal_remap :fk_target_field_id))
                          (format-results [results]
                            (-> results
                                (update-in [:data :cols] (partial map format-col))
                                (m/dissoc-in [:data :native_form])
                                (m/dissoc-in [:data :results_metadata :checksum])
                                (update-in [:data :results_metadata :columns] (partial map format-col))))]
                    (is (= (format-results mbql-sandbox-results)
                           (format-results (mt/run-mbql-query orders))))))
                (testing "Should be able to run a query against Orders"
                  (is (= [[1 1 14 37.65 2.07 39.72 nil "2019-02-11T21:40:27.892Z" 2 "Awesome Concrete Shoes"]]
                         (mt/rows (mt/run-mbql-query orders {:limit 1})))))))))))))

(deftest pivot-query-test
  (mt/test-drivers (disj
                    (mt/normal-drivers-with-feature :foreign-keys :nested-queries :left-join)
                    ;; this test relies on a FK relation between $product_id->products.category, so skip for Presto
                    ;; JDBC, because that driver doesn't support resolving FKs from the JDBC metadata
                    :presto-jdbc)
    (testing "Pivot table queries should work with sandboxed users (#14969)"
      (mt/dataset sample-dataset
        (met/with-gtaps {:gtaps      (mt/$ids
                                       {:orders   {:remappings {:user_id [:dimension $orders.user_id]}}
                                        :products {:remappings {:user_cat [:dimension $products.category]}}})
                         :attributes {:user_id 1, :user_cat "Widget"}}
          (perms/grant-permissions! &group (perms/table-query-path (t2/select-one Table :id (mt/id :people))))
          (is (= (->> [["Twitter" nil      0 401.51]
                       ["Twitter" "Widget" 0 498.59]
                       [nil       nil      1 401.51]
                       [nil       "Widget" 1 498.59]
                       ["Twitter" nil      2 900.1]
                       [nil       nil      3 900.1]]
                      (sort-by (let [nil-first? (mt/sorts-nil-first? driver/*driver* :type/Text)
                                     sort-str   (fn [s]
                                                  (cond
                                                    (some? s)  s
                                                    nil-first? "A"
                                                    :else      "Z"))]
                                 (fn [[x y group]]
                                   [group (sort-str x) (sort-str y)]))))
                 (mt/formatted-rows [str str int 2.0]
                   (qp.pivot/run-pivot-query
                    (mt/mbql-query orders
                      {:joins       [{:source-table $$people
                                      :fields       :all
                                      :condition    [:= $user_id &P.people.id]
                                      :alias        "P"}]
                       :aggregation [[:sum $total]]
                       :breakout    [&P.people.source
                                     $product_id->products.category]
                       :limit       5}))))))))))

(deftest caching-test
  (testing "Make sure Sandboxing works in combination with caching (#18579)"
    (met/with-gtaps {:gtaps {:venues {:query (mt/mbql-query venues {:order-by [[:asc $id]], :limit 5})}}}
      (let [card-id   (t2/select-one-fn :card_id GroupTableAccessPolicy :group_id (u/the-id &group))
            _         (is (integer? card-id))
            query     (t2/select-one-fn :dataset_query Card :id card-id)
            run-query (fn []
                        (let [results (qp/process-query (assoc query :cache-ttl 100))]
                          {:cached?  (boolean (:cached results))
                           :num-rows (count (mt/rows results))}))]
        (mt/with-temporary-setting-values [enable-query-caching  true
                                           query-caching-min-ttl 0]
          (testing "Make sure the underlying card for the GTAP returns cached results without sandboxing"
            (mt/with-current-user nil
              (testing "First run -- should not be cached"
                (is (= {:cached? false, :num-rows 5}
                       (run-query))))
              ;; run a few more times to make sure the cache had time to populate
              (run-query)
              (run-query)
              (testing "Should be cached by now"
                (is (= {:cached? true, :num-rows 5}
                       (run-query))))))
          (testing "Ok, now try to access the Table that is sandboxed by the cached Card"
            ;; this should *NOT* be cached because we're generating a nested query with sandboxing in play.
            (is (= {:cached? false, :num-rows 5}
                   (run-query)))))))))

(deftest persistence-disabled-when-sandboxed
  (mt/test-drivers (mt/normal-drivers-with-feature :persist-models)
    (mt/dataset sample-dataset
      ;; with-gtaps creates a new copy of the database. So make sure to do that before anything else. Gets really
      ;; confusing when `(mt/id)` and friends change value halfway through the test
      (met/with-gtaps {:gtaps {:products
                               {:remappings {:category
                                             ["dimension"
                                              [:field (mt/id :products :category)
                                               nil]]}}}}
        (mt/with-persistence-enabled [persist-models!]
<<<<<<< HEAD
          (t2.with-temp/with-temp [Card model {:dataset       true
                                               :dataset_query (mt/mbql-query
                                                                  products
                                                                ;; note does not include the field we have to filter on. No way
                                                                ;; to use the sandbox filter on the cached table
                                                                  {:fields [$id $price]})}]
=======
          (mt/with-temp [Card model {:dataset       true
                                     :dataset_query (mt/mbql-query
                                                     products
                                                     ;; note does not include the field we have to filter on. No way
                                                     ;; to use the sandbox filter on the cached table
                                                     {:fields [$id $price]})}]
>>>>>>> 742f4a61
            ;; persist model (as admin, so sandboxing is not applied to the persisted query)
            (mt/with-test-user :crowberto
              (persist-models!))
            (let [persisted-info (t2/select-one 'PersistedInfo
                                                :database_id (mt/id)
                                                :card_id (:id model))]
              (is (= "persisted" (:state persisted-info))
                  "Model failed to persist")
              (is (string? (:table_name persisted-info)))
              (let [query         {:type     :query
                                   ;; just generate a select count(*) from card__<id>
                                   :query    {:aggregation  [:count]
                                              :source-table (str "card__" (:id model))}
                                   :database (mt/id)}
                    regular-result (mt/with-test-user :crowberto
                                     (qp/process-query query))
                    sandboxed-result (met/with-user-attributes :rasta {"category" "Gizmo"}
                                       (mt/with-test-user :rasta
                                         (qp/process-query query)))]
                (testing "Unsandboxed"
                  (testing "Sees full result set"
                    (is (= 200 (-> regular-result mt/rows ffirst))
                        "Expected 200 product results from cached, non-sandboxed results"))
                  (testing "Uses the cache table"
                    (is (str/includes? (-> regular-result :data :native_form :query)
                                       (:table_name persisted-info))
                        "Did not use the persisted model cache")))
                (testing "Sandboxed"
                  (testing "sees partial result"
                    (is (= 51 (-> sandboxed-result mt/rows ffirst))
                        "Sandboxed user got whole results instead of filtered"))
                  (testing "Does not use the cache table"
                    (is (not (str/includes? (-> sandboxed-result :data :native_form :query)
                                            (:table_name persisted-info)))
                        "Erroneously used the persisted model cache")))))))))))<|MERGE_RESOLUTION|>--- conflicted
+++ resolved
@@ -366,13 +366,8 @@
   (mt/test-drivers (e2e-test-drivers)
     (testing "Users with view access to the related collection should bypass segmented permissions"
       (mt/with-temp-copy-of-db
-<<<<<<< HEAD
-        (t2.with-temp/with-temp [Collection collection {}
-                                 Card       card       {:collection_id (u/the-id collection)}]
-=======
         (mt/with-temp [Collection collection {}
                        Card       card        {:collection_id (u/the-id collection)}]
->>>>>>> 742f4a61
           (mt/with-group [group]
             (perms/revoke-data-perms! (perms-group/all-users) (mt/id))
             (perms/grant-collection-read-permissions! group collection)
@@ -853,13 +848,8 @@
                           s/Keyword  s/Any}
                          (qp/process-query query))))
           (testing "should be able to save the query as a Card and run it"
-<<<<<<< HEAD
-            (t2.with-temp/with-temp [Collection {collection-id :id} {}
-                                     Card       {card-id :id}       {:dataset_query query, :collection_id collection-id}]
-=======
             (mt/with-temp [Collection {collection-id :id} {}
                            Card       {card-id :id} {:dataset_query query, :collection_id collection-id}]
->>>>>>> 742f4a61
               (perms/grant-collection-read-permissions! &group collection-id)
               (is (schema= {:data      {:rows     (s/eq [[nil 5] ["Widget" 6]])
                                         s/Keyword s/Any}
@@ -1104,21 +1094,12 @@
                                               [:field (mt/id :products :category)
                                                nil]]}}}}
         (mt/with-persistence-enabled [persist-models!]
-<<<<<<< HEAD
-          (t2.with-temp/with-temp [Card model {:dataset       true
-                                               :dataset_query (mt/mbql-query
-                                                                  products
-                                                                ;; note does not include the field we have to filter on. No way
-                                                                ;; to use the sandbox filter on the cached table
-                                                                  {:fields [$id $price]})}]
-=======
           (mt/with-temp [Card model {:dataset       true
                                      :dataset_query (mt/mbql-query
-                                                     products
-                                                     ;; note does not include the field we have to filter on. No way
-                                                     ;; to use the sandbox filter on the cached table
-                                                     {:fields [$id $price]})}]
->>>>>>> 742f4a61
+                                                      products
+                                                      ;; note does not include the field we have to filter on. No way
+                                                      ;; to use the sandbox filter on the cached table
+                                                      {:fields [$id $price]})}]
             ;; persist model (as admin, so sandboxing is not applied to the persisted query)
             (mt/with-test-user :crowberto
               (persist-models!))
