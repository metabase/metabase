--- conflicted
+++ resolved
@@ -1,5 +1,6 @@
 import cx from "classnames";
 import type { ReactElement } from "react";
+import { useState } from "react";
 import { t } from "ttag";
 
 import {
@@ -13,6 +14,7 @@
   Title,
   Filter,
   FilterButton,
+  QuestionVisualization,
 } from "embedding-sdk/components/public/InteractiveQuestion";
 import {
   useInteractiveQuestionContext,
@@ -21,8 +23,6 @@
 import CS from "metabase/css/core/index.css";
 import { Box, Flex, Group, Stack } from "metabase/ui";
 
-import { QuestionVisualization } from "../public/InteractiveQuestion/components";
-
 interface InteractiveQuestionResultProps {
   height?: string | number;
 }
@@ -30,21 +30,12 @@
 export const InteractiveQuestionResult = ({
   height,
 }: InteractiveQuestionResultProps): ReactElement => {
-<<<<<<< HEAD
-  const {
-    defaultHeight,
-    isQueryRunning,
-    isQuestionLoading,
-    queryResults,
-    question,
-    isFilterOpen,
-  } = useInteractiveQuestionContext();
-=======
+  const [isFilterOpen, setIsFilterOpen] = useState(false);
+
   const { isQuestionLoading } = useInteractiveQuestionContext();
 
   const { defaultHeight, isQueryRunning, queryResults, question } =
     useInteractiveQuestionData();
->>>>>>> 7d49b0b4
 
   if (isQuestionLoading || isQueryRunning) {
     return <SdkLoader />;
@@ -69,7 +60,7 @@
           <BackButton />
           <Title />
           <QuestionResetButton />
-          <FilterButton />
+          <FilterButton onClick={() => setIsFilterOpen(!isFilterOpen)} />
         </Flex>
 
         <FilterBar />
