(ns metabase.query-processor-test.date-time-zone-functions-test
  (:require [clojure.string :as str]
            [clojure.test :refer :all]
            [dev :as dev]
            [java-time :as t]
            [metabase.driver :as driver]
            [metabase.test :as mt]
            [metabase.util.date-2 :as u.date]))

;;; +----------------------------------------------------------------------------------------------------------------+
;;; |                                                Date extract tests                                              |
;;; +----------------------------------------------------------------------------------------------------------------+

(defn test-temporal-extract
  [{:keys [aggregation breakout expressions fields filter limit]}]
  (if breakout
    (->> (mt/run-mbql-query times {:expressions expressions
                                   :aggregation aggregation
                                   :limit       limit
                                   :filter      filter
                                   :breakout    breakout})
         (mt/formatted-rows [int int]))
    (->> (mt/run-mbql-query times {:expressions expressions
                                   :aggregation aggregation
                                   :limit       limit
                                   :filter      filter
                                   :fields      fields})
         (mt/formatted-rows [int])
         (map first))))

(mt/defdataset times-mixed
  [["times" [{:field-name "index"
              :base-type :type/Integer}
             {:field-name "dt"
              :base-type :type/DateTime}
             {:field-name "dt_tz"
              :base-type  :type/DateTimeWithTZ}
             {:field-name "d"
              :base-type :type/Date}
             {:field-name "as_dt"
              :base-type :type/Text
              :effective-type :type/DateTime
              :coercion-strategy :Coercion/ISO8601->DateTime}
             {:field-name "as_d"
              :base-type :type/Text
              :effective-type :type/Date
              :coercion-strategy :Coercion/ISO8601->Date}]
    (for [[idx t]
          (map-indexed vector [#t "2004-03-19 09:19:09+07:00[Asia/Ho_Chi_Minh]"
                               #t "2008-06-20 10:20:10+07:00[Asia/Ho_Chi_Minh]"
                               #t "2012-11-21 11:21:11+07:00[Asia/Ho_Chi_Minh]"
                               #t "2012-11-21 11:21:11+07:00[Asia/Ho_Chi_Minh]"])]
      [(inc idx)
       (t/local-date-time t)                                  ;; dt
       (t/with-zone-same-instant t "Asia/Ho_Chi_Minh")        ;; dt_tz
       (t/local-date t)                                       ;; d
       (t/format "yyyy-MM-dd HH:mm:ss" (t/local-date-time t)) ;; as _dt
       (t/format "yyyy-MM-dd" (t/local-date-time t))])]
   ["weeks" [{:field-name "index"
              :base-type :type/Integer}
             {:field-name "description"
              :base-type :type/Text}
             {:field-name "d"
              :base-type :type/Date}]
    [[1 "1st saturday"   #t "2000-01-01"]
     [2 "1st sunday"     #t "2000-01-02"]
     [3 "1st monday"     #t "2000-01-03"]
     [4 "1st wednesday"  #t "2000-01-04"]
     [5 "1st tuesday"    #t "2000-01-05"]
     [6 "1st thursday"   #t "2000-01-06"]
     [7 "1st friday"     #t "2000-01-07"]
     [8 "2nd saturday"   #t "2000-01-08"]
     [9 "2nd sunday"     #t "2000-01-09"]
     [10 "2005 saturday" #t "2005-01-01"]]]])

(def ^:private temporal-extraction-op->unit
  {:get-second      :second-of-minute
   :get-minute      :minute-of-hour
   :get-hour        :hour-of-day
   :get-day-of-week :day-of-week
   :get-day         :day-of-month
   :get-month       :month-of-year
   :get-quarter     :quarter-of-year
   :get-year        :year})

(defn- extract
  [x op]
  (u.date/extract x (temporal-extraction-op->unit op)))

(def ^:private extraction-test-cases
  [{:expected-fn (fn [op]          [(extract #t "2004-03-19 09:19:09" op) (extract #t "2008-06-20 10:20:10" op)
                                    (extract #t "2012-11-21 11:21:11" op) (extract #t "2012-11-21 11:21:11" op)])
    :query-fn    (fn [op field-id] {:expressions {"expr" [op [:field field-id nil]]}
                                    :fields      [[:expression "expr"]]})}
   {:expected-fn (fn [op]          (into [] (frequencies [(extract #t "2004-03-19 09:19:09" op)
                                                          (extract #t "2008-06-20 10:20:10" op)
                                                          (extract #t "2012-11-21 11:21:11" op)
                                                          (extract #t "2012-11-21 11:21:11" op)])))
    :query-fn    (fn [op field-id] {:expressions {"expr" [op [:field field-id nil]]}
                                    :aggregation [[:count]]
                                    :breakout    [[:expression "expr"]]})}])

(deftest extraction-function-tests
  (mt/dataset times-mixed
    ;; need to have seperate tests for mongo because it doesn't have supports for casting yet
    (mt/test-drivers (disj (mt/normal-drivers-with-feature :temporal-extract) :mongo)
      (testing "with datetime columns"
        (doseq [[col-type field-id] [[:datetime (mt/id :times :dt)] [:text-as-datetime (mt/id :times :as_dt)]]
                op                  [:get-year :get-quarter :get-month :get-day
                                     :get-day-of-week :get-hour :get-minute :get-second]
                {:keys [expected-fn query-fn]}
                extraction-test-cases]
          (testing (format "extract %s function works as expected on %s column for driver %s" op col-type driver/*driver*)
            (is (= (set (expected-fn op)) (set (test-temporal-extract (query-fn op field-id))))))))

      (testing "with date columns"
        (doseq [[col-type field-id] [[:date (mt/id :times :d)] [:text-as-date (mt/id :times :as_d)]]
                op                  [:get-year :get-quarter :get-month :get-day :get-day-of-week]
                {:keys [expected-fn query-fn]}
                extraction-test-cases]
          (testing (format "extract %s function works as expected on %s column for driver %s" op col-type driver/*driver*)
            (is (= (set (expected-fn op)) (set (test-temporal-extract (query-fn op field-id)))))))))

   (mt/test-driver :mongo
     (testing "with datetimes columns"
       (let [[col-type field-id] [:datetime (mt/id :times :dt)]]
         (doseq [op              [:get-year :get-quarter :get-month :get-day
                                  :get-day-of-week :get-hour :get-minute :get-second]
                 {:keys [expected-fn query-fn]}
                 extraction-test-cases]
           (testing (format "extract %s function works as expected on %s column for driver %s" op col-type driver/*driver*)
             (is (= (set (expected-fn op)) (set (test-temporal-extract (query-fn op field-id)))))))))

     (testing "with date columns"
       (let [[col-type field-id] [:date (mt/id :times :d)]]
         (doseq [op               [:get-year :get-quarter :get-month :get-day :get-day-of-week]
                 {:keys [expected-fn query-fn]}
                 extraction-test-cases]
           (testing (format "extract %s function works as expected on %s column for driver %s" op col-type driver/*driver*)
             (is (= (set (expected-fn op)) (set (test-temporal-extract (query-fn op field-id))))))))))))


(deftest temporal-extraction-with-filter-expresion-tests
  (mt/test-drivers (mt/normal-drivers-with-feature :temporal-extract)
    (mt/dataset times-mixed
      (doseq [{:keys [title expected query]}
              [{:title    "Nested expression"
                :expected [2004]
                :query    {:expressions {"expr" [:abs [:get-year [:field (mt/id :times :dt) nil]]]}
                           :filter      [:= [:field (mt/id :times :index) nil] 1]
                           :fields      [[:expression "expr"]]}}

               {:title     "Nested with arithmetic"
                :expected  [4008]
                :query     {:expressions {"expr" [:* [:get-year [:field (mt/id :times :dt) nil]] 2]}
                            :filter      [:= [:field (mt/id :times :index) nil] 1]
                            :fields      [[:expression "expr"]]}}

               {:title    "Filter using the extracted result - equality"
                :expected [1]
                :query    {:filter [:= [:get-year [:field (mt/id :times :dt) nil]] 2004]
                           :fields [[:field (mt/id :times :index) nil]]}}

               {:title    "Filter using the extracted result - comparable"
                :expected [1]
                :query    {:filter [:< [:get-year [:field (mt/id :times :dt) nil]] 2005]
                           :fields [[:field (mt/id :times :index) nil]]}}

               {:title    "Nested expression in fitler"
                :expected [1]
                :query    {:filter [:= [:* [:get-year [:field (mt/id :times :dt) nil]] 2] 4008]
                           :fields [[:field (mt/id :times :index) nil]]}}]]
        (testing title
          (is (= expected (test-temporal-extract query))))))))

(defmacro with-start-of-week
  "With start of week."
  [start-of-week & body]
  `(mt/with-temporary-setting-values [start-of-week ~start-of-week]
     ~@body))

(defn test-extract-week
  [field-id method]
  (->> (mt/mbql-query weeks {:expressions {"expr" [:get-week [:field field-id nil] method]}
                             :order-by    [[:asc [:field (mt/id :weeks :index)]]]
                             :fields      [[:expression "expr"]]})
      mt/process-query
      (mt/formatted-rows [int])
      (map first)))

(deftest extract-week-tests
  (mt/test-drivers (mt/normal-drivers-with-feature :temporal-extract)
    (mt/dataset times-mixed
      ;; the native get week of sqlite is not iso, and it's not easy
      ;; to implement in raw sql, so skips it for now
      (when-not (#{:sqlite} driver/*driver*)
        (testing "iso8601 week"
          (is (= [52 52 1 1 1 1 1 1 1 53]
                 (test-extract-week (mt/id :weeks :d) :iso)))
          (testing "shouldn't change if start-of-week settings change"
            (with-start-of-week :monday
              (is (= [52 52 1 1 1 1 1 1 1 53]
                     (test-extract-week (mt/id :weeks :d) :iso)))))))

      ;; check the (defmethod sql.qp/date [:snowflake :week-of-year-us]) for why we skip snowflake
      (when-not (#{:snowflake} driver/*driver*)
        (testing "us week"
          (is (= [1 2 2 2 2 2 2 2 3 1]
                 (test-extract-week (mt/id :weeks :d) :us)))
          (testing "shouldn't change if start-of-week settings change"
            (with-start-of-week :monday
              (is (= [1 2 2 2 2 2 2 2 3 1]
                     (test-extract-week (mt/id :weeks :d) :us)))))))

      (testing "instance week"
        (is (= [1 2 2 2 2 2 2 2 3 1]
               (test-extract-week (mt/id :weeks :d) :instance)))

        (with-start-of-week :monday
          (is (= [1 1 2 2 2 2 2 2 2 1]
                 (test-extract-week (mt/id :weeks :d) :instance))))))))

;;; +----------------------------------------------------------------------------------------------------------------+
;;; |                                              Date arithmetics tests                                            |
;;; +----------------------------------------------------------------------------------------------------------------+

(defn datetime-math
  [op x amount unit col-type]
  (let [amount (if (= op :datetime-add)
                 amount
                 (- amount))
        fmt    (cond
                 ;; the :date column of :presto should have this format too,
                 ;; but the test data we created for presto is datetime even if we define it as date
                 (and (= driver/*driver* :presto) (#{:text-as-date} col-type))
                 "yyyy-MM-dd"

                 (= unit :millisecond)
                 "yyyy-MM-dd HH:mm:ss.SSS"

                 :else
                 "yyyy-MM-dd HH:mm:ss")]
    (t/format fmt (u.date/add x unit amount))))

(defn- normalize-timestamp-str [x]
  (if (number? x)
    (int x)
    (-> x
        (str/replace  #"T" " ")
        (str/replace  #"Z" ""))))

(defn test-datetime-math
  [{:keys [aggregation breakout expressions fields filter limit]}]
  (if breakout
    (->> (mt/run-mbql-query times {:expressions expressions
                                   :aggregation aggregation
                                   :limit       limit
                                   :filter      filter
                                   :breakout    breakout})
         (mt/formatted-rows [normalize-timestamp-str normalize-timestamp-str]))
    (->> (mt/run-mbql-query times {:expressions expressions
                                   :aggregation aggregation
                                   :limit       limit
                                   :filter      filter
                                   :fields      fields})
         (mt/formatted-rows [normalize-timestamp-str])
         (map first))))

(deftest datetime-math-tests
  (mt/dataset times-mixed
    ;; mongo doesn't supports coercion yet so we exclude it here, Tests for it are in [[metabase.driver.mongo.query-processor-test]]
    (mt/test-drivers (disj (mt/normal-drivers-with-feature :date-arithmetics) :mongo)
      (testing "date arithmetic with datetime columns"
        (doseq [[col-type field-id] [[:datetime (mt/id :times :dt)] [:text-as-datetime (mt/id :times :as_dt)]]
                op                  [:datetime-add :datetime-subtract]
                unit                [:year :quarter :month :day :hour :minute :second]

                {:keys [expected query]}
                [{:expected [(datetime-math op #t "2004-03-19 09:19:09" 2 unit col-type) (datetime-math op #t "2008-06-20 10:20:10" 2 unit col-type)
                             (datetime-math op #t "2012-11-21 11:21:11" 2 unit col-type) (datetime-math op #t "2012-11-21 11:21:11" 2 unit col-type)]
                  :query    {:expressions {"expr" [op [:field field-id nil] 2 unit]}
                             :fields      [[:expression "expr"]]}}
                 {:expected (into [] (frequencies
                                       [(datetime-math op #t "2004-03-19 09:19:09" 2 unit col-type) (datetime-math op #t "2008-06-20 10:20:10" 2 unit col-type)
                                        (datetime-math op #t "2012-11-21 11:21:11" 2 unit col-type) (datetime-math op #t "2012-11-21 11:21:11" 2 unit col-type)]))
                  :query    {:expressions {"expr" [op [:field field-id nil] 2 unit]}
                             :aggregation [[:count]]
                             :breakout    [[:expression "expr"]]}}]]
          (testing (format "%s %s function works as expected on %s column for driver %s" op unit col-type driver/*driver*)
            (is (= (set expected) (set (test-datetime-math query)))))))

      (testing "date arithmetic with datetime columns"
        (doseq [[col-type field-id] [[:date (mt/id :times :d)] [:text-as-date (mt/id :times :as_d)]]
                op                  [:datetime-add :datetime-subtract]
                unit                [:year :quarter :month :day]

                {:keys [expected query]}
                [{:expected [(datetime-math op #t "2004-03-19 00:00:00" 2 unit col-type) (datetime-math op #t "2008-06-20 00:00:00" 2 unit col-type)
                             (datetime-math op #t "2012-11-21 00:00:00" 2 unit col-type) (datetime-math op #t "2012-11-21 00:00:00" 2 unit col-type)]
                  :query    {:expressions {"expr" [op [:field field-id nil] 2 unit]}
                             :fields      [[:expression "expr"]]}}
                 {:expected (into [] (frequencies
                                       [(datetime-math op #t "2004-03-19 00:00:00" 2 unit col-type) (datetime-math op #t "2008-06-20 00:00:00" 2 unit col-type)
                                        (datetime-math op #t "2012-11-21 00:00:00" 2 unit col-type) (datetime-math op #t "2012-11-21 00:00:00" 2 unit col-type)]))
                  :query    {:expressions {"expr" [op [:field field-id nil] 2 unit]}
                             :aggregation [[:count]]
                             :breakout    [[:expression "expr"]]}}]]
          (testing (format "%s %s function works as expected on %s column for driver %s" op unit col-type driver/*driver*)
            (is (= (set expected) (set (test-datetime-math query))))))))))


(deftest datetime-math-with-extract-test
  (mt/test-drivers (mt/normal-drivers-with-feature :date-arithmetics)
    (mt/dataset times-mixed
      (doseq [{:keys [title expected query]}
              [{:title    "Nested date math then extract"
                :expected [2006 2010 2014]
                :query    {:expressions {"expr" [:get-year [:datetime-add [:field (mt/id :times :dt) nil] 2 :year]]}
                            :fields [[:expression "expr"]]}}

               {:title   "Nested date math twice"
                :expected ["2006-05-19 09:19:09" "2010-08-20 10:20:10" "2015-01-21 11:21:11"]
                :query    {:expressions {"expr" [:datetime-add [:datetime-add [:field (mt/id :times :dt) nil] 2 :year] 2 :month]}
                           :fields [[:expression "expr"]]}}

               {:title    "filter with date math"
                :expected [1]
                :query   {:filter [:= [:get-year [:datetime-add [:field (mt/id :times :dt) nil] 2 :year]] 2006]
                          :fields [[:field (mt/id :times :index)]]}}]]
        (testing title
          (is (= (set expected) (set (test-datetime-math query)))))))))


;;; +----------------------------------------------------------------------------------------------------------------+
;;; |                                           Convert Timezone tests                                               |
;;; +----------------------------------------------------------------------------------------------------------------+

<<<<<<< HEAD
(defn- format-if-integer [x]
  (if (number? x)
    (int x)
    x))

(defn- test-date-convert
  [convert-tz-expression &
   {:keys [aggregation expressions fields filter limit]
    :or   {expressions {"expr" convert-tz-expression}
           filter      [:= [:field (mt/id :times :index) nil] 1]
           fields      [[:expression "expr"]]}}]
  (->> (mt/run-mbql-query times {:expressions expressions
                                 :aggregation aggregation
                                 :limit       limit
                                 :filter      filter
                                 :fields      fields})
       (mt/formatted-rows [format-if-integer])
       (map first)))

=======
>>>>>>> de044047
(def offset->zone
  "A map of all Offset to a zone-id.
  {\"+07\00\" \"Asia/Saigon\"}"
  (into {"+00:00" "UTC"}
        (for [zone-id (java.time.ZoneId/getAvailableZoneIds)]
          [(-> (t/zone-id zone-id)
               .getRules
               (.getOffset (java.time.Instant/now))
               .toString)
           zone-id])))

(defmacro with-results-and-report-timezone-id
  [timezone-id & body]
  `(mt/with-results-timezone-id ~timezone-id
     (mt/with-report-timezone-id ~timezone-id
       ~@body)))

(deftest convert-timezone-test
  (mt/test-drivers (mt/normal-drivers-with-feature :convert-timezone)
    (mt/dataset times-mixed
<<<<<<< HEAD
      (testing "timestamp without timezone columns"
        (with-results-and-report-timezone-id "UTC"
          (testing "convert from +05:00 to +09:00"
            (is (= ["2004-03-19T13:19:09+09:00"]
                   (test-date-convert [:convert-timezone [:field (mt/id :times :dt) nil]
                                                         (offset->zone "+09:00")
                                                         (offset->zone "+05:00")]))))
          (testing "convert to +09:00, from_tz should have default is system-tz (UTC)"
            (is (= ["2004-03-19T18:19:09+09:00"]
                   (test-date-convert [:convert-timezone [:field (mt/id :times :dt) nil] (offset->zone "+09:00")])))))

        (with-results-and-report-timezone-id "Europe/Rome"
          (testing "from_tz should default to report_tz"
            (is (= ["2004-03-19T17:19:09+09:00"]
                   (test-date-convert [:convert-timezone [:field (mt/id :times :dt) nil] (offset->zone "+09:00")]))))

          (testing "if from_tz is provided, ignore report_tz"
            (is (= ["2004-03-19T18:19:09+09:00"]
                   (test-date-convert [:convert-timezone [:field (mt/id :times :dt) nil]
                                       (offset->zone "+09:00")
                                       (offset->zone "+00:00")]))))))

      (testing "timestamp with time zone columns"
        (with-results-and-report-timezone-id "UTC"
          (testing "convert to +09:00"
            ;; for some reasons the dt_tz column for redshift and snowflake is inserted in UTC, not Asia/Ho_Chi_Minh.
            ;; so the tests result is a bit different
            (is (= (case driver/*driver*
                     (:redshift :snowflake) ["2004-03-19T18:19:09+09:00"]
                     ["2004-03-19T11:19:09+09:00"])
                   (test-date-convert [:convert-timezone [:field (mt/id :times :dt_tz) nil] (offset->zone "+09:00")]))))

          (testing "timestamp with time zone columns shouldn't have `from_tz`"
            (is (thrown-with-msg?
                 clojure.lang.ExceptionInfo
                 #".* columns shouldn't have a `source timezone`"
                 (test-date-convert [:convert-timezone [:field (mt/id :times :dt_tz) nil]
                                     (offset->zone "+09:00")
                                     (offset->zone "+00:00")])))))

        (with-results-and-report-timezone-id "Europe/Rome"
          (testing "the base timezone should be the timezone of column (Asia/Ho_Chi_Minh)"
            (is (= (case driver/*driver*
                     (:redshift :snowflake) ["2004-03-19T18:19:09+09:00"]
                     ["2004-03-19T11:19:09+09:00"])
                   (test-date-convert [:convert-timezone [:field (mt/id :times :dt_tz) nil] (offset->zone "+09:00")])))))))))
=======
      (letfn [(test-convert-tz
                [field
                 expression]
                (->> (mt/run-mbql-query times
                                        {:expressions {"expr" expression}
                                         :limit       1
                                         :fields      [field                  ;; original row for comparision
                                                       [:expression "expr"]]});; result
                     mt/rows
                     first))]
        (testing "timestamp with out timezone columns"
          (mt/with-report-timezone-id "UTC"
            (testing "convert from +05:00 to +09:00"
              (is (= ["2004-03-19T09:19:09Z"
                      "2004-03-19T13:19:09+09:00"]
                     (mt/$ids (test-convert-tz
                                $times.dt
                                [:convert-timezone $times.dt (offset->zone "+09:00") (offset->zone "+05:00")])))))
            (testing "convert to +09:00, from_tz should have default is system-tz (UTC)"
              (is (= ["2004-03-19T09:19:09Z" "2004-03-19T18:19:09+09:00"]
                     (mt/$ids (test-convert-tz
                                $times.dt
                                [:convert-timezone [:field (mt/id :times :dt) nil] (offset->zone "+09:00")]))))))

          (mt/with-report-timezone-id "Europe/Rome"
            (testing "from_tz should default to report_tz"
              (is (= ["2004-03-19T09:19:09+01:00" "2004-03-19T17:19:09+09:00"]
                     (mt/$ids (test-convert-tz
                                $times.dt
                                [:convert-timezone [:field (mt/id :times :dt) nil] (offset->zone "+09:00")])))))

            (testing "if from_tz is provided, ignore report_tz"
              (is (= ["2004-03-19T09:19:09+01:00" "2004-03-19T18:19:09+09:00"]
                     (mt/$ids (test-convert-tz
                                $times.dt
                                [:convert-timezone [:field (mt/id :times :dt) nil] (offset->zone "+09:00") (offset->zone "+00:00")])))))))

        (testing "timestamp with time zone columns"
          (mt/with-report-timezone-id "UTC"
            (testing "convert to +09:00"
              (is (= ["2004-03-19T02:19:09Z" "2004-03-19T11:19:09+09:00"]
                     (mt/$ids (test-convert-tz
                                $times.dt_tz
                                [:convert-timezone [:field (mt/id :times :dt_tz) nil] (offset->zone "+09:00")])))))
            (testing "timestamp with time zone columns shouldn't have `from_tz`"
              (is (thrown-with-msg?
                    clojure.lang.ExceptionInfo
                    #"`timestamp with time zone` columns shouldn't have a `source timezone`"
                    (mt/$ids (test-convert-tz
                               $times.dt_tz
                               [:convert-timezone [:field (mt/id :times :dt_tz) nil]
                                (offset->zone "+09:00")
                                (offset->zone "+00:00")]))))))

          (mt/with-report-timezone-id "Europe/Rome"
            (testing "the base timezone should be the timezone of column (Asia/Ho_Chi_Minh)"
              (is (= ["2004-03-19T03:19:09+01:00" "2004-03-19T11:19:09+09:00"]
                     (mt/$ids (test-convert-tz
                                $times.dt_tz
                                [:convert-timezone [:field (mt/id :times :dt_tz) nil] (offset->zone "+09:00")])))))))))))
>>>>>>> de044047

(def ^:private driver->timezone-aware-base-type
  {:postgres           :type/DateTimeWithLocalTZ    ; x
   :sqlserver          :type/DateTimeWithZoneOffset ; x
   :redshift           :type/DateTimeWithLocalTZ    ; later
   :oracle             :type/DateTimeWithTZ         ; has one problem when convert twice
   :mysql              :type/DateTimeWithLocalTZ    ; x
   :bigquery-cloud-sdk :type/DateTimeWithTZ         ; didn't support
   :presto             :type/DateTimeWithTZ         ; x
   :presto-jdbc        :type/DateTimeWithTZ         ; x
   :vertica            :type/DateTimeWithLocalTZ
   :snowflake          :type/DateTimeWithTZ})

#_(deftest output-of-convert-timezone-is-timezone-aware-column-test
    (mt/test-drivers (mt/normal-drivers-with-feature :convert-timezone)
      (mt/dataset times-mixed
        (let [compiled-query (mt/compile
                               (mt/mbql-query
                                 times
                                 {:expressions {"dt"    [:convert-timezone [:field (mt/id :times :dt)] (offset->zone "+07:00")]
                                                "dt_tz" [:convert-timezone [:field (mt/id :times :dt_tz)] (offset->zone "+07:00")]}
                                  :fields      [[:expression "dt"]
                                                [:expression "dt_tz"]]}))
              sql-query      (cons (:query compiled-query) (:params compiled-query))
              result         (dev/query-jdbc-db
                               [driver/*driver* 'times-mixed]
                               sql-query)
              types          (map :base_type (:cols result))]
          (is (= (repeat (count types) (driver->timezone-aware-base-type driver/*driver*))
                 (map :base_type (:cols result))))))))

(defn- mbql-query->native-query
  [mbql-query]
  (let [compiled-query (mt/compile mbql-query)]
    (cons (:query compiled-query) (:params compiled-query))))

(deftest nested-convert-timezone-test
  (mt/test-drivers (mt/normal-drivers-with-feature :convert-timezone)
    (mt/with-report-timezone-id "UTC"
      (mt/dataset times-mixed
        (testing "convert-timezone nested with datetime extract"
          (is (= ["2004-03-19T09:19:09Z" "2004-03-19T13:19:09+09:00" 13]
                 (->> (mt/run-mbql-query
                        times
                        {:expressions {"converted" [:convert-timezone $times.dt (offset->zone "+09:00") (offset->zone "+05:00")]
                                       "hour"      [:get-hour [:expression "converted"]]}
                         :filter      [:= $times.index 1]
                         :fields      [$times.dt
                                       [:expression "converted"]
                                       [:expression "hour"]]})
                      mt/rows
                      first))))
        (testing "convert-timezone nested with date-math, date-extract"
          (is (= ["2004-03-19T09:19:09Z" "2004-03-19T18:19:09+09:00" "2004-03-19T11:19:09Z" 20]
                 (->> (mt/run-mbql-query
                        times
                        {:expressions {"converted"  [:convert-timezone $times.dt (offset->zone "+09:00")]
                                       "date-added" [:datetime-add [:expression "converted"] 2 :hour]
                                       "hour"       [:get-hour [:expression "date-added"]]}
                         :filter      [:= $times.index 1]
                         :fields      [$times.dt
                                       [:expression "converted"]
                                       [:expression "date-added"]
                                       [:expression "hour"]]})
                      mt/rows
                      first))))

        (testing "extract hour should respect daylight savings times"
<<<<<<< HEAD
          (is (= [["2004-03-19T09:19:09Z" 1]  ;; Before DST -- UTC-8
                  ["2008-06-20T10:20:10Z" 3]] ;; During DST -- UTC-7
                 (->> (mt/run-mbql-query times
                                         {:expressions {"expr" [:get-hour [:convert-timezone [:field (mt/id :times :dt) nil]
                                                                           "America/Los_Angeles"
                                                                           "UTC"]]}
                                          :filter      [:< [:field (mt/id :times :index) nil] 3]
                                          :fields      [[:field (mt/id :times :dt) nil]
                                                        [:expression "expr"]]})
=======
          (is (= [["2004-03-19T09:19:09Z" "2004-03-19T01:19:09-08:00" 1]  ;; Before DST -- UTC-8
                  ["2008-06-20T10:20:10Z" "2008-06-20T03:20:10-07:00" 3]] ;; During DST -- UTC-7
                 (->> (mt/run-mbql-query
                        times
                        {:expressions {"converted" [:convert-timezone $times.dt "US/Pacific" "UTC"]
                                       "hour"      [:get-hour [:expression "converted"]]}
                         :filter      [:< $times.index 3]
                         :fields      [$times.dt
                                       [:expression "converted"]
                                       [:expression "hour"]]})
>>>>>>> de044047
                      mt/rows))))
        (testing "convert-timezone twice should works"
          (is (= ["2004-03-19T09:19:09Z"      ;; original column
                  "2004-03-19T16:19:09+07:00" ;; at +07
                  "2004-03-19T18:19:09+09:00"];; at +09
                 (->> (mt/run-mbql-query
                        times
                        {:expressions {"to-07"       [:convert-timezone $times.dt (offset->zone "+07:00")]
                                       "to-07-to-09" [:convert-timezone [:expression "to-07"] (offset->zone "+09:00")]}
                         :filter      [:= $times.index 1]
                         :fields      [$times.dt
                                       [:expression "to-07"]
                                       [:expression "to-07-to-09"]]})
                      mt/rows
                      first))))

        (testing "filter a converted-timezone column"
          (is (= ["2004-03-19T18:19:09+09:00"]
                 (->> (mt/run-mbql-query
                        times
                        {:expressions {"converted" [:convert-timezone $times.dt (offset->zone "+09:00")]
                                       "hour"       [:get-hour [:expression "converted"]]}
                         :filter      [:between [:expression "hour"] 17 18]
                         :fields      [[:expression "converted"]]})
                      mt/rows
                      first)))
          (is (= ["2004-03-19T18:19:09+09:00"]
                 (->> (mt/run-mbql-query
                        times
                        {:expressions {"converted" [:convert-timezone $times.dt (offset->zone "+09:00")]
                                       "hour"      [:get-hour [:expression "converted"]]}
                         :filter      [:= [:expression "hour"] 18]
                         :fields      [[:expression "converted"]]})
                      mt/rows
                      first))))))))<|MERGE_RESOLUTION|>--- conflicted
+++ resolved
@@ -1,7 +1,6 @@
 (ns metabase.query-processor-test.date-time-zone-functions-test
   (:require [clojure.string :as str]
             [clojure.test :refer :all]
-            [dev :as dev]
             [java-time :as t]
             [metabase.driver :as driver]
             [metabase.test :as mt]
@@ -335,28 +334,6 @@
 ;;; |                                           Convert Timezone tests                                               |
 ;;; +----------------------------------------------------------------------------------------------------------------+
 
-<<<<<<< HEAD
-(defn- format-if-integer [x]
-  (if (number? x)
-    (int x)
-    x))
-
-(defn- test-date-convert
-  [convert-tz-expression &
-   {:keys [aggregation expressions fields filter limit]
-    :or   {expressions {"expr" convert-tz-expression}
-           filter      [:= [:field (mt/id :times :index) nil] 1]
-           fields      [[:expression "expr"]]}}]
-  (->> (mt/run-mbql-query times {:expressions expressions
-                                 :aggregation aggregation
-                                 :limit       limit
-                                 :filter      filter
-                                 :fields      fields})
-       (mt/formatted-rows [format-if-integer])
-       (map first)))
-
-=======
->>>>>>> de044047
 (def offset->zone
   "A map of all Offset to a zone-id.
   {\"+07\00\" \"Asia/Saigon\"}"
@@ -377,54 +354,6 @@
 (deftest convert-timezone-test
   (mt/test-drivers (mt/normal-drivers-with-feature :convert-timezone)
     (mt/dataset times-mixed
-<<<<<<< HEAD
-      (testing "timestamp without timezone columns"
-        (with-results-and-report-timezone-id "UTC"
-          (testing "convert from +05:00 to +09:00"
-            (is (= ["2004-03-19T13:19:09+09:00"]
-                   (test-date-convert [:convert-timezone [:field (mt/id :times :dt) nil]
-                                                         (offset->zone "+09:00")
-                                                         (offset->zone "+05:00")]))))
-          (testing "convert to +09:00, from_tz should have default is system-tz (UTC)"
-            (is (= ["2004-03-19T18:19:09+09:00"]
-                   (test-date-convert [:convert-timezone [:field (mt/id :times :dt) nil] (offset->zone "+09:00")])))))
-
-        (with-results-and-report-timezone-id "Europe/Rome"
-          (testing "from_tz should default to report_tz"
-            (is (= ["2004-03-19T17:19:09+09:00"]
-                   (test-date-convert [:convert-timezone [:field (mt/id :times :dt) nil] (offset->zone "+09:00")]))))
-
-          (testing "if from_tz is provided, ignore report_tz"
-            (is (= ["2004-03-19T18:19:09+09:00"]
-                   (test-date-convert [:convert-timezone [:field (mt/id :times :dt) nil]
-                                       (offset->zone "+09:00")
-                                       (offset->zone "+00:00")]))))))
-
-      (testing "timestamp with time zone columns"
-        (with-results-and-report-timezone-id "UTC"
-          (testing "convert to +09:00"
-            ;; for some reasons the dt_tz column for redshift and snowflake is inserted in UTC, not Asia/Ho_Chi_Minh.
-            ;; so the tests result is a bit different
-            (is (= (case driver/*driver*
-                     (:redshift :snowflake) ["2004-03-19T18:19:09+09:00"]
-                     ["2004-03-19T11:19:09+09:00"])
-                   (test-date-convert [:convert-timezone [:field (mt/id :times :dt_tz) nil] (offset->zone "+09:00")]))))
-
-          (testing "timestamp with time zone columns shouldn't have `from_tz`"
-            (is (thrown-with-msg?
-                 clojure.lang.ExceptionInfo
-                 #".* columns shouldn't have a `source timezone`"
-                 (test-date-convert [:convert-timezone [:field (mt/id :times :dt_tz) nil]
-                                     (offset->zone "+09:00")
-                                     (offset->zone "+00:00")])))))
-
-        (with-results-and-report-timezone-id "Europe/Rome"
-          (testing "the base timezone should be the timezone of column (Asia/Ho_Chi_Minh)"
-            (is (= (case driver/*driver*
-                     (:redshift :snowflake) ["2004-03-19T18:19:09+09:00"]
-                     ["2004-03-19T11:19:09+09:00"])
-                   (test-date-convert [:convert-timezone [:field (mt/id :times :dt_tz) nil] (offset->zone "+09:00")])))))))))
-=======
       (letfn [(test-convert-tz
                 [field
                  expression]
@@ -436,7 +365,7 @@
                      mt/rows
                      first))]
         (testing "timestamp with out timezone columns"
-          (mt/with-report-timezone-id "UTC"
+          (with-results-and-report-timezone-id "UTC"
             (testing "convert from +05:00 to +09:00"
               (is (= ["2004-03-19T09:19:09Z"
                       "2004-03-19T13:19:09+09:00"]
@@ -449,7 +378,7 @@
                                 $times.dt
                                 [:convert-timezone [:field (mt/id :times :dt) nil] (offset->zone "+09:00")]))))))
 
-          (mt/with-report-timezone-id "Europe/Rome"
+          (with-results-and-report-timezone-id "Europe/Rome"
             (testing "from_tz should default to report_tz"
               (is (= ["2004-03-19T09:19:09+01:00" "2004-03-19T17:19:09+09:00"]
                      (mt/$ids (test-convert-tz
@@ -463,7 +392,7 @@
                                 [:convert-timezone [:field (mt/id :times :dt) nil] (offset->zone "+09:00") (offset->zone "+00:00")])))))))
 
         (testing "timestamp with time zone columns"
-          (mt/with-report-timezone-id "UTC"
+          (with-results-and-report-timezone-id "UTC"
             (testing "convert to +09:00"
               (is (= ["2004-03-19T02:19:09Z" "2004-03-19T11:19:09+09:00"]
                      (mt/$ids (test-convert-tz
@@ -479,52 +408,16 @@
                                 (offset->zone "+09:00")
                                 (offset->zone "+00:00")]))))))
 
-          (mt/with-report-timezone-id "Europe/Rome"
+          (with-results-and-report-timezone-id "Europe/Rome"
             (testing "the base timezone should be the timezone of column (Asia/Ho_Chi_Minh)"
               (is (= ["2004-03-19T03:19:09+01:00" "2004-03-19T11:19:09+09:00"]
                      (mt/$ids (test-convert-tz
                                 $times.dt_tz
                                 [:convert-timezone [:field (mt/id :times :dt_tz) nil] (offset->zone "+09:00")])))))))))))
->>>>>>> de044047
-
-(def ^:private driver->timezone-aware-base-type
-  {:postgres           :type/DateTimeWithLocalTZ    ; x
-   :sqlserver          :type/DateTimeWithZoneOffset ; x
-   :redshift           :type/DateTimeWithLocalTZ    ; later
-   :oracle             :type/DateTimeWithTZ         ; has one problem when convert twice
-   :mysql              :type/DateTimeWithLocalTZ    ; x
-   :bigquery-cloud-sdk :type/DateTimeWithTZ         ; didn't support
-   :presto             :type/DateTimeWithTZ         ; x
-   :presto-jdbc        :type/DateTimeWithTZ         ; x
-   :vertica            :type/DateTimeWithLocalTZ
-   :snowflake          :type/DateTimeWithTZ})
-
-#_(deftest output-of-convert-timezone-is-timezone-aware-column-test
-    (mt/test-drivers (mt/normal-drivers-with-feature :convert-timezone)
-      (mt/dataset times-mixed
-        (let [compiled-query (mt/compile
-                               (mt/mbql-query
-                                 times
-                                 {:expressions {"dt"    [:convert-timezone [:field (mt/id :times :dt)] (offset->zone "+07:00")]
-                                                "dt_tz" [:convert-timezone [:field (mt/id :times :dt_tz)] (offset->zone "+07:00")]}
-                                  :fields      [[:expression "dt"]
-                                                [:expression "dt_tz"]]}))
-              sql-query      (cons (:query compiled-query) (:params compiled-query))
-              result         (dev/query-jdbc-db
-                               [driver/*driver* 'times-mixed]
-                               sql-query)
-              types          (map :base_type (:cols result))]
-          (is (= (repeat (count types) (driver->timezone-aware-base-type driver/*driver*))
-                 (map :base_type (:cols result))))))))
-
-(defn- mbql-query->native-query
-  [mbql-query]
-  (let [compiled-query (mt/compile mbql-query)]
-    (cons (:query compiled-query) (:params compiled-query))))
 
 (deftest nested-convert-timezone-test
   (mt/test-drivers (mt/normal-drivers-with-feature :convert-timezone)
-    (mt/with-report-timezone-id "UTC"
+    (with-results-and-report-timezone-id "UTC"
       (mt/dataset times-mixed
         (testing "convert-timezone nested with datetime extract"
           (is (= ["2004-03-19T09:19:09Z" "2004-03-19T13:19:09+09:00" 13]
@@ -554,17 +447,6 @@
                       first))))
 
         (testing "extract hour should respect daylight savings times"
-<<<<<<< HEAD
-          (is (= [["2004-03-19T09:19:09Z" 1]  ;; Before DST -- UTC-8
-                  ["2008-06-20T10:20:10Z" 3]] ;; During DST -- UTC-7
-                 (->> (mt/run-mbql-query times
-                                         {:expressions {"expr" [:get-hour [:convert-timezone [:field (mt/id :times :dt) nil]
-                                                                           "America/Los_Angeles"
-                                                                           "UTC"]]}
-                                          :filter      [:< [:field (mt/id :times :index) nil] 3]
-                                          :fields      [[:field (mt/id :times :dt) nil]
-                                                        [:expression "expr"]]})
-=======
           (is (= [["2004-03-19T09:19:09Z" "2004-03-19T01:19:09-08:00" 1]  ;; Before DST -- UTC-8
                   ["2008-06-20T10:20:10Z" "2008-06-20T03:20:10-07:00" 3]] ;; During DST -- UTC-7
                  (->> (mt/run-mbql-query
@@ -575,7 +457,6 @@
                          :fields      [$times.dt
                                        [:expression "converted"]
                                        [:expression "hour"]]})
->>>>>>> de044047
                       mt/rows))))
         (testing "convert-timezone twice should works"
           (is (= ["2004-03-19T09:19:09Z"      ;; original column
