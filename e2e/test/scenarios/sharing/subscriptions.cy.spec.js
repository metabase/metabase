--- conflicted
+++ resolved
@@ -524,18 +524,9 @@
         cy.get("@subscriptionBar").findByText("Corbin Mertz").click();
 
         H.popover().within(() => {
-<<<<<<< HEAD
-          H.removeMultiAutocompleteValue(0);
-          H.multiAutocompleteInput().type("Sallie");
-        });
-        cy.findByRole("option", { name: "Sallie Flatley" }).click();
-        cy.findByTestId("parameter-value-dropdown").within(() => {
-          H.multiAutocompleteInput().blur();
-=======
           H.removeFieldValuesValue(0);
           H.fieldValuesInput().type("Sallie");
           cy.findByText("Sallie Flatley").click();
->>>>>>> cd9e7c66
         });
         H.popover().button("Update filter").click();
 
@@ -648,21 +639,11 @@
           .next("aside")
           .findByText("Corbin Mertz")
           .click();
-<<<<<<< HEAD
-        H.removeMultiAutocompleteValue(0, ":eq(1)");
-        H.popover().within(() => {
-          H.multiAutocompleteInput().type("Sallie");
-        });
-        cy.findByRole("option", { name: "Sallie Flatley" }).click();
-        cy.findByTestId("parameter-value-dropdown").within(() => {
-          H.multiAutocompleteInput().blur();
-=======
 
         H.removeFieldValuesValue(0, ":eq(1)");
         H.popover().within(() => {
           H.fieldValuesInput().type("Sallie");
           cy.findByText("Sallie Flatley").click();
->>>>>>> cd9e7c66
         });
         H.popover().button("Update filter").click();
         cy.button("Save").click();
@@ -690,15 +671,9 @@
 
         cy.findAllByText("Corbin Mertz").last().click();
         H.popover().within(() => {
-<<<<<<< HEAD
-          H.multiAutocompleteInput().type("Bob");
-        });
-        H.selectDropdown().findByText("Bobby Kessler").click();
-=======
           H.fieldValuesInput().type("Bob");
           cy.findByText("Bobby Kessler").click();
         });
->>>>>>> cd9e7c66
         H.popover().contains("Update filter").click();
 
         cy.findAllByText("Text 1").last().click();
