databaseChangeLog:
  - objectQuotingStrategy: QUOTE_ALL_OBJECTS

  # This exists because a v56 migration was backported to v55 without renaming the migration version
  # this allows us to rename those migrations to v55 in master and the release v56 branches which ensure
  # that downgrading or upgrading to v55 picks up the correct migrations needed to run v55 in all cases
  - changeSet:
      id: v56.2025-06-05T16:48:48
      author: edpaget
      comment: Placeholder migration that makes sure the downgrade check doesn't fail
      changes:
        - output:
            message: Placeholder until other changesets
            target: STDOUT
      rollback:

  - changeSet:
      id: v56.2025-06-06T20:11:53
      author: nvoxland
      comment: Drop column query_table.analysis_id
      changes:
        - dropForeignKeyConstraint:
            baseTableName: query_table
            constraintName: fk_query_table_analysis_id
      rollback:

  - changeSet:
      id: v56.2025-06-06T20:11:54
      author: nvoxland
      comment: Drop column query_field.analysis_id
      changes:
        - dropForeignKeyConstraint:
            baseTableName: query_field
            constraintName: fk_query_field_analysis_id
      rollback:

  - changeSet:
      id: v56.2025-06-06T20:11:55
      author: nvoxland
      comment: Drop column query_table.analysis_id
      changes:
        - dropColumn:
            tableName: query_table
            columnName: analysis_id
      rollback:
        - addColumn:
            tableName: query_table
            columns:
              - column:
                  name: analysis_id
                  remarks: round of analysis
                  type: int
                  constraints:
                    nullable: false
                    referencedTableName: query_analysis
                    referencedColumnNames: id
                    foreignKeyName: fk_query_table_analysis_id
                    deleteCascade: true
  - changeSet:
      id: v56.2025-06-06T20:11:56
      author: nvoxland
      comment: Drop column query_field.analysis_id
      changes:
        - dropColumn:
            tableName: query_field
            columnName: analysis_id
      rollback:
        - addColumn:
            tableName: query_field
            columns:
              - column:
                  name: analysis_id
                  remarks: round of analysis
                  type: int
                  constraints:
                    nullable: false
                    referencedTableName: query_analysis
                    referencedColumnNames: id
                    foreignKeyName: fk_query_field_analysis_id
                    deleteCascade: true
                    deleteCascadeForce: true

  - changeSet:
      id: v56.2025-06-06T20:11:58
      author: nvoxland
      comment: Drop now-unused query_analysis table
      changes:
        - dropTable:
            tableName: query_analysis
      rollback:
        - createTable:
            tableName: query_analysis
            remarks: Parent node for query analysis records
            columns:
              - column:
                  name: id
                  remarks: PK
                  type: int
                  autoIncrement: true
                  constraints:
                    primaryKey: true
                    nullable: false
              - column:
                  name: card_id
                  remarks: referenced card
                  type: int
                  constraints:
                    nullable: false
                    referencedTableName: report_card
                    referencedColumnNames: id
                    foreignKeyName: fk_query_analysis_card_id
                    deleteCascade: true
              - column:
                  remarks: The timestamp of when the analysis was created
                  name: created_at
                  type: ${timestamp_type}
                  defaultValueComputed: current_timestamp
                  constraints:
                    nullable: false
              - column:
                  remarks: The timestamp of when the analysis was updated
                  name: updated_at
                  type: ${timestamp_type}
                  defaultValueComputed: current_timestamp
                  constraints:
                    nullable: false
              - column:
                  name: status
                  type: ${text.type}
                  remarks: running, failed, or completed

  - changeSet:
      id: v56.2025-06-13T15:00:00
      author: rafpaf
      comment: Create content translation table
      preConditions:
        - onFail: MARK_RAN
        - not:
            - tableExists:
                tableName: content_translation
      changes:
        - createTable:
            tableName: content_translation
            remarks: Content translations
            columns:
              - column:
                  name: id
                  remarks: Unique ID
                  type: int
                  autoIncrement: true
                  constraints:
                    primaryKey: true
                    nullable: false
              - column:
                  name: locale
                  remarks: Locale
                  type: varchar(5)
                  constraints:
                    nullable: false
              - column:
                  name: msgid
                  remarks: The raw string
                  type: ${text.type}
                  constraints:
                    nullable: false
              - column:
                  name: msgstr
                  remarks: The translation
                  type: ${text.type}
                  constraints:
                    nullable: false

  - changeSet:
      id: v56.2025-07-03T16:00:00
      author: qnkhuat
      comment: Create data_app table for data apps functionality
      preConditions:
        - onFail: MARK_RAN
        - not:
            - tableExists:
                tableName: data_app
      changes:
        - createTable:
            tableName: data_app
            remarks: Applications
            columns:
              - column:
                  name: id
                  remarks: Unique ID
                  type: int
                  autoIncrement: true
                  constraints:
                    primaryKey: true
                    nullable: false
              - column:
                  name: name
                  remarks: App name
                  type: ${text.type}
                  constraints:
                    nullable: false
              - column:
                  name: description
                  remarks: App description
                  type: ${text.type}
                  constraints:
                    nullable: true
              - column:
                  name: slug
                  remarks: unique slug of an app
                  type: varchar(254)
                  constraints:
                    nullable: false
                    unique: true
              - column:
<<<<<<< HEAD
=======
                  name: creator_id
                  remarks: the creator
                  type: int
                  constraints:
                    nullable: false
                    references: core_user(id)
                    foreignKeyName: fk_data_app_creator_id
                    deleteCascade: true
              - column:
>>>>>>> 107d0ae2
                  name: status
                  remarks: Status of the app (private, published, archived)
                  type: varchar(32)
                  constraints:
                    nullable: false
              - column:
                  name: entity_id
                  remarks: Entity id
                  type: char(21)
                  constraints:
                    nullable: true
              - column:
<<<<<<< HEAD
                  name: creator_id
                  remarks: the creator
                  type: int
                  constraints:
                    nullable: false
                    references: core_user(id)
                    foreignKeyName: fk_data_app_creator_id
                    deleteCascade: true
              - column:
=======
>>>>>>> 107d0ae2
                  remarks: The timestamp of when the app was created
                  name: created_at
                  type: ${timestamp_type}
                  defaultValueComputed: current_timestamp
                  constraints:
                    nullable: false
              - column:
                  remarks: The timestamp of when the app was updated
                  name: updated_at
                  type: ${timestamp_type}
                  defaultValueComputed: current_timestamp
                  constraints:
                    nullable: false
      rollback:
        - dropTable:
            tableName: data_app

  - changeSet:
      id: v56.2025-07-03T16:00:10
      author: qnkhuat
      comment: Add index on data_app.creator_id
      preConditions:
        - onFail: MARK_RAN
        - tableExists:
            tableName: data_app
        - not:
            - indexExists:
                tableName: data_app
                indexName: idx_data_app_creator_id
      changes:
        - createIndex:
            tableName: data_app
            indexName: idx_data_app_creator_id
            columns:
              - column:
                  name: creator_id
      rollback: #no op, will be deleted with the table

  - changeSet:
      id: v56.2025-07-03T16:01:00
      author: qnkhuat
      comment: Create data_app_definition table for data apps functionality
      preConditions:
        - onFail: MARK_RAN
        - not:
            - tableExists:
                tableName: data_app_definition
      changes:
        - createTable:
            tableName: data_app_definition
            remarks: App definitions (append only)
            columns:
              - column:
                  name: id
                  remarks: Unique ID
                  type: int
                  autoIncrement: true
                  constraints:
                    primaryKey: true
                    nullable: false
              - column:
                  name: app_id
                  remarks: Referenced app
                  type: int
                  constraints:
                    nullable: false
                    referencedTableName: data_app
                    referencedColumnNames: id
                    foreignKeyName: fk_data_app_definition_app_id
                    deleteCascade: true
              - column:
                  name: creator_id
                  remarks: the creator
                  type: int
                  constraints:
                    nullable: false
                    references: core_user(id)
                    foreignKeyName: fk_data_app_definition_creator_id
                    deleteCascade: true
              - column:
                  name: revision_number
                  remarks: Revision number for ordering
                  type: int
                  constraints:
                    nullable: false
              - column:
                  name: config
                  remarks: App configuration JSON
                  type: ${text.type}
                  constraints:
                    nullable: false
              - column:
                  remarks: The timestamp of when the definition was created
                  name: created_at
                  type: ${timestamp_type}
                  defaultValueComputed: current_timestamp
                  constraints:
                    nullable: false
      rollback:
        - dropTable:
            tableName: data_app_definition

  - changeSet:
      id: v56.2025-07-03T16:02:00
      author: qnkhuat
      comment: Index for getting the latest definition
      preConditions:
        - onFail: MARK_RAN
        - tableExists:
            tableName: data_app_definition
        - not:
            - indexExists:
                tableName: data_app_definition
                indexName: idx_data_app_definition_app_id_revision_numer
      changes:
        - createIndex:
            tableName: data_app_definition
            indexName: idx_data_app_definition_app_id_revision_numer
            columns:
              - column:
                  name: app_id
              - column:
                  name: revision_number
                  descending: true
      rollback: #no op, will be deleted with the table

  - changeSet:
      id: v56.2025-07-03T16:02:10
      author: qnkhuat
      comment: Add index on data_app_definition.creator_id
      preConditions:
        - onFail: MARK_RAN
        - tableExists:
            tableName: data_app_definition
        - not:
            - indexExists:
                tableName: data_app_definition
                indexName: idx_data_app_definition_creator_id
      changes:
        - createIndex:
            tableName: data_app_definition
            indexName: idx_data_app_definition_creator_id
            columns:
              - column:
                  name: creator_id
      rollback: #no op, will be deleted with the table

  - changeSet:
      id: v56.2025-07-03T16:02:20
      author: qnkhuat
      comment: Add unique constraint on data_app_definition (app_id, revision_number)
      preConditions:
        - onFail: MARK_RAN
        - tableExists:
            tableName: data_app_definition
        - not:
            - uniqueConstraintExists:
                tableName: data_app_definition
                constraintName: uniq_idx_data_app_definition_app_id_revision_number
      changes:
        - addUniqueConstraint:
            tableName: data_app_definition
            constraintName: uniq_idx_data_app_definition_app_id_revision_number
            columnNames: app_id, revision_number
      rollback:
        - dropUniqueConstraint:
            tableName: data_app_definition
            constraintName: uniq_idx_data_app_definition_app_id_revision_number

  - changeSet:
      id: v56.2025-07-03T16:03:00
      author: qnkhuat
      comment: Create data_app_release table for data apps functionality
      preConditions:
        - onFail: MARK_RAN
        - not:
            - tableExists:
                tableName: data_app_release
      changes:
        - createTable:
            tableName: data_app_release
<<<<<<< HEAD
            remarks: App releasing records
=======
            remarks: App publishing records
>>>>>>> 107d0ae2
            columns:
              - column:
                  name: id
                  remarks: Unique ID
                  type: int
                  autoIncrement: true
                  constraints:
                    primaryKey: true
                    nullable: false
              - column:
                  name: app_id
                  remarks: Referenced app
                  type: int
                  constraints:
                    nullable: false
                    referencedTableName: data_app
                    referencedColumnNames: id
                    foreignKeyName: fk_data_app_release_app_id
                    deleteCascade: true
              - column:
                  name: app_definition_id
                  remarks: Referenced app definition
                  type: int
                  constraints:
                    nullable: false
                    referencedTableName: data_app_definition
                    referencedColumnNames: id
                    foreignKeyName: fk_data_app_release_app_definition_id
              - column:
                  name: creator_id
                  remarks: the creator
                  type: int
                  constraints:
                    nullable: false
                    references: core_user(id)
                    foreignKeyName: fk_data_app_release_creator_id
                    deleteCascade: true
              - column:
                  name: retracted
                  remarks: Whether this version is retracted
                  type: ${boolean.type}
                  defaultValueBoolean: false
                  constraints:
                    nullable: false
              - column:
                  remarks: The timestamp of when the app was first released
                  name: created_at
                  type: ${timestamp_type}
                  defaultValueComputed: current_timestamp
                  constraints:
                    nullable: false
              - column:
                  remarks: The timestamp of when the release was last updated
                  name: updated_at
                  type: ${timestamp_type}
                  defaultValueComputed: current_timestamp
                  constraints:
                    nullable: false
      rollback:
        - dropTable:
            tableName: data_app_release

  - changeSet:
      id: v56.2025-07-03T16:04:00
      author: qnkhuat
      comment: index data_app_release.app_definition_id
      preConditions:
        - onFail: MARK_RAN
        - not:
            - indexExists:
                tableName: data_app_release
                indexName: idx_data_app_release_app_definition_id
      changes:
        - createIndex:
            tableName: data_app_release
            indexName: idx_data_app_release_app_definition_id
            columns:
              - column:
                  name: app_definition_id
      rollback: #no op, will be deleted with the table

  - changeSet:
      id: v56.2025-07-03T16:07:00
      author: qnkhuat
      comment: Index to get the latest active release
      preConditions:
        - onFail: MARK_RAN
        - not:
            - indexExists:
                tableName: data_app_release
                indexName: idx_data_app_release_app_id_retracted_id
      changes:
        - createIndex:
            tableName: data_app_release
            indexName: idx_data_app_release_app_id_retracted_id
            columns:
              - column:
                  name: app_id
              - column:
                  name: retracted
              - column:
                  name: id
                  descending: true
      rollback: #no op, will be deleted with the table

  - changeSet:
      id: v56.2025-07-03T16:08:00
      author: qnkhuat
      comment: Add index on data_app_release.creator_id
      preConditions:
        - onFail: MARK_RAN
        - tableExists:
            tableName: data_app_release
        - not:
            - indexExists:
                tableName: data_app_release
                indexName: idx_data_app_release_creator_id
      changes:
        - createIndex:
            tableName: data_app_release
            indexName: idx_data_app_release_creator_id
            columns:
              - column:
                  name: creator_id
      rollback: #no op, will be deleted with the table

  # >>>>>>>>>> DO NOT ADD NEW MIGRATIONS BELOW THIS LINE! ADD THEM ABOVE <<<<<<<<<<

########################################################################################################################
#
# ADVICE:
#
# 1) Think through some of these points when writing a migration, learn from our past mistakes:
#    - Do you really need a migration? Could the feature work without it? Prefer not to if possible.
#      Data in the wild can be vastly different from what you expect, and it's hard to get right.
#    - Make sure your migration is backward compatible: it might not be possible to add a constraint back
#      if you drop it in a migration.
#    - Postgres, MySQL and H2 have their differences. Make sure your migration works for all.
#    - Database encryption is a major issue:
#      - Fields like `metabase_database.details` or `setting.value` can be encrypted, so you need to decrypt them in
#        your migration. See #42617, #44048.
#      - Database could be partially encrypted, see https://www.notion.so/72575933ef2a446bafd16909e05a7387
#    - Custom migrations:
#      - Prefer SQL migrations when possible.
#      - Never use application code: it can change and *will* break your migration.
#      - Do not use Toucan models - refer table names directly.
#      - If it's a big change, consider using Quartz, see #42279
#      - More in `metabase.app_db.custom_migrations` namespace doc.
#    - Never delete a migration: users won't be able to downgrade. If you really need to, see #44908
#    - Migration id (`vXX.<date>`) must match its earliest released version:
#      - Do not backport `v51....` to version 50, Metabase will try to downgrade it.
#      - Instead, write a migration with an oldest target you plan to backport to in mind.
#
# 2) Migrations should go in the ###_update_migrations.yaml file for the target version.
#
# 3) Run mage lint-migrations-file to run core.spec checks against any changes you make here. Liquibase is pretty
#    forgiving and won't complain if you accidentally mix up things like deleteCascade and onDelete: CASCADE. CI runs
#    this check but it's nicer to know now instead of waiting for CI.
#
# 3) Migration IDs should follow the format
#
#    vMM.TIMESTAMP
#
#    Where
#
#    M         = major version
#    TIMESTAMP = the current timestamp with format `yyyy-MM-dd'T'HH:mm:ss`
#                To get this timestamp, evaluate this in your REPL: `(dev/migration-timestamp)`
#
#    E.g: You're adding a new migration for version 49, And it's 10:30:00AM on April 1, 2023 (UTC),
#    your migration id should be: `v49.2023-04-01T10:30:00`.
#
# PLEASE KEEP THIS MESSAGE AT THE BOTTOM OF THIS FILE!!!!! Add new migrations above the message.
#
########################################################################################################################<|MERGE_RESOLUTION|>--- conflicted
+++ resolved
@@ -212,8 +212,6 @@
                     nullable: false
                     unique: true
               - column:
-<<<<<<< HEAD
-=======
                   name: creator_id
                   remarks: the creator
                   type: int
@@ -223,7 +221,6 @@
                     foreignKeyName: fk_data_app_creator_id
                     deleteCascade: true
               - column:
->>>>>>> 107d0ae2
                   name: status
                   remarks: Status of the app (private, published, archived)
                   type: varchar(32)
@@ -236,18 +233,6 @@
                   constraints:
                     nullable: true
               - column:
-<<<<<<< HEAD
-                  name: creator_id
-                  remarks: the creator
-                  type: int
-                  constraints:
-                    nullable: false
-                    references: core_user(id)
-                    foreignKeyName: fk_data_app_creator_id
-                    deleteCascade: true
-              - column:
-=======
->>>>>>> 107d0ae2
                   remarks: The timestamp of when the app was created
                   name: created_at
                   type: ${timestamp_type}
@@ -429,11 +414,7 @@
       changes:
         - createTable:
             tableName: data_app_release
-<<<<<<< HEAD
             remarks: App releasing records
-=======
-            remarks: App publishing records
->>>>>>> 107d0ae2
             columns:
               - column:
                   name: id
