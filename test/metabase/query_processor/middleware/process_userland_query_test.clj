(ns metabase.query-processor.middleware.process-userland-query-test
  (:require
   [buddy.core.codecs :as codecs]
   [clojure.core.async :as a]
   [clojure.test :refer :all]
   [java-time.api :as t]
   [metabase.driver :as driver]
   [metabase.events :as events]
<<<<<<< HEAD
   [metabase.query-processor :as qp]
=======
   [metabase.query-processor.context :as qp.context]
>>>>>>> da976077
   [metabase.query-processor.error-type :as qp.error-type]
   [metabase.query-processor.middleware.process-userland-query
    :as process-userland-query]
   [metabase.query-processor.pipeline :as qp.pipeline]
   [metabase.query-processor.reducible :as qp.reducible]
   [metabase.query-processor.util :as qp.util]
   [metabase.test :as mt]
   [methodical.core :as methodical]))

(set! *warn-on-reflection* true)

(defn do-with-query-execution [query run]
  (mt/with-clock #t "2020-02-04T12:22-08:00[US/Pacific]"
    (let [original-hash (qp.util/query-hash query)
          result        (promise)]
      (with-redefs [process-userland-query/save-query-execution!* (fn [query-execution]
                                                                    (when-let [^bytes qe-hash (:hash query-execution)]
                                                                      (when (java.util.Arrays/equals qe-hash original-hash)
                                                                        (deliver result query-execution))))]
        (run
          (fn qe-result* []
            (let [qe (deref result 1000 ::timed-out)]
              (cond-> qe
                (:running_time qe) (update :running_time int?)
                (:hash qe)         (update :hash (fn [^bytes a-hash]
                                                   (some-> a-hash codecs/bytes->hex)))))))))))

(defmacro with-query-execution {:style/indent 1} [[qe-result-binding query] & body]
  `(do-with-query-execution ~query (fn [~qe-result-binding] ~@body)))

(defn- process-userland-query
  [query]
  (let [query    (qp/userland-query query)
        metadata {}
        rows     []
        qp       (process-userland-query/process-userland-query-middleware
                  (fn [query rff]
                    (binding [qp.pipeline/*execute* (fn [_driver _query respond]
                                                      (respond metadata rows))]
                      (qp.pipeline/*run* query rff))))]
    (binding [driver/*driver* :h2]
      (qp query qp.reducible/default-rff))))

(deftest success-test
  (let [query {:type ::success-test}]
    (with-query-execution [qe query]
      (is (= #t "2020-02-04T12:22:00.000-08:00[US/Pacific]"
             (t/zoned-date-time))
          "sanity check")
      (is (=? {:status                 :completed
               :data                   {}
               :row_count              0
               :database_id            nil
               :started_at             #t "2020-02-04T12:22:00.000-08:00[US/Pacific]"
               :json_query             query
               :average_execution_time nil
               :context                nil
               :running_time           int?}
              (process-userland-query query))
          "Result should have query execution info")
<<<<<<< HEAD
      (is (=? {:hash         "310be80813db561159a218a09fa84afb4bec04ae1f9e1a1d036c944dabcdbdb0"
               :database_id  nil
               :result_rows  0
               :started_at   #t "2020-02-04T12:22:00.000-08:00[US/Pacific]"
               :executor_id  nil
               :json_query   query
               :native       false
               :pulse_id     nil
               :card_id      nil
               :action_id    nil
               :context      nil
               :running_time true
               :cache_hit    false
               :dashboard_id nil}
              (qe))
=======
      (is (= {:hash         "29f0bca06d6679e873b1f5a3a36dac18a5b4642c6545d24456ad34b1cad4ecc6"
              :database_id  nil
              :result_rows  0
              :started_at   #t "2020-02-04T12:22:00.000-08:00[US/Pacific]"
              :executor_id  nil
              :json_query   query
              :native       false
              :pulse_id     nil
              :card_id      nil
              :action_id    nil
              :is_sandboxed false
              :context      nil
              :running_time true
              :cache_hit    false
              :dashboard_id nil}
             (qe))
>>>>>>> da976077
          "QueryExecution should be saved"))))

(deftest failure-test
  (let [query {:type ::failure-test}]
    (with-query-execution [qe query]
      (binding [qp.pipeline/*run* (fn [_query _rff]
                                    (throw (ex-info "Oops!" {:type qp.error-type/qp})))]
        (is (thrown-with-msg?
             clojure.lang.ExceptionInfo
             #"Oops!"
             (process-userland-query query))))
      (is (=? {:hash         "8d5080dfc63b7f1c46537cf9ec915a4353b2aa9ca6069c6d5db56e087f027209"
               :database_id  nil
               :error        "Oops!"
               :result_rows  0
               :started_at   #t "2020-02-04T12:22:00.000-08:00[US/Pacific]"
               :executor_id  nil
               :json_query   query
               :native       false
               :pulse_id     nil
               :action_id    nil
               :card_id      nil
               :context      nil
               :running_time true
               :dashboard_id nil}
              (qe))
          "QueryExecution saved in the DB should have query execution info. empty `:data` should get added to failures"))))

(def ^:private ^:dynamic *viewlog-call-count* nil)

(methodical/defmethod events/publish-event! ::event
  [_topic _event]
  (when *viewlog-call-count*
    (swap! *viewlog-call-count* inc)))

(deftest ^:parallel viewlog-call-test
  (testing "no viewlog event with nil card id"
    (binding [*viewlog-call-count* (atom 0)]
      (process-userland-query {:type :query, :query? true})
      (is (zero? @*viewlog-call-count*)))))

<<<<<<< HEAD
;;; ViewLog recording is triggered indirectly by the call to [[metabase.events/publish-event!]] with the
;;; `:event/card-query` event -- see [[metabase.events.view-log]]

(deftest record-view-log-when-process-userland-query-test
  (testing "record a view log with only card id"
    (mt/with-temp [:model/Card card {:dataset_query (mt/mbql-query users)}]
      (qp/process-query (qp/userland-query (assoc
                                            (:dataset_query card)
                                            :info {:card-id (:id card)})))

      (is (true? (t2/exists? :model/ViewLog :model "card" :model_id (:id card) :user_id nil))))))

(deftest record-view-log-when-process-userland-query-test-2
  (testing "record a view log with card id and executed by"
    (mt/with-temp [:model/Card card {:dataset_query (mt/mbql-query users)}]
      (is (=? {:status :completed}
              (qp/process-query (qp/userland-query (assoc
                                                    (:dataset_query card)
                                                    :info {:card-id     (:id card)
                                                           :executed-by (mt/user->id :rasta)})))))
      (is (t2/exists? :model/ViewLog :model "card" :model_id (:id card) :user_id (mt/user->id :rasta))))))

(deftest record-view-log-when-process-userland-query-test-3
  (testing "skip if context is"
    (mt/with-temp [:model/Card card {:dataset_query (mt/mbql-query users)}]
      (testing :collection
        (is (=? {:status :completed}
                (qp/process-query (qp/userland-query (assoc
                                                      (:dataset_query card)
                                                      :info {:card-id (:id card)
                                                             :context "collection"})))))
        (is (not (t2/exists? :model/ViewLog :model "card" :model_id (:id card)))))
      (testing :dashboard
        (is (=? {:status :completed}
                (qp/process-query (qp/userland-query (assoc
                                                      (:dataset_query card)
                                                      :info {:card-id (:id card)
                                                             :context "dashboard"})))))
        (is (not (t2/exists? :model/ViewLog :model "card" :model_id (:id card))))))))
=======
(defn- async-middleware [qp]
  (fn async-middleware-qp [query rff context]
    (future
      (try
        (qp query rff context)
        (catch Throwable e
          (qp.context/raisef e context))))
    nil))
>>>>>>> da976077

(deftest cancel-test
  (let [saved-query-execution? (atom false)]
    (with-redefs [process-userland-query/save-query-execution! (fn [info]
                                                                 (reset! saved-query-execution? info))]
      (mt/with-open-channels [canceled-chan (a/promise-chan)]
        (let [status (atom ::not-started)]
          (binding [qp.pipeline/*canceled-chan* canceled-chan
                    qp.pipeline/*reduce*        (fn [_rff _metadata rows]
                                                  (reset! status ::started)
                                                  (Thread/sleep 1000)
                                                  (reset! status ::done)
                                                  (qp.pipeline/*result* rows))]
            (future
              (let [futur (future
                            (process-userland-query
                             {:type :query}))]
                (is (not= ::done
                          @status))
                (Thread/sleep 100)
                (future-cancel futur)))))
        (testing "canceled-chan should get get a :cancel message"
          (let [[val port] (a/alts!! [canceled-chan (a/timeout 500)])]
            (is (= 'canceled-chan
                   (if (= port canceled-chan) 'canceled-chan 'timeout))
                "port")
            (is (= ::qp.pipeline/cancel
                   val)
                "val")))
        (testing "No QueryExecution should get saved when a query is canceled"
          (is (not @saved-query-execution?)))))))<|MERGE_RESOLUTION|>--- conflicted
+++ resolved
@@ -6,11 +6,8 @@
    [java-time.api :as t]
    [metabase.driver :as driver]
    [metabase.events :as events]
-<<<<<<< HEAD
    [metabase.query-processor :as qp]
-=======
    [metabase.query-processor.context :as qp.context]
->>>>>>> da976077
    [metabase.query-processor.error-type :as qp.error-type]
    [metabase.query-processor.middleware.process-userland-query
     :as process-userland-query]
@@ -71,8 +68,7 @@
                :running_time           int?}
               (process-userland-query query))
           "Result should have query execution info")
-<<<<<<< HEAD
-      (is (=? {:hash         "310be80813db561159a218a09fa84afb4bec04ae1f9e1a1d036c944dabcdbdb0"
+      (is (=? {:hash         "29f0bca06d6679e873b1f5a3a36dac18a5b4642c6545d24456ad34b1cad4ecc6"
                :database_id  nil
                :result_rows  0
                :started_at   #t "2020-02-04T12:22:00.000-08:00[US/Pacific]"
@@ -82,29 +78,12 @@
                :pulse_id     nil
                :card_id      nil
                :action_id    nil
+               :is_sandboxed false
                :context      nil
                :running_time true
                :cache_hit    false
                :dashboard_id nil}
               (qe))
-=======
-      (is (= {:hash         "29f0bca06d6679e873b1f5a3a36dac18a5b4642c6545d24456ad34b1cad4ecc6"
-              :database_id  nil
-              :result_rows  0
-              :started_at   #t "2020-02-04T12:22:00.000-08:00[US/Pacific]"
-              :executor_id  nil
-              :json_query   query
-              :native       false
-              :pulse_id     nil
-              :card_id      nil
-              :action_id    nil
-              :is_sandboxed false
-              :context      nil
-              :running_time true
-              :cache_hit    false
-              :dashboard_id nil}
-             (qe))
->>>>>>> da976077
           "QueryExecution should be saved"))))
 
 (deftest failure-test
@@ -146,7 +125,6 @@
       (process-userland-query {:type :query, :query? true})
       (is (zero? @*viewlog-call-count*)))))
 
-<<<<<<< HEAD
 ;;; ViewLog recording is triggered indirectly by the call to [[metabase.events/publish-event!]] with the
 ;;; `:event/card-query` event -- see [[metabase.events.view-log]]
 
@@ -186,16 +164,6 @@
                                                       :info {:card-id (:id card)
                                                              :context "dashboard"})))))
         (is (not (t2/exists? :model/ViewLog :model "card" :model_id (:id card))))))))
-=======
-(defn- async-middleware [qp]
-  (fn async-middleware-qp [query rff context]
-    (future
-      (try
-        (qp query rff context)
-        (catch Throwable e
-          (qp.context/raisef e context))))
-    nil))
->>>>>>> da976077
 
 (deftest cancel-test
   (let [saved-query-execution? (atom false)]
