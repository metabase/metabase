--- conflicted
+++ resolved
@@ -2,12 +2,7 @@
   editDashboard,
   restore,
   visitDashboard,
-<<<<<<< HEAD
-  createTextCard,
-=======
-  createLinkCard,
   getTextCardDetails,
->>>>>>> 28d8dc9a
 } from "e2e/support/helpers";
 
 const createTextCards = length => {
