--- conflicted
+++ resolved
@@ -13,7 +13,6 @@
    [metabase.lib.util :as lib.util]
    [metabase.util.malli :as mu]))
 
-<<<<<<< HEAD
 (mu/defn replace-clause :- :metabase.lib.schema/query
   "Replaces the `target-clause` with `new-clase` in the `query` stage."
   ([query :- :metabase.lib.schema/query
@@ -52,7 +51,7 @@
                                     lib.util/remove-clause location target-clause))
      query
      [:order-by])))
-=======
+
 (defmethod lib.normalize/normalize :mbql/query
   [query]
   (lib.normalize/normalize-map
@@ -60,7 +59,6 @@
    keyword
    {:type   keyword
     :stages (partial mapv lib.normalize/normalize)}))
->>>>>>> ec997484
 
 (defmethod lib.metadata.calculation/metadata :mbql/query
   [query stage-number x]
