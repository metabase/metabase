--- conflicted
+++ resolved
@@ -7,11 +7,8 @@
              [interface :as mi]
              [permissions :as perms]]
             [metabase.models.query.permissions :as query-perms]
-<<<<<<< HEAD
+            [metabase.query-processor.error-type :as error-type]
             [metabase.query-processor.middleware.resolve-referenced :as qp.resolve-referenced]
-=======
-            [metabase.query-processor.error-type :as error-type]
->>>>>>> aced697a
             [metabase.util
              [i18n :refer [tru]]
              [schema :as su]]
