import type { Middleware } from "@reduxjs/toolkit";
import React, {
  type ComponentType,
  type Dispatch,
  type HTMLAttributes,
  type ReactNode,
  type SetStateAction,
  useCallback,
  useMemo,
} from "react";
import { t } from "ttag";

import noResultsSource from "assets/img/no_results.svg";
import {
  getPerformanceTabMetadata,
  strategies,
} from "metabase/admin/performance/constants/complex";
import type { ModelWithClearableCache } from "metabase/admin/performance/types";
import { UNABLE_TO_CHANGE_ADMIN_PERMISSIONS } from "metabase/admin/permissions/constants/messages";
import {
  type DataPermission,
  DataPermissionValue,
  type DatabaseEntityId,
  type EntityId,
  type PermissionSubject,
} from "metabase/admin/permissions/types";
import type {
  MetricFilterControlsProps,
  MetricFilterSettings,
} from "metabase/browse/metrics";
import type {
  ModelFilterControlsProps,
  ModelFilterSettings,
} from "metabase/browse/models";
import type { LinkProps } from "metabase/common/components/Link";
import type { DashCardMenuItem } from "metabase/dashboard/components/DashCard/DashCardMenu/dashcard-menu";
import type { DataSourceSelectorProps } from "metabase/embedding-sdk/types/components/data-picker";
import type { ContentTranslationFunction } from "metabase/i18n/types";
import { getIconBase } from "metabase/lib/icon";
import type { MetabotContext } from "metabase/metabot";
import { SearchButton } from "metabase/nav/components/search/SearchButton";
import type { PaletteAction } from "metabase/palette/types";
import {
  NotFoundPlaceholder,
  PluginPlaceholder,
} from "metabase/plugins/components/PluginPlaceholder";
import type { EmbedResourceDownloadOptions } from "metabase/public/lib/types";
import type { SearchFilterComponent } from "metabase/search/types";
import { _FileUploadErrorModal } from "metabase/status/components/FileUploadStatusLarge/FileUploadErrorModal";
import type { IconName, IconProps, StackProps } from "metabase/ui";
import type { HoveredObject } from "metabase/visualizations/types";
import type * as Lib from "metabase-lib";
import type Question from "metabase-lib/v1/Question";
import type Database from "metabase-lib/v1/metadata/Database";
import type { UiParameter } from "metabase-lib/v1/parameters/types";
import type {
  BaseEntityId,
  BaseUser,
  Bookmark,
  CacheableDashboard,
  CacheableModel,
  Collection,
  CollectionAuthorityLevelConfig,
  CollectionEssentials,
  CollectionId,
  CollectionInstanceAnaltyicsConfig,
  DashCardId,
  Dashboard,
  DashboardId,
  Database as DatabaseType,
  Dataset,
  Group,
  GroupPermissions,
  GroupsPermissions,
  ModelCacheRefreshStatus,
  ParameterId,
  Pulse,
  Revision,
  Series,
  TableId,
  Timeline,
  TimelineEvent,
  User,
  VisualizationDisplay,
} from "metabase-types/api";
import type {
  AdminPath,
  AdminPathKey,
  Dispatch as ReduxDispatch,
  State,
} from "metabase-types/store";
import type { EmbeddingEntityType } from "metabase-types/store/embedding-data-picker";

import type { GetAuthProviders, PluginGroupManagersType } from "./types";

// functions called when the application is started
export const PLUGIN_APP_INIT_FUNCTIONS: (() => void)[] = [];

export const PLUGIN_LANDING_PAGE: {
  getLandingPage: () => string | null | undefined;
  LandingPageWidget: ComponentType;
} = {
  getLandingPage: () => "/",
  LandingPageWidget: PluginPlaceholder,
};

export const PLUGIN_REDUX_MIDDLEWARES: Middleware[] = [];

// override for LogoIcon
export const PLUGIN_LOGO_ICON_COMPONENTS: ComponentType[] = [];

// admin nav items and routes
export const PLUGIN_ADMIN_ALLOWED_PATH_GETTERS: ((
  user: any,
) => AdminPathKey[])[] = [];

export const PLUGIN_ADMIN_TOOLS: {
  COMPONENT: ComponentType | null;
} = {
  COMPONENT: null,
};

export const PLUGIN_WHITELABEL = {
  WhiteLabelBrandingSettingsPage: PluginPlaceholder,
  WhiteLabelConcealSettingsPage: PluginPlaceholder,
};

export const PLUGIN_ADMIN_SETTINGS = {
  InteractiveEmbeddingSettings: NotFoundPlaceholder,
  LicenseAndBillingSettings: PluginPlaceholder,
  useUpsellFlow: (_props: {
    campaign: string;
    location: string;
  }): {
    triggerUpsellFlow: (() => void) | undefined;
  } => ({
    triggerUpsellFlow: undefined,
  }),
};

// admin permissions
export const PLUGIN_ADMIN_PERMISSIONS_DATABASE_ROUTES = [];
export const PLUGIN_ADMIN_PERMISSIONS_DATABASE_GROUP_ROUTES = [];
export const PLUGIN_ADMIN_PERMISSIONS_DATABASE_POST_ACTIONS = {
  impersonated: null,
};
export const PLUGIN_ADMIN_PERMISSIONS_DATABASE_ACTIONS = {
  impersonated: [],
};

export const PLUGIN_ADMIN_PERMISSIONS_TABLE_OPTIONS = [];

export const PLUGIN_ADMIN_PERMISSIONS_TABLE_ROUTES = [];
export const PLUGIN_ADMIN_PERMISSIONS_TABLE_GROUP_ROUTES = [];
export const PLUGIN_ADMIN_PERMISSIONS_TABLE_FIELDS_OPTIONS = [];
export const PLUGIN_ADMIN_PERMISSIONS_TABLE_FIELDS_CONFIRMATIONS = [] as Array<
  (
    _permissions: GroupsPermissions,
    _groupId: number,
    _entityId: EntityId,
    _value: DataPermissionValue,
  ) => any
>;
export const PLUGIN_ADMIN_PERMISSIONS_TABLE_FIELDS_ACTIONS = {
  sandboxed: [],
};
export const PLUGIN_ADMIN_PERMISSIONS_TABLE_FIELDS_POST_ACTION = {
  sandboxed: null,
};

export const PLUGIN_DATA_PERMISSIONS: {
  permissionsPayloadExtraSelectors: ((
    state: State,
  ) => [Record<string, undefined | { group_id: string }[]>, string[]])[];
  hasChanges: ((state: State) => boolean)[];
  shouldRestrictNativeQueryPermissions: (
    permissions: GroupsPermissions,
    groupId: number,
    entityId: EntityId,
    permission: DataPermission,
    value: DataPermissionValue,
    database: Database,
  ) => boolean;

  upgradeViewPermissionsIfNeeded:
    | ((
        permissions: GroupsPermissions,
        groupId: number,
        entityId: EntityId,
        value: any,
        database: Database,
        permission: DataPermission,
      ) => GroupPermissions)
    | null;
} = {
  permissionsPayloadExtraSelectors: [],
  hasChanges: [],
  upgradeViewPermissionsIfNeeded: null,
  shouldRestrictNativeQueryPermissions: () => false,
};

// user form fields, e.x. login attributes
export const PLUGIN_ADMIN_USER_FORM_FIELDS = {
  FormLoginAttributes: PluginPlaceholder,
};

// menu items in people management tab
export const PLUGIN_ADMIN_USER_MENU_ITEMS = [] as Array<
  (user: User) => React.ReactNode
>;
export const PLUGIN_ADMIN_USER_MENU_ROUTES = [];

// authentication providers

export const PLUGIN_AUTH_PROVIDERS = {
  isEnabled: () => false,
  AuthSettingsPage: PluginPlaceholder,
  UserProvisioningSettings: NotFoundPlaceholder,
  SettingsSAMLForm: NotFoundPlaceholder,
  SettingsJWTForm: NotFoundPlaceholder,
  providers: [] as GetAuthProviders[],
};

export const PLUGIN_LDAP_FORM_FIELDS = {
  LdapUserProvisioning: PluginPlaceholder,
  LdapGroupMembershipFilter: PluginPlaceholder,
};

// Only show the password tab in account settings if these functions all return true.
// Otherwise, the user is logged in via SSO and should hide first name, last name, and email field in profile settings metabase#23298.
export const PLUGIN_IS_PASSWORD_USER: ((user: User) => boolean)[] = [];

const defaultLandingPageIllustration = {
  src: "app/img/bridge.svg",
  isDefault: true,
};

const defaultLoginPageIllustration = {
  src: "app/img/bridge.svg",
  isDefault: true,
};

const getLoadingMessage = (isSlow: boolean | undefined = false) =>
  isSlow ? t`Waiting for results...` : t`Doing science...`;

// selectors that customize behavior between app versions
export const PLUGIN_SELECTORS = {
  canWhitelabel: (_state: State) => false,
  getLoadingMessageFactory: (_state: State) => getLoadingMessage,
  getIsWhiteLabeling: (_state: State) => false,
  // eslint-disable-next-line no-literal-metabase-strings -- This is the actual Metabase name, so we don't want to translate it.
  getApplicationName: (_state: State) => "Metabase",
  getShowMetabaseLinks: (_state: State) => true,
  getLoginPageIllustration: (_state: State): IllustrationValue => {
    return defaultLoginPageIllustration;
  },
  getLandingPageIllustration: (_state: State): IllustrationValue => {
    return defaultLandingPageIllustration;
  },
  getNoDataIllustration: (_state: State): string | null => {
    return noResultsSource;
  },
  getNoObjectIllustration: (_state: State): string | null => {
    return noResultsSource;
  },
};

export type IllustrationValue = {
  src: string;
  isDefault: boolean;
} | null;

export const PLUGIN_FORM_WIDGETS: Record<string, ComponentType<any>> = {};

// snippet sidebar
export const PLUGIN_SNIPPET_SIDEBAR_PLUS_MENU_OPTIONS = [];
export const PLUGIN_SNIPPET_SIDEBAR_ROW_RENDERERS = {};
export const PLUGIN_SNIPPET_SIDEBAR_MODALS = [];
export const PLUGIN_SNIPPET_SIDEBAR_HEADER_BUTTONS = [];

interface PluginDashboardSubscriptionParametersSectionOverride {
  Component?: ComponentType<{
    className?: string;
    parameters: UiParameter[];
    hiddenParameters?: string;
    dashboard: Dashboard;
    pulse: Pulse;
    setPulseParameters: (parameters: UiParameter[]) => void;
  }>;
}
export const PLUGIN_DASHBOARD_SUBSCRIPTION_PARAMETERS_SECTION_OVERRIDE: PluginDashboardSubscriptionParametersSectionOverride =
  {
    Component: undefined,
  };

const AUTHORITY_LEVEL_REGULAR: CollectionAuthorityLevelConfig = {
  type: null,
  get name() {
    return t`Regular`;
  },
  icon: "folder",
};

export type ItemWithCollection = { collection: CollectionEssentials };

type GetCollectionIdType = (
  sourceCollectionId?: CollectionId | null,
) => CollectionId | null;

export type CollectionAuthorityLevelDisplayProps = {
  collection: Collection;
};

export const PLUGIN_COLLECTIONS = {
  AUTHORITY_LEVEL: {
    [JSON.stringify(AUTHORITY_LEVEL_REGULAR.type)]: AUTHORITY_LEVEL_REGULAR,
  },
  COLLECTION_TYPES: {
    [JSON.stringify(AUTHORITY_LEVEL_REGULAR.type)]: AUTHORITY_LEVEL_REGULAR,
  },
  REGULAR_COLLECTION: AUTHORITY_LEVEL_REGULAR,
  isRegularCollection: (_data: Partial<Collection> | Bookmark) => true,
  getCollectionType: (
    _collection: Partial<Collection>,
  ): CollectionAuthorityLevelConfig | CollectionInstanceAnaltyicsConfig =>
    AUTHORITY_LEVEL_REGULAR,
  useGetDefaultCollectionId: null as GetCollectionIdType | null,
  CUSTOM_INSTANCE_ANALYTICS_COLLECTION_ENTITY_ID: "" as BaseEntityId | "",
  INSTANCE_ANALYTICS_ADMIN_READONLY_MESSAGE: UNABLE_TO_CHANGE_ADMIN_PERMISSIONS,
  getAuthorityLevelMenuItems: (
    _collection: Collection,
    _onUpdate: (collection: Collection, values: Partial<Collection>) => void,
  ): React.ReactNode[] => [],
  getIcon: getIconBase,
  filterOutItemsFromInstanceAnalytics: <Item extends ItemWithCollection>(
    items: Item[],
  ) => items as Item[],
  canCleanUp: (_collection: Collection) => false as boolean,
  useGetCleanUpMenuItems: (
    _collection: Collection,
  ): { menuItems: JSX.Element[] } => ({
    menuItems: [],
  }),
  cleanUpRoute: null as React.ReactElement | null,
  cleanUpAlert: (() => null) as (props: {
    collection: Collection;
  }) => JSX.Element | null,
};

export type CollectionAuthorityLevelIcon = ComponentType<
  Omit<IconProps, "name" | "tooltip"> & {
    collection: Pick<Collection, "authority_level">;
    tooltip?: "default" | "belonging";
    archived?: boolean;
  }
>;

type CollectionInstanceAnalyticsIcon = React.ComponentType<
  Omit<IconProps, "name"> & {
    collection: Collection;
    entity: "collection" | "question" | "model" | "dashboard" | "metric";
  }
>;

type FormCollectionAuthorityLevelPicker = React.ComponentType<
  HTMLAttributes<HTMLDivElement> & { name: string; title?: string }
>;

export const PLUGIN_COLLECTION_COMPONENTS = {
  CollectionAuthorityLevelIcon:
    PluginPlaceholder as CollectionAuthorityLevelIcon,
  FormCollectionAuthorityLevelPicker:
    PluginPlaceholder as FormCollectionAuthorityLevelPicker,
  CollectionInstanceAnalyticsIcon:
    PluginPlaceholder as CollectionInstanceAnalyticsIcon,
  CollectionAuthorityLevelDisplay:
    PluginPlaceholder as ComponentType<CollectionAuthorityLevelDisplayProps>,
};

export type RevisionOrModerationEvent = {
  title: string;
  timestamp: string;
  icon: IconName | { name: IconName; color: string } | Record<string, never>;
  description?: string;
  revision?: Revision;
};

export const PLUGIN_MODERATION = {
  isEnabled: () => false,
  EntityModerationIcon: PluginPlaceholder,
  QuestionModerationSection: PluginPlaceholder,
  ModerationReviewBanner: PluginPlaceholder,
  ModerationReviewTextForQuestion: PluginPlaceholder,
  ModerationReviewTextForDashboard: PluginPlaceholder,
  ModerationStatusIcon: PluginPlaceholder,
  getQuestionIcon: PluginPlaceholder,
  getStatusIcon: (_moderated_status?: string): string | IconProps | undefined =>
    undefined,
  getModerationTimelineEvents: (_reviews: any, _currentUser: BaseUser | null) =>
    [] as RevisionOrModerationEvent[],
  useDashboardMenuItems: (_model?: Dashboard, _reload?: () => void) => [],
  useQuestionMenuItems: (_model?: Question, _reload?: () => void) => [],
};

export type InvalidateNowButtonProps = {
  targetId: number;
  /** The type of object that the target is */
  targetModel: ModelWithClearableCache;
  targetName: string;
};

export type SidebarCacheSectionProps = {
  item: CacheableDashboard | Question;
  model: CacheableModel;
  setPage: Dispatch<SetStateAction<"default" | "caching">>;
};

export type SidebarCacheFormProps = {
  item: CacheableDashboard | Question;
  model: CacheableModel;
  onClose: () => void;
} & StackProps;

export type PreemptiveCachingSwitchProps = {
  handleSwitchToggle: () => void;
};

export const PLUGIN_CACHING = {
  isGranularCachingEnabled: () => false,
  StrategyFormLauncherPanel: PluginPlaceholder as any,
  GranularControlsExplanation: PluginPlaceholder as any,
  SidebarCacheSection:
    PluginPlaceholder as ComponentType<SidebarCacheSectionProps>,
  SidebarCacheForm: PluginPlaceholder as ComponentType<
    SidebarCacheFormProps & { onBack: () => void }
  >,
  InvalidateNowButton:
    PluginPlaceholder as ComponentType<InvalidateNowButtonProps>,
  hasQuestionCacheSection: (_question: Question) => false,
  canOverrideRootStrategy: false,
  /** Metadata describing the different kinds of strategies */
  strategies: strategies,
  DashboardAndQuestionCachingTab: PluginPlaceholder as any,
  StrategyEditorForQuestionsAndDashboards: PluginPlaceholder as any,
  getTabMetadata: getPerformanceTabMetadata,
  PreemptiveCachingSwitch:
    PluginPlaceholder as ComponentType<PreemptiveCachingSwitchProps>,
};

export const PLUGIN_REDUCERS: {
  applicationPermissionsPlugin: any;
  sandboxingPlugin: any;
  shared: any;
  metabotPlugin: any;
} = {
  applicationPermissionsPlugin: () => null,
  sandboxingPlugin: () => null,
  shared: () => null,
  metabotPlugin: () => null,
};

export const PLUGIN_ADVANCED_PERMISSIONS = {
  addDatabasePermissionOptions: (permissions: any[], _database: Database) =>
    permissions,
  addSchemaPermissionOptions: (permissions: any[], _value: string) =>
    permissions,
  addTablePermissionOptions: (permissions: any[], _value: string) =>
    permissions,
  getDatabaseLimitedAccessPermission: (_value: string) => null,
  isAccessPermissionDisabled: (
    _value: string,
    _subject: "schemas" | "tables" | "fields",
  ) => false,
  isRestrictivePermission: (_value: string) => false,
  shouldShowViewDataColumn: false,
  defaultViewDataPermission: DataPermissionValue.UNRESTRICTED,
};

export const PLUGIN_FEATURE_LEVEL_PERMISSIONS = {
  getFeatureLevelDataPermissions: (
    _entityId: DatabaseEntityId,
    _groupId: number,
    _isAdmin: boolean,
    _permissions: GroupsPermissions,
    _dataAccessPermissionValue: DataPermissionValue,
    _defaultGroup: Group,
    _permissionSubject: PermissionSubject,
  ) => {
    return [] as any;
  },
  getDataColumns: (_subject: PermissionSubject) => [] as any,
  getDownloadWidgetMessageOverride: (_result: Dataset): string | null => null,
  canDownloadResults: (_result: Dataset): boolean => true,
  dataModelQueryProps: {} as any,
  databaseDetailsQueryProps: {} as any,
};

export const PLUGIN_APPLICATION_PERMISSIONS = {
  getRoutes: (): ReactNode => null,
  tabs: [] as any,
  selectors: {
    canAccessSettings: (_state: any) => false,
    canManageSubscriptions: (_state: any) => true,
  },
};

// Comes with PLUGIN_APPLICATION_PERMISSIONS
export interface UserWithApplicationPermissions extends User {
  permissions?: {
    can_access_monitoring: boolean;
    can_access_setting: boolean;
    can_access_subscription: boolean;
  };
}

export const PLUGIN_GROUP_MANAGERS: PluginGroupManagersType = {
  UserTypeToggle: () => null as any,
  UserTypeCell: null,

  getChangeMembershipConfirmation: () => null,
  getRemoveMembershipConfirmation: () => null,

  deleteGroup: null,
  confirmDeleteMembershipAction: null,
  confirmUpdateMembershipAction: null,
};

export const PLUGIN_MODEL_PERSISTENCE = {
  isModelLevelPersistenceEnabled: () => false,
  ModelCacheToggle: PluginPlaceholder as ({
    persistedModel,
    model,
  }: {
    persistedModel?: ModelCacheRefreshStatus;
    model: Question;
  }) => JSX.Element,
};

export const PLUGIN_EMBEDDING = {
  isEnabled: () => false,
  isInteractiveEmbeddingEnabled: (_state: State) => false,
  SimpleDataPicker: (_props: SimpleDataPickerProps): ReactNode => null,
  DataSourceSelector: (_props: DataSourceSelectorProps): ReactNode => null,
};

export interface SimpleDataPickerProps {
  filterByDatabaseId: number | null;
  selectedEntity?: TableId;
  isInitiallyOpen: boolean;
  triggerElement: ReactNode;
  setSourceTableFn: (tableId: TableId) => void;
  entityTypes: EmbeddingEntityType[];
}

export const PLUGIN_EMBEDDING_SDK = {
  isEnabled: () => false,
};

export const PLUGIN_EMBEDDING_IFRAME_SDK = {
  hasValidLicense: () => false,
  SdkIframeEmbedRoute: (): ReactNode => null,
};

export const PLUGIN_EMBEDDING_IFRAME_SDK_SETUP = {
  isFeatureEnabled: () => false,
  shouldShowEmbedInNewItemMenu: () => false,
  SdkIframeEmbedSetup: (): ReactNode => null,
};

export const PLUGIN_CONTENT_VERIFICATION = {
  contentVerificationEnabled: false,
  VerifiedFilter: {} as SearchFilterComponent<"verified">,
  sortCollectionsByVerification: (
    _a: CollectionEssentials,
    _b: CollectionEssentials,
  ) => 0,

  ModelFilterControls: (_props: ModelFilterControlsProps) => null,
  getDefaultModelFilters: (_state: State): ModelFilterSettings => ({
    verified: false,
  }),

  getDefaultMetricFilters: (_state: State): MetricFilterSettings => ({
    verified: false,
  }),
  MetricFilterControls: (_props: MetricFilterControlsProps) => null,
};

export type InsightsLinkProps = (
  | {
      question: Pick<Question, "id" | "collection">;
      dashboard?: never;
    }
  | {
      question?: never;
      dashboard: Pick<Dashboard, "id" | "collection">;
    }
) &
  Omit<LinkProps, "to">;

export const PLUGIN_AUDIT = {
  isAuditDb: (_db: DatabaseType) => false,
  InsightsLink: PluginPlaceholder as ComponentType<InsightsLinkProps>,
};

type GdriveConnectionModalProps = {
  isModalOpen: boolean;
  onClose: () => void;
  reconnect: boolean;
};

type GdriveAddDataPanelProps = {
  onAddDataModalClose: () => void;
};

export const PLUGIN_UPLOAD_MANAGEMENT = {
  FileUploadErrorModal: _FileUploadErrorModal,
  UploadManagementTable: PluginPlaceholder,
  GdriveSyncStatus: PluginPlaceholder,
  GdriveConnectionModal:
    PluginPlaceholder as ComponentType<GdriveConnectionModalProps>,
  GdriveDbMenu: PluginPlaceholder,
  GdriveAddDataPanel:
    PluginPlaceholder as ComponentType<GdriveAddDataPanelProps>,
};

export const PLUGIN_IS_EE_BUILD = {
  isEEBuild: () => false,
};

export const PLUGIN_RESOURCE_DOWNLOADS = {
  /**
   * Returns if 'download results' on cards and pdf exports are enabled in public and embedded contexts.
   */
  areDownloadsEnabled: (_args: {
    downloads?: string | boolean | null;
  }): EmbedResourceDownloadOptions => ({
    pdf: true,
    results: true,
  }),
};

const defaultMetabotContextValue: MetabotContext = {
  prompt: "",
  setPrompt: () => {},
  promptInputRef: undefined,
  getChatContext: () => ({}) as any,
  registerChatContextProvider: () => () => {},
};

export type PluginAiSqlFixer = {
  FixSqlQueryButton: ComponentType<Record<string, never>>;
};

export const PLUGIN_AI_SQL_FIXER: PluginAiSqlFixer = {
  FixSqlQueryButton: PluginPlaceholder,
};

export type GenerateSqlQueryButtonProps = {
  className?: string;
  query: Lib.Query;
  selectedQueryText?: string;
  onGenerateQuery: (queryText: string) => void;
};

export type PluginAiSqlGeneration = {
  GenerateSqlQueryButton: ComponentType<GenerateSqlQueryButtonProps>;
  isEnabled: () => boolean;
  getPlaceholderText: () => string;
};

export const PLUGIN_AI_SQL_GENERATION: PluginAiSqlGeneration = {
  GenerateSqlQueryButton: PluginPlaceholder,
  isEnabled: () => false,
  getPlaceholderText: () => "",
};

export interface AIDashboardAnalysisSidebarProps {
  onClose?: () => void;
  dashcardId?: DashCardId;
}

export interface AIQuestionAnalysisSidebarProps {
  question: Question;
  className?: string;
  onClose?: () => void;
  timelines?: Timeline[];
  visibleTimelineEvents?: TimelineEvent[];
}

export type PluginAIEntityAnalysis = {
  AIQuestionAnalysisButton: ComponentType<any>;
  AIQuestionAnalysisSidebar: ComponentType<AIQuestionAnalysisSidebarProps>;
  AIDashboardAnalysisSidebar: ComponentType<AIDashboardAnalysisSidebarProps>;
  canAnalyzeQuestion: (question: Question) => boolean;
  chartAnalysisRenderFormats: {
    [display in VisualizationDisplay]?: "png" | "svg" | "none";
  };
};

export const PLUGIN_AI_ENTITY_ANALYSIS: PluginAIEntityAnalysis = {
  AIQuestionAnalysisButton: PluginPlaceholder,
  AIQuestionAnalysisSidebar: PluginPlaceholder,
  AIDashboardAnalysisSidebar: PluginPlaceholder,
  canAnalyzeQuestion: () => false,
  chartAnalysisRenderFormats: {},
};

export const PLUGIN_METABOT = {
  isEnabled: () => false,
  Metabot: (_props: { hide?: boolean }) => null as React.ReactElement | null,
  defaultMetabotContextValue,
  MetabotContext: React.createContext(defaultMetabotContextValue),
  getMetabotProvider: () => {
    return ({ children }: { children: React.ReactNode }) =>
      React.createElement(
        PLUGIN_METABOT.MetabotContext.Provider,
        { value: PLUGIN_METABOT.defaultMetabotContextValue },
        children,
      );
  },
  useMetabotPalletteActions: (_searchText: string) =>
    useMemo(() => [] as PaletteAction[], []),
  adminNavItem: [] as AdminPath[],
  AdminRoute: PluginPlaceholder as unknown as React.ReactElement,
  getMetabotRoutes: () => null as React.ReactElement | null,
  MetabotAdminPage: () => `placeholder`,
  getMetabotVisible: (_state: State) => false,
  SearchButton: SearchButton,
};

type DashCardMenuItemGetter = (
  question: Question,
  dashcardId: DashCardId | undefined,
  dispatch: ReduxDispatch,
) => (DashCardMenuItem & { key: string }) | null;

export type PluginDashcardMenu = {
  dashcardMenuItemGetters: DashCardMenuItemGetter[];
};

export const PLUGIN_DASHCARD_MENU: PluginDashcardMenu = {
  dashcardMenuItemGetters: [],
};

export const PLUGIN_CONTENT_TRANSLATION = {
  isEnabled: false,
  setEndpointsForStaticEmbedding: (_encodedToken: string) => {},
  ContentTranslationConfiguration: PluginPlaceholder,
  useTranslateContent: <
    T = string | null | undefined,
  >(): ContentTranslationFunction => {
    // In OSS, the input is not translated
    return useCallback(<U = T>(arg: U) => arg, []);
  },
  translateDisplayNames: <T extends object>(
    obj: T,
    _tc: ContentTranslationFunction,
  ) => obj,
  useTranslateFieldValuesInHoveredObject: (obj?: HoveredObject | null) => obj,
  useTranslateSeries: (obj: Series) => obj,
  useSortByContentTranslation: () => (a: string, b: string) =>
    a.localeCompare(b),
};

export const PLUGIN_DB_ROUTING = {
  DatabaseRoutingSection: PluginPlaceholder as ComponentType<{
    database: DatabaseType;
  }>,
  getDatabaseNameFieldProps: (_isSlug: boolean) => ({}),
  getDestinationDatabaseRoutes: (_IsAdmin: any) =>
    null as React.ReactElement | null,
  useRedirectDestinationDatabase: (
    _database: Pick<DatabaseType, "id" | "router_database_id"> | undefined,
  ): void => {},
  getPrimaryDBEngineFieldState: (
    _database: Pick<Database, "router_user_attribute">,
  ): "default" | "hidden" | "disabled" => "default",
};

export const PLUGIN_DATABASE_REPLICATION = {
  DatabaseReplicationSection: PluginPlaceholder as ComponentType<{
    database: DatabaseType;
  }>,
};

export const PLUGIN_API = {
  getRemappedCardParameterValueUrl: (
    dashboardId: DashboardId,
    parameterId: ParameterId,
  ) =>
    `/api/card/${dashboardId}/params/${encodeURIComponent(parameterId)}/remapping`,
  getRemappedDashboardParameterValueUrl: (
    dashboardId: DashboardId,
    parameterId: ParameterId,
  ) =>
    `/api/dashboard/${dashboardId}/params/${encodeURIComponent(parameterId)}/remapping`,
};

export const PLUGIN_SMTP_OVERRIDE: {
  CloudSMTPConnectionCard: ComponentType;
  SMTPOverrideConnectionForm: ComponentType<{ onClose: () => void }>;
} = {
  CloudSMTPConnectionCard: PluginPlaceholder,
  SMTPOverrideConnectionForm: PluginPlaceholder,
};

<<<<<<< HEAD
export type TransformsPlugin = {
  getAdminPaths(): AdminPath[];
  getAdminRoutes(): ReactNode;
};

export const PLUGIN_TRANSFORMS: TransformsPlugin = {
  getAdminPaths: () => [],
  getAdminRoutes: () => null,
=======
export const PLUGIN_DOCUMENTS = {
  getRoutes: () => null as React.ReactElement | null,
  shouldShowDocumentInNewItemMenu: () => false,
  DocumentBackButton: PluginPlaceholder as React.ComponentType<any>,
};

export const PLUGIN_ENTITIES = {
  entities: {} as Record<string, any>,
>>>>>>> 7894f1e4
};<|MERGE_RESOLUTION|>--- conflicted
+++ resolved
@@ -805,7 +805,6 @@
   SMTPOverrideConnectionForm: PluginPlaceholder,
 };
 
-<<<<<<< HEAD
 export type TransformsPlugin = {
   getAdminPaths(): AdminPath[];
   getAdminRoutes(): ReactNode;
@@ -814,7 +813,8 @@
 export const PLUGIN_TRANSFORMS: TransformsPlugin = {
   getAdminPaths: () => [],
   getAdminRoutes: () => null,
-=======
+};
+
 export const PLUGIN_DOCUMENTS = {
   getRoutes: () => null as React.ReactElement | null,
   shouldShowDocumentInNewItemMenu: () => false,
@@ -823,5 +823,4 @@
 
 export const PLUGIN_ENTITIES = {
   entities: {} as Record<string, any>,
->>>>>>> 7894f1e4
 };