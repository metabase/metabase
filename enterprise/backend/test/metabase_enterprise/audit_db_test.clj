--- conflicted
+++ resolved
@@ -2,12 +2,8 @@
   (:require
    [babashka.fs :as fs]
    [clojure.java.io :as io]
-<<<<<<< HEAD
    [clojure.string :as str]
-   [clojure.test :refer [deftest is]]
-=======
    [clojure.test :refer [deftest is testing]]
->>>>>>> 58e91cb6
    [metabase-enterprise.audit-db :as audit-db]
    [metabase.core :as mbc]
    [metabase.models.database :refer [Database]]
