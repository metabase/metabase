(ns metabase.db.query
  "Honey SQL 2 replacements for [[toucan.db/query]] and [[toucan.db/reducible-query]]. These are here to ease our
  transition to Honey SQL 2 and Toucan 2. Once we switch over to the latter we can hopefully remove this namespace.

  PRO TIPS:

  1. You can enable debug logging for the compiled SQL locally by setting the log level for this namespace to
     `:trace`:

     ```
     (metabase.test/set-ns-log-level! 'metabase.db.query :trace)
     ```

  2. If using CIDER, set

     ```
     (setq cider-stacktrace-fill-column nil)
     ```

     So the nicely-formatted SQL in error messages doesn't get wrapped into a big blob in the `*cider-error*` buffer."
  (:refer-clojure :exclude [compile])
  (:require
   [clojure.string :as str]
   [honey.sql :as sql]
   [metabase.db.connection :as mdb.connection]
   [metabase.plugins.classloader :as classloader]
<<<<<<< HEAD
   [toucan2.core :as t2]
   [toucan2.jdbc :as t2.jdbc])
=======
   [metabase.util.honeysql-extensions :as hx]
   [metabase.util.log :as log]
   [toucan.db :as db])
>>>>>>> dad3d414
  (:import
   (com.github.vertical_blank.sqlformatter SqlFormatter)
   (com.github.vertical_blank.sqlformatter.languages Dialect)))

(set! *warn-on-reflection* true)

(defn format-sql
  "Return a nicely-formatted version of a `sql` string."
  (^String [sql]
   (format-sql sql (mdb.connection/db-type)))

  (^String [^String sql db-type]
   (when sql
     (let [formatter (SqlFormatter/of (case db-type
                                        :mysql    Dialect/MySql
                                        :postgres Dialect/PostgreSql
                                        :h2       Dialect/StandardSql))]
       (.format formatter sql)))))

(defmulti compile
  "Compile a `query` (e.g. a Honey SQL map) to `[sql & args]`."
  {:arglists '([query])}
  type)

(defmethod compile String
  [sql]
  (compile [sql]))

(defmethod compile clojure.lang.IPersistentVector
  [sql-args]
  sql-args)

(defmethod compile clojure.lang.IPersistentMap
  [honey-sql]
  ;; make sure metabase.db.setup is loaded so the `:metabase.db.setup/application-db` gets defined
  (classloader/require 'metabase.db.setup)
  (let [sql-args (try
                   (sql/format honey-sql {:quoted true, :dialect :metabase.db.setup/application-db, :quoted-snake false})
                   (catch Throwable e
                     ;; this is not i18n'ed because it (hopefully) shouldn't be user-facing -- we shouldn't be running
                     ;; in to unexpected Honey SQL compilation errors at run time -- if we are it means we're not being
                     ;; careful enough with the Honey SQL forms we create which is a bug in the Metabase code we should
                     ;; have caught in tests.
                     (throw (ex-info (str "Error compiling Honey SQL: " (ex-message e))
                                     {:honey-sql honey-sql}
                                     e))))]
    (log/tracef "Compiled SQL:\n%s\nparameters: %s"
                (format-sql (first sql-args))
                (pr-str (rest sql-args)))
    sql-args))

(defn query
  "Replacement for [[toucan.db/query]] -- uses Honey SQL 2 instead of Honey SQL 1, to ease the transition to the
  former (and to Toucan 2).

  Query the application database and return all results at once.

  See namespace documentation for [[metabase.db.query]] for pro debugging tips."
  [sql-args-or-honey-sql-map & {:as jdbc-options}]
  ;; make sure [[metabase.db.setup]] gets loaded so default Honey SQL options and the like are loaded.
  (classloader/require 'metabase.db.setup)
  (let [sql-args (compile sql-args-or-honey-sql-map)]
    ;; catch errors running the query and rethrow with the failing generated SQL and the failing Honey SQL form -- this
    ;; will help with debugging stuff. This should mostly be dev-facing because we should hopefully not be committing
    ;; any busted code into the repo
    (try
      (binding [t2.jdbc/*options* (merge t2.jdbc/*options* jdbc-options)]
        (t2/query sql-args))
      (catch Throwable e
        (let [formatted-sql (format-sql (first sql-args))]
          (throw (ex-info (str "Error executing SQL query: " (ex-message e)
                               \newline
                               \newline
                               formatted-sql)
                          {:sql        (str/split-lines (str/trim formatted-sql))
                           :args       (rest sql-args)
                           :uncompiled sql-args-or-honey-sql-map}
                          e)))))))

(defn reducible-query
  "Replacement for [[toucan.db/reducible-query]] -- uses Honey SQL 2 instead of Honey SQL 1, to ease the transition to
  the former (and to Toucan 2).

  Query the application database and return an `IReduceInit`.

  See namespace documentation for [[metabase.db.query]] for pro debugging tips."
  [sql-args-or-honey-sql-map & {:as jdbc-options}]
  ;; make sure [[metabase.db.setup]] gets loaded so default Honey SQL options and the like are loaded.
  (classloader/require 'metabase.db.setup)
  (let [sql-args (compile sql-args-or-honey-sql-map)]
    ;; It doesn't really make sense to put a try-catch around this since it will return immediately and not execute
    ;; until we actually reduce it
    (reify clojure.lang.IReduceInit
      (reduce [_this rf init]
        (binding [t2.jdbc/*options* (merge t2.jdbc/*options* jdbc-options)]
          (reduce rf init (t2/reducible-query sql-args)))))))<|MERGE_RESOLUTION|>--- conflicted
+++ resolved
@@ -24,14 +24,9 @@
    [honey.sql :as sql]
    [metabase.db.connection :as mdb.connection]
    [metabase.plugins.classloader :as classloader]
-<<<<<<< HEAD
+   [metabase.util.log :as log]
    [toucan2.core :as t2]
    [toucan2.jdbc :as t2.jdbc])
-=======
-   [metabase.util.honeysql-extensions :as hx]
-   [metabase.util.log :as log]
-   [toucan.db :as db])
->>>>>>> dad3d414
   (:import
    (com.github.vertical_blank.sqlformatter SqlFormatter)
    (com.github.vertical_blank.sqlformatter.languages Dialect)))
