--- conflicted
+++ resolved
@@ -8,24 +8,12 @@
   PLUGIN_TRANSFORMS_PYTHON,
 } from "metabase/plugins";
 import { useUpdateTransformMutation } from "metabase-enterprise/api";
-<<<<<<< HEAD
-import { useSourceState } from "metabase-enterprise/transforms/hooks/use-source-state";
-import type {
-  DraftTransformSource,
-  Transform,
-  TransformSource,
-} from "metabase-types/api";
-=======
 import type { TransformEditorValue } from "metabase-enterprise/transforms/hooks/use-transform-editor";
 import type { Transform, TransformSource } from "metabase-types/api";
->>>>>>> 28857523
 
 import { QueryEditor } from "../../components/QueryEditor";
 import { getTransformUrl } from "../../urls";
 
-<<<<<<< HEAD
-export function TransformQueryPage({ transform }: { transform: Transform }) {
-=======
 export function TransformQueryPage({
   transform,
   setSource,
@@ -41,18 +29,11 @@
   clearProposed: () => void;
   transformEditor: TransformEditorValue;
 }) {
->>>>>>> 28857523
   const [updateTransform, { isLoading: isSaving }] =
     useUpdateTransformMutation();
   const dispatch = useDispatch();
   const { sendSuccessToast, sendErrorToast } = useMetadataToasts();
 
-<<<<<<< HEAD
-  const { setSource, proposedSource, acceptProposed, clearProposed } =
-    useSourceState<DraftTransformSource>(transform.id, transform.source);
-
-=======
->>>>>>> 28857523
   const {
     checkData,
     isCheckingDependencies,
@@ -93,28 +74,6 @@
   if (transform.source.type === "python") {
     return (
       <PLUGIN_TRANSFORMS_PYTHON.TransformEditor
-<<<<<<< HEAD
-        transform={transform}
-        initialSource={transform.source}
-        proposedSource={
-          proposedSource?.type === "python" ? proposedSource : undefined
-        }
-        isNew={false}
-        isSaving={isSaving}
-        onSave={handleSaveSource}
-        onCancel={handleCancel}
-        onRejectProposed={clearProposed}
-        onAcceptProposed={acceptProposed}
-      />
-    );
-  }
-
-  return (
-    <>
-      <QueryEditor
-        initialSource={transform.source}
-        proposedSource={proposedSource}
-=======
         transform={transform}
         initialSource={transform.source}
         proposedSource={
@@ -138,7 +97,6 @@
         proposedSource={
           proposedSource?.type === "query" ? proposedSource : undefined
         }
->>>>>>> 28857523
         isSaving={isSaving || isCheckingDependencies}
         onChange={setSource}
         onSave={handleSaveSource}
