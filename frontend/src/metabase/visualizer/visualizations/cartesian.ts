import type { DragEndEvent } from "@dnd-kit/core";
import type { Draft } from "immer";
import _ from "underscore";

import { isCartesianChart } from "metabase/visualizations";
import {
  getDefaultDimensionFilter,
  getDefaultMetricFilter,
} from "metabase/visualizations/shared/settings/cartesian-chart";
import type { ComputedVisualizationSettings } from "metabase/visualizations/types";
import { DROPPABLE_ID } from "metabase/visualizer/constants";
import {
  copyColumn,
  createVisualizerColumnReference,
  extractReferencedColumns,
  isDraggedColumnItem,
  shouldSplitVisualizerSeries,
} from "metabase/visualizer/utils";
import {
  isDate,
  isDimension,
  isMetric,
  isString,
} from "metabase-lib/v1/types/utils/isa";
import type {
  Dataset,
  DatasetColumn,
  VisualizerColumnReference,
  VisualizerDataSource,
  VisualizerDataSourceId,
} from "metabase-types/api";
import type { VisualizerVizDefinitionWithColumns } from "metabase-types/store/visualizer";

import { removeColumnFromStateUnlessUsedElseWhere } from "./utils";

export const cartesianDropHandler = (
  state:
    | Draft<VisualizerVizDefinitionWithColumns>
    | VisualizerVizDefinitionWithColumns,
  settings: ComputedVisualizationSettings,
  { active, over }: DragEndEvent,
  {
    dataSourceMap,
    datasetMap,
  }: {
    dataSourceMap: Record<VisualizerDataSourceId, VisualizerDataSource>;
    datasetMap: Record<VisualizerDataSourceId, Dataset>;
  },
) => {
  if (!over) {
    return;
  }

  if (!isDraggedColumnItem(active)) {
    return;
  }

  if (!state.display) {
    return;
  }

  const { column, dataSource } = active.data.current;

  const columnRef = createVisualizerColumnReference(
    dataSource,
    column,
    extractReferencedColumns(state.columnValuesMapping),
  );

  if (over.id === DROPPABLE_ID.X_AXIS_WELL) {
    const isSuitableColumn = getDefaultDimensionFilter(state.display);

    if (isSuitableColumn(column)) {
      addDimensionColumnToCartesianChart(
        state,
        settings,
        column,
        columnRef,
        dataSource,
      );
      maybeImportDimensionsFromOtherDataSources(
        state,
        settings,
        column,
        _.omit(datasetMap, dataSource.id),
        dataSourceMap,
      );
    }
  }

  if (over.id === DROPPABLE_ID.Y_AXIS_WELL) {
    const isSuitableColumn = getDefaultMetricFilter(state.display);

    if (isSuitableColumn(column)) {
      addMetricColumnToCartesianChart(
        state,
        settings,
        column,
        columnRef,
        dataSource,
      );
    }
  }

  if (over.id === DROPPABLE_ID.SCATTER_BUBBLE_SIZE_WELL) {
    replaceMetricColumnAsScatterBubbleSize(
      state,
      settings,
      column,
      columnRef,
      dataSource,
    );
  }
};

export function replaceMetricColumnAsScatterBubbleSize(
  state: VisualizerVizDefinitionWithColumns,
  settings: ComputedVisualizationSettings,
  column: DatasetColumn,
  columnRef: VisualizerColumnReference,
  dataSource: VisualizerDataSource,
) {
  const metrics = settings["graph.metrics"] ?? [];
  const dimensions = settings["graph.dimensions"] ?? [];
  const currentBubbleName = settings["scatter.bubble"];

  // Remove the current bubble column if it's not in use elsewhere
  if (
    currentBubbleName &&
    !metrics.includes(currentBubbleName) &&
    !dimensions.includes(currentBubbleName)
  ) {
    state.columns = state.columns.filter(
      (col) => col.name !== currentBubbleName,
    );
    delete state.columnValuesMapping[currentBubbleName];
  }

  const newColumnName = columnRef.name;
  const alreadyInUseElsewhere =
    metrics.includes(newColumnName) || dimensions.includes(newColumnName);

  if (!alreadyInUseElsewhere) {
    state.columns.push(
      copyColumn(newColumnName, column, dataSource.name, state.columns),
    );
  }
  state.settings["scatter.bubble"] = newColumnName;

  state.columnValuesMapping[newColumnName] = [columnRef];
}

export function addMetricColumnToCartesianChart(
  state: VisualizerVizDefinitionWithColumns,
  settings: ComputedVisualizationSettings,
  column: DatasetColumn,
  columnRef: VisualizerColumnReference,
  dataSource: VisualizerDataSource,
) {
  const metrics =
    state.settings["graph.metrics"] ?? settings["graph.metrics"] ?? [];
  const isInUse = metrics.includes(columnRef.name);
  if (isInUse) {
    return;
  }

  const newMetric = copyColumn(
    columnRef.name,
    column,
    dataSource.name,
    state.columns,
  );
  state.columns.push(newMetric);
  state.columnValuesMapping[newMetric.name] = [columnRef];
  state.settings = {
    ...state.settings,
    "graph.metrics": [...metrics, newMetric.name].filter(Boolean),
  };
}

export function addDimensionColumnToCartesianChart(
  state: VisualizerVizDefinitionWithColumns,
  settings: ComputedVisualizationSettings,
  column: DatasetColumn,
  columnRef: VisualizerColumnReference,
  dataSource: VisualizerDataSource,
) {
  const dimensions =
    state.settings["graph.dimensions"] ?? settings["graph.dimensions"] ?? [];
  const isInUse = dimensions.includes(columnRef.name);
  if (isInUse) {
    return;
  }

  const newDimension = copyColumn(
    columnRef.name,
    column,
    dataSource.name,
    state.columns,
  );
  state.columns.push(newDimension);
  state.columnValuesMapping[newDimension.name] = [columnRef];
  state.settings = {
    ...state.settings,
    "graph.dimensions": [...dimensions, newDimension.name].filter(Boolean),
  };
}

<<<<<<< HEAD
/**
 * This adds a column to a cartesian chart, either as a dimension or a metric.
 * It tries to be "smart", in the sense that it will add the column where it makes sense.
 * If the column is already in use, it will not be added again.
 */
export function addColumnToCartesianChart(
  state:
    | Draft<VisualizerVizDefinitionWithColumns>
    | VisualizerVizDefinitionWithColumns,
  settings: ComputedVisualizationSettings,
=======
export function findColumnSlotForCartesianChart(
  {
    display,
    columns,
    settings,
  }: Pick<
    VisualizerVizDefinitionWithColumns,
    "display" | "columns" | "settings"
  >,
  datasets: Record<VisualizerDataSourceId, Dataset>,
  dataSourceColumns: DatasetColumn[],
>>>>>>> e73e604d
  column: DatasetColumn,
) {
<<<<<<< HEAD
  if (!state.display) {
    return;
  }

  if (state.display === "scatter") {
=======
  if (display === "scatter") {
>>>>>>> e73e604d
    const metrics = settings["graph.metrics"] ?? [];
    const dimensions = settings["graph.dimensions"] ?? [];
    const bubble = settings["scatter.bubble"];

    const couldBeMetric = getDefaultMetricFilter("scatter")(column);
    const couldBeDimension = getDefaultDimensionFilter("scatter")(column);

    if (metrics.length === 0 && couldBeMetric) {
<<<<<<< HEAD
      addMetricColumnToCartesianChart(
        state,
        settings,
        column,
        columnRef,
        dataSource,
      );
    } else if (dimensions.length === 0 && couldBeDimension) {
      addDimensionColumnToCartesianChart(
        state,
        settings,
        column,
        columnRef,
        dataSource,
      );
    } else if (!bubble && couldBeMetric) {
      replaceMetricColumnAsScatterBubbleSize(
        state,
        settings,
        column,
        columnRef,
        dataSource,
      );
    }
  } else {
    if (isDimension(column) && !isMetric(column)) {
      addDimensionColumnToCartesianChart(
        state,
        settings,
        column,
        columnRef,
        dataSource,
      );
    } else if (isMetric(column)) {
      addMetricColumnToCartesianChart(
        state,
        settings,
        column,
        columnRef,
        dataSource,
      );
=======
      return "graph.metrics";
    } else if (dimensions.length === 0 && couldBeDimension) {
      return "graph.dimensions";
    } else if (!bubble && couldBeMetric) {
      return "scatter.bubble";
    }
  } else {
    if (isDimension(column) && !isMetric(column)) {
      // Filtering out nulls as 'graph.dimensions' can be `[null]` sometimes
      const ownDimensions = settings["graph.dimensions"]?.filter(Boolean) ?? [];
      if (ownDimensions.length === 0) {
        return "graph.dimensions";
      } else {
        const isCompatibleWithUsedColumns = columns.some((col) => {
          if (isDate(col)) {
            return isDate(column);
          } else {
            return col.id === column.id;
          }
        });
        if (isCompatibleWithUsedColumns) {
          return "graph.dimensions";
        }

        // Handles potential new dimensions that are not yet used in a chart
        // For example, a chart could show several metrics over time (from different data sources)
        // And each data source can have a "User → Source" column. This check ensure that
        // dimensions are considered mappable in this case if they're present in every data source.
        const isCompatibleWithUnusedColumns = Object.values(datasets).every(
          (dataset) =>
            dataset.data.cols.some((col) => {
              if (isDate(col)) {
                return isDate(column);
              } else {
                return col.id === column.id;
              }
            }),
        );

        return isCompatibleWithUnusedColumns ? "graph.dimensions" : undefined;
      }
    } else if (isMetric(column)) {
      return "graph.metrics";
>>>>>>> e73e604d
    }
  }
}

/**
 * This adds a column to a cartesian chart, either as a dimension or a metric.
 * It tries to be "smart", in the sense that it will add the column where it makes sense.
 * If the column is already in use, it will not be added again.
 */
export function addColumnToCartesianChart(
  state:
    | Draft<VisualizerVizDefinitionWithColumns>
    | VisualizerVizDefinitionWithColumns,
  datasets: Record<string, Dataset>,
  dataSourceColumns: DatasetColumn[],
  column: DatasetColumn,
  columnRef: VisualizerColumnReference,
  dataSource: VisualizerDataSource,
) {
  const slot = findColumnSlotForCartesianChart(
    state,
    datasets,
    dataSourceColumns,
    column,
  );
  if (slot === "graph.dimensions") {
    addDimensionColumnToCartesianChart(state, column, columnRef, dataSource);
  } else if (slot === "graph.metrics") {
    addMetricColumnToCartesianChart(state, column, columnRef, dataSource);
  } else if (slot === "scatter.bubble") {
    replaceMetricColumnAsScatterBubbleSize(
      state,
      column,
      columnRef,
      dataSource,
    );
  }
}

/**
 * Removes the bubble size from the state, for scatter charts.
 *
 * @param state the current state (will be mutated)
 * @param columnName the column to remove
 */
export function removeBubbleSizeFromCartesianChart(
  state: VisualizerVizDefinitionWithColumns,
  columnName: string,
) {
  if (state.settings["scatter.bubble"] === columnName) {
    delete state.settings["scatter.bubble"];
  }

  removeColumnFromStateUnlessUsedElseWhere(state, columnName, [
    "graph.metrics",
    "graph.dimensions",
    "scatter.bubble",
  ]);
}

/**
 * Removes a column from the state, for cartesian charts.
 *
 * @param state the current state (will be mutated)
 * @param columnName the column to remove
 */
export function removeColumnFromCartesianChart(
  state: VisualizerVizDefinitionWithColumns,
  settings: ComputedVisualizationSettings,
  columnName: string,
) {
  const isMultiseries =
    state.display &&
    isCartesianChart(state.display) &&
    shouldSplitVisualizerSeries(state.columnValuesMapping, state.settings);

  if (settings["graph.dimensions"]) {
    const dimensions = settings["graph.dimensions"];
    const isDimension = dimensions.includes(columnName);

    if (isDimension) {
      if (isMultiseries) {
        removeDimensionFromMultiSeriesChart(state, settings, columnName);
      } else {
        state.settings["graph.dimensions"] = dimensions
          .filter((dimension) => dimension !== columnName)
          .filter(Boolean);
      }
    }
  }

  if (settings["graph.metrics"]) {
    const metrics = settings["graph.metrics"];
    state.settings["graph.metrics"] = metrics
      .filter((metric) => metric !== columnName)
      .filter(Boolean);
  }

  removeColumnFromStateUnlessUsedElseWhere(state, columnName, [
    "graph.metrics",
    "graph.dimensions",
    "scatter.bubble",
  ]);
}

function removeDimensionFromMultiSeriesChart(
  state: VisualizerVizDefinitionWithColumns,
  settings: ComputedVisualizationSettings,
  columnName: string,
) {
  const originalDimensions = settings["graph.dimensions"] ?? [];

  const dimensionColumnMap = Object.fromEntries(
    originalDimensions.map((dimension) => [
      dimension,
      state.columns.find((col) => col.name === dimension),
    ]),
  );
  const column = dimensionColumnMap[columnName];

  // For multi-series charts, we need a dimension from each data source
  // to plot the data correctly. When a dimension is removed, we need to remove
  // all dimensions of the same type to avoid invalid states.
  if (isDate(column)) {
    state.settings["graph.dimensions"] = originalDimensions.filter(
      (name) => !isDate(dimensionColumnMap[name]),
    );
  } else if (isString(column)) {
    state.settings["graph.dimensions"] = originalDimensions.filter(
      (name) => !isString(dimensionColumnMap[name]),
    );
  }

  const removedColumns = originalDimensions.filter(
    (name) => !state.settings["graph.dimensions"]?.includes(name),
  );

  removedColumns.forEach((name) => {
    state.columns = state.columns.filter((col) => col.name !== name);
    delete state.columnValuesMapping[name];
  });
}

export function maybeImportDimensionsFromOtherDataSources(
  state:
    | Draft<VisualizerVizDefinitionWithColumns>
    | VisualizerVizDefinitionWithColumns,
  settings: ComputedVisualizationSettings,
  newDimension: DatasetColumn,
  datasetMap: Record<string, Dataset>,
  dataSourceMap: Record<string, VisualizerDataSource>,
) {
  Object.entries(datasetMap).forEach(([dataSourceId, dataset]) => {
    const dataSource = dataSourceMap[dataSourceId];

    let matchingDimension: DatasetColumn | undefined = undefined;
    if (isDate(newDimension)) {
      const dimensions = dataset.data.cols.filter(
        (col) => isDimension(col) && !isMetric(col),
      );
      matchingDimension = dimensions.find(isDate);
    } else if (newDimension.id) {
      matchingDimension = dataset.data.cols.find(
        (col) => col.id === newDimension.id,
      );
    }

    if (matchingDimension) {
      const columnRef = createVisualizerColumnReference(
        dataSource,
        matchingDimension,
        extractReferencedColumns(state.columnValuesMapping),
      );
      addDimensionColumnToCartesianChart(
        state,
        settings,
        matchingDimension,
        columnRef,
        dataSource,
      );
    }
  });
}

export function combineWithCartesianChart(
  state: VisualizerVizDefinitionWithColumns,
<<<<<<< HEAD
  settings: ComputedVisualizationSettings,
  { data }: Dataset,
=======
  datasets: Record<string, Dataset>,
  dataset: Dataset,
>>>>>>> e73e604d
  dataSource: VisualizerDataSource,
) {
  const { data } = dataset;

  const metrics = data.cols.filter((col) => isMetric(col));
  const dimensions = data.cols.filter(
    (col) => isDimension(col) && !isMetric(col),
  );

  metrics.forEach((column) => {
    const isCompatible = !!findColumnSlotForCartesianChart(
      state,
      datasets,
      dataset.data.cols,
      column,
    );
<<<<<<< HEAD
    addMetricColumnToCartesianChart(
      state,
      settings,
      column,
      columnRef,
      dataSource,
    );
=======
    if (isCompatible) {
      const columnRef = createVisualizerColumnReference(
        dataSource,
        column,
        extractReferencedColumns(state.columnValuesMapping),
      );
      addMetricColumnToCartesianChart(state, column, columnRef, dataSource);
    }
>>>>>>> e73e604d
  });

  dimensions.forEach((column) => {
    const isCompatible = !!findColumnSlotForCartesianChart(
      state,
      datasets,
      dataset.data.cols,
      column,
    );
<<<<<<< HEAD
    addDimensionColumnToCartesianChart(
      state,
      settings,
      column,
      columnRef,
      dataSource,
    );
=======
    if (isCompatible) {
      const columnRef = createVisualizerColumnReference(
        dataSource,
        column,
        extractReferencedColumns(state.columnValuesMapping),
      );
      addDimensionColumnToCartesianChart(state, column, columnRef, dataSource);
    }
>>>>>>> e73e604d
  });
}<|MERGE_RESOLUTION|>--- conflicted
+++ resolved
@@ -206,41 +206,17 @@
   };
 }
 
-<<<<<<< HEAD
-/**
- * This adds a column to a cartesian chart, either as a dimension or a metric.
- * It tries to be "smart", in the sense that it will add the column where it makes sense.
- * If the column is already in use, it will not be added again.
- */
-export function addColumnToCartesianChart(
-  state:
-    | Draft<VisualizerVizDefinitionWithColumns>
-    | VisualizerVizDefinitionWithColumns,
-  settings: ComputedVisualizationSettings,
-=======
 export function findColumnSlotForCartesianChart(
-  {
-    display,
-    columns,
-    settings,
-  }: Pick<
+  state: Pick<
     VisualizerVizDefinitionWithColumns,
     "display" | "columns" | "settings"
   >,
+  settings: ComputedVisualizationSettings,
   datasets: Record<VisualizerDataSourceId, Dataset>,
   dataSourceColumns: DatasetColumn[],
->>>>>>> e73e604d
   column: DatasetColumn,
 ) {
-<<<<<<< HEAD
-  if (!state.display) {
-    return;
-  }
-
   if (state.display === "scatter") {
-=======
-  if (display === "scatter") {
->>>>>>> e73e604d
     const metrics = settings["graph.metrics"] ?? [];
     const dimensions = settings["graph.dimensions"] ?? [];
     const bubble = settings["scatter.bubble"];
@@ -249,49 +225,6 @@
     const couldBeDimension = getDefaultDimensionFilter("scatter")(column);
 
     if (metrics.length === 0 && couldBeMetric) {
-<<<<<<< HEAD
-      addMetricColumnToCartesianChart(
-        state,
-        settings,
-        column,
-        columnRef,
-        dataSource,
-      );
-    } else if (dimensions.length === 0 && couldBeDimension) {
-      addDimensionColumnToCartesianChart(
-        state,
-        settings,
-        column,
-        columnRef,
-        dataSource,
-      );
-    } else if (!bubble && couldBeMetric) {
-      replaceMetricColumnAsScatterBubbleSize(
-        state,
-        settings,
-        column,
-        columnRef,
-        dataSource,
-      );
-    }
-  } else {
-    if (isDimension(column) && !isMetric(column)) {
-      addDimensionColumnToCartesianChart(
-        state,
-        settings,
-        column,
-        columnRef,
-        dataSource,
-      );
-    } else if (isMetric(column)) {
-      addMetricColumnToCartesianChart(
-        state,
-        settings,
-        column,
-        columnRef,
-        dataSource,
-      );
-=======
       return "graph.metrics";
     } else if (dimensions.length === 0 && couldBeDimension) {
       return "graph.dimensions";
@@ -300,12 +233,15 @@
     }
   } else {
     if (isDimension(column) && !isMetric(column)) {
-      // Filtering out nulls as 'graph.dimensions' can be `[null]` sometimes
-      const ownDimensions = settings["graph.dimensions"]?.filter(Boolean) ?? [];
+      // Filtering out nulls as computed 'graph.dimensions' can be `[null]` sometimes
+      const ownDimensions =
+        state.settings["graph.dimensions"] ??
+        settings["graph.dimensions"]?.filter(Boolean) ??
+        [];
       if (ownDimensions.length === 0) {
         return "graph.dimensions";
       } else {
-        const isCompatibleWithUsedColumns = columns.some((col) => {
+        const isCompatibleWithUsedColumns = state.columns.some((col) => {
           if (isDate(col)) {
             return isDate(column);
           } else {
@@ -335,7 +271,6 @@
       }
     } else if (isMetric(column)) {
       return "graph.metrics";
->>>>>>> e73e604d
     }
   }
 }
@@ -349,6 +284,7 @@
   state:
     | Draft<VisualizerVizDefinitionWithColumns>
     | VisualizerVizDefinitionWithColumns,
+  settings: ComputedVisualizationSettings,
   datasets: Record<string, Dataset>,
   dataSourceColumns: DatasetColumn[],
   column: DatasetColumn,
@@ -357,17 +293,31 @@
 ) {
   const slot = findColumnSlotForCartesianChart(
     state,
+    settings,
     datasets,
     dataSourceColumns,
     column,
   );
   if (slot === "graph.dimensions") {
-    addDimensionColumnToCartesianChart(state, column, columnRef, dataSource);
+    addDimensionColumnToCartesianChart(
+      state,
+      settings,
+      column,
+      columnRef,
+      dataSource,
+    );
   } else if (slot === "graph.metrics") {
-    addMetricColumnToCartesianChart(state, column, columnRef, dataSource);
+    addMetricColumnToCartesianChart(
+      state,
+      settings,
+      column,
+      columnRef,
+      dataSource,
+    );
   } else if (slot === "scatter.bubble") {
     replaceMetricColumnAsScatterBubbleSize(
       state,
+      settings,
       column,
       columnRef,
       dataSource,
@@ -522,13 +472,9 @@
 
 export function combineWithCartesianChart(
   state: VisualizerVizDefinitionWithColumns,
-<<<<<<< HEAD
-  settings: ComputedVisualizationSettings,
-  { data }: Dataset,
-=======
+  settings: ComputedVisualizationSettings,
   datasets: Record<string, Dataset>,
   dataset: Dataset,
->>>>>>> e73e604d
   dataSource: VisualizerDataSource,
 ) {
   const { data } = dataset;
@@ -541,54 +487,48 @@
   metrics.forEach((column) => {
     const isCompatible = !!findColumnSlotForCartesianChart(
       state,
+      settings,
       datasets,
       dataset.data.cols,
       column,
     );
-<<<<<<< HEAD
-    addMetricColumnToCartesianChart(
-      state,
-      settings,
-      column,
-      columnRef,
-      dataSource,
-    );
-=======
     if (isCompatible) {
       const columnRef = createVisualizerColumnReference(
         dataSource,
         column,
         extractReferencedColumns(state.columnValuesMapping),
       );
-      addMetricColumnToCartesianChart(state, column, columnRef, dataSource);
-    }
->>>>>>> e73e604d
+      addMetricColumnToCartesianChart(
+        state,
+        settings,
+        column,
+        columnRef,
+        dataSource,
+      );
+    }
   });
 
   dimensions.forEach((column) => {
     const isCompatible = !!findColumnSlotForCartesianChart(
       state,
+      settings,
       datasets,
       dataset.data.cols,
       column,
     );
-<<<<<<< HEAD
-    addDimensionColumnToCartesianChart(
-      state,
-      settings,
-      column,
-      columnRef,
-      dataSource,
-    );
-=======
     if (isCompatible) {
       const columnRef = createVisualizerColumnReference(
         dataSource,
         column,
         extractReferencedColumns(state.columnValuesMapping),
       );
-      addDimensionColumnToCartesianChart(state, column, columnRef, dataSource);
-    }
->>>>>>> e73e604d
+      addDimensionColumnToCartesianChart(
+        state,
+        settings,
+        column,
+        columnRef,
+        dataSource,
+      );
+    }
   });
 }