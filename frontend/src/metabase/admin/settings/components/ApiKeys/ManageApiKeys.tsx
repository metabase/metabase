--- conflicted
+++ resolved
@@ -1,9 +1,5 @@
 import { useState, useMemo } from "react";
-<<<<<<< HEAD
-import { jt, t } from "ttag";
-=======
 import { t } from "ttag";
->>>>>>> bd076a20
 
 import { useListApiKeyQuery } from "metabase/api";
 import Breadcrumbs from "metabase/components/Breadcrumbs";
