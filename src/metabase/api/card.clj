(ns metabase.api.card
  "/api/card endpoints."
  (:require
   [cheshire.core :as json]
   [clojure.core.async :as a]
   [clojure.data :as data]
   [clojure.tools.logging :as log]
   [clojure.walk :as walk]
   [compojure.core :refer [DELETE GET POST PUT]]
   [medley.core :as m]
   [metabase.api.common :as api]
   [metabase.api.common.validation :as validation]
   [metabase.api.dataset :as api.dataset]
   [metabase.api.timeline :as api.timeline]
   [metabase.driver :as driver]
   [metabase.email.messages :as messages]
   [metabase.events :as events]
   [metabase.mbql.normalize :as mbql.normalize]
   [metabase.models
    :refer [Card
            CardBookmark
            Collection
            Database
            PersistedInfo
            Pulse
            Table
            ViewLog]]
   [metabase.models.collection :as collection]
   [metabase.models.interface :as mi]
   [metabase.models.moderation-review :as moderation-review]
   [metabase.models.persisted-info :as persisted-info]
   [metabase.models.pulse :as pulse]
   [metabase.models.query :as query]
   [metabase.models.query.permissions :as query-perms]
   [metabase.models.revision.last-edit :as last-edit]
   [metabase.models.timeline :as timeline]
   [metabase.query-processor.async :as qp.async]
   [metabase.query-processor.card :as qp.card]
   [metabase.query-processor.pivot :as qp.pivot]
   [metabase.query-processor.util :as qp.util]
   [metabase.related :as related]
   [metabase.sync.analyze.query-results :as qr]
   [metabase.task.persist-refresh :as task.persist-refresh]
   [metabase.util :as u]
   [metabase.util.date-2 :as u.date]
   [metabase.util.i18n :refer [trs tru]]
   [metabase.util.schema :as su]
   [schema.core :as s]
   [toucan.db :as db]
   [toucan.hydrate :refer [hydrate]])
  (:import
   (clojure.core.async.impl.channels ManyToManyChannel)
   (java.util UUID)
   (metabase.models.card CardInstance)))

;;; ----------------------------------------------- Filtered Fetch Fns -----------------------------------------------

(defmulti ^:private cards-for-filter-option*
  {:arglists '([filter-option & args])}
  (fn [filter-option & _]
    (keyword filter-option)))

;; return all Cards. This is the default filter option.
(defmethod cards-for-filter-option* :all
  [_]
  (db/select Card, :archived false, {:order-by [[:%lower.name :asc]]}))

;; return Cards created by the current user
(defmethod cards-for-filter-option* :mine
  [_]
  (db/select Card, :creator_id api/*current-user-id*, :archived false, {:order-by [[:%lower.name :asc]]}))

;; return all Cards bookmarked by the current user.
(defmethod cards-for-filter-option* :bookmarked
  [_]
  (let [cards (for [{{:keys [archived], :as card} :card} (hydrate (db/select [CardBookmark :card_id]
                                                                    :user_id api/*current-user-id*)
                                                                  :card)
                    :when                                 (not archived)]
                card)]
    (sort-by :name cards)))

;; Return all Cards belonging to Database with `database-id`.
(defmethod cards-for-filter-option* :database
  [_ database-id]
  (db/select Card, :database_id database-id, :archived false, {:order-by [[:%lower.name :asc]]}))

;; Return all Cards belonging to `Table` with `table-id`.
(defmethod cards-for-filter-option* :table
  [_ table-id]
  (db/select Card, :table_id table-id, :archived false, {:order-by [[:%lower.name :asc]]}))

(s/defn ^:private cards-with-ids :- (s/maybe [CardInstance])
  "Return unarchived Cards with `card-ids`.
  Make sure cards are returned in the same order as `card-ids`; `[in card-ids]` won't preserve the order."
  [card-ids :- [su/IntGreaterThanZeroPlumatic]]
  (when (seq card-ids)
    (let [card-id->card (m/index-by :id (db/select Card, :id [:in (set card-ids)], :archived false))]
      (filter identity (map card-id->card card-ids)))))

;; Return the 10 Cards most recently viewed by the current user, sorted by how recently they were viewed.
(defmethod cards-for-filter-option* :recent
  [_]
  (cards-with-ids (map :model_id (db/select [ViewLog :model_id [:%max.timestamp :max]]
                                   :model   "card"
                                   :user_id api/*current-user-id*
                                   {:group-by [:model_id]
                                    :order-by [[:max :desc]]
                                    :limit    10}))))

;; All Cards, sorted by popularity (the total number of times they are viewed in `ViewLogs`). (yes, this isn't
;; actually filtering anything, but for the sake of simplicitiy it is included amongst the filter options for the time
;; being).
(defmethod cards-for-filter-option* :popular
  [_]
  (cards-with-ids (map :model_id (db/select [ViewLog :model_id [:%count.* :count]]
                                   :model "card"
                                   {:group-by [:model_id]
                                    :order-by [[:count :desc]]}))))

;; Cards that have been archived.
(defmethod cards-for-filter-option* :archived
  [_]
  (db/select Card, :archived true, {:order-by [[:%lower.name :asc]]}))

;; Cards that are using a given model.
(defmethod cards-for-filter-option* :using_model
  [_ model-id]
  (->> (db/query {:select [:c.*]
                  :from [[:report_card :m]]
                  :join [[:report_card :c] [:and
                                            [:= :c.database_id :m.database_id]
                                            [:or
                                             [:like :c.dataset_query (format "%%card__%s%%" model-id)]
                                             [:like :c.dataset_query (format "%%#%s%%" model-id)]]]]
                  :where [:= :m.id model-id]})
       (db/do-post-select Card)
       ;; now check if model-id really occurs as a card ID
       (filter (fn [card] (some #{model-id} (-> card :dataset_query query/collect-card-ids))))))

(defn- cards-for-filter-option [filter-option model-id-or-nil]
  (-> (apply cards-for-filter-option* (or filter-option :all) (when model-id-or-nil [model-id-or-nil]))
      (hydrate :creator :collection)))

;;; -------------------------------------------- Fetching a Card or Cards --------------------------------------------

(def ^:private CardFilterOption
  "Schema for a valid card filter option."
  (apply s/enum (map name (keys (methods cards-for-filter-option*)))))

#_{:clj-kondo/ignore [:deprecated-var]}
(api/defendpoint-schema GET "/"
  "Get all the Cards. Option filter param `f` can be used to change the set of Cards that are returned; default is
  `all`, but other options include `mine`, `bookmarked`, `database`, `table`, `recent`, `popular`, :using_model
  and `archived`. See corresponding implementation functions above for the specific behavior of each filter
  option. :card_index:"
  [f model_id]
  {f        (s/maybe CardFilterOption)
   model_id (s/maybe su/IntGreaterThanZeroPlumatic)}
  (let [f (keyword f)]
    (when (contains? #{:database :table :using_model} f)
      (api/checkp (integer? model_id) "model_id" (format "model_id is a required parameter when filter mode is '%s'"
                                                         (name f)))
      (case f
        :database    (api/read-check Database model_id)
        :table       (api/read-check Database (db/select-one-field :db_id Table, :id model_id))
        :using_model (api/read-check Card model_id)))
    (let [cards (filter mi/can-read? (cards-for-filter-option f model_id))
          last-edit-info (:card (last-edit/fetch-last-edited-info {:card-ids (map :id cards)}))]
      (into []
            (map (fn [{:keys [id] :as card}]
                   (if-let [edit-info (get last-edit-info id)]
                     (assoc card :last-edit-info edit-info)
                     card)))
            cards))))

#_{:clj-kondo/ignore [:deprecated-var]}
(api/defendpoint-schema GET "/:id"
  "Get `Card` with ID."
  [id ignore_view]
  (let [raw-card (db/select-one Card :id id)
        card (-> raw-card
                 (hydrate :creator
                          :bookmarked
                          :dashboard_count
                          :can_write
                          :average_query_time
                          :last_query_start
                          :collection [:moderation_reviews :moderator_details])
                 (cond-> ;; card
                   (:dataset raw-card) (hydrate :persisted))
                 api/read-check
                 (last-edit/with-last-edit-info :card))]
    (u/prog1 card
      (when-not (Boolean/parseBoolean ignore_view)
        (events/publish-event! :card-read (assoc <> :actor_id api/*current-user-id*))))))

#_{:clj-kondo/ignore [:deprecated-var]}
(api/defendpoint-schema GET "/:id/timelines"
  "Get the timelines for card with ID. Looks up the collection the card is in and uses that."
  [id include start end]
  {include (s/maybe api.timeline/Include)
   start   (s/maybe su/TemporalStringPlumatic)
   end     (s/maybe su/TemporalStringPlumatic)}
  (let [{:keys [collection_id] :as _card} (api/read-check Card id)]
    ;; subtlety here. timeline access is based on the collection at the moment so this check should be identical. If
    ;; we allow adding more timelines to a card in the future, we will need to filter on read-check and i don't think
    ;; the read-checks are particularly fast on multiple items
    (timeline/timelines-for-collection collection_id
                                       {:timeline/events? (= include "events")
                                        :events/start     (when start (u.date/parse start))
                                        :events/end       (when end (u.date/parse end))})))


;;; -------------------------------------------------- Saving Cards --------------------------------------------------

(s/defn ^:private result-metadata-async :- ManyToManyChannel
  "Return a channel of metadata for the passed in `query`. Takes the `original-query` so it can determine if existing
  `metadata` might still be valid. Takes `dataset?` since existing metadata might need to be \"blended\" into the
  fresh metadata to preserve metadata edits from the dataset.

  Note this condition is possible for new cards and edits to cards. New cards can be created from existing cards by
  copying, and they could be datasets, have edited metadata that needs to be blended into a fresh run.

  This is also complicated because everything is optional, so we cannot assume the client will provide metadata and
  might need to save a metadata edit, or might need to use db-saved metadata on a modified dataset."
  [{:keys [original-query query metadata original-metadata dataset?]}]
  (let [valid-metadata? (and metadata (nil? (s/check qr/ResultsMetadata metadata)))]
    (cond
      (or
       ;; query didn't change, preserve existing metadata
       (and (= (mbql.normalize/normalize original-query)
               (mbql.normalize/normalize query))
            valid-metadata?)
       ;; only sent valid metadata in the edit. Metadata might be the same, might be different. We save in either case
       (and (nil? query)
            valid-metadata?)

       ;; copying card and reusing existing metadata
       (and (nil? original-query)
            query
            valid-metadata?))
      (do
        (log/debug (trs "Reusing provided metadata"))
        (a/to-chan! [metadata]))

      ;; frontend always sends query. But sometimes programatic don't (cypress, API usage). Returning an empty channel
      ;; means the metadata won't be updated at all.
      (nil? query)
      (do
        (log/debug (trs "No query provided so not querying for metadata"))
        (doto (a/chan) a/close!))

      ;; datasets need to incorporate the metadata either passed in or already in the db. Query has changed so we
      ;; re-run and blend the saved into the new metadata
      (and dataset? (or valid-metadata? (seq original-metadata)))
      (do
       (log/debug (trs "Querying for metadata and blending model metadata"))
       (a/go (let [metadata' (if valid-metadata?
                               (map mbql.normalize/normalize-source-metadata metadata)
                               original-metadata)
                   fresh     (a/<! (qp.async/result-metadata-for-query-async query))]
               (qp.util/combine-metadata fresh metadata'))))
      :else
      ;; compute fresh
      (do
        (log/debug (trs "Querying for metadata"))
        (qp.async/result-metadata-for-query-async query)))))

(defn check-data-permissions-for-query
  "Make sure the Current User has the appropriate *data* permissions to run `query`. We don't want Users saving Cards
  with queries they wouldn't be allowed to run!"
  [query]
  {:pre [(map? query)]}
  (when-not (query-perms/can-run-query? query)
    (let [required-perms (try
                           (query-perms/perms-set query :throw-exceptions? true)
                           (catch Throwable e
                             e))]
      (throw (ex-info (tru "You cannot save this Question because you do not have permissions to run its query.")
                      {:status-code    403
                       :query          query
                       :required-perms (if (instance? Throwable required-perms)
                                         :error
                                         required-perms)
                       :actual-perms   @api/*current-user-permissions-set*}
                      (when (instance? Throwable required-perms)
                        required-perms))))))

(def ^:private metadata-sync-wait-ms
  "Duration in milliseconds to wait for the metadata before saving the card without the metadata. That metadata will be
saved later when it is ready."
  1500)

(def ^:private metadata-async-timeout-ms
  "Duration in milliseconds to wait for the metadata before abandoning the asynchronous metadata saving. Default is 15
  minutes."
  (u/minutes->ms 15))

(defn- schedule-metadata-saving
  "Save metadata when (and if) it is ready. Takes a chan that will eventually return metadata. Waits up
  to [[metadata-async-timeout-ms]] for the metadata, and then saves it if the query of the card has not changed."
  [result-metadata-chan card]
  (a/go
    (let [timeoutc        (a/timeout metadata-async-timeout-ms)
          [metadata port] (a/alts! [result-metadata-chan timeoutc])
          id              (:id card)]
      (cond (= port timeoutc)
            (do (a/close! result-metadata-chan)
                (log/info (trs "Metadata not ready in {0} minutes, abandoning"
                               (long (/ metadata-async-timeout-ms 1000 60)))))

            (not (seq metadata))
            (log/info (trs "Not updating metadata asynchronously for card {0} because no metadata"
                           id))
            :else
            (future
              (let [current-query (db/select-one-field :dataset_query Card :id id)]
                (if (= (:dataset_query card) current-query)
                  (do (db/update! Card id {:result_metadata metadata})
                      (log/info (trs "Metadata updated asynchronously for card {0}" id)))
                  (log/info (trs "Not updating metadata asynchronously for card {0} because query has changed"
                                 id)))))))))

(defn create-card!
  "Create a new Card. Metadata will be fetched off thread. If the metadata takes longer than [[metadata-sync-wait-ms]]
  the card will be saved without metadata and it will be saved to the card in the future when it is ready.

  Dispatches the `:card-create` event unless `delay-event?` is true. Useful for when many cards are created in a
  transaction and work in the `:card-create` event cannot proceed because the cards would not be visible outside of
  the transaction yet. If you pass true here it is important to call the event after the cards are successfully
  created."
  ([card] (create-card! card false))
  ([{:keys [dataset_query result_metadata dataset parameters parameter_mappings], :as card-data} delay-event?]
   ;; `zipmap` instead of `select-keys` because we want to get `nil` values for keys that aren't present. Required by
   ;; `api/maybe-reconcile-collection-position!`
   (let [data-keys            [:dataset_query :description :display :name :visualization_settings
                               :parameters :parameter_mappings :collection_id :collection_position :cache_ttl]
         card-data            (assoc (zipmap data-keys (map card-data data-keys))
                                     :creator_id api/*current-user-id*
                                     :dataset (boolean (:dataset card-data))
                                     :parameters (or parameters [])
                                     :parameter_mappings (or parameter_mappings []))
         result-metadata-chan (result-metadata-async {:query    dataset_query
                                                      :metadata result_metadata
                                                      :dataset? dataset})
         metadata-timeout     (a/timeout metadata-sync-wait-ms)
         [metadata port]      (a/alts!! [result-metadata-chan metadata-timeout])
         timed-out?           (= port metadata-timeout)
         card                 (db/transaction
                               ;; Adding a new card at `collection_position` could cause other cards in this
                               ;; collection to change position, check that and fix it if needed
                               (api/maybe-reconcile-collection-position! card-data)
                               (db/insert! Card (cond-> card-data
                                                  (and metadata (not timed-out?))
                                                  (assoc :result_metadata metadata))))]
     (when-not delay-event?
       (events/publish-event! :card-create card))
     (when timed-out?
       (log/info (trs "Metadata not available soon enough. Saving new card and asynchronously updating metadata")))
     ;; include same information returned by GET /api/card/:id since frontend replaces the Card it currently has with
     ;; returned one -- See #4283
     (u/prog1 (-> card
                  (hydrate :creator
                           :dashboard_count
                           :can_write
                           :average_query_time
                           :last_query_start
                           :collection [:moderation_reviews :moderator_details])
                  (assoc :last-edit-info (last-edit/edit-information-for-user @api/*current-user*)))
       (when timed-out?
         (schedule-metadata-saving result-metadata-chan <>))))))

#_{:clj-kondo/ignore [:deprecated-var]}
(api/defendpoint-schema POST "/"
  "Create a new `Card`."
  [:as {{:keys [collection_id collection_position dataset_query description display name
<<<<<<< HEAD
                parameters parameter_mappings result_metadata visualization_settings cache_ttl is_write], :as body} :body}]
  {name                   su/NonBlankStringPlumatic
   dataset_query          su/MapPlumatic
   parameters             (s/maybe [su/ParameterPlumatic])
   parameter_mappings     (s/maybe [su/ParameterMappingPlumatic])
   description            (s/maybe su/NonBlankStringPlumatic)
   display                su/NonBlankStringPlumatic
   visualization_settings su/MapPlumatic
   collection_id          (s/maybe su/IntGreaterThanZeroPlumatic)
   collection_position    (s/maybe su/IntGreaterThanZeroPlumatic)
   result_metadata        (s/maybe qr/ResultsMetadata)
   cache_ttl              (s/maybe su/IntGreaterThanZeroPlumatic)
   is_write               (s/maybe s/Bool)}
=======
                parameters parameter_mappings result_metadata visualization_settings cache_ttl], :as body} :body}]
  {name                   su/NonBlankString
   dataset_query          su/Map
   parameters             (s/maybe [su/Parameter])
   parameter_mappings     (s/maybe [su/ParameterMapping])
   description            (s/maybe su/NonBlankString)
   display                su/NonBlankString
   visualization_settings su/Map
   collection_id          (s/maybe su/IntGreaterThanZero)
   collection_position    (s/maybe su/IntGreaterThanZero)
   result_metadata        (s/maybe qr/ResultsMetadata)
   cache_ttl              (s/maybe su/IntGreaterThanZero)}
>>>>>>> d03cc876
  ;; check that we have permissions to run the query that we're trying to save
  (check-data-permissions-for-query dataset_query)
  ;; check that we have permissions for the collection we're trying to save this card to, if applicable
  (collection/check-write-perms-for-collection collection_id)
  (create-card! body))

#_{:clj-kondo/ignore [:deprecated-var]}
(api/defendpoint-schema POST "/:id/copy"
  "Copy a `Card`, with the new name 'Copy of _name_'"
  [id]
  {id (s/maybe su/IntGreaterThanZeroPlumatic)}
  (let [orig-card (api/read-check Card id)
        new-name  (str (trs "Copy of ") (:name orig-card))
        new-card  (assoc orig-card :name new-name)]
    (create-card! new-card)))


;;; ------------------------------------------------- Updating Cards -------------------------------------------------

(defn- check-allowed-to-modify-query
  "If the query is being modified, check that we have data permissions to run the query."
  [card-before-updates card-updates]
  (let [card-updates (m/update-existing card-updates :dataset_query mbql.normalize/normalize)]
    (when (api/column-will-change? :dataset_query card-before-updates card-updates)
      (check-data-permissions-for-query (:dataset_query card-updates)))))

(defn- check-allowed-to-change-embedding
  "You must be a superuser to change the value of `enable_embedding` or `embedding_params`. Embedding must be
  enabled."
  [card-before-updates card-updates]
  (when (or (api/column-will-change? :enable_embedding card-before-updates card-updates)
            (api/column-will-change? :embedding_params card-before-updates card-updates))
    (validation/check-embedding-enabled)
    (api/check-superuser)))

(defn- publish-card-update!
  "Publish an event appropriate for the update(s) done to this CARD (`:card-update`, or archiving/unarchiving
  events)."
  [card archived?]
  (let [event (cond
                ;; card was archived
                (and archived?
                     (not (:archived card))) :card-archive
                ;; card was unarchived
                (and (false? archived?)
                     (:archived card))       :card-unarchive
                :else                        :card-update)]
    (events/publish-event! event (assoc card :actor_id api/*current-user-id*))))

(defn- card-archived? [old-card new-card]
  (and (not (:archived old-card))
       (:archived new-card)))

(defn- line-area-bar? [display]
  (contains? #{:line :area :bar} display))

(defn- progress? [display]
  (= :progress display))

(defn- allows-rows-alert? [display]
  (not (contains? #{:line :bar :area :progress} display)))

(defn- display-change-broke-alert?
  "Alerts no longer make sense when the kind of question being alerted on significantly changes. Setting up an alert
  when a time series query reaches 10 is no longer valid if the question switches from a line graph to a table. This
  function goes through various scenarios that render an alert no longer valid"
  [{old-display :display} {new-display :display}]
  (when-not (= old-display new-display)
    (or
     ;; Did the alert switch from a table type to a line/bar/area/progress graph type?
     (and (allows-rows-alert? old-display)
          (or (line-area-bar? new-display)
              (progress? new-display)))
     ;; Switching from a line/bar/area to another type that is not those three invalidates the alert
     (and (line-area-bar? old-display)
          (not (line-area-bar? new-display)))
     ;; Switching from a progress graph to anything else invalidates the alert
     (and (progress? old-display)
          (not (progress? new-display))))))

(defn- goal-missing?
  "If we had a goal before, and now it's gone, the alert is no longer valid"
  [old-card new-card]
  (and
   (get-in old-card [:visualization_settings :graph.goal_value])
   (not (get-in new-card [:visualization_settings :graph.goal_value]))))

(defn- multiple-breakouts?
  "If there are multiple breakouts and a goal, we don't know which breakout to compare to the goal, so it invalidates
  the alert"
  [{:keys [display] :as new-card}]
  (and (get-in new-card [:visualization_settings :graph.goal_value])
       (or (line-area-bar? display)
           (progress? display))
       (< 1 (count (get-in new-card [:dataset_query :query :breakout])))))

(defn- delete-alert-and-notify!
  "Removes all of the alerts and notifies all of the email recipients of the alerts change via `NOTIFY-FN!`"
  [notify-fn! alerts]
  (db/delete! Pulse :id [:in (map :id alerts)])
  (doseq [{:keys [channels] :as alert} alerts
          :let [email-channel (m/find-first #(= :email (:channel_type %)) channels)]]
    (doseq [recipient (:recipients email-channel)]
      (notify-fn! alert recipient @api/*current-user*))))

(defn delete-alert-and-notify-archived!
  "Removes all alerts and will email each recipient letting them know"
  [alerts]
  (delete-alert-and-notify! messages/send-alert-stopped-because-archived-email! alerts))

(defn- delete-alert-and-notify-changed! [alerts]
  (delete-alert-and-notify! messages/send-alert-stopped-because-changed-email! alerts))

(defn- delete-alerts-if-needed! [old-card {card-id :id :as new-card}]
  ;; If there are alerts, we need to check to ensure the card change doesn't invalidate the alert
  (when-let [alerts (seq (pulse/retrieve-alerts-for-cards {:card-ids [card-id]}))]
    (cond

      (card-archived? old-card new-card)
      (delete-alert-and-notify-archived! alerts)

      (or (display-change-broke-alert? old-card new-card)
          (goal-missing? old-card new-card)
          (multiple-breakouts? new-card))
      (delete-alert-and-notify-changed! alerts)

      ;; The change doesn't invalidate the alert, do nothing
      :else
      nil)))

(defn- card-is-verified?
  "Return true if card is verified, false otherwise. Assumes that moderation reviews are ordered so that the most recent
  is the first. This is the case from the hydration function for moderation_reviews."
  [card]
  (-> card :moderation_reviews first :status #{"verified"} boolean))

(defn- changed?
  "Return whether there were any changes in the objects at the keys for `consider`.

  returns false because changes to collection_id are ignored:
  (changed? #{:description}
            {:collection_id 1 :description \"foo\"}
            {:collection_id 2 :description \"foo\"})

  returns true:
  (changed? #{:description}
            {:collection_id 1 :description \"foo\"}
            {:collection_id 2 :description \"diff\"})"
  [consider card-before updates]
  ;; have to ignore keyword vs strings over api. `{:type :query}` vs `{:type "query"}`
  (let [prepare              (fn prepare [card] (walk/prewalk (fn [x] (if (keyword? x)
                                                                        (name x)
                                                                        x))
                                                              card))
        before               (prepare (select-keys card-before consider))
        after                (prepare (select-keys updates consider))
        [_ changes-in-after] (data/diff before after)]
    (boolean (seq changes-in-after))))



(def card-compare-keys
  "When comparing a card to possibly unverify, only consider these keys as changing something 'important' about the
  query."
  #{:table_id
    :database_id
    :query_type ;; these first three may not even be changeable
    :dataset_query})

(defn- update-card!
  "Update a Card. Metadata is fetched asynchronously. If it is ready before [[metadata-sync-wait-ms]] elapses it will be
  included, otherwise the metadata will be saved to the database asynchronously."
  [{:keys [id], :as card-before-update} {:keys [archived], :as card-updates}]
  ;; don't block our precious core.async thread, run the actual DB updates on a separate thread
  (db/transaction
   (api/maybe-reconcile-collection-position! card-before-update card-updates)

   (when (and (card-is-verified? card-before-update)
              (changed? card-compare-keys card-before-update card-updates))
     ;; this is an enterprise feature but we don't care if enterprise is enabled here. If there is a review we need
     ;; to remove it regardless if enterprise edition is present at the moment.
     (moderation-review/create-review! {:moderated_item_id   id
                                        :moderated_item_type "card"
                                        :moderator_id        api/*current-user-id*
                                        :status              nil
                                        :text                (tru "Unverified due to edit")}))
   ;; ok, now save the Card
   (db/update! Card id
     ;; `collection_id` and `description` can be `nil` (in order to unset them). Other values should only be
     ;; modified if they're passed in as non-nil
     (u/select-keys-when card-updates
       :present #{:collection_id :collection_position :description :cache_ttl :dataset}
       :non-nil #{:dataset_query :display :name :visualization_settings :archived :enable_embedding
                  :parameters :parameter_mappings :embedding_params :result_metadata :collection_preview})))
    ;; Fetch the updated Card from the DB

  (let [card (db/select-one Card :id id)]
    (delete-alerts-if-needed! card-before-update card)
    (publish-card-update! card archived)
    ;; include same information returned by GET /api/card/:id since frontend replaces the Card it currently
    ;; has with returned one -- See #4142
    (-> card
        (hydrate :creator
                 :dashboard_count
                 :can_write
                 :average_query_time
                 :last_query_start
                 :collection [:moderation_reviews :moderator_details])
        (cond-> ;; card
          (:dataset card) (hydrate :persisted))
        (assoc :last-edit-info (last-edit/edit-information-for-user @api/*current-user*)))))

#_{:clj-kondo/ignore [:deprecated-var]}
(api/defendpoint-schema PUT "/:id"
  "Update a `Card`."
  [id :as {{:keys [dataset_query description display name visualization_settings archived collection_id
                   collection_position enable_embedding embedding_params result_metadata parameters
                   cache_ttl dataset collection_preview]
            :as   card-updates} :body}]
  {name                   (s/maybe su/NonBlankStringPlumatic)
   parameters             (s/maybe [su/ParameterPlumatic])
   dataset_query          (s/maybe su/MapPlumatic)
   dataset                (s/maybe s/Bool)
   display                (s/maybe su/NonBlankStringPlumatic)
   description            (s/maybe s/Str)
   visualization_settings (s/maybe su/MapPlumatic)
   archived               (s/maybe s/Bool)
   enable_embedding       (s/maybe s/Bool)
   embedding_params       (s/maybe su/EmbeddingParamsPlumatic)
   collection_id          (s/maybe su/IntGreaterThanZeroPlumatic)
   collection_position    (s/maybe su/IntGreaterThanZeroPlumatic)
   result_metadata        (s/maybe qr/ResultsMetadata)
   cache_ttl              (s/maybe su/IntGreaterThanZeroPlumatic)
   collection_preview     (s/maybe s/Bool)}
  (let [card-before-update (hydrate (api/write-check Card id)
                                    [:moderation_reviews :moderator_details])]
    ;; Do various permissions checks
    (doseq [f [collection/check-allowed-to-change-collection
               check-allowed-to-modify-query
               check-allowed-to-change-embedding]]
      (f card-before-update card-updates))
    ;; make sure we have the correct `result_metadata`
    (let [result-metadata-chan  (result-metadata-async {:original-query    (:dataset_query card-before-update)
                                                        :query             dataset_query
                                                        :metadata          result_metadata
                                                        :original-metadata (:result_metadata card-before-update)
                                                        :dataset?          (if (some? dataset)
                                                                             dataset
                                                                             (:dataset card-before-update))})
          card-updates          (merge card-updates
                                       (when dataset
                                         {:display :table}))
          metadata-timeout      (a/timeout metadata-sync-wait-ms)
          [fresh-metadata port] (a/alts!! [result-metadata-chan metadata-timeout])
          timed-out?            (= port metadata-timeout)
          card-updates          (cond-> card-updates
                                  (not timed-out?)
                                  (assoc :result_metadata fresh-metadata))]
      (u/prog1 (update-card! card-before-update card-updates)
        (when timed-out?
          (log/info (trs "Metadata not available soon enough. Saving card {0} and asynchronously updating metadata" id))
          (schedule-metadata-saving result-metadata-chan <>))))))


;;; ------------------------------------------------- Deleting Cards -------------------------------------------------

;; TODO - Pretty sure this endpoint is not actually used any more, since Cards are supposed to get archived (via PUT
;;        /api/card/:id) instead of deleted.  Should we remove this?
#_{:clj-kondo/ignore [:deprecated-var]}
(api/defendpoint-schema DELETE "/:id"
  "Delete a Card. (DEPRECATED -- don't delete a Card anymore -- archive it instead.)"
  [id]
  (log/warn (tru "DELETE /api/card/:id is deprecated. Instead, change its `archived` value via PUT /api/card/:id."))
  (let [card (api/write-check Card id)]
    (db/delete! Card :id id)
    (events/publish-event! :card-delete (assoc card :actor_id api/*current-user-id*)))
  api/generic-204-no-content)

;;; -------------------------------------------- Bulk Collections Update ---------------------------------------------

(defn- update-collection-positions!
  "For cards that have a position in the previous collection, add them to the end of the new collection, trying to
  preseve the order from the original collections. Note it's possible for there to be multiple collections
  (and thus duplicate collection positions) merged into this new collection. No special tie breaker logic for when
  that's the case, just use the order the DB returned it in"
  [new-collection-id-or-nil cards]
  ;; Sorting by `:collection_position` to ensure lower position cards are appended first
  (let [sorted-cards        (sort-by :collection_position cards)
        max-position-result (db/select-one [Card [:%max.collection_position :max_position]]
                              :collection_id new-collection-id-or-nil)
        ;; collection_position for the next card in the collection
        starting-position   (inc (get max-position-result :max_position 0))]

    ;; This is using `map` but more like a `doseq` with multiple seqs. Wrapping this in a `doall` as we don't want it
    ;; to be lazy and we're just going to discard the results
    (doall
     (map (fn [idx {:keys [collection_id collection_position] :as card}]
            ;; We are removing this card from `collection_id` so we need to reconcile any
            ;; `collection_position` entries left behind by this move
            (api/reconcile-position-for-collection! collection_id collection_position nil)
            ;; Now we can update the card with the new collection and a new calculated position
            ;; that appended to the end
            (db/update! Card (u/the-id card)
              :collection_position idx
              :collection_id       new-collection-id-or-nil))
          ;; These are reversed because of the classic issue when removing an item from array. If we remove an
          ;; item at index 1, everthing above index 1 will get decremented. By reversing our processing order we
          ;; can avoid changing the index of cards we haven't yet updated
          (reverse (range starting-position (+ (count sorted-cards) starting-position)))
          (reverse sorted-cards)))))

(defn- move-cards-to-collection! [new-collection-id-or-nil card-ids]
  ;; if moving to a collection, make sure we have write perms for it
  (when new-collection-id-or-nil
    (api/write-check Collection new-collection-id-or-nil))
  ;; for each affected card...
  (when (seq card-ids)
    (let [cards (db/select [Card :id :collection_id :collection_position :dataset_query]
                  {:where [:and [:in :id (set card-ids)]
                                [:or [:not= :collection_id new-collection-id-or-nil]
                                  (when new-collection-id-or-nil
                                    [:= :collection_id nil])]]})] ; poisioned NULLs = ick
      ;; ...check that we have write permissions for it...
      (doseq [card cards]
        (api/write-check card))
      ;; ...and check that we have write permissions for the old collections if applicable
      (doseq [old-collection-id (set (filter identity (map :collection_id cards)))]
        (api/write-check Collection old-collection-id))

      ;; Ensure all of the card updates occur in a transaction. Read commited (the default) really isn't what we want
      ;; here. We are querying for the max card position for a given collection, then using that to base our position
      ;; changes if the cards are moving to a different collection. Without repeatable read here, it's possible we'll
      ;; get duplicates
      (db/transaction
        ;; If any of the cards have a `:collection_position`, we'll need to fixup the old collection now that the cards
        ;; are gone and update the position in the new collection
        (when-let [cards-with-position (seq (filter :collection_position cards))]
          (update-collection-positions! new-collection-id-or-nil cards-with-position))

        ;; ok, everything checks out. Set the new `collection_id` for all the Cards that haven't been updated already
        (when-let [cards-without-position (seq (for [card cards
                                                     :when (not (:collection_position card))]
                                                 (u/the-id card)))]
          (db/update-where! Card {:id [:in (set cards-without-position)]}
            :collection_id new-collection-id-or-nil))))))

#_{:clj-kondo/ignore [:deprecated-var]}
(api/defendpoint-schema POST "/collections"
  "Bulk update endpoint for Card Collections. Move a set of `Cards` with CARD_IDS into a `Collection` with
  COLLECTION_ID, or remove them from any Collections by passing a `null` COLLECTION_ID."
  [:as {{:keys [card_ids collection_id]} :body}]
  {card_ids [su/IntGreaterThanZeroPlumatic], collection_id (s/maybe su/IntGreaterThanZeroPlumatic)}
  (move-cards-to-collection! collection_id card_ids)
  {:status :ok})


;;; ------------------------------------------------ Running a Query -------------------------------------------------


#_{:clj-kondo/ignore [:deprecated-var]}
(api/defendpoint-schema ^:streaming POST "/:card-id/query"
  "Run the query associated with a Card."
  [card-id :as {{:keys [parameters ignore_cache dashboard_id collection_preview], :or {ignore_cache false dashboard_id nil}} :body}]
  {ignore_cache (s/maybe s/Bool)
   collection_preview (s/maybe s/Bool)
   dashboard_id (s/maybe su/IntGreaterThanZeroPlumatic)}
  ;; TODO -- we should probably warn if you pass `dashboard_id`, and tell you to use the new
  ;;
  ;;    POST /api/dashboard/:dashboard-id/card/:card-id/query
  ;;
  ;; endpoint instead. Or error in that situtation? We're not even validating that you have access to this Dashboard.
  (qp.card/run-query-for-card-async
   card-id :api
   :parameters   parameters
   :ignore_cache ignore_cache
   :dashboard-id dashboard_id
   :context      (if collection_preview :collection :question)
   :middleware   {:process-viz-settings? false}))

#_{:clj-kondo/ignore [:deprecated-var]}
(api/defendpoint-schema ^:streaming POST "/:card-id/query/:export-format"
  "Run the query associated with a Card, and return its results as a file in the specified format.

  `parameters` should be passed as query parameter encoded as a serialized JSON string (this is because this endpoint
  is normally used to power 'Download Results' buttons that use HTML `form` actions)."
  [card-id export-format :as {{:keys [parameters]} :params}]
  {parameters    (s/maybe su/JSONStringPlumatic)
   export-format api.dataset/ExportFormat}
  (qp.card/run-query-for-card-async
   card-id export-format
   :parameters  (json/parse-string parameters keyword)
   :constraints nil
   :context     (api.dataset/export-format->context export-format)
   :middleware  {:process-viz-settings?  true
                 :skip-results-metadata? true
                 :ignore-cached-results? true
                 :format-rows?           false
                 :js-int-to-string?      false}))

;;; ----------------------------------------------- Sharing is Caring ------------------------------------------------

#_{:clj-kondo/ignore [:deprecated-var]}
(api/defendpoint-schema POST "/:card-id/public_link"
  "Generate publicly-accessible links for this Card. Returns UUID to be used in public links. (If this Card has
  already been shared, it will return the existing public link rather than creating a new one.)  Public sharing must
  be enabled."
  [card-id]
  (validation/check-has-application-permission :setting)
  (validation/check-public-sharing-enabled)
  (api/check-not-archived (api/read-check Card card-id))
  (let [{existing-public-uuid :public_uuid} (db/select-one [Card :public_uuid] :id card-id)]
    {:uuid (or existing-public-uuid
               (u/prog1 (str (UUID/randomUUID))
                 (db/update! Card card-id
                   :public_uuid       <>
                   :made_public_by_id api/*current-user-id*)))}))

#_{:clj-kondo/ignore [:deprecated-var]}
(api/defendpoint-schema DELETE "/:card-id/public_link"
  "Delete the publicly-accessible link to this Card."
  [card-id]
  (validation/check-has-application-permission :setting)
  (validation/check-public-sharing-enabled)
  (api/check-exists? Card :id card-id, :public_uuid [:not= nil])
  (db/update! Card card-id
    :public_uuid       nil
    :made_public_by_id nil)
  {:status 204, :body nil})

#_{:clj-kondo/ignore [:deprecated-var]}
(api/defendpoint-schema GET "/public"
  "Fetch a list of Cards with public UUIDs. These cards are publicly-accessible *if* public sharing is enabled."
  []
  (validation/check-has-application-permission :setting)
  (validation/check-public-sharing-enabled)
  (db/select [Card :name :id :public_uuid], :public_uuid [:not= nil], :archived false))

#_{:clj-kondo/ignore [:deprecated-var]}
(api/defendpoint-schema GET "/embeddable"
  "Fetch a list of Cards where `enable_embedding` is `true`. The cards can be embedded using the embedding endpoints
  and a signed JWT."
  []
  (validation/check-has-application-permission :setting)
  (validation/check-embedding-enabled)
  (db/select [Card :name :id], :enable_embedding true, :archived false))

#_{:clj-kondo/ignore [:deprecated-var]}
(api/defendpoint-schema GET "/:id/related"
  "Return related entities."
  [id]
  (-> (db/select-one Card :id id) api/read-check related/related))

#_{:clj-kondo/ignore [:deprecated-var]}
(api/defendpoint-schema POST "/related"
  "Return related entities for an ad-hoc query."
  [:as {query :body}]
  (related/related (query/adhoc-query query)))

#_{:clj-kondo/ignore [:deprecated-var]}
(api/defendpoint-schema ^:streaming POST "/pivot/:card-id/query"
  "Run the query associated with a Card."
  [card-id :as {{:keys [parameters ignore_cache]
                 :or   {ignore_cache false}} :body}]
  {ignore_cache (s/maybe s/Bool)}
  (qp.card/run-query-for-card-async card-id :api
                            :parameters parameters,
                            :qp-runner qp.pivot/run-pivot-query
                            :ignore_cache ignore_cache))

#_{:clj-kondo/ignore [:deprecated-var]}
(api/defendpoint-schema POST "/:card-id/persist"
  "Mark the model (card) as persisted. Runs the query and saves it to the database backing the card and hot swaps this
  query in place of the model's query."
  [card-id]
  {card-id su/IntGreaterThanZeroPlumatic}
  (api/let-404 [{:keys [dataset database_id] :as card} (db/select-one Card :id card-id)]
    (let [database (db/select-one Database :id database_id)]
      (api/write-check database)
      (when-not (driver/database-supports? (:engine database)
                                           :persist-models database)
        (throw (ex-info (tru "Database does not support persisting")
                        {:status-code 400
                         :database    (:name database)})))
      (when-not (driver/database-supports? (:engine database)
                                           :persist-models-enabled database)
        (throw (ex-info (tru "Persisting models not enabled for database")
                        {:status-code 400
                         :database    (:name database)})))
      (when-not dataset
        (throw (ex-info (tru "Card is not a model") {:status-code 400})))
      (when-let [persisted-info (persisted-info/turn-on-model! api/*current-user-id* card)]
        (task.persist-refresh/schedule-refresh-for-individual! persisted-info))
      api/generic-204-no-content)))

#_{:clj-kondo/ignore [:deprecated-var]}
(api/defendpoint-schema POST "/:card-id/refresh"
  "Refresh the persisted model caching `card-id`."
  [card-id]
  {card-id su/IntGreaterThanZeroPlumatic}
  (api/let-404 [card           (db/select-one Card :id card-id)
                persisted-info (db/select-one PersistedInfo :card_id card-id)]
    (when (not (:dataset card))
      (throw (ex-info (trs "Cannot refresh a non-model question") {:status-code 400})))
    (when (:archived card)
      (throw (ex-info (trs "Cannot refresh an archived model") {:status-code 400})))
    (api/write-check (db/select-one Database :id (:database_id persisted-info)))
    (task.persist-refresh/schedule-refresh-for-individual! persisted-info)
    api/generic-204-no-content))

#_{:clj-kondo/ignore [:deprecated-var]}
(api/defendpoint-schema POST "/:card-id/unpersist"
  "Unpersist this model. Deletes the persisted table backing the model and all queries after this will use the card's
  query rather than the saved version of the query."
  [card-id]
  {card-id su/IntGreaterThanZeroPlumatic}
  (api/let-404 [_card (db/select-one Card :id card-id)]
    (api/let-404 [persisted-info (db/select-one PersistedInfo :card_id card-id)]
      (api/write-check (db/select-one Database :id (:database_id persisted-info)))
      (persisted-info/mark-for-pruning! {:id (:id persisted-info)} "off")
      api/generic-204-no-content)))

(api/define-routes)<|MERGE_RESOLUTION|>--- conflicted
+++ resolved
@@ -375,10 +375,9 @@
 (api/defendpoint-schema POST "/"
   "Create a new `Card`."
   [:as {{:keys [collection_id collection_position dataset_query description display name
-<<<<<<< HEAD
-                parameters parameter_mappings result_metadata visualization_settings cache_ttl is_write], :as body} :body}]
-  {name                   su/NonBlankStringPlumatic
-   dataset_query          su/MapPlumatic
+                parameters parameter_mappings result_metadata visualization_settings cache_ttl], :as body} :body}]
+  {name                   su/NonBlankString
+   dataset_query          su/Map
    parameters             (s/maybe [su/ParameterPlumatic])
    parameter_mappings     (s/maybe [su/ParameterMappingPlumatic])
    description            (s/maybe su/NonBlankStringPlumatic)
@@ -387,22 +386,7 @@
    collection_id          (s/maybe su/IntGreaterThanZeroPlumatic)
    collection_position    (s/maybe su/IntGreaterThanZeroPlumatic)
    result_metadata        (s/maybe qr/ResultsMetadata)
-   cache_ttl              (s/maybe su/IntGreaterThanZeroPlumatic)
-   is_write               (s/maybe s/Bool)}
-=======
-                parameters parameter_mappings result_metadata visualization_settings cache_ttl], :as body} :body}]
-  {name                   su/NonBlankString
-   dataset_query          su/Map
-   parameters             (s/maybe [su/Parameter])
-   parameter_mappings     (s/maybe [su/ParameterMapping])
-   description            (s/maybe su/NonBlankString)
-   display                su/NonBlankString
-   visualization_settings su/Map
-   collection_id          (s/maybe su/IntGreaterThanZero)
-   collection_position    (s/maybe su/IntGreaterThanZero)
-   result_metadata        (s/maybe qr/ResultsMetadata)
-   cache_ttl              (s/maybe su/IntGreaterThanZero)}
->>>>>>> d03cc876
+   cache_ttl              (s/maybe su/IntGreaterThanZeroPlumatic)}
   ;; check that we have permissions to run the query that we're trying to save
   (check-data-permissions-for-query dataset_query)
   ;; check that we have permissions for the collection we're trying to save this card to, if applicable
