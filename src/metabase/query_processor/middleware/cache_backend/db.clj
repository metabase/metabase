(ns metabase.query-processor.middleware.cache-backend.db
  (:require
<<<<<<< HEAD
   [clojure.tools.logging :as log]
=======
   [clojure.java.jdbc :as jdbc]
>>>>>>> dad3d414
   [honey.sql :as sql]
   [java-time :as t]
   [metabase.db :as mdb]
   [metabase.models.query-cache :refer [QueryCache]]
   [metabase.query-processor.middleware.cache-backend.interface :as i]
   [metabase.util.date-2 :as u.date]
   [metabase.util.i18n :refer [trs]]
<<<<<<< HEAD
   [toucan.db :as db]
   [toucan2.connection :as t2.connection]
   [toucan2.core :as t2])
=======
   [metabase.util.log :as log]
   [toucan.db :as db])
>>>>>>> dad3d414
  (:import
   (java.sql Connection PreparedStatement ResultSet Types)))

(defn- seconds-ago [n]
  (let [[unit n] (if-not (integer? n)
                   [:millisecond (long (* 1000 n))]
                   [:second n])]
    (u.date/add (t/offset-date-time) unit (- n))))

(def ^:private ^{:arglists '([])} cached-results-query-sql
  ;; this is memoized for a given application DB so we can deliver cached results EXTRA FAST and not have to spend an
  ;; extra microsecond compiling the same exact query every time. :shrug:
  ;;
  ;; Since application DB can change at run time (during tests) it's not just a plain delay
  (let [f (memoize (fn [_db-type quoting-style]
                     (first (sql/format {:select   [:results]
                                         :from     [:query_cache]
                                         :where    [:and
                                                    [:= :query_hash [:raw "?"]]
                                                    [:>= :updated_at [:raw "?"]]]
                                         :order-by [[:updated_at :desc]]
                                         :limit    [:inline 1]}
                                        {:quoted  true
                                         :dialect quoting-style}))))]
    (fn []
      (f (mdb/db-type) (db/quoting-style)))))

(defn- prepare-statement
  ^PreparedStatement [^Connection conn query-hash max-age-seconds]
  (let [stmt (.prepareStatement conn ^String (cached-results-query-sql)
                                ResultSet/TYPE_FORWARD_ONLY
                                ResultSet/CONCUR_READ_ONLY
                                ResultSet/CLOSE_CURSORS_AT_COMMIT)]
    (try
      (doto stmt
        (.setFetchDirection ResultSet/FETCH_FORWARD)
        (.setBytes 1 query-hash)
        (.setObject 2 (seconds-ago max-age-seconds) Types/TIMESTAMP_WITH_TIMEZONE)
        (.setMaxRows 1))
      (catch Throwable e
        (log/error e (trs "Error preparing statement to fetch cached query results"))
        (.close stmt)
        (throw e)))))

(defn- cached-results [query-hash max-age-seconds respond]
  ;; VERY IMPORTANT! Open up a connection (which internally binds [[toucan2.connection/*current-connectable*]] so it
  ;; will get reused elsewhere for the duration of results reduction, otherwise we can potentially end up deadlocking if
  ;; we need to acquire another connection for one reason or another, such as recording QueryExecutions
  (t2/with-connection [conn]
    (with-open [stmt (prepare-statement conn query-hash max-age-seconds)
                rs   (.executeQuery stmt)]
      (assert (= t2.connection/*current-connectable* conn))
      (if-not (.next rs)
        (respond nil)
        (with-open [is (.getBinaryStream rs 1)]
          (respond is))))))

(defn- purge-old-cache-entries!
  "Delete any cache entries that are older than the global max age `max-cache-entry-age-seconds` (currently 3 months)."
  [max-age-seconds]
  {:pre [(number? max-age-seconds)]}
  (log/tracef "Purging old cache entries.")
  (try
    (db/simple-delete! QueryCache
                       :updated_at [:<= (seconds-ago max-age-seconds)])
    (catch Throwable e
      (log/error e (trs "Error purging old cache entries"))))
  nil)

(defn- save-results!
  "Save the `results` of query with `query-hash`, updating an existing QueryCache entry if one already exists, otherwise
  creating a new entry."
  [^bytes query-hash ^bytes results]
  (log/debug (trs "Caching results for query with hash {0}." (pr-str (i/short-hex-hash query-hash))))
  (try
    (or (db/update-where! QueryCache {:query_hash query-hash}
          :updated_at (t/offset-date-time)
          :results    results)
        (db/insert! QueryCache
          :updated_at (t/offset-date-time)
          :query_hash query-hash
          :results    results))
    (catch Throwable e
      (log/error e (trs "Error saving query results to cache."))))
  nil)

(defmethod i/cache-backend :db
  [_]
  (reify i/CacheBackend
    (cached-results [_ query-hash max-age-seconds respond]
      (cached-results query-hash max-age-seconds respond))

    (save-results! [_ query-hash is]
      (save-results! query-hash is)
      nil)

    (purge-old-entries! [_ max-age-seconds]
      (purge-old-cache-entries! max-age-seconds))))<|MERGE_RESOLUTION|>--- conflicted
+++ resolved
@@ -1,10 +1,5 @@
 (ns metabase.query-processor.middleware.cache-backend.db
   (:require
-<<<<<<< HEAD
-   [clojure.tools.logging :as log]
-=======
-   [clojure.java.jdbc :as jdbc]
->>>>>>> dad3d414
    [honey.sql :as sql]
    [java-time :as t]
    [metabase.db :as mdb]
@@ -12,14 +7,10 @@
    [metabase.query-processor.middleware.cache-backend.interface :as i]
    [metabase.util.date-2 :as u.date]
    [metabase.util.i18n :refer [trs]]
-<<<<<<< HEAD
+   [metabase.util.log :as log]
    [toucan.db :as db]
    [toucan2.connection :as t2.connection]
    [toucan2.core :as t2])
-=======
-   [metabase.util.log :as log]
-   [toucan.db :as db])
->>>>>>> dad3d414
   (:import
    (java.sql Connection PreparedStatement ResultSet Types)))
 
