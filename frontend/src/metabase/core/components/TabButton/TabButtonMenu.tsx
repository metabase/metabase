import React, { useContext } from "react";
import { TabContext } from "../Tab/TabContext";
import { getTabButtonInputId } from "../Tab/utils";
import { TabButtonMenuAction, TabButtonMenuItem } from "./TabButton";
import { MenuContent, MenuItem } from "./TabButton.styled";

interface TabButtonMenuProps<T> {
  menuItems: TabButtonMenuItem<T>[];
  value: T;
  closePopover: () => void;
}

<<<<<<< HEAD
=======
// eslint-disable-next-line import/no-default-export -- deprecated usage
>>>>>>> 8a5abd51
export default function TabButtonMenu<T>({
  menuItems,
  value,
  closePopover,
}: TabButtonMenuProps<T>) {
  const context = useContext(TabContext);

  const clickHandler = (action: TabButtonMenuAction<T>) => () => {
    action(context, value);
    closePopover();
  };

  return (
    <MenuContent
      role="listbox"
      aria-labelledby={getTabButtonInputId(context.idPrefix, value)}
      tabIndex={0}
    >
      {menuItems.map(({ label, action }) => (
        <MenuItem
          key={label}
          onClick={clickHandler(action)}
          role="option"
          tabIndex={0}
        >
          {label}
        </MenuItem>
      ))}
    </MenuContent>
  );
}<|MERGE_RESOLUTION|>--- conflicted
+++ resolved
@@ -10,10 +10,7 @@
   closePopover: () => void;
 }
 
-<<<<<<< HEAD
-=======
 // eslint-disable-next-line import/no-default-export -- deprecated usage
->>>>>>> 8a5abd51
 export default function TabButtonMenu<T>({
   menuItems,
   value,
