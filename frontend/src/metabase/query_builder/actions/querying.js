--- conflicted
+++ resolved
@@ -109,13 +109,8 @@
       : true;
 
     if (shouldUpdateUrl) {
-<<<<<<< HEAD
       const isAdHocModelOrMetric =
         (question.type() === "model" || question.type() === "metric") &&
-=======
-      const isAdHocModel =
-        question.type() === "model" &&
->>>>>>> 5d333595
         isAdHocModelQuestion(question, originalQuestion);
 
       dispatch(
