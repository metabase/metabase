(ns dev
  "Put everything needed for REPL development within easy reach"
  (:require [clojure.core.async :as a]
            [dev.debug-qp :as debug-qp]
            [honeysql.core :as hsql]
            [malli.dev :as malli-dev]
            [metabase.api.common :as api]
            [metabase.config :as config]
            [metabase.core :as mbc]
            [metabase.db.connection :as mdb.connection]
            [metabase.db.setup :as mdb.setup]
            [metabase.driver :as driver]
            [metabase.driver.sql-jdbc.execute :as sql-jdbc.execute]
            [metabase.query-processor.timezone :as qp.timezone]
            [metabase.server :as server]
            [metabase.server.handler :as handler]
            [metabase.test :as mt]
            [metabase.test.data.impl :as data.impl]
            [metabase.util :as u]
            [potemkin :as p]))

(comment debug-qp/keep-me)

(defn tap>-spy [x]
  (doto x tap>))

(p/import-vars
 [debug-qp process-query-debug])

(def initialized?
  (atom nil))

(defn init!
  []
  (mbc/init!)
  (reset! initialized? true))

(defn start!
  []
  (server/start-web-server! #'handler/app)
  (when config/is-dev?
    (malli-dev/start!))
  (when-not @initialized?
    (init!)))

(defn stop!
  []
  (metabase.server/stop-web-server!))

(defn restart!
  []
  (stop!)
  (start!))

(defn ns-unmap-all
  "Unmap all interned vars in a namespace. Reset the namespace to a blank slate! Perfect for when you rename everything
  and want to make sure you didn't miss a reference or when you redefine a multimethod.

    (ns-unmap-all *ns*)"
  ([]
   (ns-unmap-all *ns*))

  ([a-namespace]
   (doseq [[symb] (ns-interns a-namespace)]
     (ns-unmap a-namespace symb))
   (doseq [[symb varr] (ns-refers a-namespace)
           :when (not= (the-ns (:ns (meta varr)))
                       (the-ns 'clojure.core))]
     (ns-unmap a-namespace symb))))

(defn ns-unalias-all
  "Remove all aliases for other namespaces from the current namespace.

    (ns-unalias-all *ns*)"
  ([]
   (ns-unalias-all *ns*))

  ([a-namespace]
   (doseq [[symb] (ns-aliases a-namespace)]
     (ns-unalias a-namespace symb))))

(defmacro require-model
  "Rather than requiring all models in the ns declaration, make it easy to require the ones you need for your current
  session"
  [model-sym]
  `(require [(symbol (str "metabase.models." (quote ~model-sym))) :as (quote ~model-sym)]))

(defmacro with-permissions
  [permissions & body]
  `(binding [api/*current-user-permissions-set* (delay ~permissions)]
     ~@body))

(defn query-jdbc-db
  "Execute a SQL query against a JDBC database. Useful for testing SQL syntax locally.

    (query-jdbc-db :oracle SELECT to_date('1970-01-01', 'YYYY-MM-DD') FROM dual\")

  `sql-args` can be either a SQL string or a tuple with a SQL string followed by any prepared statement args. By
  default this method uses the same methods to set prepared statement args and read columns from results as used by
  the `:sql-jdbc` Query Processor, but you pass the optional third arg `options`, as `nil` to use the driver's default
  behavior.

  You can query against a dataset other than the default test data DB by passing in a `[driver dataset]` tuple as the
  first arg:

    (dev/query-jdbc-db
     [:sqlserver 'test-data-with-time]
     [\"SELECT * FROM dbo.users WHERE dbo.users.last_login_time > ?\" (java-time/offset-time \"16:00Z\")])"
  {:arglists '([driver sql]            [[driver dataset] sql]
               [driver honeysql-form]  [[driver dataset] honeysql-form]
               [driver [sql & params]] [[driver dataset] [sql & params]])}
  [driver-or-driver+dataset sql-args]
  (let [[driver dataset] (u/one-or-many driver-or-driver+dataset)
        [sql & params]   (if (map? sql-args)
                           (hsql/format sql-args)
                           (u/one-or-many sql-args))
        canceled-chan    (a/promise-chan)]
    (try
      (driver/with-driver driver
        (letfn [(thunk []
                  (with-open [conn (sql-jdbc.execute/connection-with-timezone driver (mt/db) (qp.timezone/report-timezone-id-if-supported))
                              stmt (sql-jdbc.execute/prepared-statement driver conn sql params)
                              rs   (sql-jdbc.execute/execute-prepared-statement! driver stmt)]
                    (let [rsmeta (.getMetaData rs)]
                      {:cols (sql-jdbc.execute/column-metadata driver rsmeta)
                       :rows (reduce conj [] (sql-jdbc.execute/reducible-rows driver rs rsmeta canceled-chan))})))]
          (if dataset
            (data.impl/do-with-dataset (data.impl/resolve-dataset-definition *ns* dataset) thunk)
            (thunk))))
      (catch InterruptedException e
        (a/>!! canceled-chan :cancel)
        (throw e)))))

(defn migrate!
  "Run migrations for the Metabase application database. Possible directions are `:up` (default), `:force`, `:down`, and
  `:release-locks`. When migrating `:down` pass along a version to migrate to (44+)."
  ([]
   (migrate! :up))
<<<<<<< HEAD
  ([direction & [version]]
   (mdb.setup/migrate! (mdb.connection/db-type) (mdb.connection/data-source)
                       direction version)))

(defn start-malli!
  []
  (malli-dev/start!))
=======
  ([direction]
   (mdb.setup/migrate! (mdb.connection/db-type) (mdb.connection/data-source) direction)))
>>>>>>> 2d8b3068
<|MERGE_RESOLUTION|>--- conflicted
+++ resolved
@@ -136,15 +136,6 @@
   `:release-locks`. When migrating `:down` pass along a version to migrate to (44+)."
   ([]
    (migrate! :up))
-<<<<<<< HEAD
   ([direction & [version]]
    (mdb.setup/migrate! (mdb.connection/db-type) (mdb.connection/data-source)
-                       direction version)))
-
-(defn start-malli!
-  []
-  (malli-dev/start!))
-=======
-  ([direction]
-   (mdb.setup/migrate! (mdb.connection/db-type) (mdb.connection/data-source) direction)))
->>>>>>> 2d8b3068
+                       direction version)))