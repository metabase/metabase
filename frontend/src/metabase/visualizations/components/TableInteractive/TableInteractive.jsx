--- conflicted
+++ resolved
@@ -203,11 +203,7 @@
       document.body.appendChild(this._div);
     }
 
-<<<<<<< HEAD
-    this._setupDraggableRefs(this.props);
-=======
     this._setupColumnHeaderDraggableRefs(this.props);
->>>>>>> 30ed031b
     this._measure();
     this._findIDColumn(this.props.data, this.props.isPivoted);
     this._showDetailShortcut(this.props.data, this.props.isPivoted);
@@ -303,11 +299,7 @@
 
   componentDidUpdate(prevProps) {
     if (prevProps.data?.cols?.length !== this.props.data?.cols?.length) {
-<<<<<<< HEAD
-      this._setupDraggableRefs(this.props);
-=======
       this._setupColumnHeaderDraggableRefs(this.props);
->>>>>>> 30ed031b
     }
 
     if (
@@ -337,11 +329,7 @@
     }
   }
 
-<<<<<<< HEAD
-  _setupDraggableRefs(props) {
-=======
   _setupColumnHeaderDraggableRefs(props) {
->>>>>>> 30ed031b
     const { data } = props;
 
     const columnLength = data?.cols?.length;
