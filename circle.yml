--- conflicted
+++ resolved
@@ -1,9 +1,11 @@
 machine:
-<<<<<<< HEAD
   python:
     version: 2.7.6
   node:
     version: 0.10.25
+  java:
+    version:
+      oraclejdk8
   # Add AWS deploy-only creds
   environment:
     AWS_ACCESS_KEY_ID: AKIAJHJESLS47NJJF6VQ
@@ -18,8 +20,8 @@
     - pip install awscli==1.7.3
 test:
   override:
-    - lein eastwood
-    - lein expectations
+    - case $CIRCLE_NODE_INDEX in 0) lein eastwood ;; 1) lein test ;; esac:
+        parallel: true
 deployment:
   production:
     branch: prd
@@ -28,16 +30,4 @@
   staging:
     branch: master
     commands:
-      - ./deploy/deploy_aws.sh $STAGING_STACK_ID $STAGING_APP_ID
-=======
-  java:
-    version:
-      oraclejdk8
-dependencies:
-  override:
-    - lein deps # We can skip inferred `npm install` since we're not running browser tests (yet)
-test:
-  override:
-    - case $CIRCLE_NODE_INDEX in 0) lein eastwood ;; 1) lein test ;; esac:
-        parallel: true
->>>>>>> 493de9bb
+      - ./deploy/deploy_aws.sh $STAGING_STACK_ID $STAGING_APP_ID