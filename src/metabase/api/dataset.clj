--- conflicted
+++ resolved
@@ -51,34 +51,7 @@
   [{:keys [database], :as query}
    & {:keys [context export-format]
       :or   {context       :ad-hoc
-<<<<<<< HEAD
              export-format :api}}]
-  (when (and (not= (:type query) "internal")
-             (not= database lib.schema.id/saved-questions-virtual-database-id))
-    (when-not database
-      (throw (ex-info (tru "`database` is required for all queries whose type is not `internal`.")
-                      {:status-code 400, :query query})))
-    (api/read-check Database database))
-  ;; store table id trivially iff we get a query with simple source-table
-  (let [table-id (get-in query [:query :source-table])]
-    (when (int? table-id)
-      (events/publish-event! :event/table-read {:object (t2/select-one Table :id table-id)
-                                                :user-id api/*current-user-id*})))
-  ;; add sensible constraints for results limits on our query
-  (let [source-card-id (query->source-card-id query)
-        source-card    (when source-card-id
-                         (t2/select-one [Card :result_metadata :dataset] :id source-card-id))
-        info           (cond-> {:executed-by api/*current-user-id*
-                                :context     context
-                                :card-id     source-card-id}
-                         (:dataset source-card)
-                         (assoc :metadata/dataset-metadata (:result_metadata source-card)))]
-    (binding [qp.perms/*card-id* source-card-id]
-      (qp.streaming/streaming-response [rff export-format]
-        (qp/process-query (update query :info merge info) rff)))))
-=======
-             export-format :api
-             qp-runner     qp/process-query-and-save-with-max-results-constraints!}}]
   (span/with-span!
     {:name "run-query-async"}
     (when (and (not= (:type query) "internal")
@@ -102,9 +75,8 @@
                            (:dataset source-card)
                            (assoc :metadata/dataset-metadata (:result_metadata source-card)))]
       (binding [qp.perms/*card-id* source-card-id]
-        (qp.streaming/streaming-response [{:keys [rff context]} export-format]
-                                         (qp-runner query info rff context))))))
->>>>>>> da976077
+        (qp.streaming/streaming-response [rff export-format]
+          (qp/process-query (update query :info merge info) rff))))))
 
 (api/defendpoint POST "/"
   "Execute a query and retrieve the results in the usual format. The query will not use the cache."
