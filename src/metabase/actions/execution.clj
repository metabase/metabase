--- conflicted
+++ resolved
@@ -175,7 +175,6 @@
 (defn execute-action!
   "Execute the given action with the given parameters of shape `{<parameter-id> <value>}."
   [action request-parameters]
-<<<<<<< HEAD
   (let [;; if a value is supplied for a hidden parameter, it should raise an error
         field-settings         (get-in action [:visualization_settings :fields])
         hidden-param-ids       (->> (vals field-settings)
@@ -184,22 +183,12 @@
         destination-param-ids  (set/difference (set (map :id (:parameters action))) (set hidden-param-ids))
         _ (check-no-extra-parameters request-parameters destination-param-ids)
         ;; add default values for missing parameters (including hidden ones)
-=======
-  (let [; add default values for missing parameters
->>>>>>> 29ef15f2
         all-param-ids          (set (map :id (:parameters action)))
         provided-param-ids     (set (keys request-parameters))
         missing-param-ids      (set/difference all-param-ids provided-param-ids)
         missing-param-defaults (into {}
                                      (keep (fn [param-id]
-<<<<<<< HEAD
                                              (when-let [default-value (get-in field-settings [param-id :defaultValue])]
-=======
-                                             (when-let [default-value (get-in action [:visualization_settings
-                                                                                      :fields
-                                                                                      param-id
-                                                                                      :defaultValue])]
->>>>>>> 29ef15f2
                                                [param-id default-value])))
                                      missing-param-ids)
         request-parameters     (merge missing-param-defaults request-parameters)]
