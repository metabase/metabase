--- conflicted
+++ resolved
@@ -25,14 +25,9 @@
 import type { Bookmark, Collection, User } from "metabase-types/api";
 import type { State } from "metabase-types/store";
 
-<<<<<<< HEAD
-import NavbarLoadingView from "../NavbarLoadingView";
+import { NavbarErrorView } from "../NavbarErrorView";
+import { NavbarLoadingView } from "../NavbarLoadingView";
 import type { MainNavbarProps, SelectedItem } from "../types";
-=======
-import type { MainNavbarProps, SelectedItem } from "../types";
-import { NavbarLoadingView } from "../NavbarLoadingView";
-import { NavbarErrorView } from "../NavbarErrorView";
->>>>>>> ebb5500c
 
 import MainNavbarView from "./MainNavbarView";
 
