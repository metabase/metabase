--- conflicted
+++ resolved
@@ -80,11 +80,7 @@
 (defn- query-from-legacy-query
   [metadata-providerable legacy-query]
   (try
-<<<<<<< HEAD
-    (let [pmbql-query (lib.convert/->pMBQL (mbql.normalize/normalize legacy-query))]
-=======
     (let [pmbql-query (lib.convert/->pMBQL (mbql.normalize/normalize-or-throw legacy-query))]
->>>>>>> 0efc6ed6
       (merge
        pmbql-query
        (query-with-stages metadata-providerable (:stages pmbql-query))))
