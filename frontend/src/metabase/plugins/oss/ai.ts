--- conflicted
+++ resolved
@@ -1,9 +1,6 @@
-<<<<<<< HEAD
-import type { Extension } from "@uiw/react-codemirror";
-=======
 import type { BaseQueryFn } from "@reduxjs/toolkit/query";
 import type { TypedUseLazyQuery } from "@reduxjs/toolkit/src/query/react/buildHooks";
->>>>>>> eda5bd51
+import type { Extension } from "@uiw/react-codemirror";
 import type { ComponentType } from "react";
 import React from "react";
 
@@ -12,12 +9,9 @@
 import type Question from "metabase-lib/v1/Question";
 import type {
   DashCardId,
-<<<<<<< HEAD
   DatasetQuery,
-=======
   MetabotGenerateContentRequest,
   MetabotGenerateContentResponse,
->>>>>>> eda5bd51
   SearchModel,
   Timeline,
   TimelineEvent,
@@ -79,7 +73,6 @@
   MetabotAdminAppBarButton: ComponentType;
   MetabotDataStudioButton: ComponentType;
   MetabotDataStudioSidebar: ComponentType;
-<<<<<<< HEAD
   useInlineSQLPrompt: (question: Question) => {
     portalElement: React.ReactPortal | null;
     extensions: Extension[];
@@ -87,14 +80,12 @@
     handleAcceptProposed?: (datasetQuery: DatasetQuery) => void;
     handleRejectProposed?: () => void;
   } | void;
-=======
   useLazyMetabotGenerateContentQuery: TypedUseLazyQuery<
     MetabotGenerateContentResponse,
     MetabotGenerateContentRequest,
     BaseQueryFn
   >;
   MetabotThinkingStyles: { [key: string]: string };
->>>>>>> eda5bd51
 };
 
 const getDefaultMetabotContextValue = (): MetabotContext => ({
@@ -148,13 +139,10 @@
   MetabotAdminAppBarButton: PluginPlaceholder,
   MetabotDataStudioButton: PluginPlaceholder,
   MetabotDataStudioSidebar: PluginPlaceholder,
-<<<<<<< HEAD
   useInlineSQLPrompt: () => {},
-=======
   useLazyMetabotGenerateContentQuery:
     (() => []) as unknown as PluginMetabotType["useLazyMetabotGenerateContentQuery"],
   MetabotThinkingStyles: {},
->>>>>>> eda5bd51
 });
 export const PLUGIN_METABOT: PluginMetabotType = getDefaultPluginMetabot();
 
