(ns ^:mb/once metabase.legacy-mbql.normalize-test
  (:require
   #?@(:cljs ([metabase.test-runner.assert-exprs.approximately-equal]))
   [clojure.set :as set]
   [clojure.test :as t]
   [metabase.legacy-mbql.normalize :as mbql.normalize]))

#?(:cljs (comment metabase.test-runner.assert-exprs.approximately-equal/keep-me))

(defn- tests [f-symb f group->input->expected]
  (doseq [[group input->expected] group->input->expected]
    (t/testing group
      (doseq [[input expected] input->expected]
        (t/testing (str "\n" (pr-str (list f-symb input)))
          (t/is (= expected
                   (f input))))))))

;;; +----------------------------------------------------------------------------------------------------------------+
;;; |                                                NORMALIZE TOKENS                                                |
;;; +----------------------------------------------------------------------------------------------------------------+

(defn- normalize-tests
  "Convenience for generating a bunch normalization tests. Args should alternate a [[t/testing]] context string and maps
  of input query -> expected normalized query."
  [& {:as group-and-input->expected-pairs}]
  (tests 'normalize-tokens #'mbql.normalize/normalize-tokens group-and-input->expected-pairs))

(t/deftest ^:parallel normalize-tokens-test
  (normalize-tests
   "Query type should get normalized"
   {{:type "NATIVE"}
    {:type :native}}

   "native queries should NOT get normalized"
   {{:type "NATIVE", :native {"QUERY" "SELECT COUNT(*) FROM CANS;"}}
    {:type :native, :native {:query "SELECT COUNT(*) FROM CANS;"}}

    {:native {:query {:NAME        "FAKE_QUERY"
                      :description "Theoretical fake query in a JSON-based query lang"}}}
    {:native {:query {:NAME        "FAKE_QUERY"
                      :description "Theoretical fake query in a JSON-based query lang"}}}}

   "METRICS shouldn't get normalized in some kind of wacky way"
   {{:aggregation ["+" ["METRIC" 10] 1]}
    {:aggregation [:+ [:metric 10] 1]}}

   "Nor should SEGMENTS"
   {{:filter ["=" ["+" ["SEGMENT" 10] 1] 10]}
    {:filter [:= [:+ [:segment 10] 1] 10]}}

   "field literals should be exempt too"
   {{:order-by [[:desc [:field-literal "SALES_TAX" :type/Number]]]}
    {:order-by [[:desc [:field-literal "SALES_TAX" :type/Number]]]}}

   "... but they should be converted to strings if passed in as a KW for some reason"
   {{:order-by [[:desc ["field_literal" :SALES/TAX "type/Number"]]]}
    {:order-by [[:desc [:field-literal "SALES/TAX" :type/Number]]]}}

   "modern :field clauses should get normalized"
   {[:field 2 {"temporal-unit" "day"}]
    [:field 2 {:temporal-unit :day}]

    [:field 2 {"binning" {"strategy" "default"}}]
    [:field 2 {:binning {:strategy :default}}]}

   ":value clauses should keep snake_case keys in the type info arg"
    ;; See https://github.com/metabase/metabase/issues/23354 for details
   {[:value "some value" {:some_key "some key value"}]
    [:value "some value" {:some_key "some key value"}]}

   "nil options in aggregation and expression references should be removed"
   {[:aggregation 0 nil]   [:aggregation 0]
    [:expression "CE" nil] [:expression "CE"]}))

;;; -------------------------------------------------- aggregation ---------------------------------------------------

(t/deftest ^:parallel normalize-aggregations-test
  (normalize-tests
   "Legacy 'rows' aggregations"
   {{:query {"AGGREGATION" "ROWS"}}
    {:query {:aggregation :rows}}

    {:query {"AGGREGATION" ["ROWS"]}}
    {:query {:aggregation [:rows]}}}

   "Other uppercase tokens"
   {{:query {"AGGREGATION" ["COUNT" 10]}}
    {:query {:aggregation [:count 10]}}

    {:query {"AGGREGATION" [["COUNT" 10]]}}
    {:query {:aggregation [[:count 10]]}}}

   "make sure we normalize ag tokens properly when there's wacky MBQL 95 ag syntax"
   {{:query {:aggregation ["rows" "count"]}}
    {:query {:aggregation [:rows :count]}}

    {:query {:aggregation ["count" "count"]}}
    {:query {:aggregation [:count :count]}}}

   "don't normalize names of expression refs!"
   {{:query {:aggregation ["count" ["count" ["expression" "ABCDEF"]]]}}
    {:query {:aggregation [:count [:count [:expression "ABCDEF"]]]}}}

   "make sure binning-strategy clauses get normalized the way we'd expect"
   {{:query {:breakout [["BINNING_STRATEGY" 10 "BIN-WIDTH" 2000]]}}
    {:query {:breakout [[:binning-strategy 10 :bin-width 2000]]}}}

   "or field literals!"
   {{:query {:aggregation ["count" ["count" ["field_literal" "ABCDEF" "type/Text"]]]}}
    {:query {:aggregation [:count [:count [:field-literal "ABCDEF" :type/Text]]]}}}

   "event if you try your best to break things it should handle it"
   {{:query {:aggregation ["count" ["sum" 10] ["count" 20] "count"]}}
    {:query {:aggregation [:count [:sum 10] [:count 20] :count]}}}

   "try an ag that is named using legacy `:named` clause"
   {{:query {:aggregation ["named" ["SuM" 10] "My COOL AG"]}}
    {:query {:aggregation [:named [:sum 10] "My COOL AG"]}}

    {:query {:aggregation ["named" ["SuM" 10] "My COOL AG" {:use-as-display-name? false}]}}
    {:query {:aggregation [:named [:sum 10] "My COOL AG" {:use-as-display-name? false}]}}}

   "try w/ `:aggregation-options`, the replacement for `:named`"
   {{:query {:aggregation ["aggregation_options" ["SuM" 10] {"display_name" "My COOL AG"}]}}
    {:query {:aggregation [:aggregation-options [:sum 10] {:display-name "My COOL AG"}]}}}

   "try an expression ag"
   {{:query {:aggregation ["+" ["sum" 10] ["*" ["SUM" 20] 3]]}}
    {:query {:aggregation [:+ [:sum 10] [:* [:sum 20] 3]]}}}

   "expression ags should handle varargs"
   {{:query {:aggregation ["+" ["sum" 10] ["SUM" 20] ["sum" 30]]}}
    {:query {:aggregation [:+ [:sum 10] [:sum 20] [:sum 30]]}}}

   "expression references should be exempt too"
   {{:order-by [[:desc [:expression "SALES_TAX"]]]}
    {:order-by [[:desc [:expression "SALES_TAX"]]]}}

   "... but they should be converted to strings if passed in as a KW for some reason. Make sure we preserve namespace!"
   {{:order-by [[:desc ["expression" :SALES/TAX]]]}
    {:order-by [[:desc [:expression "SALES/TAX"]]]}}

   "case"
   {{:query {:aggregation ["sum" ["case"
                                  [[[">" ["field-id" 12] 10] 10]
                                   [[">" ["field-id" 12] 100] ["field-id" 1]]
                                   [["=" ["field-id" 2] 1] "foo"]]
                                  {:default ["field-id" 2]}]]}}
    {:query {:aggregation [:sum [:case
                                 [[[:> [:field-id 12] 10] 10]
                                  [[:> [:field-id 12] 100] [:field-id 1]]
                                  [[:= [:field-id 2] 1] "foo"]]
                                 {:default [:field-id 2]}]]}}}

   "various other new ag types"
   {{:query {:aggregation ["median" ["field-id" 13]]}}
    {:query {:aggregation [:median [:field-id 13]]}}

    {:query {:aggregation ["var" ["field-id" 13]]}}
    {:query {:aggregation [:var [:field-id 13]]}}

    {:query {:aggregation ["percentile" ["field-id" 13] 0.9]}}
    {:query {:aggregation [:percentile [:field-id 13] 0.9]}}}))

;;; ---------------------------------------------------- order-by ----------------------------------------------------

(t/deftest ^:parallel normalize-order-by-test
  (normalize-tests
   "does order-by get properly normalized?"
   {{:query {"ORDER_BY" [[10 "ASC"]]}}
    {:query {:order-by [[10 :asc]]}}

    {:query {"ORDER_BY" [["ASC" 10]]}}
    {:query {:order-by [[:asc 10]]}}

    {:query {"ORDER_BY" [[["field_id" 10] "ASC"]]}}
    {:query {:order-by [[[:field-id 10] :asc]]}}

    {:query {"ORDER_BY" [["DESC" ["field_id" 10]]]}}
    {:query {:order-by [[:desc [:field-id 10]]]}}}))

;;; ----------------------------------------------------- filter -----------------------------------------------------

(t/deftest ^:parallel normalize-filter-test
  (normalize-tests
   "the unit & amount in time interval clauses should get normalized"
   {{:query {"FILTER" ["time-interval" 10 "current" "day"]}}
    {:query {:filter [:time-interval 10 :current :day]}}}

   "but amount should not get normalized if it's an integer"
   {{:query {"FILTER" ["time-interval" 10 -10 "day"]}}
    {:query {:filter [:time-interval 10 -10 :day]}}}

   "relative-time-interval is correctly normalized"
   {{:query {"FILTER" ["relative-time-interval" 10 "week" -10 "week"]}}
    {:query {:filter [:relative-time-interval 10 :week -10 :week]}}}

   "make sure we support time-interval options"
   {["TIME_INTERVAL" 10 -30 "DAY" {"include_current" true}]
    [:time-interval 10 -30 :day {:include-current true}]}

   "the unit in relative datetime clauses should get normalized"
   {{:query {"FILTER" ["=" [:field-id 10] ["RELATIVE_DATETIME" -31 "DAY"]]}}
    {:query {:filter [:= [:field-id 10] [:relative-datetime -31 :day]]}}}

   "should work if we do [:relative-datetime :current] as well"
   {{:query {"FILTER" ["=" [:field-id 10] ["RELATIVE_DATETIME" "CURRENT"]]}}
    {:query {:filter [:= [:field-id 10] [:relative-datetime :current]]}}}

   "and in datetime-field clauses (MBQL 98+)"
   {{:query {"FILTER" ["=" [:datetime-field ["field_id" 10] "day"] "2018-09-05"]}}
    {:query {:filter [:= [:datetime-field [:field-id 10] :day] "2018-09-05"]}}}

   "(or in long-since-deprecated MBQL 95 format)"
   {{:query {"FILTER" ["=" [:datetime-field 10 "as" "day"] "2018-09-05"]}}
    {:query {:filter [:= [:datetime-field 10 :as :day] "2018-09-05"]}}}

   "if string filters have an options map that should get normalized"
   {{:query {"FILTER" ["starts_with" 10 "ABC" {"case_sensitive" true}]}}
    {:query {:filter [:starts-with 10 "ABC" {:case-sensitive true}]}}}))

;;; --------------------------------------------------- parameters ---------------------------------------------------

(t/deftest ^:parallel normalize-parmaeters-test
  (normalize-tests
   "make sure we're not running around trying to normalize the type in native query params"
   {{:type       :native
     :parameters [{:type   "date/range"
<<<<<<< HEAD
                   :target [:dimension [:template-tag "checkin_date"] {:stage-number -2}]
                   :value  "2015-04-01~2015-05-01"}]}
    {:type       :native
     :parameters [{:type   :date/range
                   :target [:dimension [:template-tag "checkin_date"] {:stage-number -2}]
=======
                   :target [:dimension [:template-tag "checkin_date"]]
                   :value  "2015-04-01~2015-05-01"}]}
    {:type       :native
     :parameters [{:type   :date/range
                   :target [:dimension [:template-tag "checkin_date"]]
>>>>>>> 83fea34f
                   :value  "2015-04-01~2015-05-01"}]}}

   "`:parameters` `:type` should get normalized, but `:value` should not."
   {{:type       "native"
     :parameters [{:type   "text"
                   :target ["dimension" ["template-tag" "names_list"]]
                   :value  ["BBQ" "Bakery" "Bar"]}]}
    {:type       :native
     :parameters [{:type   :text
                   :target [:dimension [:template-tag "names_list"]]
                   :value  ["BBQ" "Bakery" "Bar"]}]}}

   "make sure normalization doesn't try to parse value as an MBQL clause"
   {{:type       "native"
     :parameters [{:type   "text"
                   :target ["dimension" ["template-tag" "names_list"]]
                   :value  ["=" 10 20]}]}
    {:type       :native
     :parameters [{:type   :text
                   :target [:dimension [:template-tag "names_list"]]
                   :value  ["=" 10 20]}]}}))

(t/deftest ^:parallel normalize-template-tags-test
  (letfn [(query-with-template-tags [template-tags]
            {:type   :native
             :native {:query         "SELECT COUNT(*) FROM \"PUBLIC\".\"CHECKINS\" WHERE {{checkin_date}}"
                      :template-tags template-tags}})]
    (normalize-tests
     "`:template-tags` key should get normalized"
     {{:type   :native
       :native {:query          "SELECT COUNT(*) FROM \"PUBLIC\".\"CHECKINS\" WHERE {{checkin_date}}"
                "template_tags" {"checkin_date" {:name         "checkin_date"
                                                 :display-name "Checkin Date"
                                                 :type         :dimension
                                                 :dimension    [:field 14 nil]}}}}
      {:type   :native
       :native {:query         "SELECT COUNT(*) FROM \"PUBLIC\".\"CHECKINS\" WHERE {{checkin_date}}"
                :template-tags {"checkin_date" {:name         "checkin_date"
                                                :display-name "Checkin Date"
                                                :type         :dimension
                                                :dimension    [:field 14 nil]
                                                :widget-type  :category}}}}}

     "Don't try to normalize template-tag name/display name. Names should get converted to strings."
     {(query-with-template-tags
       {"checkin_date" {:name         "checkin_date"
                        :display_name "looks/like-a-keyword"
                        :type         :dimension
                        :dimension    [:field 14 nil]}})
      (query-with-template-tags
       {"checkin_date" {:name         "checkin_date"
                        :display-name "looks/like-a-keyword"
                        :type         :dimension
                        :dimension    [:field 14 nil]
                        :widget-type  :category}})

      (query-with-template-tags
       {:checkin_date {:name         :checkin_date
                       :display-name "Checkin Date"
                       :type         :dimension
                       :dimension    [:field 14 nil]}})
      (query-with-template-tags
       {"checkin_date" {:name         "checkin_date"
                        :display-name "Checkin Date"
                        :type         :dimension
                        :dimension    [:field 14 nil]
                        :widget-type  :category}})}

     "Actually, `:name` should just get copied over from the map key if it's missing or different"
     {(query-with-template-tags
       {"checkin_date" {:display_name "Checkin Date"
                        :type         :dimension
                        :dimension    [:field 14 nil]}})
      (query-with-template-tags
       {"checkin_date" {:name         "checkin_date"
                        :display-name "Checkin Date"
                        :type         :dimension
                        :dimension    [:field 14 nil]
                        :widget-type  :category}})

      (query-with-template-tags
       {"checkin_date" {:name         "something_else"
                        :display_name "Checkin Date"
                        :type         :dimension
                        :dimension    [:field 14 nil]}})
      (query-with-template-tags
       {"checkin_date" {:name         "checkin_date"
                        :display-name "Checkin Date"
                        :type         :dimension
                        :dimension    [:field 14 nil]
                        :widget-type  :category}})}

     "`:type` should get normalized"
     {(query-with-template-tags
       {:names_list {:name         "names_list"
                     :display_name "Names List"
                     :type         "dimension"
                     :dimension    ["field-id" 49]}})
      (query-with-template-tags
       {"names_list" {:name         "names_list"
                      :display-name "Names List"
                      :type         :dimension
                      :dimension    [:field-id 49]
                      :widget-type  :category}})}

     "`:widget-type` should get normalized"
     {(query-with-template-tags
       {:names_list {:name         "names_list"
                     :display_name "Names List"
                     :type         "dimension"
                     :widget-type  "string/="
                     :dimension    ["field-id" 49]}})
      (query-with-template-tags
       {"names_list" {:name         "names_list"
                      :display-name "Names List"
                      :type         :dimension
                      :widget-type  :string/=
                      :dimension    [:field-id 49]}})}

     "`:dimension` should get normalized"
     ;; doesn't get converted to `:field` here because that happens during the canonicalization step.
     {(query-with-template-tags
       {"checkin_date" {:name         "checkin_date"
                        :display_name "Checkin Date"
                        :type         :dimension
                        :dimension    ["field_id" 14]}})
      (query-with-template-tags
       {"checkin_date" {:name         "checkin_date"
                        :display-name "Checkin Date"
                        :type         :dimension
                        :dimension    [:field-id 14]
                        :widget-type  :category}})}

     "Don't normalize `:default` values"
     {(query-with-template-tags
       {"checkin_date" {:name         "checkin_date"
                        :display-name "Checkin Date"
                        :type         :dimension
                        :widget-type  :string/=
                        :dimension    [:field 1 nil]
                        :default      ["a" "b"]}})
      (query-with-template-tags
       {"checkin_date" {:name         "checkin_date"
                        :display-name "Checkin Date"
                        :type         :dimension
                        :widget-type  :string/=
                        :dimension    [:field 1 nil]
                        :default      ["a" "b"]}})}

     "Don't keywordize keys that aren't present in template tag maps"
     {{:database 1
       :type     :native
       :native   {:template-tags {"x" {}}}}

      ;; `:name` still gets copied over from the map key.
      {:database 1
       :type     :native
       :native   {:template-tags {"x" {:name "x"}}}}}

     ":dimension (Field filter) template tags with no :widget-type should get :category as a default type (#20643)"
     {{:database 1
       :type     :native
       :native   {:template-tags {"x" {:name "x", :type :dimension}}}}
      {:database 1
       :type     :native
       :native   {:template-tags {"x" {:name        "x"
                                       :type        :dimension
                                       :widget-type :category}}}}
      ;; don't add if there's already an existing `:widget-type`
      {:database 1
       :type     :native
       :native   {:template-tags {"x" {:name        "x"
                                       :type        :dimension
                                       :widget-type :string/=}}}}
      {:database 1
       :type     :native
       :native   {:template-tags {"x" {:name        "x"
                                       :type        :dimension
                                       :widget-type :string/=}}}}
      ;; don't add if this isn't a Field filter (`:type` is not `:dimension`)
      {:database 1
       :type     :native
       :native   {:template-tags {"x" {:name "x"
                                       :type :nonsense}}}}
      {:database 1
       :type     :native
       :native   {:template-tags {"x" {:name "x"
                                       :type :nonsense}}}}})))

;;; ------------------------------------------------- source queries -------------------------------------------------

(t/deftest ^:parallel normalize-source-queries-test
  (normalize-tests
   "Make sure token normalization works correctly on source queries"
   {{:database 4
     :type     :query
     :query    {"source_query" {:native         "SELECT * FROM PRODUCTS WHERE CATEGORY = {{category}} LIMIT 10"
                                "template_tags" {:category {:name         "category"
                                                            :display-name "Category"
                                                            :type         "text"
                                                            :required     true
                                                            :default      "Widget"}}}}}
    {:database 4
     :type     :query
     :query    {:source-query {:native        "SELECT * FROM PRODUCTS WHERE CATEGORY = {{category}} LIMIT 10"
                               :template-tags {"category" {:name         "category"
                                                           :display-name "Category"
                                                           :type         :text
                                                           :required     true
                                                           :default      "Widget"}}}}}

    {:database 4
     :type     :query
     :query    {"source_query" {"source_table" 1, "aggregation" "rows"}}}
    {:database 4
     :type     :query
     :query    {:source-query {:source-table 1, :aggregation :rows}}}}))

;;; ----------------------------------------------------- joins ------------------------------------------------------

(t/deftest ^:parallel normalize-joins-test
  (normalize-tests
   "do entries in the `:joins` clause get normalized?"
   {{:database 4
     :type     :query
     :query    {"source_table" 1
                "Joins"        [{"source_table" 2
                                 "alias"        :my/table
                                 "strategy"     "left-join"
                                 "fields"       "all"}]}}
    {:database 4
     :type     :query
     :query    {:source-table 1
                :joins        [{:source-table 2
                                :alias        "my/table"
                                :strategy     :left-join
                                :fields       :all}]}}}

   "what about with a sequence of :fields?"
   {{:database 4
     :type     :query
     :query    {"source_table" 1
                "joins"        [{"fields" [["field_id" 1] ["field_literal" :MY_FIELD "type/Integer"]]}]}}
    {:database 4
     :type     :query
     :query    {:source-table 1
                :joins        [{:fields [[:field-id 1]
                                         [:field-literal "MY_FIELD" :type/Integer]]}]}}}

   "do `:joins` inside a nested query get normalized?"
   {{:database 4
     :type     :query
     :query    {"source_query"
                {"source_table" 1
                 "joins"
                 [{"strategy" "right-join"
                   "fields"   [["field_id" 1] ["field_literal" :MY_FIELD "type/Integer"]]}]}}}
    {:database 4
     :type     :query
     :query    {:source-query {:source-table 1
                               :joins        [{:strategy :right-join
                                               :fields   [[:field-id 1]
                                                          [:field-literal "MY_FIELD" :type/Integer]]}]}}}}))

(t/deftest ^:parallel normalize-source-query-in-joins-test
  (t/testing "does a `:source-query` in `:joins` get normalized?"
    (letfn [(query-with-joins [joins]
              {:database 4
               :type     :query
               :query    {:source-table 1
                          :joins        joins}})]
      (t/testing "MBQL source query in :joins"
        (t/is (= (query-with-joins [{:source-query {:source-table 2}
                                     :fields       [[:field-id 1]
                                                    [:field-literal "MY_FIELD" :type/Integer]]}])
                 (#'mbql.normalize/normalize-tokens
                  (query-with-joins [{"source_query" {"source_table" 2}
                                      "fields"       [["field_id" 1]
                                                      ["field_literal" :MY_FIELD "type/Integer"]]}])))))
      (t/testing "native source query in :joins"
        (t/testing "string source query"
          (t/is (= (query-with-joins [{:source-query {:native "SELECT *"}}])
                   (#'mbql.normalize/normalize-tokens
                    (query-with-joins [{"source_query" {"NATIVE" "SELECT *"}}])))))
        (t/testing "map source query"
          (t/is (= (query-with-joins [{:source-query {:native {"this_is_a_native_query" "TRUE"}}}])
                   (#'mbql.normalize/normalize-tokens
                    (query-with-joins [{"source_query" {"NATIVE" {"this_is_a_native_query" "TRUE"}}}])))))))))

;;; ----------------------------------------------------- other ------------------------------------------------------

(t/deftest ^:parallel normalize-execution-context-test
  (normalize-tests
   "Does the QueryExecution context get normalized?"
   {{:context "json-download"}
    {:context :json-download}}

   "if `:context` is `nil` it's not our problem"
   {{:context nil}
    {:context nil}}))

(t/deftest ^:parallel params-normalization-test
  (normalize-tests
   ":native :params shouldn't get normalized."
   {{:native {:query  "SELECT * FROM venues WHERE name = ?"
              :params ["Red Medicine"]}}
    {:native {:query  "SELECT * FROM venues WHERE name = ?"
              :params ["Red Medicine"]}}}))

(t/deftest ^:parallel normalize-projections-test
  (normalize-tests
   "Native :projections shouldn't get normalized."
   {{:type   :native
     :native {:projections ["_id" "name" "category_id" "latitude" "longitude" "price"]}}
    {:type   :native
     :native {:projections ["_id" "name" "category_id" "latitude" "longitude" "price"]}}}))

;; this is also covered
(t/deftest ^:parallel normalize-expressions-test
  (normalize-tests
   "Expression names should get normalized to strings."
   {{:query {"expressions" {:abc ["+" 1 2]}
             :fields       [["expression" :abc]]}}
    {:query {:expressions {"abc" [:+ 1 2]}
             :fields      [[:expression "abc"]]}}}

   "are expression names exempt from lisp-casing/lower-casing?"
   {{"query" {"expressions" {:sales_tax ["-" ["field-id" 10] ["field-id" 20]]}}}
    {:query {:expressions {"sales_tax" [:- [:field-id 10] [:field-id 20]]}}}}

   "expressions should handle datetime arithemtics"
   {{:query {:expressions {:prev_month ["+" ["field-id" 13] ["interval" -1 "month"]]}}}
    {:query {:expressions {"prev_month" [:+ [:field-id 13] [:interval -1 :month]]}}}

    {:query {:expressions {:prev_month ["-" ["field-id" 13] ["interval" 1 "month"] ["interval" 1 "day"]]}}}
    {:query {:expressions {"prev_month" [:- [:field-id 13] [:interval 1 :month] [:interval 1 :day]]}}}

    {:query {:expressions {:datetime-diff ["datetime-diff" ["field" 1 nil] ["field" 2 nil] "month"]}}}
    {:query {:expressions {"datetime-diff" [:datetime-diff [:field 1 nil] [:field 2 nil] :month]}}}

    {:query {:expressions {:datetime-add ["datetime-add" ["field" 1 nil] 1 "month"]}}}
    {:query {:expressions {"datetime-add" [:datetime-add [:field 1 nil] 1 :month]}}}

    {:query {:expressions {:datetime-subtract ["datetime-subtract" ["field" 1 nil] 1 "month"]}}}
    {:query {:expressions {"datetime-subtract" [:datetime-subtract [:field 1 nil] 1 :month]}}}}

   "expressions handle namespaced keywords correctly"
   {{:query {"expressions" {:abc/def ["+" 1 2]}
             :fields       [["expression" :abc/def]]}}
    {:query {:expressions {"abc/def" [:+ 1 2]}
             :fields      [[:expression "abc/def"]]}}}

   "expression refs can have opts (#33528)"
   {{:query {:expressions {"abc" [+ 1 2]}
             :fields      [[:expression "abc" {"base-type" "type/Number"}]]}}
    {:query {:expressions {"abc" [+ 1 2]}
             :fields      [[:expression "abc" {:base-type :type/Number}]]}}}))

;;; +----------------------------------------------------------------------------------------------------------------+
;;; |                                                  CANONICALIZE                                                  |
;;; +----------------------------------------------------------------------------------------------------------------+

(defn- canonicalize-tests [& {:as group->input->expected}]
  (tests 'canonicalize #'mbql.normalize/canonicalize group->input->expected))

(t/deftest ^:parallel wrap-implicit-field-id-test
  (t/testing "Does our `wrap-implict-field-id` fn work?"
    (doseq [input [10 [:field 10 nil]]]
      (t/testing (pr-str (list 'wrap-implicit-field-id input))
        (t/is (= [:field 10 nil]
                 (#'mbql.normalize/wrap-implicit-field-id input)))))
    (t/testing "Leave legacy clauses as-is; we'll replace them elsewhere"
      (t/is (= [:field-id 10]
               (#'mbql.normalize/wrap-implicit-field-id [:field-id 10]))))))

(t/deftest ^:parallel canonicalize-field-test
  (canonicalize-tests
   "If someone accidentally nests `:field` clauses, we should fix it for them."
   {{:query {:fields [[:field [:field 1 {:a 100, :b 200}] {:b 300}]]}}
    {:query {:fields [[:field 1 {:a 100, :b 300}]]}}

    {:query {:fields [[:field [:field [:field 1 {:a 100, :b 200}] {:b 300}] {:a 400, :c 500}]]}}
    {:query {:fields [[:field 1 {:a 400, :b 300, :c 500}]]}}}

   "We should remove empty options maps"
   {[:field 2 {}]
    [:field 2 nil]}))

(t/deftest ^:parallel canonicalize-substring-test
  (canonicalize-tests
   "substring index 0 -> 1"
   {[:substring "foo" 0 1]
    [:substring "foo" 1 1]

    [:substring "foo" 0 1 3]
    [:substring "foo" 1 1 3]}))

;;; ------------------------------------------------ binning strategy ------------------------------------------------

(t/deftest ^:parallel canonicalize-binning-strategy-test
  (canonicalize-tests
   "make sure `binning-strategy` wraps implicit Field IDs"
   {{:query {:breakout [[:binning-strategy 10 :bin-width 2000]]}}
    {:query {:breakout [[:field 10 {:binning {:strategy :bin-width, :bin-width 2000}}]]}}}))

;;; -------------------------------------------------- aggregation ---------------------------------------------------

(t/deftest ^:parallel canonicalize-aggregations-test
  (canonicalize-tests
   "field ID should get wrapped in field-id and ags should be converted to multiple ag syntax"
   {{:query {:aggregation [:count 10]}}
    {:query {:aggregation [[:count [:field 10 nil]]]}}}

   "ag with no Field ID"
   {{:query {:aggregation [:count]}}
    {:query {:aggregation [[:count]]}}}

   "if already wrapped in field-id it's ok"
   {{:query {:aggregation [:count [:field-id 1000]]}}
    {:query {:aggregation [[:count [:field 1000 nil]]]}}}

   ":rows aggregation type, being deprecated since FOREVER, should just get removed"
   {{:query {:aggregation [:rows]}}
    {:query {:aggregation []}}

    {:query {:aggregation :rows}}
    {:query {:aggregation []}}}

   "if just a single aggregation is supplied it should always be converted to new-style multiple-aggregation syntax"
   {{:query {:aggregation :count}}
    {:query {:aggregation [[:count]]}}}

   "make sure we handle single :count with :field-id correctly"
   {{:query {:aggregation [:count [:field-id 10]]}}
    {:query {:aggregation [[:count [:field 10 nil]]]}}}

   "make sure for multiple aggregations we can handle `:count` that doesn't appear wrapped in brackets"
   {{:query {:aggregation [:count [:sum 10]]}}
    {:query {:aggregation [[:count] [:sum [:field 10 nil]]]}}}

   (str "this doesn't make sense, but make sure if someone specifies a `:rows` ag and another one we don't end up "
        "with a `nil` in the ags list")
   {{:query {:aggregation [:rows :count]}}
    {:query {:aggregation [[:count]]}}}

   "another stupid aggregation that we need to be able to handle"
   {{:query {:aggregation [:count :count]}}
    {:query {:aggregation [[:count] [:count]]}}}

   "a mix of unwrapped & wrapped should still work"
   {{:query {:aggregation [:count [:sum 10] [:count 20] :count]}}
    {:query {:aggregation [[:count] [:sum [:field 10 nil]] [:count [:field 20 nil]] [:count]]}}}

   "legacy `:named` aggregation clauses should get converted to `:aggregation-options`"
   {{:query {:aggregation [:named [:sum 10] "Sum *TEN*"]}}
    {:query {:aggregation [[:aggregation-options [:sum [:field 10 nil]] {:display-name "Sum *TEN*"}]]}}

    {:query {:aggregation [:named [:sum 10] "Sum *TEN*" {:use-as-display-name? false}]}}
    {:query {:aggregation [[:aggregation-options [:sum [:field 10 nil]] {:name "Sum *TEN*"}]]}}}

   "subclauses of `:aggregation-options` should get canonicalized correctly"
   {{:query {:aggregation [[:aggregation-options [:sum 10] {}]]}}
    {:query {:aggregation [[:aggregation-options [:sum [:field 10 nil]] {}]]}}}

   "make sure expression aggregations work correctly"
   {{:query {:aggregation [:+ [:sum 10] 2]}}
    {:query {:aggregation [[:+ [:sum [:field 10 nil]] 2]]}}

    {:query {:aggregation [:+ [:sum 10] [:* [:sum 20] [:sum 30]]]}}
    {:query {:aggregation [[:+ [:sum [:field 10 nil]] [:* [:sum [:field 20 nil]] [:sum [:field 30 nil]]]]]}}}

   "expression ags should handle varargs"
   {{:query {:aggregation [[:+ [:sum 10] [:sum 20] [:sum 30]]]}}
    {:query {:aggregation [[:+ [:sum [:field 10 nil]] [:sum [:field 20 nil]] [:sum [:field 30 nil]]]]}}}

   "METRICS shouldn't get canonicalized in some kind of wacky way"
   {{:query {:aggregation [:+ [:metric 1] 2]}}
    {:query {:aggregation [[:+ [:metric 1] 2]]}}}

   "can cumulative-count be handled with or without a Field?"
   {{:query {:aggregation [:cum-count]}}
    {:query {:aggregation [[:cum-count]]}}

    {:query {:aggregation [:cum-count 10]}}
    {:query {:aggregation [[:cum-count [:field 10 nil]]]}}}

   "should handle seqs without a problem"
   {{:query {:aggregation '([:min 1] [:min 2])}}
    {:query {:aggregation [[:min [:field 1 nil]] [:min [:field 2 nil]]]}}}

   "make sure canonicalization can handle aggregations with expressions where the Field normally goes"
   {{:query {:aggregation [[:sum [:* [:field-id 4] [:field-id 1]]]]}}
    {:query {:aggregation [[:sum [:* [:field 4 nil] [:field 1 nil]]]]}}

    {:query {:aggregation [[:sum [:* [:field 4 nil] [:field 1 nil]]]]}}
    {:query {:aggregation [[:sum [:* [:field 4 nil] [:field 1 nil]]]]}}}

   "Make sure `:case`  expressions get canonicalized correctly"
   {{:query {:aggregation [:sum [:case [[[:< [:field-id 37331] 2] 2] [[:< [:field-id 37331] 4] 1]]]]}}
    {:query {:aggregation [[:sum [:case [[[:< [:field 37331 nil] 2] 2] [[:< [:field 37331 nil] 4] 1]]]]]}}}

   ":percentile"
   {{:query {:aggregation [[:percentile [:field-id 37809] 0.9]]}}
    {:query {:aggregation [[:percentile [:field 37809 nil] 0.9]]}}}))

;;; ---------------------------------------------------- breakout ----------------------------------------------------

(t/deftest ^:parallel canonicalize-breakout-test
  (canonicalize-tests
   "implicit Field IDs should get wrapped in [:field-id] in :breakout"
   {{:query {:breakout [10]}}
    {:query {:breakout [[:field 10 nil]]}}

    {:query {:breakout [10 20]}}
    {:query {:breakout [[:field 10 nil] [:field 20 nil]]}}}

   "should handle seqs"
   {{:query {:breakout '(10 20)}}
    {:query {:breakout [[:field 10 nil] [:field 20 nil]]}}

    {:query {:breakout [[:field-id 1000]]}}
    {:query {:breakout [[:field 1000 nil]]}}

    {:query {:breakout [[:field 1000 nil]]}}
    {:query {:breakout [[:field 1000 nil]]}}}))

;;; ----------------------------------------------------- fields -----------------------------------------------------

(t/deftest ^:parallel canonicalize-fields-test
  (canonicalize-tests
   "implicit Field IDs should get wrapped in [:field-id] in :fields"
   {{:query {:fields [10]}}
    {:query {:fields [[:field 10 nil]]}}

    {:query {:fields [10 20]}}
    {:query {:fields [[:field 10 nil] [:field 20 nil]]}}

    {:query {:fields [[:field-id 1000]]}}
    {:query {:fields [[:field 1000 nil]]}}}

   "should handle seqs"
   {{:query {:fields '(10 20)}}
    {:query {:fields [[:field 10 nil] [:field 20 nil]]}}}))

;;; ----------------------------------------------------- filter -----------------------------------------------------

(t/deftest ^:parallel canonicalize-filter-test
  (canonicalize-tests
   "implicit Field IDs should get wrapped in [:field-id] in filters"
   {{:query {:filter [:= 10 20]}}
    {:query {:filter [:= [:field 10 nil] 20]}}

    {:query {:filter [:and [:= 10 20] [:= 20 30]]}}
    {:query {:filter [:and [:= [:field 10 nil] 20] [:= [:field 20 nil] 30]]}}

    {:query {:filter [:between 10 20 30]}}
    {:query {:filter [:between [:field 10 nil] 20 30]}}}

   "`:inside` filters should get implict Field IDs for the first two args"
   {{:query {:filter [:inside 1 2 90 -90 90 -90]}}
    {:query {:filter [:inside [:field 1 nil] [:field 2 nil] 90 -90 90 -90]}}}

   "compound filters with only one arg should get automatically de-compounded"
   {{:query {:filter [:and [:= 100 2]]}}
    {:query {:filter [:= [:field 100 nil] 2]}}

    {:query {:filter [:or [:= 100 2]]}}
    {:query {:filter [:= [:field 100 nil] 2]}}}

   "compound filters should \"pull-up\" any args that are the same compound filter"
   {{:query {:filter [:and
                      [:and
                       [:= [:field-id 100] 1]
                       [:= [:field-id 200] 2]]
                      [:and
                       [:= [:field-id 300] 3]
                       [:= [:field-id 400] 4]]]}}
    {:query {:filter [:and
                      [:= [:field 100 nil] 1]
                      [:= [:field 200 nil] 2]
                      [:= [:field 300 nil] 3]
                      [:= [:field 400 nil] 4]]}}

    {:query {:filter [:and
                      [:> [:field-id 4] 1]
                      [:is-null [:field-id 7]]
                      [:and
                       [:= [:field-id 5] "abc"]
                       [:between [:field-id 9] 0 25]]]}}
    {:query {:filter [:and
                      [:> [:field 4 nil] 1]
                      [:is-null [:field 7 nil]]
                      [:= [:field 5 nil] "abc"]
                      [:between [:field 9 nil] 0 25]]}}

    {:query {:filter [:or
                      [:or
                       [:= 100 1]
                       [:= 200 2]]
                      [:or
                       [:= [:field-id 300] 3]
                       [:= [:field-id 400] 4]]]}}
    {:query {:filter [:or
                      [:= [:field 100 nil] 1]
                      [:= [:field 200 nil] 2]
                      [:= [:field 300 nil] 3]
                      [:= [:field 400 nil] 4]]}}

    {:query {:filter [:or
                      [:> [:field-id 4] 1]
                      [:is-null [:field-id 7]]
                      [:or
                       [:= [:field-id 5] "abc"]
                       [:between [:field-id 9] 0 25]]]}}
    {:query {:filter [:or
                      [:> [:field 4 nil] 1]
                      [:is-null [:field 7 nil]]
                      [:= [:field 5 nil] "abc"]
                      [:between [:field 9 nil] 0 25]]}}}

   "not inside of a not should get elimated entirely"
   {{:query {:filter [:not [:not [:= [:field-id 100] 1]]]}}
    {:query {:filter [:= [:field 100 nil] 1]}}}

   "make sure we don't overwrite options if specified"
   {{:query {:filter [:contains 10 "ABC" {:case-sensitive false}]}}
    {:query {:filter [:contains [:field 10 nil] "ABC" {:case-sensitive false}]}}}

   "or for time-interval options"
   {[:time-interval 10 -30 :day {:include-current true}]
    [:time-interval [:field 10 nil] -30 :day {:include-current true}]}

   "make sure empty filter clauses don't explode in canonicalize"
   {{:database 1, :type :query, :query {:filter []}}
    {:database 1, :type :query, :query {:filter []}}}

   "make sure we can handle GA segments"
   {{:database 1
     :type     :query
     :query    {:filter [:and
                         [:segment "gaid:-11"]
                         [:time-interval [:field-id 6851] -365 :day {}]]}}
    {:database 1
     :type     :query
     :query    {:filter
                [:and
                 [:segment "gaid:-11"]
                 [:time-interval [:field 6851 nil] -365 :day {}]]}}}

   "should handle seqs"
   {{:query {:filter '(:and
                       [:= 100 1]
                       [:= 200 2])}}
    {:query {:filter [:and [:= [:field 100 nil] 1] [:= [:field 200 nil] 2]]}}}

   "if you put a `:datetime-field` inside a `:time-interval` we should fix it for you"
   {{:query {:filter [:time-interval [:datetime-field [:field-id 8] :month] -30 :day]}}
    {:query {:filter [:time-interval [:field 8 nil] -30 :day]}}}

   "fk-> clauses should get the field-id treatment"
   {{:query {:filter [:= [:fk-> 10 20] "ABC"]}}
    {:query {:filter [:= [:field 20 {:source-field 10}] "ABC"]}}}

   "as should datetime-field clauses..."
   {{:query {:filter [:= [:datetime-field 10 :day] "2018-09-05"]}}
    {:query {:filter [:= [:field 10 {:temporal-unit :day}] "2018-09-05"]}}}

   "MBQL 95 datetime-field clauses ([:datetime-field <field> :as <unit>]) should get converted to MBQL 2000"
   {{:query {:filter [:= [:datetime-field 10 :as :day] "2018-09-05"]}}
    {:query {:filter [:= [:field 10 {:temporal-unit :day}] "2018-09-05"]}}}

   "if someone is dumb and passes something like a field-literal inside a field-id, fix it for them."
   {{:query {:filter [:= [:field-id [:field-literal "my_field" "type/Number"]] 10]}}
    {:query {:filter [:= [:field "my_field" {:base-type "type/Number"}] 10]}}}

   "we should fix :field-ids inside :field-ids too"
   {{:query {:filter [:= [:field-id [:field-id 1]] 10]}}
    {:query {:filter [:= [:field 1 nil] 10]}}}

   "we should handle seqs no prob"
   {{:query {:filter '(:= 1 10)}}
    {:query {:filter [:= [:field 1 nil] 10]}}}))

;;; ---------------------------------------------------- order-by ----------------------------------------------------

(t/deftest ^:parallel canonicalize-order-by-test
  (canonicalize-tests
   "ORDER BY: MBQL 95 [field direction] should get translated to MBQL 98+ [direction field]"
   {{:query {:order-by [[[:field-id 10] :asc]]}}
    {:query {:order-by [[:asc [:field 10 nil]]]}}}

   "MBQL 95 old order-by names should be handled"
   {{:query {:order-by [[10 :ascending]]}}
    {:query {:order-by [[:asc [:field 10 nil]]]}}}

   "field-id should be added if needed"
   {{:query {:order-by [[10 :asc]]}}
    {:query {:order-by [[:asc [:field 10 nil]]]}}

    {:query {:order-by [[:asc 10]]}}
    {:query {:order-by [[:asc [:field 10 nil]]]}}}

   "we should handle seqs no prob"
   {{:query {:order-by '((1 :ascending))}}
    {:query {:order-by [[:asc [:field 1 nil]]]}}}

   "duplicate order-by clauses should get removed"
   {{:query {:order-by [[:asc [:field-id 1]]
                        [:desc [:field-id 2]]
                        [:asc 1]]}}
    {:query {:order-by [[:asc [:field 1 nil]]
                        [:desc [:field 2 nil]]]}}}))

;;; ------------------------------------------------- source queries -------------------------------------------------

(t/deftest ^:parallel canonicalize-source-queries-test
  (canonicalize-tests
   "Make sure canonicalization works correctly on source queries"
   {{:database 4
     :type     :query
     :query    {:source-query {:native        "SELECT * FROM PRODUCTS WHERE CATEGORY = {{category}} LIMIT 10"
                               :template-tags {"category" {:name         "category"
                                                           :display-name "Category"
                                                           :type         :text
                                                           :required     true
                                                           :default      "Widget"}}}}}
    {:database 4
     :type     :query
     :query    {:source-query {:native        "SELECT * FROM PRODUCTS WHERE CATEGORY = {{category}} LIMIT 10"
                               :template-tags {"category" {:name         "category"
                                                           :display-name "Category"
                                                           :type         :text
                                                           :required     true
                                                           :default      "Widget"}}}}}}

   "make sure we recursively canonicalize source queries"
   {{:database 4
     :type     :query
     :query    {:source-query {:source-table 1, :aggregation :rows}}}
    {:database 4
     :type     :query
     :query    {:source-query {:source-table 1, :aggregation []}}}}))

;;; +----------------------------------------------------------------------------------------------------------------+
;;; |                                          WHOLE-QUERY TRANSFORMATIONS                                           |
;;; +----------------------------------------------------------------------------------------------------------------+

(t/deftest ^:parallel whole-query-transformations-test
  (tests 'perform-whole-query-transformations #'mbql.normalize/perform-whole-query-transformations
         {(str "If you specify a field in a breakout and in the Fields clause, we should go ahead and remove it from the "
               "Fields clause, because it is (obviously) implied that you should get that Field back.")
          {{:type  :query
            :query {:breakout [[:field 1 nil] [:field 2 nil]]
                    :fields   [[:field 2 nil] [:field 3 nil]]}}
           {:type  :query
            :query {:breakout [[:field 1 nil] [:field 2 nil]]
                    :fields   [[:field 3 nil]]}}}

          "should work with FKs"
          {{:type  :query
            :query {:breakout [[:field 1 nil]
                               [:field 4 {:source-field 2}]]
                    :fields   [[:field 4 {:source-field 2}]
                               [:field 3 nil]]}}
           {:type  :query
            :query {:breakout [[:field 1 nil]
                               [:field 4 {:source-field 2}]]
                    :fields   [[:field 3 nil]]}}}

          "should work if the Field is bucketed in the breakout & in fields"
          {{:type  :query
            :query {:breakout [[:field 1 nil]
                               [:field 4 {:source-field 2, :temporal-unit :month}]]
                    :fields   [[:field 4 {:source-field 2, :temporal-unit :month}]
                               [:field 3 nil]]}}
           {:type  :query
            :query {:breakout [[:field 1 nil]
                               [:field 4 {:source-field 2, :temporal-unit :month}]]
                    :fields   [[:field 3 nil]]}}}

          "should work if the Field is bucketed in the breakout but not in fields"
          {{:type  :query
            :query {:breakout [[:field 1 nil]
                               [:field 4 {:source-field 2, :temporal-unit :month}]]
                    :fields   [[:field 4 {:source-field 2}]
                               [:field 3 nil]]}}
           {:type  :query
            :query {:breakout [[:field 1 nil]
                               [:field 4 {:source-field 2, :temporal-unit :month}]]
                    :fields   [[:field 3 nil]]}}}}))

;;; +----------------------------------------------------------------------------------------------------------------+
;;; |                                              REMOVE EMPTY CLAUSES                                              |
;;; +----------------------------------------------------------------------------------------------------------------+

(t/deftest ^:parallel remove-empty-clauses-test
  (tests 'remove-empty-clauses #'mbql.normalize/remove-empty-clauses
         {"empty sequences should get removed"
          {{:x [], :y [100]}
           {:y [100]}}

          "nil values should get removed"
          {{:x nil, :y 100}
           {:y 100}}

          "sequences containing only nil should get removed"
          {{:a [nil 100], :b [nil nil]}
           {:a [nil 100]}}

          "empty maps should get removed"
          {{:a {:b 100}, :c {}}
           {:a {:b 100}}

           {:a {:b 100}, :c {:d nil}}
           {:a {:b 100}}}}))

(t/deftest ^:parallel remove-empty-options-from-field-clause-test
  (tests 'remove-empty-clauses #'mbql.normalize/remove-empty-clauses
         {"We should remove empty options maps"
          {[:field 2 {}]
           [:field 2 nil]

           [:field 2 {:binning {}}]
           [:field 2 nil]}

          "We should remove nil keys from options maps"
          {[:field 2 {:join-alias nil}]
           [:field 2 nil]

           [:field 2 {:binning {:strategy nil}}]
           [:field 2 nil]}

          "Don't remove false values from options map"
          {[:field 2 {:x false}]
           [:field 2 {:x false}]}

          "Remove empty sequences from options map"
          {[:field 2 {:x []}]
           [:field 2 nil]

           [:field 2 {:x [{:y nil}]}]
           [:field 2 nil]}}))

;;; +----------------------------------------------------------------------------------------------------------------+
;;; |                                            PUTTING IT ALL TOGETHER                                             |
;;; +----------------------------------------------------------------------------------------------------------------+

(t/deftest ^:parallel e2e-mbql-95-query-test
  (t/testing "With an ugly MBQL 95 query, does everything get normalized nicely?"
    (t/is (= {:type  :query
              :query {:source-table 10
                      :breakout     [[:field 10 nil] [:field 20 nil]]
                      :filter       [:= [:field 10 nil] [:field 20 {:temporal-unit :day}]]
                      :order-by     [[:desc [:field 10 nil]]]}}
             (mbql.normalize/normalize {:type  "query"
                                        :query {"source_table" 10
                                                "AGGREGATION"  "ROWS"
                                                "breakout"     [10 20]
                                                "filter"       ["and" ["=" 10 ["datetime-field" 20 "as" "day"]]]
                                                "order-by"     [[10 "desc"]]}})))))

(t/deftest ^:parallel e2e-native-query-with-params-test
  (t/testing "let's try doing the full normalization on a native query w/ params"
    (t/is (= {:native     {:query         "SELECT * FROM CATEGORIES WHERE {{names_list}}"
                           :template-tags {"names_list" {:name         "names_list"
                                                         :display-name "Names List"
                                                         :type         :dimension
                                                         :widget-type  :category
                                                         :dimension    [:field 49 nil]}}}
              :parameters [{:type   :text
                            :target [:dimension [:template-tag "names_list"]]
                            :value  ["BBQ" "Bakery" "Bar"]}]}
             (mbql.normalize/normalize
              {:native     {:query          "SELECT * FROM CATEGORIES WHERE {{names_list}}"
                            "template_tags" {:names_list {:name         "names_list"
                                                          :display_name "Names List"
                                                          :type         "dimension"
                                                          :dimension    ["field-id" 49]}}}
               :parameters [{:type   "text"
                             :target ["dimension" ["template-tag" "names_list"]]
                             :value  ["BBQ" "Bakery" "Bar"]}]})))))

(t/deftest ^:parallel e2e-big-query-with-segments-test
  (t/testing "let's try normalizing a big query with SEGMENTS"
    (t/is (= {:database 1
              :type     :query
              :query    {:source-table 2
                         :filter       [:and
                                        [:= [:field 3 nil] "Toucan-friendly"]
                                        [:segment 4]
                                        [:segment 5]]}}
             (mbql.normalize/normalize
              {:database 1
               :type     :query
               :query    {:source-table 2
                          :filter       ["AND"
                                         ["=" 3 "Toucan-friendly"]
                                         ["SEGMENT" 4]
                                         ["SEGMENT" 5]]}})))))

(t/deftest ^:parallel e2e-source-queries-test
  (t/testing "make sure source queries get normalized properly!"
    (t/is (= {:database 4
              :type     :query
              :query    {:source-query {:native        "SELECT * FROM PRODUCTS WHERE CATEGORY = {{category}} LIMIT 10"
                                        :template-tags {"category" {:name         "category"
                                                                    :display-name "Category"
                                                                    :type         :text
                                                                    :required     true
                                                                    :default      "Widget"}}}}}
             (mbql.normalize/normalize
              {:database 4
               :type     :query
               :query    {"source_query" {:native         "SELECT * FROM PRODUCTS WHERE CATEGORY = {{category}} LIMIT 10"
                                          "template_tags" {:category {:name         "category"
                                                                      :display-name "Category"
                                                                      :type         "text"
                                                                      :required     true
                                                                      :default      "Widget"}}}}})))))

(t/deftest ^:parallel e2e-rows-aggregation-test
  (t/testing "make sure `rows` aggregations get removed"
    (t/is (= {:database 4
              :type     :query
              :query    {:source-query {:source-table 1}}}
             (mbql.normalize/normalize
              {:database 4
               :type     :query
               :query    {"source_query" {"source_table" 1, "aggregation" "rows"}}})))))

(t/deftest ^:parallel e2e-parameters-test
  (t/testing (str "make sure that parameters get normalized/canonicalized correctly. value should not get normalized, "
                  "but type should; target should do canonicalization for MBQL clauses")
    (t/is (= {:type       :query
              :query      {:source-table 1}
              :parameters [{:type :id, :target [:dimension [:field 4575 {:source-field 3265}]], :value ["field-id"]}
                           {:type :date/all-options, :target [:dimension [:field 3270 nil]], :value "thismonth"}]}
             (mbql.normalize/normalize
              {:type       :query
               :query      {:source-table 1}
               :parameters [{:type "id", :target ["dimension" ["fk->" 3265 4575]], :value ["field-id"]}
                            {:type "date/all-options", :target ["dimension" ["field-id" 3270]], :value "thismonth"}]}))))
  (t/testing "Make sure default values do not get normalized"
    (t/is (= {:database 1
              ;;                       tag name not normalized
              :native {:template-tags {"name" {:id "1f56330b-3dcb-75a3-8f3d-5c2c2792b749"
                                               :name "name"
                                               :display-name "Name"
                                               :type :dimension
                                               :dimension [:field 14 nil]  ;; field normalized
                                               :widget-type :string/=      ;; widget-type normalize
                                               :default ["Hudson Borer"]}} ;; default values not keyworded
                       :query "select * from PEOPLE where {{name}}"}
              :type :native}
             (mbql.normalize/normalize
              {:database 1
               :native {:template-tags {"name" {:id "1f56330b-3dcb-75a3-8f3d-5c2c2792b749"
                                                :name "name"
                                                :display-name "Name"
                                                :type "dimension"
                                                :dimension ["field" 14 nil]
                                                :widget-type "string/="
                                                :default ["Hudson Borer"]}}
                        :query "select * from PEOPLE where {{name}}"}
               :type "native"
               :parameters []})))))

(t/deftest ^:parallel e2e-source-metadata-test
  (t/testing "make sure `:source-metadata` gets normalized the way we'd expect:"
    (t/testing "1. Type names should get converted to keywords"
      (t/is (= {:query {:source-metadata
                        [{:name          "name"
                          :display_name  "Name"
                          :base_type     :type/Text
                          :semantic_type :type/Name
                          :fingerprint   {:global {:distinct-count 100}
                                          :type   {:type/Text {:percent-json   0.0
                                                               :percent-url    0.0
                                                               :percent-email  0.0
                                                               :average-length 15.63}}}}]}}
               (mbql.normalize/normalize
                {:query {:source-metadata [{:name          "name"
                                            :display_name  "Name"
                                            :description   nil
                                            :base_type     "type/Text"
                                            :semantic_type "type/Name"
                                            :fingerprint   {"global" {"distinct-count" 100}
                                                            "type"   {"type/Text" {"percent-json"   0.0
                                                                                   "percent-url"    0.0
                                                                                   "percent-email"  0.0
                                                                                   "average-length" 15.63}}}}]}}))))

    (t/testing (str "2. if `:source-metadata` is at the top-level, it should get moved to the correct location inside "
                    "the 'inner' MBQL query")
      (t/is (= {:query {:source-metadata
                        [{:name          "name"
                          :display_name  "Name"
                          :base_type     :type/Text
                          :semantic_type :type/Name
                          :fingerprint   {:global {:distinct-count 100}
                                          :type   {:type/Text {:percent-json   0.0
                                                               :percent-url    0.0
                                                               :percent-email  0.0
                                                               :average-length 15.63}}}}]}}
               (mbql.normalize/normalize
                {:source-metadata [{:name          "name"
                                    :display_name  "Name"
                                    :description   nil
                                    :base_type     "type/Text"
                                    :semantic_type "type/Name"
                                    :fingerprint   {"global" {"distinct-count" 100}
                                                    "type"   {"type/Text" {"percent-json"   0.0
                                                                           "percent-url"    0.0
                                                                           "percent-email"  0.0
                                                                           "average-length" 15.63}}}}]}))))))

(t/deftest ^:parallel normalize-nil-values-in-native-maps-test
  (t/testing "nil values in native query maps (e.g. MongoDB queries) should not get removed during normalization.\n"
    (letfn [(test-normalization [native-query]
              (let [native-source-query (set/rename-keys native-query {:query :native})]
                (doseq [[message query] {"top-level native query"
                                         {:native native-query}

                                         "native source query"
                                         {:query {:source-query native-source-query}}

                                         "native source query in join"
                                         {:query {:joins [{:source-query native-source-query}]}}}]
                  (t/testing (str "\n" message)
                    (t/is (= query
                             (mbql.normalize/normalize query)))))))]

      (t/testing "Keys in native query maps should not get normalized"
        (test-normalization
         {:projections [:count]
          :query       [{"$project" {"price" "$price"}}
                        {"$match" {"price" {"$eq" 1}}}
                        {"$group" {"_id" nil, "count" {"$sum" 1}}}
                        {"$sort" {"_id" 1}}
                        {"$project" {"_id" false, "count" true}}]
          :collection  "venues"}))

      (t/testing "`nil` values inside native :params shouldn't get removed"
        (test-normalization {:query "SELECT ?" :params [nil]})))))

(t/deftest ^:parallel empty-test
  (t/testing "test a query with :is-empty"
    (t/is (= {:query {:filter [:and
                               [:> [:field 4 nil] 1]
                               [:is-empty [:field 7 nil]]
                               [:= [:field 5 nil] "abc"]
                               [:between [:field 9 nil] 0 25]]}}
             (#'mbql.normalize/canonicalize {:query {:filter [:and
                                                              [:> [:field-id 4] 1]
                                                              [:is-empty [:field-id 7]]
                                                              [:and
                                                               [:= [:field-id 5] "abc"]
                                                               [:between [:field-id 9] 0 25]]]}})))))

(t/deftest ^:parallel modernize-fields-test
  (t/testing "some extra tests for Field clause canonicalization to the modern `:field` clause."
    (doseq [[form expected] {[:=
                              [:datetime-field [:joined-field "source" [:field-id 100]] :month]
                              "2021-02-18"]
                             [:= [:field 100 {:join-alias "source", :temporal-unit :month}] "2021-02-18"]

                             [:binning-strategy [:field-id 1] :default]
                             [:field 1 {:binning {:strategy :default}}]

                             [:binning-strategy [:field 1] :bin-width]
                             [:field 1 {:binning {:strategy :bin-width}}]}]
      (t/testing (pr-str form)
        (t/is (= expected
                 (#'mbql.normalize/canonicalize-mbql-clauses form)))))))

(t/deftest ^:parallel modernize-fields-e2e-test
  (t/testing "Should be able to modernize legacy MBQL '95 Field clauses"
    (t/is (= {:database 1
              :type     :query
              :query    {:source-table 3
                         :breakout     [[:field 11 {:temporal-unit :month}]]
                         :aggregation  [[:count]]}}
             (mbql.normalize/normalize
              {:database 1
               :type     :query
               :query    {:source-table 3
                          :breakout     [[:datetime-field 11 :month]]
                          :aggregation  [[:count]]}}))))

  (t/testing "Fixes for stuff like old-style breakout with a single clause should still work with the new `:field` clause"
    (t/is (= {:database 1
              :type     :query
              :query    {:filter       [:> [:field "count" {:base-type :type/Integer}] 5]
                         :source-query {:source-table 2
                                        :aggregation  [[:count]]
                                        :breakout     [[:field 3 {:temporal-unit :month, :source-field 4}]]}}}
             (mbql.normalize/normalize
              {:database 1
               :type     :query
               :query    {:filter       [:> [:field "count" {:base-type :type/Integer}] 5]
                          :source-query {:source-table 2
                                         :aggregation  [[:count]]
                                         :breakout     [:field 3 {:temporal-unit :month, :source-field 4}]}}})))))

(t/deftest ^:parallel normalize-fragment-test
  (t/testing "normalize-fragment"
    (t/testing "shouldn't try to do anything crazy non-standard MBQL clauses like `:dimension` (from automagic dashboards)"
      (t/is (= [:time-interval [:dimension "JoinDate"] -30 :day]
               (mbql.normalize/normalize-fragment [:query :filter]
                                                  ["time-interval" ["dimension" "JoinDate"] -30 "day"]))))

    (t/testing "should be able to modernize Fields anywhere we find them"
      (t/is (= [[:> [:field 1 nil] 3]
                [:and
                 [:= [:field 2 nil] 2]
                 [:segment 1]]
                [:metric 1]]
               (mbql.normalize/normalize-fragment nil
                                                  [[:> [:field-id 1] 3]
                                                   ["and" [:= ["FIELD-ID" 2] 2]
                                                    ["segment" 1]]
                                                   [:metric 1]]))))

    (t/testing "Should be able to modern Field options anywhere"
      (t/is (= [:field 2 {:temporal-unit :day}]
               (mbql.normalize/normalize-fragment nil
                                                  [:field 2 {"temporal-unit" "day"}]))))))

(t/deftest ^:parallel normalize-fragment-filter-test
  (t/is (= [:!=
            [:expression "expr" {:base-type :type/Date}]
            [:field 66302 {:base-type :type/DateTime}]]
           (mbql.normalize/normalize-fragment
            [:query :filter]
            ["!="
             [:expression "expr" {:base-type :type/Date}]
             [:field 66302 {:base-type :type/DateTime}]]))))

(t/deftest ^:parallel normalize-source-metadata-test
  (t/testing "normalize-source-metadata"
    (t/testing "should convert legacy field_refs to modern `:field` clauses"
      (t/is (= {:field_ref [:field 1 {:temporal-unit :month}]}
               (mbql.normalize/normalize-source-metadata
                {:field_ref ["datetime-field" ["field-id" 1] "month"]}))))
    (t/testing "should correctly keywordize Field options"
      (t/is (= {:field_ref [:field 1 {:temporal-unit :month}]}
               (mbql.normalize/normalize-source-metadata
                {:field_ref ["field" 1 {:temporal-unit "month"}]}))))))

(t/deftest ^:parallel do-not-normalize-fingerprints-test
  (t/testing "Numbers in fingerprints shouldn't get normalized"
    (let [fingerprint {:global {:distinct-count 1, :nil% 0}
                       :type   {:type/Number {:min 1
                                              :q1  1
                                              :q3  1
                                              :max 1
                                              :sd  0
                                              :avg 1}}}]
      (t/is (= fingerprint
               (mbql.normalize/normalize fingerprint)))
      (let [query {:query
                   {:source-query
                    {:native     "SELECT USER_ID FROM ORDERS LIMIT 1"
                     :parameters [{:type   :category
                                   :target [:variable [:template-tag "sandbox"]]
                                   :value  "1"}]}
                    :database        1
                    :source-metadata [{:name          "USER_ID"
                                       :display_name  "USER_ID"
                                       :base_type     :type/Integer
                                       :field_ref     [:field "USER_ID" {:base-type :type/Integer}]
                                       :fingerprint   fingerprint}]}}]
        (t/is (= query
                 (mbql.normalize/normalize query)))))))

(t/deftest ^:parallel error-messages-test
  (t/testing "Normalization error messages should be sane"
    (let [bad-query {:database 1
                     :type     :native
                     :native   {:template-tags {100 [:field-id "WOW"]}}}]
      (t/is (thrown-with-msg?
             #?(:clj clojure.lang.ExceptionInfo :cljs cljs.core.ExceptionInfo)
             #"Error normalizing query"
             (mbql.normalize/normalize bad-query)))
      (let [e (try
                (mbql.normalize/normalize bad-query)
                nil
                (catch #?(:clj Throwable :cljs js/Error) e
                  e))]
        (t/testing "Should have meaningful ex-data"
          (t/is (instance? #?(:clj clojure.lang.ExceptionInfo :cljs cljs.core.ExceptionInfo) e))
          (t/is (= {:query bad-query}
                   (ex-data e))))
        (t/testing "\nParent exception(s) should be even more specific"
          (let [cause (ex-cause e)]
            (t/is (some? cause))
            (t/is (re-find #"Error normalizing form:" (ex-message cause)))
            (t/is (= {:form       bad-query
                      :path       []
                      :special-fn nil}
                     (ex-data cause)))))))))

(t/deftest ^:parallel remove-unsuitable-temporal-units-test
  (t/testing "Ignore unsuitable temporal units (such as bucketing a Date by minute) rather than erroring (#16485)"
    ;; this query is with legacy MBQL syntax. It's just copied directly from the original issue
    (let [query {:query {:filter ["<"
                                  ["datetime-field" ["field-literal" "date_seen" "type/Date"] "minute"]
                                  "2021-05-01T12:30:00"]}}]
      (t/is (= {:query {:filter [:<
                                 [:field "date_seen" {:base-type :type/Date}]
                                 "2021-05-01T12:30:00"]}}
               (mbql.normalize/normalize query))))))

(t/deftest ^:parallel normalize-aggregation-ref-test
  (t/are [clause] (= {:database 1
                      :type     :query
                      :query    {:order-by [[:asc [:aggregation 0]]]}}
                     (mbql.normalize/normalize
                      {:database 1
                       :type     :query
                       :query    {:order-by [[:asc clause]]}}))
    [:aggregation 0 nil]
    [:aggregation 0 {}]
    [:aggregation 0]))

(t/deftest ^:parallel normalize-info-test
  (t/is (= {:database 1
            :type     :query
            :query    {:source-table 2}
            :info     {:context :collection}}
           (mbql.normalize/normalize {:database 1
                                      :type     :query
                                      :query    {:source-table 2}
                                      :info     {:context "collection"}}))))

(t/deftest ^:parallel dont-remove-nil-parameter-values-test
  (t/testing "The FE code is extremely dumb and will consider parameters to be changed (haveParametersChanged) if we strip out value: nil"
    (let [query {:type       :native
                 :database   1
                 :parameters [{:id     "d98c3875-e0f1-9270-d36a-5b729eef938e"
                               :target [:dimension [:template-tag "category"]]
                               :type   :category
                               :value  nil}]}]
      (t/is (=? {:parameters [{:id     "d98c3875-e0f1-9270-d36a-5b729eef938e"
                               :value  nil}]}
                (mbql.normalize/normalize query))))))

(t/deftest ^:parallel dont-normalize-actions-row-test
  (doseq [k [:create-row :update-row]]
    (t/testing k
      (let [query {:database   1
                   :type       :query
                   :query      {:source-table 2}
                   k {"x" 1, "y" {"z" 2}, "a" nil}}]
        (t/is (= query
                 (mbql.normalize/normalize query)))))))

(t/deftest ^:parallel normalize-offset-test
  (t/is (=? [:offset
             {:effective-type :type/Float, :lib/uuid string?}
             [:field
              1
              {:base-type :type/Float, :effective-type :type/Float}]
             -1]
            (mbql.normalize/normalize
             ["offset"
              {"effective-type" "type/Float"}
              ["field"
               1
               {"base-type" "type/Float", "effective-type" "type/Float"}]
              -1]))))<|MERGE_RESOLUTION|>--- conflicted
+++ resolved
@@ -226,19 +226,11 @@
    "make sure we're not running around trying to normalize the type in native query params"
    {{:type       :native
      :parameters [{:type   "date/range"
-<<<<<<< HEAD
                    :target [:dimension [:template-tag "checkin_date"] {:stage-number -2}]
                    :value  "2015-04-01~2015-05-01"}]}
     {:type       :native
      :parameters [{:type   :date/range
                    :target [:dimension [:template-tag "checkin_date"] {:stage-number -2}]
-=======
-                   :target [:dimension [:template-tag "checkin_date"]]
-                   :value  "2015-04-01~2015-05-01"}]}
-    {:type       :native
-     :parameters [{:type   :date/range
-                   :target [:dimension [:template-tag "checkin_date"]]
->>>>>>> 83fea34f
                    :value  "2015-04-01~2015-05-01"}]}}
 
    "`:parameters` `:type` should get normalized, but `:value` should not."
