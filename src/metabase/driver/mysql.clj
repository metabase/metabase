(ns metabase.driver.mysql
  "MySQL driver. Builds off of the SQL-JDBC driver."
  (:require
   [clojure.java.jdbc :as jdbc]
   [clojure.set :as set]
   [clojure.string :as str]
   [clojure.walk :as walk]
   [java-time :as t]
   [metabase.config :as config]
   [metabase.db.spec :as mdb.spec]
   [metabase.driver :as driver]
   [metabase.driver.common :as driver.common]
   [metabase.driver.mysql.actions :as mysql.actions]
   [metabase.driver.mysql.ddl :as mysql.ddl]
   [metabase.driver.sql-jdbc.common :as sql-jdbc.common]
   [metabase.driver.sql-jdbc.connection :as sql-jdbc.conn]
   [metabase.driver.sql-jdbc.execute :as sql-jdbc.execute]
   [metabase.driver.sql-jdbc.sync :as sql-jdbc.sync]
   [metabase.driver.sql-jdbc.sync.describe-table
    :as sql-jdbc.describe-table]
   [metabase.driver.sql.query-processor :as sql.qp]
   [metabase.driver.sql.query-processor.util :as sql.qp.u]
   [metabase.driver.sql.util :as sql.u]
   [metabase.driver.sql.util.unprepare :as unprepare]
   [metabase.models.field :as field]
   [metabase.query-processor.store :as qp.store]
   [metabase.query-processor.timezone :as qp.timezone]
   [metabase.query-processor.util.add-alias-info :as add]
   [metabase.util :as u]
   [metabase.util.honey-sql-2 :as h2x]
   [metabase.util.i18n :refer [deferred-tru trs]]
   [metabase.util.log :as log])
  (:import
   (java.sql DatabaseMetaData ResultSet ResultSetMetaData Types)
   (java.time LocalDateTime OffsetDateTime OffsetTime ZonedDateTime)))

(set! *warn-on-reflection* true)

(comment
  ;; method impls live in these namespaces.
  mysql.actions/keep-me
  mysql.ddl/keep-me)

(driver/register! :mysql, :parent :sql-jdbc)

(def ^:private ^:const min-supported-mysql-version 5.7)
(def ^:private ^:const min-supported-mariadb-version 10.2)

(defmethod driver/display-name :mysql [_] "MySQL")

(defmethod driver/database-supports? [:mysql :nested-field-columns] [_ _ database]
  (let [json-setting (get-in database [:details :json-unfolding])]
    (if (nil? json-setting)
      true
      json-setting)))

(defmethod driver/database-supports? [:mysql :persist-models] [_driver _feat _db] true)

(defmethod driver/database-supports? [:mysql :persist-models-enabled]
  [_driver _feat db]
  (-> db :options :persist-models-enabled))

(defmethod driver/database-supports? [:mysql :convert-timezone]
  [_driver _feature _db]
  true)

(defmethod driver/database-supports? [:mysql :datetime-diff]
  [_driver _feature _db]
  true)

(defmethod driver/database-supports? [:mysql :now] [_ _ _] true)
(defmethod driver/supports? [:mysql :regex] [_ _] false)
(defmethod driver/supports? [:mysql :percentile-aggregations] [_ _] false)

(doseq [feature [:actions :actions/custom]]
  (defmethod driver/database-supports? [:mysql feature]
    [driver _feat _db]
    ;; Only supported for MySQL right now. Revise when a child driver is added.
    (= driver :mysql)))

;;; +----------------------------------------------------------------------------------------------------------------+
;;; |                                             metabase.driver impls                                              |
;;; +----------------------------------------------------------------------------------------------------------------+

(defn- mariadb? [^DatabaseMetaData metadata]
  (= (.getDatabaseProductName metadata) "MariaDB"))

(defn- db-version [^DatabaseMetaData metadata]
  (Double/parseDouble
   (format "%d.%d" (.getDatabaseMajorVersion metadata) (.getDatabaseMinorVersion metadata))))

(defn- unsupported-version? [^DatabaseMetaData metadata]
  (< (db-version metadata)
     (if (mariadb? metadata)
       min-supported-mariadb-version
       min-supported-mysql-version)))

(defn- warn-on-unsupported-versions [driver details]
  (sql-jdbc.conn/with-connection-spec-for-testing-connection [jdbc-spec [driver details]]
    (jdbc/with-db-metadata [metadata jdbc-spec]
      (when (unsupported-version? metadata)
        (log/warn
         (u/format-color 'red
                         (str
                          "\n\n********************************************************************************\n"
                          (trs "WARNING: Metabase only officially supports MySQL {0}/MariaDB {1} and above."
                               min-supported-mysql-version
                               min-supported-mariadb-version)
                          "\n"
                          (trs "All Metabase features may not work properly when using an unsupported version.")
                          "\n********************************************************************************\n")))))))

(defmethod driver/can-connect? :mysql
  [driver details]
  ;; delegate to parent method to check whether we can connect; if so, check if it's an unsupported version and issue
  ;; a warning if it is
  (when ((get-method driver/can-connect? :sql-jdbc) driver details)
    (warn-on-unsupported-versions driver details)
    true))

(defmethod driver/supports? [:mysql :full-join] [_ _] false)

(def default-ssl-cert-details
  "Server SSL certificate chain, in PEM format."
  {:name         "ssl-cert"
   :display-name (deferred-tru "Server SSL certificate chain")
   :placeholder  ""
   :visible-if   {"ssl" true}})

(defmethod driver/connection-properties :mysql
  [_]
  (->>
   [driver.common/default-host-details
    (assoc driver.common/default-port-details :placeholder 3306)
    driver.common/default-dbname-details
    driver.common/default-user-details
    driver.common/default-password-details
    driver.common/cloud-ip-address-info
    driver.common/default-ssl-details
    default-ssl-cert-details
    driver.common/ssh-tunnel-preferences
    driver.common/advanced-options-start
    driver.common/json-unfolding
    (assoc driver.common/additional-options
           :placeholder  "tinyInt1isBit=false")
    driver.common/default-advanced-options]
   (map u/one-or-many)
   (apply concat)))

(defmethod sql.qp/add-interval-honeysql-form :mysql
  [driver hsql-form amount unit]
  ;; MySQL doesn't support `:millisecond` as an option, but does support fractional seconds
  (if (= unit :millisecond)
    (recur driver hsql-form (/ amount 1000.0) :second)
    [:date_add hsql-form [:raw (format "INTERVAL %s %s" amount (name unit))]]))

;; now() returns current timestamp in seconds resolution; now(6) returns it in nanosecond resolution
(defmethod sql.qp/current-datetime-honeysql-form :mysql
  [_]
  (h2x/with-database-type-info [:now [:inline 6]] "timestamp"))

(defmethod driver/humanize-connection-error-message :mysql
  [_ message]
  (condp re-matches message
    #"^Communications link failure\s+The last packet sent successfully to the server was 0 milliseconds ago. The driver has not received any packets from the server.$"
    :cannot-connect-check-host-and-port

    #"^Unknown database .*$"
    :database-name-incorrect

    #"Access denied for user.*$"
    :username-or-password-incorrect

    #"Must specify port after ':' in connection string"
    :invalid-hostname

    ;; else
    message))

(defmethod sql-jdbc.sync/db-default-timezone :mysql
  [_ spec]
  (let [sql                                    (str "SELECT @@GLOBAL.time_zone AS global_tz,"
                                                    " @@system_time_zone AS system_tz,"
                                                    " time_format("
                                                    "   timediff("
                                                    "      now(), convert_tz(now(), @@GLOBAL.time_zone, '+00:00')"
                                                    "   ),"
                                                    "   '%H:%i'"
                                                    " ) AS 'offset';")
        [{:keys [global_tz system_tz offset]}] (jdbc/query spec sql)
        the-valid-id                           (fn [zone-id]
                                                 (when zone-id
                                                   (try
                                                     (.getId (t/zone-id zone-id))
                                                     (catch Throwable _))))]
    (or
     ;; if global timezone ID is 'SYSTEM', then try to use the system timezone ID
     (when (= global_tz "SYSTEM")
       (the-valid-id system_tz))
     ;; otherwise try to use the global ID
     (the-valid-id global_tz)
     ;; failing that, calculate the offset between now in the global timezone and now in UTC. Non-negative offsets
     ;; don't come back with `+` so add that if needed
     (if (str/starts-with? offset "-")
       offset
       (str \+ offset)))))

;; MySQL LIKE clauses are case-sensitive or not based on whether the collation of the server and the columns
;; themselves. Since this isn't something we can really change in the query itself don't present the option to the
;; users in the UI
(defmethod driver/supports? [:mysql :case-sensitivity-string-filter-options] [_ _] false)

(defmethod driver/db-start-of-week :mysql
  [_]
  :sunday)

(def ^:const max-nested-field-columns
  "Maximum number of nested field columns."
  100)

(defmethod sql-jdbc.sync/describe-nested-field-columns :mysql
  [driver database table]
  (let [spec   (sql-jdbc.conn/db->pooled-connection-spec database)
        fields (sql-jdbc.describe-table/describe-nested-field-columns driver spec table)]
    (if (> (count fields) max-nested-field-columns)
      #{}
      fields)))


;;; +----------------------------------------------------------------------------------------------------------------+
;;; |                                           metabase.driver.sql impls                                            |
;;; +----------------------------------------------------------------------------------------------------------------+

(defmethod sql.qp/honey-sql-version :mysql
  [_driver]
  2)

(defmethod sql.qp/unix-timestamp->honeysql [:mysql :seconds] [_ _ expr]
  [:from_unixtime expr])

(defmethod sql.qp/cast-temporal-string [:mysql :Coercion/ISO8601->DateTime]
  [_driver _coercion-strategy expr]
  (h2x/->datetime expr))

(defmethod sql.qp/cast-temporal-string [:mysql :Coercion/YYYYMMDDHHMMSSString->Temporal]
  [_driver _coercion-strategy expr]
  [:convert expr [:raw "DATETIME"]])

(defmethod sql.qp/cast-temporal-byte [:mysql :Coercion/YYYYMMDDHHMMSSBytes->Temporal]
  [driver _coercion-strategy expr]
  (sql.qp/cast-temporal-string driver :Coercion/YYYYMMDDHHMMSSString->Temporal expr))

(defn- date-format [format-str expr] [:date_format expr (h2x/literal format-str)])
(defn- str-to-date [format-str expr] [:str_to_date expr (h2x/literal format-str)])

(defmethod sql.qp/->float :mysql
  [_ value]
  ;; no-op as MySQL doesn't support cast to float
  value)

(defmethod sql.qp/->integer :mysql
  [_ value]
  (h2x/maybe-cast :signed value))

(defmethod sql.qp/->honeysql [:mysql :regex-match-first]
  [driver [_ arg pattern]]
  [:regexp_substr (sql.qp/->honeysql driver arg) (sql.qp/->honeysql driver pattern)])

(defmethod sql.qp/->honeysql [:mysql :length]
  [driver [_ arg]]
  [:char_length (sql.qp/->honeysql driver arg)])

(def ^:private database-type->mysql-cast-type-name
  "MySQL supports the ordinary SQL standard database type names for actual type stuff but not for coercions, sometimes.
  If it doesn't support the ordinary SQL standard type, then we coerce it to a different type that MySQL does support here"
  {"integer"          "signed"
   "text"             "char"
   "double precision" "double"
   "bigint"           "unsigned"})

(defmethod sql.qp/json-query :mysql
  [_driver unwrapped-identifier stored-field]
  {:pre [(h2x/identifier? unwrapped-identifier)]}
  (letfn [(handle-name [x] (str "\"" (if (number? x) (str x) (name x)) "\""))]
    (let [field-type            (:database_type stored-field)
          field-type            (get database-type->mysql-cast-type-name field-type field-type)
          nfc-path              (:nfc_path stored-field)
          parent-identifier     (sql.qp.u/nfc-field->parent-identifier unwrapped-identifier stored-field)
          jsonpath-query        (format "$.%s" (str/join "." (map handle-name (rest nfc-path))))
          json-extract+jsonpath [:json_extract parent-identifier jsonpath-query]]
      (case (u/lower-case-en field-type)
        ;; If we see JSON datetimes we expect them to be in ISO8601. However, MySQL expects them as something different.
        ;; We explicitly tell MySQL to go and accept ISO8601, because that is JSON datetimes, although there is no real standard for JSON, ISO8601 is the de facto standard.
        "timestamp" [:convert
                     [:str_to_date json-extract+jsonpath "\"%Y-%m-%dT%T.%fZ\""]
                     [:raw "DATETIME"]]

        "boolean" json-extract+jsonpath

        ;; in older versions of MySQL you can't do `convert(<string>, double)` or `cast(<string> AS double)` which is
        ;; equivalent; instead you can do `<string> + 0.0` =(
        ("float" "double") [:+ json-extract+jsonpath [:inline 0.0]]

        [:convert json-extract+jsonpath [:raw (u/upper-case-en field-type)]]))))

(defmethod sql.qp/->honeysql [:mysql :field]
  [driver [_ id-or-name opts :as mbql-clause]]
  (let [stored-field (when (integer? id-or-name)
                       (qp.store/field id-or-name))
        parent-method (get-method sql.qp/->honeysql [:sql :field])
        honeysql-expr    (parent-method driver mbql-clause)]
    (if (field/json-field? stored-field)
      (if (::sql.qp/forced-alias opts)
        (keyword (::add/source-alias opts))
        (walk/postwalk #(if (h2x/identifier? %)
                          (sql.qp/json-query :mysql % stored-field)
                          %)
                       honeysql-expr))
      honeysql-expr)))

;; Since MySQL doesn't have date_trunc() we fake it by formatting a date to an appropriate string and then converting
;; back to a date. See http://dev.mysql.com/doc/refman/5.6/en/date-and-time-functions.html#function_date-format for an
;; explanation of format specifiers
;; this will generate a SQL statement casting the TIME to a DATETIME so date_format doesn't fail:
;; date_format(CAST(mytime AS DATETIME), '%Y-%m-%d %H') AS mytime
(defn- trunc-with-format [format-str expr]
  (str-to-date format-str (date-format format-str (h2x/->datetime expr))))

(defn- ->date [expr]
  (if (h2x/is-of-type? expr "date")
    expr
    (-> [:date expr]
        (h2x/with-database-type-info "date"))))

(defn make-date
  "Create and return a date based on  a year and a number of days value."
  [year-expr number-of-days]
  (-> [:makedate year-expr (sql.qp/inline-num number-of-days)]
      (h2x/with-database-type-info "date")))

(defmethod sql.qp/date [:mysql :default]         [_ _ expr] expr)
(defmethod sql.qp/date [:mysql :minute]          [_ _ expr] (trunc-with-format "%Y-%m-%d %H:%i" expr))
(defmethod sql.qp/date [:mysql :minute-of-hour]  [_ _ expr] (h2x/minute expr))
(defmethod sql.qp/date [:mysql :hour]            [_ _ expr] (trunc-with-format "%Y-%m-%d %H" expr))
(defmethod sql.qp/date [:mysql :hour-of-day]     [_ _ expr] (h2x/hour expr))
(defmethod sql.qp/date [:mysql :day]             [_ _ expr] (->date expr))
(defmethod sql.qp/date [:mysql :day-of-month]    [_ _ expr] [:dayofmonth expr])
(defmethod sql.qp/date [:mysql :day-of-year]     [_ _ expr] [:dayofyear expr])
(defmethod sql.qp/date [:mysql :month-of-year]   [_ _ expr] (h2x/month expr))
(defmethod sql.qp/date [:mysql :quarter-of-year] [_ _ expr] (h2x/quarter expr))
(defmethod sql.qp/date [:mysql :year]            [_ _ expr] (make-date (h2x/year expr) 1))

(defmethod sql.qp/date [:mysql :day-of-week]
  [driver _unit expr]
<<<<<<< HEAD
  (sql.qp/adjust-day-of-week driver (hsql/call :dayofweek expr)))
=======
  (sql.qp/adjust-day-of-week driver [:dayofweek expr]))
>>>>>>> f840a96b

;; To convert a YEARWEEK (e.g. 201530) back to a date you need tell MySQL which day of the week to use,
;; because otherwise as far as MySQL is concerned you could be talking about any of the days in that week
(defmethod sql.qp/date [:mysql :week]
  [driver _unit expr]
  (let [extract-week-fn (fn [expr]
                          (str-to-date "%X%V %W"
<<<<<<< HEAD
                                       (hx/concat (hsql/call :yearweek expr)
                                                  (hx/literal " Sunday"))))]
    (sql.qp/adjust-start-of-week driver extract-week-fn expr)))
=======
                                       (h2x/concat [:yearweek expr]
                                                   (h2x/literal " Sunday"))))]
    (sql.qp/adjust-start-of-week :mysql extract-week-fn expr)))
>>>>>>> f840a96b

(defmethod sql.qp/date [:mysql :week-of-year-iso] [_ _ expr] (h2x/week expr 3))

(defmethod sql.qp/date [:mysql :month] [_ _ expr]
  (str-to-date "%Y-%m-%d"
               (h2x/concat (date-format "%Y-%m" expr)
                           (h2x/literal "-01"))))

;; Truncating to a quarter is trickier since there aren't any format strings.
;; See the explanation in the H2 driver, which does the same thing but with slightly different syntax.
(defmethod sql.qp/date [:mysql :quarter] [_ _ expr]
  (str-to-date "%Y-%m-%d"
               (h2x/concat (h2x/year expr)
                          (h2x/literal "-")
                          (h2x/- (h2x/* (h2x/quarter expr)
                                      3)
                                2)
                          (h2x/literal "-01"))))

(defmethod sql.qp/->honeysql [:mysql :convert-timezone]
  [driver [_ arg target-timezone source-timezone]]
  (let [expr       (sql.qp/->honeysql driver arg)
        timestamp? (h2x/is-of-type? expr "timestamp")]
    (sql.u/validate-convert-timezone-args timestamp? target-timezone source-timezone)
    (h2x/with-database-type-info
     [:convert_tz expr (or source-timezone (qp.timezone/results-timezone-id)) target-timezone]
     "datetime")))

(defn- timestampdiff-dates [unit x y]
  [:timestampdiff [:raw (name unit)] (h2x/->date x) (h2x/->date y)])

(defn- timestampdiff [unit x y]
  [:timestampdiff [:raw (name unit)] x y])

(defmethod sql.qp/datetime-diff [:mysql :year]    [_driver _unit x y] (timestampdiff-dates :year x y))
(defmethod sql.qp/datetime-diff [:mysql :quarter] [_driver _unit x y] (timestampdiff-dates :quarter x y))
(defmethod sql.qp/datetime-diff [:mysql :month]   [_driver _unit x y] (timestampdiff-dates :month x y))
(defmethod sql.qp/datetime-diff [:mysql :week]    [_driver _unit x y] (timestampdiff-dates :week x y))
(defmethod sql.qp/datetime-diff [:mysql :day]     [_driver _unit x y] [:datediff y x])
(defmethod sql.qp/datetime-diff [:mysql :hour]    [_driver _unit x y] (timestampdiff :hour x y))
(defmethod sql.qp/datetime-diff [:mysql :minute]  [_driver _unit x y] (timestampdiff :minute x y))
(defmethod sql.qp/datetime-diff [:mysql :second]  [_driver _unit x y] (timestampdiff :second x y))

;;; +----------------------------------------------------------------------------------------------------------------+
;;; |                                         metabase.driver.sql-jdbc impls                                         |
;;; +----------------------------------------------------------------------------------------------------------------+

(defmethod sql-jdbc.sync/database-type->base-type :mysql
  [_ database-type]
  ({:BIGINT     :type/BigInteger
    :BINARY     :type/*
    :BIT        :type/Boolean
    :BLOB       :type/*
    :CHAR       :type/Text
    :DATE       :type/Date
    :DATETIME   :type/DateTime
    :DECIMAL    :type/Decimal
    :DOUBLE     :type/Float
    :ENUM       :type/*
    :FLOAT      :type/Float
    :INT        :type/Integer
    :INTEGER    :type/Integer
    :LONGBLOB   :type/*
    :LONGTEXT   :type/Text
    :MEDIUMBLOB :type/*
    :MEDIUMINT  :type/Integer
    :MEDIUMTEXT :type/Text
    :NUMERIC    :type/Decimal
    :REAL       :type/Float
    :SET        :type/*
    :SMALLINT   :type/Integer
    :TEXT       :type/Text
    :TIME       :type/Time
    :TIMESTAMP  :type/DateTimeWithLocalTZ ; stored as UTC in the database
    :TINYBLOB   :type/*
    :TINYINT    :type/Integer
    :TINYTEXT   :type/Text
    :VARBINARY  :type/*
    :VARCHAR    :type/Text
    :YEAR       :type/Date
    :JSON       :type/SerializedJSON}
   ;; strip off " UNSIGNED" from end if present
   (keyword (str/replace (name database-type) #"\sUNSIGNED$" ""))))

(defmethod sql-jdbc.sync/column->semantic-type :mysql
  [_ database-type _]
  ;; More types to be added when we start caring about them
  (case database-type
    "JSON"  :type/SerializedJSON
    nil))

(def ^:private default-connection-args
  "Map of args for the MySQL/MariaDB JDBC connection string."
  { ;; 0000-00-00 dates are valid in MySQL; convert these to `null` when they come back because they're illegal in Java
   :zeroDateTimeBehavior "convertToNull"
   ;; Force UTF-8 encoding of results
   :useUnicode           true
   :characterEncoding    "UTF8"
   :characterSetResults  "UTF8"
   ;; GZIP compress packets sent between Metabase server and MySQL/MariaDB database
   :useCompression       true})

(defn- maybe-add-program-name-option [jdbc-spec additional-options-map]
  ;; connectionAttributes (if multiple) are separated by commas, so values that contain spaces are OK, so long as they
  ;; don't contain a comma; our mb-version-and-process-identifier shouldn't contain one, but just to be on the safe side
  (let [set-prog-nm-fn (fn []
                         (let [prog-name (str/replace config/mb-version-and-process-identifier "," "_")]
                           (assoc jdbc-spec :connectionAttributes (str "program_name:" prog-name))))]
    (if-let [conn-attrs (get additional-options-map "connectionAttributes")]
      (if (str/includes? conn-attrs "program_name")
        jdbc-spec ; additional-options already includes the program_name; don't set it here
        (set-prog-nm-fn))
      (set-prog-nm-fn)))) ; additional-options did not contain connectionAttributes at all; set it

(defmethod sql-jdbc.conn/connection-details->spec :mysql
  [_ {ssl? :ssl, :keys [additional-options ssl-cert], :as details}]
  ;; In versions older than 0.32.0 the MySQL driver did not correctly save `ssl?` connection status. Users worked
  ;; around this by including `useSSL=true`. Check if that's there, and if it is, assume SSL status. See #9629
  ;;
  ;; TODO - should this be fixed by a data migration instead?
  (let [addl-opts-map (sql-jdbc.common/additional-options->map additional-options :url "=" false)
        ssl?          (or ssl? (= "true" (get addl-opts-map "useSSL")))
        ssl-cert?     (and ssl? (some? ssl-cert))]
    (when (and ssl? (not (contains? addl-opts-map "trustServerCertificate")))
      (log/info (trs "You may need to add 'trustServerCertificate=true' to the additional connection options to connect with SSL.")))
    (merge
     default-connection-args
     ;; newer versions of MySQL will complain if you don't specify this when not using SSL
     {:useSSL (boolean ssl?)}
     (let [details (-> (if ssl-cert? (set/rename-keys details {:ssl-cert :serverSslCert}) details)
                       (set/rename-keys {:dbname :db})
                       (dissoc :ssl))]
       (-> (mdb.spec/spec :mysql details)
           (maybe-add-program-name-option addl-opts-map)
           (sql-jdbc.common/handle-additional-options details))))))

(defmethod sql-jdbc.sync/active-tables :mysql
  [& args]
  (apply sql-jdbc.sync/post-filtered-active-tables args))

(defmethod sql-jdbc.sync/excluded-schemas :mysql
  [_]
  #{"INFORMATION_SCHEMA"})

(defmethod sql.qp/quote-style :mysql [_] :mysql)

;; If this fails you need to load the timezone definitions from your system into MySQL; run the command
;;
;;    `mysql_tzinfo_to_sql /usr/share/zoneinfo | mysql -u root mysql`
;;
;; See https://dev.mysql.com/doc/refman/5.7/en/time-zone-support.html for details
;;
(defmethod sql-jdbc.execute/set-timezone-sql :mysql
  [_]
  "SET @@session.time_zone = %s;")

(defmethod sql-jdbc.execute/set-parameter [:mysql OffsetTime]
  [driver ps i t]
  ;; convert to a LocalTime so MySQL doesn't get F U S S Y
  (sql-jdbc.execute/set-parameter driver ps i (t/local-time (t/with-offset-same-instant t (t/zone-offset 0)))))

;; Regardless of session timezone it seems to be the case that OffsetDateTimes get normalized to UTC inside MySQL
;;
;; Since MySQL TIMESTAMPs aren't timezone-aware this means comparisons are done between timestamps in the report
;; timezone and the local datetime portion of the parameter, in UTC. Bad!
;;
;; Convert it to a LocalDateTime, in the report timezone, so comparisions will work correctly.
;;
;; See also — https://dev.mysql.com/doc/refman/5.5/en/datetime.html
;;
;; TIMEZONE FIXME — not 100% sure this behavior makes sense
(defmethod sql-jdbc.execute/set-parameter [:mysql OffsetDateTime]
  [driver ^java.sql.PreparedStatement ps ^Integer i t]
  (let [zone   (t/zone-id (qp.timezone/results-timezone-id))
        offset (.. zone getRules (getOffset (t/instant t)))
        t      (t/local-date-time (t/with-offset-same-instant t offset))]
    (sql-jdbc.execute/set-parameter driver ps i t)))

;; MySQL TIMESTAMPS are actually TIMESTAMP WITH LOCAL TIME ZONE, i.e. they are stored normalized to UTC when stored.
;; However, MySQL returns them in the report time zone in an effort to make our lives horrible.
(defmethod sql-jdbc.execute/read-column-thunk [:mysql Types/TIMESTAMP]
  [_ ^ResultSet rs ^ResultSetMetaData rsmeta ^Integer i]
  ;; Check and see if the column type is `TIMESTAMP` (as opposed to `DATETIME`, which is the equivalent of
  ;; LocalDateTime), and normalize it to a UTC timestamp if so.
  (if (= (.getColumnTypeName rsmeta i) "TIMESTAMP")
    (fn read-timestamp-thunk []
      (when-let [t (.getObject rs i LocalDateTime)]
        (t/with-offset-same-instant (t/offset-date-time t (t/zone-id (qp.timezone/results-timezone-id))) (t/zone-offset 0))))
    (fn read-datetime-thunk []
      (.getObject rs i LocalDateTime))))

;; Results of `timediff()` might come back as negative values, or might come back as values that aren't valid
;; `LocalTime`s e.g. `-01:00:00` or `25:00:00`.
;;
;; There is currently no way to tell whether the column is the result of a `timediff()` call (i.e., a duration) or a
;; normal `LocalTime` -- JDBC doesn't have interval/duration type enums. `java.time.LocalTime`only accepts values of
;; hour between 0 and 23 (inclusive). The MariaDB JDBC driver's implementations of `(.getObject rs i
;; java.time.LocalTime)` will throw Exceptions theses cases.
;;
;; Thus we should attempt to fetch temporal results the normal way and fall back to string representations for cases
;; where the values are unparseable.
(defmethod sql-jdbc.execute/read-column-thunk [:mysql Types/TIME]
  [driver ^ResultSet rs rsmeta ^Integer i]
  (let [parent-thunk ((get-method sql-jdbc.execute/read-column-thunk [:sql-jdbc Types/TIME]) driver rs rsmeta i)]
    (fn read-time-thunk []
      (try
        (parent-thunk)
        (catch Throwable _
          (.getString rs i))))))

(defmethod sql-jdbc.execute/read-column-thunk [:mysql Types/DATE]
  [driver ^ResultSet rs ^ResultSetMetaData rsmeta ^Integer i]
  (if (= "YEAR" (.getColumnTypeName rsmeta i))
    (fn read-time-thunk []
      (when-let [x (.getObject rs i)]
        (.toLocalDate ^java.sql.Date x)))
    (let [parent-thunk ((get-method sql-jdbc.execute/read-column-thunk [:sql-jdbc Types/DATE]) driver rs rsmeta i)]
      parent-thunk)))

(defn- format-offset [t]
  (let [offset (t/format "ZZZZZ" (t/zone-offset t))]
    (if (= offset "Z")
      "UTC"
      offset)))

(defmethod unprepare/unprepare-value [:mysql OffsetTime]
  [_ t]
  ;; MySQL doesn't support timezone offsets in literals so pass in a local time literal wrapped in a call to convert
  ;; it to the appropriate timezone
  (format "convert_tz('%s', '%s', @@session.time_zone)"
          (t/format "HH:mm:ss.SSS" t)
          (format-offset t)))

(defmethod unprepare/unprepare-value [:mysql OffsetDateTime]
  [_ t]
  (format "convert_tz('%s', '%s', @@session.time_zone)"
          (t/format "yyyy-MM-dd HH:mm:ss.SSS" t)
          (format-offset t)))

(defmethod unprepare/unprepare-value [:mysql ZonedDateTime]
  [_ t]
  (format "convert_tz('%s', '%s', @@session.time_zone)"
          (t/format "yyyy-MM-dd HH:mm:ss.SSS" t)
          (str (t/zone-id t))))<|MERGE_RESOLUTION|>--- conflicted
+++ resolved
@@ -352,11 +352,7 @@
 
 (defmethod sql.qp/date [:mysql :day-of-week]
   [driver _unit expr]
-<<<<<<< HEAD
-  (sql.qp/adjust-day-of-week driver (hsql/call :dayofweek expr)))
-=======
   (sql.qp/adjust-day-of-week driver [:dayofweek expr]))
->>>>>>> f840a96b
 
 ;; To convert a YEARWEEK (e.g. 201530) back to a date you need tell MySQL which day of the week to use,
 ;; because otherwise as far as MySQL is concerned you could be talking about any of the days in that week
@@ -364,15 +360,9 @@
   [driver _unit expr]
   (let [extract-week-fn (fn [expr]
                           (str-to-date "%X%V %W"
-<<<<<<< HEAD
-                                       (hx/concat (hsql/call :yearweek expr)
-                                                  (hx/literal " Sunday"))))]
-    (sql.qp/adjust-start-of-week driver extract-week-fn expr)))
-=======
                                        (h2x/concat [:yearweek expr]
                                                    (h2x/literal " Sunday"))))]
-    (sql.qp/adjust-start-of-week :mysql extract-week-fn expr)))
->>>>>>> f840a96b
+    (sql.qp/adjust-start-of-week driver extract-week-fn expr)))
 
 (defmethod sql.qp/date [:mysql :week-of-year-iso] [_ _ expr] (h2x/week expr 3))
 
