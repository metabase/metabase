(ns ^{:added "0.51.0"} metabase.models.channel
  (:require
   [malli.core :as mc]
   [metabase.models.audit-log :as audit-log]
   [metabase.models.interface :as mi]
   [metabase.models.permissions :as perms]
   [metabase.models.serialization :as serdes]
   [metabase.util :as u]
   [metabase.util.malli :as mu]
   [metabase.util.malli.registry :as mr]
   [metabase.util.malli.schema :as ms]
   [methodical.core :as methodical]
   [toucan2.core :as t2]))

(set! *warn-on-reflection* true)

(methodical/defmethod t2/table-name :model/Channel         [_model] :channel)
(methodical/defmethod t2/table-name :model/ChannelTemplate [_model] :channel_template)

(doto :model/Channel
  (derive :metabase/model)
  (derive :hook/timestamped?))

(doto :model/ChannelTemplate
  (derive :metabase/model)
  (derive :hook/timestamped?))

;; ------------------------------------------------------------------------------------------------;;
;;                                           :model/Channel                                        ;;
;; ------------------------------------------------------------------------------------------------;;

(t2/deftransforms :model/Channel
  {:type    (mi/transform-validator mi/transform-keyword (partial mi/assert-namespaced "channel"))
   :details mi/transform-encrypted-json})

<<<<<<< HEAD
(def Channel
=======
(mr/def ::Channel
>>>>>>> 4d667bb3
  "Channel schema."
  [:map
   [:name                         string?]
   [:type                         :keyword]
   [:details                      :map]
   [:active      {:optional true} :boolean]
   [:description {:optional true} [:maybe string?]]])

(defmethod mi/can-write? :model/Channel
  [& _]
  (or (mi/superuser?)
      (perms/current-user-has-application-permissions? :setting)))

(t2/define-before-update :model/Channel
  [instance]
  (let [deactivation? (false? (:active (t2/changes instance)))]
    (when deactivation?
      (t2/delete! :model/PulseChannel :channel_id (:id instance)))
    (cond-> instance
      deactivation?
      ;; Channel.name has an unique constraint and it's a useful property for serialization
      ;; We rename deactivated channels so that new channels can reuse the name
      ;; Limit to 254 characters to avoid hitting character limit
      (assoc :name (u/truncate (format "DEACTIVATED_%d %s" (:id instance) (:name instance)) 254)))))

(defmethod audit-log/model-details :model/Channel
  [channel _event-type]
  (select-keys channel [:id :name :description :type :active]))

(defmethod serdes/entity-id "Channel" [_ {:keys [name]}] name)

(defmethod serdes/hash-fields :model/Channel [_instance] [:name :type])

(defmethod serdes/make-spec "Channel"
  [_model-name _opts]
  {:copy      [:name :description :type :details :active]
   :transform {:created_at (serdes/date)}})

;; ------------------------------------------------------------------------------------------------;;
;;                                       :model/ChannelTemplate                                    ;;
;; ------------------------------------------------------------------------------------------------;;

(t2/deftransforms :model/ChannelTemplate
  {:channel_type  (mi/transform-validator mi/transform-keyword (partial mi/assert-namespaced "channel"))
   :details       mi/transform-json})

(def ^:private channel-template-details-type
  #{:email/handlebars-text
    :email/handlebars-resource})

(mr/def ::ChannelTemplateEmailDetails
  [:merge
   [:map
    [:type                            (apply ms/enum-keywords-and-strings channel-template-details-type)]
    [:subject                         string?]
    [:recipient-type {:optional true} (ms/enum-keywords-and-strings :cc :bcc)]]
   [:multi {:dispatch (comp keyword :type)}
    [:email/handlebars-resource
     [:map
      [:path string?]]]
    [:email/handlebars-text
     [:map
      [:body string?]]]]])

(mr/def ::ChannelTemplate
  "Channel Template schema."
  [:merge
   [:map
    [:channel_type [:fn #(= "channel" (-> % keyword namespace))]]]
   [:multi {:dispatch :channel_type}
    [:channel/email
     [:map
      [:details ::ChannelTemplateEmailDetails]]]
    [::mc/default :any]]])

(defn- check-valid-channel-template
  [channel-template]
  (mu/validate-throw ::ChannelTemplate channel-template))

(t2/define-before-insert :model/ChannelTemplate
  [instance]
  (check-valid-channel-template instance)
  instance)

(t2/define-before-update :model/ChannelTemplate
  [instance]
  (check-valid-channel-template instance)
  instance)

(defmethod mi/can-write? :model/ChannelTemplate
  [& _]
  (or (mi/superuser?)
      (perms/current-user-has-application-permissions? :setting)))<|MERGE_RESOLUTION|>--- conflicted
+++ resolved
@@ -33,11 +33,7 @@
   {:type    (mi/transform-validator mi/transform-keyword (partial mi/assert-namespaced "channel"))
    :details mi/transform-encrypted-json})
 
-<<<<<<< HEAD
-(def Channel
-=======
 (mr/def ::Channel
->>>>>>> 4d667bb3
   "Channel schema."
   [:map
    [:name                         string?]
