(ns metabase.channel.render.body
  (:require
   [clojure.string :as str]
   [hiccup.core :refer [h]]
   [medley.core :as m]
   [metabase.channel.render.image-bundle :as image-bundle]
   [metabase.channel.render.js.color :as js.color]
   [metabase.channel.render.js.svg :as js.svg]
   [metabase.channel.render.style :as style]
   [metabase.channel.render.table :as table]
   [metabase.channel.render.util :as render.util]
   [metabase.formatter :as formatter]
   [metabase.models.visualization-settings :as mb.viz]
   [metabase.public-settings :as public-settings]
   [metabase.query-processor.streaming :as qp.streaming]
   [metabase.query-processor.streaming.common :as streaming.common]
   [metabase.timeline.core :as timeline]
   [metabase.types :as types]
   [metabase.util :as u]
   [metabase.util.i18n :refer [deferred-trs trs tru]]
   [metabase.util.malli :as mu]
   [metabase.util.malli.registry :as mr]
   [metabase.util.malli.schema :as ms])
  (:import
   (java.net URL)
   (java.text DecimalFormat DecimalFormatSymbols)))

(set! *warn-on-reflection* true)

(def ^:private card-error-rendered-info
  "Default rendered-info map when there is an error running a card on the card run.
  Is a delay due to the call to `trs`."
  (delay {:attachments
          nil

          :content
          [:div {:style (style/style
                         (style/font-style)
                         {:color       style/color-error
                          :font-weight 700
                          :padding     :16px})}
           (trs "There was a problem with this question.")]}))

(def ^:private error-rendered-message (deferred-trs "An error occurred while displaying this card."))

(def ^:private error-rendered-info
  "Default rendered-info map when there is an error displaying a card on the static viz side.
  Is a delay due to the call to `trs`."
  (delay {:attachments
          nil

          :content
          [:div {:style (style/style
                         (style/font-style)
                         {:color       style/color-error
                          :font-weight 700
                          :padding     :16px})}
           error-rendered-message]}))

;; NOTE: hiccup does not escape content by default so be sure to use "h" to escape any user-controlled content :-/

;;; +----------------------------------------------------------------------------------------------------------------+
;;; |                                                   Helper Fns                                                   |
;;; +----------------------------------------------------------------------------------------------------------------+

(defn show-in-table?
  "Should this column be shown in a rendered table in a Pulse?"
  [{:keys [visibility_type] :as _column}]
  (not (contains? #{:details-only :retired :sensitive} visibility_type)))

;;; --------------------------------------------------- Formatting ---------------------------------------------------

(mu/defn- format-cell
  [timezone-id :- [:maybe :string] value col visualization-settings]
  (cond
    (types/temporal-field? col)
    ((formatter/make-temporal-str-formatter timezone-id col {}) value)

    (number? value)
    (formatter/format-number value col visualization-settings)

    :else
    (str value)))

;;; --------------------------------------------------- Rendering ----------------------------------------------------

(defn- create-remapping-lookup
  "Creates a map with from column names to a column index. This is used to figure out what a given column name or value
  should be replaced with"
  [cols]
  (into {}
        (for [[col-idx {:keys [remapped_from]}] (map vector (range) cols)
              :when remapped_from]
          [remapped_from col-idx])))

(defn- column-name
  "Returns first column name from a hierarchy of possible column names"
  [card col]
  (let [col-settings (-> (mb.viz/db->norm (:visualization_settings card))
                         ::mb.viz/column-settings
                         ;; field-ref keys can come in with additional stuff like :meta-data or unit maps,
                         ;; so we select only those keys we CAN use to match with by using select-keys
                         (update-keys #(select-keys % [::mb.viz/column-name ::mb.viz/field-id])))]
    (name (or (when-let [[_ id] (:field_ref col)]
                (get-in col-settings [{::mb.viz/field-id id} ::mb.viz/column-title]))
              (get-in col-settings [{::mb.viz/column-name (:name col)} ::mb.viz/column-title])
              (:display_name col)
              (:name col)))))

(defn- query-results->header-row
  "Returns a row structure with header info from `cols`. These values are strings that are ready to be rendered as HTML"
  [remapping-lookup card cols]
  {:row
   (for [maybe-remapped-col cols
         :when              (show-in-table? maybe-remapped-col)
         :let               [col (if (:remapped_to maybe-remapped-col)
                                   (nth cols (get remapping-lookup (:name maybe-remapped-col)))
                                   maybe-remapped-col)
                             col-name (column-name card col)]
         ;; If this column is remapped from another, it's already
         ;; in the output and should be skipped
         :when              (not (:remapped_from maybe-remapped-col))]
     (if (isa? ((some-fn :effective_type :base_type) col) :type/Number)
       (formatter/map->NumericWrapper {:num-str col-name :num-value col-name})
       col-name))})

(mu/defn- query-results->row-seq
  "Returns a seq of stringified formatted rows that can be rendered into HTML"
  [timezone-id :- [:maybe :string] remapping-lookup cols rows viz-settings]
  (let [formatters (into [] (map #(formatter/create-formatter timezone-id % viz-settings)) cols)]
    (for [row rows]
      {:row (for [[maybe-remapped-col maybe-remapped-row-cell fmt-fn] (map vector cols row formatters)
                  :when (and (not (:remapped_from maybe-remapped-col))
                             (show-in-table? maybe-remapped-col))
                  :let [[_formatter row-cell] (if (:remapped_to maybe-remapped-col)
                                                (let [remapped-index (get remapping-lookup (:name maybe-remapped-col))]
                                                  [(nth formatters remapped-index)
                                                   (nth row remapped-index)])
                                                [fmt-fn maybe-remapped-row-cell])]]
              (fmt-fn row-cell))})))

(mu/defn- prep-for-html-rendering
  "Convert the query results (`cols` and `rows`) into a formatted seq of rows (list of strings) that can be rendered as
  HTML"
  ([timezone-id :- [:maybe :string]
    card
    {:keys [cols rows viz-settings], :as _data}]
   (let [remapping-lookup (create-remapping-lookup cols)
         row-limit        (min (public-settings/attachment-table-row-limit) 100)]
     (cons
      (query-results->header-row remapping-lookup card cols)
      (query-results->row-seq timezone-id remapping-lookup cols (take row-limit rows) viz-settings)))))

(defn- strong-limit-text [number]
  [:strong {:style (style/style {:color style/color-gray-3})} (h (formatter/format-number number))])

(defn- render-truncation-warning
  [row-limit row-count]
  (let [over-row-limit (> row-count row-limit)]
    (when over-row-limit
      [:div {:style (style/style {:padding-top :16px})}
       [:div {:style (style/style {:color          style/color-gray-2
                                   :padding-bottom :10px})}
        "Showing " (strong-limit-text row-limit)
        " of "     (strong-limit-text row-count)
        " rows."]])))

(defn attached-results-text
  "Returns hiccup structures to indicate truncated results are available as an attachment"
  [render-type {:keys [include_csv include_xls]}]
  (when (and (not= :inline render-type)
             (or include_csv include_xls))
    [:div {:style (style/style {:color         style/color-gray-2
                                :margin-bottom :16px})}
     (trs "Results have been included as a file attachment")]))

;;; +----------------------------------------------------------------------------------------------------------------+
;;; |                                                     render                                                     |
;;; +----------------------------------------------------------------------------------------------------------------+

(mr/def ::RenderedPartCard
  "Schema used for functions that operate on pulse card contents and their attachments"
  [:map
   [:attachments                  [:maybe [:map-of :string (ms/InstanceOfClass URL)]]]
   [:content                      [:sequential :any]]
   [:render/text {:optional true} [:maybe :string]]])

(defmulti render
  "Render a Part as `chart-type` (e.g. `:bar`, `:scalar`, etc.) and `render-type` (either `:inline` or `:attachment`)."
  {:arglists '([chart-type render-type timezone-id card dashcard data])}
  (fn [chart-type _render-type _timezone-id _card _dashcard _data]
    chart-type))

(defn- order-data [data viz-settings]
  (if (some? (::mb.viz/table-columns viz-settings))
    (let [[ordered-cols output-order] (qp.streaming/order-cols (:cols data) viz-settings)
          keep-filtered-idx           (fn [row] (if output-order
                                                  (let [row-v (into [] row)]
                                                    (for [i output-order] (row-v i)))
                                                  row))
          ordered-rows                (map keep-filtered-idx (:rows data))]
      [ordered-cols ordered-rows])
    [(:cols data) (:rows data)]))

(defn- minibar-columns
  "Return a list of column definitions for which minibar charts are enabled"
  [cols viz-settings]
  (filter
   (fn [col] (get-in viz-settings [::mb.viz/column-settings
                                   {::mb.viz/column-name (:name col)}
                                   ::mb.viz/show-mini-bar]))
   cols))

(mu/defmethod render :table :- ::RenderedPartCard
  [_chart-type
   _render-type
   timezone-id :- [:maybe :string]
   card
   _dashcard
   {:keys [rows viz-settings format-rows?] :as unordered-data}]
  (let [[ordered-cols ordered-rows] (order-data unordered-data viz-settings)
        data                        (-> unordered-data
                                        (assoc :rows ordered-rows)
                                        (assoc :cols ordered-cols))
        filtered-cols               (filter show-in-table? ordered-cols)
        minibar-cols                (minibar-columns (get-in unordered-data [:results_metadata :columns] []) viz-settings)
        table-body                  [:div
                                     (table/render-table
                                      (js.color/make-color-selector unordered-data viz-settings)
                                      {:cols-for-color-lookup (mapv :name filtered-cols)
                                       :col-names             (streaming.common/column-titles filtered-cols (::mb.viz/column-settings viz-settings) format-rows?)}
                                      (prep-for-html-rendering timezone-id card data)
                                      filtered-cols
                                      viz-settings
                                      minibar-cols)
                                     (render-truncation-warning (public-settings/attachment-table-row-limit) (count rows))]]
    {:content     table-body
     :attachments nil}))

(def ^:private default-date-styles
  {:year "YYYY"
   :quarter "[Q]Q - YYYY"
   :minute-of-hour "m"
   :day-of-week "dddd"
   :day-of-month "d"
   :day-of-year "DDD"
   :week-of-year "wo"
   :month-of-year "MMMM"
   :quarter-of-year "[Q]Q"})

(def ^:private override-date-styles
  {"M/D/YYYY" {:month "M/YYYY"}
   "D/M/YYYY" {:month "M/YYYY"}
   "YYYY/M/D" {:month "YYYY/M"
               :quarter "YYYY - [Q]Q"}
   "MMMM D, YYYY" {:month "MMMM, YYYY"}
   "D MMMM, YYYY" {:month "MMMM, YYYY"}
   "dddd, MMMM D, YYYY" {:day "EEEE, MMMM d, YYYY"
                         :week "MMMM d, YYYY"
                         :month "MMMM, YYYY"}})

(defn- update-date-style
  [date-style unit {::mb.viz/keys [date-abbreviate date-separator]}]
  (let [unit (or unit :default)]
    (cond-> (or (get-in override-date-styles [date-style unit])
                (get default-date-styles unit)
                date-style)
      date-separator
      (str/replace #"/" date-separator)

      date-abbreviate
      (-> (str/replace #"MMMM" "MMM")
          (str/replace #"EEEE" "E")))))

(defn- backfill-currency
  [{:keys [number_style currency] :as settings}]
  (cond-> settings
    (and (= number_style "currency") (nil? currency))
    (assoc :currency "USD")))

(defn- update-col-for-js
  [col-settings col]
  (-> (m/map-keys (fn [k] (-> k name (str/replace #"-" "_") keyword)) col-settings)
      (backfill-currency)
      (u/update-if-exists :date_style update-date-style (:unit col) col-settings)))

(defn- settings-from-column
  [col column-settings]
  (-> (or (get column-settings {::mb.viz/field-id (:id col)})
          (get column-settings {::mb.viz/column-name (:name col)}))
      (update-col-for-js col)))

(defn- ->js-viz
  "Include viz settings for js.

  - there are some date overrides done from lib/formatting.js
  - chop off and underscore the nasty keys in our map
  - backfill currency to the default of USD if not present"
  [x-col y-col {::mb.viz/keys [column-settings] :as viz-settings}]
  (let [x-col-settings (settings-from-column x-col column-settings)
        y-col-settings (settings-from-column y-col column-settings)]
    (cond-> {:colors (public-settings/application-colors)
             :visualization_settings (or viz-settings {})}
      x-col-settings
      (assoc :x x-col-settings)
      y-col-settings
      (assoc :y y-col-settings))))

(defn format-percentage
  "Format a percentage which includes site settings for locale. The first arg is a numeric value to format. The second
  is an optional string of decimal and grouping symbols to be used, ie \".,\". There will soon be a values.clj file
  that will handle this but this is here in the meantime."
  ([value]
   (format-percentage value (get-in (public-settings/custom-formatting) [:type/Number :number_separators])))
  ([value [decimal grouping]]
   (let [base "#,###.##%"
         fmt (if (or decimal grouping)
               (DecimalFormat. base (doto (DecimalFormatSymbols.)
                                      (cond-> decimal (.setDecimalSeparator decimal))
                                      (cond-> grouping (.setGroupingSeparator grouping))))
               (DecimalFormat. base))]
     (.format fmt value))))

(mu/defmethod render :progress :- ::RenderedPartCard
  [_chart-type
   render-type
   _timezone-id
   _card
   _dashcard
   {:keys [cols rows viz-settings] :as _data}]
  (let [value        (ffirst rows)
        goal         (:progress.goal viz-settings)
        color        (:progress.color viz-settings)
        settings     (assoc
                      (->js-viz (first cols) (first cols) viz-settings)
                      :color color)
        ;; ->js-viz fills in our :x but we actually want that under :format key
        settings     (assoc settings :format (:x settings))
        image-bundle (image-bundle/make-image-bundle
                      render-type
                      (js.svg/progress value goal settings))]
    {:attachments
     (when image-bundle
       (image-bundle/image-bundle->attachment image-bundle))

     :content
     [:div
      [:img {:style (style/style {:display :block :width :100%})
             :src   (:image-src image-bundle)}]]}))

(defn- add-dashcard-timeline-events
  "If there's a timeline associated with this card, add its events in."
  [card-with-data]
  (if-some [timeline-events (seq (timeline/dashcard-timeline-events card-with-data))]
    (assoc card-with-data :timeline_events timeline-events)
    card-with-data))

(mu/defmethod render :gauge :- ::RenderedPartCard
  [_chart-type render-type _timezone-id :- [:maybe :string] card _dashcard data]
  (let [image-bundle (image-bundle/make-image-bundle
                      render-type
                      (js.svg/gauge card data))]
    {:attachments
     (when image-bundle
       (image-bundle/image-bundle->attachment image-bundle))

     :content
     [:div
      [:img {:style (style/style {:display :block :width :100%})
             :src   (:image-src image-bundle)}]]}))

(defn- get-col-by-name
  [cols col-name]
  (->> (map-indexed vector cols)
       (some (fn [[idx col]]
               (when (= col-name (:name col))
                 [idx col])))))

(defn- raise-data-one-level
  "Raise the :data key inside the given result map up to the top level.
   This is the expected shape of `add-dashcard-timeline`."
  [{:keys [result] :as m}]
  (-> m
      (assoc :data (:data result))
      (dissoc :result)))

(mu/defmethod render :row :- ::RenderedPartCard
  [_chart-type render-type _timezone-id card _dashcard data]
  (let [viz-settings (get card :visualization_settings)
        image-bundle   (image-bundle/make-image-bundle
                        render-type
                        (js.svg/row-chart viz-settings data))]
    {:attachments
     (when image-bundle
       (image-bundle/image-bundle->attachment image-bundle))

     :content
     [:div
      [:img {:style (style/style {:display :block :width :100%})
             :src   (:image-src image-bundle)}]]}))

(mu/defmethod render :scalar :- ::RenderedPartCard
  [_chart-type _render-type timezone-id _card _dashcard {:keys [cols rows viz-settings]}]
  (let [field-name    (:scalar.field viz-settings)
        [row-idx col] (or (when field-name
                            (get-col-by-name cols field-name))
                          [0 (first cols)])
        row           (first rows)
        raw-value     (get row row-idx)
        value         (format-cell timezone-id raw-value col viz-settings)]
    {:attachments
     nil

     :content
     [:div {:style (style/style (style/scalar-style))}
      (h value)]
     :render/text (str value)}))

(defn- series-cards-with-data
  "Take series results of dashcard and add timeline events"
  [dashcard card data]
  (->> (:series-results dashcard)
       (map raise-data-one-level)
       (cons {:card card :data data})
       ;; TODO - remove timeline event code for static viz as it was never officially added
       (map add-dashcard-timeline-events)
       (m/distinct-by #(get-in % [:card :id]))))

;; the `:javascript_visualization` render method
;; is and will continue to handle more and more 'isomorphic' chart types.
;; Isomorphic in this context just means the frontend Code is mostly shared between the app and the static-viz
;; As of 2024-03-21, isomorphic chart types include: line, area, bar (LAB), and trend charts
;; Because this effort began with LAB charts, this method is written to handle multi-series dashcards.
;; Trend charts were added more recently and will not have multi-series.
(mu/defmethod render :javascript_visualization :- ::RenderedPartCard
  [_chart-type render-type _timezone-id card dashcard data]
<<<<<<< HEAD
  (let [cards-with-data  (series-cards-with-data dashcard card data)
        viz-settings     (or (get dashcard :visualization_settings)
                             (get card :visualization_settings))
        {rendered-type :type content :content} (js.svg/javascript-visualization cards-with-data viz-settings)]
=======
  (let [series-cards-results                   (:series-results dashcard)
        cards-with-data                        (->> series-cards-results
                                                    (map raise-data-one-level)
                                                    (cons {:card card :data data})
                                                    (map add-dashcard-timeline-events)
                                                    (m/distinct-by #(get-in % [:card :id])))
        viz-settings                           (or (get dashcard :visualization_settings)
                                                   (get card :visualization_settings))
        {rendered-type :type content :content} (js.svg/*javascript-visualization* cards-with-data viz-settings)]
>>>>>>> 28c0e945
    (case rendered-type
      :svg
      (let [image-bundle (image-bundle/make-image-bundle
                          render-type
                          (js.svg/svg-string->bytes content))]
        {:attachments
         (when image-bundle
           (image-bundle/image-bundle->attachment image-bundle))

         :content
         [:div
          [:img {:style (style/style {:display :block :width :100%})
                 :src   (:image-src image-bundle)}]]})
      :html
      {:content [:div content] :attachments nil})))

(defn- smart-scalar-comparison-statement
  [unit value]
  (case unit
    :minute  (tru "vs. previous minute: {0}" value)
    :hour    (tru "vs. previous hour: {0}" value)
    :day     (tru "vs. previous day: {0}" value)
    :week    (tru "vs. previous week: {0}" value)
    :month   (tru "vs. previous month: {0}" value)
    :quarter (tru "vs. previous quarter: {0}" value)
    :year    (tru "vs. previous year: {0}" value)
    (tru "vs. previous {0}: {1}" (str/replace (name unit) "-" " ") value)))

(mu/defmethod render :smartscalar :- ::RenderedPartCard
  [_chart-type _render-type timezone-id _card _dashcard {:keys [cols insights viz-settings]}]
  (letfn [(col-of-type [t c] (or (isa? (:effective_type c) t)
                                 ;; computed and agg columns don't have an effective type
                                 (isa? (:base_type c) t)))
          (where [f coll] (some #(when (f %) %) coll))
          (percentage [arg] (if (number? arg)
                              (format-percentage arg)
                              " - "))]
    (let [[_time-col metric-col] (if (col-of-type :type/Temporal (first cols)) cols (reverse cols))

          {:keys [last-value previous-value unit last-change] :as _insight}
          (where (comp #{(:name metric-col)} :col) insights)]
      (if (and last-value previous-value unit last-change)
        (let [value                (format-cell timezone-id last-value metric-col viz-settings)
              previous             (format-cell timezone-id previous-value metric-col viz-settings)
              delta-statement      (cond
                                     (= last-value previous-value)
                                     (tru "No change")

                                     (pos? last-change)
                                     (tru "Up {0}" (percentage last-change))

                                     (neg? last-change)
                                     (tru "Down {0}" (percentage last-change)))
              comparison-statement (smart-scalar-comparison-statement unit previous)
              statement            (str delta-statement " " comparison-statement)]
          {:attachments nil
           :content     [:div
                         [:div {:style (style/style (style/scalar-style))}
                          (h value)]
                         [:p {:style (style/style {:color         style/color-text-medium
                                                   :font-size     :16px
                                                   :font-weight   700
                                                   :padding-right :16px})}
                          statement]]

           :render/text (str value "\n" statement)})
        ;; In other words, defaults to plain scalar if we don't have actual changes
        {:attachments nil
         :content     [:div
                       [:div {:style (style/style (style/scalar-style))}
                        (h last-value)]
                       [:p {:style (style/style {:color         style/color-text-medium
                                                 :font-size     :16px
                                                 :font-weight   700
                                                 :padding-right :16px})}
                        (trs "Nothing to compare to.")]]
         :render/text (str (format-cell timezone-id last-value metric-col viz-settings)
                           "\n" (trs "Nothing to compare to."))}))))

(defn- all-unique?
  [funnel-rows]
  (let [ks (into #{} (map :key) funnel-rows)]
    (= (count ks) (count funnel-rows))))

(defn- funnel-rows
  "Creates the expected row form for the javascript side of our funnel rendering.
  If funnel-viz exists, we want to use the value in :key as the first elem in the row.

  Eg. funnel-viz -> [{:key \"asdf\" :name \"Asdf\" :enabled true}
                     {:key \"wasd\" :name \"Wasd\" :enabled true}]
        raw-rows -> [[1 234] [2 5678]]

  Should become: [[\"asdf\" 234]
                  [\"wasd\" 5678]]

  Additionally, raw-rows can come in with strings already. In this case we want simply to re-order
  The raw-rows based on the order of the funnel-rows.

  Eg. funnel-viz -> [{:key \"wasd\" :name \"Wasd\" :enabled true}
                     {:key \"asdf\" :name \"Asdf\" :enabled true}]
        raw-rows ->  [[\"asdf\" 234] [\"wasd\" 5678]]

  Should become: [[\"wasd\" 5678]
                  [\"asdf\" 234]]"
  [funnel-viz raw-rows]
  (if (string? (ffirst raw-rows))
    ;; re-create the rows with the order/visibility specified in the funnel-viz
    (let [rows (into {} (vec raw-rows))]
      (for [{k        :key
             enabled? :enabled} funnel-viz
            :when               enabled?]
        [k (get rows k)]))
    ;; re-create the rows with the label/visibilty specified in the funnel-viz
    (let [rows-data (map (fn [{k :key enabled? :enabled} [_ value]]
                           (when enabled?
                             [k value])) funnel-viz raw-rows)]
      (remove nil? rows-data))))

(defn- get-funnel-axis-fns
  "Return [x-axis-fn y-axis-fn] tuple for indexing into the funnel data for the appropriate axis' data"
  [card dashcard data]
  (if (render.util/is-visualizer-dashcard? dashcard)
    ;; x-axis looks for :funnel.dimension
    ;; y-axis looks for :funnel.metric
    (let [x-axis-is-first (= (:name (first (:cols data))) (get-in data [:viz-settings :funnel.dimension]))]
      (if x-axis-is-first
        [first second]
        [second first]))
    (formatter/graphing-column-row-fns card data)))

(mu/defmethod render :funnel_normal :- ::RenderedPartCard
  [_chart-type render-type _timezone-id card dashcard {:keys [rows cols viz-settings] :as data}]
  (let [[x-axis-rowfn
         y-axis-rowfn] (get-funnel-axis-fns card dashcard data)
        funnel-viz    (:funnel.rows viz-settings)
        raw-rows       (map (juxt x-axis-rowfn y-axis-rowfn)
                            (formatter/row-preprocess x-axis-rowfn y-axis-rowfn rows))
        rows          (if (and funnel-viz (all-unique? funnel-viz))
                        (funnel-rows funnel-viz raw-rows)
                        raw-rows)
        [x-col y-col] cols
        settings      (as-> (->js-viz x-col y-col viz-settings) jsviz-settings
                        (assoc jsviz-settings :step    {:name   (:display_name x-col)
                                                        :format (:x jsviz-settings)}
                               :measure {:format (:y jsviz-settings)}))
        svg           (js.svg/funnel rows settings)
        image-bundle  (image-bundle/make-image-bundle render-type svg)]
    {:attachments
     (image-bundle/image-bundle->attachment image-bundle)

     :content
     [:div
      [:img {:style (style/style {:display :block :width :100%})
             :src   (:image-src image-bundle)}]]}))

(mu/defmethod render :funnel :- ::RenderedPartCard
  "Fork the rendering implementation as such:
   +----------------------+--------------+---------------------------+
   | (visualizer?, type)  | Merge Data   | Viz Method                |
   +----------------------+--------------+---------------------------+
   | (true,  'bar')       |              | :javascript_visualization |
   +----------------------+--------------+---------------------------+
   | (true,  'funnel')    | true         | :funnel_normal            |
   +----------------------+--------------+---------------------------+
   | (false, 'bar')       |              | :javascript_visualization |
   +----------------------+--------------+---------------------------+
   | (false, 'funnel')    |              | :funnel_normal            |
   +----------------------+--------------+---------------------------+"
  [_chart-type render-type timezone-id card dashcard data]
  (let [visualizer?    (render.util/is-visualizer-dashcard? dashcard)
        viz-settings   (if visualizer?
                         (get-in dashcard [:visualization_settings :visualization])
                         (get card :visualization_settings))
        funnel-type    (if visualizer?
                         (get-in viz-settings [:settings :funnel.type])
                         (get viz-settings :funnel.type))
        processed-data (if (and visualizer? (= "funnel" funnel-type))
                         (render.util/merge-visualizer-data (series-cards-with-data dashcard card data) viz-settings)
                         data)]
    (if (= "bar" funnel-type)
      (render :javascript_visualization render-type timezone-id card dashcard processed-data)
      (render :funnel_normal render-type timezone-id card dashcard processed-data))))

(mu/defmethod render :empty :- ::RenderedPartCard
  [_chart-type render-type _timezone-id _card _dashcard _data]
  (let [image-bundle (image-bundle/no-results-image-bundle render-type)]
    {:attachments
     (image-bundle/image-bundle->attachment image-bundle)

     :content
     [:div {:style (style/style {:text-align :center})}
      [:img {:style (style/style {:width :104px})
             :src   (:image-src image-bundle)}]
      [:div {:style (style/style
                     (style/font-style)
                     {:margin-top :8px
                      :color      style/color-text-light})}
       (trs "No results")]]
     :render/text (trs "No results")}))

(mu/defmethod render :attached :- ::RenderedPartCard
  [_chart-type render-type _timezone-id _card _dashcard _data]
  (let [image-bundle (image-bundle/attached-image-bundle render-type)]
    {:attachments
     (image-bundle/image-bundle->attachment image-bundle)

     :content
     [:div {:style (style/style {:text-align :center})}
      [:img {:style (style/style {:width :30px})
             :src   (:image-src image-bundle)}]
      [:div {:style (style/style
                     (style/font-style)
                     {:margin-top :8px
                      :color      style/color-gray-4})}
       (trs "This question has been included as a file attachment")]]}))

(mu/defmethod render :unknown :- ::RenderedPartCard
  [_chart-type _render-type _timezone-id _card _dashcard _data]
  {:attachments
   nil

   :content
   [:div {:style (style/style
                  (style/font-style)
                  {:color       style/color-gold
                   :font-weight 700})}
    (trs "We were unable to display this Pulse.")
    [:br]
    (trs "Please view this card in Metabase.")]})

(mu/defmethod render :card-error :- ::RenderedPartCard
  [_chart-type _render-type _timezone-id _card _dashcard _data]
  @card-error-rendered-info)

(mu/defmethod render :render-error :- ::RenderedPartCard
  [_chart-type _render-type _timezone-id _card _dashcard _data]
  @error-rendered-info)<|MERGE_RESOLUTION|>--- conflicted
+++ resolved
@@ -434,22 +434,10 @@
 ;; Trend charts were added more recently and will not have multi-series.
 (mu/defmethod render :javascript_visualization :- ::RenderedPartCard
   [_chart-type render-type _timezone-id card dashcard data]
-<<<<<<< HEAD
   (let [cards-with-data  (series-cards-with-data dashcard card data)
         viz-settings     (or (get dashcard :visualization_settings)
                              (get card :visualization_settings))
-        {rendered-type :type content :content} (js.svg/javascript-visualization cards-with-data viz-settings)]
-=======
-  (let [series-cards-results                   (:series-results dashcard)
-        cards-with-data                        (->> series-cards-results
-                                                    (map raise-data-one-level)
-                                                    (cons {:card card :data data})
-                                                    (map add-dashcard-timeline-events)
-                                                    (m/distinct-by #(get-in % [:card :id])))
-        viz-settings                           (or (get dashcard :visualization_settings)
-                                                   (get card :visualization_settings))
         {rendered-type :type content :content} (js.svg/*javascript-visualization* cards-with-data viz-settings)]
->>>>>>> 28c0e945
     (case rendered-type
       :svg
       (let [image-bundle (image-bundle/make-image-bundle
