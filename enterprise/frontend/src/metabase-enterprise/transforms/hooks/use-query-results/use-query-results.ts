--- conflicted
+++ resolved
@@ -7,22 +7,21 @@
 import { runQuestionQuery } from "metabase/services";
 import * as Lib from "metabase-lib";
 import Question from "metabase-lib/v1/Question";
-import type { DatasetQuery, ParameterValuesMap } from "metabase-types/api";
+import type { DatasetQuery } from "metabase-types/api";
 
-<<<<<<< HEAD
-type TransformParameters = {
-    transformId?: number;
-    queryLimit?: number;
-};
+// @bronsa: DO WE NEED THESE?
+// type TransformParameters = {
+//     transformId?: number;
+//     queryLimit?: number;
+// };
 
-export function useQueryResults(
-  question: Question,
-  transformParameters?: TransformParameters,
-=======
+// export function useQueryResults(
+//   question: Question,
+//   transformParameters?: TransformParameters,
+// =======
 export function useQueryResults(
   question: Question,
   proposedQuestion?: Question,
->>>>>>> 02467bd2
 ) {
   const metadata = useSelector(getMetadata);
   const [lastRunQuery, setLastRunQuery] = useState<DatasetQuery | null>(null);
@@ -36,51 +35,49 @@
     return deferredRef.current;
   }
 
-<<<<<<< HEAD
   // Inject transform parameters if they exist
-  const questionWithParams = useMemo(() => {
-    if (!transformParameters?.transformId) {
-      return question;
-    }
+  // const questionWithParams = useMemo(() => {
+  //   if (!transformParameters?.transformId) {
+  //     return question;
+  //   }
 
-    // Get the dataset query to find parameter IDs
-    const datasetQuery = question.datasetQuery() as any;
-    const parameters = question.parameters();
+  //   // Get the dataset query to find parameter IDs
+  //   const datasetQuery = question.datasetQuery() as any;
+  //   const parameters = question.parameters();
 
-    if (!parameters || !Array.isArray(parameters)) {
-      return question;
-    }
+  //   if (!parameters || !Array.isArray(parameters)) {
+  //     return question;
+  //   }
 
-    // Build parameter values map by finding the IDs that correspond to transform params
-    const parameterValues: ParameterValuesMap = {};
+  //   // Build parameter values map by finding the IDs that correspond to transform params
+  //   const parameterValues: ParameterValuesMap = {};
 
-    for (const param of parameters) {
-      if (
-        param.target &&
-        Array.isArray(param.target) &&
-        param.target[0] === "variable" &&
-        Array.isArray(param.target[1]) &&
-        param.target[1][0] === "template-tag"
-      ) {
-        const tagName = param.target[1][1];
-        if (tagName === "watermark") {
-          parameterValues[param.id] = transformParameters.transformId;
-        } else if (tagName === "limit") {
-            parameterValues[param.id] = transformParameters.queryLimit;
-        }
-      }
-    }
+  //   for (const param of parameters) {
+  //     if (
+  //       param.target &&
+  //       Array.isArray(param.target) &&
+  //       param.target[0] === "variable" &&
+  //       Array.isArray(param.target[1]) &&
+  //       param.target[1][0] === "template-tag"
+  //     ) {
+  //       const tagName = param.target[1][1];
+  //       if (tagName === "watermark") {
+  //         parameterValues[param.id] = transformParameters.transformId;
+  //       } else if (tagName === "limit") {
+  //           parameterValues[param.id] = transformParameters.queryLimit;
+  //       }
+  //     }
+  //   }
 
-    return question.setParameterValues(parameterValues);
-  }, [question, transformParameters]);
+  //   return question.setParameterValues(parameterValues);
+  // }, [question, transformParameters]);
 
-  const [{ value: results = null, loading: isRunning }, runQuery] = useAsyncFn(
-    () =>
-      runQuestionQuery(questionWithParams, {
-        cancelDeferred: deferred(),
-      }),
-    [questionWithParams],
-=======
+  // const [{ value: results = null, loading: isRunning }, runQuery] = useAsyncFn(
+  //   () =>
+  //     runQuestionQuery(questionWithParams, {
+  //       cancelDeferred: deferred(),
+  //     }),
+  //   [questionWithParams],
   const currentQuestion = proposedQuestion ?? question;
 
   const [{ value: results = null, loading: isRunning }, runQuery] = useAsyncFn(
@@ -89,7 +86,6 @@
         cancelDeferred: deferred(),
       }),
     [currentQuestion],
->>>>>>> 02467bd2
   );
 
   const { result, rawSeries, isRunnable, isResultDirty } = useMemo(() => {
@@ -123,13 +119,8 @@
 
   const handleRunQuery = useCallback(async () => {
     await runQuery();
-<<<<<<< HEAD
-    setLastRunQuery(questionWithParams.datasetQuery());
-  }, [questionWithParams, runQuery]);
-=======
     setLastRunQuery(currentQuestion.datasetQuery());
   }, [currentQuestion, runQuery]);
->>>>>>> 02467bd2
 
   const handleCancelQuery = useCallback(() => {
     return deferredRef.current?.resolve();
