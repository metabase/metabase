--- conflicted
+++ resolved
@@ -189,13 +189,9 @@
                                                                   "Unsubscribe")
                                                :management_url  (if (nil? non-user-email)
                                                                   (urls/notification-management-url)
-<<<<<<< HEAD
-                                                                  (unsubscribe-url-for-non-user (:id notification_card) non-user-email))}))]
-=======
                                                                   (let [email-handler-id (:notification_handler_id
                                                                                           (m/find-first #(= non-user-email (-> % :details :value)) recipients))]
                                                                     (notification-unsubscribe-url-for-non-user email-handler-id non-user-email)))}))]
->>>>>>> 5154d4c7
     (construct-emails template message-context-fn attachments recipients)))
 
 ;; ------------------------------------------------------------------------------------------------;;
