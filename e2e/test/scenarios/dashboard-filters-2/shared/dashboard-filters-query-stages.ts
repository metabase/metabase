const { H } = cy;
import { SAMPLE_DATABASE } from "e2e/support/cypress_sample_database";
import type {
  Card,
  ConcreteFieldReference,
  StructuredQuery,
} from "metabase-types/api";

const { ORDERS, ORDERS_ID, PEOPLE, PRODUCTS, REVIEWS, REVIEWS_ID } =
  SAMPLE_DATABASE;

const CARD_HEIGHT = 4;
const CARD_WIDTH = 12;

const DATE_PARAMETER = {
  name: "Date",
  slug: "date",
  id: "717a5624",
  type: "date/all-options",
  sectionId: "date",
};

const TEXT_PARAMETER = {
  name: "Text",
  slug: "text",
  id: "76817b51",
  type: "string/=",
  sectionId: "string",
};

const NUMBER_PARAMETER = {
  name: "Number",
  slug: "number",
  id: "f5944ad9",
  type: "number/=",
  sectionId: "number",
};

const TOTAL_FIELD: ConcreteFieldReference = [
  "field",
  "TOTAL",
  {
    "base-type": "type/Float",
  },
];

const TAX_FIELD: ConcreteFieldReference = [
  "field",
  "TAX",
  {
    "base-type": "type/Float",
  },
];

const PRODUCT_ID_FIELD: ConcreteFieldReference = [
  "field",
  "PRODUCT_ID",
  {
    "base-type": "type/Float",
  },
];

export const ORDERS_DATE_COLUMNS = ["Created At"];
export const ORDERS_NUMBER_COLUMNS = [
  "Subtotal",
  "Tax",
  "Total",
  "Discount",
  "Quantity",
];

export const PRODUCTS_DATE_COLUMNS = ["Created At"];
export const PRODUCTS_TEXT_COLUMNS = ["Ean", "Title", "Category", "Vendor"];
export const PRODUCTS_NUMBER_COLUMNS = ["Price", "Rating"];

export const PEOPLE_DATE_COLUMNS = ["Birth Date", "Created At"];
export const PEOPLE_TEXT_COLUMNS = [
  "Address",
  "Email",
  "Password",
  "Name",
  "Source",
];
export const PEOPLE_NUMBER_COLUMNS = ["Longitude", "Latitude"];

export const REVIEWS_DATE_COLUMNS = ["Created At"];
export const REVIEWS_TEXT_COLUMNS = ["Reviewer", "Body"];
export const REVIEWS_NUMBER_COLUMNS = ["Rating"];

export const QUESTION_BASED_QUESTION_INDEX = 0;
export const MODEL_BASED_QUESTION_INDEX = 1;
export const QUESTION_BASED_MODEL_INDEX = 2;
export const MODEL_BASED_MODEL_INDEX = 3;

export function createBaseQuestions() {
  H.createQuestion({
    type: "question",
    name: "Q0 Orders",
    description: "Question based on a database table",
    query: {
      "source-table": ORDERS_ID,
    },
  }).then((response) => cy.wrap(response.body).as("ordersQuestion"));

  cy.then(function () {
    H.createQuestion({
      type: "question",
      name: "Base Orders Question",
      query: {
        "source-table": `card__${this.ordersQuestion.id}`,
      },
    }).then((response) => cy.wrap(response.body).as("baseQuestion"));

    H.createQuestion({
      type: "model",
      name: "Base Orders Model",
      query: {
        "source-table": `card__${this.ordersQuestion.id}`,
      },
    }).then((response) => cy.wrap(response.body).as("baseModel"));
  });
}

// Q1 - join, custom column, no aggregations, no breakouts
export function createQ1Query(source: Card): StructuredQuery {
  return {
    "source-table": `card__${source.id}`,
    expressions: {
      Net: ["-", TOTAL_FIELD, TAX_FIELD],
    },
    joins: [
      {
        fields: "all",
        strategy: "left-join",
        alias: "Reviews - Product",
        condition: [
          "=",
          PRODUCT_ID_FIELD,
          [
            "field",
            "PRODUCT_ID",
            {
              "base-type": "type/Integer",
              "join-alias": "Reviews - Product",
            },
          ],
        ],
        "source-table": REVIEWS_ID,
      },
    ],
  };
}

// Q2 - join, custom column, 2 aggregations, no breakouts
export function createQ2Query(source: Card): StructuredQuery {
  return {
    ...createQ1Query(source),
    aggregation: [["count"], ["sum", TOTAL_FIELD]],
  };
}

// Q3 - join, custom column, no aggregations, 3 breakouts
export function createQ3Query(source: Card): StructuredQuery {
  return {
    ...createQ1Query(source),
    breakout: [
      [
        "field",
        ORDERS.CREATED_AT,
        {
          "base-type": "type/DateTime",
          "temporal-unit": "month",
        },
      ],
      [
        "field",
        PRODUCTS.CATEGORY,
        {
          "base-type": "type/Text",
          "source-field": ORDERS.PRODUCT_ID,
        },
      ],
      [
        "field",
        PEOPLE.CREATED_AT,
        {
          "base-type": "type/DateTime",
          "temporal-unit": "year",
          "source-field": ORDERS.USER_ID,
        },
      ],
    ],
  };
}

// Q4 - join, custom column, 2 aggregations, 2 breakouts
export function createQ4Query(source: Card): StructuredQuery {
  return {
    ...createQ3Query(source),
    aggregation: [["count"], ["sum", TOTAL_FIELD]],
  };
}

// Q5 - Q4 + 2nd stage with join, custom column, no aggregations, no breakouts
export function createQ5Query(source: Card): StructuredQuery {
  return {
    "source-query": createQ4Query(source),
    expressions: {
      "5 * Count": [
        "*",
        5,
        [
          "field",
          "count",
          {
            "base-type": "type/Integer",
          },
        ],
      ],
    },
    joins: [
      {
        strategy: "left-join",
        alias: "Reviews - Created At: Month",
        condition: [
          "=",
          [
            "field",
            "CREATED_AT",
            {
              "base-type": "type/DateTime",
              "temporal-unit": "month",
            },
          ],
          [
            "field",
            REVIEWS.CREATED_AT,
            {
              "base-type": "type/DateTime",
              "temporal-unit": "month",
              "join-alias": "Reviews - Created At: Month",
            },
          ],
        ],
        "source-table": REVIEWS_ID,
      },
    ],
  };
}

// Q6 - Q4 + 2nd stage with join, custom column, 2 aggregations, no breakouts
export function createQ6Query(source: Card): StructuredQuery {
  return {
    ...createQ5Query(source),
    aggregation: [
      ["count"],
      [
        "sum",
        [
          "field",
          REVIEWS.RATING,
          {
            "base-type": "type/Integer",
            "join-alias": "Reviews - Created At: Month",
          },
        ],
      ],
    ],
  };
}

// Q7 - Q4 + 2nd stage with join, custom column, no aggregations, 2 breakouts
export function createQ7Query(source: Card): StructuredQuery {
  return {
    ...createQ5Query(source),
    breakout: [
      [
        "field",
        REVIEWS.REVIEWER,
        {
          "base-type": "type/Text",
          "join-alias": "Reviews - Created At: Month",
        },
      ],
      [
        "field",
        "PRODUCTS__via__PRODUCT_ID__CATEGORY",
        {
          "base-type": "type/Text",
        },
      ],
    ],
  };
}

// Q8 - Q4 + 2nd stage with join, custom column, 2 aggregations, 2 breakouts
export function createQ8Query(source: Card): StructuredQuery {
  return {
    ...createQ7Query(source),
    aggregation: [
      ["count"],
      [
        "sum",
        [
          "field",
          REVIEWS.RATING,
          {
            "base-type": "type/Integer",
            "join-alias": "Reviews - Created At: Month",
          },
        ],
      ],
    ],
  };
}

// Q9 - Q8 + 3rd stage with 1 aggregation
export function createQ9Query(source: Card): StructuredQuery {
  return {
    "source-query": createQ8Query(source),
    aggregation: [["count"]],
  };
}

type CreateQuery = (source: Card) => StructuredQuery;

export function createAndVisitDashboardWithCardMatrix(
  createQuery: CreateQuery,
) {
  cy.then(function () {
    H.createQuestion({
      type: "question",
      query: createQuery(this.baseQuestion),
      name: "Question-based Question",
    }).then((response) => cy.wrap(response.body).as("qbq"));

    H.createQuestion({
      type: "question",
      query: createQuery(this.baseModel),
      name: "Model-based Question",
    }).then((response) => cy.wrap(response.body).as("mbq"));

    H.createQuestion({
      type: "model",
      name: "Question-based Model",
      query: createQuery(this.baseQuestion),
    }).then((response) => cy.wrap(response.body).as("qbm"));

    H.createQuestion({
      type: "model",
      name: "Model-based Model",
      query: createQuery(this.baseModel),
    }).then((response) => cy.wrap(response.body).as("mbm"));
  });

  cy.then(function () {
    const cards = [this.qbq, this.mbq, this.qbm, this.mbm];
    createAndVisitDashboard(cards);
  });
}

export function createAndVisitDashboard(cards: Card[]) {
  let id = 0;
  const getNextId = () => --id;

  H.createDashboardWithTabs({
    enable_embedding: true,
    embedding_params: {
      [DATE_PARAMETER.slug]: "enabled",
      [TEXT_PARAMETER.slug]: "enabled",
      [NUMBER_PARAMETER.slug]: "enabled",
    },
    parameters: [DATE_PARAMETER, TEXT_PARAMETER, NUMBER_PARAMETER],
    dashcards: [
      ...cards.map((card, index) => ({
        id: getNextId(),
        size_x: CARD_WIDTH,
        size_y: CARD_HEIGHT,
        row: CARD_HEIGHT * Math.floor(index / 2),
        col: index % 2 === 0 ? 0 : CARD_WIDTH,
        card,
        card_id: card.id,
      })),
    ],
  }).then((dashboard) => {
    H.visitDashboard(dashboard.id);
    cy.wrap(dashboard.id).as("dashboardId");
    cy.wait("@getDashboard");
  });
}

export function setup1stStageExplicitJoinFilter() {
  H.editDashboard();

  getFilter("Text").click();

  H.getDashboardCard(0).findByText("Select…").click();
  H.popover().within(() => {
    getPopoverItem("Reviewer", 0).click();
  });

  H.getDashboardCard(1).findByText("Select…").click();
  H.popover().within(() => {
    getPopoverItem("Reviewer", 0).click();
  });

  H.saveDashboard({ waitMs: 250 });
}

export function apply1stStageExplicitJoinFilter() {
  H.filterWidget().eq(0).click();
  H.popover()
    .first()
    .within(() => {
      cy.findByPlaceholderText("Search the list").type("abe.gorczany");
      cy.button("Add filter").click();
    });
}

export function setup1stStageImplicitJoinFromSourceFilter() {
  H.editDashboard();

  getFilter("Number").click();
  H.sidebar().findByText("Filter operator").next().click();
  H.popover().findByText("Between").click();

  H.getDashboardCard(0).findByText("Select…").click();
  H.popover().within(() => {
    getPopoverItem("Price", 0).click();
  });

  H.getDashboardCard(1).findByText("Select…").click();
  H.popover().within(() => {
    getPopoverItem("Price", 0).click();
  });

  H.saveDashboard({ waitMs: 250 });

  H.filterWidget().eq(0).click();
  H.popover().within(() => {
    cy.findAllByPlaceholderText("Enter a number").eq(0).type("0");
    cy.findAllByPlaceholderText("Enter a number").eq(1).type("16");
    cy.button("Add filter").click();
  });
  cy.wait(["@dashboardData", "@dashboardData"]);
}

export function setup1stStageImplicitJoinFromJoinFilter() {
  H.editDashboard();

  getFilter("Text").click();

  H.getDashboardCard(0).findByText("Select…").click();
  H.popover().within(() => {
    getPopoverItem("Category", 1).click();
  });

  H.getDashboardCard(1).findByText("Select…").click();
  H.popover().within(() => {
    getPopoverItem("Category", 1).click();
  });

  H.saveDashboard({ waitMs: 250 });

  H.filterWidget().eq(0).click();
  H.popover().within(() => {
    cy.findByLabelText("Gadget").click();
    cy.button("Add filter").click();
  });
  cy.wait(["@dashboardData", "@dashboardData"]);
}

export function setup1stStageCustomColumnFilter() {
  H.editDashboard();

  getFilter("Number").click();
  H.sidebar().findByText("Filter operator").next().click();
  H.popover().findByText("Between").click();

  H.getDashboardCard(0).findByText("Select…").click();
  H.popover().within(() => {
    getPopoverItem("Net").click();
  });

  H.getDashboardCard(1).findByText("Select…").click();
  H.popover().within(() => {
    getPopoverItem("Net").click();
  });

  H.saveDashboard({ waitMs: 250 });

  H.filterWidget().eq(0).click();
  H.popover().within(() => {
    cy.findAllByPlaceholderText("Enter a number").eq(0).type("0");
    cy.findAllByPlaceholderText("Enter a number").eq(1).type("20");
    cy.button("Add filter").click();
  });
  cy.wait(["@dashboardData", "@dashboardData"]);
}

export function setup1stStageAggregationFilter() {
  H.editDashboard();

  getFilter("Number").click();
  H.sidebar().findByText("Filter operator").next().click();
  H.popover().findByText("Between").click();

  H.getDashboardCard(0).findByText("Select…").click();
  H.popover().within(() => {
    getPopoverItem("Count").scrollIntoView().click();
  });

  H.getDashboardCard(1).findByText("Select…").click();
  H.popover().within(() => {
    getPopoverItem("Count").scrollIntoView().click();
  });

  H.saveDashboard({ waitMs: 250 });

  H.filterWidget().eq(0).click();
  H.popover().within(() => {
    cy.findAllByPlaceholderText("Enter a number").eq(0).type("0");
    cy.findAllByPlaceholderText("Enter a number").eq(1).type("2");
    cy.button("Add filter").click();
  });
  cy.wait(["@dashboardData", "@dashboardData"]);
}

export function setup1stStageBreakoutFilter() {
  H.editDashboard();

  getFilter("Text").click();

  H.getDashboardCard(0).findByText("Select…").click();
  H.popover().within(() => {
    getPopoverItem("Category", 1).scrollIntoView().click();
  });

  H.getDashboardCard(1).findByText("Select…").click();
  H.popover().within(() => {
    getPopoverItem("Category", 1).scrollIntoView().click();
  });

  H.saveDashboard({ waitMs: 250 });

  H.filterWidget().eq(0).click();
  H.popover().within(() => {
    cy.findByLabelText("Gadget").click();
    cy.button("Add filter").click();
  });
  cy.wait(["@dashboardData", "@dashboardData"]);
}

export function setup2ndStageExplicitJoinFilter() {
  H.editDashboard();

  getFilter("Text").click();

  H.getDashboardCard(0).findByText("Select…").click();
  H.popover().within(() => {
    getPopoverItem("Reviewer", 1).click();
  });

  H.getDashboardCard(1).findByText("Select…").click();
  H.popover().within(() => {
    getPopoverItem("Reviewer", 1).click();
  });

  H.saveDashboard({ waitMs: 250 });

  H.filterWidget().eq(0).click();
  H.popover()
    .first()
    .within(() => {
      cy.findByPlaceholderText("Search the list").type("abe.gorczany");
      cy.button("Add filter").click();
    });
  cy.wait(["@dashboardData", "@dashboardData"]);
}

export function setup2ndStageCustomColumnFilter() {
  H.editDashboard();

  getFilter("Number").click();
  H.sidebar().findByText("Filter operator").next().click();
  H.popover().findByText("Between").click();

  H.getDashboardCard(0).findByText("Select…").click();
  H.popover().within(() => {
    getPopoverItem("5 * Count").scrollIntoView().click();
  });

  H.getDashboardCard(1).findByText("Select…").click();
  H.popover().within(() => {
    getPopoverItem("5 * Count").scrollIntoView().click();
  });

  H.saveDashboard({ waitMs: 250 });
}

export function apply2ndStageCustomColumnFilter() {
  H.filterWidget().eq(0).click();
  H.popover().within(() => {
    cy.findAllByPlaceholderText("Enter a number").eq(0).type("0");
    cy.findAllByPlaceholderText("Enter a number").eq(1).type("20");
    cy.button("Add filter").click();
  });
}

export function setup2ndStageAggregationFilter() {
  H.editDashboard();

  getFilter("Number").click();
  H.sidebar().findByText("Filter operator").next().click();
  H.popover().findByText("Between").click();

  H.getDashboardCard(0).findByText("Select…").click();
  H.popover().within(() => {
    getPopoverItem("Count", 1).scrollIntoView().click();
  });

  H.getDashboardCard(1).findByText("Select…").click();
  H.popover().within(() => {
    getPopoverItem("Count", 1).scrollIntoView().click();
  });

  H.getDashboardCard(2).findByText("Select…").click();
  H.popover().within(() => {
    getPopoverItem("Count").click();
  });

  H.getDashboardCard(3).findByText("Select…").click();
  H.popover().within(() => {
    getPopoverItem("Count").click();
  });

  H.saveDashboard({ waitMs: 250 });
}

export function apply2ndStageAggregationFilter() {
  H.filterWidget().eq(0).click();
  H.popover().within(() => {
    cy.findAllByPlaceholderText("Enter a number").eq(0).type("0");
    cy.findAllByPlaceholderText("Enter a number").eq(1).type("2");
    cy.button("Add filter").click();
  });
}

export function setup2ndStageBreakoutFilter() {
  H.editDashboard();

  getFilter("Text").click();

  H.getDashboardCard(0).findByText("Select…").click();
  H.popover().within(() => {
<<<<<<< HEAD
    getPopoverList().scrollTo("bottom");
    getPopoverItem("Product → Category", 1).click();
=======
    getPopoverItem("Product → Category", 1).scrollIntoView().click();
>>>>>>> f1c7740a
  });

  H.getDashboardCard(1).findByText("Select…").click();
  H.popover().within(() => {
<<<<<<< HEAD
    getPopoverList().scrollTo("bottom");
    getPopoverItem("Product → Category", 1).click();
=======
    getPopoverItem("Product → Category", 1).scrollIntoView().click();
>>>>>>> f1c7740a
  });

  closeToasts();

  H.getDashboardCard(2).findByText("Select…").click();
  H.popover().within(() => {
<<<<<<< HEAD
    getPopoverItem("Product → Category").click();
=======
    getPopoverItem("Product → Category").scrollIntoView().click();
>>>>>>> f1c7740a
  });

  closeToasts();

  H.getDashboardCard(3).findByText("Select…").click();
  H.popover().within(() => {
<<<<<<< HEAD
    getPopoverItem("Product → Category").click();
=======
    getPopoverItem("Product → Category").scrollIntoView().click();
>>>>>>> f1c7740a
  });

  H.saveDashboard({ waitMs: 250 });
}

function closeToasts() {
  H.undoToast().each((toast) => {
    cy.wrap(toast).icon("close").click();
  });
}

export function apply2ndStageBreakoutFilter() {
  H.filterWidget().eq(0).click();
  H.popover().within(() => {
    cy.findByLabelText("Gadget").click();
    cy.button("Add filter").click();
  });
}

export function getFilter(name: string) {
  return cy.findByTestId("fixed-width-filters").findByText(name);
}

export function getPopoverList() {
  return cy.findAllByRole("grid").eq(0);
}

export function getPopoverItems() {
  return cy.get("[data-element-id=list-section]");
}

/**
 * @param index if more than 1 item with the same name is visible, specify which one should be used
 */
export function getPopoverItem(name: string, index = 0) {
  /**
   * Without scrollIntoView() the popover may scroll automatically to a different
   * place when clicking the item (unclear why).
   */
  // eslint-disable-next-line no-unsafe-element-filtering
  return cy.findAllByText(name).eq(index).scrollIntoView();
}

export function clickAway() {
  cy.get("body").click(0, 0);
}

export function goBackToDashboard() {
  cy.findByLabelText("Back to Test Dashboard").click();
  cy.wait("@getDashboard");
}

export function getDashboardId(): Cypress.Chainable<number> {
  return cy
    .get("@dashboardId")
    .then((dashboardId) => dashboardId as unknown as number);
}

export function waitForPublicDashboardData() {
  // tests with public dashboards always have 4 dashcards
  cy.wait([
    "@publicDashboardData",
    "@publicDashboardData",
    "@publicDashboardData",
    "@publicDashboardData",
  ]);
}

export function waitForEmbeddedDashboardData() {
  // tests with embedded dashboards always have 4 dashcards
  cy.wait([
    "@embeddedDashboardData",
    "@embeddedDashboardData",
    "@embeddedDashboardData",
    "@embeddedDashboardData",
  ]);
}

export function verifyDashcardMappingOptions(
  dashcardIndex: number,
  sections: MappingSection[],
) {
  H.getDashboardCard(dashcardIndex).findByText("Select…").click();
  verifyPopoverMappingOptions(sections);
  clickAway();
}

export function verifyNoDashcardMappingOptions(dashcardIndex: number) {
  H.getDashboardCard(dashcardIndex)
    .findByText("No valid fields")
    .should("be.visible");

  H.getDashboardCard(dashcardIndex)
    .findByText("No valid fields")
    .trigger("mouseenter");
  H.tooltip()
    .findByText(
      "This card doesn't have any fields or parameters that can be mapped to this parameter type.",
    )
    .should("be.visible");
}

type SectionName = string;
type ColumnName = string;
type MappingSection = [SectionName | null, ColumnName[]];

export function verifyPopoverMappingOptions(sections: MappingSection[]) {
  const expectedItemsCount = sections.reduce(
    (sum, [sectionName, columnNames]) =>
      sum + (sectionName ? 1 : 0) + columnNames.length,
    0,
  );

  H.popover().within(() => {
    getPopoverItems().then(($items) => {
      let index = 0;
      let offsetForSearch = 0;

      if (index === 0 && $items[index].querySelector("input")) {
        // Skip search box if it is the first item
        ++index;
        offsetForSearch = 1;
      }

      for (const [sectionName, columnNames] of sections) {
        if (sectionName) {
          // the list is virtualized, we need to keep scrolling to see all the items
          cy.wrap($items[index])
            .scrollIntoView()
            .should("have.text", sectionName);
          ++index;
        }

        for (const columnName of columnNames) {
          cy.wrap($items[index])
            .scrollIntoView()
            .findByLabelText(columnName)
            .should("be.visible");
          ++index;
        }
      }

      expect($items.length).to.eq(expectedItemsCount + offsetForSearch);
    });
  });
}

export function verifyDashcardRowsCount({
  dashcardIndex,
  dashboardCount,
  queryBuilderCount,
}: {
  dashcardIndex: number;
  dashboardCount: number;
  queryBuilderCount: string;
}) {
  H.getDashboardCard(dashcardIndex).within(() => {
    H.assertTableRowsCount(dashboardCount);
  });
  H.getDashboardCard(dashcardIndex)
    .findByTestId("legend-caption-title")
    .click();
  cy.wait("@dataset");
  cy.findByTestId("question-row-count").should("have.text", queryBuilderCount);
}

export function verifyDashcardCellValues({
  dashcardIndex,
  values,
}: {
  dashcardIndex: number;
  values: string[];
}) {
  for (let valueIndex = 0; valueIndex < values.length; ++valueIndex) {
    const value = values[valueIndex];

    // eslint-disable-next-line no-unsafe-element-filtering
    H.getDashboardCard(dashcardIndex)
      .findByRole("row")
      .findAllByRole("gridcell")
      .eq(valueIndex)
      .should("have.text", value);
  }

  H.getDashboardCard(dashcardIndex)
    .findByTestId("legend-caption-title")
    .click();
  cy.wait("@dataset");

  for (let valueIndex = 0; valueIndex < values.length; ++valueIndex) {
    const value = values[valueIndex];

    // eslint-disable-next-line no-unsafe-element-filtering
    cy.findAllByRole("gridcell").eq(valueIndex).should("have.text", value);
  }
}<|MERGE_RESOLUTION|>--- conflicted
+++ resolved
@@ -653,44 +653,26 @@
 
   H.getDashboardCard(0).findByText("Select…").click();
   H.popover().within(() => {
-<<<<<<< HEAD
-    getPopoverList().scrollTo("bottom");
-    getPopoverItem("Product → Category", 1).click();
-=======
     getPopoverItem("Product → Category", 1).scrollIntoView().click();
->>>>>>> f1c7740a
-  });
-
-  H.getDashboardCard(1).findByText("Select…").click();
-  H.popover().within(() => {
-<<<<<<< HEAD
-    getPopoverList().scrollTo("bottom");
-    getPopoverItem("Product → Category", 1).click();
-=======
+  });
+
+  H.getDashboardCard(1).findByText("Select…").click();
+  H.popover().within(() => {
     getPopoverItem("Product → Category", 1).scrollIntoView().click();
->>>>>>> f1c7740a
   });
 
   closeToasts();
 
   H.getDashboardCard(2).findByText("Select…").click();
   H.popover().within(() => {
-<<<<<<< HEAD
-    getPopoverItem("Product → Category").click();
-=======
     getPopoverItem("Product → Category").scrollIntoView().click();
->>>>>>> f1c7740a
   });
 
   closeToasts();
 
   H.getDashboardCard(3).findByText("Select…").click();
   H.popover().within(() => {
-<<<<<<< HEAD
-    getPopoverItem("Product → Category").click();
-=======
     getPopoverItem("Product → Category").scrollIntoView().click();
->>>>>>> f1c7740a
   });
 
   H.saveDashboard({ waitMs: 250 });
