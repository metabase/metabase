/* @flow */

import React from "react";

import FieldList from "../FieldList";

import FilterPopoverHeader from "./FilterPopoverHeader";
import FilterPopoverPicker from "./FilterPopoverPicker";
import FilterPopoverFooter from "./FilterPopoverFooter";

import StructuredQuery from "metabase-lib/lib/queries/StructuredQuery";
import type { FieldFilter, ConcreteField } from "metabase/meta/types/Query";

import Filter from "metabase-lib/lib/queries/structured/Filter";

type Props = {
  maxHeight?: number,
  query: StructuredQuery,
  filter?: Filter,
  onChangeFilter: (filter: Filter) => void,
  onClose: () => void,
  showFieldPicker?: boolean,
};

type State = {
  filter: Filter,
};

// NOTE: this is duplicated from FilterPopover. Consider merging them
export default class FilterPopover extends React.Component {
  props: Props;
  state: State;

  static defaultProps = {
    showFieldPicker: true,
  };

  constructor(props: Props) {
    super(props);

    this.state = {
      // $FlowFixMe
      filter: new Filter(props.filter || [], null, props.query),
    };
  }

  componentWillMount() {
    window.addEventListener("keydown", this.handleCommitOnEnter);
  }

  componentWillUnmount() {
    window.removeEventListener("keydown", this.handleCommitOnEnter);
  }

  componentWillReceiveProps(nextProps) {
    const { filter } = this.state;
    // HACK?: if the underlying query changes (e.x. additional metadata is loaded) update the filter's query
    if (filter && this.props.query !== nextProps.query) {
      this.setState({
        filter: filter.setQuery(nextProps.query),
      });
    }
  }

  handleCommit = () => {
    this.handleCommitFilter(this.state.filter);
  };

  handleCommitOnEnter = (event: KeyboardEvent) => {
    if (event.key === "Enter") {
      this.handleCommitFilter(this.state.filter);
    }
  };

  handleCommitFilter = (filter: FieldFilter) => {
    const { query } = this.props;
    if (filter && !(filter instanceof Filter)) {
      filter = new Filter(filter, null, query);
    }
    if (filter && filter.isValid()) {
      this.props.onChangeFilter(filter);
      if (this.props.onClose) {
        this.props.onClose();
      }
    }
  };

  handleFieldChange = (fieldRef: ConcreteField) => {
    this.setState({
      filter: this.state.filter.setDimension(fieldRef, {
        useDefaultOperator: true,
      }),
    });
  };

  handleFilterChange = (newFilter: FieldFilter) => {
    this.setState({ filter: this.state.filter.set(newFilter) });
  };

  handleClearField = () => {
    this.setState({ filter: this.state.filter.setDimension(null) });
  };

  render() {
    const { query, showFieldPicker } = this.props;
    const { filter } = this.state;

    const dimension = filter.dimension();
    if (filter.isSegmentFilter() || !dimension) {
      return (
        <div className="full">
          <FieldList
            className="text-purple"
            maxHeight={this.props.maxHeight}
            field={dimension && dimension.mbql()}
            fieldOptions={query.filterFieldOptions(filter)}
            segmentOptions={query.filterSegmentOptions(filter)}
            table={query.table()}
            onFieldChange={this.handleFieldChange}
            onFilterChange={this.handleCommitFilter}
          />
        </div>
      );
    } else {
      const field = dimension.field();
      return (
        <div
          style={{
            minWidth: 300,
            // $FlowFixMe
<<<<<<< HEAD
            maxWidth: field.isDate() ? null : 500,
          }}
        >
          <FilterPopoverHeader
            className="p1 border-bottom border-medium text-medium"
            filter={filter}
            showFieldPicker={showFieldPicker}
            onFilterChange={this.handleFilterChange}
            onClearField={this.handleClearField}
          />
          <FilterPopoverPicker
            className="p1"
            filter={filter}
            onFilterChange={this.handleFilterChange}
            onCommit={this.handleCommit}
          />
          <FilterPopoverFooter
            className="p1"
            filter={filter}
            onFilterChange={this.handleFilterChange}
            onCommit={this.handleCommit}
          />
=======
            maxWidth: dimension.field().isDate() ? 600 : 500,
          }}
        >
          {showHeader && (
            <div className="FilterPopover-header border-bottom p1 flex align-center">
              {showFieldPicker && (
                <div className="flex flex-wrap py1 text-medium">
                  <span
                    className="cursor-pointer text-purple-hover transition-color flex align-center"
                    onClick={this.clearField}
                  >
                    <Icon name="chevronleft" size={16} />
                    <h3 className="ml1 text-wrap">
                      {singularize(table.display_name)}
                    </h3>
                  </span>
                  <h3 className="mx1">-</h3>
                  <h3 className="text-default text-wrap">
                    {formatField(field)}
                  </h3>
                </div>
              )}
              {showOperatorSelector && (
                <OperatorSelector
                  className={
                    showFieldPicker ? "flex-align-right pl2" : "flex-full p1"
                  }
                  operator={operatorName}
                  operators={field.operators}
                  onOperatorChange={this.setOperator}
                />
              )}
            </div>
          )}
          {isTime(field) ? (
            <TimePicker
              className="mt1 border-top"
              filter={filter}
              onFilterChange={this.setFilter}
            />
          ) : isDate(field) ? (
            <DatePicker
              className="mt1 border-top"
              filter={filter}
              onFilterChange={this.setFilter}
            />
          ) : (
            <div>{this.renderPicker(filter, field)}</div>
          )}
          <div className="FilterPopover-footer flex align-center p1 pl2">
            <FilterOptions
              filter={filter}
              onFilterChange={this.setFilter}
              operator={
                isDate(field)
                  ? // DatePicker uses a different set of operator objects
                    getOperator(filter)
                  : // Normal operators defined in schema_metadata
                    field.operator && field.operator(operatorName)
              }
            />
            <button
              data-ui-tag="add-filter"
              className={cx("Button Button--purple ml-auto", {
                disabled: !this.isValid(),
              })}
              onClick={() => this.commitFilter(this.state.filter)}
            >
              {!this.props.filter ? t`Add filter` : t`Update filter`}
            </button>
          </div>
>>>>>>> 050031f7
        </div>
      );
    }
  }
}<|MERGE_RESOLUTION|>--- conflicted
+++ resolved
@@ -122,14 +122,11 @@
         </div>
       );
     } else {
-      const field = dimension.field();
       return (
         <div
           style={{
-            minWidth: 300,
             // $FlowFixMe
-<<<<<<< HEAD
-            maxWidth: field.isDate() ? null : 500,
+            minWidth: dimension.field().isDate() ? 600 : 500,
           }}
         >
           <FilterPopoverHeader
@@ -151,79 +148,6 @@
             onFilterChange={this.handleFilterChange}
             onCommit={this.handleCommit}
           />
-=======
-            maxWidth: dimension.field().isDate() ? 600 : 500,
-          }}
-        >
-          {showHeader && (
-            <div className="FilterPopover-header border-bottom p1 flex align-center">
-              {showFieldPicker && (
-                <div className="flex flex-wrap py1 text-medium">
-                  <span
-                    className="cursor-pointer text-purple-hover transition-color flex align-center"
-                    onClick={this.clearField}
-                  >
-                    <Icon name="chevronleft" size={16} />
-                    <h3 className="ml1 text-wrap">
-                      {singularize(table.display_name)}
-                    </h3>
-                  </span>
-                  <h3 className="mx1">-</h3>
-                  <h3 className="text-default text-wrap">
-                    {formatField(field)}
-                  </h3>
-                </div>
-              )}
-              {showOperatorSelector && (
-                <OperatorSelector
-                  className={
-                    showFieldPicker ? "flex-align-right pl2" : "flex-full p1"
-                  }
-                  operator={operatorName}
-                  operators={field.operators}
-                  onOperatorChange={this.setOperator}
-                />
-              )}
-            </div>
-          )}
-          {isTime(field) ? (
-            <TimePicker
-              className="mt1 border-top"
-              filter={filter}
-              onFilterChange={this.setFilter}
-            />
-          ) : isDate(field) ? (
-            <DatePicker
-              className="mt1 border-top"
-              filter={filter}
-              onFilterChange={this.setFilter}
-            />
-          ) : (
-            <div>{this.renderPicker(filter, field)}</div>
-          )}
-          <div className="FilterPopover-footer flex align-center p1 pl2">
-            <FilterOptions
-              filter={filter}
-              onFilterChange={this.setFilter}
-              operator={
-                isDate(field)
-                  ? // DatePicker uses a different set of operator objects
-                    getOperator(filter)
-                  : // Normal operators defined in schema_metadata
-                    field.operator && field.operator(operatorName)
-              }
-            />
-            <button
-              data-ui-tag="add-filter"
-              className={cx("Button Button--purple ml-auto", {
-                disabled: !this.isValid(),
-              })}
-              onClick={() => this.commitFilter(this.state.filter)}
-            >
-              {!this.props.filter ? t`Add filter` : t`Update filter`}
-            </button>
-          </div>
->>>>>>> 050031f7
         </div>
       );
     }
