--- conflicted
+++ resolved
@@ -121,11 +121,7 @@
    :min-duration   (public-settings/query-caching-min-ttl)})
 
 (defn- test-query [query-kvs]
-<<<<<<< HEAD
-  (merge {:cache-strategy (ttl-strategy), :type :query, :query :abc} query-kvs))
-=======
-  (merge {:cache-ttl 60, :lib/type :mbql/query, :stages [{:abc :def}]} query-kvs))
->>>>>>> a94ece6f
+  (merge {:cache-strategy (ttl-strategy), :lib/type :mbql/query, :stages [{:abc :def}]} query-kvs))
 
 (defn- run-query* [& {:as query-kvs}]
   ;; clear out stale values in save/purge channels
