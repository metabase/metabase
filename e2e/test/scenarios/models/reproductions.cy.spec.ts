--- conflicted
+++ resolved
@@ -972,12 +972,9 @@
     // Let redux handle async actions so that they won't interfere with the action
     // triggered by the next click. Test will flake without this due to wrong navigation.
     cy.wait(1);
-<<<<<<< HEAD
-=======
     cy.findByRole("link", { name: "Actions" }).click();
     cy.wait("@fks");
     cy.findByLabelText("Description").within(assertMarkdownPreview);
->>>>>>> 6a5038b5
 
     cy.log(
       "Make sure the description is present in the collection entry tooltip",
