--- conflicted
+++ resolved
@@ -60,25 +60,6 @@
   [e]
   (mapv llm-message (full-history e)))
 
-<<<<<<< HEAD
-(defn session-id
-  "Get the session ID from the envelope"
-  [e]
-  (:session-id e))
-
-(defn decrement-round-trips
-  "Decrement the remaining allowed round trips to the LLM, erroring if the maximum was exceeded."
-  [e]
-  (update e :round-trips-remaining (fn [v]
-                                     (u/prog1 (dec v)
-                                       (when (neg? <>)
-                                         (let [msg (i18n/tru "I can''t answer your question.")]
-                                           (throw (ex-info "Error: too many round trips."
-                                                           {:envelope e
-                                                            :assistant-message msg}))))))))
-
-=======
->>>>>>> 486d792c
 (defn history
   "Gets the history from the envelope."
   [e]
