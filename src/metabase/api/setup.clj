--- conflicted
+++ resolved
@@ -175,22 +175,8 @@
                 :done?       (= (embed.settings/embedding-homepage) :dismissed-done)
                 :app-origin  (boolean (embed.settings/embedding-app-origin))}
    :configured {:email (email/email-configured?)
-<<<<<<< HEAD
                 :slack (slack/slack-configured?)
                 :sso   (google/google-auth-enabled)}
-   :counts     {:user  (t2/count User)
-                :card  (t2/count Card)
-                :table (t2/count Table)}
-   :exists     {:non-sample-db     (t2/exists? Database, :is_sample false)
-                :dashboard         (t2/exists? Dashboard)
-                :pulse             (t2/exists? Pulse)
-                :hidden-table      (t2/exists? Table, :visibility_type [:not= nil])
-                :collection        (t2/exists? Collection)
-                :model             (t2/exists? Card :type :model)
-                :embedded-resource (or (t2/exists? Card :enable_embedding true)
-                                       (t2/exists? Dashboard :enable_embedding true))}})
-=======
-                :slack (slack/slack-configured?)}
    :counts     {:user  (t2/count :model/User {:where (mi/exclude-internal-content-hsql :model/User)})
                 :card  (t2/count :model/Card {:where (mi/exclude-internal-content-hsql :model/Card)})
                 :table (val (ffirst (t2/query {:select [:%count.*]
@@ -206,8 +192,9 @@
                 :collection    (t2/exists? :model/Collection {:where (mi/exclude-internal-content-hsql :model/Collection)})
                 :model         (t2/exists? :model/Card {:where [:and
                                                                 [:= :type "model"]
-                                                                (mi/exclude-internal-content-hsql :model/Card)]})}})
->>>>>>> 84a7859d
+                                                                (mi/exclude-internal-content-hsql :model/Card)]})
+                :embedded-resource (or (t2/exists? :model/Card :enable_embedding true)
+                          (t2/exists? :model/Dashboard :enable_embedding true))}})
 
 (defn- get-connected-tasks
   [{:keys [configured counts exists embedding] :as _info}]
