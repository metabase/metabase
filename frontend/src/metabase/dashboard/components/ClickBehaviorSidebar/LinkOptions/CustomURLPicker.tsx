--- conflicted
+++ resolved
@@ -89,15 +89,8 @@
             autoFocus
             value={url}
             placeholder={t`e.g. http://acme.com/id/\{\{user_id\}\}`}
-<<<<<<< HEAD
-            onChange={(e: React.FormEvent<HTMLInputElement>) =>
-              setUrl(e.currentTarget.value)
-            }
-            className="input block full"
-=======
             onChange={handleLinkTemplateChange}
             className="block full"
->>>>>>> 0e05d7ae
           />
           {isTableDisplay(dashcard) && (
             <CustomLinkText
