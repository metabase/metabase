--- conflicted
+++ resolved
@@ -998,16 +998,12 @@
                    {:model "Field"      :id "A Field"}]}
                 (set (serdes.base/serdes-dependencies ser)))))))))
 
-<<<<<<< HEAD
 (defn- parameter-card-entity-id-for-po
   [parameterized-object-type parameterized-object-id]
   (db/select-one-field :entity_id 'ParameterCard
                        :parameterized_object_type parameterized-object-type
                        :parameterized_object_id parameterized-object-id))
 
-
-=======
->>>>>>> 0288adb5
 (deftest selective-serialization-basic-test
   (ts/with-empty-h2-app-db
     (ts/with-temp-dpc [User       [{mark-id :id}              {:first_name "Mark"
