--- conflicted
+++ resolved
@@ -1,7 +1,4 @@
 export type { MenuProps } from "@mantine/core";
-<<<<<<< HEAD
 export type { MenuItemProps } from "@mantine/core";
-=======
 export { Menu } from "./Menu";
->>>>>>> fe2b9378
 export { getMenuOverrides } from "./Menu.styled";