--- conflicted
+++ resolved
@@ -5381,8 +5381,6 @@
                         },
                         "babel-runtime": {
                           "version": "6.11.6",
-<<<<<<< HEAD
-=======
                           "dependencies": {
                             "core-js": {
                               "version": "2.4.1"
@@ -5393,27 +5391,6 @@
                           }
                         }
                       }
-                    },
-                    "babel-plugin-transform-object-rest-spread": {
-                      "version": "6.16.0",
-                      "dependencies": {
-                        "babel-plugin-syntax-object-rest-spread": {
-                          "version": "6.13.0"
-                        },
-                        "babel-runtime": {
-                          "version": "6.11.6",
->>>>>>> dcbc1d99
-                          "dependencies": {
-                            "core-js": {
-                              "version": "2.4.1"
-                            },
-                            "regenerator-runtime": {
-                              "version": "0.9.5"
-                            }
-                          }
-                        }
-                      }
-<<<<<<< HEAD
                     },
                     "babel-plugin-transform-object-rest-spread": {
                       "version": "6.16.0",
@@ -5433,8 +5410,25 @@
                           }
                         }
                       }
-=======
->>>>>>> dcbc1d99
+                    },
+                    "babel-plugin-transform-object-rest-spread": {
+                      "version": "6.16.0",
+                      "dependencies": {
+                        "babel-plugin-syntax-object-rest-spread": {
+                          "version": "6.13.0"
+                        },
+                        "babel-runtime": {
+                          "version": "6.11.6",
+                          "dependencies": {
+                            "core-js": {
+                              "version": "2.4.1"
+                            },
+                            "regenerator-runtime": {
+                              "version": "0.9.5"
+                            }
+                          }
+                        }
+                      }
                     }
                   }
                 }
