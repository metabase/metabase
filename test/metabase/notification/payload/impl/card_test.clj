--- conflicted
+++ resolved
@@ -11,10 +11,7 @@
    [metabase.permissions.core :as perms]
    [metabase.public-settings :as public-settings]
    [metabase.test :as mt]
-<<<<<<< HEAD
-=======
    [metabase.util :as u]
->>>>>>> b741327e
    [ring.util.codec :as codec]
    [toucan2.core :as t2]))
 
@@ -368,11 +365,7 @@
                   #"Unsubscribe"))))
 
         (testing "the unsubscribe url is correct"
-<<<<<<< HEAD
-          (let [url    (re-find #"https://[^/]+/testmb/unsubscribe[^\"]*" (-> email :message first :content))
-=======
           (let [url    (re-find #"https://[^/]+/unsubscribe[^\"]*" (-> email :message first :content))
->>>>>>> b741327e
                 params (codec/form-decode (second (str/split url #"\?")))]
             (is (int? (parse-long (get params "notification-handler-id"))))
             (is (= "ngoc@metabase.com" (get params "email")))
