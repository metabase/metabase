import { createAction } from "@reduxjs/toolkit";

import { datasetApi } from "metabase/api";
import Questions from "metabase/entities/questions";
import {
  DEFAULT_CARD_SIZE,
  GRID_WIDTH,
  getPositionForNewDashCard,
} from "metabase/lib/dashboard_grid";
import {
  type DispatchFn as Dispatch,
  createThunkAction,
} from "metabase/lib/redux";
import {
  loadMetadataForCard,
  loadMetadataForTable,
} from "metabase/questions/actions";
import { getDefaultSize } from "metabase/visualizations";
import type {
  Card,
  CardId,
  DashCardId,
  DashboardCard,
  DashboardId,
  DashboardTabId,
  TableId,
  VirtualCard,
<<<<<<< HEAD
  VirtualCardDisplay,
=======
  VisualizerVizDefinition,
>>>>>>> b4248281
} from "metabase-types/api";
import type { GetState } from "metabase-types/store";

import {
  trackCardCreated,
  trackQuestionReplaced,
  trackSectionAdded,
} from "../analytics";
import type { SectionLayout } from "../sections";
import { getDashCardById, getDashboardId } from "../selectors";
import {
  type NewDashboardCard,
  createDashCard,
  createVirtualCard,
  generateTemporaryDashcardId,
  isQuestionDashCard,
  isVirtualDashCard,
} from "../utils";

import { showAutoWireToastNewCard } from "./auto-wire-parameters/actions";
import { closeAddCardAutoWireToasts } from "./auto-wire-parameters/toasts";
import {
  ADD_CARD_TO_DASH,
  ADD_MANY_CARDS_TO_DASH,
  REMOVE_CARD_FROM_DASH,
  TRASH_DASHBOARD_QUESTION_FROM_DASH,
  UNDO_REMOVE_CARD_FROM_DASH,
  UNDO_TRASH_DASHBOARD_QUESTION_FROM_DASH,
  setDashCardAttributes,
} from "./core";
import {
  cancelFetchCardData,
  fetchCardData,
  setEditingDashcardData,
} from "./data-fetching";
import { getExistingDashCards } from "./utils";

export type NewDashCardOpts = {
  dashId: DashboardId;
  tabId: DashboardTabId | null;
};

export type AddDashCardOpts = NewDashCardOpts & {
  dashcardOverrides: Partial<NewDashboardCard> & {
    card: Card | VirtualCard;
    series?: Card[];
  };
};

export const MARK_NEW_CARD_SEEN = "metabase/dashboard/MARK_NEW_CARD_SEEN";
export const markNewCardSeen = createAction<DashCardId>(MARK_NEW_CARD_SEEN);

export const addCardToDash = createAction<NewDashboardCard>(ADD_CARD_TO_DASH);
export const addManyCardsToDash = createAction<NewDashboardCard[]>(
  ADD_MANY_CARDS_TO_DASH,
);

export const addDashCardToDashboard =
  ({ dashId, tabId, dashcardOverrides }: AddDashCardOpts) =>
  (dispatch: Dispatch, getState: GetState) => {
    const display = dashcardOverrides?.card?.display;
    const dashCardSize = display
      ? getDefaultSize(display) || DEFAULT_CARD_SIZE
      : DEFAULT_CARD_SIZE;

    const dashboardState = getState().dashboard;
    const dashcards = getExistingDashCards(
      dashboardState.dashboards,
      dashboardState.dashcards,
      dashId,
      tabId,
    );

    const dashcard = createDashCard({
      dashboard_id: dashId,
      dashboard_tab_id: tabId ?? null,

      ...getPositionForNewDashCard(
        dashcards,
        dashCardSize.width,
        dashCardSize.height,
      ),

      ...dashcardOverrides,
    });

    dispatch(addCardToDash(dashcard));

    return dashcard;
  };

export type AddSectionOpts = NewDashCardOpts & {
  sectionLayout: SectionLayout;
};

export const addSectionToDashboard =
  ({ dashId, tabId, sectionLayout }: AddSectionOpts) =>
  (dispatch: Dispatch, getState: GetState) => {
    const dashboardState = getState().dashboard;
    const dashcards = getExistingDashCards(
      dashboardState.dashboards,
      dashboardState.dashcards,
      dashId,
      tabId,
    );

    const position = getPositionForNewDashCard(
      dashcards,
      GRID_WIDTH,
      30, // just plenty of vertical space to fit a section
    );

    const sectionDashcards = sectionLayout
      .getLayout(position)
      .map((dashcardOverrides) =>
        createDashCard({
          dashboard_id: dashId,
          dashboard_tab_id: tabId ?? null,
          ...dashcardOverrides,
        }),
      );

    dispatch(addManyCardsToDash(sectionDashcards));
    trackSectionAdded(dashId, sectionLayout.id);
  };

export type AddCardToDashboardOpts = NewDashCardOpts & {
  cardId: CardId;
};

export const addCardToDashboard =
  ({ dashId, tabId, cardId }: AddCardToDashboardOpts) =>
  async (dispatch: Dispatch, getState: GetState) => {
    await dispatch(Questions.actions.fetch({ id: cardId }));
    const card = Questions.selectors
      .getObject(getState(), { entityId: cardId })
      .card();

    const dashcardId = generateTemporaryDashcardId();
    const dashcard = dispatch(
      addDashCardToDashboard({
        dashId,
        tabId,
        dashcardOverrides: { id: dashcardId, card, card_id: cardId },
      }),
    ) as DashboardCard;

    dispatch(fetchCardData(card, dashcard, { reload: true, clearCache: true }));
    await dispatch(loadMetadataForCard(card));
    dispatch(showAutoWireToastNewCard({ dashcard_id: dashcardId }));
  };

export const addHeadingDashCardToDashboard =
  ({ dashId, tabId }: NewDashCardOpts) =>
  (dispatch: Dispatch) => {
    trackCardCreated("heading", dashId);
    const card = createVirtualCard("heading");
    const dashcardOverrides = {
      card,
      visualization_settings: {
        "dashcard.background": false,
        virtual_card: card,
      },
    };
    dispatch(addDashCardToDashboard({ dashId, tabId, dashcardOverrides }));
  };

export const addMarkdownDashCardToDashboard =
  ({ dashId, tabId }: NewDashCardOpts) =>
  (dispatch: Dispatch) => {
    trackCardCreated("text", dashId);
    const card = createVirtualCard("text");
    const dashcardOverrides = {
      card,
      visualization_settings: { virtual_card: card },
    };
    dispatch(addDashCardToDashboard({ dashId, tabId, dashcardOverrides }));
  };

export type AddEditableTableDashCardToDashboardOpts = NewDashCardOpts & {
  tableId: TableId;
};

export const addEditableTableDashCardToDashboard =
  ({ dashId, tabId, tableId }: AddEditableTableDashCardToDashboardOpts) =>
  (dispatch: Dispatch) => {
    // this should work as a virtual card until dashboard is saved, then it becomes a normal card. Hence the typecast
    const card = createVirtualCard("table-editable" as VirtualCardDisplay);

    dispatch(
      addDashCardToDashboard({
        dashId,
        tabId,
        dashcardOverrides: {
          card: card as VirtualCard,
          visualization_settings: {
            table_id: tableId,
            "editableTable.enabledActions": [
              {
                id: "row/create",
                enabled: true,
              },
              {
                id: "row/delete",
                enabled: true,
              },
            ],
          },
        },
      }),
    );

    dispatch(loadMetadataForTable(tableId));
  };

export const addIFrameDashCardToDashboard =
  ({ dashId, tabId }: NewDashCardOpts) =>
  (dispatch: Dispatch) => {
    const card = createVirtualCard("iframe");
    const dashcardOverrides = {
      card,
      visualization_settings: { virtual_card: card },
    };
    dispatch(addDashCardToDashboard({ dashId, tabId, dashcardOverrides }));
  };

export const addLinkDashCardToDashboard =
  ({ dashId, tabId }: NewDashCardOpts) =>
  (dispatch: Dispatch) => {
    trackCardCreated("link", dashId);
    const card = createVirtualCard("link");
    const dashcardOverrides = {
      card,
      visualization_settings: { virtual_card: card },
    };
    dispatch(addDashCardToDashboard({ dashId, tabId, dashcardOverrides }));
  };

export const replaceCard =
  ({
    dashcardId,
    nextCardId,
  }: {
    dashcardId: DashCardId;
    nextCardId: CardId;
  }) =>
  async (dispatch: Dispatch, getState: GetState) => {
    const dashboardId = getDashboardId(getState());

    await dispatch(Questions.actions.fetch({ id: nextCardId }));
    const card = Questions.selectors
      .getObject(getState(), { entityId: nextCardId })
      .card();

    dispatch(
      setDashCardAttributes({
        id: dashcardId,
        attributes: {
          card,
          card_id: card.id,
          series: [],
          parameter_mappings: [],
          visualization_settings: {},
        },
      }),
    );

    const dashcard = getDashCardById(getState(), dashcardId);

    dispatch(fetchCardData(card, dashcard, { reload: true, clearCache: true }));
    await dispatch(loadMetadataForCard(card));
    dispatch(showAutoWireToastNewCard({ dashcard_id: dashcardId }));

    dashboardId && trackQuestionReplaced(dashboardId);
  };

export const addCardWithVisualization =
  ({
    visualization,
    tabId,
    cards,
  }: {
    visualization: VisualizerVizDefinition;
    tabId: number | null;
    cards: Card[];
  }) =>
  async (dispatch: Dispatch, getState: GetState) => {
    const [mainCard, ...secondaryCards] = cards;

    const dashcardId = generateTemporaryDashcardId();
    const dashcard = dispatch(
      addDashCardToDashboard({
        dashId: getState().dashboard.dashboardId!,
        tabId,
        dashcardOverrides: {
          id: dashcardId,
          card: mainCard,
          card_id: mainCard.id,
          series: secondaryCards,
          visualization_settings: {
            visualization,
          },
        },
      }),
    ) as DashboardCard;

    for (const card of cards) {
      dispatch(
        fetchCardData(card, dashcard, { reload: true, clearCache: true }),
      );
      await dispatch(loadMetadataForCard(card));
    }
  };

export const replaceCardWithVisualization =
  ({
    dashcardId,
    visualization,
    cards,
  }: {
    dashcardId: DashCardId;
    visualization: VisualizerVizDefinition;
    cards: Card[];
  }) =>
  async (dispatch: Dispatch, getState: GetState) => {
    const [mainCard, ...secondaryCards] = cards;

    const originalDashCard = getDashCardById(getState(), dashcardId);
    const parameter_mappings = isQuestionDashCard(originalDashCard)
      ? originalDashCard.parameter_mappings
      : [];

    await dispatch(
      setDashCardAttributes({
        id: dashcardId,
        attributes: {
          card_id: mainCard.id,
          card: mainCard,
          series: secondaryCards,
          parameter_mappings,
          visualization_settings: {
            visualization,
          },
        },
      }),
    );
    const dashcard = getDashCardById(getState(), dashcardId);

    for (const card of cards) {
      dispatch(
        fetchCardData(card, dashcard, { reload: true, clearCache: true }),
      );
      await dispatch(loadMetadataForCard(card));
    }
  };

export const removeCardFromDashboard = createThunkAction(
  REMOVE_CARD_FROM_DASH,
  ({
    dashcardId,
    cardId,
  }: {
    dashcardId: DashCardId;
    cardId: DashboardCard["card_id"];
  }) =>
    (dispatch) => {
      dispatch(closeAddCardAutoWireToasts());

      dispatch(cancelFetchCardData(cardId, dashcardId));
      return { dashcardId };
    },
);

export const undoRemoveCardFromDashboard = createThunkAction(
  UNDO_REMOVE_CARD_FROM_DASH,
  ({ dashcardId }) =>
    (dispatch, getState) => {
      const dashcard = getDashCardById(getState(), dashcardId);

      if (!isVirtualDashCard(dashcard)) {
        const card = dashcard.card;
        dispatch(fetchCardData(card, dashcard));
      }

      return { dashcardId };
    },
);

export const trashDashboardQuestion = createThunkAction(
  TRASH_DASHBOARD_QUESTION_FROM_DASH,
  ({
    dashcardId,
    cardId,
  }: {
    dashcardId: DashCardId;
    cardId: DashboardCard["card_id"];
  }) =>
    async (dispatch) => {
      await dispatch(
        Questions.actions.setArchived({ id: cardId }, true, {
          notify: {
            action: () =>
              dispatch(undoTrashDashboardQuestion({ dashcardId, cardId })),
            undo: false,
          },
        }),
      );
      dispatch(removeCardFromDashboard({ dashcardId, cardId }));
    },
);

const undoTrashDashboardQuestion = createThunkAction(
  UNDO_TRASH_DASHBOARD_QUESTION_FROM_DASH,
  ({
    dashcardId,
    cardId,
  }: {
    dashcardId: DashCardId;
    cardId: DashboardCard["card_id"];
  }) =>
    async (dispatch) => {
      await dispatch(
        Questions.actions.setArchived({ id: cardId }, false, {
          notify: {
            action: () =>
              dispatch(trashDashboardQuestion({ dashcardId, cardId })),
            undo: false,
          },
        }),
      );
      dispatch(undoRemoveCardFromDashboard({ dashcardId }));
    },
);

export const UPDATE_EDITABLE_TABLE_CARD_QUERY_IN_EDIT_MODE =
  "metabase/dashboard/UPDATE_EDITABLE_TABLE_CARD_QUERY_IN_EDIT_MODE";
export const updateEditableTableCardQueryInEditMode = createThunkAction(
  UPDATE_EDITABLE_TABLE_CARD_QUERY_IN_EDIT_MODE,
  ({
    dashcardId,
    cardId,
    newCard,
  }: {
    dashcardId: DashCardId;
    cardId: DashboardCard["card_id"];
    newCard: Card;
  }) =>
    async (dispatch: Dispatch) => {
      // set data override to null to show loading state
      dispatch(setEditingDashcardData(dashcardId, cardId, null));

      const card: Card = {
        ...newCard,
        // @ts-expect-error - we don't have a type for Store card with additional state
        isDirty: true,
      };

      dispatch(
        setDashCardAttributes({
          id: dashcardId,
          attributes: {
            card: card,
          },
        }),
      );

      // NOTE: we cannot do data loading inside an action, as we don't support ad-hoc queries as a dashcard
      const action = dispatch(
        // TODO: set "dashboard" context for api request ?
        datasetApi.endpoints.getAdhocQuery.initiate(newCard.dataset_query),
      );
      const cardData = await action.unwrap();

      dispatch(setEditingDashcardData(dashcardId, cardId, cardData));
    },
);<|MERGE_RESOLUTION|>--- conflicted
+++ resolved
@@ -25,11 +25,8 @@
   DashboardTabId,
   TableId,
   VirtualCard,
-<<<<<<< HEAD
   VirtualCardDisplay,
-=======
   VisualizerVizDefinition,
->>>>>>> b4248281
 } from "metabase-types/api";
 import type { GetState } from "metabase-types/store";
 
