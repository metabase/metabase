--- conflicted
+++ resolved
@@ -3,11 +3,7 @@
    [metabase.lib.aggregation :as lib.aggregation]
    [metabase.lib.breakout :as lib.breakout]
    [metabase.lib.dispatch :as lib.dispatch]
-<<<<<<< HEAD
-   [metabase.lib.field :as lib.field]
    [metabase.lib.hierarchy :as lib.hierarchy]
-=======
->>>>>>> 006d182f
    [metabase.lib.metadata :as lib.metadata]
    [metabase.lib.metadata.calculation :as lib.metadata.calculation]
    [metabase.lib.options :as lib.options]
