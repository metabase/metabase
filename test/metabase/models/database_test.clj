--- conflicted
+++ resolved
@@ -18,7 +18,8 @@
    [metabase.test.fixtures :as fixtures]
    [metabase.util :as u]
    [metabase.util.json :as json]
-   [toucan2.core :as t2]))
+   [toucan2.core :as t2]
+   [toucan2.tools.with-temp :as t2.with-temp]))
 
 (set! *warn-on-reflection* true)
 
@@ -41,11 +42,7 @@
   (testing "Sync tasks should get scheduled for a newly created Database"
     (mt/with-temp-scheduler!
       (task/init! ::task.sync-databases/SyncDatabases)
-<<<<<<< HEAD
-      (mt/with-temp [Database {db-id :id}]
-=======
       (t2.with-temp/with-temp [:model/Database {db-id :id}]
->>>>>>> 8d23fd74
         (is (=? {:description         (format "sync-and-analyze Database %d" db-id)
                  :key                 (format "metabase.task.sync-and-analyze.trigger.%d" db-id)
                  :misfire-instruction "DO_NOTHING"
@@ -90,22 +87,14 @@
 (deftest driver-supports-actions-and-database-enable-actions-test
   (mt/test-drivers #{:sqlite}
     (testing "Updating database-enable-actions to true should fail if the engine doesn't support actions"
-<<<<<<< HEAD
-      (mt/with-temp [Database database {:engine :sqlite}]
-=======
       (t2.with-temp/with-temp [:model/Database database {:engine :sqlite}]
->>>>>>> 8d23fd74
         (is (= false (driver.u/supports? :sqlite :actions database)))
         (is (thrown-with-msg?
              clojure.lang.ExceptionInfo
              #"The database does not support actions."
              (t2/update! :model/Database (:id database) {:settings {:database-enable-actions true}})))))
     (testing "Updating the engine when database-enable-actions is true should fail if the engine doesn't support actions"
-<<<<<<< HEAD
-      (mt/with-temp [Database database {:engine :h2 :settings {:database-enable-actions true}}]
-=======
       (t2.with-temp/with-temp [:model/Database database {:engine :h2 :settings {:database-enable-actions true}}]
->>>>>>> 8d23fd74
         (is (thrown-with-msg?
              clojure.lang.ExceptionInfo
              #"The database does not support actions."
@@ -260,17 +249,10 @@
                                     (is (= exp-val
                                            v)))))))]
           (testing "values for referenced secret IDs are resolved in a new DB"
-<<<<<<< HEAD
-            (mt/with-temp [Database {:keys [id details] :as database} {:engine  :secret-test-driver
-                                                                       :name    "Test DB with secrets"
-                                                                       :details {:host           "localhost"
-                                                                                 :password-value "new-password"}}]
-=======
             (t2.with-temp/with-temp [:model/Database {:keys [id details] :as database} {:engine  :secret-test-driver
                                                                                         :name    "Test DB with secrets"
                                                                                         :details {:host           "localhost"
                                                                                                   :password-value "new-password"}}]
->>>>>>> 8d23fd74
               (testing " and saved db-details looks correct"
                 (check-db-fn database {:kind    :password
                                        :source  nil
@@ -290,17 +272,10 @@
                       (format "Secret ID %d was not removed from the app DB" secret-id)))))))))))
 
 (deftest user-may-not-update-sample-database-test
-<<<<<<< HEAD
-  (mt/with-temp [Database {:keys [id] :as _sample-database} {:engine    :h2
-                                                             :is_sample true
-                                                             :name      "Sample Database"
-                                                             :details   {:db "./resources/sample-database.db;USER=GUEST;PASSWORD=guest"}}]
-=======
   (t2.with-temp/with-temp [:model/Database {:keys [id] :as _sample-database} {:engine    :h2
                                                                               :is_sample true
                                                                               :name      "Sample Database"
                                                                               :details   {:db "./resources/sample-database.db;USER=GUEST;PASSWORD=guest"}}]
->>>>>>> 8d23fd74
     (testing " updating the engine of a sample database is not allowed"
       (is (thrown-with-msg?
            clojure.lang.ExceptionInfo
@@ -314,21 +289,13 @@
 
 (deftest preserve-driver-namespaces-test
   (testing "Make sure databases preserve namespaced driver names"
-<<<<<<< HEAD
-    (mt/with-temp [Database {db-id :id} {:engine (u/qualified-name ::test)}]
-=======
     (t2.with-temp/with-temp [:model/Database {db-id :id} {:engine (u/qualified-name ::test)}]
->>>>>>> 8d23fd74
       (is (= ::test
              (t2/select-one-fn :engine :model/Database :id db-id))))))
 
 (deftest identity-hash-test
   (testing "Database hashes are composed of the name and engine"
-<<<<<<< HEAD
-    (mt/with-temp [Database db {:engine :mysql :name "hashmysql"}]
-=======
     (t2.with-temp/with-temp [:model/Database db {:engine :mysql :name "hashmysql"}]
->>>>>>> 8d23fd74
       (is (= (Integer/toHexString (hash ["hashmysql" :mysql]))
              (serdes/identity-hash db)))
       (is (= "b6f1a9e8"
