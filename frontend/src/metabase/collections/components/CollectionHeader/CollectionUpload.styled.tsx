--- conflicted
+++ resolved
@@ -1,12 +1,4 @@
 import styled from "@emotion/styled";
-
-<<<<<<< HEAD
-import { color } from "metabase/lib/colors";
-=======
-export const UploadInput = styled.input`
-  display: none;
-`;
->>>>>>> ddb62999
 
 export const LoadingStateContainer = styled.div`
   display: flex;
