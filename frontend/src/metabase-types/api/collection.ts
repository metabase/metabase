import type { ColorName } from "metabase/lib/colors/types";
import type { IconName, IconProps } from "metabase/ui";
import type {
  BaseEntityId,
  CollectionEssentials,
  Dashboard,
  DashboardId,
  PaginationRequest,
  PaginationResponse,
  VisualizationDisplay,
} from "metabase-types/api";

import type { CardId, CardType } from "./card";
import type { DatabaseId } from "./database";
import type { SortingOptions } from "./sorting";
import type { TableId } from "./table";
import type { UserId, UserInfo } from "./user";

export type CollectionNamespace = null | "snippets";

// Collection ID can be either a numeric or entity id
export type RegularCollectionId = number | string;

export type CollectionId =
  | RegularCollectionId
  | "root"
  | "personal"
  | "users"
  | "tenant"
  | "trash";

export type CollectionContentModel = "card" | "dataset" | "metric";

export type CollectionAuthorityLevel = "official" | null;

export type CollectionType =
  | "instance-analytics"
  | "trash"
  | "remote-synced"
  | "library"
  | "library-data"
  | "library-metrics"
  | "shared-tenant-collection"
  | "tenant-specific-root-collection"
  | null;

export type LastEditInfo = Pick<
  UserInfo,
  "id" | "email" | "first_name" | "last_name"
> & {
  timestamp: string;
};

export type CollectionAuthorityLevelConfig = {
  type: CollectionAuthorityLevel;
  name: string;
  icon: IconName;
  color?: ColorName;
  tooltips?: Record<string, string>;
};

export type CollectionInstanceAnaltyicsConfig = {
  type: CollectionType;
  name?: string;
  icon: IconName;
  color?: string;
  tooltips?: Record<string, string>;
};

export interface Collection {
  id: CollectionId;
  name: string;
  slug?: string;
  // "" for the default for EE's CUSTOM_INSTANCE_ANALYTICS_COLLECTION_ENTITY_ID
  entity_id?: BaseEntityId | "";
  description: string | null;
  can_write: boolean;
  can_restore: boolean;
  can_delete: boolean;
  archived: boolean;
  children?: Collection[];
  authority_level?: CollectionAuthorityLevel;
  type?: CollectionType;
  is_remote_synced?: boolean;
<<<<<<< HEAD
  namespace?: string;
=======
  namespace: CollectionNamespace;
>>>>>>> 542861c8

  parent_id?: CollectionId | null;
  personal_owner_id?: UserId;
  is_personal?: boolean;
  is_sample?: boolean; // true if the collection part of the sample content

  location: string | null;
  effective_location?: string; // location path containing only those collections that the user has permission to access
  effective_ancestors?: CollectionEssentials[];

  here?: CollectionContentModel[];
  below?: CollectionContentModel[];

  git_sync_enabled?: boolean;

  // Assigned on FE
  originalName?: string;
  path?: CollectionId[];
}

export const COLLECTION_ITEM_MODELS = [
  "card",
  "dataset",
  "metric",
  "dashboard",
  "snippet",
  "collection",
  "indexed-entity",
  "document",
  "table",
] as const;
export type CollectionItemModel = (typeof COLLECTION_ITEM_MODELS)[number];

export type CollectionItemId = number;

export interface CollectionItem {
  id: CollectionItemId;
  entity_id?: BaseEntityId;
  model: CollectionItemModel;
  name: string;
  description: string | null;
  archived: boolean;
  copy?: boolean;
  collection_position?: number | null;
  collection_preview?: boolean | null;
  fully_parameterized?: boolean | null;
  based_on_upload?: TableId | null; // only for models
  collection?: Collection | null;
  collection_id: CollectionId | null; // parent collection id
  collection_namespace?: string; // namespace of the parent collection
  display?: VisualizationDisplay;
  personal_owner_id?: UserId;
  database_id?: DatabaseId;
  moderated_status?: string;
  type?: CollectionType | CardType;
  here?: CollectionItemModel[];
  below?: CollectionItemModel[];
  can_write?: boolean;
  can_restore?: boolean;
  can_delete?: boolean;
  "last-edit-info"?: LastEditInfo;
  location?: string;
  effective_location?: string;
  authority_level?: CollectionAuthorityLevel;
  dashboard_count?: number | null;
  getIcon?: () => IconProps;
  getUrl: (opts?: Record<string, unknown>) => string;
  setArchived?: (
    isArchived: boolean,
    opts?: Record<string, unknown>,
  ) => Promise<void>;
  setPinned?: (isPinned: boolean) => void;
  setCollection?: (
    collection: Pick<Collection, "id"> | Pick<Dashboard, "id">,
  ) => void;
  setCollectionPreview?: (isEnabled: boolean) => void;
  is_shared_tenant_collection?: boolean;
  is_tenant_dashboard?: boolean;
  is_remote_synced?: boolean;
}

export interface CollectionListQuery {
  archived?: boolean;
  "exclude-other-user-collections"?: boolean;
  "exclude-archived"?: boolean;
  "personal-only"?: boolean;
  namespace?: string;
  tree?: boolean;
}

export type getCollectionRequest = {
  id: CollectionId;
  namespace?: "snippets" | "tenant-specific";
  ignore_error?: boolean;
};

export type ListCollectionItemsSortColumn =
  | "name"
  | "last_edited_at"
  | "last_edited_by"
  | "model";

export type ListCollectionItemsRequest = {
  id: CollectionId;
  models?: CollectionItemModel[];
  archived?: boolean;
  pinned_state?: "all" | "is_pinned" | "is_not_pinned";
  namespace?: string;
  collection_type?: CollectionType;
} & PaginationRequest &
  Partial<SortingOptions<ListCollectionItemsSortColumn>>;

export type ListCollectionItemsResponse = {
  data: CollectionItem[];
  models: CollectionItemModel[] | null;
} & PaginationResponse;

export interface UpdateCollectionRequest {
  id: RegularCollectionId;
  name?: string;
  description?: string;
  archived?: boolean;
  parent_id?: RegularCollectionId | null;
  authority_level?: CollectionAuthorityLevel;
  type?: CollectionType;
  is_remote_synced?: boolean;
}

export interface CreateCollectionRequest {
  name: string;
  description?: string | null;
  parent_id?: CollectionId | null;
  namespace?: string;
  authority_level?: CollectionAuthorityLevel;
  is_shared_tenant_collection?: boolean;
}

export interface ListCollectionsRequest {
  archived?: boolean;
  namespace?: string;
  "personal-only"?: boolean;
  "exclude-other-user-collections"?: boolean;
  collection_type?: CollectionType;
}
export interface ListCollectionsTreeRequest {
  "exclude-archived"?: boolean;
  "exclude-other-user-collections"?: boolean;
  "include-library"?: boolean;
  namespace?: string;
  namespaces?: string[];
  shallow?: boolean;
  "collection-id"?: RegularCollectionId | null;
  collection_type?: CollectionType;
  "include-tenant-collections"?: boolean;
}

export interface DeleteCollectionRequest {
  id: RegularCollectionId;
}

export interface DashboardQuestionCandidate {
  id: CardId;
  name: string;
  description: string | null;
  sole_dashboard_info: {
    id: DashboardId;
    name: string;
    description: string | null;
  };
}

export interface GetCollectionDashboardQuestionCandidatesRequest
  extends PaginationRequest {
  collectionId: CollectionId;
}

export interface GetCollectionDashboardQuestionCandidatesResult {
  total: number;
  data: DashboardQuestionCandidate[];
}

export interface MoveCollectionDashboardCandidatesRequest {
  collectionId: CollectionId;
  cardIds: CardId[];
}

export interface MoveCollectionDashboardCandidatesResult {
  moved: CardId[];
}

type LibraryChild = {
  description: string;
  id: number;
  name: string;
};

export type GetLibraryCollectionResponse =
  | (CollectionItem & { effective_children: LibraryChild[] })
  | { data: null };<|MERGE_RESOLUTION|>--- conflicted
+++ resolved
@@ -82,11 +82,7 @@
   authority_level?: CollectionAuthorityLevel;
   type?: CollectionType;
   is_remote_synced?: boolean;
-<<<<<<< HEAD
-  namespace?: string;
-=======
   namespace: CollectionNamespace;
->>>>>>> 542861c8
 
   parent_id?: CollectionId | null;
   personal_owner_id?: UserId;
