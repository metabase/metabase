--- conflicted
+++ resolved
@@ -32,15 +32,7 @@
 
 This email address will be displayed in various messages throughout Metabase when users encounter a scenario where they need assistance from an admin, such as a password reset request.
 
-<<<<<<< HEAD
 ## Approved Domains for Notifications
-=======
-## Approved domains for notifications
-
-Allowed email address domain(s) for new [dashboard subscriptions](../dashboards/subscriptions.md) and [alerts](../questions/sharing/alerts.md). To specify multiple domains, separate each domain with a comma, with no space in between (e.g., `domain1,domain2`). To allow all domains, leave the field empty. This setting doesn't affect existing subscriptions.
-
-## Report Timezone
->>>>>>> b1547c96
 
 Allowed email address domain(s) for new Dashboard Subscriptions and Alerts. To specify multiple domains, separate each domain with a comma, with no space in between (e.g., "domain1,domain2"). To allow all domains, leave the field empty. This setting doesnt affect existing subscriptions.
 
@@ -48,27 +40,15 @@
 
 This option turns determines whether or not you allow [anonymous data about your usage of Metabase](../installation-and-operation/information-collection.md) to be sent back to us to help us improve the product. _Your database’s data is never tracked or sent_.
 
-<<<<<<< HEAD
 ## Friendly Table and Field Names
-=======
-## Enable X-rays
->>>>>>> b1547c96
 
 By default, Metabase attempts to make field and table names more readable by changing things like `somehorriblename` to `Some Horrible Name`. This does not work well for languages other than English, or for fields that have lots of abbreviations or codes in them. If you'd like to turn this setting off, you can do so from the Admin Panel under Settings > General > Friendly Table and Field Names.
 
-<<<<<<< HEAD
 To manually fix field or table names if they still look wrong, you can go to the Metadata section of the Admin Panel, select the database that contains the table or field you want to edit, select the table, and then edit the name(s) in the input boxes that appear.
-=======
-## Enabled Nested Queries
->>>>>>> b1547c96
 
 ## Enabled Nested Queries
 
-<<<<<<< HEAD
 By default, Metabase allows your users to use a previously saved question as a source for queries. If you have a lot of slow running queries, you may want to switch this option off, as performance problem can occur.
-=======
-## Friendly Table and Field Names
->>>>>>> b1547c96
 
 ## Enable X-rays
 
