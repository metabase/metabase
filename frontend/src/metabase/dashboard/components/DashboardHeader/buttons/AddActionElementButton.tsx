--- conflicted
+++ resolved
@@ -1,11 +1,6 @@
 import { t } from "ttag";
 
 import { addActionToDashboard } from "metabase/dashboard/actions";
-<<<<<<< HEAD
-import { DashboardHeaderActionDivider } from "metabase/dashboard/components/DashboardHeader/DashboardHeader.styled";
-=======
-import { DashboardHeaderButton } from "metabase/dashboard/components/DashboardHeader/DashboardHeader.styled";
->>>>>>> 50c3e8af
 import { getDashboard, getSelectedTabId } from "metabase/dashboard/selectors";
 import { useDispatch, useSelector } from "metabase/lib/redux";
 
@@ -30,22 +25,11 @@
   };
 
   return (
-<<<<<<< HEAD
-    <>
-      <DashboardHeaderActionDivider />
-      <DashboardHeaderButton
-        onClick={onAddAction}
-        aria-label={t`Add action`}
-        tooltipLabel={t`Add action button`}
-        icon="click"
-      />
-    </>
-=======
-    <Tooltip label={t`Add action button`}>
-      <DashboardHeaderButton onClick={onAddAction} aria-label={t`Add action`}>
-        <Icon name="click" size={18} />
-      </DashboardHeaderButton>
-    </Tooltip>
->>>>>>> 50c3e8af
+    <DashboardHeaderButton
+      onClick={onAddAction}
+      aria-label={t`Add action`}
+      tooltipLabel={t`Add action button`}
+      icon="click"
+    />
   );
 };