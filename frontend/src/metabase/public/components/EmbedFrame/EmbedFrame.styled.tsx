--- conflicted
+++ resolved
@@ -151,11 +151,7 @@
       left: 0;
       width: 100%;
       z-index: 3;
-<<<<<<< HEAD
-
       transition: background-color 0.4s;
-=======
->>>>>>> 446bb823
       background-color: ${getParameterPanelBackgroundColor(
         props.embedFrameTheme,
         props.isSticky,
