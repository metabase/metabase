(ns metabase.query-permissions.impl
  "Functions used to calculate the permissions needed to run a query based on old-style DATA ACCESS PERMISSIONS. The
  only thing that is subject to these sorts of checks are *ad-hoc* queries, i.e. queries that have not yet been saved
  as a Card. Saved Cards are subject to the permissions of the Collection to which they belong.

  TODO -- does this belong HERE or in the `permissions` module?"
  (:require
   [clojure.set :as set]
   [clojure.walk :as walk]
   [metabase.api.common :as api]
   [metabase.legacy-mbql.normalize :as mbql.normalize]
   [metabase.lib.core :as lib]
   [metabase.lib.metadata :as lib.metadata]
   [metabase.lib.metadata.protocols :as lib.metadata.protocols]
   [metabase.lib.schema.id :as lib.schema.id]
   [metabase.lib.util.match :as lib.util.match]
   [metabase.models.interface :as mi]
   [metabase.permissions.core :as perms]
   [metabase.query-processor.error-type :as qp.error-type]
   [metabase.query-processor.store :as qp.store]
   [metabase.query-processor.util :as qp.util]
   [metabase.util :as u]
   [metabase.util.i18n :refer [tru]]
   [metabase.util.log :as log]
   [metabase.util.malli :as mu]
   [metabase.util.malli.schema :as ms]
   [toucan2.core :as t2]))

(set! *warn-on-reflection* true)

(defn perms-exception
  "Returns an ExceptionInfo instance containing data relevant for a permissions error."
  ([required-perms]
   (perms-exception (tru "You do not have permissions to run this query.") required-perms))

  ([message required-perms & [additional-ex-data]]
   (ex-info message
            (merge {:type                 qp.error-type/missing-required-permissions
                    :required-permissions required-perms
                    :actual-permissions   (perms/permissions-for-user api/*current-user-id*)
                    :permissions-error?   true}
                   additional-ex-data))))

;;; ---------------------------------------------- Permissions Checking ----------------------------------------------

;; Is calculating permissions for queries complicated? Some would say so. Refer to this handy flow chart to see how
;; things get calculated.
;;
;;                         perms-set
;;                             |
;;                             |
;;                             |
;;      native query? <--------+---------> mbql query?
;;            ↓                                     ↓
;;    native-query-perms              legacy-mbql-required-perms
;;                                                  |
;;                         no source card  <--------+------> has source card
;;                                 ↓                            ↓
;;           {:perms/view-data {table-id :unrestricted}}  source-card-read-perms
;;

(defn- merge-source-ids
  "Merge function which takes the union of two sets of IDs, if they are both sets"
  [val1 val2]
  (cond
    ;; Merge sets of table or card IDs
    (and (set? val1) (set? val2))
    (set/union val1 val2)

    ;; Booleans should only ever be `:native? true`, but make sure we propogate truthy values
    (and (boolean? val1) (boolean? val2))
    (or val1 val2)

    ;; Safeguard; should not be hit
    :else (throw (ex-info "Don't know how to merge values!"
                          {:val1 val1 :val2 val2}))))

(mu/defn query->source-ids :- [:maybe
                               [:map
                                [:table-ids {:optional true} [:set ::lib.schema.id/table]]
                                [:table-query-ids {:optional true} [:set ::lib.schema.id/table]]
                                [:card-ids  {:optional true} [:set ::lib.schema.id/card]]
                                [:native?   {:optional true} :boolean]]]
  "Returns a map containing sources necessary for permissions checks. The map will have the full set of resources
  necessary for ad hoc query execution.

  * table-ids - tables that a user will need view-data permissions to access
  * card-ids - cards that user will need collection-access permissions to use
  * table-query-ids - tables that a user will create-queries permissions to run an ad hoc query
  * native? - a flag that will be set if the query requires native permissions.

  The process for assembling this resources matches stages in a legacy-MBQL query:

  1. Does the stage have a :qp/stage-is-from-source-card key?

     If there's no parent-source-card-id, add the source-card id to the card-ids set and
     continue the match setting parent-source-card-id.

  2. Does the stage have a :query-permissions/gtapped-table key?

     This means the stage came from a Sandbox query, so we add the table to the table-ids set.
     If there's no parent-source-card-id, also add it to the table-query-ids set.
     Remove any sibling native permissions before continuing the match.

  3. Does the stage have a :native query?

     If there's no parent-source-card-id, set the native flag and end the match.

  4. Does the stage have a :source-table?

     Add the table to the table-ids set. If there's no parent-source-card-id, also add it
     to the table-query-ids set, then continue the match."
  ([query :- :map]
   (query->source-ids query nil))
  ([query :- :map
    parent-source-card-id :- [:maybe :any]]
   (apply merge-with merge-source-ids
          (lib.util.match/match query
            (m :guard (every-pred map? :qp/stage-is-from-source-card))
            (when-not parent-source-card-id
              (merge-with merge-source-ids
                          {:card-ids #{(:qp/stage-is-from-source-card m)}}
                          (query->source-ids (dissoc m :qp/stage-is-from-source-card) (:qp/stage-is-from-source-card m))))

            (m :guard (every-pred map? :query-permissions/gtapped-table))
            (merge-with merge-source-ids
                        {:table-ids #{(:query-permissions/gtapped-table m)}}
                        (when-not parent-source-card-id
                          {:table-query-ids #{(:query-permissions/gtapped-table m)}})
                        ;; Remove any :native sibling queries since they will be ones supplied by the gtap and we don't
                        ;; want to mark the whole query as native? if they exist
                        (query->source-ids (dissoc m :query-permissions/gtapped-table :native) parent-source-card-id))

            (m :guard (every-pred map? :native))
            (when-not parent-source-card-id
              {:native? true})

            (m :guard (every-pred map? #(pos-int? (:source-table %))))
            (merge-with merge-source-ids
                        {:table-ids #{(:source-table m)}}
                        (when-not parent-source-card-id
                          {:table-query-ids #{(:source-table m)}})
                        (query->source-ids (dissoc m :source-table) parent-source-card-id))))))

(mu/defn query->source-table-ids
  "Returns a sequence of all :source-table IDs referenced by a query. Convenience wrapper around `query->source-ids` if
  only table ID information is needed. "
  [query :- :map]
  (when (seq query)
    (:table-ids (query->source-ids query))))

(def ^:dynamic *card-instances*
  "A map from card IDs to card instances with the collection_id (possibly nil).
  Useful when bulk loading cards from different databases."
  nil)

(mu/defn- card-instance :- [:and
                            (ms/InstanceOf :model/Card)
                            [:map [:collection_id [:maybe ms/PositiveInt]]]]
  [card-id :- ::lib.schema.id/card]
  (or (get *card-instances* card-id)
      (if (qp.store/initialized?)
        (when-let [{:keys [collection-id]} (lib.metadata/card (qp.store/metadata-provider) card-id)]
          (t2/instance :model/Card {:collection_id collection-id}))
        (t2/select-one [:model/Card :collection_id :card_schema] :id card-id))
      (throw (Exception. (tru "Card {0} does not exist." card-id)))))

(mu/defn- source-card-read-perms :- [:set perms/PathSchema]
  "Calculate the permissions needed to run an ad-hoc query that uses a Card with `source-card-id` as its source
  query."
  [source-card-id :- ::lib.schema.id/card]
  (mi/perms-objects-set (card-instance source-card-id) :read))

(defn- preprocess-query [query]
  ;; ignore the current user for the purposes of calculating the permissions required to run the query. Don't want the
  ;; preprocessing to fail because current user doesn't have permissions to run it when we're not trying to run it at
  ;; all
  (let [do-as-admin (requiring-resolve 'metabase.request.core/do-as-admin)
        preprocess  (requiring-resolve 'metabase.query-processor.preprocess/preprocess)]
    (do-as-admin
     (^:once fn* []
       (preprocess query)))))

(defn- referenced-card-ids
  "Return the union of all the `:query-permissions/referenced-card-ids` sets anywhere in the query."
  [query]
  (let [all-ids (atom #{})]
    (walk/postwalk
     (fn [form]
       (when (map? form)
         (when-let [ids (not-empty (:query-permissions/referenced-card-ids form))]
           (swap! all-ids set/union ids)))
       form)
     query)
    (not-empty @all-ids)))

(defn- native-query-perms
  [query]
  (merge
   {:perms/create-queries :query-builder-and-native
    :perms/view-data      :unrestricted}
   (when-let [card-ids (referenced-card-ids query)]
     {:paths (into #{}
                   (mapcat (fn [card-id]
                             (mi/perms-objects-set (card-instance card-id) :read)))
                   card-ids)})))

(defn- legacy-mbql-required-perms
  [query {:keys [throw-exceptions? already-preprocessed?]}]
  (try
    (let [query (mbql.normalize/normalize query)]
      ;; if we are using a Card as our source, our perms are that Card's (i.e. that Card's Collection's) read perms
      (if-let [source-card-id (qp.util/query->source-card-id query)]
        {:paths (source-card-read-perms source-card-id)}
        ;; otherwise if there's no source card then calculate perms based on the Tables referenced in the query
        (let [query (cond-> query
                      (not already-preprocessed?) preprocess-query)
              {:keys [table-ids table-query-ids card-ids native?]} (query->source-ids query)]
          (merge
           (when (seq card-ids)
             {:card-ids card-ids})
           (when (seq table-ids)
             {:perms/view-data      (zipmap table-ids (repeat :unrestricted))})
           (when (seq table-query-ids)
             {:perms/create-queries (zipmap table-query-ids (repeat :query-builder))})
           (when native?
             (native-query-perms query))))))
    ;; if for some reason we can't expand the Card (i.e. it's an invalid legacy card) just return a set of permissions
    ;; that means no one will ever get to see it
    (catch Throwable e
      (let [e (ex-info "Error calculating permissions for query"
                       {:query (or (u/ignore-exceptions (mbql.normalize/normalize query))
                                   query)}
                       e)]
        (if throw-exceptions? (throw e) (log/error e)))
      {:perms/create-queries {0 :query-builder}}))) ; table 0 will never exist

(defn- pmbql-required-perms
  "For pMBQL queries: for now, just convert it to legacy by running it thru the QP preprocessor, then hand off to the
  legacy implementation(s) of [[required-perms]]."
  [query perms-opts]
  (let [query        (lib/normalize query)
        ;; convert it to legacy by running it thru the QP preprocessor.
        legacy-query (preprocess-query query)]
    (assert (#{:query :native} (:type legacy-query))
            (format "Expected QP preprocessing to return legacy MBQL query, got: %s" (pr-str legacy-query)))
    (legacy-mbql-required-perms legacy-query perms-opts)))

(defn required-perms-for-query
  "Returns a map representing the permissions requried to run `query`. The map has the optional keys
  :paths (containing legacy permission paths), :card-ids, :perms/view-data, and :perms/create-queries."
  [query & {:as perms-opts}]
  (if (empty? query)
    {}
    (let [query-type (lib/normalized-query-type query)]
      (case query-type
        :native     (native-query-perms query)
        :query      (legacy-mbql-required-perms query perms-opts)
        :mbql/query (pmbql-required-perms query perms-opts)
        (throw (ex-info (tru "Invalid query type: {0}" query-type)
                        {:query query}))))))

(defn- has-perm-for-db?
  "Checks that the current user has at least `required-perm` for the entire DB specified by `db-id`."
  [perm-type required-perm gtap-perms db-id]
  (or
   (perms/at-least-as-permissive? perm-type
                                  (perms/full-db-permission-for-user api/*current-user-id* perm-type db-id)
                                  required-perm)
   (when gtap-perms
     (perms/at-least-as-permissive? perm-type gtap-perms required-perm))))

(defn- has-perm-for-table?
  "Checks that the current user has the permissions for tables specified in `table-id->perm`. This can be satisfied via
  the user's permissions stored in the database, or permissions in `gtap-table-perms` which are supplied by the
  row-level-restrictions QP middleware when sandboxing is in effect. Returns true if access is allowed, otherwise false."
  [perm-type table-id->required-perm gtap-table-perms db-id]
  (let [table-id->has-perm?
        (into {} (for [[table-id required-perm] table-id->required-perm]
                   [table-id (boolean
                              (or (perms/user-has-permission-for-table?
                                   api/*current-user-id*
                                   perm-type
                                   required-perm
                                   db-id
                                   table-id)
                                  (when-let [gtap-perm (if (keyword? gtap-table-perms)
                                                         ;; gtap-table-perms can be a keyword representing the DB permission...
                                                         gtap-table-perms
                                                         ;; ...or a map from table IDs to table permissions
                                                         (get gtap-table-perms table-id))]
                                    (perms/at-least-as-permissive? perm-type gtap-perm required-perm))))]))]
    (every? true? (vals table-id->has-perm?))))

(mu/defn has-perm-for-query? :- :boolean
  "Returns true when the query is accessible for the given perm-type and required-perms for individual tables, or the
  entire DB, false otherwise. Only throws if the permission format is incorrect."
  [{{gtap-perms :gtaps} :query-permissions/perms, db-id :database :as _query} perm-type required-perms]
  (boolean
   (if-let [db-or-table-perms (perm-type required-perms)]
     ;; In practice, `view-data` will be defined at the table-level, and `create-queries` will either be table-level
     ;; or :query-builder-and-native for the entire DB. But we should enforce whatever `required-perms` are provided,
     ;; in case that ever changes.
     (cond
       (keyword? db-or-table-perms)
       (has-perm-for-db? perm-type db-or-table-perms (perm-type gtap-perms) db-id)

       (map? db-or-table-perms)
       (has-perm-for-table? perm-type db-or-table-perms (perm-type gtap-perms) db-id)

       :else
       (throw (ex-info (tru "Invalid permissions format") required-perms)))
     true)))

(mu/defn check-card-read-perms
  "Check that the current user has permissions to read Card with `card-id`, or throw an Exception. "
  [database-id :- ::lib.schema.id/database
   card-id     :- ::lib.schema.id/card]
  (qp.store/with-metadata-provider database-id
    (let [card (or (some-> (lib.metadata.protocols/card (qp.store/metadata-provider) card-id)
                           (update-keys u/->snake_case_en)
                           (vary-meta assoc :type :model/Card))
<<<<<<< HEAD
                   ;; In the case of SQL actions, the query being executed might not act on the same database
                   ;; used by the model upon which the action is defined.
=======
                   ;; In the case of SQL actions, the query being executed might not act on the same database as that
                   ;; used by the model upon which the action is defined. In this case, the underlying model whose
                   ;; permissions we need to check will not be exposed by the metadata provider, so we need a fallback.
>>>>>>> 2ae676e8
                   (t2/select-one :model/Card :id card-id :database_id [:!= database-id])
                   (throw (ex-info (tru "Card {0} does not exist." card-id)
                                   {:type    qp.error-type/invalid-query
                                    :card-id card-id})))]
      (log/tracef "Required perms to run Card: %s" (pr-str (mi/perms-objects-set card :read)))
      (when-not (mi/can-read? card)
        (throw (perms-exception (tru "You do not have permissions to view Card {0}." (pr-str card-id))
                                (mi/perms-objects-set card :read)
                                {:card-id card-id}))))))

(defn check-data-perms
  "Checks whether the current user has sufficient view data and query permissions to run `query`. Returns `true` if the
  user has perms for the query, and throws an exception otherwise (exceptions can be disabled by setting
  `throw-exceptions?` to `false`).

  If the [:gtap :query-permissions/perms] path is present in the query, these perms are implicitly granted to the current user."
  [{{gtap-perms :gtaps} :query-permissions/perms, :as query} required-perms & {:keys [throw-exceptions?]
                                                                               :or   {throw-exceptions? true}}]
  (try
    ;; Check any required v1 paths
    (when-let [paths (:paths required-perms)]
      (let [paths-excluding-gtap-paths (set/difference paths (:paths gtap-perms))]
        (or (perms/set-has-full-permissions-for-set? @api/*current-user-permissions-set* paths-excluding-gtap-paths)
            (throw (perms-exception paths)))))

    ;; Check view-data and create-queries permissions, for individual tables or the entire DB:
    (when (or (not (has-perm-for-query? query :perms/view-data required-perms))
              (not (has-perm-for-query? query :perms/create-queries required-perms)))
      (throw (perms-exception required-perms)))

    true
    (catch clojure.lang.ExceptionInfo e
      (if throw-exceptions?
        (throw e)
        false))))

(mu/defn can-run-query?
  "Return `true` if the current user has sufficient permissions to run `query`, and `false` otherwise."
  [{database-id :database :as query} :- :map]
  (try
    (let [required-perms (required-perms-for-query query)]
      (check-data-perms query required-perms)

      ;; Check card read permissions for any cards referenced in subqueries!
      (doseq [card-id (:card-ids required-perms)]
        (check-card-read-perms database-id card-id))

      true)
    (catch clojure.lang.ExceptionInfo _e
      false)))

(mu/defn can-query-table?
  "Does the current user have permissions to run an ad-hoc query against the Table with `table-id`?"
  [database-id :- ::lib.schema.id/database
   table-id    :- ::lib.schema.id/table]
  (can-run-query? {:database database-id
                   :type     :query
                   :query    {:source-table table-id}}))

(mu/defn check-run-permissions-for-query
  "Make sure the Current User has the appropriate permissions to run `query`. We don't want Users saving Cards with
  queries they wouldn't be allowed to run!"
  [query :- :map]
  {:pre [(map? query)]}
  (when-not (can-run-query? query)
    (let [required-perms (try
                           (required-perms-for-query query :throw-exceptions? true)
                           (catch Throwable e
                             e))]
      (throw (ex-info (tru "You cannot save this Question because you do not have permissions to run its query.")
                      {:status-code    403
                       :query          query
                       :required-perms (if (instance? Throwable required-perms)
                                         :error
                                         required-perms)
                       :actual-perms   @api/*current-user-permissions-set*}
                      (when (instance? Throwable required-perms)
                        required-perms))))))<|MERGE_RESOLUTION|>--- conflicted
+++ resolved
@@ -320,14 +320,9 @@
     (let [card (or (some-> (lib.metadata.protocols/card (qp.store/metadata-provider) card-id)
                            (update-keys u/->snake_case_en)
                            (vary-meta assoc :type :model/Card))
-<<<<<<< HEAD
-                   ;; In the case of SQL actions, the query being executed might not act on the same database
-                   ;; used by the model upon which the action is defined.
-=======
                    ;; In the case of SQL actions, the query being executed might not act on the same database as that
                    ;; used by the model upon which the action is defined. In this case, the underlying model whose
                    ;; permissions we need to check will not be exposed by the metadata provider, so we need a fallback.
->>>>>>> 2ae676e8
                    (t2/select-one :model/Card :id card-id :database_id [:!= database-id])
                    (throw (ex-info (tru "Card {0} does not exist." card-id)
                                    {:type    qp.error-type/invalid-query
