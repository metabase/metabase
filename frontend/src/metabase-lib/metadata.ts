--- conflicted
+++ resolved
@@ -46,9 +46,10 @@
   return ML.group_columns(columns);
 }
 
-<<<<<<< HEAD
-export function getColumnsGroupColumns(group: ColumnGroup): ColumnMetadata[] {
-  return ML_ColumnGroup.columns_group_columns(group);
+export function getColumnsFromColumnGroup(
+  group: ColumnGroup,
+): ColumnMetadata[] {
+  return ML.columns_group_columns(group);
 }
 
 export function describeTemporalUnit(
@@ -72,10 +73,4 @@
   unit?: string,
 ): string {
   return ML.describe_relative_datetime(n, unit);
-=======
-export function getColumnsFromColumnGroup(
-  group: ColumnGroup,
-): ColumnMetadata[] {
-  return ML.columns_group_columns(group);
->>>>>>> df8278c2
 }