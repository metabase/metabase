import type {
  CellContext,
  ColumnDef,
  ColumnSizingState,
} from "@tanstack/react-table";
import type React from "react";
import { memo } from "react";

import { BodyCell } from "metabase/data-grid/components/BodyCell/BodyCell";
import { HeaderCell } from "metabase/data-grid/components/HeaderCell/HeaderCell";
import { MIN_COLUMN_WIDTH } from "metabase/data-grid/constants";
import type {
  ColumnOptions,
  ExpandedColumnsState,
} from "metabase/data-grid/types";

export const getDefaultCellTemplate = <TRow, TValue>(
  {
    id,
    align,
    getBackgroundColor,
    formatter,
    cellVariant,
    wrap,
    getCellClassName,
    getCellStyle,
    getIsCellEditing,
    editingCell: EditingCellComponent,
  }: ColumnOptions<TRow, TValue>,
  isTruncated: boolean,
  onExpand: (columnName: string, content: React.ReactNode) => void,
) => {
<<<<<<< HEAD
  return function Cell(cellContext: CellContext<TRow, TValue>) {
    const { cell, getValue, row } = cellContext;
=======
  return function Cell({
    getValue,
    row,
    isSelected,
  }: CellContext<TRow, TValue> & { isSelected?: boolean }) {
>>>>>>> 6f17b231
    const value = getValue();
    const backgroundColor = getBackgroundColor?.(value, row?.index);

    const isEditing = getIsCellEditing?.(cell.id);

    if (isEditing && EditingCellComponent) {
      return <EditingCellComponent {...cellContext} />;
    }

    return (
      <BodyCell
        isSelected={isSelected}
        rowIndex={row.index}
        columnId={id}
        value={value}
        align={align}
        canExpand={!wrap && isTruncated}
        formatter={formatter}
        backgroundColor={backgroundColor}
        onExpand={onExpand}
        variant={cellVariant}
        wrap={wrap}
        className={getCellClassName?.(value, row.index)}
        style={getCellStyle?.(value, row.index)}
      />
    );
  };
};

const getDefaultHeaderTemplate = <TRow, TValue>({
  name,
  align,
  sortDirection,
  headerVariant,
}: ColumnOptions<TRow, TValue>) => {
  return function Header() {
    return (
      <HeaderCell
        name={name}
        align={align}
        sort={sortDirection}
        variant={headerVariant}
      />
    );
  };
};

export const getDataColumn = <TRow, TValue>(
  columnOptions: ColumnOptions<TRow, TValue>,
  columnSizing: ColumnSizingState,
  measuredColumnSizing: ColumnSizingState,
  expandedColumns: ExpandedColumnsState,
  truncateWidth: number,
  onExpand: (columnName: string, content: React.ReactNode) => void,
): ColumnDef<TRow, TValue> => {
  const { id, accessorFn, wrap, cell, header, headerClickTargetSelector } =
    columnOptions;
  const columnWidth = columnSizing[id] ?? 0;
  const measuredColumnWidth = measuredColumnSizing[id] ?? 0;

  const isTruncated =
    !expandedColumns[id] &&
    columnWidth < measuredColumnWidth &&
    measuredColumnWidth > truncateWidth;

  const columnDefinition: ColumnDef<TRow, TValue> = {
    accessorFn,
    id,
    header:
      typeof header !== "string"
        ? memo(header ?? getDefaultHeaderTemplate(columnOptions))
        : header,
    cell:
      typeof cell !== "string"
        ? memo(
            cell ??
              getDefaultCellTemplate(columnOptions, isTruncated, onExpand),
          )
        : cell,
    minSize: MIN_COLUMN_WIDTH,
    enableResizing: true,
    meta: {
      wrap,
      enableReordering: true,
      enableSelection: true,
      headerClickTargetSelector,
    },
  };

  return columnDefinition;
};<|MERGE_RESOLUTION|>--- conflicted
+++ resolved
@@ -30,16 +30,10 @@
   isTruncated: boolean,
   onExpand: (columnName: string, content: React.ReactNode) => void,
 ) => {
-<<<<<<< HEAD
-  return function Cell(cellContext: CellContext<TRow, TValue>) {
-    const { cell, getValue, row } = cellContext;
-=======
-  return function Cell({
-    getValue,
-    row,
-    isSelected,
-  }: CellContext<TRow, TValue> & { isSelected?: boolean }) {
->>>>>>> 6f17b231
+  return function Cell(
+    cellContext: CellContext<TRow, TValue> & { isSelected?: boolean },
+  ) {
+    const { cell, getValue, row, isSelected } = cellContext;
     const value = getValue();
     const backgroundColor = getBackgroundColor?.(value, row?.index);
 
