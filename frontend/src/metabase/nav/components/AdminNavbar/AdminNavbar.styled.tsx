import styled from "@emotion/styled";

import Link from "metabase/core/components/Link";
import { alpha, color, darken } from "metabase/lib/colors";
import {
  breakpointMaxLarge,
  breakpointMaxMedium,
} from "metabase/styled-components/theme";

import { ADMIN_NAVBAR_HEIGHT } from "../../constants";

export const AdminNavbarRoot = styled.nav`
  padding: 0.5rem 1rem;
<<<<<<< HEAD
  background: ${() => color("admin-navbar")};
  color: ${color("white")};
=======
  background: ${color("admin-navbar")};
  color: var(--mb-color-text-white);
>>>>>>> 50832a07
  font-size: 0.85rem;
  height: ${ADMIN_NAVBAR_HEIGHT};
  display: flex;
  align-items: center;
  justify-content: space-between;

  z-index: 4;
  flex-shrink: 0;
`;

export const AdminNavbarItems = styled.ul`
  display: flex;
  flex: 1 0 auto;
  margin-right: auto;
  margin-left: 2rem;
`;

export const MobileHide = styled.div`
  display: flex;
  flex: 1 0 auto;
  align-items: center;
  ${breakpointMaxMedium} {
    display: none;
  }
`;

export const AdminMobileNavbar = styled.div`
  ${breakpointMaxMedium} {
    display: block;
  }
  display: none;
`;

export const AdminMobileNavBarItems = styled.ul`
  position: fixed;
  display: flex;
  flex-direction: column;
  text-align: right;
  padding: 1rem;
  gap: 2rem;
  border-radius: 0 0 0 0.5rem;
  top: ${ADMIN_NAVBAR_HEIGHT};
  right: 0;
  background: ${() => color("admin-navbar")};
`;

export const AdminExitLink = styled(Link)`
  border: 1px solid ${() => alpha("bg-white", 0.2)};
  padding: 12px 18px;
  border-radius: 5px;
  font-weight: 700;
  font-size: 13px;
  transition: all 200ms;
  color: var(--mb-color-text-white);
  white-space: nowrap;
  text-align: center;

  &:hover {
    color: var(--mb-color-text-white);
    background-color: ${() => darken(color("filter"))};
    border-color: ${() => darken(color("filter"))};
  }
`;

export const AdminLogoContainer = styled.div`
  display: flex;
  min-width: 32px;
  max-width: 20rem;
  overflow: hidden;
  height: 32px;
  align-items: center;
  justify-content: center;
`;

export const AdminLogoText = styled.div`
  margin-left: 1rem;
  font-weight: 700;

  ${breakpointMaxLarge} {
    display: none;
  }
`;

export const AdminLogoLink = styled(Link)`
  cursor: pointer;
  display: flex;
  justify-content: center;
`;<|MERGE_RESOLUTION|>--- conflicted
+++ resolved
@@ -11,13 +11,8 @@
 
 export const AdminNavbarRoot = styled.nav`
   padding: 0.5rem 1rem;
-<<<<<<< HEAD
   background: ${() => color("admin-navbar")};
-  color: ${color("white")};
-=======
-  background: ${color("admin-navbar")};
   color: var(--mb-color-text-white);
->>>>>>> 50832a07
   font-size: 0.85rem;
   height: ${ADMIN_NAVBAR_HEIGHT};
   display: flex;
