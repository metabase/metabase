--- conflicted
+++ resolved
@@ -57,13 +57,8 @@
   `(do-with-restored-data-perms! ~group-ids (fn [] ~@body)))
 
 (defn do-with-no-data-perms-for-all-users!
-<<<<<<< HEAD
-  "Implementation of `with-no-data-perms-for-all-users`. Sets every data permission for the test dataset to its
-  least-permissive value for the All Users permission group for the duration of the test."
-=======
   "Implementation of `with-no-data-perms-for-all-users`. Sets every data permission for all databases to the
   least permissive value for the All Users permission group for the duration of the test."
->>>>>>> 19e068cf
   [thunk]
   (with-restored-data-perms-for-group! (u/the-id (perms-group/all-users))
     (doseq [[perm-type _] data-perms/Permissions]
@@ -74,13 +69,8 @@
     (thunk)))
 
 (defmacro with-no-data-perms-for-all-users!
-<<<<<<< HEAD
-  "Runs `body`, and sets every data permission for the test dataset to its least-permissive value for the All Users
-  permission group for the duration of the test."
-=======
   "Runs `body`, and sets every data permission for all databases to its least permissive value for the All Users
   permission group for the duration of the test. Restores the original permissions afterwards."
->>>>>>> 19e068cf
   [& body]
   `(do-with-no-data-perms-for-all-users! (fn [] ~@body)))
 
