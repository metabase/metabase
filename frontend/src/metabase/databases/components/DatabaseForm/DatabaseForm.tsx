--- conflicted
+++ resolved
@@ -1,32 +1,16 @@
-<<<<<<< HEAD
-import { type JSX, useCallback, useMemo, useState } from "react";
-=======
-import { useFormikContext } from "formik";
-import { useCallback, useEffect, useMemo, useState } from "react";
-import { match } from "ts-pattern";
-import { c, t } from "ttag";
->>>>>>> 4c3656a5
+import { useCallback, useMemo, useState } from "react";
 
 import { Form, FormProvider } from "metabase/forms";
 import { useSelector } from "metabase/lib/redux";
 import type { DatabaseData, EngineKey } from "metabase-types/api";
 
 import { getEngines } from "../../selectors";
-<<<<<<< HEAD
+import type { FormLocation } from "../../types";
 import { getSubmitValues, getValidationSchema } from "../../utils/schema";
-=======
-import type { FormLocation } from "../../types";
-import { getDefaultEngineKey } from "../../utils/engine";
-import {
-  getSubmitValues,
-  getValidationSchema,
-  getVisibleFields,
-} from "../../utils/schema";
-import { DatabaseConnectionStringField } from "../DatabaseConnectionUri";
-import DatabaseDetailField from "../DatabaseDetailField";
-import { DatabaseEngineField } from "../DatabaseEngineField";
-import DatabaseEngineWarning from "../DatabaseEngineWarning";
-import { DatabaseNameField } from "../DatabaseNameField";
+
+import { DatabaseFormBody } from "./DatabaseFormBody";
+import { DatabaseFormFooter } from "./DatabaseFormFooter";
+import { getEngine, getEngineKey } from "./utils";
 
 export type EngineFieldState = "default" | "hidden" | "disabled";
 
@@ -42,18 +26,12 @@
     isSlug?: boolean;
   };
 }
->>>>>>> 4c3656a5
 
-import { DatabaseFormBody } from "./DatabaseFormBody";
-import { DatabaseFormFooter } from "./DatabaseFormFooter";
-import {
-  type ContinueWithoutDataComponent,
-  type DatabaseFormConfig,
-  getEngine,
-  getEngineKey,
-} from "./utils";
+type ContinueWithoutDataComponent = (props: {
+  onCancel?: () => void;
+}) => JSX.Element;
 
-export interface DatabaseFormProps {
+interface DatabaseFormProps {
   initialValues?: Partial<DatabaseData>;
   autofocusFieldName?: string;
   onSubmit?: (values: DatabaseData) => void;
@@ -123,8 +101,10 @@
       enableReinitialize
       onSubmit={handleSubmit}
     >
-<<<<<<< HEAD
-      <Form data-testid="database-form" pt="md">
+      <Form
+        data-testid="database-form"
+        pt={location === "full-page" ? undefined : "md"}
+      >
         <DatabaseFormBody
           engine={engine}
           // casting won't be needed after migrating all usages of engineKey
@@ -134,243 +114,19 @@
           autofocusFieldName={autofocusFieldName}
           isAdvanced={isAdvanced}
           onEngineChange={handleEngineChange}
+          setIsDirty={setIsDirty}
           config={config}
-          setIsDirty={setIsDirty}
           showSampleDatabase={showSampleDatabase}
-=======
-      <DatabaseFormBody
-        engine={engine}
-        // casting won't be needed after migrating all usages of engineKey
-        engineKey={engineKey as EngineKey}
-        engines={engines}
-        engineFieldState={engineFieldState}
-        autofocusFieldName={autofocusFieldName}
-        isAdvanced={isAdvanced}
-        onEngineChange={handleEngineChange}
-        onCancel={onCancel}
-        setIsDirty={setIsDirty}
-        config={config}
-        showSampleDatabase={showSampleDatabase}
-        ContinueWithoutDataSlot={ContinueWithoutDataSlot}
-        location={location}
-      />
-    </FormProvider>
-  );
-};
-
-interface DatabaseFormBodyProps {
-  engine: Engine | undefined;
-  engineKey: EngineKey | undefined;
-  engines: Record<string, Engine>;
-  engineFieldState?: "default" | "hidden" | "disabled";
-  autofocusFieldName?: string;
-  isAdvanced: boolean;
-  onEngineChange: (engineKey: string | undefined) => void;
-  onCancel?: () => void;
-  setIsDirty?: (isDirty: boolean) => void;
-  config: DatabaseFormConfig;
-  showSampleDatabase?: boolean;
-  ContinueWithoutDataSlot?: ContinueWithoutDataComponent;
-  location: FormLocation;
-}
-
-const DatabaseFormBody = ({
-  engine,
-  engineKey,
-  engines,
-  engineFieldState = "default",
-  autofocusFieldName,
-  isAdvanced,
-  onEngineChange,
-  onCancel,
-  setIsDirty,
-  config,
-  showSampleDatabase = false,
-  ContinueWithoutDataSlot,
-  location,
-}: DatabaseFormBodyProps): JSX.Element => {
-  const { values, dirty, setValues } = useFormikContext<DatabaseData>();
-
-  useEffect(() => {
-    setIsDirty?.(dirty);
-  }, [dirty, setIsDirty]);
-
-  const fields = useMemo(() => {
-    return engine ? getVisibleFields(engine, values, isAdvanced) : [];
-  }, [engine, values, isAdvanced]);
-
-  const px = match(location)
-    .with("setup", () => "sm")
-    .with("embedding_setup", () => "xl")
-    .with("admin", () => "xl")
-    .with("full-page", () => undefined)
-    .exhaustive();
-  const mah = location === "full-page" ? "100%" : "calc(100vh - 20rem)";
-
-  return (
-    <Form
-      data-testid="database-form"
-      pt={location === "full-page" ? undefined : "md"}
-    >
-      <Box mah={mah} style={{ overflowY: "auto" }} px={px} mb="md">
-        {engineFieldState !== "hidden" && (
-          <>
-            <DatabaseEngineField
-              engineKey={engineKey}
-              engines={engines}
-              isAdvanced={isAdvanced}
-              onChange={onEngineChange}
-              disabled={engineFieldState === "disabled"}
-              showSampleDatabase={showSampleDatabase}
-            />
-            <DatabaseEngineWarning
-              engineKey={engineKey}
-              engines={engines}
-              onChange={onEngineChange}
-            />
-          </>
-        )}
-        <DatabaseConnectionStringField
-          engineKey={engineKey}
->>>>>>> 4c3656a5
           location={location}
         />
-<<<<<<< HEAD
         <DatabaseFormFooter
+          ContinueWithoutDataSlot={ContinueWithoutDataSlot}
           isAdvanced={isAdvanced}
+          location={location}
           onCancel={onCancel}
           showSampleDatabase={showSampleDatabase}
-          ContinueWithoutDataSlot={ContinueWithoutDataSlot}
         />
       </Form>
     </FormProvider>
-=======
-        {engine && (
-          <DatabaseNameField
-            engine={engine}
-            config={config}
-            autoFocus={autofocusFieldName === "name"}
-          />
-        )}
-        {fields.map((field) => (
-          <DatabaseDetailField
-            key={field.name}
-            field={field}
-            autoFocus={autofocusFieldName === field.name}
-            data-kek={field.name}
-            engineKey={engineKey}
-            engine={engine}
-          />
-        ))}
-      </Box>
-      <DatabaseFormFooter
-        isDirty={dirty}
-        isAdvanced={isAdvanced}
-        onCancel={onCancel}
-        showSampleDatabase={showSampleDatabase}
-        ContinueWithoutDataSlot={ContinueWithoutDataSlot}
-        location={location}
-      />
-    </Form>
-  );
-};
-
-interface DatabaseFormFooterProps {
-  isAdvanced: boolean;
-  isDirty: boolean;
-  onCancel?: () => void;
-  showSampleDatabase?: boolean;
-  ContinueWithoutDataSlot?: ContinueWithoutDataComponent;
-  location: FormLocation;
-}
-
-const DatabaseFormFooter = ({
-  isAdvanced,
-  isDirty,
-  onCancel,
-  showSampleDatabase,
-  ContinueWithoutDataSlot,
-  location,
-}: DatabaseFormFooterProps) => {
-  const { values } = useFormikContext<DatabaseData>();
-  const isNew = values.id == null;
-
-  // eslint-disable-next-line no-unconditional-metabase-links-render -- Metabase setup + admin pages only
-  const { url: docsUrl } = useDocsUrl("databases/connecting");
-
-  const hasSampleDatabase = useSetting("has-sample-database?");
-
-  if (isAdvanced) {
-    return (
-      <FormFooter
-        data-testid="form-footer"
-        px={location === "full-page" ? undefined : "xl"}
-      >
-        <FormErrorMessage />
-        <Flex justify="space-between" align="center" w="100%">
-          {isNew ? (
-            <ExternalLink
-              key="link"
-              href={docsUrl}
-              style={{ fontWeight: 500, fontSize: ".875rem" }}
-            >
-              {t`Need help connecting?`}
-            </ExternalLink>
-          ) : (
-            <div />
-          )}
-
-          <Flex gap="sm">
-            <Button onClick={onCancel}>{t`Cancel`}</Button>
-            <FormSubmitButton
-              disabled={!isDirty}
-              variant="filled"
-              label={isNew ? t`Save` : t`Save changes`}
-            />
-          </Flex>
-        </Flex>
-      </FormFooter>
-    );
-  }
-
-  if (values.engine) {
-    return (
-      <FormFooter>
-        <FormErrorMessage inline />
-        <Button onClick={onCancel}>{t`Skip`}</Button>
-        <FormSubmitButton variant="filled" label={t`Connect database`} />
-      </FormFooter>
-    );
-  }
-
-  if (ContinueWithoutDataSlot) {
-    return <ContinueWithoutDataSlot onCancel={onCancel} />;
-  }
-
-  // This check happens only during setup where we cannot fetch databases.
-  // Unless someone explicitly set the environment variable MB_LOAD_SAMPLE_CONTENT
-  // to false, we can assume that the instance loads with the Sample Database.
-  // https://www.metabase.com/docs/latest/configuring-metabase/environment-variables#mb_load_sample_content
-  if (hasSampleDatabase !== false && showSampleDatabase) {
-    return (
-      <>
-        <Button variant="filled" mb="md" mt="lg" onClick={onCancel}>
-          {t`Continue with sample data`}
-        </Button>
-        <Text fz="sm">
-          {c("{0} is 'Sample Database'").jt`Use our ${(
-            <strong key="sample">{t`Sample Database`}</strong>
-          )} to explore and test the app.`}
-        </Text>
-        <Text fz="sm">{t`Add your own data at any time.`}</Text>
-      </>
-    );
-  }
-
-  return (
-    <Button variant="filled" mt="lg" onClick={onCancel}>
-      {t`I'll add my data later`}
-    </Button>
->>>>>>> 4c3656a5
   );
 };