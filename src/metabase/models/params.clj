(ns metabase.models.params
  "Utility functions for dealing with parameters for Dashboards and Cards.

  Parameter are objects that exists on Dashboard/Card. In FE terms, we call it \"Widget\".
  The values of a parameter is provided so the Widget can show a list of options to the user.


  There are 3 mains ways to provide values to a parameter:
  - chain-filter: see [metabase.models.params.chain-filter]
  - field-values: see [metabase.models.params.field-values]
  - custom-values: see [metabase.models.params.custom-values]
  "
  (:require
   [clojure.set :as set]
   [medley.core :as m]
   [metabase.db.util :as mdb.u]
   [metabase.mbql.normalize :as mbql.normalize]
   [metabase.mbql.schema :as mbql.s]
   [metabase.mbql.util :as mbql.u]
   [metabase.models.interface :as mi]
   [metabase.models.params.field-values :as params.field-values]
   [metabase.util :as u]
   [metabase.util.i18n :refer [tru]]
   [metabase.util.log :as log]
   [metabase.util.schema :as su]
   [schema.core :as s]
   [toucan.hydrate :refer [hydrate]]
   [toucan2.core :as t2]))

;;; +----------------------------------------------------------------------------------------------------------------+
;;; |                                                     SHARED                                                     |
;;; +----------------------------------------------------------------------------------------------------------------+

(defn assert-valid-parameters
  "Receive a Paremeterized Object and check if its parameters is valid."
  [{:keys [parameters]}]
  (when (s/check (s/maybe [su/Parameter]) parameters)
    (throw (ex-info (tru ":parameters must be a sequence of maps with :id and :type keys")
                    {:parameters parameters}))))

(defn assert-valid-parameter-mappings
  "Receive a Paremeterized Object and check if its parameters is valid."
  [{:keys [parameter_mappings]}]
  (when (s/check (s/maybe [su/ParameterMapping]) parameter_mappings)
    (throw (ex-info (tru ":parameter_mappings must be a sequence of maps with :parameter_id and :type keys")
                    {:parameter_mappings parameter_mappings}))))

(s/defn unwrap-field-clause :- mbql.s/field
  "Unwrap something that contains a `:field` clause, such as a template tag, Also handles unwrapped integers for
  legacy compatibility.

    (unwrap-field-clause [:field-id 100]) ; -> [:field-id 100]"
  [field-form]
  (if (integer? field-form)
    [:field field-form nil]
    (mbql.u/match-one field-form :field)))

(defn wrap-field-id-if-needed
  "Wrap a raw Field ID in a `:field` clause if needed."
  [field-id-or-form]
  (cond
    (mbql.u/mbql-clause? field-id-or-form)
    field-id-or-form

    (integer? field-id-or-form)
    [:field field-id-or-form nil]

    :else
    field-id-or-form))

(def ^:dynamic *ignore-current-user-perms-and-return-all-field-values*
  "Whether to ignore permissions for the current User and return *all* FieldValues for the Fields being parameterized by
  Cards and Dashboards. This determines how `:param_values` gets hydrated for Card and Dashboard. Normally, this is
  `false`, but the public and embed versions of the API endpoints can bind this to `true` to bypass normal perms
  checks (since there is no current User) and get *all* values."
  false)

(defn- field-ids->param-field-values-ignoring-current-user
  [param-field-ids]
  (t2/select-fn->fn :field_id identity ['FieldValues :values :human_readable_values :field_id]
                    :type :full
                    :field_id [:in param-field-ids]))

(defn- field-ids->param-field-values
  "Given a collection of `param-field-ids` return a map of FieldValues for the Fields they reference.
  This map is returned by various endpoints as `:param_values`, if `param-field-ids` is empty, return `nil`"
  [param-field-ids]
  (when (seq param-field-ids)
    ((if *ignore-current-user-perms-and-return-all-field-values*
       field-ids->param-field-values-ignoring-current-user
       params.field-values/field-id->field-values-for-current-user) param-field-ids)))

(defn- template-tag->field-form
  "Fetch the `:field` clause from `dashcard` referenced by `template-tag`.

    (template-tag->field-form [:template-tag :company] some-dashcard) ; -> [:field 100 nil]"
  [[_ tag] card]
  (get-in card [:dataset_query :native :template-tags (u/qualified-name tag) :dimension]))

(s/defn param-target->field-clause :- (s/maybe mbql.s/field)
  "Parse a Card parameter `target` form, which looks something like `[:dimension [:field-id 100]]`, and return the Field
  ID it references (if any)."
  [target card]
  (let [target (mbql.normalize/normalize-tokens target :ignore-path)]
    (when (mbql.u/is-clause? :dimension target)
      (let [[_ dimension] target]
        (try
          (unwrap-field-clause
           (if (mbql.u/is-clause? :template-tag dimension)
             (template-tag->field-form dimension card)
             dimension))
          (catch Throwable e
            (log/error e (tru "Could not find matching Field ID for target:") target)))))))

(defn- pk-fields
  "Return the `fields` that are PK Fields."
  [fields]
  (filter #(isa? (:semantic_type %) :type/PK) fields))

(def ^:private Field:params-columns-only
  "Form for use in Toucan `t2/select` expressions (as a drop-in replacement for using `Field`) that returns Fields with
  only the columns that are appropriate for returning in public/embedded API endpoints, which make heavy use of the
  functions in this namespace. Use `conj` to add additional Fields beyond the ones already here. Use `rest` to get
  just the column identifiers, perhaps for use with something like `select-keys`. Clutch!

    (t2/select Field:params-columns-only)"
  ['Field :id :table_id :display_name :base_type :semantic_type :has_field_values])

(defn- fields->table-id->name-field
  "Given a sequence of `fields,` return a map of Table ID -> to a `:type/Name` Field in that Table, if one exists. In
  cases where more than one name Field exists for a Table, this just adds the first one it finds."
  [fields]
  (when-let [table-ids (seq (map :table_id fields))]
    (m/index-by :table_id (-> (t2/select Field:params-columns-only
                                :table_id      [:in table-ids]
                                :semantic_type (mdb.u/isa :type/Name))
                              ;; run `metabase.models.field/infer-has-field-values` on these Fields so their values of
                              ;; `has_field_values` will be consistent with what the FE expects. (e.g. we'll return
                              ;; `list` instead of `auto-list`.)
                              (hydrate :has_field_values)))))

(mi/define-batched-hydration-method add-name-field
  :name_field
  "For all `fields` that are `:type/PK` Fields, look for a `:type/Name` Field belonging to the same Table. For each
  Field, if a matching name Field exists, add it under the `:name_field` key. This is so the Fields can be used in
  public/embedded field values search widgets. This only includes the information needed to power those widgets, and
  no more."
  [fields]
  (let [table-id->name-field (fields->table-id->name-field (pk-fields fields))]
    (for [field fields]
      ;; add matching `:name_field` if it's a PK
      (assoc field :name_field (when (isa? (:semantic_type field) :type/PK)
                                 (table-id->name-field (:table_id field)))))))

;; We hydrate the `:human_readable_field` for each Dimension using the usual hydration logic, so it contains columns we
;; don't want to return. The two functions below work to remove the unneeded ones.

(defn- remove-dimension-nonpublic-columns
  "Strip nonpublic columns from a `dimension` and from its hydrated human-readable Field."
  [dimension]
  (some-> dimension
          (update :human_readable_field #(select-keys % (rest Field:params-columns-only)))
          ;; these aren't exactly secret but you the frontend doesn't need them either so while we're at it let's go
          ;; ahead and strip them out
          (dissoc :created_at :updated_at)))

(defn- remove-dimensions-nonpublic-columns
  "Strip nonpublic columns from the hydrated human-readable Field in the hydrated Dimensions in `fields`."
  [fields]
  (for [field fields]
    (update field :dimensions (partial map remove-dimension-nonpublic-columns))))


(s/defn ^:private param-field-ids->fields
  "Get the Fields (as a map of Field ID -> Field) that shoudl be returned for hydrated `:param_fields` for a Card or
  Dashboard. These only contain the minimal amount of information necessary needed to power public or embedded
  parameter widgets."
  [field-ids :- (s/maybe #{su/IntGreaterThanZero})]
  (when (seq field-ids)
    (m/index-by :id (-> (t2/select Field:params-columns-only :id [:in field-ids])
                        (hydrate :has_field_values :name_field [:dimensions :human_readable_field])
                        remove-dimensions-nonpublic-columns))))


(defmulti ^:private ^{:hydrate :param_values} param-values
  "Add a `:param_values` map (Field ID -> FieldValues) containing FieldValues for the Fields referenced by the
  parameters of a Card or a Dashboard. Implementations are in respective sections below."
  t2/model)

#_{:clj-kondo/ignore [:unused-private-var]}
(mi/define-simple-hydration-method ^:private hydrate-param-values
  :param_values
  "Hydration method for `:param_fields`."
  [instance]
  (param-values instance))

(defmulti ^:private ^{:hydrate :param_fields} param-fields
  "Add a `:param_fields` map (Field ID -> Field) for all of the Fields referenced by the parameters of a Card or
  Dashboard. Implementations are below in respective sections."
  t2/model)

#_{:clj-kondo/ignore [:unused-private-var]}
(mi/define-simple-hydration-method ^:private hydrate-param-fields
  :param_fields
  "Hydration method for `:param_fields`."
  [instance]
  (param-fields instance))


;;; +----------------------------------------------------------------------------------------------------------------+
;;; |                                               DASHBOARD-SPECIFIC                                               |
;;; +----------------------------------------------------------------------------------------------------------------+

(s/defn ^:private dashcards->parameter-mapping-field-clauses :- (s/maybe #{mbql.s/field})
  "Return set of any Fields referenced directly by the Dashboard's `:parameters` (i.e., 'explicit' parameters) by
  looking at the appropriate `:parameter_mappings` entries for its Dashcards."
  [dashcards]
  (when-let [fields (seq (for [dashcard dashcards
                               param    (:parameter_mappings dashcard)
                               :let     [field-clause (param-target->field-clause (:target param) (:card dashcard))]
                               :when    field-clause]
                           field-clause))]
    (set fields)))

(declare card->template-tag-field-ids)

(defn- cards->card-param-field-ids
  "Return the IDs of any Fields referenced in the 'implicit' template tag field filter parameters for native queries in
  `cards`."
  [cards]
  (reduce set/union (map card->template-tag-field-ids cards)))

(s/defn dashcards->param-field-ids :- #{su/IntGreaterThanZero}
  "Return a set of Field IDs referenced by parameters in Cards in the given `dashcards`, or `nil` if none are referenced. This
  also includes IDs of Fields that are to be found in the 'implicit' parameters for SQL template tag Field filters.
  `dashcards` must be hydrated with :card."
  [dashcards]
  (set/union
   (set (mbql.u/match (seq (dashcards->parameter-mapping-field-clauses dashcards))
          [:field (id :guard integer?) _]
          id))
   (cards->card-param-field-ids (map :card dashcards))))

<<<<<<< HEAD
(defmethod param-fields :model/Dashboard [dashboard]
=======
(defn- dashboard->param-field-values
  "Return a map of Field ID to FieldValues (if any) for any Fields referenced by Cards in `dashboard`,
   or `nil` if none are referenced or none of them have FieldValues."
  [dashboard]
  (field-ids->param-field-values (dashcards->param-field-ids (:ordered_cards dashboard))))

(defmethod param-values :metabase.models.dashboard/Dashboard [dashboard]
  (dashboard->param-field-values dashboard))

(defmethod param-fields :metabase.models.dashboard/Dashboard [dashboard]
>>>>>>> e91e00b3
  (-> (hydrate dashboard [:ordered_cards :card])
      :ordered_cards
      dashcards->param-field-ids
      param-field-ids->fields))

;;; +----------------------------------------------------------------------------------------------------------------+
;;; |                                                 CARD-SPECIFIC                                                  |
;;; +----------------------------------------------------------------------------------------------------------------+

(s/defn card->template-tag-field-clauses :- #{mbql.s/field}
  "Return a set of `:field` clauses referenced in template tag parameters in `card`."
  [card]
  (set (for [[_ {dimension :dimension}] (get-in card [:dataset_query :native :template-tags])
             :when                      dimension
             :let                       [field (unwrap-field-clause dimension)]
             :when                      field]
         field)))

(s/defn card->template-tag-field-ids :- #{su/IntGreaterThanZero}
  "Return a set of Field IDs referenced in template tag parameters in `card`. This is mostly used for determining
  Fields referenced by Cards for purposes other than processing queries. Filters out `:field` clauses using names."
  [card]
  (set (mbql.u/match (seq (card->template-tag-field-clauses card))
         [:field (id :guard integer?) _]
         id)))
(defmethod param-values :model/Card [card]
  (-> card card->template-tag-field-ids field-ids->param-field-values))

(defmethod param-fields :model/Card [card]
  (-> card card->template-tag-field-ids param-field-ids->fields))<|MERGE_RESOLUTION|>--- conflicted
+++ resolved
@@ -241,20 +241,17 @@
           id))
    (cards->card-param-field-ids (map :card dashcards))))
 
-<<<<<<< HEAD
-(defmethod param-fields :model/Dashboard [dashboard]
-=======
+
 (defn- dashboard->param-field-values
   "Return a map of Field ID to FieldValues (if any) for any Fields referenced by Cards in `dashboard`,
    or `nil` if none are referenced or none of them have FieldValues."
   [dashboard]
   (field-ids->param-field-values (dashcards->param-field-ids (:ordered_cards dashboard))))
 
-(defmethod param-values :metabase.models.dashboard/Dashboard [dashboard]
+(defmethod param-values :model/Dashboard [dashboard]
   (dashboard->param-field-values dashboard))
 
-(defmethod param-fields :metabase.models.dashboard/Dashboard [dashboard]
->>>>>>> e91e00b3
+(defmethod param-fields :model/Dashboard [dashboard]
   (-> (hydrate dashboard [:ordered_cards :card])
       :ordered_cards
       dashcards->param-field-ids
