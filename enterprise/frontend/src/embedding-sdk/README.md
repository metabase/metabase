--- conflicted
+++ resolved
@@ -377,30 +377,6 @@
 | `NotebookButton`        | The button used in the default layout to open the Notebook editor. You can replace this button with your own implementation. |
 | `QuestionVisualization` | The chart visualization for the question                                                                                     |
 
-### Creating a Question
-
-With the `NewQuestion` component, you can create a new question from scratch using the Metabase Notebook Editor.
-
-#### Parameters
-
-No parameters are required for this component.
-
-```tsx
-import React from "react";
-import { MetabaseProvider, NewQuestion } from "@metabase/embedding-sdk-react";
-
-const config = {...}
-
-export default function App() {
-  return (
-    <MetabaseProvider config={config}>
-        <NewQuestion />
-    </MetabaseProvider>
-  );
-}
-
-```
-
 ### Embedding a static dashboard
 
 After the SDK is configured, you can embed your dashboard using the `StaticDashboard` component.
@@ -502,6 +478,57 @@
 }
 ```
 
+### Creating a Question
+
+With the `CreateQuestion` component, you can create a new question from scratch using the Metabase Notebook Editor.
+
+#### Parameters
+
+- **plugins** `{ mapQuestionClickActions: Function } | null` – Additional mapper function to override or add
+  drill-down menu. [See this section](#implementing-custom-actions) for more details
+
+```tsx
+import React from "react";
+import { MetabaseProvider, CreateQuestion } from "@metabase/embedding-sdk-react";
+
+const config = {...}
+
+export default function App() {
+  return (
+    <MetabaseProvider config={config}>
+        <CreateQuestion />
+    </MetabaseProvider>
+  );
+}
+
+```
+
+### Modifying a Question
+
+With the `ModifyQuestion` component, you can edit an existing question using the Metabase Notebook Editor.
+
+#### Parameters
+- **questionId**: `number` (required) – The ID of the question you want to modify.
+- **plugins** `{ mapQuestionClickActions: Function } | null` – Additional mapper function to override or add
+  drill-down menu. [See this section](#implementing-custom-actions) for more details
+
+```tsx
+import React from "react";
+import { MetabaseProvider, ModifyQuestion } from "@metabase/embedding-sdk-react";
+
+const config = {...}
+
+export default function App() {
+  return (
+    <MetabaseProvider config={config}>
+        <ModifyQuestion questionId={1} />
+    </MetabaseProvider>
+  );
+}
+
+```
+
+
 ### Editing dashboards
 
 Dashboards that support editing if a user has permissions for this, could be embedded using `EditableDashboard` component.
@@ -525,65 +552,19 @@
 
 ### Creating Dashboards
 
-<<<<<<< HEAD
-With the `CreateQuestion` component, you can create a new question from scratch using the Metabase Notebook Editor. 
-=======
 Creating dashboard could be done with `useCreateDashboardApi` hook or `CreateDashboardModal` component.
->>>>>>> 62e76197
 
 #### Hook
 
-<<<<<<< HEAD
-- **plugins** `{ mapQuestionClickActions: Function } | null` – Additional mapper function to override or add
-  drill-down menu. [See this section](#implementing-custom-actions) for more details
-
-```tsx
-import React from "react";
-import { MetabaseProvider, CreateQuestion } from "@metabase/embedding-sdk-react";
-
-const config = {...}
-
-export default function App() {
-  return (
-    <MetabaseProvider config={config}>
-        <CreateQuestion />
-    </MetabaseProvider>
-  );
-}
-
-```
-
-### Modifying a Question
-
-With the `ModifyQuestion` component, you can edit an existing question using the Metabase Notebook Editor. 
-
-#### Parameters
-- **questionId**: `number` (required) – The ID of the question you want to modify.
-- **plugins** `{ mapQuestionClickActions: Function } | null` – Additional mapper function to override or add
-  drill-down menu. [See this section](#implementing-custom-actions) for more details
-
-```tsx
-import React from "react";
-import { MetabaseProvider, ModifyQuestion } from "@metabase/embedding-sdk-react";
-=======
 Supported parameters:
 
 - **name**: `string` (required) - dashboard title
 - **description**: `string | null` - optional dashboard description
 - **collectionId**: `number | 'root' | 'personal' | null` - collection where to create a new dashboard. You can use predefined system values like `root` or `personal`.
->>>>>>> 62e76197
 
 ```typescript jsx
 const { createDashboard } = useCreateDashboardApi();
 
-<<<<<<< HEAD
-export default function App() {
-  return (
-    <MetabaseProvider config={config}>
-        <ModifyQuestion questionId={1} />
-    </MetabaseProvider>
-  );
-=======
 const handleDashboardCreate = async () => {
     const dashboard = await createDashboard(props);
 
@@ -606,7 +587,6 @@
 
 if (dashboard) {
     return <EditableDashboard dashboardId={dashboard.id} />;
->>>>>>> 62e76197
 }
 
 return (
