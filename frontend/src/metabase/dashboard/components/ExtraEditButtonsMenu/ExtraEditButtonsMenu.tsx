--- conflicted
+++ resolved
@@ -1,14 +1,9 @@
 import { t } from "ttag";
-<<<<<<< HEAD
 
-import { DashboardHeaderButton } from "metabase/dashboard/components/DashboardHeader/DashboardHeader.styled";
-import { Box, Popover, Icon, Tooltip, Stack, Switch } from "metabase/ui";
-=======
-import { Box, Popover, Icon, Tooltip, Stack, Switch } from "metabase/ui";
 import { setDashboardWidth } from "metabase/dashboard/actions";
 import { DashboardHeaderButton } from "metabase/dashboard/components/DashboardHeader/DashboardHeader.styled";
 import { useDispatch } from "metabase/lib/redux";
->>>>>>> d2856e4d
+import { Box, Icon, Popover, Stack, Switch, Tooltip } from "metabase/ui";
 import type { Dashboard } from "metabase-types/api";
 
 const EXTRA_BUTTONS_DESCRIPTION = t`Toggle width`;
