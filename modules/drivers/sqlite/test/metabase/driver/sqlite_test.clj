(ns metabase.driver.sqlite-test
  (:require [clojure.java.jdbc :as jdbc]
            [clojure.test :refer :all]
<<<<<<< HEAD
            [metabase.driver.sql-jdbc
             [connection :as sql-jdbc.conn]
             [execute :as sql-jdbc.execute]]
            [metabase
             [sync :as sync]
             [test :as mt]]
            [metabase.models
             [database :refer [Database]]
             [field :refer [Field]]
             [table :refer [Table]]]
            [metabase.query-processor-test :as qp.test]
            [metabase.test
             [data :as data]
             [util :as tu]]
            [metabase.test.data.datasets :as datasets]
            [toucan
             [db :as db]
             [hydrate :refer [hydrate]]]))
=======
            [metabase
             [driver :as driver]
             [query-processor-test :as qp.test]
             [sync :as sync]
             [test :as mt]]
            [metabase.driver.sql-jdbc.connection :as sql-jdbc.conn]
            [metabase.models
             [database :refer [Database]]
             [table :refer [Table]]]
            [metabase.test
             [data :as data]
             [util :as tu]]))
>>>>>>> c098c31f

(deftest timezone-id-test
  (mt/test-driver :sqlite
    (is (= "UTC"
           (tu/db-timezone-id)))))

(deftest filter-by-date-test
  "Make sure filtering against a LocalDate works correctly in SQLite"
  (mt/test-driver :sqlite
    (is (= [[225 "2014-03-04T00:00:00Z"]
            [409 "2014-03-05T00:00:00Z"]
            [917 "2014-03-05T00:00:00Z"]
            [995 "2014-03-05T00:00:00Z"]
            [159 "2014-03-06T00:00:00Z"]
            [951 "2014-03-06T00:00:00Z"]]
           (qp.test/rows
             (data/run-mbql-query checkins
               {:fields   [$id $date]
                :filter   [:and
                           [:>= $date "2014-03-04"]
                           [:<= $date "2014-03-06"]]
                :order-by [[:asc $date]]}))
           (qp.test/rows
             (data/run-mbql-query checkins
               {:fields   [$id $date]
                :filter   [:between $date "2014-03-04" "2014-03-07"]
                :order-by [[:asc $date]]}))))))

<<<<<<< HEAD
(defn- table-fingerprint
  [{:keys [fields name]}]
  {:name   name
   :fields (map #(select-keys % [:name :base_type]) fields)})

(deftest type-inference-for-views
  (mt/test-driver :sqlite
    (testing "Make sure we correctly infer complex types in views (#8630, #9276, #12191, #12547, #10681)"
      (let [details (mt/dbdef->connection-details :sqlite :db {:database-name "views_test"})
            spec    (sql-jdbc.conn/connection-details->spec :sqlite details)]
        (mt/with-temp Database [{db-id :id :as database} {:engine :sqlite, :details (assoc details :dbname "viwes_test")}]
          (doseq [statement ["create table if not exists src(id integer, time text);"
                             "create view if not exists v_src as select id, strftime('%s', time) as time from src;"
                             "insert into src values(1, '2020-03-01 12:20:35');"]]
            (jdbc/execute! spec [statement]))
          (sync/sync-database! database)
          (is (= [{:name "src"
                   :fields [{:name      "id"
                             :base_type :type/Integer}
                            {:name      "time"
                             :base_type :type/Text}]}
                  {:name "v_src"
                   :fields [{:name      "id"
                             :base_type :type/Integer}
                            {:name      "time"
                             :base_type :type/Text}]}]
                 (->> (hydrate (db/select Table :db_id db-id {:order-by [:name]}) :fields)
                      (map table-fingerprint))))
          (doseq [statement ["CREATE TABLE IF NOT EXISTS groupby_test (
                             id INTEGER	primary key unique,
                             symbol VARCHAR,
                             dt DATETIME,
                             value FLOAT);"
                             "INSERT INTO groupby_test (symbol, dt, value) VALUES ('T', '2020-01-01', 0);"
                             "INSERT INTO groupby_test (symbol, dt, value) VALUES ('T', '2020-01-02', 2);"
                             "INSERT INTO groupby_test (symbol, dt, value) VALUES ('T', '2020-01-03', 4);"
                             "INSERT INTO groupby_test (symbol, dt, value) VALUES ('S', '2019-01-01', 10);"
                             "CREATE VIEW IF NOT EXISTS v_groupby_test AS
                              SELECT
                               symbol,
                               sum(value) as totalValue
                              FROM groupby_test
                              GROUP BY symbol
                              ORDER by dt;"]]
            (jdbc/execute! spec [statement]))
          (sync/sync-database! database)
          (is (= [{:name "groupby_test"
                   :fields [{:name      "id"
                             :base_type :type/Integer}
                            {:name      "symbol"
                             :base_type :type/Text}
                            {:name      "dt"
                             :base_type :type/DateTime}
                            {:name      "value"
                             :base_type :type/Float}]}
                  {:name "v_groupby_test"
                   :fields [{:name      "symbol"
                             :base_type :type/Text}
                            {:name      "totalValue"
                             :base_type :type/Float}]}]
                 (->> (hydrate (db/select Table :db_id db-id
                                          {:where    [:in :name ["groupby_test" "v_groupby_test"]]
                                           :order-by [:name]}) :fields)
                      (map table-fingerprint)))))))))
=======
(defn- default-table-result [table-name]
  {:name table-name
   :schema nil
   :description nil})

(deftest timestamp-test-db
  (let [driver :sqlite]
    (mt/test-driver driver
      (let [db-name "timestamp_test"
            details (mt/dbdef->connection-details :sqlite :db {:database-name db-name})]
        (doseq [stmt ["DROP TABLE IF EXISTS timestamp_table;"
                      "CREATE TABLE timestamp_table (created_at timestamp);"
                      "INSERT INTO timestamp_table (created_at) VALUES (datetime('now'));"]]
          (jdbc/execute! (sql-jdbc.conn/connection-details->spec driver details)
                         [stmt]))
        (mt/with-temp Database [db {:engine driver :details (assoc details :dbname db-name)}]
          (sync/sync-database! db)
          (mt/with-db db
            (testing "timestamp columns"
              (testing "database should be synced"
                (is (= {:tables (set (map default-table-result ["timestamp_table"]))}
                       (driver/describe-database driver db))))

              (testing "timestamp column should exist"
                (is (= {:name "timestamp_table"
                        :schema nil
                        :fields #{{:name "created_at"
                                   :database-type "TIMESTAMP"
                                   :base-type :type/DateTime
                                   :database-position 0}}}
                       (driver/describe-table driver db (Table (mt/id :timestamp_table)))))))))))))
>>>>>>> c098c31f
<|MERGE_RESOLUTION|>--- conflicted
+++ resolved
@@ -1,13 +1,14 @@
 (ns metabase.driver.sqlite-test
   (:require [clojure.java.jdbc :as jdbc]
             [clojure.test :refer :all]
-<<<<<<< HEAD
+            [metabase
+             [driver :as driver]
+             [query-processor-test :as qp.test]
+             [sync :as sync]
+             [test :as mt]]
             [metabase.driver.sql-jdbc
              [connection :as sql-jdbc.conn]
              [execute :as sql-jdbc.execute]]
-            [metabase
-             [sync :as sync]
-             [test :as mt]]
             [metabase.models
              [database :refer [Database]]
              [field :refer [Field]]
@@ -20,20 +21,6 @@
             [toucan
              [db :as db]
              [hydrate :refer [hydrate]]]))
-=======
-            [metabase
-             [driver :as driver]
-             [query-processor-test :as qp.test]
-             [sync :as sync]
-             [test :as mt]]
-            [metabase.driver.sql-jdbc.connection :as sql-jdbc.conn]
-            [metabase.models
-             [database :refer [Database]]
-             [table :refer [Table]]]
-            [metabase.test
-             [data :as data]
-             [util :as tu]]))
->>>>>>> c098c31f
 
 (deftest timezone-id-test
   (mt/test-driver :sqlite
@@ -62,7 +49,6 @@
                 :filter   [:between $date "2014-03-04" "2014-03-07"]
                 :order-by [[:asc $date]]}))))))
 
-<<<<<<< HEAD
 (defn- table-fingerprint
   [{:keys [fields name]}]
   {:name   name
@@ -127,10 +113,10 @@
                                           {:where    [:in :name ["groupby_test" "v_groupby_test"]]
                                            :order-by [:name]}) :fields)
                       (map table-fingerprint)))))))))
-=======
+
 (defn- default-table-result [table-name]
-  {:name table-name
-   :schema nil
+  {:name        table-name
+   :schema      nil
    :description nil})
 
 (deftest timestamp-test-db
@@ -158,5 +144,4 @@
                                    :database-type "TIMESTAMP"
                                    :base-type :type/DateTime
                                    :database-position 0}}}
-                       (driver/describe-table driver db (Table (mt/id :timestamp_table)))))))))))))
->>>>>>> c098c31f
+                       (driver/describe-table driver db (Table (mt/id :timestamp_table)))))))))))))