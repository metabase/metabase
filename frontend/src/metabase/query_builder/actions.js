--- conflicted
+++ resolved
@@ -951,7 +951,6 @@
         ignoreCache: ignoreCache,
         isDirty: cardIsDirty,
       })
-<<<<<<< HEAD
       .then(queryResults => {
         queryTimer(duration =>
           MetabaseAnalytics.trackEvent(
@@ -961,11 +960,9 @@
             duration,
           ),
         );
-        return dispatch(queryCompleted(question.card(), queryResults));
+        return dispatch(queryCompleted(question, queryResults));
       })
-=======
       .then(queryResults => dispatch(queryCompleted(question, queryResults)))
->>>>>>> 3ae541c6
       .catch(error => dispatch(queryErrored(startTime, error)));
 
     // TODO Move this out from Redux action asap
