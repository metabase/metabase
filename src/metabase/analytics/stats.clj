(ns metabase.analytics.stats
  "Functions which summarize the usage of an instance"
  (:require
   [clj-http.client :as http]
   [clojure.java.io :as io]
   [clojure.set :as set]
   [clojure.string :as str]
   [clojure.walk :as walk]
   [environ.core :as env]
   [java-time.api :as t]
   [medley.core :as m]
   [metabase.analytics.settings :as analytics.settings]
   [metabase.analytics.snowplow :as snowplow]
   [metabase.app-db.core :as db]
   [metabase.app-db.query :as mdb.query]
   [metabase.appearance.core :as appearance]
   [metabase.channel.slack :as slack]
<<<<<<< HEAD
   [metabase.config.core :as config]
   [metabase.db :as db]
   [metabase.db.query :as mdb.query]
=======
   [metabase.config :as config]
>>>>>>> 3ecfbb74
   [metabase.driver :as driver]
   [metabase.eid-translation.core :as eid-translation]
   [metabase.internal-stats.core :as internal-stats]
   [metabase.lib-be.core :as lib-be]
   [metabase.models.humanization :as humanization]
   [metabase.models.interface :as mi]
   [metabase.premium-features.core :as premium-features :refer [defenterprise]]
   [metabase.session.settings :as session.settings]
   [metabase.settings.core :as setting]
   [metabase.sso.core :as sso]
   [metabase.system.core :as system]
   [metabase.util :as u]
   [metabase.util.honey-sql-2 :as h2x]
   [metabase.util.json :as json]
   [metabase.util.log :as log]
   [metabase.util.malli :as mu]
   [metabase.version.core :as version]
   [toucan2.core :as t2]))

(set! *warn-on-reflection* true)

(defn- merge-count-maps
  "Merge sequence of maps `ms` by summing counts inside them. Non-integer values are allowed; truthy values are
  considered to add a count of `1`, while non-truthy values do not affect the result count."
  [ms]
  (reduce (partial merge-with +)
          {}
          (for [m ms]
            (m/map-vals #(cond
                           (number? %) %
                           %           1
                           :else       0)
                        m))))

(def ^:private ^String metabase-usage-url "https://xuq0fbkk0j.execute-api.us-east-1.amazonaws.com/prod")

(defn- bin-small-number
  "Return small bin number. Assumes positive inputs."
  [x]
  (cond
    (= 0 x)      "0"
    (<= 1 x 5)   "1-5"
    (<= 6 x 10)  "6-10"
    (<= 11 x 25) "11-25"
    (> x 25)     "25+"))

(defn- bin-medium-number
  "Return medium bin number. Assumes positive inputs."
  [x]
  (cond
    (= 0 x)        "0"
    (<= 1 x 5)     "1-5"
    (<= 6 x 10)    "6-10"
    (<= 11 x 25)   "11-25"
    (<= 26 x 50)   "26-50"
    (<= 51 x 100)  "51-100"
    (<= 101 x 250) "101-250"
    (> x 250)      "250+"))

(defn- value-frequencies
  "Go through a bunch of maps and count the frequency a given key's values."
  [many-maps k]
  (frequencies (map k many-maps)))

(defn- histogram
  "Bin some frequencies using a passed in `binning-fn`.

     ;; Generate histogram for values of :a; `1` appears 3 times and `2` and `3` both appear once
     (histogram bin-micro-number [{:a 1} {:a 1} {:a 1} {:a 2} {:a 3}] :a)
     ;; -> {\"3+\" 1, \"1\" 2}

     ;; (or if you already have the counts)
     (histogram bin-micro-number [3 1 1])
     ;; -> {\"3+\" 1, \"1\" 2}"
  ([binning-fn counts]
   (frequencies (map binning-fn counts)))
  ([binning-fn many-maps k]
   (histogram binning-fn (vals (value-frequencies many-maps k)))))

(def ^:private medium-histogram
  "Return a histogram for medium numbers."
  (partial histogram bin-medium-number))

(defn environment-type
  "Figure out what we're running under"
  []
  (cond
    (config/config-str :rds-hostname)        :elastic-beanstalk
    (config/config-str :database-url)        :heroku ;; Putting this last as 'database-url' seems least specific
    :else                                    :unknown))

(def ^:private ui-colors #{:brand :filter :summarize})

(defn- appearance-ui-colors-changed?
  "Returns true if the 'User Interface Colors' have been customized"
  []
  (boolean (seq (select-keys (appearance/application-colors) ui-colors))))

(defn- appearance-chart-colors-changed?
  "Returns true if the 'Chart Colors' have been customized"
  []
  (boolean (seq (apply dissoc (appearance/application-colors) ui-colors))))

(defn- instance-settings
  "Figure out global info about this instance"
  []
  {:version                              (config/mb-version-info :tag)
   :running_on                           (environment-type)
   :startup_time_millis                  (int (system/startup-time-millis))
   :application_database                 (config/config-str :mb-db-type)
   :check_for_updates                    (version/check-for-updates)
   :report_timezone                      (driver/report-timezone)
   ;; We deprecated advanced humanization but have this here anyways
   :friendly_names                       (= (humanization/humanization-strategy) "advanced")
   :email_configured                     (setting/get :email-configured?)
   :slack_configured                     (slack/slack-configured?)
   :sso_configured                       (setting/get :google-auth-enabled)
   :instance_started                     (snowplow/instance-creation)
   :has_sample_data                      (t2/exists? :model/Database, :is_sample true)
   :enable_embedding                     #_{:clj-kondo/ignore [:deprecated-var]} (setting/get :enable-embedding)
   :enable_embedding_sdk                 (setting/get :enable-embedding-sdk)
   :enable_embedding_interactive         (setting/get :enable-embedding-interactive)
   :enable_embedding_static              (setting/get :enable-embedding-static)
   :embedding_app_origin_set             (boolean
                                          #_{:clj-kondo/ignore [:deprecated-var]}
                                          (setting/get :embedding-app-origin))
   :embedding_app_origin_sdk_set         (boolean (let [sdk-origins (setting/get :embedding-app-origins-sdk)]
                                                    (and sdk-origins (not= "localhost:*" sdk-origins))))
   :embedding_app_origin_interactive_set (setting/get :embedding-app-origins-interactive)
   :appearance_site_name                 (not= (appearance/site-name) "Metabase")
   :appearance_help_link                 (appearance/help-link)
   :appearance_logo                      (not= (appearance/application-logo-url) "app/assets/img/logo.svg")
   :appearance_favicon                   (not= (appearance/application-favicon-url) "app/assets/img/favicon.ico")
   :appearance_loading_message           (not= (appearance/loading-message) :doing-science)
   :appearance_metabot_greeting          (not (appearance/show-metabot))
   :appearance_login_page_illustration   (appearance/login-page-illustration)
   :appearance_landing_page_illustration (appearance/landing-page-illustration)
   :appearance_no_data_illustration      (appearance/no-data-illustration)
   :appearance_no_object_illustration    (appearance/no-object-illustration)
   :appearance_ui_colors                 (appearance-ui-colors-changed?)
   :appearance_chart_colors              (appearance-chart-colors-changed?)
   :appearance_show_mb_links             (not (appearance/show-metabase-links))})

(defn- user-metrics
  "Get metrics based on user records.
  TODO: get activity in terms of created questions, pulses and dashboards"
  []
  {:users (merge-count-maps (for [user (t2/select [:model/User :is_active :is_superuser :last_login :sso_source]
                                                  :type :personal)]
                              {:total     1
                               :active    (:is_active    user)
                               :admin     (:is_superuser user)
                               :logged_in (:last_login   user)
                               :sso       (= :google (:sso_source user))}))})

(defn- group-metrics
  "Get metrics based on groups:
  TODO characterize by # w/ sql access, # of users, no self-serve data access"
  []
  {:groups (t2/count :model/PermissionsGroup)})

(defn- question-metrics
  "Get metrics based on questions
  TODO characterize by # executions and avg latency"
  []
  (let [cards (internal-stats/question-statistics-all-time)]
    ; duplicate previous behaviour where these are empty maps if there are no matching cards in the given
    ;; category
    (cond-> {:questions {} :public {} :embedded {}}
      (> (:total cards) 0) (assoc :questions (select-keys cards [:total :native :gui :is_dashboard_question :with_params]))
      (> (:total_public cards) 0) (assoc :public (-> (select-keys cards [:total_public :with_params_public])
                                                     (set/rename-keys {:total_public :total :with_params_public :with_params})))
      (> (:total_embedded cards) 0) (assoc :embedded (-> (select-keys cards [:total_embedded
                                                                             :with_params_embedded
                                                                             :with_enabled_params
                                                                             :with_locked_params
                                                                             :with_disabled_params])
                                                         (set/rename-keys {:total_embedded :total :with_params_embedded :with_params}))))))

(defn- dashboard-metrics
  "Get metrics based on dashboards
  TODO characterize by # of revisions, and created by an admin"
  []
  (let [dashboards (t2/select [:model/Dashboard :creator_id :public_uuid :parameters :enable_embedding :embedding_params]
                              {:where (mi/exclude-internal-content-hsql :model/Dashboard)})
        dashcards  (t2/query {:select :dc.*
                              :from [[(t2/table-name :model/DashboardCard) :dc]]
                              :join [[(t2/table-name :model/Dashboard) :d] [:= :d.id :dc.dashboard_id]]
                              :where (mi/exclude-internal-content-hsql :model/Dashboard :table-alias :d)})]
    {:dashboards         (count dashboards)
     :with_params        (count (filter (comp seq :parameters) dashboards))
     :num_dashs_per_user (medium-histogram dashboards :creator_id)
     :num_cards_per_dash (medium-histogram dashcards :dashboard_id)
     :num_dashs_per_card (medium-histogram dashcards :card_id)
     :public             (merge-count-maps (for [dash  dashboards
                                                 :when (:public_uuid dash)]
                                             {:total       1
                                              :with_params (seq (:parameters dash))}))
     :embedded           (merge-count-maps (for [dash  dashboards
                                                 :when (:enable_embedding dash)]
                                             (let [embedding-params-vals (set (vals (:embedding_params dash)))]
                                               {:total                1
                                                :with_params          (seq (:parameters dash))
                                                :with_enabled_params  (contains? embedding-params-vals "enabled")
                                                :with_locked_params   (contains? embedding-params-vals "locked")
                                                :with_disabled_params (contains? embedding-params-vals "disabled")})))}))

(defn- db-frequencies
  "Fetch the frequencies of a given `column` with a normal SQL `SELECT COUNT(*) ... GROUP BY` query. This is way more
  efficient than fetching every single row and counting them in Clojure-land!

    (db-frequencies Database :engine)
    ;; -> {\"h2\" 2, \"postgres\" 1, ...}

    ;; include `WHERE` conditions or other arbitrary HoneySQL
    (db-frequencies Database :engine {:where [:= :is_sample false]})
    ;; -> {\"h2\" 1, \"postgres\" 1, ...}

    ;; Generate a histogram:
    (micro-histogram (vals (db-frequencies Database :engine)))
    ;; -> {\"2\" 1, \"1\" 1, ...}

    ;; Include `WHERE` clause that includes conditions for a Table related by an FK relationship:
    ;; (Number of Tables per DB engine)
    (db-frequencies Table (mdb.query/qualify Database :engine)
      {:left-join [Database [:= (mdb.query/qualify Database :id)
                                (mdb.query/qualify Table :db_id)]]})
    ;; -> {\"googleanalytics\" 4, \"postgres\" 48, \"h2\" 9}"
  [model column & [additonal-honeysql]]
  (into {} (for [{:keys [k count]} (t2/select [model [column :k] [:%count.* :count]]
                                              (merge {:group-by [column]}
                                                     additonal-honeysql))]
             [k count])))

(defn- num-notifications-with-xls-or-csv-cards
  "Return the number of Notifications that satisfy `where-conditions` that have at least one PulseCard with `include_xls` or
  `include_csv`.

     ;; Pulses only (filter out Alerts)
     (num-notifications-with-xls-or-csv-cards [:= :alert_condition nil])"
  [& where-conditions]
  (-> (mdb.query/query {:select    [[[::h2x/distinct-count :pulse.id] :count]]
                        :from      [:pulse]
                        :left-join [:pulse_card [:= :pulse.id :pulse_card.pulse_id]]
                        :where     (into
                                    [:and
                                     [:or
                                      [:= :pulse_card.include_csv true]
                                      [:= :pulse_card.include_xls true]]]
                                    where-conditions)})
      first
      :count))

(defn- pulse-metrics
  "Get metrics based on pulses
  TODO: characterize by non-user account emails, # emails"
  []
  (let [pulse-conditions {:left-join [:pulse [:= :pulse.id :pulse_id]], :where [:= :pulse.alert_condition nil]}]
    {:pulses               (t2/count :model/Pulse :alert_condition nil)
     ;; "Table Cards" are Cards that include a Table you can download
     :with_table_cards     (num-notifications-with-xls-or-csv-cards [:= :alert_condition nil])
     :pulse_types          (db-frequencies :model/PulseChannel :channel_type  pulse-conditions)
     :pulse_schedules      (db-frequencies :model/PulseChannel :schedule_type pulse-conditions)
     :num_pulses_per_user  (medium-histogram (vals (db-frequencies :model/Pulse     :creator_id (dissoc pulse-conditions :left-join))))
     :num_pulses_per_card  (medium-histogram (vals (db-frequencies :model/PulseCard :card_id    pulse-conditions)))
     :num_cards_per_pulses (medium-histogram (vals (db-frequencies :model/PulseCard :pulse_id   pulse-conditions)))}))

(defn- alert-metrics []
  (let [alert-conditions {:left-join [:pulse [:= :pulse.id :pulse_id]], :where [:not= (mdb.query/qualify :model/Pulse :alert_condition) nil]}]
    {:alerts               (t2/count :model/Pulse :alert_condition [:not= nil])
     :with_table_cards     (num-notifications-with-xls-or-csv-cards [:not= :alert_condition nil])
     :first_time_only      (t2/count :model/Pulse :alert_condition [:not= nil], :alert_first_only true)
     :above_goal           (t2/count :model/Pulse :alert_condition [:not= nil], :alert_above_goal true)
     :alert_types          (db-frequencies :model/PulseChannel :channel_type alert-conditions)
     :num_alerts_per_user  (medium-histogram (vals (db-frequencies :model/Pulse     :creator_id (dissoc alert-conditions :left-join))))
     :num_alerts_per_card  (medium-histogram (vals (db-frequencies :model/PulseCard :card_id    alert-conditions)))
     :num_cards_per_alerts (medium-histogram (vals (db-frequencies :model/PulseCard :pulse_id   alert-conditions)))}))

(defn- collection-metrics
  "Get metrics on Collection usage."
  []
  (let [collections (t2/select :model/Collection {:where (mi/exclude-internal-content-hsql :model/Collection)})
        cards       (t2/select [:model/Card :collection_id :card_schema] {:where (mi/exclude-internal-content-hsql :model/Card)})]
    {:collections              (count collections)
     :cards_in_collections     (count (filter :collection_id cards))
     :cards_not_in_collections (count (remove :collection_id cards))
     :num_cards_per_collection (medium-histogram cards :collection_id)}))

;; Metadata Metrics
(defn- database-metrics
  "Get metrics based on Databases."
  []
  (let [databases (t2/select [:model/Database :is_full_sync :engine :dbms_version]
                             {:where (mi/exclude-internal-content-hsql :model/Database)})]
    {:databases (merge-count-maps (for [{is-full-sync? :is_full_sync} databases]
                                    {:total    1
                                     :analyzed is-full-sync?}))
     :dbms_versions (frequencies (map (fn [db]
                                        (-> db
                                            :dbms_version
                                            (assoc :engine (:engine db))
                                            json/encode))
                                      databases))}))

(defn- table-metrics
  "Get metrics based on Tables."
  []
  (let [tables (t2/query {:select [:t.db_id :t.schema]
                          :from   [[(t2/table-name :model/Table) :t]]
                          :join   [[(t2/table-name :model/Database) :d] [:= :d.id :t.db_id]]
                          :where  (mi/exclude-internal-content-hsql :model/Database :table-alias :d)})]
    {:tables           (count tables)
     :num_per_database (medium-histogram tables :db_id)
     :num_per_schema   (medium-histogram tables :schema)}))

(defn- field-metrics
  "Get metrics based on Fields."
  []
  (let [fields (t2/query {:select [:f.table_id]
                          :from [[(t2/table-name :model/Field) :f]]
                          :join [[(t2/table-name :model/Table) :t] [:= :t.id :f.table_id]
                                 [(t2/table-name :model/Database) :d] [:= :d.id :t.db_id]]
                          :where (mi/exclude-internal-content-hsql :model/Database :table-alias :d)})]
    {:fields        (count fields)
     :num_per_table (medium-histogram fields :table_id)}))

(defn- segment-metrics
  "Get metrics based on Segments."
  []
  {:segments (t2/count :model/Segment)})

;;; Execution Metrics

(defn- execution-metrics-sql []
  ;; Postgres automatically adjusts for daylight saving time when performing time calculations on TIMESTAMP WITH TIME
  ;; ZONE. This can cause discrepancies when subtracting 30 days if the calculation crosses a DST boundary (e.g., in the
  ;; Pacific/Auckland timezone). To avoid this, we ensure all date computations are done in UTC on Postgres to prevent
  ;; any time shifts due to DST. See PR #48204
  (let [thirty-days-ago (case (db/db-type)
                          :postgres "CURRENT_TIMESTAMP AT TIME ZONE 'UTC' - INTERVAL '30 days'"
                          :h2       "DATEADD('DAY', -30, CURRENT_TIMESTAMP)"
                          :mysql    "CURRENT_TIMESTAMP - INTERVAL 30 DAY")
        started-at      (case (db/db-type)
                          :postgres "started_at AT TIME ZONE 'UTC'"
                          :h2       "started_at"
                          :mysql    "started_at")
        timestamp-where (str started-at " > " thirty-days-ago)]
    (str/join
     "\n"
     ["WITH user_executions AS ("
      "    SELECT executor_id, COUNT(*) AS num_executions"
      "    FROM query_execution"
      "    WHERE " timestamp-where
      "    GROUP BY executor_id"
      "),"
      "query_stats_1 AS ("
      "    SELECT"
      "        COUNT(*) AS executions,"
      "        SUM(CASE WHEN error IS NULL OR length(error) = 0 THEN 1 ELSE 0 END) AS by_status__completed,"
      "        SUM(CASE WHEN error IS NOT NULL OR length(error) > 0 THEN 1 ELSE 0 END) AS by_status__failed,"
      "        COALESCE(SUM(CASE WHEN running_time = 0 THEN 1 ELSE 0 END), 0) AS num_by_latency__0,"
      "        COALESCE(SUM(CASE WHEN running_time > 0 AND running_time < 1000 THEN 1 ELSE 0 END), 0) AS num_by_latency__lt_1,"
      "        COALESCE(SUM(CASE WHEN running_time >= 1000 AND running_time < 10000 THEN 1 ELSE 0 END), 0) AS num_by_latency__1_10,"
      "        COALESCE(SUM(CASE WHEN running_time >= 10000 AND running_time < 50000 THEN 1 ELSE 0 END), 0) AS num_by_latency__11_50,"
      "        COALESCE(SUM(CASE WHEN running_time >= 50000 AND running_time < 250000 THEN 1 ELSE 0 END), 0) AS num_by_latency__51_250,"
      "        COALESCE(SUM(CASE WHEN running_time >= 250000 AND running_time < 1000000 THEN 1 ELSE 0 END), 0) AS num_by_latency__251_1000,"
      "        COALESCE(SUM(CASE WHEN running_time >= 1000000 AND running_time < 10000000 THEN 1 ELSE 0 END), 0) AS num_by_latency__1001_10000,"
      "        COALESCE(SUM(CASE WHEN running_time >= 10000000 THEN 1 ELSE 0 END), 0) AS num_by_latency__10000_plus"
      "    FROM query_execution"
      "    WHERE " timestamp-where
      "),"
      "query_stats_2 AS ("
      "    SELECT"
      "        COALESCE(SUM(CASE WHEN num_executions = 0 THEN 1 ELSE 0 END), 0) AS num_per_user__0,"
      "        COALESCE(SUM(CASE WHEN num_executions > 0 AND num_executions < 1 THEN 1 ELSE 0 END), 0) AS num_per_user__lt_1,"
      "        COALESCE(SUM(CASE WHEN num_executions >= 1 AND num_executions < 10 THEN 1 ELSE 0 END), 0) AS num_per_user__1_10,"
      "        COALESCE(SUM(CASE WHEN num_executions >= 10 AND num_executions < 50 THEN 1 ELSE 0 END), 0) AS num_per_user__11_50,"
      "        COALESCE(SUM(CASE WHEN num_executions >= 50 AND num_executions < 250 THEN 1 ELSE 0 END), 0) AS num_per_user__51_250,"
      "        COALESCE(SUM(CASE WHEN num_executions >= 250 AND num_executions < 1000 THEN 1 ELSE 0 END), 0) AS num_per_user__251_1000,"
      "        COALESCE(SUM(CASE WHEN num_executions >= 1000 AND num_executions < 10000 THEN 1 ELSE 0 END), 0) AS num_per_user__1001_10000,"
      "        COALESCE(SUM(CASE WHEN num_executions >= 10000 THEN 1 ELSE 0 END), 0) AS num_per_user__10000_plus"
      "    FROM user_executions"
      ")"
      "SELECT q1.*, q2.* FROM query_stats_1 q1, query_stats_2 q2;"])))

(defn- execution-metrics
  "Get metrics based on QueryExecutions."
  []
  (let [maybe-rename-bin (fn [x]
                           ({"lt_1"       "< 1"
                             "1_10"       "1-10"
                             "11_50"      "11-50"
                             "51_250"     "51-250"
                             "251_1000"   "251-1000"
                             "1001_10000" "1001-10000"
                             "10000_plus" "10000+"} x x))
        raw-results (-> (first (t2/query (execution-metrics-sql)))
                        ;; cast numbers to int because some DBs output bigdecimals
                        (update-vals #(some-> % int)))]
    (reduce (fn [acc [k v]]
              (let [[prefix bin] (str/split (name k) #"__")]
                (if bin
                  (cond-> acc
                    (and (some? v) (pos? v))
                    (update (keyword prefix) #(assoc % (maybe-rename-bin bin) v)))
                  (assoc acc (keyword prefix) v))))
            {:executions     0
             :by_status      {}
             :num_per_user   {}
             :num_by_latency {}}
            raw-results)))

;;; Cache Metrics

(defn- cache-metrics
  "Metrics based on use of the QueryCache."
  []
  (let [{:keys [length count]} (t2/select-one [:model/QueryCache [[:avg [:length :results]] :length] [:%count.* :count]])]
    {:average_entry_size (int (or length 0))
     :num_queries_cached (bin-small-number count)
     ;; this value gets used in the snowplow ping 'metrics' section.
     :num_queries_cached_unbinned count}))

;;; System Metrics

(defn- bytes->megabytes [b]
  (Math/round (double (/ b 1024 1024))))

(def ^:private system-property-names
  ["java.version" "java.vm.specification.version"  "java.runtime.name"
   "user.timezone" "user.language" "user.country" "file.encoding"
   "os.name" "os.version"])

(defn- system-metrics
  "Metadata about the environment Metabase is running in"
  []
  (let [runtime (Runtime/getRuntime)]
    (merge
     {:max_memory (bytes->megabytes (.maxMemory runtime))
      :processors (.availableProcessors runtime)}
     (zipmap (map #(keyword (str/replace % \. \_)) system-property-names)
             (map #(System/getProperty %) system-property-names)))))

;;; Combined Stats & Logic for sending them in

(defn legacy-anonymous-usage-stats
  "generate a map of the usage stats for this instance"
  []
  (merge (instance-settings)
         {:uuid      (system/site-uuid)
          :timestamp (t/offset-date-time)
          :stats     {:cache      (cache-metrics)
                      :collection (collection-metrics)
                      :dashboard  (dashboard-metrics)
                      :database   (database-metrics)
                      :execution  (execution-metrics)
                      :field      (field-metrics)
                      :group      (group-metrics)
                      :pulse      (pulse-metrics)
                      :alert      (alert-metrics)
                      :question   (question-metrics)
                      :segment    (segment-metrics)
                      :system     (system-metrics)
                      :table      (table-metrics)
                      :user       (user-metrics)}}))

(defn- ^:deprecated send-stats-deprecated!
  "Send stats to Metabase tracking server."
  [stats]
  (try
    (http/post metabase-usage-url {:form-params stats, :content-type :json, :throw-entire-message? true})
    (catch Throwable e
      (log/error e "Sending usage stats FAILED"))))

(defn- in-docker?
  "Is the current Metabase process running in a Docker container?
  (Best-effort check based on a `.dockerenv` file in the root directory, or docker mentioned in `/proc/self/cgroup`)"
  []
  (boolean
   (or (.exists (io/file "/.dockerenv"))
       (when (.exists (io/file "/proc/self/cgroup"))
         (try
           (some #(re-find #"docker" %)
                 (line-seq (io/reader "/proc/self/cgroup")))
           (catch java.io.IOException _
             false))))))

(defn- deployment-model
  []
  (cond
    (premium-features/is-hosted?) "cloud"
    (in-docker?)                  "docker"
    :else                         "jar"))

(def ^:private activation-days 3)

(defn- sufficient-users?
  "Returns a Boolean indicating whether the number of non-internal users created within `activation-days` is greater
  than or equal to `num-users`"
  [num-users]
  (let [users-in-activation-period
        (t2/count :model/User {:where [:and
                                       [:<=
                                        :date_joined
                                        (t/plus (t/offset-date-time (setting/get :instance-creation))
                                                (t/days activation-days))]
                                       (mi/exclude-internal-content-hsql :model/User)]
                               :limit (inc num-users)})]
    (>= users-in-activation-period num-users)))

(defn- sufficient-queries?
  "Returns a Boolean indicating whether the number of queries recorded over non-sample content is greater than or equal
  to `num-queries`"
  [num-queries]
  (let [sample-db-id (t2/select-one-pk :model/Database :is_sample true)
        ;; QueryExecution can be large, so let's avoid counting everything
        queries      (t2/select-fn-set :id :model/QueryExecution
                                       {:where [:or
                                                [:not= :database_id sample-db-id]
                                                [:= :database_id nil]]
                                        :limit (inc num-queries)})]
    (>= (count queries) num-queries)))

(defn- completed-activation-signals?
  "If the current plan is Pro or Starter, returns a Boolean indicating whether the instance should be considered to have
  completed activation signals. Returns nil for non-Pro or Starter plans."
  []
  (let [plan     (premium-features/plan-alias)
        pro?     (when plan (str/starts-with? plan "pro"))
        starter? (when plan (str/starts-with? plan "starter"))]
    (cond
      pro?
      (or (sufficient-users? 4) (sufficient-queries? 201))

      starter?
      (or (sufficient-users? 2) (sufficient-queries? 101))

      :else
      nil)))

(defn m->kv-vec
  "Convert a map to a vector of key-value maps with keys 'key' and 'value' for each key-value pair in the map."
  [m]
  (mapv (fn [[k v]] {"key" (name k) "value" v}) m))

(defn- snowplow-instance-attributes
  [stats]
  (let [system-stats (-> stats :stats :system)
        instance-attributes
        (merge
         (dissoc system-stats :user_language)
         {:metabase_plan                    (premium-features/plan-alias)
          :metabase_version                 (-> stats :version)
          :language                         (-> system-stats :user_language)
          :report_timezone                  (-> stats :report_timezone)
          :deployment_model                 (deployment-model)
          :startup_time_millis              (-> stats :startup_time_millis)
          :has_activation_signals_completed (completed-activation-signals?)})]
    (m->kv-vec instance-attributes)))

(mu/defn- get-translation-count
  :- [:map [:ok :int] [:not-found :int] [:invalid-format :int] [:total :int]]
  "Get and clear the entity-id translation counter. This is meant to be called during the daily stats collection process."
  []
  (let [counter (setting/get-value-of-type :json :entity-id-translation-counter)]
    (merge counter {:total (apply + (vals counter))})))

(mu/defn- clear-translation-count!
  "We want to reset the eid translation count on every stat ping, so we do it here."
  []
  (u/prog1 eid-translation/default-counter
    (setting/set-value-of-type! :json :entity-id-translation-counter <>)))

(defn- ->one-day-ago []
  (t/minus (t/offset-date-time) (t/days 1)))

(defn- ->snowplow-grouped-metric-info []
  (merge (internal-stats/query-executions-all-time-and-last-24h)
         {:eid-translations-24h (get-translation-count)}))

(defn- deep-string-keywords
  "Snowplow data will not work if you pass in keywords, but this will let use use keywords all over."
  [data]
  (walk/postwalk
   (fn [x] (if (keyword? x) (-> x u/->snake_case_en name) x))
   data))

(defn- get-query-exeuction-counts
  [executions]
  (mapv (fn [qe-group]
          {:group (str qe-group) :value (get executions qe-group)})
        [:interactive_embed :internal :public_link :sdk_embed :static_embed]))

(mu/defn- snowplow-grouped-metrics
  :- [:sequential
      [:map
       ["name" :string]
       ["values" [:sequential [:map ["group" :string] ["value" :int]]]]
       ["tags" [:sequential :string]]]]
  [{:keys [eid-translations-24h
           query-executions
           query-executions-24h]
    :as _snowplow-grouped-metric-info}]
  (deep-string-keywords
   [{:name :query_executions_by_source
     :values (get-query-exeuction-counts query-executions)
     :tags ["embedding"]}
    {:name :query_executions_by_source_24h
     :values (get-query-exeuction-counts query-executions-24h)
     :tags ["embedding"]}
    {:name :entity_id_translations_last_24h
     :values (mapv (fn [[k v]] {:group k :value v}) eid-translations-24h)
     :tags ["embedding"]}]))

(defn- ->snowplow-metric-info
  "Collects Snowplow metrics data that is not in the legacy stats format. Also clears entity id translation count."
  []
  (let [one-day-ago (->one-day-ago)
        total-translation-count (:total (get-translation-count))]
    {:models                          (t2/count :model/Card :type :model :archived false)
     :new_embedded_dashboards         (t2/count :model/Dashboard
                                                :enable_embedding true
                                                :archived false
                                                :created_at [:>= one-day-ago])
     :new_users_last_24h              (t2/count :model/User
                                                :is_active true
                                                :date_joined [:>= one-day-ago])
     :pivot_tables                    (t2/count :model/Card :display :pivot :archived false)
     :query_executions_last_24h       (t2/count :model/QueryExecution :started_at [:>= one-day-ago])
     :entity_id_translations_last_24h total-translation-count
     :scim_users_last_24h             (t2/count :model/User :sso_source :scim
                                                :is_active true
                                                :date_joined [:>= one-day-ago])}))

(mu/defn- snowplow-metrics
  [stats metric-info :- [:map
                         [:models :int]
                         [:new_embedded_dashboards :int]
                         [:new_users_last_24h :int]
                         [:pivot_tables :int]
                         [:query_executions_last_24h :int]
                         [:entity_id_translations_last_24h :int]]]
  (mapv
   (fn [[k v tags]]
     (assert (every? string? tags) "Tags must be strings in snowplow metrics.")
     (assert (some? v) "Cannot have a nil value in snowplow metrics.")
     {"name" (name k) "value" v "tags" (-> tags sort vec)})
   [[:above_goal_alerts               (get-in stats [:stats :alert :above_goal] 0)                    #{"alerts"}]
    [:alerts                          (get-in stats [:stats :alert :alerts] 0)                        #{"alerts"}]
    [:all_time_query_executions       (get-in stats [:stats :execution :executions] 0)                #{"query_executions"}]
    [:analyzed_databases              (get-in stats [:stats :database :databases :analyzed] 0)        #{}]
    [:cache_average_entry_size        (get-in stats [:stats :cache :average_entry_size] 0)            #{"cache"}]
    [:cache_num_queries_cached        (get-in stats [:stats :cache :num_queries_cached_unbinned] 0)   #{"cache"}]
    [:cards_in_collections            (get-in stats [:stats :collection :cards_in_collections] 0)     #{"collections"}]
    [:cards_not_in_collections        (get-in stats [:stats :collection :cards_not_in_collections] 0) #{"collections"}]
    [:collections                     (get-in stats [:stats :collection :collections] 0)              #{"collections"}]
    [:connected_databases             (get-in stats [:stats :database :databases :total] 0)           #{"databases"}]
    [:dashboards_with_params          (get-in stats [:stats :dashboard :with_params] 0)               #{"dashboards"}]
    [:embedded_dashboards             (get-in stats [:stats :dashboard :embedded :total] 0)           #{"dashboards" "embedding"}]
    [:embedded_questions              (get-in stats [:stats :question :embedded :total] 0)            #{"questions" "embedding"}]
    [:entity_id_translations_last_24h (:entity_id_translations_last_24h metric-info 0)                #{"embedding"}]
    [:first_time_only_alerts          (get-in stats [:stats :alert :first_time_only] 0)               #{"alerts"}]
    [:metabase_fields                 (get-in stats [:stats :field :fields] 0)                        #{"fields"}]
    [:metrics                         (get-in stats [:stats :metric :metrics] 0)                      #{"metrics"}]
    [:models                          (:models metric-info 0)                                         #{}]
    [:native_questions                (get-in stats [:stats :question :questions :native] 0)          #{"questions"}]
    [:new_embedded_dashboards         (:new_embedded_dashboards metric-info 0)                        #{}]
    [:new_users_last_24h              (:new_users_last_24h metric-info 0)                             #{"users"}]
    [:permission_groups               (get-in stats [:stats :group :groups] 0)                        #{"permissions"}]
    [:pivot_tables                    (:pivot_tables metric-info 0)                                   #{}]
    [:public_dashboards               (get-in stats [:stats :dashboard :public :total] 0)             #{"dashboards"}]
    [:public_dashboards_with_params   (get-in stats [:stats :dashboard :public :with_params] 0)       #{"dashboards"}]
    [:public_questions                (get-in stats [:stats :question :public :total] 0)              #{"questions"}]
    [:public_questions_with_params    (get-in stats [:stats :question :public :with_params] 0)        #{"questions"}]
    [:query_builder_questions         (get-in stats [:stats :question :questions :total] 0)           #{"questions"}]
    [:query_executions_last_24h       (:query_executions_last_24h metric-info 0)                      #{"query_executions"}]
    [:questions                       (get-in stats [:stats :question :questions :total] 0)           #{"questions"}]
    [:questions_with_params           (get-in stats [:stats :question :questions :with_params] 0)     #{"questions"}]
    [:segments                        (get-in stats [:stats :segment :segments] 0)                    #{"segments"}]
    [:tables                          (get-in stats [:stats :table :tables] 0)                        #{"tables"}]
    [:users                           (get-in stats [:stats :user :users :total] 0)                   #{"users"}]]))

(defn- whitelabeling-in-use?
  "Are any whitelabeling settings set to values other than their default?"
  []
  (let [whitelabel-settings (filter
                             (fn [setting] (= (:feature setting) :whitelabel))
                             (vals @setting/registered-settings))]
    (boolean
     (some
      (fn [setting]
        (not= ((:getter setting))
              (:default setting)))
      whitelabel-settings))))

(def csv-upload-version-availability
  "Map from driver engines to the first version ([major minor]) which introduced support for CSV uploads"
  {:postgres   [47 0]
   :mysql      [47 0]
   :redshift   [49 6]
   :clickhouse [50 0]})

(defn- csv-upload-available?
  "Is CSV upload currently available to be used on this instance?"
  []
  (boolean
   (let [major-version (config/current-major-version)
         minor-version (config/current-minor-version)
         engines       (t2/select-fn-set :engine :model/Database
                                         {:where [:in :engine (map name (keys csv-upload-version-availability))]})]
     (when (and major-version minor-version)
       (some
        (fn [engine]
          (when-let [[required-major required-minor] (csv-upload-version-availability engine)]
            (and (>= major-version required-major)
                 (>= minor-version required-minor))))
        engines)))))

(defn- ee-snowplow-features-data'
  []
  (let [features [:sso-jwt :sso-saml :scim :sandboxes :email-allow-list]]
    (map
     (fn [feature]
       {:name      feature
        :available false
        :enabled   false})
     features)))

(defenterprise ee-snowplow-features-data
  "OSS values to use for features which require calling EE code to check whether they are available/enabled."
  metabase-enterprise.analytics.stats
  []
  (ee-snowplow-features-data'))

(defn- snowplow-features-data
  []
  [{:name      :email
    :available true
    :enabled   (setting/get :email-configured?)}
   {:name      :slack
    :available true
    :enabled   (slack/slack-configured?)}
   {:name      :sso-google
    :available true
    :enabled   (setting/get :google-auth-configured)}
   {:name      :sso-ldap
    :available true
    :enabled   (sso/ldap-enabled)}
   {:name      :sample-data
    :available true
    :enabled   (t2/exists? :model/Database, :is_sample true)}
   {:name      :interactive-embedding
    :available (premium-features/hide-embed-branding?)
    :enabled   (and
                (setting/get :enable-embedding-interactive)
                (boolean (setting/get :embedding-app-origins-interactive))
                (sso/sso-enabled?))}
   {:name      :static-embedding
    :available true
    :enabled   (and
                (setting/get :enable-embedding-static)
                (or
                 (t2/exists? :model/Dashboard :enable_embedding true)
                 (t2/exists? :model/Card :enable_embedding true)))}
   {:name      :public-sharing
    :available true
    :enabled   (and
                (setting/get :enable-public-sharing)
                (or
                 (t2/exists? :model/Dashboard :public_uuid [:not= nil])
                 (t2/exists? :model/Card :public_uuid [:not= nil])))}
   {:name      :whitelabel
    :available (premium-features/enable-whitelabeling?)
    :enabled   (whitelabeling-in-use?)}
   {:name      :csv-upload
    :available (csv-upload-available?)
    :enabled   (t2/exists? :model/Database :uploads_enabled true)}
   {:name      :mb-analytics
    :available (premium-features/enable-audit-app?)
    :enabled   (premium-features/enable-audit-app?)}
   {:name      :advanced-permissions
    :available (premium-features/enable-advanced-permissions?)
    :enabled   (premium-features/enable-advanced-permissions?)}
   {:name      :serialization
    :available (premium-features/enable-serialization?)
    :enabled   (premium-features/enable-serialization?)}
   {:name      :official-collections
    :available (premium-features/enable-official-collections?)
    :enabled   (t2/exists? :model/Collection :authority_level "official")}
   {:name      :cache-granular-controls
    :available (premium-features/enable-cache-granular-controls?)
    :enabled   (t2/exists? :model/CacheConfig)}
   {:name      :attached-dwh
    :available (premium-features/has-attached-dwh?)
    :enabled   (premium-features/has-attached-dwh?)}
   {:name      :database-auth-providers
    :available (premium-features/enable-database-auth-providers?)
    :enabled   (premium-features/enable-database-auth-providers?)}
   {:name      :database-routing
    :available (premium-features/enable-database-routing?)
    :enabled   (if (premium-features/enable-database-routing?)
                 (t2/exists? :model/DatabaseRouter)
                 false)}
   {:name      :config-text-file
    :available (premium-features/enable-config-text-file?)
    :enabled   (some? (get env/env :mb-config-file-path))}
   {:name      :content-verification
    :available (premium-features/enable-content-verification?)
    :enabled   (t2/exists? :model/ModerationReview)}
   {:name      :dashboard-subscription-filters
    :available (premium-features/enable-content-verification?)
    :enabled   (t2/exists? :model/Pulse {:where [:not= :parameters "[]"]})}
   {:name      :disable-password-login
    :available (premium-features/can-disable-password-login?)
    :enabled   (not (session.settings/enable-password-login))}
   {:name      :email-restrict-recipients
    :available (premium-features/enable-email-restrict-recipients?)
    :enabled   (not= (setting/get-value-of-type :keyword :user-visibility) :all)}
   {:name      :upload-management
    :available (premium-features/enable-upload-management?)
    :enabled   (t2/exists? :model/Table :is_upload true)}
   {:name      :snippet-collections
    :available (premium-features/enable-snippet-collections?)
    :enabled   (t2/exists? :model/Collection :namespace "snippets")}
   {:name      :cache-preemptive
    :available (premium-features/enable-preemptive-caching?)
    :enabled   (t2/exists? :model/CacheConfig :refresh_automatically true)}
   {:name      :metabot-v3
    :available (premium-features/enable-metabot-v3?)
    :enabled   (premium-features/enable-metabot-v3?)}
   {:name      :ai-sql-fixer
    :available (premium-features/enable-ai-sql-fixer?)
    :enabled   (premium-features/enable-ai-sql-fixer?)}
   {:name      :ai-sql-generation
    :available (premium-features/enable-ai-sql-generation?)
    :enabled   (premium-features/enable-ai-sql-generation?)}
   {:name      :sdk-embedding
    :available true
    :enabled   (setting/get :enable-embedding-sdk)}
   {:name      :starburst-legacy-impersonation
    :available true
    :enabled   (->> (t2/select-fn-set (comp :impersonation :details) :model/Database :engine "starburst")
                    (some identity)
                    boolean)}])

(defn- snowplow-features
  []
  (let [features (concat (snowplow-features-data) (ee-snowplow-features-data))]
    (mapv
     ;; Convert keys and feature names to strings to match expected Snowplow schema
     (fn [feature]
       (-> (update feature :name name)
           (update :name u/->snake_case_en)
           ;; Ensure that unavailable features are not reported as enabled
           (update :enabled (fn [enabled?] (if-not (:available feature) false enabled?)))
           (walk/stringify-keys)))
     features)))

(defn- bool->default-or-changed
  [changed]
  (if changed "changed" "default"))

(def ^:private snowplow-settings-metric-defs
  [{:key "is_embedding_app_origin_sdk_set" :value :embedding_app_origin_sdk_set :tags ["embedding"]}
   {:key "is_embedding_app_origin_interactive_set" :value (comp boolean :embedding_app_origin_interactive_set) :tags ["embedding"]}
   {:key "application_name" :value (comp bool->default-or-changed :appearance_site_name) :tags ["appearance"]}
   {:key "help_link" :value (comp name :appearance_help_link) :tags ["appearance"]}
   {:key "logo" :value (comp bool->default-or-changed :appearance_logo) :tags ["appearance"]}
   {:key "favicon" :value (comp bool->default-or-changed :appearance_favicon) :tags ["appearance"]}
   {:key "loading_message" :value (comp bool->default-or-changed :appearance_loading_message) :tags ["appearance"]}
   {:key "show_metabot_greeting" :value :appearance_metabot_greeting :tags ["appearance"]}
   {:key "show_login_page_illustration" :value :appearance_login_page_illustration :tags ["appearance"]}
   {:key "show_landing_page_illustration" :value :appearance_landing_page_illustration :tags ["appearance"]}
   {:key "show_no_data_illustration" :value :appearance_no_data_illustration :tags ["appearance"]}
   {:key "show_no_object_illustration" :value :appearance_no_object_illustration :tags ["appearance"]}
   {:key "ui_color" :value (comp bool->default-or-changed :appearance_ui_colors) :tags ["appearance"]}
   {:key "chart_colors" :value (comp bool->default-or-changed :appearance_chart_colors) :tags ["appearance"]}
   {:key "show_mb_links" :value :appearance_show_mb_links :tags ["appearance"]}
   {:key "font"
    :value (fn [_] (appearance/application-font))
    :tags ["appearance"]}
   {:key "samesite"
    :value (fn [_] (str (or (setting/get :session-cookie-samesite) "lax")))
    :tags ["embedding" "auth"]}
   {:key "site_locale"
    :value (fn [_] (system/site-locale))
    :tags ["locale"]}
   {:key "report_timezone"
    :value (fn [_] (or (setting/get :report-timezone) (System/getProperty "user.timezone")))
    :tags ["locale"]}
   {:key "start_of_week"
    :value (fn [_] (str (lib-be/start-of-week)))
    :tags ["locale"]}])

(defn- snowplow-settings
  [stats]
  (letfn [(update-setting-value [setting-value-getter]
            (setting-value-getter stats))]
    (mapv #(update % :value update-setting-value) snowplow-settings-metric-defs)))

(defn- snowplow-anonymous-usage-stats
  "Send stats to Metabase's snowplow collector. Transforms stats into the format required by the Snowplow schema."
  [stats]
  (let [instance-attributes (snowplow-instance-attributes stats)
        metrics             (snowplow-metrics stats (->snowplow-metric-info))
        grouped-metrics     (snowplow-grouped-metrics (->snowplow-grouped-metric-info))
        features            (snowplow-features)
        settings            (snowplow-settings stats)]
    ;; grouped_metrics and settings are required in the json schema, but their data will be included in the next Milestone:
    {"analytics_uuid"      (analytics.settings/analytics-uuid)
     "features"            features
     "grouped_metrics"     grouped-metrics
     "instance_attributes" instance-attributes
     "metrics"             metrics
     "settings"            settings}))

(defn- generate-instance-stats!
  "Generate stats for this instance as data"
  []
  (let [stats (legacy-anonymous-usage-stats)]
    {:stats (-> stats
                ;; `:num_queries_cached_unbinned` is added to [[legacy-anonymous-usage-stats]]'s return value to make
                ;; computing [[snowplow-anonymous-usage-stats]] more efficient. It shouldn't be sent by
                ;; [[send-stats-deprecited!]].
                (update-in [:stats :cache] dissoc :num_queries_cached_unbinned))
     :snowplow-stats (snowplow-anonymous-usage-stats stats)}))

(defn- stats-post-cleanup []
  (clear-translation-count!))

(defn phone-home-stats!
  "Collect usage stats and phone them home"
  []
  (when (analytics.settings/anon-tracking-enabled)
    (let [start-time-ms                  (System/currentTimeMillis)
          {:keys [stats snowplow-stats]} (generate-instance-stats!)
          end-time-ms                    (System/currentTimeMillis)
          elapsed-secs                   (quot (- end-time-ms start-time-ms) 1000)
          snowplow-data                  (-> snowplow-stats
                                             (assoc "metadata" [{"key"   "stats_export_time_seconds"
                                                                 "value" elapsed-secs}])
                                             deep-string-keywords)]
      (assert (= #{"analytics_uuid" "features" "grouped_metrics" "instance_attributes" "metadata" "metrics" "settings"}
                 (set (keys snowplow-data)))
              (str "Missing required keys in snowplow-data. got:" (sort (keys snowplow-data))))
      #_{:clj-kondo/ignore [:deprecated-var]}
      (send-stats-deprecated! stats)
      (snowplow/track-event! :snowplow/instance_stats snowplow-data)
      (stats-post-cleanup))))<|MERGE_RESOLUTION|>--- conflicted
+++ resolved
@@ -15,13 +15,7 @@
    [metabase.app-db.query :as mdb.query]
    [metabase.appearance.core :as appearance]
    [metabase.channel.slack :as slack]
-<<<<<<< HEAD
    [metabase.config.core :as config]
-   [metabase.db :as db]
-   [metabase.db.query :as mdb.query]
-=======
-   [metabase.config :as config]
->>>>>>> 3ecfbb74
    [metabase.driver :as driver]
    [metabase.eid-translation.core :as eid-translation]
    [metabase.internal-stats.core :as internal-stats]
