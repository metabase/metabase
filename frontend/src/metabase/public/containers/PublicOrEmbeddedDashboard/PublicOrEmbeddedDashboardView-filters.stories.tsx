import type { StoryContext, StoryFn } from "@storybook/react";
import { userEvent, within } from "@storybook/test";
import { HttpResponse, http } from "msw";

import { getStore } from "__support__/entities-store";
import { createMockMetadata } from "__support__/metadata";
import { createWaitForResizeToStopDecorator } from "__support__/storybook";
import { getNextId } from "__support__/utils";
import { NumberColumn, StringColumn } from "__support__/visualizations";
import { Api } from "metabase/api";
import { MetabaseReduxProvider } from "metabase/lib/redux/custom-context";
import { getUnsavedDashboardUiParameters } from "metabase/parameters/utils/dashboards";
import {
  MockDashboardContext,
  type MockDashboardContextProps,
} from "metabase/public/containers/PublicOrEmbeddedDashboard/mock-context";
import { publicReducers } from "metabase/reducers-public";
import { registerVisualization } from "metabase/visualizations";
import { BarChart } from "metabase/visualizations/visualizations/BarChart";
import Table from "metabase/visualizations/visualizations/Table/Table";
import TABLE_RAW_SERIES from "metabase/visualizations/visualizations/Table/stories-data/orders-with-people.json";
import type { UiParameter } from "metabase-lib/v1/parameters/types";
import {
  createMockCard,
  createMockColumn,
  createMockDashboard,
  createMockDashboardCard,
  createMockDatabase,
  createMockDataset,
  createMockDatasetData,
  createMockParameter,
} from "metabase-types/api/mocks";
import {
  PRODUCTS,
  createSampleDatabase,
} from "metabase-types/api/mocks/presets";
import {
  createMockDashboardState,
  createMockSettingsState,
  createMockState,
} from "metabase-types/store/mocks";

import { PublicOrEmbeddedDashboardView } from "./PublicOrEmbeddedDashboardView";

// @ts-expect-error: incompatible prop types with registerVisualization
registerVisualization(Table);
// @ts-expect-error: incompatible prop types with registerVisualization
registerVisualization(BarChart);

/**
 * This is an arbitrary number, it should be big enough to pass CI tests.
 * This works because we set delays for ExplicitSize to 0 in storybook.
 */
const TIME_UNTIL_ALL_ELEMENTS_STOP_RESIZING = 2500;

export default {
  title: "App/Embed/PublicOrEmbeddedDashboardView/filters",
  component: PublicOrEmbeddedDashboardView,
  decorators: [
    ReduxDecorator,
    createWaitForResizeToStopDecorator(TIME_UNTIL_ALL_ELEMENTS_STOP_RESIZING),
    MockIsEmbeddingDecorator,
  ],
  parameters: {
    layout: "fullscreen",
    msw: {
      handlers: [
        http.get("*/api/database", () =>
          HttpResponse.json(createMockDatabase()),
        ),
      ],
    },
  },
  argTypes: {
    parameterType: {
      options: ["text", "dropdown_multiple"],
      control: { type: "select" },
    },
  },
};

function ReduxDecorator(Story: StoryFn, context: StoryContext) {
  const parameterType = context.args.parameterType as ParameterType;
  const initialState = createMockState({
    settings: createMockSettingsState({
      "hide-embed-branding?": false,
    }),
    dashboard: createMockDashboardState({
      dashcardData: {
        [DASHCARD_BAR_ID]: {
          [CARD_BAR_ID]: createMockDataset({
            data: createMockDatasetData({
              cols: [
                createMockColumn(StringColumn({ name: "Dimension" })),
                createMockColumn(NumberColumn({ name: "Count" })),
              ],
              rows: [
                ["foo", 1],
                ["bar", 2],
              ],
            }),
          }),
        },
        [DASHCARD_TABLE_ID]: {
          // Couldn't really figure out the type here.
          [CARD_TABLE_ID]: createMockDataset(TABLE_RAW_SERIES[0] as any),
        },
      },
    }),
    parameters: {
      parameterValuesCache: {
        [`{"paramId":"${CATEGORY_FILTER.id}","dashId":${DASHBOARD_ID}}`]: {
          values: [["Doohickey"], ["Gadget"], ["Gizmo"], ["Widget"]],
          has_more_values: parameterType === "search" ? true : false,
        },
        [`{"paramId":"${CATEGORY_FILTER.id}","dashId":${DASHBOARD_ID},"query":"g"}`]:
          {
            values: [["Gadget"], ["Gizmo"], ["Widget"]],
            has_more_values: parameterType === "search" ? true : false,
          },
      },
    },
  });

  const store = getStore(publicReducers, initialState, [Api.middleware]);
  return (
    <MetabaseReduxProvider store={store}>
      <Story />
    </MetabaseReduxProvider>
  );
}

declare global {
  interface Window {
    overrideIsWithinIframe?: boolean;
  }
}
function MockIsEmbeddingDecorator(Story: StoryFn) {
  window.overrideIsWithinIframe = true;
  return <Story />;
}

const DASHBOARD_ID = getNextId();
const DASHCARD_BAR_ID = getNextId();
const DASHCARD_TABLE_ID = getNextId();
const CARD_BAR_ID = getNextId();
const CARD_TABLE_ID = getNextId();
const TAB_ID = getNextId();
const CATEGORY_FILTER = createMockParameter({
  id: "category-hex",
  name: "Category",
  slug: "category",
});
const CATEGORY_SINGLE_FILTER = createMockParameter({
  id: "category-hex",
  name: "Category",
  slug: "category",
  isMultiSelect: false,
});
const NUMBER_FILTER_ID = "number-hex";
const DATE_FILTER_ID = "date-hex";
const UNIT_OF_TIME_FILTER_ID = "unit-of-time-hex";

interface CreateDashboardOpts {
  hasScroll?: boolean;
}

function createDashboard({ hasScroll }: CreateDashboardOpts = {}) {
  return createMockDashboard({
    id: DASHBOARD_ID,
    name: "My dashboard",
    width: "full",
    dashcards: [
      createMockDashboardCard({
        id: DASHCARD_BAR_ID,
        dashboard_tab_id: TAB_ID,
        card: createMockCard({ id: CARD_BAR_ID, name: "Bar", display: "bar" }),
        size_x: 12,
        size_y: 8,
        parameter_mappings: [
          {
            card_id: CARD_BAR_ID,
            parameter_id: CATEGORY_FILTER.id,
            target: [
              "dimension",
              ["field", PRODUCTS.CATEGORY, { "base-type": "type/Text" }],
            ],
          },
          {
            card_id: CARD_BAR_ID,
            parameter_id: DATE_FILTER_ID,
            target: [
              "dimension",
              ["field", PRODUCTS.CREATED_AT, { "base-type": "type/DateTime" }],
            ],
          },
          {
            card_id: CARD_BAR_ID,
            parameter_id: UNIT_OF_TIME_FILTER_ID,
            target: [
              "dimension",
              [
                "field",
                PRODUCTS.CREATED_AT,
                { "base-type": "type/DateTime", "temporal-unit": "month" },
              ],
            ],
          },
          {
            card_id: CARD_BAR_ID,
            parameter_id: NUMBER_FILTER_ID,
            target: [
              "dimension",
              ["field", PRODUCTS.RATING, { "base-type": "type/Float" }],
            ],
          },
        ],
      }),
      createMockDashboardCard({
        id: DASHCARD_TABLE_ID,
        dashboard_tab_id: TAB_ID,
        card: createMockCard({
          id: CARD_TABLE_ID,
          name: "Table",
          display: "table",
        }),
        ...(!hasScroll ? { col: 12 } : { row: 8 }),
        size_x: 12,
        size_y: 8,
      }),
    ],
  });
}

<<<<<<< HEAD
const Template: StoryFn<MockDashboardContextProps> = (args) => {
=======
const Template: StoryFn<MockDashboardContextProps> = (
  args: MockDashboardContextProps,
) => {
>>>>>>> b117d4ee
  const parameterType: ParameterType = args.parameterType;
  const dashboard = args.dashboard;

  if (!dashboard) {
    return <>Please pass `dashboard`</>;
  }

  const PARAMETER_MAPPING: Record<ParameterType, UiParameter[]> = {
    text: getUnsavedDashboardUiParameters(
      dashboard.dashcards,
      [CATEGORY_FILTER],
      createMockMetadata({}),
      {},
    ),
    number: getUnsavedDashboardUiParameters(
      dashboard.dashcards,
      [
        createMockParameter({
          id: NUMBER_FILTER_ID,
          name: "Number Equals",
          sectionId: "number",
          slug: "number_equals",
          type: "number/=",
        }),
      ],
      createMockMetadata({}),
      {},
    ),
    dropdown_multiple: getUnsavedDashboardUiParameters(
      dashboard.dashcards,
      [CATEGORY_FILTER],
      createMockMetadata({
        databases: [createSampleDatabase()],
      }),
      {},
    ),
    dropdown_single: getUnsavedDashboardUiParameters(
      dashboard.dashcards,
      [CATEGORY_SINGLE_FILTER],
      createMockMetadata({
        databases: [createSampleDatabase()],
      }),
      {},
    ),
    search: getUnsavedDashboardUiParameters(
      dashboard.dashcards,
      [CATEGORY_FILTER],
      createMockMetadata({
        databases: [createSampleDatabase()],
      }),
      {},
    ),
    date_all_options: getUnsavedDashboardUiParameters(
      dashboard.dashcards,
      [
        createMockParameter({
          id: DATE_FILTER_ID,
          name: "Date all options",
          sectionId: "date",
          slug: "date_all_options",
          type: "date/all-options",
        }),
      ],
      createMockMetadata({}),
      {},
    ),
    date_month_year: getUnsavedDashboardUiParameters(
      dashboard.dashcards,
      [
        createMockParameter({
          id: DATE_FILTER_ID,
          name: "Date Month and Year",
          sectionId: "date",
          slug: "date_month_and_year",
          type: "date/month-year",
        }),
      ],
      createMockMetadata({}),
      {},
    ),
    date_quarter_year: getUnsavedDashboardUiParameters(
      dashboard.dashcards,
      [
        createMockParameter({
          id: DATE_FILTER_ID,
          name: "Date Quarter and Year",
          sectionId: "date",
          slug: "date_quarter_and_year",
          type: "date/quarter-year",
        }),
      ],
      createMockMetadata({}),
      {},
    ),
    date_single: getUnsavedDashboardUiParameters(
      dashboard.dashcards,
      [
        createMockParameter({
          id: DATE_FILTER_ID,
          name: "Date single",
          sectionId: "date",
          slug: "date_single",
          type: "date/single",
        }),
      ],
      createMockMetadata({}),
      {},
    ),
    date_range: getUnsavedDashboardUiParameters(
      dashboard.dashcards,
      [
        createMockParameter({
          id: DATE_FILTER_ID,
          name: "Date range",
          sectionId: "date",
          slug: "date_range",
          type: "date/range",
        }),
      ],
      createMockMetadata({}),
      {},
    ),
    date_relative: getUnsavedDashboardUiParameters(
      dashboard.dashcards,
      [
        createMockParameter({
          id: DATE_FILTER_ID,
          name: "Date relative",
          sectionId: "date",
          slug: "date_relative",
          type: "date/relative",
        }),
      ],
      createMockMetadata({}),
      {},
    ),
    temporal_unit: getUnsavedDashboardUiParameters(
      dashboard.dashcards,
      [
        createMockParameter({
          id: UNIT_OF_TIME_FILTER_ID,
          name: "Time grouping",
          sectionId: "temporal-unit",
          slug: "unit_of_time",
          type: "temporal-unit",
        }),
      ],
      createMockMetadata({}),
      {},
    ),
  };

  return (
    <MockDashboardContext
      {...args}
      dashboardId={dashboard.id}
      parameters={PARAMETER_MAPPING[parameterType]}
    >
      <PublicOrEmbeddedDashboardView />
    </MockDashboardContext>
  );
};

type ParameterType =
  | "text"
  | "number"
  | "dropdown_multiple"
  | "dropdown_single"
  | "search"
  | "date_all_options"
  | "date_month_year"
  | "date_quarter_year"
  | "date_single"
  | "date_range"
  | "date_relative"
  | "temporal_unit";

type DefaultArgs = MockDashboardContextProps & {
  parameterType?: ParameterType;
};
const createDefaultArgs = (
  args: Omit<
    DefaultArgs,
    "dashboardId" | "navigateToNewCardFromDashboard"
  > = {},
): DefaultArgs => {
  const dashboard = createDashboard();
  return {
    dashboard,
    dashboardId: dashboard.id,
    navigateToNewCardFromDashboard: null,
    titled: true,
    bordered: true,
    background: true,
    slowCards: {},
    selectedTabId: TAB_ID,
    parameterType: "text",
    ...args,
    downloadsEnabled: { pdf: true, results: false },
  };
};

function getLastPopover() {
  const lastPopover = Array.from(
    document.documentElement.querySelectorAll(
      '[data-element-id="mantine-popover"]',
    ),
  ).at(-1) as HTMLElement;

  return within(lastPopover);
}

function getLastPopoverElement() {
  const lastPopover = Array.from(
    document.documentElement.querySelectorAll(
      '[data-element-id="mantine-popover"]',
    ),
  ).at(-1) as HTMLElement;

  return lastPopover;
}

export const LightThemeText = {
  render: Template,
  args: createDefaultArgs(),

  play: async ({ canvasElement }: { canvasElement: HTMLCanvasElement }) => {
    const canvas = within(canvasElement);
    const filter = await canvas.findByRole("button", { name: "Category" });
    await userEvent.click(filter);
  },
};

export const LightThemeTextWithValue = {
  render: Template,
  args: createDefaultArgs(),

  play: async ({ canvasElement }: { canvasElement: HTMLCanvasElement }) => {
    const canvas = within(canvasElement);
    const filter = await canvas.findByRole("button", { name: "Category" });
    await userEvent.click(filter);

    const popover = getLastPopover();
    await userEvent.type(
      popover.getByPlaceholderText("Enter some text"),
      "filter value",
    );
    await userEvent.click(getLastPopoverElement());
  },
};

export const LightThemeParameterSearch = {
  render: Template,

  args: createDefaultArgs({
    parameterType: "search",
  }),

  play: async ({ canvasElement }: { canvasElement: HTMLCanvasElement }) => {
    const canvas = within(canvasElement);
    const filter = await canvas.findByRole("button", { name: "Category" });
    await userEvent.click(filter);
  },
};

export const LightThemeParameterSearchWithValue = {
  render: Template,

  args: createDefaultArgs({
    parameterType: "search",
  }),

  play: async ({ canvasElement }: { canvasElement: HTMLCanvasElement }) => {
    const canvas = within(canvasElement);
    const filter = await canvas.findByRole("button", { name: "Category" });
    await userEvent.click(filter);

    const documentElement = within(document.documentElement);
    const searchInput = documentElement.getByPlaceholderText("Search the list");
    await userEvent.click(documentElement.getByText("Widget"));
    await userEvent.type(searchInput, "g");

    const dropdown = getLastPopover();
    (dropdown.getByText("Gadget").parentNode as HTMLElement).setAttribute(
      "data-hovered",
      "true",
    );
  },
};

export const DarkThemeText = {
  render: Template,
  args: createDefaultArgs({ theme: "night" }),
  play: LightThemeText.play,
};

export const DarkThemeTextWithValue = {
  render: Template,
  args: createDefaultArgs({ theme: "night" }),
  play: LightThemeTextWithValue.play,
};

export const DarkThemeParameterSearch = {
  render: Template,

  args: createDefaultArgs({
    theme: "night",
    parameterType: "search",
  }),

  play: LightThemeParameterSearch.play,
};

export const DarkThemeParameterSearchWithValue = {
  render: Template,

  args: createDefaultArgs({
    theme: "night",
    parameterType: "search",
  }),

  play: LightThemeParameterSearchWithValue.play,
};

export const LightThemeParameterList = {
  render: Template,

  args: createDefaultArgs({
    parameterType: "dropdown_multiple",
  }),

  play: async ({ canvasElement }: { canvasElement: HTMLCanvasElement }) => {
    const canvas = within(canvasElement);
    const filter = await canvas.findByRole("button", { name: "Category" });
    await userEvent.click(filter);
  },
};

export const LightThemeParameterListWithValue = {
  render: Template,

  args: createDefaultArgs({
    parameterType: "dropdown_multiple",
  }),

  play: async ({ canvasElement }: { canvasElement: HTMLCanvasElement }) => {
    const canvas = within(canvasElement);
    const filter = await canvas.findByRole("button", { name: "Category" });
    await userEvent.click(filter);

    const popover = getLastPopover();
    await userEvent.type(popover.getByPlaceholderText("Search the list"), "g");
    await userEvent.click(popover.getByText("Widget"));
    const gizmo = popover.getByRole("checkbox", {
      name: "Gizmo",
    }) as HTMLInputElement;
    gizmo.disabled = true;
  },
};

export const DarkThemeParameterList = {
  render: Template,

  args: createDefaultArgs({
    theme: "night",
    parameterType: "dropdown_multiple",
  }),

  play: LightThemeParameterList.play,
};

export const DarkThemeParameterListWithValue = {
  render: Template,

  args: createDefaultArgs({
    theme: "night",
    parameterType: "dropdown_multiple",
  }),

  play: LightThemeParameterListWithValue.play,
};

export const LightThemeParameterListSingleWithValue = {
  render: Template,

  args: createDefaultArgs({
    parameterType: "dropdown_single",
  }),

  play: async ({ canvasElement }: { canvasElement: HTMLCanvasElement }) => {
    const canvas = within(canvasElement);
    const filter = await canvas.findByRole("button", { name: "Category" });
    await userEvent.click(filter);

    const documentElement = within(document.documentElement);
    await userEvent.type(
      documentElement.getByPlaceholderText("Search the list"),
      "g",
    );
    await userEvent.click(documentElement.getByText("Widget"));
    const popover = getLastPopover();
    (popover.getByText("Gadget").parentNode as HTMLElement).classList.add(
      "pseudo-hover",
    );
  },
};

export const DarkThemeParameterListSingleWithValue = {
  render: Template,

  args: createDefaultArgs({
    theme: "night",
    parameterType: "dropdown_single",
  }),

  play: LightThemeParameterListSingleWithValue.play,
};

export const LightThemeDateFilterAllOptions = {
  render: Template,

  args: createDefaultArgs({
    parameterType: "date_all_options",
  }),

  play: async ({ canvasElement }: { canvasElement: HTMLCanvasElement }) => {
    const canvas = within(canvasElement);
    const filter = await canvas.findByRole("button", {
      name: "Date all options",
    });
    await userEvent.click(filter);

    const popover = getLastPopover();
    const today = popover.getByRole("button", { name: "Today" });
    today.classList.add("pseudo-hover");
  },
};

export const DarkThemeDateFilterAllOptions = {
  render: Template,

  args: createDefaultArgs({
    theme: "night",
    parameterType: "date_all_options",
  }),

  play: LightThemeDateFilterAllOptions.play,
};

export const LightThemeDateFilterMonthYear = {
  render: Template,

  args: createDefaultArgs({
    parameterType: "date_month_year",
    parameterValues: {
      [DATE_FILTER_ID]: "2024-01",
    },
  }),

  play: async ({ canvasElement }: { canvasElement: HTMLCanvasElement }) => {
    const canvas = within(canvasElement);
    const filter = await canvas.findByRole("button", {
      name: "Date Month and Year",
    });
    await userEvent.click(filter);

    const popover = getLastPopover();
    const month = popover.getByText("May");
    month.classList.add("pseudo-hover");
  },
};

export const DarkThemeDateFilterMonthYear = {
  render: Template,

  args: createDefaultArgs({
    theme: "night",
    parameterType: "date_month_year",
    parameterValues: {
      [DATE_FILTER_ID]: "2024-01",
    },
  }),

  play: LightThemeDateFilterMonthYear.play,
};

export const LightThemeDateFilterQuarterYear = {
  render: Template,

  args: createDefaultArgs({
    parameterType: "date_quarter_year",
    parameterValues: {
      [DATE_FILTER_ID]: "Q1-2024",
    },
  }),

  play: async ({ canvasElement }: { canvasElement: HTMLCanvasElement }) => {
    const canvas = within(canvasElement);
    const filter = await canvas.findByRole("button", {
      name: "Date Quarter and Year",
    });
    await userEvent.click(filter);

    const popover = getLastPopover();
    const month = popover.getByText("Q2");
    month.classList.add("pseudo-hover");
  },
};

export const LightThemeDateFilterQuarterYearDropdown = {
  render: Template,

  args: createDefaultArgs({
    parameterType: "date_quarter_year",
    parameterValues: {
      [DATE_FILTER_ID]: "Q1-2024",
    },
  }),

  play: async ({ canvasElement }: { canvasElement: HTMLCanvasElement }) => {
    const canvas = within(canvasElement);
    const filter = await canvas.findByRole("button", {
      name: "Date Quarter and Year",
    });
    await userEvent.click(filter);

    const popover = getLastPopover();
    await userEvent.click(popover.getByText("2024"));
    popover.getByRole("button", { name: "2023" }).classList.add("pseudo-hover");
  },
};

export const DarkThemeDateFilterQuarterYear = {
  render: Template,

  args: createDefaultArgs({
    theme: "night",
    parameterType: "date_quarter_year",
    parameterValues: {
      [DATE_FILTER_ID]: "Q1-2024",
    },
  }),

  play: LightThemeDateFilterQuarterYear.play,
};

export const DarkThemeDateFilterQuarterYearDropdown = {
  render: Template,

  args: createDefaultArgs({
    theme: "night",
    parameterType: "date_quarter_year",
    parameterValues: {
      [DATE_FILTER_ID]: "Q1-2024",
    },
  }),

  play: LightThemeDateFilterQuarterYearDropdown.play,
};

export const LightThemeDateFilterSingle = {
  render: Template,

  args: createDefaultArgs({
    parameterType: "date_single",
    parameterValues: {
      [DATE_FILTER_ID]: "2024-06-01",
    },
  }),

  play: async ({ canvasElement }: { canvasElement: HTMLCanvasElement }) => {
    const canvas = within(canvasElement);
    const filter = await canvas.findByRole("button", {
      name: "Date single",
    });
    await userEvent.click(filter);

    const popover = getLastPopover();
    popover.getByText("15").classList.add("pseudo-hover");
  },
};

export const DarkThemeDateFilterSingle = {
  render: Template,

  args: createDefaultArgs({
    theme: "night",
    parameterType: "date_single",
    parameterValues: {
      [DATE_FILTER_ID]: "2024-06-01",
    },
  }),

  play: LightThemeDateFilterSingle.play,
};

export const LightThemeDateFilterRange = {
  render: Template,

  args: createDefaultArgs({
    parameterType: "date_range",
    parameterValues: {
      [DATE_FILTER_ID]: "2024-06-01~2024-06-10",
    },
  }),

  play: async ({ canvasElement }: { canvasElement: HTMLCanvasElement }) => {
    const canvas = within(canvasElement);
    const filter = await canvas.findByRole("button", {
      name: "Date range",
    });
    await userEvent.click(filter);

    const popover = getLastPopover();
    await userEvent.click(popover.getByRole("button", { name: "Add time" }));
    popover.getAllByText("15")[0].classList.add("pseudo-hover");
  },
};

export const DarkThemeDateFilterRange = {
  render: Template,

  args: createDefaultArgs({
    theme: "night",
    parameterType: "date_range",
    parameterValues: {
      [DATE_FILTER_ID]: "2024-06-01~2024-06-10",
    },
  }),

  play: LightThemeDateFilterRange.play,
};

export const LightThemeDateFilterRelative = {
  render: Template,

  args: createDefaultArgs({
    parameterType: "date_relative",
    parameterValues: {
      [DATE_FILTER_ID]: "thisday",
    },
  }),

  play: async ({ canvasElement }: { canvasElement: HTMLCanvasElement }) => {
    const canvas = within(canvasElement);
    const filter = await canvas.findByRole("button", {
      name: "Date relative",
    });
    await userEvent.click(filter);

    const popover = getLastPopover();
    popover
      .getByRole("button", { name: "Yesterday" })
      .classList.add("pseudo-hover");
  },
};

export const DarkThemeDateFilterRelative = {
  render: Template,

  args: createDefaultArgs({
    theme: "night",
    parameterType: "date_relative",
    parameterValues: {
      [DATE_FILTER_ID]: "thisday",
    },
  }),

  play: LightThemeDateFilterRelative.play,
};

export const LightThemeUnitOfTime = {
  render: Template,

  args: createDefaultArgs({
    parameterType: "temporal_unit",
    parameterValues: {
      [UNIT_OF_TIME_FILTER_ID]: "minute",
    },
  }),

  play: async ({ canvasElement }: { canvasElement: HTMLCanvasElement }) => {
    const canvas = within(canvasElement);
    const filter = await canvas.findByRole("button", {
      name: "Time grouping",
    });
    await userEvent.click(filter);

    const popover = getLastPopover();
    (popover.getByText("Hour").parentNode as HTMLElement).classList.add(
      "pseudo-hover",
    );
  },
};

export const DarkThemeUnitOfTime = {
  render: Template,

  args: createDefaultArgs({
    theme: "night",
    parameterType: "temporal_unit",
    parameterValues: {
      [UNIT_OF_TIME_FILTER_ID]: "minute",
    },
  }),

  play: LightThemeUnitOfTime.play,
};

export const LightThemeNumber = {
  render: Template,

  args: createDefaultArgs({
    parameterType: "number",
  }),

  play: async ({ canvasElement }: { canvasElement: HTMLCanvasElement }) => {
    const canvas = within(canvasElement);
    const filter = await canvas.findByRole("button", {
      name: "Number Equals",
    });
    await userEvent.click(filter);

    const popover = getLastPopover();
    const searchInput = popover.getByPlaceholderText("Enter a number");
    await userEvent.type(searchInput, "11");
    await userEvent.click(getLastPopoverElement());

    await userEvent.type(searchInput, "99");
  },
};

export const DarkThemeNumber = {
  render: Template,

  args: createDefaultArgs({
    theme: "night",
    parameterType: "number",
  }),

  play: LightThemeNumber.play,
};<|MERGE_RESOLUTION|>--- conflicted
+++ resolved
@@ -232,13 +232,9 @@
   });
 }
 
-<<<<<<< HEAD
-const Template: StoryFn<MockDashboardContextProps> = (args) => {
-=======
 const Template: StoryFn<MockDashboardContextProps> = (
   args: MockDashboardContextProps,
 ) => {
->>>>>>> b117d4ee
   const parameterType: ParameterType = args.parameterType;
   const dashboard = args.dashboard;
 
