(ns metabase.driver.postgres-test
  "Tests for features/capabilities specific to PostgreSQL driver, such as support for Postgres UUID or enum types."
  (:require
   [clojure.java.jdbc :as jdbc]
   [clojure.string :as str]
   [clojure.test :refer :all]
   [honey.sql :as sql]
   [malli.core :as mc]
   [medley.core :as m]
   [metabase.actions.error :as actions.error]
   [metabase.actions.models :as action]
   [metabase.config :as config]
   [metabase.db.metadata-queries :as metadata-queries]
   [metabase.driver :as driver]
   [metabase.driver.postgres :as postgres]
   [metabase.driver.postgres.actions :as postgres.actions]
   [metabase.driver.sql :as driver.sql]
   [metabase.driver.sql-jdbc.actions :as sql-jdbc.actions]
   [metabase.driver.sql-jdbc.actions-test :as sql-jdbc.actions-test]
   [metabase.driver.sql-jdbc.connection :as sql-jdbc.conn]
   [metabase.driver.sql-jdbc.execute :as sql-jdbc.execute]
   [metabase.driver.sql-jdbc.sync :as sql-jdbc.sync]
   [metabase.driver.sql-jdbc.sync.describe-database :as sql-jdbc.describe-database]
   [metabase.driver.sql.query-processor :as sql.qp]
   [metabase.driver.sql.query-processor-test-util :as sql.qp-test-util]
   [metabase.lib.core :as lib]
   [metabase.lib.metadata :as lib.metadata]
   [metabase.lib.metadata.jvm :as lib.metadata.jvm]
   [metabase.lib.test-metadata :as meta]
   [metabase.lib.test-util :as lib.tu]
   [metabase.lib.test-util.metadata-providers.mock :as providers.mock]
   [metabase.models.secret :as secret]
   [metabase.query-processor :as qp]
   [metabase.query-processor.compile :as qp.compile]
   [metabase.query-processor.store :as qp.store]
   [metabase.sync.core :as sync]
   [metabase.sync.sync-metadata :as sync-metadata]
   [metabase.sync.sync-metadata.tables :as sync-tables]
   [metabase.sync.util :as sync-util]
   [metabase.test :as mt]
   [metabase.test.data.interface :as tx]
   [metabase.util :as u]
   [metabase.util.honey-sql-2 :as h2x]
   [metabase.util.log :as log]
   [next.jdbc :as next.jdbc]
   [toucan2.core :as t2])
  (:import
   (java.sql Connection)))

(set! *warn-on-reflection* true)

(use-fixtures :each (fn [thunk]
                      ;; 1. If sync fails when loading a test dataset, don't swallow the error; throw an Exception so we
                      ;;    can debug it. This is much less confusing when trying to fix broken tests.
                      ;;
                      ;; 2. Make sure we're in Honey SQL 2 mode for all the little SQL snippets we're compiling in these
                      ;;    tests.
                      (binding [sync-util/*log-exceptions-and-continue?* false]
                        (thunk))))

(deftest ^:parallel interval-test
  (is (= ["INTERVAL '2 day'"]
         (sql/format-expr [::postgres/interval 2 :day])))
  (is (= ["INTERVAL '-2.5 year'"]
         (sql/format-expr [::postgres/interval -2.5 :year])))
  (are [amount unit msg] (thrown-with-msg?
                          AssertionError
                          msg
                          (sql/format-expr [::postgres/interval amount unit]))
    "2"  :day  #"\QAssert failed: (number? amount)\E"
    :day 2     #"\QAssert failed: (number? amount)\E"
    2    "day" #"\QAssert failed: (#{:day :hour :week :second :month :year :millisecond :minute} unit)\E"
    2    2     #"\QAssert failed: (#{:day :hour :week :second :month :year :millisecond :minute} unit)\E"
    2    :can  #"\QAssert failed: (#{:day :hour :week :second :month :year :millisecond :minute} unit)\E"))

(deftest ^:parallel extract-test
  (is (= ["extract(month from NOW())"]
         (sql.qp/format-honeysql :postgres (#'postgres/extract :month :%now)))))

(deftest ^:parallel datetime-diff-test
  (is (= [["CAST("
           "  extract("
           "    year"
           "    from"
           "      AGE("
           "        DATE_TRUNC('day', CAST(? AS timestamp)),"
           "        DATE_TRUNC('day', CAST(? AS timestamp))"
           "      )"
           "  ) AS integer"
           ")"]
          "2021-10-03T09:00:00"
          "2021-10-03T09:00:00"]
         (as-> [:datetime-diff "2021-10-03T09:00:00" "2021-10-03T09:00:00" :year] <>
           (sql.qp/->honeysql :postgres <>)
           (sql.qp/format-honeysql :postgres <>)
           (update (vec <>) 0 #(str/split-lines (driver/prettify-native-form :postgres %)))))))

(defn drop-if-exists-and-create-db!
  "Drop a Postgres database named `db-name` if it already exists; then create a new empty one with that name."
  [db-name & [just-drop]]
  (let [spec (sql-jdbc.conn/connection-details->spec :postgres (mt/dbdef->connection-details :postgres :server nil))]
    ;; kill any open connections
    (jdbc/query spec ["SELECT pg_terminate_backend(pg_stat_activity.pid)
                       FROM pg_stat_activity
                       WHERE pg_stat_activity.datname = ?;" db-name])
    ;; create the DB
    (jdbc/execute! spec [(format "DROP DATABASE IF EXISTS \"%s\"" db-name)]
                   {:transaction? false})
    (when (not= just-drop :pg/just-drop)
      (jdbc/execute! spec [(format "CREATE DATABASE \"%s\";" db-name)]
                     {:transaction? false}))))

(defn- exec!
  "Execute a sequence of statements against the database whose spec is passed as the first param."
  [spec statements]
  (doseq [statement statements]
    (jdbc/execute! spec [statement])))

;;; ----------------------------------------------- Connection Details -----------------------------------------------

(deftest ^:parallel connection-details->spec-test
  (testing (str "Check that SSL params get added the connection details in the way we'd like # no SSL -- this should "
                "*not* include the key :ssl (regardless of its value) since that will cause the PG driver to use SSL "
                "anyway")
    (is (= {:classname                     "org.postgresql.Driver"
            :subprotocol                   "postgresql"
            :subname                       "//localhost:5432/bird_sightings"
            :OpenSourceSubProtocolOverride true
            :user                          "camsaul"
            :sslmode                       "disable"
            :ApplicationName               config/mb-version-and-process-identifier}
           (sql-jdbc.conn/connection-details->spec :postgres
                                                   {:ssl    false
                                                    :host   "localhost"
                                                    :port   5432
                                                    :dbname "bird_sightings"
                                                    :user   "camsaul"}))))
  (testing "ssl - check that expected params get added"
    (is (= {:classname                     "org.postgresql.Driver"
            :subprotocol                   "postgresql"
            :subname                       "//localhost:5432/bird_sightings"
            :OpenSourceSubProtocolOverride true
            :user                          "camsaul"
            :ssl                           true
            :sslmode                       "require"
            :sslpassword                   ""
            :ApplicationName               config/mb-version-and-process-identifier}
           (sql-jdbc.conn/connection-details->spec :postgres
                                                   {:ssl    true
                                                    :host   "localhost"
                                                    :port   5432
                                                    :dbname "bird_sightings"
                                                    :user   "camsaul"}))))
  (testing "make sure connection details w/ extra params work as expected"
    (is (= {:classname                     "org.postgresql.Driver"
            :subprotocol                   "postgresql"
            :subname                       "//localhost:5432/cool?prepareThreshold=0"
            :OpenSourceSubProtocolOverride true
            :sslmode                       "disable"
            :ApplicationName               config/mb-version-and-process-identifier}
           (sql-jdbc.conn/connection-details->spec :postgres
                                                   {:host               "localhost"
                                                    :port               "5432"
                                                    :dbname             "cool"
                                                    :additional-options "prepareThreshold=0"}))))
  (testing "user-specified SSL options should always take precendence over defaults"
    (is (= {:classname                     "org.postgresql.Driver"
            :subprotocol                   "postgresql"
            :subname                       "//localhost:5432/bird_sightings"
            :OpenSourceSubProtocolOverride true
            :user                          "camsaul"
            :ssl                           true
            :sslmode                       "verify-ca"
            :sslcert                       "my-cert"
            :sslkey                        "my-key"
            :sslfactory                    "myfactoryoverride"
            :sslrootcert                   "myrootcert"
            :sslpassword                   ""
            :ApplicationName               config/mb-version-and-process-identifier}
           (sql-jdbc.conn/connection-details->spec :postgres
                                                   {:ssl         true
                                                    :host        "localhost"
                                                    :port        5432
                                                    :dbname      "bird_sightings"
                                                    :user        "camsaul"
                                                    :sslmode     "verify-ca"
                                                    :sslcert     "my-cert"
                                                    :sslkey      "my-key"
                                                    :sslfactory  "myfactoryoverride"
                                                    :sslrootcert "myrootcert"})))))

;;; ------------------------------------------- Tests for sync edge cases --------------------------------------------

(deftest edge-case-identifiers-test
  (mt/test-driver :postgres
    (testing "Make sure that Tables / Fields with dots in their names get escaped properly"
      (mt/dataset dots-in-names
        (is (= {:columns ["id" "dotted.name"]
                :rows    [[1 "toucan_cage"]
                          [2 "four_loko"]
                          [3 "ouija_board"]]}
               (mt/rows+column-names (mt/run-mbql-query objects.stuff))))))
    (testing "make sure schema/table/field names with hyphens in them work correctly (#8766)"
      (let [details (mt/dbdef->connection-details :postgres :db {:database-name "hyphen-names-test"})
            spec    (sql-jdbc.conn/connection-details->spec :postgres details)]
        ;; create the postgres DB
        (drop-if-exists-and-create-db! "hyphen-names-test")
        ;; create the DB object
        (mt/with-temp [:model/Database database {:engine :postgres, :details (assoc details :dbname "hyphen-names-test")}]
          (let [sync! #(sync/sync-database! database)]
            ;; populate the DB and create a view
            (exec! spec ["CREATE SCHEMA \"x-mas\";"
                         "CREATE TABLE \"x-mas\".\"presents-and-gifts\" (\"gift-description\" TEXT NOT NULL);"
                         "INSERT INTO \"x-mas\".\"presents-and-gifts\" (\"gift-description\") VALUES ('Bird Hat');;"])
            (sync!)
            (is (= [["Bird Hat"]]
                   (mt/rows (qp/process-query
                             {:database (u/the-id database)
                              :type     :query
                              :query    {:source-table (t2/select-one-pk :model/Table :name "presents-and-gifts")}}))))))))
    (testing "Make sure that Schemas / Tables / Fields with backslashes in their names get escaped properly"
      (mt/with-empty-db
        (let [conn-spec (sql-jdbc.conn/db->pooled-connection-spec (mt/db))]
          (doseq [stmt ["CREATE SCHEMA \"my\\schema\";"
                        "CREATE TABLE \"my\\schema\".\"my\\table\" (\"my\\field\" INTEGER);"
                        "INSERT INTO \"my\\schema\".\"my\\table\" (\"my\\field\") VALUES (42);"]]
            (jdbc/execute! conn-spec stmt))
          (sync/sync-database! (mt/db) {:scan :schema})
          (is (= [[42]]
                 (mt/rows (qp/process-query
                           {:database (u/the-id (mt/db))
                            :type     :query
                            :query    {:source-table (t2/select-one-pk :model/Table :db_id (:id (mt/db)))}})))))))))

(mt/defdataset duplicate-names
  [["birds"
    [{:field-name "name", :base-type :type/Text}]
    [["Rasta"]
     ["Lucky"]]]
   ["people"
    [{:field-name "name", :base-type :type/Text}
     {:field-name "bird_id", :base-type :type/Integer, :fk :birds}]
    [["Cam" 1]]]])

(deftest duplicate-names-test
  (mt/test-driver :postgres
    (testing "Make sure that duplicate column names (e.g. caused by using a FK) still return both columns"
      (mt/dataset duplicate-names
        (is (= {:columns ["name" "name_2"]
                :rows    [["Cam" "Rasta"]]}
               (mt/rows+column-names
                (mt/run-mbql-query people
                  {:fields [$name $bird_id->birds.name]}))))))))

(defn- default-table-result
  ([table-name]
   (default-table-result table-name {}))
  ([table-name opts]
   (merge
    {:name table-name :schema "public" :description nil
     ;; estimated-row-count is estimated, so the value can't be known for sure "during" test without
     ;; VACUUM-ing. So for tests that don't concern the exact value of estimated-row-count, use schema instead
     :estimated_row_count (mt/malli=? [:maybe :int])}
    opts)))

(defn- describe-database->tables
  "Returns a seq of tables sorted by name from calling [[driver/describe-database]]."
  [& args]
  (->> (apply driver/describe-database args)
       :tables
       (sort-by :name)))

(deftest materialized-views-test
  (mt/test-driver :postgres
    (testing (str "Check that we properly fetch materialized views. As discussed in #2355 they don't come back from "
                  "JDBC `DatabaseMetadata` so we have to fetch them manually.")
      (drop-if-exists-and-create-db! "materialized_views_test")
      (let [details (mt/dbdef->connection-details :postgres :db {:database-name "materialized_views_test"})]
        (jdbc/execute! (sql-jdbc.conn/connection-details->spec :postgres details)
                       ["DROP MATERIALIZED VIEW IF EXISTS test_mview;
                       CREATE MATERIALIZED VIEW test_mview AS
                       SELECT 'Toucans are the coolest type of bird.' AS true_facts;"])
        (mt/with-temp [:model/Database database {:engine :postgres, :details (assoc details :dbname "materialized_views_test")}]
          (is (=? [(default-table-result "test_mview" {:estimated_row_count (mt/malli=? int?)})]
                  (describe-database->tables :postgres database))))))))

(deftest foreign-tables-test
  (mt/test-driver :postgres
    (testing "Check that we properly fetch foreign tables."
      (drop-if-exists-and-create-db! "fdw_test")
      (let [details (mt/dbdef->connection-details :postgres :db {:database-name "fdw_test"})]
        ;; You need to set `MB_POSTGRESQL_TEST_USER` in order for this to work apparently.
        ;;
        ;; make sure that the details include optional stuff like `:user`. Otherwise the test is going to FAIL. You can
        ;; set it at run time from the REPL using [[mt/db-test-env-var!]]
        ;; (mt/db-test-env-var! :postgresql :user "postgres").
        (is (mc/coerce [:map
                        [:port :int]
                        [:host :string]
                        [:user :string]]
                       details))
        (jdbc/execute! (sql-jdbc.conn/connection-details->spec :postgres details)
                       [(str "CREATE EXTENSION IF NOT EXISTS postgres_fdw;
                              CREATE SERVER foreign_server
                                FOREIGN DATA WRAPPER postgres_fdw
                                OPTIONS (host '" (:host details) "', port '" (:port details) "', dbname 'fdw_test');
                              CREATE TABLE public.local_table (data text);
                              CREATE FOREIGN TABLE foreign_table (data text)
                                SERVER foreign_server
                                OPTIONS (schema_name 'public', table_name 'local_table');

                              CREATE USER MAPPING FOR " (:user details) "
                                SERVER foreign_server
                                OPTIONS (user '" (:user details) "');
                              GRANT ALL ON public.local_table to PUBLIC;")])
        (mt/with-temp [:model/Database database {:engine :postgres, :details (assoc details :dbname "fdw_test")}]
          (is (=? [(default-table-result "foreign_table")
                   (default-table-result "local_table" {:estimated_row_count (mt/malli=? int?)})]
                  (describe-database->tables :postgres database))))))))

(deftest recreated-views-test
  (mt/test-driver :postgres
    (testing (str "make sure that if a view is dropped and recreated that the original Table object is marked active "
                  "rather than a new one being created (#3331)")
      (let [details (mt/dbdef->connection-details :postgres :db {:database-name "dropped_views_test"})
            spec    (sql-jdbc.conn/connection-details->spec :postgres details)]
        ;; create the postgres DB
        (drop-if-exists-and-create-db! "dropped_views_test")
        ;; create the DB object
        (mt/with-temp [:model/Database database {:engine :postgres, :details (assoc details :dbname "dropped_views_test")}]
          (let [sync! #(sync/sync-database! database)]
            ;; populate the DB and create a view
            (exec! spec ["CREATE table birds (name VARCHAR UNIQUE NOT NULL);"
                         "INSERT INTO birds (name) VALUES ('Rasta'), ('Lucky'), ('Parroty');"
                         "CREATE VIEW angry_birds AS SELECT upper(name) AS name FROM birds;"
                         "GRANT ALL ON angry_birds to PUBLIC;"])
            ;; now sync the DB
            (sync!)
            ;; drop the view
            (exec! spec ["DROP VIEW angry_birds;"])
            ;; sync again
            (sync!)
            ;; recreate the view
            (exec! spec ["CREATE VIEW angry_birds AS SELECT upper(name) AS name FROM birds;"
                         "GRANT ALL ON angry_birds to PUBLIC;"])
            ;; sync one last time
            (sync!)
            ;; now take a look at the Tables in the database related to the view. THERE SHOULD BE ONLY ONE!
            (is (= [{:name "angry_birds", :active true}]
                   (map (partial into {})
                        (t2/select [:model/Table :name :active] :db_id (u/the-id database), :name "angry_birds"))))))))))

(deftest partitioned-table-test
  (mt/test-driver :postgres
    (testing (str "Make sure that partitioned tables (in addition to the individual partitions themselves) are
                   synced properly (#15049)")
      (let [db-name "partitioned_table_test"
            details (mt/dbdef->connection-details :postgres :db {:database-name db-name})
            spec    (sql-jdbc.conn/connection-details->spec :postgres details)]
        ;; create the postgres DB
        (drop-if-exists-and-create-db! db-name)
        (let [major-v (sql-jdbc.execute/do-with-connection-with-options
                       :postgres
                       spec
                       nil
                       (fn [^java.sql.Connection conn]
                         (.. conn getMetaData getDatabaseMajorVersion)))]
          (if (>= major-v 10)
            ;; create the DB object
            (mt/with-temp [:model/Database database {:engine :postgres, :details (assoc details :dbname db-name)}]
              (let [sync! #(sync/sync-database! database)]
                ;; create a main partitioned table and two partitions for it
                (exec! spec ["CREATE TABLE part_vals (val bigint NOT NULL) PARTITION BY RANGE (\"val\");"
                             "CREATE TABLE part_vals_0 (val bigint NOT NULL);"
                             "ALTER TABLE ONLY part_vals ATTACH PARTITION part_vals_0 FOR VALUES FROM (0) TO (1000);"
                             "CREATE TABLE part_vals_1 (val bigint NOT NULL);"
                             "ALTER TABLE ONLY part_vals ATTACH PARTITION part_vals_1 FOR VALUES FROM (1000) TO (2000);"
                             "GRANT ALL ON part_vals to PUBLIC;"
                             "GRANT ALL ON part_vals_0 to PUBLIC;"
                             "GRANT ALL ON part_vals_1 to PUBLIC;"])
                ;; now sync the DB
                (sync!)
                ;; all three of these tables should appear in the metadata (including, importantly, the "main" table)
                (is (=? (map default-table-result ["part_vals" "part_vals_0" "part_vals_1"])
                        (describe-database->tables :postgres database)))))
            (log/warn
             (u/format-color
              'yellow
              "Skipping partitioned-table-test; Postgres major version %d doesn't support PARTITION BY" major-v))))))))

(deftest ^:parallel json-query-test
  (let [boop-identifier (h2x/identifier :field "boop" "bleh -> meh")]
    (testing "Transforming MBQL query with JSON in it to postgres query works"
      (let [boop-field {:nfc-path [:bleh :meh] :database-type "decimal"}]
        (is (= [::postgres/json-query
                [::h2x/identifier :field ["boop" "bleh"]]
                "decimal"
                [:meh]]
               (#'sql.qp/json-query :postgres boop-identifier boop-field)))
        (is (= ["(boop.bleh#>> array[?]::text[])::decimal" "meh"]
               (sql/format-expr (#'sql.qp/json-query :postgres boop-identifier boop-field))))))
    (testing "What if types are weird and we have lists"
      (let [weird-field {:nfc-path [:bleh "meh" :foobar 1234] :database-type "bigint"}]
        (is (= ["(boop.bleh#>> array[?, ?, 1234]::text[])::bigint" "meh" "foobar"]
               (sql/format-expr (#'sql.qp/json-query :postgres boop-identifier weird-field))))))
    (testing "Give us a boolean cast when the field is boolean"
      (let [boolean-boop-field {:database-type "boolean" :nfc-path [:bleh "boop" :foobar 1234]}]
        (is (= ["(boop.bleh#>> array[?, ?, 1234]::text[])::boolean" "boop" "foobar"]
               (sql/format-expr (#'sql.qp/json-query :postgres boop-identifier boolean-boop-field))))))
    (testing "Give us a bigint cast when the field is bigint (#22732)"
      (let [boolean-boop-field {:database-type "bigint" :nfc-path [:bleh "boop" :foobar 1234]}]
        (is (= ["(boop.bleh#>> array[?, ?, 1234]::text[])::bigint" "boop" "foobar"]
               (sql/format-expr (#'sql.qp/json-query :postgres boop-identifier boolean-boop-field))))))))

(deftest ^:parallel json-field-test
  (mt/test-driver :postgres
    (testing "Deal with complicated identifier (#22967)"
      (qp.store/with-metadata-provider (lib.tu/mock-metadata-provider
                                        {:database (assoc meta/database :engine :postgres, :id 1)
                                         :tables   [(merge (meta/table-metadata :venues)
                                                           {:id     1
                                                            :db-id  1
                                                            :name   "complicated_identifiers"
                                                            :schema nil})]
                                         :fields   [(merge (meta/field-metadata :venues :id)
                                                           {:id            1
                                                            :table-id      1
                                                            :nfc-path      ["jsons" "values" "qty"]
                                                            :database-type "integer"})]})
        (let [field-clause [:field 1 {:binning
                                      {:strategy  :num-bins
                                       :num-bins  100
                                       :min-value 0.75
                                       :max-value 54.0
                                       :bin-width 0.75}}]]
          (is (= ["((FLOOR((((complicated_identifiers.jsons#>> array[?, ?]::text[])::integer - 0.75) / 0.75)) * 0.75) + 0.75)"
                  "values" "qty"]
                 (sql/format-expr (sql.qp/->honeysql :postgres field-clause) {:nested true}))))))))

(def ^:private json-alias-mock-metadata-provider
  (lib.tu/mock-metadata-provider
   {:database (assoc meta/database :engine :postgres, :id 1)
    :tables   [(merge (meta/table-metadata :venues)
                      {:id     1
                       :db-id  1
                       :name   "json_alias_test"
                       :schema nil})]
    :fields   [(merge (meta/field-metadata :venues :id)
                      {:id            1
                       :table-id      1
                       :name          "json_alias_test"
                       :nfc-path      ["bob"
                                       "injection' OR 1=1--' AND released = 1"
                                       "injection' OR 1=1--' AND released = 1"]
                       :database-type "VARCHAR"})]}))

(deftest ^:parallel json-alias-test
  (mt/test-driver :postgres
    (testing "json breakouts and order bys have alias coercion"
      (qp.store/with-metadata-provider json-alias-mock-metadata-provider
        (let [field-bucketed [:field 1
                              {:temporal-unit                                              :month
                               :metabase.query-processor.util.add-alias-info/source-table  1
                               :metabase.query-processor.util.add-alias-info/source-alias  "dontwannaseethis"
                               :metabase.query-processor.util.add-alias-info/desired-alias "dontwannaseethis"
                               :metabase.query-processor.util.add-alias-info/position      1}]
              compile-res    (qp.compile/compile
                              (mt/query nil
                                {:database 1
                                 :type     :query
                                 :query    {:source-table 1
                                            :aggregation  [[:count]]
                                            :breakout     [field-bucketed]
                                            :order-by     [[:asc field-bucketed]]}}))]
          (is (= ["SELECT"
                  "  DATE_TRUNC("
                  "    'month',"
                  "    CAST("
                  "      (\"json_alias_test\".\"bob\" #>> array [ ?, ? ] :: text [ ]) :: VARCHAR AS timestamp"
                  "    )"
                  "  ) AS \"json_alias_test\","
                  "  COUNT(*) AS \"count\""
                  "FROM"
                  "  \"json_alias_test\""
                  "GROUP BY"
                  "  \"json_alias_test\""
                  "ORDER BY"
                  "  \"json_alias_test\" ASC"]
                 (str/split-lines (driver/prettify-native-form :postgres (:query compile-res)))))
          (is (= ["injection' OR 1=1--' AND released = 1"
                  "injection' OR 1=1--' AND released = 1"]
                 (:params compile-res))))))))

(deftest ^:parallel json-alias-test-2
  (mt/test-driver :postgres
    (testing "json breakouts and order bys have alias coercion"
      (qp.store/with-metadata-provider json-alias-mock-metadata-provider
        (let [field-ordinary [:field 1 nil]
              only-order     (qp.compile/compile
                              {:database 1
                               :type     :query
                               :query    {:source-table 1
                                          :order-by     [[:asc field-ordinary]]}})]
          (is (= ["SELECT"
                  "  (\"json_alias_test\".\"bob\" #>> array [ ?, ? ] :: text [ ]) :: VARCHAR AS \"json_alias_test\""
                  "FROM"
                  "  \"json_alias_test\""
                  "ORDER BY"
                  "  \"json_alias_test\" ASC"
                  "LIMIT"
                  "  1048575"]
                 (str/split-lines (driver/prettify-native-form :postgres (:query only-order))))))))))

(def ^:private json-alias-in-model-mock-metadata-provider
  (providers.mock/mock-metadata-provider
   json-alias-mock-metadata-provider
   {:cards [{:name          "Model with JSON"
             :id            123
             :database-id   1
             :dataset-query (mt/query nil
                              {:database 1
                               :type     :query
                               :query    {:source-table 1
                                          :aggregation  [[:count]]
                                          :breakout     [[:field 1 nil]]}})}]}))

(deftest ^:parallel json-breakout-in-model-test
  (mt/test-driver :postgres
    (testing "JSON columns in inner queries are referenced properly in outer queries #34930"
      (qp.store/with-metadata-provider json-alias-in-model-mock-metadata-provider
        (let [nested (qp.compile/compile
                      {:database (meta/id)
                       :type     :query
                       :query    {:source-table "card__123"}})]
          (is (= ["SELECT"
                  "  \"json_alias_test\" AS \"json_alias_test\","
                  "  \"source\".\"count\" AS \"count\""
                  "FROM"
                  "  ("
                  "    SELECT"
                  "      (\"json_alias_test\".\"bob\" #>> array [ ?, ? ] :: text [ ]) :: VARCHAR AS \"json_alias_test\","
                  "      COUNT(*) AS \"count\""
                  "    FROM"
                  "      \"json_alias_test\""
                  "    GROUP BY"
                  "      \"json_alias_test\""
                  "    ORDER BY"
                  "      \"json_alias_test\" ASC"
                  "  ) AS \"source\""
                  "LIMIT"
                  "  1048575"]
                 (str/split-lines (driver/prettify-native-form :postgres (:query nested))))))))))

(deftest describe-nested-field-columns-identifier-test
  (mt/test-driver :postgres
    (testing "sync goes and runs with identifier if there is a schema other than default public one"
      (drop-if-exists-and-create-db! "describe-json-with-schema-test")
      (let [details (mt/dbdef->connection-details :postgres :db {:database-name  "describe-json-with-schema-test"
                                                                 :json-unfolding true})
            spec    (sql-jdbc.conn/connection-details->spec :postgres details)]
        (jdbc/execute! spec [(str "CREATE SCHEMA bobdobbs;"
                                  "CREATE TABLE bobdobbs.describe_json_table (trivial_json JSONB NOT NULL);"
                                  "INSERT INTO bobdobbs.describe_json_table (trivial_json) VALUES ('{\"a\": 1}');")])
        (mt/with-temp [:model/Database database {:engine :postgres, :details details}]
          (mt/with-db database
            (sync-tables/sync-tables-and-database! database)
            (is (= #{{:name              "trivial_json → a",
                      :database-type     "decimal",
                      :base-type         :type/Integer,
                      :database-position 0,
                      :json-unfolding    false,
                      :visibility-type   :normal,
                      :nfc-path          [:trivial_json "a"]}}
                   (sql-jdbc.sync/describe-nested-field-columns
                    :postgres
                    database
                    {:schema "bobdobbs" :name "describe_json_table" :id (mt/id "describe_json_table")})))))))))

(deftest describe-funky-name-table-nested-field-columns-test
  (mt/test-driver :postgres
    (testing "sync goes and still works with funky schema and table names, including caps and special chars (#23026, #23027)"
      (drop-if-exists-and-create-db! "describe-json-funky-names-test")
      (let [details (mt/dbdef->connection-details :postgres :db {:database-name  "describe-json-funky-names-test"
                                                                 :json-unfolding true})
            spec    (sql-jdbc.conn/connection-details->spec :postgres details)]
        (jdbc/execute! spec [(str "CREATE SCHEMA \"AAAH_#\";"
                                  "CREATE TABLE \"AAAH_#\".\"dESCribe_json_table_%\" (trivial_json JSONB NOT NULL);"
                                  "INSERT INTO \"AAAH_#\".\"dESCribe_json_table_%\" (trivial_json) VALUES ('{\"a\": 1}');")])
        (mt/with-temp [:model/Database database {:engine :postgres, :details details}]
          (mt/with-db database
            (sync-tables/sync-tables-and-database! database)
            (is (= #{{:name              "trivial_json → a",
                      :database-type     "decimal",
                      :base-type         :type/Integer,
                      :database-position 0,
                      :json-unfolding    false,
                      :visibility-type   :normal,
                      :nfc-path          [:trivial_json "a"]}}
                   (sql-jdbc.sync/describe-nested-field-columns
                    :postgres
                    database
                    {:schema "AAAH_#" :name "dESCribe_json_table_%" :id (mt/id "dESCribe_json_table_%")})))))))))

(mt/defdataset with-uuid
  [["users"
    [{:field-name "user_id", :base-type :type/UUID}]
    [[#uuid "4f01dcfd-13f7-430c-8e6f-e505c0851027"]
     [#uuid "4652b2e7-d940-4d55-a971-7e484566663e"]
     [#uuid "da1d6ecc-e775-4008-b366-c38e7a2e8433"]
     [#uuid "7a5ce4a2-0958-46e7-9685-1a4eaa3bd08a"]
     [#uuid "84ed434e-80b4-41cf-9c88-e334427104ae"]]]])

(deftest uuid-columns-test
  (mt/test-driver :postgres
    (mt/dataset with-uuid
      (testing "Check that we can load a Postgres Database with a :type/UUID"
        (is (= [{:name "id", :base_type :type/Integer}
                {:name "user_id", :base_type :type/UUID}]
               (map #(select-keys % [:name :base_type])
                    (mt/cols (mt/run-mbql-query users))))))
      (testing "Check that we can filter by a UUID Field"
        (is (= [[2 #uuid "4652b2e7-d940-4d55-a971-7e484566663e"]]
               (mt/rows (mt/run-mbql-query users
                          {:filter [:= $user_id "4652b2e7-d940-4d55-a971-7e484566663e"]})))))
      (testing "check that a nil value for a UUID field doesn't barf (#2152)"
        (is (= []
               (mt/rows (mt/run-mbql-query users
                          {:filter [:= $user_id nil]})))))
      (testing "check that is-empty doesn't barf (#22667)"
        (is (= []
               (mt/rows (mt/run-mbql-query users
                          {:filter [:is-empty $user_id]})))))
      (testing "check that not-empty doesn't barf (#22667)"
        (is (= (map-indexed (fn [i [uuid]] [(inc i) uuid])
                            (-> with-uuid :table-definitions first :rows))
               (mt/rows (mt/run-mbql-query users
                          {:filter [:not-empty $user_id]})))))
      (testing "Check that we can filter by a UUID for SQL Field filters (#7955)"
        (is (= [[1 #uuid "4f01dcfd-13f7-430c-8e6f-e505c0851027"]]
               (mt/rows
                (qp/process-query
                 (assoc (mt/native-query
                          {:query         "SELECT * FROM users WHERE {{user}}"
                           :template-tags {:user
                                           {:name         "user"
                                            :display_name "User ID"
                                            :type         "dimension"
                                            :widget-type  "number"
                                            :dimension    [:field (mt/id :users :user_id) nil]}}})
                        :parameters
                        [{:type   "text"
                          :target ["dimension" ["template-tag" "user"]]
                          :value  "4f01dcfd-13f7-430c-8e6f-e505c0851027"}]))))))
      (testing "Check that we can filter by multiple UUIDs for SQL Field filters"
        (is (= [[1 #uuid "4f01dcfd-13f7-430c-8e6f-e505c0851027"]
                [3 #uuid "da1d6ecc-e775-4008-b366-c38e7a2e8433"]]
               (mt/rows
                (qp/process-query
                 (assoc (mt/native-query
                          {:query         "SELECT * FROM users WHERE {{user}}"
                           :template-tags {:user
                                           {:name         "user"
                                            :display_name "User ID"
                                            :type         "dimension"
                                            :widget-type  :number
                                            :dimension    [:field (mt/id :users :user_id) nil]}}})
                        :parameters
                        [{:type   "text"
                          :target ["dimension" ["template-tag" "user"]]
                          :value  ["4f01dcfd-13f7-430c-8e6f-e505c0851027"
                                   "da1d6ecc-e775-4008-b366-c38e7a2e8433"]}]))))))
      (testing "Check that we can filter using string functions on a UUID Field"
        (testing "= (uuid)"
          (is (= [[5 #uuid "84ed434e-80b4-41cf-9c88-e334427104ae"]]
                 (mt/rows (mt/run-mbql-query users
                            {:filter [:=
                                      [:field %user_id {:base-type :type/UUID}]
                                      "84ed434e-80b4-41cf-9c88-e334427104ae"]})))))
        (testing "= (not a uuid)"
          (is (= []
                 (mt/rows (mt/run-mbql-query users
                            {:filter [:= [:field %user_id {:base-type :type/UUID}] "x"]})))))
        (testing "!="
          (is (= [[1 #uuid "4f01dcfd-13f7-430c-8e6f-e505c0851027"]
                  [2 #uuid "4652b2e7-d940-4d55-a971-7e484566663e"]
                  [3 #uuid "da1d6ecc-e775-4008-b366-c38e7a2e8433"]
                  [4 #uuid "7a5ce4a2-0958-46e7-9685-1a4eaa3bd08a"]
                  [5 #uuid "84ed434e-80b4-41cf-9c88-e334427104ae"]]
                 (mt/rows (mt/run-mbql-query users
                            {:filter [:!= [:field %user_id {:base-type :type/UUID}] "x"]
                             :order-by [[:asc $id]]})))))
        (testing "contains"
          (is (= [[2 #uuid "4652b2e7-d940-4d55-a971-7e484566663e"]
                  [4 #uuid "7a5ce4a2-0958-46e7-9685-1a4eaa3bd08a"]]
                 (mt/rows (mt/run-mbql-query users
                            {:filter [:contains [:field %user_id {:base-type :type/UUID}] "46"]
                             :order-by [[:asc $id]]})))))
        (testing "does not contain"
          (is (= [[1 #uuid "4f01dcfd-13f7-430c-8e6f-e505c0851027"]
                  [3 #uuid "da1d6ecc-e775-4008-b366-c38e7a2e8433"]
                  [5 #uuid "84ed434e-80b4-41cf-9c88-e334427104ae"]]
                 (mt/rows (mt/run-mbql-query users
                            {:filter [:does-not-contain [:field %user_id {:base-type :type/UUID}] "46"]
                             :order-by [[:asc $id]]})))))
        (testing "starts with"
          (is (= [[2 #uuid "4652b2e7-d940-4d55-a971-7e484566663e"]]
                 (mt/rows (mt/run-mbql-query users
                            {:filter [:starts-with [:field %user_id {:base-type :type/UUID}] "46"]})))))
        (testing "ends with"
          (is (= [[3 #uuid "da1d6ecc-e775-4008-b366-c38e7a2e8433"]]
                 (mt/rows (mt/run-mbql-query users
                            {:filter [:ends-with [:field %user_id {:base-type :type/UUID}] "33"]})))))))))

(mt/defdataset ip-addresses
  [["addresses"
    [{:field-name "ip", :base-type {:native "inet"}, :effective-type :type/IPAddress}]
    [[[:raw "'192.168.1.1'::inet"]]
     [[:raw "'10.4.4.15'::inet"]]]]])

(deftest inet-columns-test
  (mt/test-driver :postgres
    (testing (str "Filtering by inet columns should add the appropriate SQL cast, e.g. `cast('192.168.1.1' AS inet)` "
                  "(otherwise this wouldn't work)")
      (mt/dataset ip-addresses
        (is (= [[1]]
               (mt/rows (mt/run-mbql-query addresses
                          {:aggregation [[:count]]
                           :filter      [:= $ip "192.168.1.1"]}))))))))

(defn- do-with-money-test-db [thunk]
  (drop-if-exists-and-create-db! "money_columns_test")
  (let [details (mt/dbdef->connection-details :postgres :db {:database-name "money_columns_test"})]
    (sql-jdbc.execute/do-with-connection-with-options
     :postgres
     (sql-jdbc.conn/connection-details->spec :postgres details)
     {:write? true}
     (fn [^java.sql.Connection conn]
       (doseq [sql+args [["CREATE table bird_prices (bird TEXT, price money);"]
                         ["INSERT INTO bird_prices (bird, price) VALUES (?, ?::numeric::money), (?, ?::numeric::money);"
                          "Lucky Pigeon"   6.0
                          "Katie Parakeet" 23.99]]]
         (next.jdbc/execute! conn sql+args))))
    (mt/with-temp [:model/Database db {:engine :postgres, :details (assoc details :dbname "money_columns_test")}]
      (sync/sync-database! db)
      (mt/with-db db
        (thunk)))))

(deftest money-columns-test
  (mt/test-driver :postgres
    (testing "We should support the Postgres MONEY type"
      (testing "It should be possible to return money column results (#3754)"
        (sql-jdbc.execute/do-with-connection-with-options
         :postgres
         (mt/db)
         nil
         (fn [conn]
           (with-open [stmt (sql-jdbc.execute/prepared-statement :postgres conn "SELECT 1000::money AS \"money\";" nil)
                       rs   (sql-jdbc.execute/execute-prepared-statement! :postgres stmt)]
             (let [row-thunk (sql-jdbc.execute/row-thunk :postgres rs (.getMetaData rs))]
               (is (= [1000.00M]
                      (row-thunk))))))))

      (do-with-money-test-db
       (fn []
         (testing "We should be able to select avg() of a money column (#11498)"
           (is (= "SELECT AVG(bird_prices.price::numeric) AS avg FROM bird_prices"
                  (sql.qp-test-util/query->sql
                   (mt/mbql-query bird_prices
                     {:aggregation [[:avg $price]]}))))
           (is (= [[14.995M]]
                  (mt/rows
                   (mt/run-mbql-query bird_prices
                     {:aggregation [[:avg $price]]})))))

         (testing "Should be able to filter on a money column"
           (is (= [["Katie Parakeet" 23.99M]]
                  (mt/rows
                   (mt/run-mbql-query bird_prices
                     {:filter [:= $price 23.99]}))))
           (is (= []
                  (mt/rows
                   (mt/run-mbql-query bird_prices
                     {:filter [:!= $price $price]})))))

         (testing "Should be able to sort by price"
           (is (= [["Katie Parakeet" 23.99M]
                   ["Lucky Pigeon" 6.00M]]
                  (mt/rows
                   (mt/run-mbql-query bird_prices
                     {:order-by [[:desc $price]]}))))))))))

(defn- enums-test-db-details [] (mt/dbdef->connection-details :postgres :db {:database-name "enums_test"}))

(def ^:private enums-db-sql
  (str/join
   \newline
   ["CREATE SCHEMA bird_schema;"
    "CREATE TYPE \"bird type\" AS ENUM ('toucan', 'pigeon', 'turkey');"
    "CREATE TYPE bird_status AS ENUM ('good bird', 'angry bird', 'delicious bird');"
    "CREATE TYPE bird_schema.bird_status AS ENUM ('sad bird', 'baby bird', 'big bird');"
    "CREATE TABLE birds ("
    "  name varchar PRIMARY KEY NOT NULL,"
    "  status bird_status NOT NULL,"
    "  other_status bird_schema.bird_status NOT NULL,"
    "  type \"bird type\" NOT NULL"
    ");"
    "INSERT INTO"
    "  birds (\"name\", status, other_status, \"type\")"
    "VALUES"
    "  ('Rasta', 'good bird', 'sad bird', 'toucan'),"
    "  ('Lucky', 'angry bird', 'baby bird', 'pigeon'),"
    "  ('Theodore', 'delicious bird', 'big bird', 'turkey');"]))

(defn- create-enums-db!
  "Create a Postgres database called `enums_test` that has a couple of enum types and a couple columns of those types.
  One of those types has a space in the name, which is legal when quoted, to make sure we handle such wackiness
  properly."
  []
  (drop-if-exists-and-create-db! "enums_test")
  (let [spec (sql-jdbc.conn/connection-details->spec :postgres (enums-test-db-details))]
    (jdbc/execute! spec [enums-db-sql])))

(defn- do-with-enums-db! [f]
  (create-enums-db!)
  (mt/with-temp [:model/Database database {:engine :postgres, :details (enums-test-db-details)}]
    (sync-metadata/sync-db-metadata! database)
    (f database)
    (driver/notify-database-updated :postgres database)))

(deftest ^:parallel enums-test
  (mt/test-driver :postgres
    (testing "check that values for enum types get wrapped in appropriate CAST() fn calls in `->honeysql`"
      (is (= (h2x/with-database-type-info [:cast "toucan" (h2x/identifier :type-name "bird type")]
                                          "bird type")
             (sql.qp/->honeysql :postgres [:value "toucan" {:database_type "bird type", :base_type :type/PostgresEnum}]))))))

(deftest enums-test-2
  (mt/test-driver :postgres
    (do-with-enums-db!
     (fn [db]
       (testing "check that we can actually fetch the enum types from a DB"
         (is (= #{"\"bird_schema\".\"bird_status\"" "bird type" "bird_status"}
                (#'postgres/enum-types db))))

       (testing "check that describe-table properly describes the database & base types of the enum fields"
         (is (=? [{:table-schema               "public"
                   :table-name                 "birds"
                   :name                       "name"
                   :database-type              "varchar"
                   :base-type                  :type/Text
                   :pk?                        true
                   :database-position          0
                   :database-required          true
                   :database-is-auto-increment false
                   :json-unfolding             false}
                  {:table-schema               "public"
                   :table-name                 "birds"
                   :name                       "status"
                   :database-type              "bird_status"
                   :base-type                  :type/PostgresEnum
                   :database-position          1
                   :database-required          true
                   :database-is-auto-increment false
                   :json-unfolding             false}
                  {:table-schema               "public"
                   :table-name                 "birds"
                   :name                       "other_status"
                   :database-type              "\"bird_schema\".\"bird_status\""
                   :base-type                  :type/PostgresEnum
                   :database-position          2
                   :database-required          true
                   :database-is-auto-increment false
                   :json-unfolding             false}
                  {:table-schema               "public"
                   :table-name                 "birds"
                   :name                       "type"
                   :database-type              "bird type"
                   :base-type                  :type/PostgresEnum
                   :database-position          3
                   :database-required          true
                   :database-is-auto-increment false
                   :json-unfolding             false}]
                 (->> (driver/describe-fields :postgres db {:table-names ["birds"]})
                      (into #{})
                      (sort-by :database-position)))))

       (testing "check that when syncing the DB the enum types get recorded appropriately"
         (let [table-id (t2/select-one-pk :model/Table :db_id (u/the-id db), :name "birds")]
           (is (= #{{:name "name", :database_type "varchar", :base_type :type/Text}
                    {:name "type", :database_type "bird type", :base_type :type/PostgresEnum}
                    {:name "status", :database_type "bird_status", :base_type :type/PostgresEnum}
                    {:name "other_status", :database_type "\"bird_schema\".\"bird_status\"", :base_type :type/PostgresEnum}}
                  (set (map (partial into {})
                            (t2/select [:model/Field :name :database_type :base_type] :table_id table-id)))))))

       (testing "End-to-end check: make sure everything works as expected when we run an actual query"
         (let [table-id           (t2/select-one-pk :model/Table :db_id (u/the-id db), :name "birds")
               bird-type-field-id (t2/select-one-pk :model/Field :table_id table-id, :name "type")]
           (is (= {:rows        [["Rasta" "good bird" "sad bird" "toucan"]]
                   :native_form {:query  (str "SELECT \"public\".\"birds\".\"name\" AS \"name\","
                                              " \"public\".\"birds\".\"status\" AS \"status\","
                                              " \"public\".\"birds\".\"other_status\" AS \"other_status\","
                                              " \"public\".\"birds\".\"type\" AS \"type\" "
                                              "FROM \"public\".\"birds\" "
                                              "WHERE \"public\".\"birds\".\"type\" = CAST('toucan' AS \"bird type\") "
                                              "LIMIT 10")
                                 :params nil}}
                  (-> (qp/process-query
                       {:database (u/the-id db)
                        :type     :query
                        :query    {:source-table table-id
                                   :filter       [:= [:field (u/the-id bird-type-field-id) nil] "toucan"]
                                   :limit        10}})
                      :data
                      (select-keys [:rows :native_form]))))))))))

(deftest enums-test-3
  (mt/test-driver :postgres
    (do-with-enums-db!
     (fn [db]
       (tx/create-view-of-table! driver/*driver* db "birds_m" "birds" true)
       (sync/sync-database! db)

       (testing "check that describe-table properly describes the database & base types of the enum fields"
         (is (=? [{:table-schema               "public"
                   :table-name                 "birds_m"
                   :name                       "name"
                   :database-type              "varchar"
                   :base-type                  :type/Text
                   :pk?                        false
                   :database-position          0
                   :database-required          false
                   :database-is-auto-increment false
                   :json-unfolding             false}
                  {:table-schema               "public"
                   :table-name                 "birds_m"
                   :name                       "status"
                   :database-type              "bird_status"
                   :base-type                  :type/PostgresEnum
                   :database-position          1
                   :database-required          false
                   :database-is-auto-increment false
                   :json-unfolding             false}
                  {:table-schema               "public"
                   :table-name                 "birds_m"
                   :name                       "other_status"
                   :database-type              "\"bird_schema\".\"bird_status\""
                   :base-type                  :type/PostgresEnum
                   :database-position          2
                   :database-required          false
                   :database-is-auto-increment false
                   :json-unfolding             false}
                  {:table-schema               "public"
                   :table-name                 "birds_m"
                   :name                       "type"
                   :database-type              "bird type"
                   :base-type                  :type/PostgresEnum
                   :database-position          3
                   :database-required          false
                   :database-is-auto-increment false
                   :json-unfolding             false}]
                 (->> (driver/describe-fields :postgres db {:table-names ["birds_m"]})
                      (into #{})
                      (sort-by :database-position)))))

       (testing "check that when syncing the DB the enum types get recorded appropriately"
         (let [table-id (t2/select-one-pk :model/Table :db_id (u/the-id db), :name "birds_m")]
           (is (= #{{:name "name", :database_type "varchar", :base_type :type/Text}
                    {:name "type", :database_type "bird type", :base_type :type/PostgresEnum}
                    {:name "other_status", :database_type "\"bird_schema\".\"bird_status\"", :base_type :type/PostgresEnum}
                    {:name "status", :database_type "bird_status", :base_type :type/PostgresEnum}}
                  (set (map (partial into {})
                            (t2/select [:model/Field :name :database_type :base_type] :table_id table-id)))))))

       (testing "End-to-end check: make sure everything works as expected when we run an actual query"
         (let [table-id           (t2/select-one-pk :model/Table :db_id (u/the-id db), :name "birds_m")
               bird-type-field-id (t2/select-one-pk :model/Field :table_id table-id, :name "type")]
           (is (= {:rows        [["Rasta" "good bird" "sad bird" "toucan"]]
                   :native_form {:query  (str "SELECT \"public\".\"birds_m\".\"name\" AS \"name\","
                                              " \"public\".\"birds_m\".\"status\" AS \"status\","
                                              " \"public\".\"birds_m\".\"other_status\" AS \"other_status\","
                                              " \"public\".\"birds_m\".\"type\" AS \"type\" "
                                              "FROM \"public\".\"birds_m\" "
                                              "WHERE \"public\".\"birds_m\".\"type\" = CAST('toucan' AS \"bird type\") "
                                              "LIMIT 10")
                                 :params nil}}
                  (-> (qp/process-query
                       {:database (u/the-id db)
                        :type     :query
                        :query    {:source-table table-id
                                   :filter       [:= [:field (u/the-id bird-type-field-id) nil] "toucan"]
                                   :limit        10}})
                      :data
                      (select-keys [:rows :native_form]))))))))))

(deftest enums-actions-test
  (mt/test-driver :postgres
    (testing "actions with enums"
      (do-with-enums-db!
       (fn [enums-db]
         (mt/with-db enums-db
           (mt/with-actions-enabled
             (mt/with-actions [model {:type :model
                                      :dataset_query
                                      (mt/mbql-query birds)}
                               {action-id :action-id} {:type :implicit
                                                       :kind "row/create"}]
               (testing "Enum fields are a valid implicit parameter target"
                 (let [columns        (->> model :result_metadata (map :name) set)
                       action-targets (->> (action/select-action :id action-id)
                                           :parameters
                                           (map :id)
                                           set)]
                   (is (= columns action-targets))))
               (testing "Can create new records with an enum value"
                 (is (= {:created-row
                         {:name "new bird", :status "good bird", :other_status "sad bird" :type "turkey"}}
                        (mt/user-http-request :crowberto
                                              :post 200
                                              (format "action/%s/execute" action-id)
                                              {:parameters {"name"         "new bird"
                                                            "status"       "good bird"
                                                            "other_status" "sad bird"
                                                            "type"         "turkey"}}))))))))))))

(deftest filtering-on-enum-from-source-test
  (mt/test-driver
    :postgres
    (do-with-enums-db!
     (fn [enums-db]
       (mt/with-db enums-db
         (let [query {:database (mt/id)
                      :type :native
                      :native {:query "select * from birds"
                               :parameters []}}]
           (testing "results_metadata columns are correctly typed"
             (is (=? [{:name "name"}
                      {:name "status"
                       :base_type :type/PostgresEnum
                       :effective_type :type/PostgresEnum
                       :database_type "bird_status"}
                      {:name "other_status"
                       :base_type :type/PostgresEnum
                       :effective_type :type/PostgresEnum
                       :database_type "\"bird_schema\".\"bird_status\""}
                      {:name "type"
                       :base_type :type/PostgresEnum
                       :effective_type :type/PostgresEnum
                       :database_type "bird type"}]
                     (-> (qp/process-query query) :data :results_metadata :columns)))
             (doseq [card-type [:question :model]]
               (mt/with-temp
                 [:model/Card
                  {id :id}
                  (assoc {:dataset_query query
                          :result_metadata (-> (qp/process-query query) :data :results_metadata :columns)
                          :type :model}
                         :type card-type)]
                 (let [mp (lib.metadata.jvm/application-database-metadata-provider (mt/id))
                       query (as-> (lib/query mp (lib.metadata/card mp id)) $
                               (lib/filter $ (lib/= (m/find-first (comp #{"status"} :name)
                                                                  (lib/filterable-columns $))
                                                    "good bird"))
                               (lib/filter $ (lib/= (m/find-first (comp #{"other_status"} :name)
                                                                  (lib/filterable-columns $))
                                                    "sad bird"))
                               (lib/filter $ (lib/= (m/find-first (comp #{"type"} :name)
                                                                  (lib/filterable-columns $))
                                                    "toucan")))]
                   (testing (format "Filtering on enums in `%s` based query works as expected (#27680)" card-type)
                     (is (=? {:data {:rows [["Rasta" "good bird" "sad bird" "toucan"]]}}
                             (qp/process-query query))))))))))))))

;; API tests are in [[metabase.actions.api-test]]
(deftest ^:parallel actions-maybe-parse-sql-violate-not-null-constraint-test
  (testing "violate not null constraint"
    (is (= {:type :metabase.actions.error/violate-not-null-constraint,
            :message "Ranking must have values."
            :errors {"ranking" "You must provide a value."}}
           (sql-jdbc.actions/maybe-parse-sql-error
            :postgres actions.error/violate-not-null-constraint nil :row/created
            "ERROR: null value in column \"ranking\" violates not-null constraint\n  Detail: Failing row contains (3, admin, null).")))))

(deftest ^:parallel actions-maybe-parse-sql-violate-not-null-constraint-test-2
  (testing "violate not null constraint"
    (is (= {:type :metabase.actions.error/violate-not-null-constraint,
            :message "Ranking must have values."
            :errors {"ranking" "You must provide a value."}}
           (sql-jdbc.actions/maybe-parse-sql-error
            :postgres actions.error/violate-not-null-constraint nil :row/created
            "ERROR: null value in column \"ranking\" of relation \"group\" violates not-null constraint\n  Detail: Failing row contains (57, admin, null).")))))

(deftest actions-maybe-parse-sql-error-violate-unique-constraint-test
  (testing "violate unique constraint"
    (with-redefs [postgres.actions/constraint->column-names (constantly ["ranking"])]
      (is (= {:type :metabase.actions.error/violate-unique-constraint,
              :message "Ranking already exists.",
              :errors {"ranking" "This Ranking value already exists."}}
             (sql-jdbc.actions/maybe-parse-sql-error
              :postgres actions.error/violate-unique-constraint nil nil
              "Batch entry 0 UPDATE \"public\".\"group\" SET \"ranking\" = CAST(2 AS INTEGER) WHERE \"public\".\"group\".\"id\" = 1 was aborted: ERROR: duplicate key value violates unique constraint \"group_ranking_key\"\n  Detail: Key (ranking)=(2) already exists.  Call getNextException to see other errors in the batch."))))))

(deftest ^:parallel actions-maybe-parse-sql-error-incorrect-type-test
  (testing "incorrect type"
    (is (= {:type :metabase.actions.error/incorrect-value-type,
            :message "Some of your values aren’t of the correct type for the database.",
            :errors {}}
           (sql-jdbc.actions/maybe-parse-sql-error
            :postgres actions.error/incorrect-value-type nil nil
            "Batch entry 0 UPDATE \"public\".\"group\" SET \"ranking\" = CAST('S' AS INTEGER) WHERE \"public\".\"group\".\"id\" = 1 was aborted: ERROR: invalid input syntax for type integer: \"S\"  Call getNextException to see other errors in the batch.")))))

(deftest ^:parallel actions-maybe-parse-sql-error-violate-fk-constraints-test
  (testing "violate fk constraints"
    (is (= {:type :metabase.actions.error/violate-foreign-key-constraint,
            :message "Unable to create a new record.",
            :errors {"group-id" "This Group-id does not exist."}}
           (sql-jdbc.actions/maybe-parse-sql-error
            :postgres actions.error/violate-foreign-key-constraint nil :row/create
            "ERROR: insert or update on table \"user\" violates foreign key constraint \"user_group-id_group_-159406530\"\n  Detail: Key (group-id)=(999) is not present in table \"group\".")))))

(deftest ^:parallel actions-maybe-parse-sql-error-violate-fk-constraints-test-2
  (testing "violate fk constraints"
    (is (= {:type :metabase.actions.error/violate-foreign-key-constraint,
            :message "Unable to update the record.",
            :errors {"id" "This Id does not exist."}}
           (sql-jdbc.actions/maybe-parse-sql-error
            :postgres actions.error/violate-foreign-key-constraint nil :row/update
            "ERROR: update or delete on table \"group\" violates foreign key constraint \"user_group-id_group_-159406530\" on table \"user\"\n  Detail: Key (id)=(1) is still referenced from table \"user\".")))))

(deftest ^:parallel actions-maybe-parse-sql-error-violate-fk-constraints-test-3
  (testing "violate fk constraints"
    (is (= {:type :metabase.actions.error/violate-foreign-key-constraint,
            :message "Other tables rely on this row so it cannot be deleted.",
            :errors {}}
           (sql-jdbc.actions/maybe-parse-sql-error
            :postgres actions.error/violate-foreign-key-constraint nil :row/delete
            "ERROR: update or delete on table \"group\" violates foreign key constraint \"user_group-id_group_-159406530\" on table \"user\"\n  Detail: Key (id)=(1) is still referenced from table \"user\".")))))

;; this contains specical tests case for postgres
;; for generic tests, check [[metabase.driver.sql-jdbc.actions-test/action-error-handling-test]]
(deftest action-error-handling-test
  (mt/test-driver :postgres
    (testing "violate not-null constraints with multiple columns"
      (drop-if-exists-and-create-db! "not-null-constraint-on-multiple-cols")
      (let [details (mt/dbdef->connection-details :postgres :db {:database-name "not-null-constraint-on-multiple-cols"})]
        (doseq [stmt ["CREATE TABLE mytable (id serial PRIMARY KEY,
                      column1 VARCHAR(50),
                      column2 VARCHAR(50),
                      CONSTRAINT unique_columns UNIQUE (column1, column2)
                      );"
                      "INSERT INTO mytable (id, column1, column2)
                      VALUES  (1, 'A', 'A'), (2, 'B', 'B');"]]
          (jdbc/execute! (sql-jdbc.conn/connection-details->spec :postgres details) [stmt]))
        (mt/with-temp [:model/Database database {:engine driver/*driver* :details details}]
          (mt/with-db database
            (sync/sync-database! database)
            (mt/with-actions-enabled
              (testing "when creating"
                (is (= {:errors      {"column1" "This Column1 value already exists."
                                      "column2" "This Column2 value already exists."}
                        :message     "Column1 and Column2 already exist."
                        :status-code 400
                        :type        actions.error/violate-unique-constraint}
                       (sql-jdbc.actions-test/perform-action-ex-data
                        :row/create (mt/$ids {:create-row {"id"      3
                                                           "column1" "A"
                                                           "column2" "A"}
                                              :database   (:id database)
                                              :query      {:source-table $$mytable}
                                              :type       :query})))))
              (testing "when updating"
                (is (= {:errors      {"column1" "This Column1 value already exists."
                                      "column2" "This Column2 value already exists."}
                        :message     "Column1 and Column2 already exist."
                        :status-code 400
                        :type        actions.error/violate-unique-constraint}
                       (sql-jdbc.actions-test/perform-action-ex-data
                        :row/update (mt/$ids {:update-row {"column1" "A"
                                                           "column2" "A"}
                                              :database   (:id database)
                                              :query      {:source-table $$mytable
                                                           :filter       [:= $mytable.id 2]}
                                              :type       :query}))))))))))))

;;; ------------------------------------------------ Timezone-related ------------------------------------------------

(deftest timezone-test
  (mt/test-driver :postgres
    (letfn [(get-timezone-with-report-timezone [report-timezone]
              (mt/with-temporary-setting-values [report-timezone report-timezone]
                (ffirst
                 (mt/rows
                  (qp/process-query {:database (mt/id)
                                     :type     :native
                                     :native   {:query "SELECT current_setting('TIMEZONE') AS timezone;"}})))))]
      (testing "check that if we set report-timezone to US/Pacific that the session timezone is in fact US/Pacific"
        (is  (= "US/Pacific"
                (get-timezone-with-report-timezone "US/Pacific"))))
      (testing "check that we can set it to something else: America/Chicago"
        (is (= "America/Chicago"
               (get-timezone-with-report-timezone "America/Chicago"))))
      (testing (str "ok, check that if we try to put in a fake timezone that the query still reëxecutes without a "
                    "custom timezone. This should give us the same result as if we didn't try to set a timezone at all")
        (is (= (get-timezone-with-report-timezone nil)
               (get-timezone-with-report-timezone "Crunk Burger")))))))

(deftest fingerprint-time-fields-test
  (mt/test-driver :postgres
    (testing "Make sure we're able to fingerprint TIME fields (#5911)"
      (drop-if-exists-and-create-db! "time_field_test")
      (let [details (mt/dbdef->connection-details :postgres :db {:database-name "time_field_test"})]
        (jdbc/execute! (sql-jdbc.conn/connection-details->spec :postgres details)
                       [(str "CREATE TABLE toucan_sleep_schedule ("
                             "  start_time TIME WITHOUT TIME ZONE NOT NULL, "
                             "  end_time TIME WITHOUT TIME ZONE NOT NULL, "
                             "  reason VARCHAR(256) NOT NULL"
                             ");"
                             "INSERT INTO toucan_sleep_schedule (start_time, end_time, reason) "
                             "  VALUES ('22:00'::time, '9:00'::time, 'Beauty Sleep');")])
        (mt/with-temp [:model/Database database {:engine :postgres, :details (assoc details :dbname "time_field_test")}]
          (sync/sync-database! database)
          (is (= {"start_time" {:global {:distinct-count 1
                                         :nil%           0.0}
                                :type   {:type/DateTime {:earliest "22:00:00"
                                                         :latest   "22:00:00"}}}
                  "end_time"   {:global {:distinct-count 1
                                         :nil%           0.0}
                                :type   {:type/DateTime {:earliest "09:00:00"
                                                         :latest   "09:00:00"}}}
                  "reason"     {:global {:distinct-count 1
                                         :nil%           0.0}
                                :type   {:type/Text {:percent-json   0.0
                                                     :percent-url    0.0
                                                     :percent-email  0.0
                                                     :percent-state  0.0
                                                     :average-length 12.0}}}}
                 (t2/select-fn->fn :name :fingerprint :model/Field
                                   :table_id (t2/select-one-pk :model/Table :db_id (u/the-id database))))))))))

;;; ----------------------------------------------------- Other ------------------------------------------------------

(deftest ^:parallel exception-test
  (mt/test-driver :postgres
    (testing (str "If the DB throws an exception, is it properly returned by the query processor? Is it status "
                  ":failed? (#9942)")
      (is (thrown-with-msg?
           clojure.lang.ExceptionInfo
           #"Error executing query"
           (qp/process-query
            {:database (mt/id)
             :type     :native
             :native   {:query "SELECT adsasdasd;"}})))
      (try
        (qp/process-query
         {:database (mt/id)
          :type     :native
          :native   {:query "SELECT adsasdasd;"}})
        (catch Throwable e
          (is (= "ERROR: column \"adsasdasd\" does not exist\n  Position: 20"
                 (try
                   (-> e ex-cause ex-message)
                   (catch Throwable e
                     e)))))))))

(deftest ^:parallel pgobject-test
  (mt/test-driver :postgres
    (testing "Make sure PGobjects are decoded correctly"
      (let [results (qp/process-query (mt/native-query {:query "SELECT pg_sleep(0.1) AS sleep;"}))]
        (testing "rows"
          (is (= [[""]]
                 (mt/rows results))))
        (testing "cols"
          (is (=? [{:display_name "sleep"
                    :base_type    :type/Text
                    :effective_type :type/Text
                    :source       :native
                    :field_ref    [:field "sleep" {:base-type :type/Text}]
                    :name         "sleep"}]
                  (mt/cols results))))))))

(deftest ^:parallel id-field-parameter-test
  (mt/test-driver :postgres
    (testing "We should be able to filter a PK column with a String value -- should get parsed automatically (#13263)"
      (is (= [[2 "Stout Burgers & Beers" 11 34.0996 -118.329 2]]
             (mt/rows
              (mt/run-mbql-query venues
                {:filter [:= $id "2"]})))))))

(deftest dont-sync-tables-with-no-select-permissions-test
  (testing "Make sure we only sync databases for which the current user has SELECT permissions"
    (mt/test-driver :postgres
      (drop-if-exists-and-create-db! "no-select-test")
      (let [details (mt/dbdef->connection-details :postgres :db {:database-name "no-select-test"})
            spec    (sql-jdbc.conn/connection-details->spec :postgres details)]
        (doseq [statement ["CREATE TABLE PUBLIC.table_with_perms (x INTEGER NOT NULL);"
                           "CREATE TABLE PUBLIC.table_with_no_perms (y INTEGER NOT NULL);"
                           "DROP USER IF EXISTS no_select_test_user;"
                           "CREATE USER no_select_test_user WITH PASSWORD '123456';"
                           "GRANT SELECT ON TABLE \"no-select-test\".PUBLIC.table_with_perms TO no_select_test_user;"]]
          (is (= [0]
                 (jdbc/execute! spec [statement])))))
      (let [test-user-details (assoc (mt/dbdef->connection-details :postgres :db {:database-name "no-select-test"})
                                     :user "no_select_test_user"
                                     :password "123456")]
        (mt/with-temp [:model/Database database {:engine :postgres, :details test-user-details}]
          ;; make sure that sync still succeeds even tho some tables are not SELECTable.
          (binding [sync-util/*log-exceptions-and-continue?* false]
            (is (some? (sync/sync-database! database {:scan :schema}))))
          (is (= #{"table_with_perms"}
                 (t2/select-fn-set :name :model/Table :db_id (:id database)))))))))

(deftest json-operator-?-works
  (testing "Make sure the Postgres ? operators (for JSON types) work in native queries"
    (mt/test-driver :postgres
      (drop-if-exists-and-create-db! "json-test")
      (let [details (mt/dbdef->connection-details :postgres :db {:database-name "json-test"})
            spec    (sql-jdbc.conn/connection-details->spec :postgres details)]
        (doseq [statement ["DROP TABLE IF EXISTS PUBLIC.json_table;"
                           "CREATE TABLE PUBLIC.json_table (json_val JSON NOT NULL);"
                           "INSERT INTO PUBLIC.json_table (json_val) VALUES ('{\"a\": 1, \"b\": 2}');"]]
          (jdbc/execute! spec [statement])))
      (let [json-db-details (mt/dbdef->connection-details :postgres :db {:database-name "json-test"})
            query           (str "SELECT json_val::jsonb ? 'a',"
                                 "json_val::jsonb ?| array['c', 'd'],"
                                 "json_val::jsonb ?& array['a', 'b']"
                                 "FROM \"json_table\";")]
        (mt/with-temp [:model/Database database {:engine :postgres, :details json-db-details}]
          (mt/with-db database (sync/sync-database! database)
            (is (= [[true false true]]
                   (-> {:query query}
                       (mt/native-query)
                       (qp/process-query)
                       (mt/rows))))))))))

(deftest sync-json-with-composite-pks-test
  (testing "Make sure sync a table with json columns that have composite pks works"
    (mt/test-driver :postgres
      (drop-if-exists-and-create-db! "composite-pks-test")
      (with-redefs [metadata-queries/nested-field-sample-limit 4]
        (let [details (mt/dbdef->connection-details driver/*driver* :db {:database-name "composite-pks-test"})
              spec    (sql-jdbc.conn/connection-details->spec driver/*driver* details)]
          (doseq [statement (concat ["CREATE TABLE PUBLIC.json_table(first_id INTEGER, second_id INTEGER, json_val JSON, PRIMARY KEY(first_id, second_id));"]
                                    (for [[first-id second-id json] [[1 1 "{\"int_turn_string\":1}"]
                                                                     [2 2 "{\"int_turn_string\":2}"]
                                                                     [3 3 "{\"int_turn_string\":3}"]
                                                                     [4 4 "{\"int_turn_string\":4}"]
                                                                     [4 5 "{\"int_turn_string\":\"x\"}"]
                                                                     [4 6 "{\"int_turn_string\":5}"]]]
                                      (format "INSERT INTO PUBLIC.json_table (first_id, second_id, json_val) VALUES (%d, %d, '%s');" first-id second-id json)))]
            (jdbc/execute! spec [statement]))
          (mt/with-temp [:model/Database database {:engine driver/*driver* :details details}]
            (mt/with-db database
              (sync-tables/sync-tables-and-database! database)
              (is (= #{{:name              "json_val → int_turn_string",
                        :database-type     "text"
                        :base-type         :type/Text
                        :database-position 0
                        :json-unfolding    false
                        :visibility-type   :normal
                        :nfc-path          [:json_val "int_turn_string"]}}
                     (sql-jdbc.sync/describe-nested-field-columns
                      :postgres
                      database
                      (t2/select-one :model/Table :db_id (mt/id) :name "json_table")))))))))))

(defn- pretty-sql [s]
  (-> s
      (str/replace #"\"" "")
      (str/replace #"public\." "")))

(deftest ^:parallel do-not-cast-to-date-if-column-is-already-a-date-test
  (testing "Don't wrap Field in date() if it's already a DATE (#11502)"
    (mt/test-driver :postgres
      (mt/dataset attempted-murders
        (let [query (mt/mbql-query attempts
                      {:aggregation [[:count]]
                       :breakout    [!day.date]})]
          (is (= (str "SELECT attempts.date AS date, COUNT(*) AS count "
                      "FROM attempts "
                      "GROUP BY attempts.date "
                      "ORDER BY attempts.date ASC")
                 (some-> (qp.compile/compile query) :query pretty-sql))))))))

(deftest ^:parallel do-not-cast-to-timestamp-if-column-if-timestamp-tz-or-date-test
  (testing "Don't cast a DATE or TIMESTAMPTZ to TIMESTAMP, it's not necessary (#19816)"
    (mt/test-driver :postgres
      (mt/dataset test-data
        (let [query (mt/mbql-query people
                      {:fields [!month.birth_date
                                !month.created_at
                                !month.id]
                       :limit  1})]
          (is (= {:query ["SELECT"
                          "  CAST("
                          "    DATE_TRUNC('month', \"public\".\"people\".\"birth_date\") AS date"
                          "  ) AS \"birth_date\","
                          "  DATE_TRUNC('month', \"public\".\"people\".\"created_at\") AS \"created_at\","
                          "  DATE_TRUNC('month', CAST(\"public\".\"people\".\"id\" AS timestamp)) AS \"id\""
                          "FROM"
                          "  \"public\".\"people\""
                          "LIMIT"
                          "  1"]
                  :params nil}
                 (-> (qp.compile/compile query)
                     (update :query #(str/split-lines (driver/prettify-native-form :postgres %)))))))))))

(deftest postgres-ssl-connectivity-test
  (mt/test-driver :postgres
    (if (config/config-bool :mb-postgres-ssl-test-ssl)
      (testing "We should be able to connect to a Postgres instance, providing our own root CA via a secret property"
        (mt/with-env-keys-renamed-by #(str/replace-first % "mb-postgres-ssl-test" "mb-postgres-test")
          (id-field-parameter-test)))
      (log/warn (u/format-color 'yellow
                                "Skipping %s because %s env var is not set"
                                "postgres-ssl-connectivity-test"
                                "MB_POSTGRES_SSL_TEST_SSL")))))

(def ^:private dummy-pem-contents
  (str "-----BEGIN CERTIFICATE-----\n"
       "-----END CERTIFICATE-----"))

(deftest handle-nil-client-ssl-properties-test
  (mt/test-driver :postgres
    (testing "Setting only one of the client SSL params doesn't result in an NPE error (#19984)"
      (mt/with-temp-file [dummy-root-cert   "dummy-root-cert.pem"
                          dummy-client-cert "dummy-client-cert.pem"]
        (spit dummy-root-cert dummy-pem-contents)
        (spit dummy-client-cert dummy-pem-contents)
        (let [db-details {:host "dummy-hostname"
                          :dbname "test-db"
                          :port 5432
                          :user "dummy-login"
                          :password "dummy-password"
                          :ssl true
                          :ssl-use-client-auth true
                          :ssl-mode "verify-full"
                          :ssl-root-cert-options "local"
                          :ssl-root-cert-path dummy-root-cert
                          :ssl-client-cert-options "local"
                          :ssl-client-cert-value dummy-client-cert}]
          ;; this will fail/throw an NPE if the fix for #19984 is not put in place (since the server code will
          ;; attempt to "store" a non-existent :ssl-client-key-value to a temp file)
          (is (map? (#'postgres/ssl-params db-details))))))))

(deftest can-set-ssl-key-via-gui
  (testing "ssl key can be set via the gui (#20319)"
    (with-redefs [secret/value-as-file!
                  (fn [driver details secret-property & [_ext]]
                    (str "file:" secret-property "="  (u/bytes-to-string (:value (#'secret/resolve-secret-map driver details secret-property)))))]
      (is (= "file:ssl-key=/clientkey.pkcs12"
             (:sslkey
              (#'postgres/ssl-params
               {:ssl true
                :ssl-client-cert-options "local"
                :ssl-client-cert-path "/client.pem"
                :ssl-key-options "local"
                :ssl-key-password-value "sslclientkeypw!"
                :ssl-key-path "/clientkey.pkcs12" ;; <-- this is what is set via ui.
                :ssl-mode "verify-ca"
                :ssl-root-cert-options "local"
                :ssl-root-cert-path "/root.pem"
                :ssl-use-client-auth true
                :tunnel-enabled false
                :advanced-options false
                :dbname "metabase"
                :engine :postgres
                :host "localhost"
                :user "bcm"
                :password "abcdef123"
                :port 5432})))))))

(deftest pkcs-12-extension-test
  (testing "Uploaded PKCS-12 SSL keys are stored in a file with the .p12 extension (#20319)"
    (letfn [(absolute-path [^java.io.File file]
              (some-> file .getAbsolutePath))]
      (is (-> (#'postgres/ssl-params
               {:ssl                 true
                :ssl-key-options     "uploaded"
                :ssl-key-value       "data:application/x-pkcs12;base64,SGVsbG8="
                :ssl-mode            "require"
                :ssl-use-client-auth true
                :tunnel-enabled      false
                :advanced-options    false
                :dbname              "metabase"
                :engine              :postgres
                :host                "localhost"
                :user                "bcm"
                :password            "abcdef123"
                :port                5432})
              :sslkey
              absolute-path
              (str/ends-with? ".p12"))))))

(deftest syncable-schemas-test
  (mt/test-driver :postgres
    (testing "`syncable-schemas` should return schemas that should be synced"
      (mt/with-empty-db
        (is (= #{"public"}
               (driver/syncable-schemas driver/*driver* (mt/db))))))
    (testing "metabase_cache schemas should be excluded"
      (mt/dataset test-data
        (mt/with-persistence-enabled! [persist-models!]
          (let [conn-spec (sql-jdbc.conn/db->pooled-connection-spec (mt/db))]
            (mt/with-temp [:model/Card _ {:name "model"
                                          :type :model
                                          :dataset_query (mt/mbql-query categories)
                                          :database_id (mt/id)}]
              (persist-models!)
              (is (some (partial re-matches #"metabase_cache(.*)")
                        (map :schema_name (jdbc/query conn-spec "SELECT schema_name from INFORMATION_SCHEMA.SCHEMATA;"))))
              (is (nil? (some (partial re-matches #"metabase_cache(.*)")
                              (driver/syncable-schemas driver/*driver* (mt/db))))))))))))

(deftest table-privileges-test
  (mt/test-driver :postgres
    (testing "`table-privileges` should return the correct data for current_user and role privileges"
      (mt/with-empty-db
        (let [conn-spec      (sql-jdbc.conn/db->pooled-connection-spec (mt/db))
              get-privileges (fn []
                               (sql-jdbc.conn/with-connection-spec-for-testing-connection
                                [spec [:postgres (assoc (:details (mt/db)) :user "privilege_rows_test_example_role")]]
                                 (with-redefs [sql-jdbc.conn/db->pooled-connection-spec (fn [_] spec)]
                                   (set (sql-jdbc.sync/current-user-table-privileges driver/*driver* spec)))))]
          (try
            (jdbc/execute! conn-spec (str
                                      "DROP SCHEMA IF EXISTS \"dotted.schema\" CASCADE;"
                                      "DROP SCHEMA IF EXISTS \"doublequote\"\"schema\" CASCADE;"
                                      "CREATE SCHEMA \"doublequote\"\"schema\";"
                                      "CREATE TABLE \"doublequote\"\"schema\".\"doublequote\"\"table\" (id INTEGER);"
                                      "CREATE SCHEMA \"dotted.schema\";"
                                      "CREATE TABLE \"dotted.schema\".bar (id INTEGER);"
                                      "CREATE TABLE \"dotted.schema\".\"dotted.table\" (id INTEGER);"
                                      "CREATE TABLE \"dotted.schema\".\"dotted.partial_select\" (id INTEGER);"
                                      "CREATE TABLE \"dotted.schema\".\"dotted.partial_update\" (id INTEGER);"
                                      "CREATE TABLE \"dotted.schema\".\"dotted.partial_insert\" (id INTEGER, text TEXT);"
                                      "CREATE VIEW \"dotted.schema\".\"dotted.view\" AS SELECT 'hello world';"
                                      "CREATE MATERIALIZED VIEW \"dotted.schema\".\"dotted.materialized_view\" AS SELECT 'hello world';"
                                      "DROP ROLE IF EXISTS privilege_rows_test_example_role;"
                                      "CREATE ROLE privilege_rows_test_example_role WITH LOGIN;"
                                      "GRANT SELECT ON \"doublequote\"\"schema\".\"doublequote\"\"table\" TO privilege_rows_test_example_role;"
                                      "GRANT SELECT ON \"dotted.schema\".\"dotted.table\" TO privilege_rows_test_example_role;"
                                      "GRANT UPDATE ON \"dotted.schema\".\"dotted.table\" TO privilege_rows_test_example_role;"
                                      "GRANT SELECT (id) ON \"dotted.schema\".\"dotted.partial_select\" TO privilege_rows_test_example_role;"
                                      "GRANT UPDATE (id) ON \"dotted.schema\".\"dotted.partial_update\" TO privilege_rows_test_example_role;"
                                      "GRANT INSERT (text) ON \"dotted.schema\".\"dotted.partial_insert\" TO privilege_rows_test_example_role;"
                                      "GRANT SELECT ON \"dotted.schema\".\"dotted.view\" TO privilege_rows_test_example_role;"
                                      "GRANT SELECT ON \"dotted.schema\".\"dotted.materialized_view\" TO privilege_rows_test_example_role;"))
            (testing "check that without USAGE privileges on the schema, nothing is returned"
              (is (= #{}
                     (get-privileges))))
            (testing "with USAGE privileges, SELECT and UPDATE privileges are returned"
              (jdbc/execute! conn-spec (str "GRANT USAGE ON SCHEMA \"doublequote\"\"schema\" TO privilege_rows_test_example_role;"
                                            "GRANT USAGE ON SCHEMA \"dotted.schema\" TO privilege_rows_test_example_role;"))
              (is (= (-> #{{:role   nil,
                            :schema "doublequote\"schema",
                            :table  "doublequote\"table",
                            :update false,
                            :select true,
                            :insert false,
                            :delete false}}
                         (into (map #(merge {:role   nil
                                             :schema "dotted.schema"
                                             :update false
                                             :select false
                                             :insert false
                                             :delete false} %)
                                    [{:table  "dotted.materialized_view"
                                      :select true}
                                     {:table "dotted.view"
                                      :select true}
                                     {:table "dotted.table"
                                      :select true
                                      :update true}
                                     {:table "dotted.partial_select"
                                      :select true}
                                     {:table "dotted.partial_update"
                                      :update true}
                                     {:table "dotted.partial_insert"
                                      :insert true}])))
                     (get-privileges))))
            (finally
              (doseq [stmt ["REVOKE ALL PRIVILEGES ON ALL TABLES IN SCHEMA \"doublequote\"\"schema\" FROM privilege_rows_test_example_role;"
                            "REVOKE ALL PRIVILEGES ON SCHEMA \"doublequote\"\"schema\" FROM privilege_rows_test_example_role;"
                            "REVOKE ALL PRIVILEGES ON ALL TABLES IN SCHEMA \"dotted.schema\" FROM privilege_rows_test_example_role;"
                            "REVOKE ALL PRIVILEGES ON SCHEMA \"dotted.schema\" FROM privilege_rows_test_example_role;"
                            "DROP ROLE privilege_rows_test_example_role;"]]
                (jdbc/execute! conn-spec stmt)))))))))

(deftest ^:parallel set-role-statement-test
  (testing "set-role-statement should return a SET ROLE command, with the role quoted if it contains special characters"
    ;; No special characters
    (is (= "SET ROLE MY_ROLE;"        (driver.sql/set-role-statement :postgres "MY_ROLE")))
    (is (= "SET ROLE ROLE123;"        (driver.sql/set-role-statement :postgres "ROLE123")))
    (is (= "SET ROLE lowercase_role;" (driver.sql/set-role-statement :postgres "lowercase_role")))

    ;; None (special role in Postgres to revert back to login role; should not be quoted)
    (is (= "SET ROLE none;"      (driver.sql/set-role-statement :postgres "none")))
    (is (= "SET ROLE NONE;"      (driver.sql/set-role-statement :postgres "NONE")))

    ;; Special characters
    (is (= "SET ROLE \"Role.123\";"   (driver.sql/set-role-statement :postgres "Role.123")))
    (is (= "SET ROLE \"$role\";"      (driver.sql/set-role-statement :postgres "$role")))))

(deftest get-tables-parity-with-jdbc-test
  (testing "make sure our get-tables return result consistent with jdbc getTables"
    (mt/test-driver :postgres
      (mt/with-empty-db
        (sql-jdbc.execute/do-with-connection-with-options
         :postgres
         (mt/db)
         nil
         (fn [^Connection conn]
           (let [do-test (fn [& {:keys [schema-pattern table-pattern schemas tables]
                                 :or   {schema-pattern "public%" ;; postgres get-tables exclude system tables by default
                                        schemas        nil
                                        table-pattern  "%"
                                        tables         nil}
                                 :as _opts}]
                           (is (= (into #{} (#'sql-jdbc.describe-database/jdbc-get-tables
                                             :postgres (.getMetaData conn) nil schema-pattern table-pattern
                                             ["TABLE" "PARTITIONED TABLE" "VIEW" "FOREIGN TABLE" "MATERIALIZED VIEW"]))
                                  (into #{} (map #(dissoc % :estimated_row_count))
                                        (#'postgres/get-tables (mt/db) schemas tables)))))]

             (doseq [stmt ["CREATE TABLE public.table (id INTEGER, type TEXT);"
                           "CREATE UNIQUE INDEX idx_table_type ON public.table(type);"
                           "CREATE TABLE public.partition_table (id INTEGER) PARTITION BY RANGE (id);"
                           "CREATE UNIQUE INDEX idx_partition_table_id ON public.partition_table(id);"
                           "CREATE SEQUENCE public.table_id_seq;"
                           "CREATE VIEW public.view AS SELECT * FROM public.table;"
                           "CREATE TYPE public.enum_type AS ENUM ('a', 'b', 'c');"
                           "CREATE MATERIALIZED VIEW public.materialized_view AS SELECT * FROM public.table;"
                           "CREATE SCHEMA public_2;"
                           "CREATE TABLE public_2.table (id INTEGER);"]]
               (next.jdbc/execute! conn [stmt]))
             (testing "without any filters"
               (do-test))
             (testing "filter by schema"
               (do-test :schema-pattern "private" :schemas ["private"]))
             (testing "filter by table name"
               (do-test :table-pattern "table" :tables ["table"])))))))))

(deftest ^:parallel date-plus-integer-test
  (testing "Can we add a {{date}} template tag parameter to an integer in SQL queries? (#40755)"
    (mt/test-driver :postgres
      (is (= [[#t "2024-07-03"]]
             (mt/rows
              (qp/process-query
               {:database   (mt/id)
                :type       :native
                :native     {:query         "SELECT {{date}} + 1 AS t;"
                             :template-tags {"date" {:type         :date
                                                     :name         "date"
                                                     :display-name "Date"}}}
                :parameters [{:type   :date/single
                              :target [:variable [:template-tag "date"]]
                              :value  "2024-07-02"}]
                :middleware {:format-rows? false}})))))))

(deftest ^:parallel xml-column-is-readable-test
  (mt/test-driver :postgres
    (let [xml-str "<abc>abc</abc>"]
      (is (= [[xml-str]]
             (mt/rows
              (qp/process-query
               {:database (mt/id)
                :type :native
                :native {:query (format "SELECT '%s'::xml" xml-str)}})))))))

<<<<<<< HEAD
(defn- type-query [query field]
  (mt/native-query {:query (str "SELECT pg_typeof(" (name field) ") "
                                "FROM ( "
                                (-> query qp.compile/compile :query)
                                " ) "
                                "LIMIT 1")}))

(deftest ^:parallel temporal-column-with-binning-keeps-type
  (mt/test-driver :postgres
    (let [mp (mt/metadata-provider)]
      (doseq [[field bins] [[:birth_date [:year :quarter :month :week :day]]
                            [:created_at [:year :quarter :month :week :day :hour :minute]]]
              bin bins]
        (testing (str "field " (name field) " for temporal bucket " (name bin))
          (let [field-md (lib.metadata/field mp (mt/id :people field))
                unbinned-query (-> (lib/query mp (lib.metadata/table mp (mt/id :people)))
                                   (lib/with-fields [field-md])
                                   (lib/limit 1))
                unbinned-type-query (type-query unbinned-query field)
                binned-query (-> unbinned-query
                                 (lib/breakout (lib/with-temporal-bucket field-md bin)))
                binned-type-query (type-query binned-query field)]
            (is (= (-> unbinned-type-query qp/process-query mt/rows)
                   (-> binned-type-query   qp/process-query mt/rows)))))))))
=======
(deftest ^:parallel aggregated-array-is-returned-correctly-test
  (testing "An aggregated array column should be returned in a readable format"
    (mt/test-driver :postgres
      (mt/dataset test-data
        (is (= [["The Gorbals" "The Misfit Restaurant + Bar" "Marlowe" "Yamashiro Hollywood" "Musso & Frank Grill" "Pacific Dining Car" "Chez Jay" "Rush Street"]
                ["Greenblatt's Delicatessen & Fine Wine Shop" "Handy Market"]]
               (->> (mt/native-query {:query "select category_id, array_agg(name)
                                              from venues
                                              group by category_id
                                              order by 1 asc
                                              limit 2;"})
                    mt/process-query
                    mt/rows
                    (map second))))))))
>>>>>>> a0fc9340
<|MERGE_RESOLUTION|>--- conflicted
+++ resolved
@@ -1667,7 +1667,7 @@
                 :type :native
                 :native {:query (format "SELECT '%s'::xml" xml-str)}})))))))
 
-<<<<<<< HEAD
+
 (defn- type-query [query field]
   (mt/native-query {:query (str "SELECT pg_typeof(" (name field) ") "
                                 "FROM ( "
@@ -1692,7 +1692,7 @@
                 binned-type-query (type-query binned-query field)]
             (is (= (-> unbinned-type-query qp/process-query mt/rows)
                    (-> binned-type-query   qp/process-query mt/rows)))))))))
-=======
+
 (deftest ^:parallel aggregated-array-is-returned-correctly-test
   (testing "An aggregated array column should be returned in a readable format"
     (mt/test-driver :postgres
@@ -1707,4 +1707,3 @@
                     mt/process-query
                     mt/rows
                     (map second))))))))
->>>>>>> a0fc9340
