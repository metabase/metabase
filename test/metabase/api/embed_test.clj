(ns metabase.api.embed-test
  "Tests for /api/embed endpoints."
  (:require
   [buddy.sign.jwt :as jwt]
   [buddy.sign.util :as buddy-util]
   [clj-time.core :as time]
   [clojure.data.csv :as csv]
   [clojure.set :as set]
   [clojure.test :refer :all]
   [crypto.random :as crypto-random]
   [dk.ative.docjure.spreadsheet :as spreadsheet]
   [metabase.api.card-test :as api.card-test]
   [metabase.api.dashboard-test :as api.dashboard-test]
   [metabase.api.embed :as api.embed]
   [metabase.api.pivots :as api.pivots]
   [metabase.api.public-test :as public-test]
   [metabase.config :as config]
   [metabase.events.view-log-test :as view-log-test]
   [metabase.http-client :as client]
   [metabase.models
    :refer [Card Dashboard DashboardCard DashboardCardSeries]]
   [metabase.models.field-values :as field-values]
   [metabase.models.interface :as mi]
   [metabase.models.params.chain-filter-test :as chain-filer-test]
   [metabase.models.permissions :as perms]
   [metabase.models.permissions-group :as perms-group]
   [metabase.query-processor.middleware.constraints :as qp.constraints]
   [metabase.query-processor.middleware.process-userland-query-test :as process-userland-query-test]
   [metabase.query-processor.test-util :as qp.test-util]
   [metabase.test :as mt]
   [metabase.util :as u]
   [toucan2.core :as t2]
   [toucan2.tools.with-temp :as t2.with-temp])
  (:import
   (java.io ByteArrayInputStream)))

(set! *warn-on-reflection* true)

(defn random-embedding-secret-key [] (crypto-random/hex 32))

(def ^:dynamic *secret-key* nil)

(defn sign [claims] (jwt/sign claims *secret-key*))

(defn do-with-new-secret-key [f]
  (binding [*secret-key* (random-embedding-secret-key)]
    (mt/with-temporary-setting-values [embedding-secret-key *secret-key*]
      (f))))

(defmacro with-new-secret-key {:style/indent 0} [& body]
  `(do-with-new-secret-key (fn [] ~@body)))

(defn card-token {:style/indent 1} [card-or-id & [additional-token-params]]
  (sign (merge {:resource {:question (u/the-id card-or-id)}
                :params   {}}
               additional-token-params)))

(defn dash-token {:style/indent 1} [dash-or-id & [additional-token-params]]
  (sign (merge {:resource {:dashboard (u/the-id dash-or-id)}
                :params   {}}
               additional-token-params)))

(defn do-with-temp-card [m f]
  (let [m (merge (when-not (:dataset_query m)
                   {:dataset_query (mt/mbql-query venues {:aggregation [[:count]]})})
                 m)]
    (t2.with-temp/with-temp [Card card m]
      (f card))))

(defmacro with-temp-card {:style/indent 1} [[binding & [card]] & body]
  `(do-with-temp-card
    ~card
    (fn [~binding]
      ~@body)))

(defn do-with-temp-dashcard [{:keys [dash card dashcard card-fn]} f]
  (with-temp-card [card (if (ifn? card-fn) (card-fn card) card)]
    (mt/with-temp [Dashboard     dashboard (merge
                                            (when-not (:parameters dash)
                                              {:parameters [{:id      "_VENUE_ID_"
                                                             :name    "Venue ID"
                                                             :slug    "venue_id"
                                                             :type    "id"
                                                             :target  [:dimension (mt/id :venues :id)]
                                                             :default nil}]})
                                            dash)
                   DashboardCard dashcard  (merge {:dashboard_id       (u/the-id dashboard)
                                                   :card_id            (u/the-id card)
                                                   :parameter_mappings (or (:parameter_mappings dashcard)
                                                                           [{:parameter_id "_VENUE_ID_"
                                                                             :card_id      (u/the-id card)
                                                                             :target       [:dimension [:field (mt/id :venues :id) nil]]}])}
                                                  dashcard)]
      (f dashcard))))

(defmacro with-temp-dashcard
  {:style/indent 1, :arglists '([[dashcard-binding {:keys [dash card dashcard]}] & body])}
  [[dashcard-binding options] & body]
  `(do-with-temp-dashcard
    ~options
    (fn [~dashcard-binding]
      ~@body)))

(defmacro with-embedding-enabled-and-new-secret-key {:style/indent 0} [& body]
  `(mt/with-temporary-setting-values [~'enable-embedding true]
     (with-new-secret-key
       ~@body)))

(defn ^:deprecated test-query-results
  ([actual]
   (is (=? {:data       {:cols             [(mt/obj->json->obj (qp.test-util/aggregate-col :count))]
                         :rows             [[100]]
                         :insights         nil
                         :results_timezone "UTC"}
            :json_query {}
            :status     "completed"}
           actual)))

  ([results-format actual]
   (case results-format
     ""
     (test-query-results actual)

     "/json"
     (is (= [{:Count "100"}]
            actual))

     "/csv"
     (is (= "Count\n100\n"
            actual))

     "/xlsx"
     (let [actual (->> (ByteArrayInputStream. actual)
                       spreadsheet/load-workbook
                       (spreadsheet/select-sheet "Query result")
                       (spreadsheet/select-columns {:A :col}))]
       (is (= [{:col "Count"} {:col 100.0}]
              actual))))))

(defn dissoc-id-and-name [obj]
  (cond-> obj
    (map? obj) (dissoc :id :name)))

(def successful-card-info
  "Data that should be returned if `GET /api/embed/card/:token` completes successfully (minus `:id` and `:name`).
   This should only be the bare minimum amount of info needed to display the Card, leaving out other data we wouldn't
   want the public to have access to."
  {:description            nil
   :display                "table"
   :visualization_settings {}
   :dataset_query          {:type "query"}
   :parameters             []
   :param_values           nil
   :param_fields           nil})

(def successful-dashboard-info
  {:auto_apply_filters true, :description nil, :parameters [], :dashcards [], :tabs [],
   :param_values {}, :param_fields nil})

(def ^:private yesterday (time/minus (time/now) (time/days 1)))

;;; ------------------------------------------- GET /api/embed/card/:token -------------------------------------------

(defn- card-url [card & [additional-token-params]] (str "embed/card/" (card-token card additional-token-params)))

(deftest it-should-be-possible-to-use-this-endpoint-successfully-if-all-the-conditions-are-met
  (with-embedding-enabled-and-new-secret-key
    (with-temp-card [card {:enable_embedding true}]
      (is (= successful-card-info
             (dissoc-id-and-name
               (client/client :get 200 (card-url card))))))))

(deftest we-should-fail-when-attempting-to-use-an-expired-token
  (with-embedding-enabled-and-new-secret-key
    (with-temp-card [card {:enable_embedding true}]
      (is (re= #"Token is expired.*"
               (client/client :get 400 (card-url card {:exp (buddy-util/to-timestamp yesterday)})))))))

(deftest bad-card-id-fails
  (with-embedding-enabled-and-new-secret-key
    (let [card-url (str "embed/card/" (sign {:resource {:question "8"}
                                             :params   {}}))]
      (is (= "Card id should be a positive integer."
             (client/client :get 400 card-url))))))

(deftest check-that-the-endpoint-doesn-t-work-if-embedding-isn-t-enabled
  (mt/with-temporary-setting-values [enable-embedding false]
    (with-new-secret-key
      (with-temp-card [card]
        (is (= "Embedding is not enabled."
               (client/client :get 400 (card-url card))))))))

(deftest check-that-if-embedding-is-enabled-globally-but-not-for-the-card-the-request-fails
  (with-embedding-enabled-and-new-secret-key
    (with-temp-card [card]
      (is (= "Embedding is not enabled for this object."
             (client/client :get 400 (card-url card)))))))

(deftest global-embedding-requests-fail-with-wrong-key
  (testing (str "check that if embedding is enabled globally and for the object that requests fail if they are signed "
                "with the wrong key")
    (with-embedding-enabled-and-new-secret-key
      (with-temp-card [card {:enable_embedding true}]
        (is (= "Message seems corrupt or manipulated"
               (client/client :get 400 (with-new-secret-key (card-url card)))))))))

(deftest check-that-only-enabled-params-that-are-not-present-in-the-jwt-come-back
  (testing "check that only ENABLED params that ARE NOT PRESENT IN THE JWT come back"
    (with-embedding-enabled-and-new-secret-key
      (with-temp-card [card {:enable_embedding true
                             :dataset_query    {:database (mt/id)
                                                :type     :native
                                                :native   {:template-tags {:a {:type "date", :name "a", :display_name "a" :id "a"}
                                                                           :b {:type "date", :name "b", :display_name "b" :id "b"}
                                                                           :c {:type "date", :name "c", :display_name "c" :id "c"}
                                                                           :d {:type "date", :name "d", :display_name "d" :id "d"}}}}
                             :embedding_params {:a "locked", :b "disabled", :c "enabled", :d "enabled"}}]
        (is (=? {:parameters [{:id      "d"
                               :type    "date/single"
                               :target  ["variable" ["template-tag" "d"]]
                               :name    "d"
                               :slug    "d"
                               :default nil}]}
                (client/client :get 200 (card-url card {:params {:c 100}}))))
        (testing "even if the value of the parameter is nil"
          (is (=? {:parameters [{:id      "d"
                                 :type    "date/single"
                                 :target  ["variable" ["template-tag" "d"]]
                                 :name    "d"
                                 :slug    "d"
                                 :default nil}]}
                  (client/client :get 200 (card-url card {:params {:c nil}})))))))))

(deftest parameters-should-include-template-tags
  (testing "parameters should get from both template-tags and card.parameters"
    ;; in 44 we added card.parameters but we didn't migrate template-tags to parameters
    ;; because doing such migration is costly.
    ;; so there are cards where some parameters in template-tags does not exist in card.parameters
    ;; that why we need to keep concat both of them then dedupe by id
    (with-embedding-enabled-and-new-secret-key
      (with-temp-card [card {:enable_embedding true
                             :dataset_query    {:database (mt/id)
                                                :type     :native
                                                :native   {:template-tags {:a {:type "date", :name "a", :display_name "a" :id "a" :default "A TAG"}
                                                                           :b {:type "date", :name "b", :display_name "b" :id "b" :default "B TAG"}
                                                                           :c {:type "date", :name "c", :display_name "c" :id "c" :default "C TAG"}
                                                                           :d {:type "date", :name "d", :display_name "d" :id "d" :default "D TAG"}}}}
                             :parameters       [{:type "date", :name "a", :display_name "a" :id "a" :default "A param"}
                                                {:type "date", :name "b", :display_name "b" :id "b" :default "B param"}
                                                {:type "date", :name "c", :display_name "c" :id "c" :default "C param"
                                                 :values_source_type "static-list"  :values_source_config {:values ["BBQ" "Bakery" "Bar"]}}]
                             :embedding_params {:a "locked", :b "disabled", :c "enabled", :d "enabled"}}]
        (let [parameters (:parameters (client/client :get 200 (card-url card)))]
          (is (= [;; the parmeter with id = "c" exists in both card.parameters and tempalte-tags should have info
                  ;; merge of both places
                  {:id "c",
                   :type "date/single",
                   :display_name "c",
                   :target ["variable" ["template-tag" "c"]],
                   :name "c",
                   :slug "c",
                   ;; order importance: the default from template-tag is in the final result
                   :default "C TAG"
                   :values_source_type    "static-list"
                   :values_source_config {:values ["BBQ" "Bakery" "Bar"]}}
                  ;; the parameter id = "d" is in template-tags, but not card.parameters,
                  ;; when fetching card we should get it returned
                  {:id "d",
                   :type "date/single",
                   :target ["variable" ["template-tag" "d"]],
                   :name "d",
                   :slug "d",
                   :default "D TAG"}]
                 parameters)))))))

;;; ------------------------- GET /api/embed/card/:token/query (and JSON/CSV/XLSX variants) --------------------------

(defn card-query-url
  "Generate a query URL for an embedded card"
  [card response-format-route-suffix & [additional-token-params]]
  {:pre [(#{"" "/json" "/csv" "/xlsx"} response-format-route-suffix)]}
  (str "embed/card/"
       (card-token card additional-token-params)
       "/query"
       response-format-route-suffix))

(def ^:private response-format->request-options
  {""      nil
   "/json" nil
   "/csv"  nil
   "/xlsx" {:as :byte-array}})

(def ^:private response-format->status-code
  {""      202
   "/json" 200
   "/csv"  200
   "/xlsx" 200})

(defmacro ^:private do-response-formats {:style/indent 1} [[response-format-binding request-options-binding] & body]
  `(doseq [[response-format# ~request-options-binding] response-format->request-options
           :let                                        [~response-format-binding response-format#]]
     (testing (format "response-format = %s\n" (pr-str response-format#))
       ~@body)))

(deftest card-query-test
  (testing "GET /api/embed/card/:token/query and GET /api/embed/card/:token/query/:export-format"
<<<<<<< HEAD
    (mt/with-ensure-with-temp-no-transaction!
      (do-response-formats [response-format _request-options]
=======
    (mt/test-helpers-set-global-values!
      (do-response-formats [response-format request-options]
>>>>>>> a1769aeb
        (testing "check that the endpoint doesn't work if embedding isn't enabled"
          (mt/with-temporary-setting-values [enable-embedding false]
            (with-new-secret-key
              (with-temp-card [card]
                (is (= "Embedding is not enabled."
                       (client/real-client :get 400 (card-query-url card response-format))))))))))))

(deftest card-query-test-2
  (testing "GET /api/embed/card/:token/query and GET /api/embed/card/:token/query/:export-format"
    (mt/with-ensure-with-temp-no-transaction!
      (do-response-formats [response-format request-options]
        (with-embedding-enabled-and-new-secret-key
          (let [expected-status (response-format->status-code response-format)]
            (testing "it should be possible to run a Card successfully if you jump through the right hoops..."
              (with-temp-card [card {:enable_embedding true}]
                #_{:clj-kondo/ignore [:deprecated-var]}
                (test-query-results
                 response-format
                 (client/real-client :get expected-status (card-query-url card response-format)
                                     {:request-options request-options}))))))))))

(deftest card-query-test-3
  (testing "GET /api/embed/card/:token/query and GET /api/embed/card/:token/query/:export-format"
    (mt/with-ensure-with-temp-no-transaction!
      (do-response-formats [response-format _request-options]
        (with-embedding-enabled-and-new-secret-key
          (let [expected-status (response-format->status-code response-format)]
            (testing (str "If the card has an invalid query we should just get a generic \"query failed\" "
                          "exception (rather than leaking query info)")
              (with-temp-card [card {:enable_embedding true, :dataset_query {:database (mt/id)
                                                                             :type     :native
                                                                             :native   {:query "SELECT * FROM XYZ"}}}]
                (is (= {:status     "failed"
                        :error      "An error occurred while running the query."
                        :error_type "invalid-query"}
                       (client/real-client :get expected-status (card-query-url card response-format))))))))))))

(deftest card-query-test-4
  (testing "GET /api/embed/card/:token/query and GET /api/embed/card/:token/query/:export-format"
    (mt/with-ensure-with-temp-no-transaction!
      (do-response-formats [response-format _request-options]
        (with-embedding-enabled-and-new-secret-key
          (testing "check that if embedding *is* enabled globally but not for the Card the request fails"
            (with-temp-card [card]
              (is (= "Embedding is not enabled for this object."
                     (client/real-client :get 400 (card-query-url card response-format)))))))))))

(deftest card-query-test-5
  (testing "GET /api/embed/card/:token/query and GET /api/embed/card/:token/query/:export-format"
    (mt/with-ensure-with-temp-no-transaction!
      (do-response-formats [response-format _request-options]
        (with-embedding-enabled-and-new-secret-key
          (testing (str "check that if embedding is enabled globally and for the object that requests fail if they are "
                        "signed with the wrong key")
            (with-temp-card [card {:enable_embedding true}]
              (is (= "Message seems corrupt or manipulated"
                     (client/real-client :get 400 (with-new-secret-key (card-query-url card response-format))))))))))))

(deftest download-formatted-without-constraints-test
  (testing (str "Downloading CSV/JSON/XLSX results shouldn't be subject to the default query constraints -- even if "
                "the query comes in with `add-default-userland-constraints` (as will be the case if the query gets "
                "saved from one that had it -- see #9831 and #10399)")
    (with-redefs [qp.constraints/default-query-constraints (constantly {:max-results 10, :max-results-bare-rows 10})]
      (with-embedding-enabled-and-new-secret-key
        (with-temp-card [card {:enable_embedding true
                               :dataset_query    (assoc (mt/mbql-query venues)
                                                        :middleware
                                                        {:add-default-userland-constraints? true
                                                         :userland-query?                   true})}]
          (let [results (client/client :get 200 (card-query-url card "/csv"))]
            (is (= 101
                   (count (csv/read-csv results))))))))))

(deftest card-locked-params-test
  (mt/test-helpers-set-global-values!
    (with-embedding-enabled-and-new-secret-key
      (with-temp-card [card {:enable_embedding true, :embedding_params {:venue_id "locked"}}]
        (do-response-formats [response-format request-options]
                             (testing (str "check that if embedding is enabled globally and for the object requests fail if the token is "
                                           "missing a `:locked` parameter")
                               (is (= "You must specify a value for :venue_id in the JWT."
                                      (client/client :get 400 (card-query-url card response-format)))))

                             (testing "if `:locked` param is present, request should succeed"
                               #_{:clj-kondo/ignore [:deprecated-var]}
                               (test-query-results
                                response-format
                                (client/real-client :get (response-format->status-code response-format)
                                                    (card-query-url card response-format {:params {:venue_id 100}})
                                                    {:request-options request-options})))

                             (testing "If `:locked` parameter is present in URL params, request should fail"
                               (is (= "You can only specify a value for :venue_id in the JWT."
                                      (client/client :get 400 (str (card-query-url card response-format {:params {:venue_id 100}}) "?venue_id=100"))))))))))

(deftest card-disabled-params-test
  (with-embedding-enabled-and-new-secret-key
    (with-temp-card [card {:enable_embedding true, :embedding_params {:venue_id "disabled"}}]
      (do-response-formats [response-format _request-options]
        (testing (str "check that if embedding is enabled globally and for the object requests fail if they pass a "
                      "`:disabled` parameter")
          (is (= "You're not allowed to specify a value for :venue_id."
                 (client/client :get 400 (card-query-url card response-format {:params {:venue_id 100}})))))

        (testing "If a `:disabled` param is passed in the URL the request should fail"
          (is (= "You're not allowed to specify a value for :venue_id."
                 (client/client :get 400 (str (card-query-url card response-format) "?venue_id=200")))))))))

(deftest card-enabled-params-test
  (mt/test-helpers-set-global-values!
    (with-embedding-enabled-and-new-secret-key
      (with-temp-card [card {:enable_embedding true, :embedding_params {:venue_id "enabled"}}]
        (do-response-formats [response-format request-options]
          (testing "If `:enabled` param is present in both JWT and the URL, the request should fail"
            (is (= "You can't specify a value for :venue_id if it's already set in the JWT."
                   (client/real-client :get 400 (str (card-query-url card response-format {:params {:venue_id 100}}) "?venue_id=200")))))

          (testing "If an `:enabled` param is present in the JWT, that's ok"
            #_{:clj-kondo/ignore [:deprecated-var]}
            (test-query-results
             response-format
             (client/real-client :get (response-format->status-code response-format)
                                 (card-query-url card response-format {:params {:venue_id "enabled"}})
                                 {:request-options request-options})))

          (testing "If an `:enabled` param is present in URL params but *not* the JWT, that's ok"
            #_{:clj-kondo/ignore [:deprecated-var]}
            (test-query-results
             response-format
             (client/real-client :get (response-format->status-code response-format)
                                 (str (card-query-url card response-format) "?venue_id=200")
                                 {:request-options request-options}))))))))

(defn card-with-date-field-filter-default
  []
  {:enable_embedding true
   :dataset_query
   {:database (mt/id)
    :type     :native
    :native   {:query         "SELECT COUNT(*) AS \"count\" FROM CHECKINS WHERE {{date}}"
               :template-tags {:date {:name         "date"
                                      :display-name "Date"
                                      :type         "dimension"
                                      :default      "Q1-2014"
                                      :dimension    [:field (mt/id :checkins :date) nil]
                                      :widget-type  "date/quarter-year"}}}}})

(deftest default-value-card-query-test
  (testing "GET /api/embed/card/:token/query with default values for params"
    (with-embedding-enabled-and-new-secret-key
      (testing "if the param is enabled"
        (t2.with-temp/with-temp
          [Card card (assoc (card-with-date-field-filter-default) :embedding_params {:date :enabled})]
          (testing "the default should apply if no param value is provided"
            (is (= [[107]]
                   (mt/rows (client/client :get 202 (card-query-url card "")))))
            (testing "check this is the same result as when a default value is provided"
              (is (= [[107]]
                     (mt/rows (client/client :get 202 (str (card-query-url card "") "?date=Q1-2014")))))))
          (testing "an empty value should apply if provided as an empty string in the query params"
            (is (= [[1000]]
                   (mt/rows (client/client :get 202 (str (card-query-url card "") "?date="))))))
          (testing "an empty value should apply if provided as nil in the JWT params"
            (is (= [[1000]]
                   (mt/rows (client/client :get 202 (card-query-url card "" {:params {:date nil}}))))))))
      (testing "if the param is disabled"
        (t2.with-temp/with-temp
          [Card card (assoc (card-with-date-field-filter-default) :embedding_params {:date :disabled})]
          (testing "the default should apply if no param is provided"
            (is (= [[107]]
                   (mt/rows (client/client :get 202 (card-query-url card ""))))))
          (testing "you can't apply an empty param value if the parameter is disabled"
            (is (= "You're not allowed to specify a value for :date."
                   (client/client :get 400 (str (card-query-url card "") "?date=")))))))
      (testing "if the param is locked"
        (t2.with-temp/with-temp
          [Card card (assoc (card-with-date-field-filter-default) :embedding_params {:date :locked})]
          (testing "an empty value should apply if provided as nil in the JWT params"
            (is (= [[1000]]
                   (mt/rows (client/client :get 202 (card-query-url card "" {:params {:date nil}})))))
            (testing "check this is different to when a non-nil value is provided"
              (is (= [[138]]
                     (mt/rows (client/client :get 202 (card-query-url card "" {:params {:date "Q2-2014"}})))))))
          (testing "an empty string value is invalid and should result in an error"
            (is (= "You must specify a value for :date in the JWT."
                   (client/client :get 400 (card-query-url card "" {:params {:date ""}}))))))))))

(defn- card-with-date-field-filter []
  {:dataset_query    {:database (mt/id)
                      :type     :native
                      :native   {:query         "SELECT COUNT(*) AS \"count\" FROM CHECKINS WHERE {{date}}"
                                 :template-tags {:date {:name         "date"
                                                        :display-name "Date"
                                                        :type         "dimension"
                                                        :dimension    [:field (mt/id :checkins :date) nil]
                                                        :widget-type  "date/quarter-year"}}}}
   :enable_embedding true
   :embedding_params {:date :enabled}})

(deftest csv-reports-count
  (testing "make sure CSV (etc.) downloads take editable params into account (#6407)"
    (with-embedding-enabled-and-new-secret-key
      (t2.with-temp/with-temp [Card card (card-with-date-field-filter)]
        (is (= "count\n107\n"
               (client/client :get 200 (str (card-query-url card "/csv") "?date=Q1-2014"))))))))

(deftest csv-forward-url-test
  (mt/test-helpers-set-global-values!
   (with-embedding-enabled-and-new-secret-key
     (mt/with-temp [Card card (card-with-date-field-filter)]
       ;; make sure the URL doesn't include /api/ at the beginning like it normally would
       (binding [client/*url-prefix* ""]
         (mt/with-temporary-setting-values [site-url (str "http://localhost:" (config/config-str :mb-jetty-port) client/*url-prefix*)]
           (is (= "count\n107\n"
                  (client/real-client :get 200 (str "embed/question/" (card-token card) ".csv?date=Q1-2014"))))))))))


;;; ---------------------------------------- GET /api/embed/dashboard/:token -----------------------------------------

(defn- dashboard-url [dashboard & [additional-token-params]]
  (str "embed/dashboard/" (dash-token dashboard additional-token-params)))

(deftest it-should-be-possible-to-call-this-endpoint-successfully
  (with-embedding-enabled-and-new-secret-key
    (t2.with-temp/with-temp [Dashboard dash {:enable_embedding true}]
      (is (= successful-dashboard-info
             (dissoc-id-and-name
              (client/client :get 200 (dashboard-url dash))))))))

(deftest embedding-logs-view-test
  (with-embedding-enabled-and-new-secret-key
    (t2.with-temp/with-temp [Dashboard dash {:enable_embedding true}]
      (testing "Viewing an embedding logs the correct view log event."
        (client/client :get 200 (dashboard-url dash))
        (is (partial=
             {:model      "dashboard"
              :model_id   (:id dash)
              :has_access true}
             (view-log-test/latest-view nil (:id dash))))))))

(deftest bad-dashboard-id-fails
  (with-embedding-enabled-and-new-secret-key
    (let [dashboard-url (str "embed/dashboard/" (sign {:resource {:dashboard "8"}
                                                       :params   {}}))]
      (is (= "Dashboard id should be a positive integer."
             (client/client :get 400 dashboard-url))))))

(deftest we-should-fail-when-attempting-to-use-an-expired-token-2
  (with-embedding-enabled-and-new-secret-key
    (t2.with-temp/with-temp [Dashboard dash {:enable_embedding true}]
      (is (re= #"^Token is expired.*"
               (client/client :get 400 (dashboard-url dash {:exp (buddy-util/to-timestamp yesterday)})))))))

(deftest check-that-the-dashboard-endpoint-doesn-t-work-if-embedding-isn-t-enabled
  (mt/with-temporary-setting-values [enable-embedding false]
    (with-new-secret-key
      (t2.with-temp/with-temp [Dashboard dash]
        (is (= "Embedding is not enabled."
               (client/client :get 400 (dashboard-url dash))))))))

(deftest check-that-if-embedding--is--enabled-globally-but-not-for-the-dashboard-the-request-fails
  (with-embedding-enabled-and-new-secret-key
    (t2.with-temp/with-temp [Dashboard dash]
      (is (= "Embedding is not enabled for this object."
             (client/client :get 400 (dashboard-url dash)))))))

(deftest global-embedding-check-key
  (testing (str "check that if embedding is enabled globally and for the object that requests fail if they are signed "
                "with the wrong key")
    (with-embedding-enabled-and-new-secret-key
      (t2.with-temp/with-temp [Dashboard dash {:enable_embedding true}]
        (is (= "Message seems corrupt or manipulated"
               (client/client :get 400 (with-new-secret-key (dashboard-url dash)))))))))

(deftest only-enabled-params-that-are-not-present-in-the-jwt-come-back
  (testing "check that only ENABLED params that ARE NOT PRESENT IN THE JWT come back"
    (with-embedding-enabled-and-new-secret-key
      (t2.with-temp/with-temp [Dashboard dash {:enable_embedding true
                                               :embedding_params {:a "locked", :b "disabled", :c "enabled", :d "enabled"}
                                               :parameters       [{:id "_a", :slug "a", :name "a", :type "date"}
                                                                  {:id "_b", :slug "b", :name "b", :type "date"}
                                                                  {:id "_c", :slug "c", :name "c", :type "date"}
                                                                  {:id "_d", :slug "d", :name "d", :type "date"}]}]
        (is (=? [{:id "_d", :slug "d", :name "d", :type "date"}]
                (:parameters (client/client :get 200 (dashboard-url dash {:params {:c 100}})))))))))

(deftest locked-params-are-substituted-into-text-cards
  (testing "check that locked params are substituted into text cards with mapped variables on the backend"
    (with-embedding-enabled-and-new-secret-key
      (mt/with-temp [Dashboard     dash {:enable_embedding true
                                         :parameters       [{:id "_a" :slug "a" :name "a" :type :string/=}]}
                     DashboardCard _ {:dashboard_id           (:id dash)
                                      :parameter_mappings     [{:parameter_id "_a"
                                                                :target       [:text-tag "foo"]}]
                                      :visualization_settings {:virtual_card {:display "text"}
                                                               :text         "Text card with variable: {{foo}}"}}]
        (is (= "Text card with variable: bar"
               (-> (client/client :get 200 (dashboard-url dash {:params {:a "bar"}}))
                   :dashcards
                   first
                   :visualization_settings
                   :text)))))))

(deftest locked-params-removes-values-fields-and-mappings-test
  (testing "check that locked params are removed in parameter mappings, param_values, and param_fields"
    (with-embedding-enabled-and-new-secret-key
      (t2.with-temp/with-temp [Dashboard     dashboard     {:enable_embedding true
                                                            :embedding_params {:venue_name "locked"}
                                                            :name             "Test Dashboard"
                                                            :parameters       [{:name      "venue_name"
                                                                                :slug      "venue_name"
                                                                                :id        "foo"
                                                                                :type      :string/=
                                                                                :sectionId "string"}]}
                               Card          {card-id :id} {:name "Dashboard Test Card"}
                               DashboardCard {_ :id}       {:dashboard_id       (:id dashboard)
                                                            :card_id            card-id
                                                            :parameter_mappings [{:card_id      card-id
                                                                                  :slug         "venue_name"
                                                                                  :parameter_id "foo"
                                                                                  :target       [:dimension
                                                                                                 [:field (mt/id :venues :name) nil]]}
                                                                                 {:card_id      card-id
                                                                                  :parameter_id "bar"
                                                                                  :target       [:dimension
                                                                                                 [:field (mt/id :categories :name) nil]]}]}]
        (let [embedding-dashboard (client/client :get 200 (dashboard-url dashboard {:params {:foo "BCD Tofu House"}}))]
          (is (= nil
                 (-> embedding-dashboard
                     :param_values
                     (get (mt/id :venues :name)))))
          (is (= nil
                 (-> embedding-dashboard
                     :param_fields
                     (get (mt/id :venues :name)))))
          (is (= 1
                 (-> embedding-dashboard
                     :dashcards
                     first
                     :parameter_mappings
                     count))))))))

(deftest linked-param-to-locked-removes-param-values-test
  (testing "Check that a linked parameter to a locked params we remove the param_values."
    (with-embedding-enabled-and-new-secret-key
      (t2.with-temp/with-temp [Dashboard     dashboard     {:enable_embedding true
                                                            :embedding_params {:venue_name "locked" :category_name "enabled"}
                                                            :name             "Test Dashboard"
                                                            :parameters       [{:name      "venue_name"
                                                                                :slug      "venue_name"
                                                                                :id        "foo"
                                                                                :type      :string/=
                                                                                :sectionId "string"}
                                                                               {:name                "category_name"
                                                                                :filteringParameters ["foo"]
                                                                                :slug                "category_name"
                                                                                :id                  "bar"
                                                                                :type                :string/=
                                                                                :sectionId           "string"}]}
                               Card          {card-id :id} {:name "Dashboard Test Card"}
                               DashboardCard {_ :id}       {:dashboard_id       (:id dashboard)
                                                            :card_id            card-id
                                                            :parameter_mappings [{:card_id      card-id
                                                                                  :slug         "venue_name"
                                                                                  :parameter_id "foo"
                                                                                  :target       [:dimension
                                                                                                 [:field (mt/id :venues :name) nil]]}
                                                                                 {:card_id      card-id
                                                                                  :slug         "category_name"
                                                                                  :parameter_id "bar"
                                                                                  :target       [:dimension
                                                                                                 [:field (mt/id :categories :name) nil]]}]}]
        (let [embedding-dashboard (client/client :get 200 (dashboard-url dashboard {:params {:foo "BCD Tofu House"}}))]
          (is (= []
                 (-> embedding-dashboard
                     :param_values
                     (get (mt/id :categories :name))
                     :values))))))))

;;; ---------------------- GET /api/embed/dashboard/:token/dashcard/:dashcard-id/card/:card-id -----------------------

(defn- dashcard-url [dashcard & [additional-token-params]]
  (str "embed/dashboard/" (dash-token (:dashboard_id dashcard) additional-token-params)
       "/dashcard/" (u/the-id dashcard)
       "/card/" (:card_id dashcard)))

(deftest it-should-be-possible-to-run-a-card-successfully-if-you-jump-through-the-right-hoops---
  (testing "it should be possible to run a Card successfully if you jump through the right hoops..."
    (with-embedding-enabled-and-new-secret-key
      (with-temp-dashcard [dashcard {:dash {:enable_embedding true}}]
        #_{:clj-kondo/ignore [:deprecated-var]}
        (test-query-results (client/client :get 202 (dashcard-url dashcard)))))))

(deftest downloading-csv-json-xlsx-results-from-the-dashcard-endpoint-shouldn-t-be-subject-to-the-default-query-constraints
  (testing (str "Downloading CSV/JSON/XLSX results from the dashcard endpoint shouldn't be subject to the default "
                "query constraints (#10399)")
    (with-redefs [qp.constraints/default-query-constraints (constantly {:max-results 10, :max-results-bare-rows 10})]
      (with-embedding-enabled-and-new-secret-key
        (with-temp-dashcard [dashcard {:dash {:enable_embedding true}
                                       :card {:dataset_query (assoc (mt/mbql-query venues)
                                                                    :middleware
                                                                    {:add-default-userland-constraints? true
                                                                     :userland-query?                   true})}}]
          (let [results (client/client :get 200 (str (dashcard-url dashcard) "/csv"))]
            (is (= 101
                   (count (csv/read-csv results))))))))))

(deftest embed-download-query-execution-test
  (testing "Tests that embedding download context shows up in the query execution table when downloading cards."
    ;; Clear out the query execution log so that test doesn't read stale state
    (t2/delete! :model/QueryExecution)
    (mt/test-helpers-set-global-values!
      (with-embedding-enabled-and-new-secret-key
        (with-temp-dashcard [dashcard {:dash {:enable_embedding true}
                                       :card {:dataset_query (mt/mbql-query venues)}}]
          (let [query (assoc
                       (mt/mbql-query venues)
                       :constraints nil
                       :middleware {:js-int-to-string? false
                                    :ignore-cached-results? false
                                    :process-viz-settings? true
                                    :format-rows? false}
                       :viz-settings {}
                       :async? true
                       :cache-ttl nil)]
            (process-userland-query-test/with-query-execution [qe query]
              (client/client :get 200 (str (dashcard-url dashcard) "/csv"))
              (is (= :embedded-csv-download
                     (:context
                      (qe)))))
            (process-userland-query-test/with-query-execution [qe query]
              (client/client :get 200 (str (dashcard-url dashcard) "/json"))
              (is (= :embedded-json-download
                     (:context
                      (qe)))))
            (process-userland-query-test/with-query-execution [qe query]
              (client/client :get 200 (str (dashcard-url dashcard) "/xlsx"))
              (is (= :embedded-xlsx-download
                     (:context
                      (qe)))))))))))

(deftest downloading-csv-json-xlsx-results-from-the-dashcard-endpoint-respects-column-settings
  (testing "Downloading CSV/JSON/XLSX results should respect the column settings of the dashcard, such as column order and hidden/shown setting. (#33727)"
    (with-redefs [qp.constraints/default-query-constraints (constantly {:max-results 10, :max-results-bare-rows 10})]
      (with-embedding-enabled-and-new-secret-key
        (with-temp-dashcard [dashcard {:dash     {:enable_embedding true}
                                       :card     {:dataset_query (assoc (mt/mbql-query venues)
                                                                        :limit 1
                                                                        :middleware
                                                                        {:add-default-userland-constraints? true
                                                                         :userland-query?                   true})}
                                       ;; we set column settings on the Dashcard only to see that the settings are respected in the output
                                       :dashcard {:visualization_settings
                                                  {:column_settings {}
                                                   :table.columns
                                                   [{:name "NAME" :fieldRef [:field (mt/id :venues :name) nil] :enabled true}
                                                    {:name "ID" :fieldRef [:field (mt/id :venues :id) nil] :enabled true}
                                                    {:name "CATEGORY_ID" :fieldRef [:field (mt/id :venues :category_id) nil] :enabled true}
                                                    {:name "LATITUDE" :fieldRef [:field (mt/id :venues :latitude) nil] :enabled false}
                                                    {:name "LONGITUDE" :fieldRef [:field (mt/id :venues :longitude) nil] :enabled false}
                                                    {:name "PRICE" :fieldRef [:field (mt/id :venues :price) nil] :enabled true}]}}}]
          (let [results (client/client :get 200 (str (dashcard-url dashcard) "/csv"))]
            (is (= ["Name" "ID" "Category ID" "Price"]
                   (first (csv/read-csv results))))))))))

(deftest generic-query-failed-exception-test
  (testing (str "...but if the card has an invalid query we should just get a generic \"query failed\" exception "
                "(rather than leaking query info)")
    (with-embedding-enabled-and-new-secret-key
      (with-temp-dashcard [dashcard {:dash {:enable_embedding true}
                                     :card {:dataset_query (mt/native-query {:query "SELECT * FROM XYZ"})}}]
        (is (= {:status     "failed"
                :error      "An error occurred while running the query."
                :error_type "invalid-query"}
               (client/client :get 202 (dashcard-url dashcard))))))))

(deftest check-that-the-dashcard-endpoint-doesn-t-work-if-embedding-isn-t-enabled
  (mt/with-temporary-setting-values [enable-embedding false]
    (with-new-secret-key
      (with-temp-dashcard [dashcard]
        (is (= "Embedding is not enabled."
               (client/client :get 400 (dashcard-url dashcard))))))))

(deftest dashcard-check-that-if-embedding--is--enabled-globally-but-not-for-the-dashboard-the-request-fails
  (with-embedding-enabled-and-new-secret-key
    (with-temp-dashcard [dashcard]
      (is (= "Embedding is not enabled for this object."
             (client/client :get 400 (dashcard-url dashcard)))))))

(deftest dashcard-global-embedding-check-key
  (testing (str "check that if embedding is enabled globally and for the object that requests fail if they are signed "
                "with the wrong key")
    (with-embedding-enabled-and-new-secret-key
      (with-temp-dashcard [dashcard {:dash {:enable_embedding true}}]
        (is (= "Message seems corrupt or manipulated"
               (client/client :get 400 (with-new-secret-key (dashcard-url dashcard)))))))))

(deftest dashboard-locked-params-test
  (with-embedding-enabled-and-new-secret-key
    (with-temp-dashcard [dashcard {:dash {:enable_embedding true, :embedding_params {:venue_id "locked"}}}]
      (testing (str "check that if embedding is enabled globally and for the object requests fail if the token is "
                    "missing a `:locked` parameter")
        (is (= "You must specify a value for :venue_id in the JWT."
               (client/client :get 400 (dashcard-url dashcard)))))

      (testing "if `:locked` param is supplied, request should succeed"
        (is (=? {:status   "completed"
                 :data     {:rows [[1]]}}
                (client/client :get 202 (dashcard-url dashcard {:params {:venue_id 100}})))))

      (testing "if `:locked` parameter is present in URL params, request should fail"
        (is (= "You must specify a value for :venue_id in the JWT."
               (client/client :get 400 (str (dashcard-url dashcard) "?venue_id=100"))))))))

(deftest dashboard-disabled-params-test
  (with-embedding-enabled-and-new-secret-key
    (with-temp-dashcard [dashcard {:dash {:enable_embedding true, :embedding_params {:venue_id "disabled"}}}]
      (testing (str "check that if embedding is enabled globally and for the object requests fail if they pass a "
                    "`:disabled` parameter")
        (is (= "You're not allowed to specify a value for :venue_id."
               (client/client :get 400 (dashcard-url dashcard {:params {:venue_id 100}})))))

      (testing "If a `:disabled` param is passed in the URL the request should fail"
        (is (= "You're not allowed to specify a value for :venue_id."
               (client/client :get 400 (str (dashcard-url dashcard) "?venue_id=200"))))))))

(deftest dashboard-enabled-params-test
  (with-embedding-enabled-and-new-secret-key
    (with-temp-dashcard [dashcard {:dash {:enable_embedding true, :embedding_params {:venue_id "enabled"}}}]
      (testing "If `:enabled` param is present in both JWT and the URL, the request should fail"
        (is (= "You can't specify a value for :venue_id if it's already set in the JWT."
               (client/client :get 400 (str (dashcard-url dashcard {:params {:venue_id 100}}) "?venue_id=200")))))

      (testing "If an `:enabled` param is present in the JWT, that's ok"
        (is (=? {:status "completed"
                 :data   {:rows [[1]]}}
                (client/client :get 202 (dashcard-url dashcard {:params {:venue_id 50}})))))

      (testing "If an `:enabled` param is present in URL params but *not* the JWT, that's ok"
        (is (=? {:status   "completed"
                 :data     {:rows [[1]]}}
                (client/client :get 202 (str (dashcard-url dashcard) "?venue_id=1"))))))))

(deftest dashboard-native-query-params-with-default-test
  (testing "GET api/embed/dashboard/:token/dashcard/:dashcard-id/card/:card-id with default values for params"
   (with-embedding-enabled-and-new-secret-key
     (t2.with-temp/with-temp
       [Card      card      (card-with-date-field-filter-default)
        Dashboard dashboard {:enable_embedding true
                             :embedding_params {:date "enabled"}
                             :parameters       [{:name "Date"
                                                 :slug "date"
                                                 :id "_DATE_ID_"
                                                 :type :date/quarter-year
                                                 :sectionId "date"}]}
        DashboardCard dashcard {:dashboard_id       (u/the-id dashboard)
                                :card_id            (u/the-id card)
                                :parameter_mappings [{:parameter_id "_DATE_ID_"
                                                      :card_id (u/the-id card)
                                                      :target [:dimension [:template-tag "date"]]}]}]
       (testing "the default should apply if no param value is provided"
         (is (= [[107]]
                (mt/rows (client/client :get 202 (dashcard-url dashcard)))))
         (testing "check this is the same result as when a default value is provided"
           (is (= [[107]]
                  (mt/rows (client/client :get 202 (str (dashcard-url dashcard) "?date=Q1-2014")))))))
       (testing "an empty value should apply if provided as an empty string in the query params"
         (is (= [[1000]]
                (mt/rows (client/client :get 202 (str (dashcard-url dashcard) "?date="))))))
       (testing "an empty value should apply if provided as nil in the JWT params"
         (is (= [[1000]]
                (mt/rows (client/client :get 202 (dashcard-url dashcard {:params {:date nil}}))))))
       (testing "if the param is disabled"
         (mt/with-temp-vals-in-db Dashboard (u/the-id dashboard) {:embedding_params {:date "disabled"}}
           (testing "the default should apply if no param is provided"
             (is (= [[107]]
                    (mt/rows (client/client :get 202 (dashcard-url dashcard))))))
           (testing "you can't apply an empty param value if the parameter is disabled"
             (is (= "You're not allowed to specify a value for :date."
                    (client/client :get 400 (str (dashcard-url dashcard) "?date=")))))))
       (testing "if the param is locked"
         (mt/with-temp-vals-in-db Dashboard (u/the-id dashboard) {:embedding_params {:date "locked"}}
           (testing "an empty value should apply if provided as nil in the JWT params"
             (is (= [[1000]]
                    (mt/rows (client/client :get 202 (dashcard-url dashcard {:params {:date nil}})))))
             (testing "check this is different to when a non-nil value is provided"
               (is (= [[138]]
                      (mt/rows (client/client :get 202 (dashcard-url dashcard {:params {:date "Q2-2014"}})))))))
           (testing "an empty string value is invalid and should result in an error"
             (is (= "You must specify a value for :date in the JWT."
                    (client/client :get 400 (dashcard-url dashcard {:params {:date ""}})))))))))))


;;; -------------------------------------------------- Other Tests ---------------------------------------------------

(deftest remove-embedding-params
  (testing (str "parameters that are not in the `embedding-params` map at all should get removed by "
                "`remove-locked-and-disabled-params`")
    (is (= {:parameters []}
           (#'api.embed/remove-locked-and-disabled-params {:parameters {:slug "foo"}} {})))))


(deftest make-sure-that-multiline-series-word-as-expected---4768-
  (testing "make sure that multiline series word as expected (#4768)"
    (with-embedding-enabled-and-new-secret-key
      (t2.with-temp/with-temp [Card series-card {:dataset_query {:database (mt/id)
                                                                 :type     :query
                                                                 :query    {:source-table (mt/id :venues)}}}]
        (with-temp-dashcard [dashcard {:dash {:enable_embedding true}}]
          (t2.with-temp/with-temp [DashboardCardSeries _ {:dashboardcard_id (u/the-id dashcard)
                                                          :card_id          (u/the-id series-card)
                                                          :position         0}]
            (is (= "completed"
                   (:status (client/client :get 202 (str (dashcard-url (assoc dashcard :card_id (u/the-id series-card))))))))))))))

;;; ------------------------------- GET /api/embed/card/:token/field/:field/values nil --------------------------------

(defn- field-values-url [card-or-dashboard field-or-id]
  (str
   "embed/"
   (condp mi/instance-of? card-or-dashboard
     Card      (str "card/"      (card-token card-or-dashboard))
     Dashboard (str "dashboard/" (dash-token card-or-dashboard)))
   "/field/"
   (u/the-id field-or-id)
   "/values"))

(defn- do-with-embedding-enabled-and-temp-card-referencing {:style/indent 2} [table-kw field-kw f]
  (with-embedding-enabled-and-new-secret-key
    (t2.with-temp/with-temp [Card card (assoc (public-test/mbql-card-referencing table-kw field-kw)
                                        :enable_embedding true)]
      (f card))))

(defmacro ^:private with-embedding-enabled-and-temp-card-referencing
  {:style/indent 3}
  [table-kw field-kw [card-binding] & body]
  `(do-with-embedding-enabled-and-temp-card-referencing ~table-kw ~field-kw
     (fn [~(or card-binding '_)]
       ~@body)))

;; should be able to fetch values for a Field referenced by a public Card
(deftest should-be-able-to-fetch-values-for-a-field-referenced-by-a-public-card
  (field-values/clear-field-values-for-field! (mt/id :venues :name))
  (is (= {:values          [["20th Century Cafe"]
                            ["25°"]
                            ["33 Taps"]
                            ["800 Degrees Neapolitan Pizzeria"]
                            ["BCD Tofu House"]]
          :field_id        (mt/id :venues :name)
          :has_more_values false}
         (with-embedding-enabled-and-temp-card-referencing :venues :name [card]
           (-> (client/client :get 200 (field-values-url card (mt/id :venues :name)))
               (update :values (partial take 5)))))))

;; but for Fields that are not referenced we should get an Exception
(deftest but-for-fields-that-are-not-referenced-we-should-get-an-exception
  (is (= "Not found."
         (with-embedding-enabled-and-temp-card-referencing :venues :name [card]
           (client/client :get 400 (field-values-url card (mt/id :venues :price)))))))

;; Endpoint should fail if embedding is disabled
(deftest endpoint-should-fail-if-embedding-is-disabled
  (is (= "Embedding is not enabled."
         (with-embedding-enabled-and-temp-card-referencing :venues :name [card]
           (mt/with-temporary-setting-values [enable-embedding false]
             (client/client :get 400 (field-values-url card (mt/id :venues :name))))))))

(deftest embedding-not-enabled-message
  (is (= "Embedding is not enabled for this object."
         (with-embedding-enabled-and-temp-card-referencing :venues :name [card]
           (t2/update! Card (u/the-id card) {:enable_embedding false})
           (client/client :get 400 (field-values-url card (mt/id :venues :name)))))))

(deftest card-param-values
  (letfn [(search [card param-key prefix]
            (client/client :get 200 (format "embed/card/%s/params/%s/search/%s"
                                            (card-token card) param-key prefix)))
          (dropdown [card param-key]
            (client/client :get 200 (format "embed/card/%s/params/%s/values"
                                            (card-token card) param-key)))]
    (mt/with-temporary-setting-values [enable-embedding true]
      (with-new-secret-key
        (api.card-test/with-card-param-values-fixtures [{:keys [card field-filter-card param-keys]}]
          (t2/update! Card (:id field-filter-card)
                      {:enable_embedding true
                       :embedding_params (zipmap (map :slug (:parameters field-filter-card))
                                                 (repeat "enabled"))})
          (t2/update! Card (:id card)
                      {:enable_embedding true
                       :embedding_params (zipmap (map :slug (:parameters card))
                                                 (repeat "enabled"))})
          (testing "field filter based param"
            (let [response (dropdown field-filter-card (:field-values param-keys))]
              (is (false? (:has_more_values response)))
              (is (set/subset? #{["20th Century Cafe"] ["33 Taps"]}
                               (-> response :values set))))
            (let [response (search field-filter-card (:field-values param-keys) "bar")]
              (is (set/subset? #{["Barney's Beanery"] ["bigmista's barbecue"]}
                               (-> response :values set)))
              (is (not ((into #{} (mapcat identity) (:values response)) "The Virgil")))))
          (testing "static based param"
            (let [response (dropdown card (:static-list param-keys))]
              (is (= {:has_more_values false,
                      :values          [["African"] ["American"] ["Asian"]]}
                     response)))
            (let [response (search card (:static-list param-keys) "af")]
              (is (= {:has_more_values false,
                      :values          [["African"]]}
                     response))))
          (testing "card based param"
            (let [response (dropdown card (:card param-keys))]
              (is (= {:values          [["Brite Spot Family Restaurant"] ["Red Medicine"]
                                        ["Stout Burgers & Beers"] ["The Apple Pan"] ["Wurstküche"]]
                      :has_more_values false}
                     response)))
            (let [response (search card (:card param-keys) "red")]
              (is (= {:has_more_values false,
                      :values          [["Red Medicine"]]}
                     response)))))))))

;;; ----------------------------- GET /api/embed/dashboard/:token/field/:field/values nil -----------------------------

(defn- do-with-embedding-enabled-and-temp-dashcard-referencing {:style/indent 2} [table-kw field-kw f]
  (with-embedding-enabled-and-new-secret-key
    (mt/with-temp [Dashboard     dashboard {:enable_embedding true}
                   Card          card      (public-test/mbql-card-referencing table-kw field-kw)
                   DashboardCard dashcard  {:dashboard_id       (u/the-id dashboard)
                                            :card_id            (u/the-id card)
                                            :parameter_mappings [{:card_id (u/the-id card)
                                                                  :target  [:dimension
                                                                            [:field
                                                                             (mt/id table-kw field-kw) nil]]}]}]
      (f dashboard card dashcard))))


(defmacro ^:private with-embedding-enabled-and-temp-dashcard-referencing
  {:style/indent 3}
  [table-kw field-kw [dash-binding card-binding dashcard-binding] & body]
  `(do-with-embedding-enabled-and-temp-dashcard-referencing ~table-kw ~field-kw
     (fn [~(or dash-binding '_) ~(or card-binding '_) ~(or dashcard-binding '_)]
       ~@body)))

;; should be able to use it when everything is g2g
(deftest should-be-able-to-use-it-when-everything-is-g2g
  (is (= {:values          [["20th Century Cafe"]
                            ["25°"]
                            ["33 Taps"]
                            ["800 Degrees Neapolitan Pizzeria"]
                            ["BCD Tofu House"]]
          :field_id        (mt/id :venues :name)
          :has_more_values false}
         (with-embedding-enabled-and-temp-dashcard-referencing :venues :name [dashboard]
           (-> (client/client :get 200 (field-values-url dashboard (mt/id :venues :name)))
               (update :values (partial take 5)))))))

;; shound NOT be able to use the endpoint with a Field not referenced by the Dashboard
(deftest shound-not-be-able-to-use-the-endpoint-with-a-field-not-referenced-by-the-dashboard
  (is (= "Not found."
         (with-embedding-enabled-and-temp-dashcard-referencing :venues :name [dashboard]
           (client/client :get 400 (field-values-url dashboard (mt/id :venues :price)))))))

;; Endpoint should fail if embedding is disabled
(deftest field-values-endpoint-should-fail-if-embedding-is-disabled
  (is (= "Embedding is not enabled."
         (with-embedding-enabled-and-temp-dashcard-referencing :venues :name [dashboard]
           (mt/with-temporary-setting-values [enable-embedding false]
             (client/client :get 400 (field-values-url dashboard (mt/id :venues :name))))))))


;; Endpoint should fail if embedding is disabled for the Dashboard
(deftest endpoint-should-fail-if-embedding-is-disabled-for-the-dashboard
  (is (= "Embedding is not enabled for this object."
         (with-embedding-enabled-and-temp-dashcard-referencing :venues :name [dashboard]
           (t2/update! Dashboard (u/the-id dashboard) {:enable_embedding false})
           (client/client :get 400 (field-values-url dashboard (mt/id :venues :name)))))))


;;; --------------------------------------------- Field search endpoints ---------------------------------------------

(defn- field-search-url [card-or-dashboard field-or-id search-field-or-id]
  (str "embed/"
       (condp mi/instance-of? card-or-dashboard
         Card      (str "card/"      (card-token card-or-dashboard))
         Dashboard (str "dashboard/" (dash-token card-or-dashboard)))
       "/field/" (u/the-id field-or-id)
       "/search/" (u/the-id search-field-or-id)))

(deftest field-search-test
  (testing
    (letfn [(tests [model object]
              (is (= [[93 "33 Taps"]]
                     (client/client :get 200 (field-search-url object (mt/id :venues :id) (mt/id :venues :name))
                                    :value "33 T")))

              (testing "if search field isn't allowed to be used with the other Field endpoint should return exception"
                (is (= "Invalid Request."
                       (client/client :get 400 (field-search-url object (mt/id :venues :id) (mt/id :venues :price))
                                      :value "33 T"))))

              (testing "Endpoint should fail if embedding is disabled"
                (mt/with-temporary-setting-values [enable-embedding false]
                  (is (= "Embedding is not enabled."
                         (client/client :get 400 (field-search-url object (mt/id :venues :id) (mt/id :venues :name))
                                        :value "33 T")))))

              (testing "Endpoint should fail if embedding is disabled for the object"
                (t2/update! model (u/the-id object) {:enable_embedding false})
                (is (= "Embedding is not enabled for this object."
                       (client/client :get 400 (field-search-url object (mt/id :venues :id) (mt/id :venues :name))
                                      :value "33 T")))))]
      (testing "GET /api/embed/card/:token/field/:field/search/:search-field-id nil"
        (testing "Search for Field values for a Card"
          (with-embedding-enabled-and-temp-card-referencing :venues :id [card]
            (tests Card card))))
      (testing "GET /api/embed/dashboard/:token/field/:field/search/:search-field-id nil"
        (testing "Search for Field values for a Dashboard"
          (with-embedding-enabled-and-temp-dashcard-referencing :venues :id [dashboard]
            (tests Dashboard dashboard)))))))


;;; ----------------------- GET /api/embed/card/:token/field/:field/remapping/:remapped-id nil ------------------------

(defn- field-remapping-url [card-or-dashboard field-or-id remapped-field-or-id]
  (str "embed/"
       (condp mi/instance-of? card-or-dashboard
         Card      (str "card/"      (card-token card-or-dashboard))
         Dashboard (str "dashboard/" (dash-token card-or-dashboard)))
       "/field/" (u/the-id field-or-id)
       "/remapping/" (u/the-id remapped-field-or-id)))

(deftest field-remapping-test
  (letfn [(tests [model object]
            (testing (str "we should be able to use the API endpoint and get the same results we get by calling the "
                          "function above directly")
              (is (= [10 "Fred 62"]
                     (client/client :get 200 (field-remapping-url object (mt/id :venues :id) (mt/id :venues :name))
                                    :value "10"))))
            (testing " ...or if the remapping Field isn't allowed to be used with the other Field"
              (is (= "Invalid Request."
                     (client/client :get 400 (field-remapping-url object (mt/id :venues :id) (mt/id :venues :price))
                                    :value "10"))))

            (testing " ...or if embedding is disabled"
              (mt/with-temporary-setting-values [enable-embedding false]
                (is (= "Embedding is not enabled."
                       (client/client :get 400 (field-remapping-url object (mt/id :venues :id) (mt/id :venues :name))
                                      :value "10")))))

            (testing " ...or if embedding is disabled for the Card/Dashboard"
              (t2/update! model (u/the-id object) {:enable_embedding false})
              (is (= "Embedding is not enabled for this object."
                     (client/client :get 400 (field-remapping-url object (mt/id :venues :id) (mt/id :venues :name))
                                    :value "10")))))]

    (testing "GET /api/embed/card/:token/field/:field/remapping/:remapped-id nil"
      (testing "Get remapped Field values for a Card"
        (with-embedding-enabled-and-temp-card-referencing :venues :id [card]
          (tests Card card)))
      (testing "Shouldn't work if Card doesn't reference the Field in question"
        (with-embedding-enabled-and-temp-card-referencing :venues :price [card]
          (is (= "Not found."
                 (client/client :get 400 (field-remapping-url card (mt/id :venues :id) (mt/id :venues :name))
                                :value "10"))))))

    (testing "GET /api/embed/dashboard/:token/field/:field/remapping/:remapped-id nil"
      (testing "Get remapped Field values for a Dashboard"
        (with-embedding-enabled-and-temp-dashcard-referencing :venues :id [dashboard]
          (tests Dashboard dashboard)))
      (testing "Shouldn't work if Dashboard doesn't reference the Field in question"
        (with-embedding-enabled-and-temp-dashcard-referencing :venues :price [dashboard]
          (is (= "Not found."
                 (client/client :get 400 (field-remapping-url dashboard (mt/id :venues :id) (mt/id :venues :name))
                                :value "10"))))))))

;;; ------------------------------------------------ Chain filtering -------------------------------------------------

(defn- do-with-chain-filter-fixtures [f]
  (with-embedding-enabled-and-new-secret-key
    (api.dashboard-test/with-chain-filter-fixtures [{:keys [dashboard], :as m}]
      (t2/update! Dashboard (u/the-id dashboard) {:enable_embedding true})
      (letfn [(token [params]
                (dash-token dashboard (when params {:params params})))
              (values-url [& [params param-key]]
                (format "embed/dashboard/%s/params/%s/values"
                        (token params) (or param-key "_CATEGORY_ID_")))
              (search-url [& [params param-key query]]
                (format "embed/dashboard/%s/params/%s/search/%s"
                        (token params) (or param-key "_CATEGORY_NAME_") (or query "food")))]
        (f (assoc m
                  :token token
                  :values-url values-url
                  :search-url search-url))))))

(defmacro ^:private with-chain-filter-fixtures [[binding] & body]
  `(do-with-chain-filter-fixtures (fn [~binding] ~@body)))

(deftest chain-filter-embedding-disabled-test
  (with-chain-filter-fixtures [{:keys [dashboard values-url search-url]}]
    (testing "without embedding enabled for dashboard"
      (t2/update! Dashboard (u/the-id dashboard) {:enable_embedding false})
      (testing "GET /api/embed/dashboard/:token/params/:param-key/values"
        (is (= "Embedding is not enabled for this object."
               (client/client :get 400 (values-url)))))
      (testing "GET /api/embed/dashboard/:token/params/:param-key/search/:query"
        (is (= "Embedding is not enabled for this object."
               (client/client :get 400 (search-url))))))))

(deftest chain-filter-random-params-test
  (with-chain-filter-fixtures [{:keys [values-url search-url]}]
    (testing "Requests should fail if parameter is not explicitly enabled"
      (testing "\nGET /api/embed/dashboard/:token/params/:param-key/values"
        (is (= "Cannot search for values: \"category_id\" is not an enabled parameter."
               (client/client :get 400 (values-url)))))
      (testing "\nGET /api/embed/dashboard/:token/params/:param-key/search/:query"
        (is (= "Cannot search for values: \"category_name\" is not an enabled parameter."
               (client/client :get 400 (search-url))))))))

(deftest params-with-static-list-test
  (testing "embedding with parameter that has source is a static list"
    (with-chain-filter-fixtures [{:keys [dashboard values-url search-url]}]
      (t2/update! Dashboard (:id dashboard)
        {:embedding_params {"static_category" "enabled", "static_category_label" "enabled"}})
      (testing "Should work if the param we're fetching values for is enabled"
        (testing "\nGET /api/embed/dashboard/:token/params/:param-key/values"
          (is (= {:values          [["African"] ["American"] ["Asian"]]
                  :has_more_values false}
                 (client/client :get 200 (values-url {} "_STATIC_CATEGORY_")))))
        (testing "\nGET /api/embed/dashboard/:token/params/:param-key/search/:query"
          (is (= {:values          [["African" "Af"]]
                  :has_more_values false}
                 (client/client :get 200 (search-url {} "_STATIC_CATEGORY_LABEL_" "AF")))))))))

(deftest chain-filter-enabled-params-test
  (with-chain-filter-fixtures [{:keys [dashboard values-url search-url]}]
    (t2/update! Dashboard (:id dashboard)
      {:embedding_params {"category_id" "enabled", "category_name" "enabled", "price" "enabled"}})
    (testing "Should work if the param we're fetching values for is enabled"
      (testing "\nGET /api/embed/dashboard/:token/params/:param-key/values"
        (is (= {:values          [[2] [3] [4] [5] [6]]
                :has_more_values false}
               (chain-filer-test/take-n-values 5 (client/client :get 200 (values-url))))))
      (testing "\nGET /api/embed/dashboard/:token/params/:param-key/search/:query"
        (is (= {:values          [["Fast Food"] ["Food Truck"] ["Seafood"]]
                :has_more_values false}
               (chain-filer-test/take-n-values 3 (client/client :get 200 (search-url)))))))

    (testing "If an ENABLED constraint param is present in the JWT, that's ok"
      (testing "\nGET /api/embed/dashboard/:token/params/:param-key/values"
        (is (= {:values          [[40] [67]]
                :has_more_values false}
               (client/client :get 200 (values-url {"price" 4})))))
      (testing "\nGET /api/embed/dashboard/:token/params/:param-key/search/:query"
        (is (= {:values          []
                :has_more_values false}
               (client/client :get 200 (search-url {"price" 4}))))))

    (testing "If an ENABLED param is present in query params but *not* the JWT, that's ok"
      (testing "\nGET /api/embed/dashboard/:token/params/:param-key/values"
        (is (= {:values          [[40] [67]]
                :has_more_values false}
               (client/client :get 200 (str (values-url) "?_PRICE_=4")))))
      (testing "\nGET /api/embed/dashboard/:token/params/:param-key/search/:query"
        (is (= {:values          []
                :has_more_values false}
               (client/client :get 200 (str (search-url) "?_PRICE_=4"))))))

    (testing "If ENABLED param is present in both JWT and the URL, the request should fail"
      (doseq [url-fn [values-url search-url]
              :let   [url (str (url-fn {"price" 4}) "?_PRICE_=4")]]
        (testing (str "\n" url)
          (is (= "You can't specify a value for :price if it's already set in the JWT."
                 (client/client :get 400 url))))))))

(deftest chain-filter-ignore-current-user-permissions-test
  (testing "Should not fail if request is authenticated but current user does not have data permissions"
    (mt/with-temp-copy-of-db
      (perms/revoke-data-perms! (perms-group/all-users) (mt/db))
      (with-chain-filter-fixtures [{:keys [dashboard values-url search-url]}]
        (t2/update! Dashboard (:id dashboard)
          {:embedding_params {"category_id" "enabled", "category_name" "enabled", "price" "enabled"}})
        (testing "Should work if the param we're fetching values for is enabled"
          (testing "\nGET /api/embed/dashboard/:token/params/:param-key/values"
            (is (= {:values          [[2] [3] [4] [5] [6]]
                    :has_more_values false}
                   (chain-filer-test/take-n-values 5 (mt/user-http-request :rasta :get 200 (values-url))))))
          (testing "\nGET /api/embed/dashboard/:token/params/:param-key/search/:query"
            (is (= {:values          [["Fast Food"] ["Food Truck"] ["Seafood"]]
                    :has_more_values false}
                   (chain-filer-test/take-n-values 3 (mt/user-http-request :rasta :get 200 (search-url)))))))))))

(deftest chain-filter-locked-params-test
  (with-chain-filter-fixtures [{:keys [dashboard values-url search-url]}]
    (testing "Requests should fail if searched param is locked"
      (t2/update! Dashboard (:id dashboard)
        {:embedding_params {"category_id" "locked", "category_name" "locked"}})
      (doseq [url [(values-url) (search-url)]]
        (testing (str "\n" url)
          (is (re= #"Cannot search for values: \"category_(?:(?:name)|(?:id))\" is not an enabled parameter."
                   (client/client :get 400 url))))))

    (testing "Search param enabled\n"
      (t2/update! Dashboard (:id dashboard)
        {:embedding_params {"category_id" "enabled", "category_name" "enabled", "price" "locked"}})

      (testing "Requests should fail if the token is missing a locked parameter"
        (doseq [url [(values-url) (search-url)]]
          (testing (str "\n" url)
            (is (= "You must specify a value for :price in the JWT."
                   (client/client :get 400 url))))))

      (testing "if `:locked` param is supplied, request should succeed"
        (testing "\nGET /api/embed/dashboard/:token/params/:param-key/values"
          (is (= {:values          [[40] [67]]
                  :has_more_values false}
                 (client/client :get 200 (values-url {"price" 4})))))
        (testing "\nGET /api/embed/dashboard/:token/params/:param-key/search/:query"
          (is (= {:values          []
                  :has_more_values false}
                 (client/client :get 200 (search-url {"price" 4}))))))

      (testing "if `:locked` parameter is present in URL params, request should fail"
        (doseq [url-fn [values-url search-url]
                :let   [url (url-fn {"price" 4})]]
          (testing (str "\n" url)
            (is (= "You can only specify a value for :price in the JWT."
                   (client/client :get 400 (str url "?_PRICE_=4"))))))))))

(deftest chain-filter-disabled-params-test
  (with-chain-filter-fixtures [{:keys [dashboard values-url search-url]}]
    (testing "Requests should fail if searched param is disabled"
      (t2/update! Dashboard (:id dashboard)
        {:embedding_params {"category_id" "disabled", "category_name" "disabled"}})
      (doseq [url [(values-url) (search-url)]]
        (testing (str "\n" url)
          (is (re= #"Cannot search for values: \"category_(?:(?:name)|(?:id))\" is not an enabled parameter\."
                   (client/client :get 400 url))))))

    (testing "Search param enabled\n"
      (t2/update! Dashboard (:id dashboard)
        {:embedding_params {"category_id" "enabled", "category_name" "enabled", "price" "disabled"}})

      (testing "Requests should fail if the token has a disabled parameter"
        (doseq [url-fn [values-url search-url]
                :let   [url (url-fn {"price" 4})]]
          (testing (str "\n" url)
            (is (= "You're not allowed to specify a value for :price."
                   (client/client :get 400 url))))))

      (testing "Requests should fail if the URL has a disabled parameter"
        (doseq [url-fn [values-url search-url]
                :let   [url (str (url-fn) "?_PRICE_=4")]]
          (testing (str "\n" url)
            (is (= "You're not allowed to specify a value for :price."
                   (client/client :get 400 url)))))))))

;; Pivot tables

(defn- pivot-card-query-url [card response-format & [additional-token-params]]
  (str "/embed/pivot/card/"
       (card-token card additional-token-params)
       "/query"
       response-format))

(deftest pivot-embed-query-test
  (mt/test-drivers (api.pivots/applicable-drivers)
    (mt/dataset test-data
      (testing "GET /api/embed/pivot/card/:token/query"
        (testing "check that the endpoint doesn't work if embedding isn't enabled"
          (mt/with-temporary-setting-values [enable-embedding false]
            (with-new-secret-key
              (with-temp-card [card (api.pivots/pivot-card)]
                (is (= "Embedding is not enabled."
                       (client/client :get 400 (pivot-card-query-url card ""))))))))

        (with-embedding-enabled-and-new-secret-key
          (let [expected-status 202]
            (testing "it should be possible to run a Card successfully if you jump through the right hoops..."
              (with-temp-card [card (merge {:enable_embedding true} (api.pivots/pivot-card))]
                (let [result (client/client :get expected-status (pivot-card-query-url card "") {:request-options nil})
                      rows   (mt/rows result)]
                  (is (nil? (:row_count result))) ;; row_count isn't included in public endpoints
                  (is (= "completed" (:status result)))
                  (is (= 6 (count (get-in result [:data :cols]))))
                  (is (= 1144 (count rows)))))))

          (testing "check that if embedding *is* enabled globally but not for the Card the request fails"
            (with-temp-card [card (api.pivots/pivot-card)]
              (is (= "Embedding is not enabled for this object."
                     (client/client :get 400 (pivot-card-query-url card ""))))))

          (testing (str "check that if embedding is enabled globally and for the object that requests fail if they are "
                        "signed with the wrong key")
            (with-temp-card [card (merge {:enable_embedding true} (api.pivots/pivot-card))]
              (is (= "Message seems corrupt or manipulated"
                     (client/client :get 400 (with-new-secret-key (pivot-card-query-url card ""))))))))))))

(defn- pivot-dashcard-url [dashcard & [additional-token-params]]
  (str "embed/pivot/dashboard/" (dash-token (:dashboard_id dashcard) additional-token-params)
       "/dashcard/" (u/the-id dashcard)
       "/card/" (:card_id dashcard)))

(deftest pivot-dashcard-success-test
  (mt/test-drivers (api.pivots/applicable-drivers)
    (mt/dataset test-data
      (with-embedding-enabled-and-new-secret-key
        (with-temp-dashcard [dashcard {:dash     {:enable_embedding true, :parameters []}
                                       :card     (api.pivots/pivot-card)
                                       :dashcard {:parameter_mappings []}}]
          (let [result (client/client :get 202 (pivot-dashcard-url dashcard))
                rows   (mt/rows result)]
            (is (nil? (:row_count result))) ;; row_count isn't included in public endpoints
            (is (= "completed" (:status result)))
            (is (= 6 (count (get-in result [:data :cols]))))
            (is (= 1144 (count rows)))))))))

(deftest pivot-dashcard-embedding-disabled-test
  (mt/dataset test-data
    (mt/with-temporary-setting-values [enable-embedding false]
      (with-new-secret-key
        (with-temp-dashcard [dashcard {:dash     {:parameters []}
                                       :card     (api.pivots/pivot-card)
                                       :dashcard {:parameter_mappings []}}]
          (is (= "Embedding is not enabled."
                 (client/client :get 400 (pivot-dashcard-url dashcard)))))))))

(deftest pivot-dashcard-embedding-disabled-for-card-test
  (mt/dataset test-data
    (with-embedding-enabled-and-new-secret-key
      (with-temp-dashcard [dashcard {:dash     {:parameters []}
                                     :card     (api.pivots/pivot-card)
                                     :dashcard {:parameter_mappings []}}]
        (is (= "Embedding is not enabled for this object."
               (client/client :get 400 (pivot-dashcard-url dashcard))))))))

(deftest pivot-dashcard-signing-check-test
  (mt/dataset test-data
    (testing (str "check that if embedding is enabled globally and for the object that requests fail if they are signed "
                  "with the wrong key")
      (with-embedding-enabled-and-new-secret-key
        (with-temp-dashcard [dashcard {:dash     {:enable_embedding true, :parameters []}
                                       :card     (api.pivots/pivot-card)
                                       :dashcard {:parameter_mappings []}}]
          (is (= "Message seems corrupt or manipulated"
                 (client/client :get 400 (with-new-secret-key (pivot-dashcard-url dashcard))))))))))

(deftest pivot-dashcard-locked-params-test
  (mt/dataset test-data
    (mt/test-helpers-set-global-values!
      (with-embedding-enabled-and-new-secret-key
        (with-temp-dashcard [dashcard {:dash     {:enable_embedding true
                                                  :embedding_params {:abc "locked"}
                                                  :parameters       [{:id     "_ORDER_ID_"
                                                                      :name   "Order ID"
                                                                      :slug   "abc"
                                                                      :type   "id"
                                                                      :target [:dimension (mt/id :orders :id)]}]}
                                       :card     (api.pivots/pivot-card)
                                       :dashcard {:parameter_mappings []}}]
          (testing (str "check that if embedding is enabled globally and for the object requests fail if the token is "
                        "missing a `:locked` parameter")
            (is (= "You must specify a value for :abc in the JWT."
                   (client/client :get 400 (pivot-dashcard-url dashcard)))))

          (testing "if `:locked` param is supplied, request should succeed"
            (let [result (client/client :get 202 (pivot-dashcard-url dashcard {:params {:abc 100}}))
                  rows   (mt/rows result)]
              (is (nil? (:row_count result))) ;; row_count isn't included in public endpoints
              (is (= "completed" (:status result)))
              (is (= 6 (count (get-in result [:data :cols]))))
              (is (= 1144 (count rows)))))

          (testing "if `:locked` parameter is present in URL params, request should fail"
            (is (= "You must specify a value for :abc in the JWT."
                   (client/client :get 400 (str (pivot-dashcard-url dashcard) "?abc=100"))))))))))

(deftest pivot-dashcard-disabled-params-test
  (mt/dataset test-data
    (with-embedding-enabled-and-new-secret-key
      (with-temp-dashcard [dashcard {:dash     {:enable_embedding true
                                                :embedding_params {:abc "disabled"}
                                                :parameters       []}
                                     :card     (api.pivots/pivot-card)
                                     :dashcard {:parameter_mappings []}}]
        (testing (str "check that if embedding is enabled globally and for the object requests fail if they pass a "
                      "`:disabled` parameter")
          (is (= "You're not allowed to specify a value for :abc."
                 (client/client :get 400 (pivot-dashcard-url dashcard {:params {:abc 100}})))))

        (testing "If a `:disabled` param is passed in the URL the request should fail"
          (is (= "You're not allowed to specify a value for :abc."
                 (client/client :get 400 (str (pivot-dashcard-url dashcard) "?abc=200")))))))))

(deftest pivot-dashcard-enabled-params-test
  (mt/dataset test-data
    (with-embedding-enabled-and-new-secret-key
      (with-temp-dashcard [dashcard {:dash     {:enable_embedding true
                                                :embedding_params {:abc "enabled"}
                                                :parameters       [{:id      "_ORDER_ID_"
                                                                    :name    "Order ID"
                                                                    :slug    "abc"
                                                                    :type    "id"
                                                                    :target  [:dimension (mt/id :orders :id)]}]}
                                     :card     (api.pivots/pivot-card)
                                     :dashcard {:parameter_mappings []}}]
        (testing "If `:enabled` param is present in both JWT and the URL, the request should fail"
          (is (= "You can't specify a value for :abc if it's already set in the JWT."
                 (client/client :get 400 (str (pivot-dashcard-url dashcard {:params {:abc 100}}) "?abc=200")))))

        (testing "If an `:enabled` param is present in the JWT, that's ok"
          (let [result (client/client :get 202 (pivot-dashcard-url dashcard {:params {:abc 100}}))
                rows   (mt/rows result)]
            (is (nil? (:row_count result))) ;; row_count isn't included in public endpoints
            (is (= "completed" (:status result)))
            (is (= 6 (count (get-in result [:data :cols]))))
            (is (= 1144 (count rows)))))

        (testing "If an `:enabled` param is present in URL params but *not* the JWT, that's ok"
          (let [result (client/client :get 202 (str (pivot-dashcard-url dashcard) "?abc=200"))
                rows   (mt/rows result)]
            (is (nil? (:row_count result))) ;; row_count isn't included in public endpoints
            (is (= "completed" (:status result)))
            (is (= 6 (count (get-in result [:data :cols]))))
            (is (= 1144 (count rows)))))))))

(deftest apply-slug->value-test
  (testing "For operator filter types treat a lone value as a one-value sequence (#20438)"
    (is (= (#'api.embed/apply-slug->value [{:type    :string/=
                                            :target  [:dimension [:template-tag "NAME"]]
                                            :name    "Name"
                                            :slug    "NAME"
                                            :default nil}]
                                          {:NAME ["Aaron Hand"]})
           (#'api.embed/apply-slug->value [{:type    :string/=
                                            :target  [:dimension [:template-tag "NAME"]]
                                            :name    "Name"
                                            :slug    "NAME"
                                            :default nil}]
                                          {:NAME "Aaron Hand"})))))

(deftest handle-single-params-for-operator-filters-test
  (testing "Query endpoints should work with a single URL parameter for an operator filter (#20438)"
    (mt/dataset test-data
      (with-embedding-enabled-and-new-secret-key
        (t2.with-temp/with-temp [Card {card-id :id, :as card} {:dataset_query    (mt/native-query
                                                                                  {:query         "SELECT count(*) AS count FROM PUBLIC.PEOPLE WHERE true [[AND {{NAME}}]]"
                                                                                   :template-tags {"NAME"
                                                                                                   {:id           "9ddca4ca-3906-83fd-bc6b-8480ae9ab05e"
                                                                                                    :name         "NAME"
                                                                                                    :display-name "Name"
                                                                                                    :type         :dimension
                                                                                                    :dimension    [:field (mt/id :people :name) nil]
                                                                                                    :widget-type  :string/=
                                                                                                    :default      nil}}})
                                                               :enable_embedding true
                                                               :embedding_params {:NAME "enabled"}}]
          (testing "Card"
            (is (= [[1]]
                   (mt/rows (client/client :get 202 (card-query-url card "") :NAME "Hudson Borer"))
                   (mt/rows (client/client :get 202 (card-query-url card "") :NAME "Hudson Borer" :NAME "x")))))
          (testing "Dashcard"
            (mt/with-temp [Dashboard {dashboard-id :id} {:enable_embedding true
                                                         :embedding_params {:name "enabled"}
                                                         :parameters       [{:name      "Name"
                                                                             :slug      "name"
                                                                             :id        "_name_"
                                                                             :type      "string/="
                                                                             :sectionId "string"}]}

                           DashboardCard dashcard {:card_id            card-id
                                                   :dashboard_id       dashboard-id
                                                   :parameter_mappings [{:parameter_id "_name_"
                                                                         :card_id      card-id
                                                                         :target       [:dimension [:template-tag "NAME"]]}]}]
              (is (= [[1]]
                     (mt/rows (client/client :get 202 (dashcard-url dashcard) :name "Hudson Borer"))
                     (mt/rows (client/client :get 202 (dashcard-url dashcard) :name "Hudson Borer" :name "x")))))))))))

(deftest pass-numeric-param-as-number-test
  (testing "Embedded numeric params should work with numeric (as opposed to string) values in the JWT (#20845)"
    (mt/dataset test-data
      (with-embedding-enabled-and-new-secret-key
        (t2.with-temp/with-temp [Card card {:dataset_query    (mt/native-query
                                                               {:query         "SELECT count(*) FROM orders WHERE quantity = {{qty_locked}}"
                                                                :template-tags {"qty_locked" {:name         "qty_locked"
                                                                                              :display-name "Quantity (Locked)"
                                                                                              :type         :number}}})
                                            :enable_embedding true
                                            :embedding_params {:qty_locked "locked"}}]
          (is (= [3443]
                 (mt/first-row (client/client :get 202 (card-query-url card "" {:params {:qty_locked 1}}))))))))))<|MERGE_RESOLUTION|>--- conflicted
+++ resolved
@@ -304,13 +304,8 @@
 
 (deftest card-query-test
   (testing "GET /api/embed/card/:token/query and GET /api/embed/card/:token/query/:export-format"
-<<<<<<< HEAD
-    (mt/with-ensure-with-temp-no-transaction!
+    (mt/test-helpers-set-global-values!
       (do-response-formats [response-format _request-options]
-=======
-    (mt/test-helpers-set-global-values!
-      (do-response-formats [response-format request-options]
->>>>>>> a1769aeb
         (testing "check that the endpoint doesn't work if embedding isn't enabled"
           (mt/with-temporary-setting-values [enable-embedding false]
             (with-new-secret-key
@@ -320,7 +315,7 @@
 
 (deftest card-query-test-2
   (testing "GET /api/embed/card/:token/query and GET /api/embed/card/:token/query/:export-format"
-    (mt/with-ensure-with-temp-no-transaction!
+    (mt/test-helpers-set-global-values!
       (do-response-formats [response-format request-options]
         (with-embedding-enabled-and-new-secret-key
           (let [expected-status (response-format->status-code response-format)]
@@ -334,7 +329,7 @@
 
 (deftest card-query-test-3
   (testing "GET /api/embed/card/:token/query and GET /api/embed/card/:token/query/:export-format"
-    (mt/with-ensure-with-temp-no-transaction!
+    (mt/test-helpers-set-global-values!
       (do-response-formats [response-format _request-options]
         (with-embedding-enabled-and-new-secret-key
           (let [expected-status (response-format->status-code response-format)]
@@ -350,7 +345,7 @@
 
 (deftest card-query-test-4
   (testing "GET /api/embed/card/:token/query and GET /api/embed/card/:token/query/:export-format"
-    (mt/with-ensure-with-temp-no-transaction!
+    (mt/test-helpers-set-global-values!
       (do-response-formats [response-format _request-options]
         (with-embedding-enabled-and-new-secret-key
           (testing "check that if embedding *is* enabled globally but not for the Card the request fails"
@@ -360,7 +355,7 @@
 
 (deftest card-query-test-5
   (testing "GET /api/embed/card/:token/query and GET /api/embed/card/:token/query/:export-format"
-    (mt/with-ensure-with-temp-no-transaction!
+    (mt/test-helpers-set-global-values!
       (do-response-formats [response-format _request-options]
         (with-embedding-enabled-and-new-secret-key
           (testing (str "check that if embedding is enabled globally and for the object that requests fail if they are "
