databaseChangeLog:
  - property:
      name: timestamp_type
      value: timestamp with time zone
      dbms: postgresql,h2
  - property:
      name: timestamp_type
      value: timestamp(6)
      dbms: mysql,mariadb
  - property:
      name: blob.type
      value: blob
      dbms: mysql,h2,mariadb
  - property:
      name: blob.type
      value: bytea
      dbms: postgresql
  # In MySQL, use LONGTEXT instead of TEXT (#7006)
  - property:
      name: text.type
      value: text
      dbms: postgresql,h2
  - property:
      name: text.type
      value: longtext
      dbms: mysql,mariadb
  # databasechangelog is uppercase in MySQL and H2 but lower-case in Postgres for reasons
  - property:
      name: databasechangelog.name
      value: DATABASECHANGELOG
      dbms: h2,mysql,mariadb
  - property:
      name: databasechangelog.name
      value: databasechangelog
      dbms: postgresql

  - objectQuotingStrategy: QUOTE_ALL_OBJECTS

  - changeSet:
      id: '1'
      author: agilliland
      validCheckSum: ANY
      changes:
      - createTable:
          columns:
          - column:
              autoIncrement: true
              constraints:
                nullable: false
                primaryKey: true
              name: id
              type: int
          - column:
              constraints:
                nullable: false
                unique: true
              name: slug
              type: varchar(254)
          - column:
              constraints:
                nullable: false
              name: name
              type: varchar(254)
          - column:
              name: description
              type: text
          - column:
              name: logo_url
              type: varchar(254)
          - column:
              constraints:
                nullable: false
              name: inherits
              type: boolean
          tableName: core_organization
      - createTable:
          columns:
          - column:
              autoIncrement: true
              constraints:
                nullable: false
                primaryKey: true
              name: id
              type: int
          - column:
              constraints:
                nullable: false
                unique: true
              name: email
              type: varchar(254)
          - column:
              constraints:
                nullable: false
              name: first_name
              type: varchar(254)
          - column:
              constraints:
                nullable: false
              name: last_name
              type: varchar(254)
          - column:
              constraints:
                nullable: false
              name: password
              type: varchar(254)
          - column:
              constraints:
                nullable: false
              defaultValue: default
              name: password_salt
              type: varchar(254)
          - column:
              constraints:
                nullable: false
              name: date_joined
              type: DATETIME
          - column:
              constraints:
                nullable: true
              name: last_login
              type: DATETIME
          - column:
              constraints:
                nullable: false
              name: is_staff
              type: boolean
          - column:
              constraints:
                nullable: false
              name: is_superuser
              type: boolean
          - column:
              constraints:
                nullable: false
              name: is_active
              type: boolean
          - column:
              name: reset_token
              type: varchar(254)
          - column:
              name: reset_triggered
              type: BIGINT
          tableName: core_user
      - createTable:
          columns:
          - column:
              autoIncrement: true
              constraints:
                nullable: false
                primaryKey: true
              name: id
              type: int
          - column:
              constraints:
                nullable: false
              name: admin
              type: boolean
          - column:
              constraints:
                deferrable: false
                foreignKeyName: fk_userorgperm_ref_user_id
                initiallyDeferred: false
                nullable: false
                referencedTableName: core_user
                referencedColumnNames: id
              name: user_id
              type: int
          - column:
              constraints:
                deferrable: false
                foreignKeyName: fk_userorgperm_ref_organization_id
                initiallyDeferred: false
                nullable: false
                referencedTableName: core_organization
                referencedColumnNames: id
              name: organization_id
              type: int
          tableName: core_userorgperm
      - addUniqueConstraint:
          columnNames: user_id, organization_id
          constraintName: idx_unique_user_id_organization_id
          tableName: core_userorgperm
      - createIndex:
          columns:
          - column:
              name: user_id
              type: int
          indexName: idx_userorgperm_user_id
          tableName: core_userorgperm
      - createIndex:
          columns:
          - column:
              name: organization_id
              type: int
          indexName: idx_userorgperm_organization_id
          tableName: core_userorgperm
      - createTable:
          columns:
          - column:
              autoIncrement: true
              constraints:
                nullable: false
                primaryKey: true
              name: id
              type: int
          - column:
              constraints:
                nullable: false
              name: url
              type: varchar(254)
          - column:
              constraints:
                nullable: false
              name: timestamp
              type: DATETIME
          - column:
              constraints:
                deferrable: false
                foreignKeyName: fk_permissionviolation_ref_user_id
                initiallyDeferred: false
                nullable: false
                referencedTableName: core_user
                referencedColumnNames: id
              name: user_id
              type: int
          tableName: core_permissionsviolation
      - createIndex:
          columns:
          - column:
              name: user_id
              type: int
          indexName: idx_permissionsviolation_user_id
          tableName: core_permissionsviolation
      - createTable:
          columns:
          - column:
              autoIncrement: true
              constraints:
                nullable: false
                primaryKey: true
              name: id
              type: int
          - column:
              constraints:
                nullable: false
              name: created_at
              type: DATETIME
          - column:
              constraints:
                nullable: false
              name: updated_at
              type: DATETIME
          - column:
              constraints:
                nullable: false
              name: name
              type: varchar(254)
          - column:
              name: description
              type: text
          - column:
              constraints:
                deferrable: false
                foreignKeyName: fk_database_ref_organization_id
                initiallyDeferred: false
                nullable: false
                referencedTableName: core_organization
                referencedColumnNames: id
              name: organization_id
              type: int
          - column:
              name: details
              type: text
          - column:
              constraints:
                nullable: false
              name: engine
              type: varchar(254)
          tableName: metabase_database
      - createIndex:
          columns:
          - column:
              name: organization_id
          indexName: idx_database_organization_id
          tableName: metabase_database
      - createTable:
          columns:
          - column:
              autoIncrement: true
              constraints:
                nullable: false
                primaryKey: true
              name: id
              type: int
          - column:
              constraints:
                nullable: false
              name: created_at
              type: DATETIME
          - column:
              constraints:
                nullable: false
              name: updated_at
              type: DATETIME
          - column:
              constraints:
                nullable: false
              name: name
              type: varchar(254)
          - column:
              name: rows
              type: int
          - column:
              name: description
              type: text
          - column:
              name: entity_name
              type: varchar(254)
          - column:
              name: entity_type
              type: varchar(254)
          - column:
              constraints:
                nullable: false
              name: active
              type: boolean
          - column:
              constraints:
                deferrable: false
                foreignKeyName: fk_table_ref_database_id
                initiallyDeferred: false
                nullable: false
                referencedTableName: metabase_database
                referencedColumnNames: id
              name: db_id
              type: int
          tableName: metabase_table
      - createIndex:
          columns:
          - column:
              name: db_id
          indexName: idx_table_db_id
          tableName: metabase_table
      - createTable:
          columns:
          - column:
              autoIncrement: true
              constraints:
                nullable: false
                primaryKey: true
              name: id
              type: int
          - column:
              constraints:
                nullable: false
              name: created_at
              type: DATETIME
          - column:
              constraints:
                nullable: false
              name: updated_at
              type: DATETIME
          - column:
              constraints:
                nullable: false
              name: name
              type: varchar(254)
          - column:
              constraints:
                nullable: false
              name: base_type
              type: varchar(255)
          - column:
              name: special_type
              type: varchar(255)
          - column:
              constraints:
                nullable: false
              name: active
              type: boolean
          - column:
              name: description
              type: text
          - column:
              constraints:
                nullable: false
              name: preview_display
              type: boolean
          - column:
              constraints:
                nullable: false
              name: position
              type: int
          - column:
              constraints:
                deferrable: false
                foreignKeyName: fk_field_ref_table_id
                initiallyDeferred: false
                nullable: false
                referencedTableName: metabase_table
                referencedColumnNames: id
              name: table_id
              type: int
          - column:
              constraints:
                nullable: false
              name: field_type
              type: varchar(254)
          tableName: metabase_field
      - createIndex:
          columns:
          - column:
              name: table_id
          indexName: idx_field_table_id
          tableName: metabase_field
      - createTable:
          columns:
          - column:
              autoIncrement: true
              constraints:
                nullable: false
                primaryKey: true
              name: id
              type: int
          - column:
              constraints:
                nullable: false
              name: created_at
              type: DATETIME
          - column:
              constraints:
                nullable: false
              name: updated_at
              type: DATETIME
          - column:
              constraints:
                nullable: false
              name: relationship
              type: varchar(254)
          - column:
              constraints:
                deferrable: false
                foreignKeyName: fk_foreignkey_dest_ref_field_id
                initiallyDeferred: false
                nullable: false
                referencedTableName: metabase_field
                referencedColumnNames: id
              name: destination_id
              type: int
          - column:
              constraints:
                deferrable: false
                foreignKeyName: fk_foreignkey_origin_ref_field_id
                initiallyDeferred: false
                nullable: false
                referencedTableName: metabase_field
                referencedColumnNames: id
              name: origin_id
              type: int
          tableName: metabase_foreignkey
      - createIndex:
          columns:
          - column:
              name: destination_id
          indexName: idx_foreignkey_destination_id
          tableName: metabase_foreignkey
      - createIndex:
          columns:
          - column:
              name: origin_id
          indexName: idx_foreignkey_origin_id
          tableName: metabase_foreignkey
      - createTable:
          columns:
          - column:
              autoIncrement: true
              constraints:
                nullable: false
                primaryKey: true
              name: id
              type: int
          - column:
              constraints:
                nullable: false
              name: created_at
              type: DATETIME
          - column:
              constraints:
                nullable: false
              name: updated_at
              type: DATETIME
          - column:
              name: values
              type: text
          - column:
              name: human_readable_values
              type: text
          - column:
              constraints:
                deferrable: false
                foreignKeyName: fk_fieldvalues_ref_field_id
                initiallyDeferred: false
                nullable: false
                referencedTableName: metabase_field
                referencedColumnNames: id
              name: field_id
              type: int
          tableName: metabase_fieldvalues
      - createIndex:
          columns:
          - column:
              name: field_id
          indexName: idx_fieldvalues_field_id
          tableName: metabase_fieldvalues
      - createTable:
          columns:
          - column:
              autoIncrement: true
              constraints:
                nullable: false
                primaryKey: true
              name: id
              type: int
          - column:
              constraints:
                nullable: false
              name: created_at
              type: DATETIME
          - column:
              constraints:
                nullable: false
              name: updated_at
              type: DATETIME
          - column:
              constraints:
                nullable: false
              name: name
              type: varchar(254)
          - column:
              constraints:
                deferrable: false
                foreignKeyName: fk_tablesegment_ref_table_id
                initiallyDeferred: false
                nullable: false
                referencedTableName: metabase_table
                referencedColumnNames: id
              name: table_id
              type: int
          - column:
              constraints:
                nullable: false
              name: filter_clause
              type: text
          tableName: metabase_tablesegment
      - createIndex:
          columns:
          - column:
              name: table_id
          indexName: idx_tablesegment_table_id
          tableName: metabase_tablesegment
      - createTable:
          columns:
          - column:
              autoIncrement: true
              constraints:
                nullable: false
                primaryKey: true
              name: id
              type: int
          - column:
              constraints:
                nullable: false
              name: created_at
              type: DATETIME
          - column:
              constraints:
                nullable: false
              name: updated_at
              type: DATETIME
          - column:
              constraints:
                nullable: false
              name: name
              type: varchar(254)
          - column:
              constraints:
                nullable: false
              name: type
              type: varchar(254)
          - column:
              constraints:
                nullable: false
              name: details
              type: text
          - column:
              constraints:
                nullable: false
              name: version
              type: int
          - column:
              constraints:
                nullable: false
              name: public_perms
              type: int
          - column:
              constraints:
                deferrable: false
                foreignKeyName: fk_query_ref_user_id
                initiallyDeferred: false
                nullable: false
                referencedTableName: core_user
                referencedColumnNames: id
              name: creator_id
              type: int
          - column:
              constraints:
                deferrable: false
                foreignKeyName: fk_query_ref_database_id
                initiallyDeferred: false
                nullable: false
                referencedTableName: metabase_database
                referencedColumnNames: id
              name: database_id
              type: int
          tableName: query_query
      - createIndex:
          columns:
          - column:
              name: creator_id
          indexName: idx_query_creator_id
          tableName: query_query
      - createIndex:
          columns:
          - column:
              name: database_id
          indexName: idx_query_database_id
          tableName: query_query
      - createTable:
          columns:
          - column:
              autoIncrement: true
              constraints:
                nullable: false
                primaryKey: true
              name: id
              type: int
          - column:
              constraints:
                nullable: false
                unique: true
              name: uuid
              type: varchar(254)
          - column:
              constraints:
                nullable: false
              name: version
              type: int
          - column:
              constraints:
                nullable: false
              name: json_query
              type: text
          - column:
              constraints:
                nullable: false
              name: raw_query
              type: text
          - column:
              constraints:
                nullable: false
              name: status
              type: varchar(254)
          - column:
              constraints:
                nullable: false
              name: started_at
              type: DATETIME
          - column:
              name: finished_at
              type: DATETIME
          - column:
              constraints:
                nullable: false
              name: running_time
              type: int
          - column:
              constraints:
                nullable: false
              name: error
              type: text
          - column:
              constraints:
                nullable: false
              name: result_file
              type: varchar(254)
          - column:
              constraints:
                nullable: false
              name: result_rows
              type: int
          - column:
              constraints:
                nullable: false
              name: result_data
              type: text
          - column:
              constraints:
                deferrable: false
                foreignKeyName: fk_queryexecution_ref_query_id
                initiallyDeferred: false
                nullable: true
                referencedTableName: query_query
                referencedColumnNames: id
              name: query_id
              type: int
          - column:
              constraints:
                nullable: false
              name: additional_info
              type: text
          - column:
              constraints:
                deferrable: false
                foreignKeyName: fk_queryexecution_ref_user_id
                initiallyDeferred: false
                nullable: false
                referencedTableName: core_user
                referencedColumnNames: id
              name: executor_id
              type: int
          tableName: query_queryexecution
      - createIndex:
          columns:
          - column:
              name: query_id
          indexName: idx_queryexecution_query_id
          tableName: query_queryexecution
      - createIndex:
          columns:
          - column:
              name: executor_id
          indexName: idx_queryexecution_executor_id
          tableName: query_queryexecution
      - createTable:
          columns:
          - column:
              autoIncrement: true
              constraints:
                nullable: false
                primaryKey: true
              name: id
              type: int
          - column:
              constraints:
                nullable: false
              name: created_at
              type: DATETIME
          - column:
              constraints:
                nullable: false
              name: updated_at
              type: DATETIME
          - column:
              constraints:
                nullable: false
              name: name
              type: varchar(254)
          - column:
              name: description
              type: text
          - column:
              constraints:
                nullable: false
              name: display
              type: varchar(254)
          - column:
              constraints:
                nullable: false
              name: public_perms
              type: int
          - column:
              constraints:
                nullable: false
              name: dataset_query
              type: text
          - column:
              constraints:
                nullable: false
              name: visualization_settings
              type: text
          - column:
              constraints:
                deferrable: false
                foreignKeyName: fk_card_ref_user_id
                initiallyDeferred: false
                nullable: false
                referencedTableName: core_user
                referencedColumnNames: id
              name: creator_id
              type: int
          - column:
              constraints:
                deferrable: false
                foreignKeyName: fk_card_ref_organization_id
                initiallyDeferred: false
                nullable: false
                referencedTableName: core_organization
                referencedColumnNames: id
              name: organization_id
              type: int
          tableName: report_card
      - createIndex:
          columns:
          - column:
              name: creator_id
          indexName: idx_card_creator_id
          tableName: report_card
      - createIndex:
          columns:
          - column:
              name: organization_id
          indexName: idx_card_organization_id
          tableName: report_card
      - createTable:
          columns:
          - column:
              autoIncrement: true
              constraints:
                nullable: false
                primaryKey: true
              name: id
              type: int
          - column:
              constraints:
                nullable: false
              name: created_at
              type: DATETIME
          - column:
              constraints:
                nullable: false
              name: updated_at
              type: DATETIME
          - column:
              constraints:
                deferrable: false
                foreignKeyName: fk_cardfavorite_ref_card_id
                initiallyDeferred: false
                nullable: false
                referencedTableName: report_card
                referencedColumnNames: id
              name: card_id
              type: int
          - column:
              constraints:
                deferrable: false
                foreignKeyName: fk_cardfavorite_ref_user_id
                initiallyDeferred: false
                nullable: false
                referencedTableName: core_user
                referencedColumnNames: id
              name: owner_id
              type: int
          tableName: report_cardfavorite
      - addUniqueConstraint:
          columnNames: card_id, owner_id
          constraintName: idx_unique_cardfavorite_card_id_owner_id
          tableName: report_cardfavorite
      - createIndex:
          columns:
          - column:
              name: card_id
          indexName: idx_cardfavorite_card_id
          tableName: report_cardfavorite
      - createIndex:
          columns:
          - column:
              name: owner_id
          indexName: idx_cardfavorite_owner_id
          tableName: report_cardfavorite
      - createTable:
          columns:
          - column:
              autoIncrement: true
              constraints:
                nullable: false
                primaryKey: true
              name: id
              type: int
          - column:
              constraints:
                nullable: false
              name: created_at
              type: DATETIME
          - column:
              constraints:
                nullable: false
              name: updated_at
              type: DATETIME
          - column:
              constraints:
                nullable: false
              name: name
              type: varchar(254)
          - column:
              name: description
              type: text
          - column:
              constraints:
                nullable: false
              name: public_perms
              type: int
          - column:
              constraints:
                deferrable: false
                foreignKeyName: fk_dashboard_ref_user_id
                initiallyDeferred: false
                nullable: false
                referencedTableName: core_user
                referencedColumnNames: id
              name: creator_id
              type: int
          - column:
              constraints:
                deferrable: false
                foreignKeyName: fk_dashboard_ref_organization_id
                initiallyDeferred: false
                nullable: false
                referencedTableName: core_organization
                referencedColumnNames: id
              name: organization_id
              type: int
          tableName: report_dashboard
      - createIndex:
          columns:
          - column:
              name: creator_id
          indexName: idx_dashboard_creator_id
          tableName: report_dashboard
      - createIndex:
          columns:
          - column:
              name: organization_id
          indexName: idx_dashboard_organization_id
          tableName: report_dashboard
      - createTable:
          columns:
          - column:
              autoIncrement: true
              constraints:
                nullable: false
                primaryKey: true
              name: id
              type: int
          - column:
              constraints:
                nullable: false
              name: created_at
              type: DATETIME
          - column:
              constraints:
                nullable: false
              name: updated_at
              type: DATETIME
          - column:
              constraints:
                nullable: false
              name: sizeX
              type: int
          - column:
              constraints:
                nullable: false
              name: sizeY
              type: int
          - column:
              name: row
              type: int
          - column:
              name: col
              type: int
          - column:
              constraints:
                deferrable: false
                foreignKeyName: fk_dashboardcard_ref_card_id
                initiallyDeferred: false
                nullable: false
                referencedTableName: report_card
                referencedColumnNames: id
              name: card_id
              type: int
          - column:
              constraints:
                deferrable: false
                foreignKeyName: fk_dashboardcard_ref_dashboard_id
                initiallyDeferred: false
                nullable: false
                referencedTableName: report_dashboard
                referencedColumnNames: id
              name: dashboard_id
              type: int
          tableName: report_dashboardcard
      - createIndex:
          columns:
          - column:
              name: card_id
          indexName: idx_dashboardcard_card_id
          tableName: report_dashboardcard
      - createIndex:
          columns:
          - column:
              name: dashboard_id
          indexName: idx_dashboardcard_dashboard_id
          tableName: report_dashboardcard
      - createTable:
          columns:
          - column:
              autoIncrement: true
              constraints:
                nullable: false
                primaryKey: true
              name: id
              type: int
          - column:
              constraints:
                deferrable: false
                foreignKeyName: fk_dashboardsubscription_ref_dashboard_id
                initiallyDeferred: false
                nullable: false
                referencedTableName: report_dashboard
                referencedColumnNames: id
              name: dashboard_id
              type: int
          - column:
              constraints:
                deferrable: false
                foreignKeyName: fk_dashboardsubscription_ref_user_id
                initiallyDeferred: false
                nullable: false
                referencedTableName: core_user
                referencedColumnNames: id
              name: user_id
              type: int
          tableName: report_dashboardsubscription
      - addUniqueConstraint:
          columnNames: dashboard_id, user_id
          constraintName: idx_uniq_dashsubscrip_dashboard_id_user_id
          tableName: report_dashboardsubscription
      - createIndex:
          columns:
          - column:
              name: dashboard_id
          indexName: idx_dashboardsubscription_dashboard_id
          tableName: report_dashboardsubscription
      - createIndex:
          columns:
          - column:
              name: user_id
          indexName: idx_dashboardsubscription_user_id
          tableName: report_dashboardsubscription
      - createTable:
          columns:
          - column:
              autoIncrement: true
              constraints:
                nullable: false
                primaryKey: true
              name: id
              type: int
          - column:
              constraints:
                nullable: false
              name: created_at
              type: DATETIME
          - column:
              constraints:
                nullable: false
              name: updated_at
              type: DATETIME
          - column:
              constraints:
                nullable: false
              name: name
              type: varchar(254)
          - column:
              name: description
              type: text
          - column:
              constraints:
                nullable: false
              name: public_perms
              type: int
          - column:
              constraints:
                nullable: false
              name: mode
              type: int
          - column:
              constraints:
                nullable: false
              name: version
              type: int
          - column:
              constraints:
                nullable: false
              name: dataset_query
              type: text
          - column:
              name: email_addresses
              type: text
          - column:
              constraints:
                deferrable: false
                foreignKeyName: fk_emailreport_ref_user_id
                initiallyDeferred: false
                nullable: false
                referencedTableName: core_user
                referencedColumnNames: id
              name: creator_id
              type: int
          - column:
              constraints:
                deferrable: false
                foreignKeyName: fk_emailreport_ref_organization_id
                initiallyDeferred: false
                nullable: false
                referencedTableName: core_organization
                referencedColumnNames: id
              name: organization_id
              type: int
          - column:
              constraints:
                nullable: false
              name: schedule
              type: text
          tableName: report_emailreport
      - createIndex:
          columns:
          - column:
              name: creator_id
          indexName: idx_emailreport_creator_id
          tableName: report_emailreport
      - createIndex:
          columns:
          - column:
              name: organization_id
          indexName: idx_emailreport_organization_id
          tableName: report_emailreport
      - createTable:
          columns:
          - column:
              autoIncrement: true
              constraints:
                nullable: false
                primaryKey: true
              name: id
              type: int
          - column:
              constraints:
                deferrable: false
                foreignKeyName: fk_emailreport_recipients_ref_emailreport_id
                initiallyDeferred: false
                nullable: false
                referencedTableName: report_emailreport
                referencedColumnNames: id
              name: emailreport_id
              type: int
          - column:
              constraints:
                deferrable: false
                foreignKeyName: fk_emailreport_recipients_ref_user_id
                initiallyDeferred: false
                nullable: false
                referencedTableName: core_user
                referencedColumnNames: id
              name: user_id
              type: int
          tableName: report_emailreport_recipients
      - addUniqueConstraint:
          columnNames: emailreport_id, user_id
          constraintName: idx_uniq_emailreportrecip_emailreport_id_user_id
          tableName: report_emailreport_recipients
      - createIndex:
          columns:
          - column:
              name: emailreport_id
          indexName: idx_emailreport_recipients_emailreport_id
          tableName: report_emailreport_recipients
      - createIndex:
          columns:
          - column:
              name: user_id
          indexName: idx_emailreport_recipients_user_id
          tableName: report_emailreport_recipients
      - createTable:
          columns:
          - column:
              autoIncrement: true
              constraints:
                nullable: false
                primaryKey: true
              name: id
              type: int
          - column:
              constraints:
                nullable: false
              name: details
              type: text
          - column:
              constraints:
                nullable: false
              name: status
              type: varchar(254)
          - column:
              constraints:
                nullable: false
              name: created_at
              type: DATETIME
          - column:
              name: started_at
              type: DATETIME
          - column:
              name: finished_at
              type: DATETIME
          - column:
              constraints:
                nullable: false
              name: error
              type: text
          - column:
              constraints:
                nullable: false
              name: sent_email
              type: text
          - column:
              constraints:
                deferrable: false
                foreignKeyName: fk_emailreportexecutions_ref_organization_id
                initiallyDeferred: false
                nullable: false
                referencedTableName: core_organization
                referencedColumnNames: id
              name: organization_id
              type: int
          - column:
              constraints:
                deferrable: false
                foreignKeyName: fk_emailreportexecutions_ref_report_id
                initiallyDeferred: false
                nullable: true
                referencedTableName: report_emailreport
                referencedColumnNames: id
              name: report_id
              type: int
          tableName: report_emailreportexecutions
      - createIndex:
          columns:
          - column:
              name: organization_id
          indexName: idx_emailreportexecutions_organization_id
          tableName: report_emailreportexecutions
      - createIndex:
          columns:
          - column:
              name: report_id
          indexName: idx_emailreportexecutions_report_id
          tableName: report_emailreportexecutions
      - createTable:
          columns:
          - column:
              autoIncrement: true
              constraints:
                nullable: false
                primaryKey: true
              name: id
              type: int
          - column:
              constraints:
                nullable: false
              name: created_at
              type: DATETIME
          - column:
              constraints:
                nullable: false
              name: updated_at
              type: DATETIME
          - column:
              constraints:
                nullable: false
              name: start
              type: DATETIME
          - column:
              constraints:
                nullable: false
              name: end
              type: DATETIME
          - column:
              name: title
              type: TEXT
          - column:
              constraints:
                nullable: false
              name: body
              type: TEXT
          - column:
              constraints:
                nullable: false
              name: annotation_type
              type: int
          - column:
              constraints:
                nullable: false
              name: edit_count
              type: int
          - column:
              constraints:
                nullable: false
              name: object_type_id
              type: int
          - column:
              constraints:
                nullable: false
              name: object_id
              type: int
          - column:
              constraints:
                deferrable: false
                foreignKeyName: fk_annotation_ref_user_id
                initiallyDeferred: false
                nullable: false
                referencedTableName: core_user
                referencedColumnNames: id
              name: author_id
              type: int
          - column:
              constraints:
                deferrable: false
                foreignKeyName: fk_annotation_ref_organization_id
                initiallyDeferred: false
                nullable: false
                referencedTableName: core_organization
                referencedColumnNames: id
              name: organization_id
              type: int
          tableName: annotation_annotation
      - createIndex:
          columns:
          - column:
              name: author_id
          indexName: idx_annotation_author_id
          tableName: annotation_annotation
      - createIndex:
          columns:
          - column:
              name: organization_id
          indexName: idx_annotation_organization_id
          tableName: annotation_annotation
      - createIndex:
          columns:
          - column:
              name: object_type_id
          indexName: idx_annotation_object_type_id
          tableName: annotation_annotation
      - createIndex:
          columns:
          - column:
              name: object_id
          indexName: idx_annotation_object_id
          tableName: annotation_annotation
      - modifySql:
          dbms: postgresql
          replace:
            replace: WITHOUT
            with: WITH
  - changeSet:
      id: '2'
      author: agilliland
      validCheckSum: ANY
      changes:
      - createTable:
          columns:
          - column:
              constraints:
                nullable: false
                primaryKey: true
              name: id
              type: varchar(254)
          - column:
              constraints:
                deferrable: false
                foreignKeyName: fk_session_ref_user_id
                initiallyDeferred: false
                nullable: false
                referencedTableName: core_user
                referencedColumnNames: id
              name: user_id
              type: int
          - column:
              constraints:
                nullable: false
              name: created_at
              type: DATETIME
          tableName: core_session
      - modifySql:
          dbms: postgresql
          replace:
            replace: WITHOUT
            with: WITH
  - changeSet:
      id: '4'
      author: cammsaul
      changes:
      - createTable:
          columns:
          - column:
              constraints:
                nullable: false
                primaryKey: true
              name: key
              type: varchar(254)
          - column:
              constraints:
                nullable: false
              name: value
              type: varchar(254)
          tableName: setting
  - changeSet:
      id: '5'
      author: agilliland
      changes:
      - addColumn:
          columns:
          - column:
              name: report_timezone
              type: varchar(254)
          tableName: core_organization
  - changeSet:
      id: '6'
      author: agilliland
      changes:
      - dropNotNullConstraint:
          columnDataType: int
          columnName: organization_id
          tableName: metabase_database
      - dropForeignKeyConstraint:
          baseTableName: metabase_database
          constraintName: fk_database_ref_organization_id
      - dropNotNullConstraint:
          columnDataType: int
          columnName: organization_id
          tableName: report_card
      - dropForeignKeyConstraint:
          baseTableName: report_card
          constraintName: fk_card_ref_organization_id
      - dropNotNullConstraint:
          columnDataType: int
          columnName: organization_id
          tableName: report_dashboard
      - dropForeignKeyConstraint:
          baseTableName: report_dashboard
          constraintName: fk_dashboard_ref_organization_id
      - dropNotNullConstraint:
          columnDataType: int
          columnName: organization_id
          tableName: report_emailreport
      - dropForeignKeyConstraint:
          baseTableName: report_emailreport
          constraintName: fk_emailreport_ref_organization_id
      - dropNotNullConstraint:
          columnDataType: int
          columnName: organization_id
          tableName: report_emailreportexecutions
      - dropForeignKeyConstraint:
          baseTableName: report_emailreportexecutions
          constraintName: fk_emailreportexecutions_ref_organization_id
      - dropNotNullConstraint:
          columnDataType: int
          columnName: organization_id
          tableName: annotation_annotation
      - dropForeignKeyConstraint:
          baseTableName: annotation_annotation
          constraintName: fk_annotation_ref_organization_id
  - changeSet:
      id: '7'
      author: cammsaul
      validCheckSum: ANY
      changes:
      - addColumn:
          columns:
          - column:
              constraints:
                foreignKeyName: fk_field_parent_ref_field_id
                nullable: true
                referencedTableName: metabase_field
                referencedColumnNames: id
              name: parent_id
              type: int
          tableName: metabase_field
  - changeSet:
      id: '8'
      author: tlrobinson
      changes:
      - addColumn:
          columns:
          - column:
              name: display_name
              type: varchar(254)
          tableName: metabase_table
      - addColumn:
          columns:
          - column:
              name: display_name
              type: varchar(254)
          tableName: metabase_field
  - changeSet:
      id: '9'
      author: tlrobinson
      changes:
      - addColumn:
          columns:
          - column:
              name: visibility_type
              type: varchar(254)
          tableName: metabase_table
  - changeSet:
      id: 10
      author: cammsaul
      validCheckSum: ANY
      changes:
        - createTable:
            tableName: revision
            columns:
              - column:
                  name: id
                  type: int
                  autoIncrement: true
                  constraints:
                    primaryKey: true
                    nullable: false
              - column:
                  name: model
                  type: varchar(16)
                  constraints:
                    nullable: false
              - column:
                  name: model_id
                  type: int
                  constraints:
                    nullable: false
              - column:
                  name: user_id
                  type: int
                  constraints:
                    nullable: false
                    referencedTableName: core_user
                    referencedColumnNames: id
                    foreignKeyName: fk_revision_ref_user_id
                    deferrable: false
                    initiallyDeferred: false
              - column:
                  name: timestamp
                  type: DATETIME
                  constraints:
                    nullable: false
              - column:
                  name: object
                  type: ${text.type}
                  constraints:
                    nullable: false
              - column:
                  name: is_reversion
                  type: boolean
                  defaultValueBoolean: false
                  constraints:
                    nullable: false
        - createIndex:
            tableName: revision
            indexName: idx_revision_model_model_id
            columns:
              - column:
                  name: model
              - column:
                  name: model_id
        - modifySql:
            dbms: postgresql
            replace:
              replace: WITHOUT
              with: WITH
        - modifySql:
            dbms: mysql,mariadb
            replace:
              replace: object VARCHAR
              with: object TEXT
  - changeSet:
      id: 11
      author: agilliland
      changes:
        - sql:
            sql: update report_dashboard set public_perms = 2 where public_perms = 1
  - changeSet:
      id: 12
      author: agilliland
      validCheckSum: ANY
      changes:
        - addColumn:
            tableName: report_card
            columns:
              - column:
                  name: database_id
                  type: int
                  constraints:
                    nullable: true
                    referencedTableName: metabase_database
                    referencedColumnNames: id
                    foreignKeyName: fk_report_card_ref_database_id
                    deferrable: false
                    initiallyDeferred: false
        - addColumn:
            tableName: report_card
            columns:
              - column:
                  name: table_id
                  type: int
                  constraints:
                    nullable: true
                    referencedTableName: metabase_table
                    referencedColumnNames: id
                    foreignKeyName: fk_report_card_ref_table_id
                    deferrable: false
                    initiallyDeferred: false
        - addColumn:
            tableName: report_card
            columns:
              - column:
                  name: query_type
                  type: varchar(16)
                  constraints:
                    nullable: true
  - changeSet:
      id: 13
      author: agilliland
      validCheckSum: ANY
      changes:
        - createTable:
            tableName: activity
            columns:
              - column:
                  name: id
                  type: int
                  autoIncrement: true
                  constraints:
                    primaryKey: true
                    nullable: false
              - column:
                  name: topic
                  type: varchar(32)
                  constraints:
                    nullable: false
              - column:
                  name: timestamp
                  type: DATETIME
                  constraints:
                    nullable: false
              - column:
                  name: user_id
                  type: int
                  constraints:
                    nullable: true
                    referencedTableName: core_user
                    referencedColumnNames: id
                    foreignKeyName: fk_activity_ref_user_id
                    deferrable: false
                    initiallyDeferred: false
              - column:
                  name: model
                  type: varchar(16)
                  constraints:
                    nullable: true
              - column:
                  name: model_id
                  type: int
                  constraints:
                    nullable: true
              - column:
                  name: database_id
                  type: int
                  constraints:
                    nullable: true
              - column:
                  name: table_id
                  type: int
                  constraints:
                    nullable: true
              - column:
                  name: custom_id
                  type: varchar(48)
                  constraints:
                    nullable: true
              - column:
                  name: details
                  type: ${text.type}
                  constraints:
                    nullable: false
        - createIndex:
            tableName: activity
            indexName: idx_activity_timestamp
            columns:
              column:
                name: timestamp
        - createIndex:
            tableName: activity
            indexName: idx_activity_user_id
            columns:
              column:
                name: user_id
        - createIndex:
            tableName: activity
            indexName: idx_activity_custom_id
            columns:
              column:
                name: custom_id
        - modifySql:
            dbms: postgresql
            replace:
              replace: WITHOUT
              with: WITH
        - modifySql:
            dbms: mysql,mariadb
            replace:
              replace: details VARCHAR
              with: details TEXT
  - changeSet:
      id: 14
      author: agilliland
      validCheckSum: ANY
      changes:
        - createTable:
            tableName: view_log
            columns:
              - column:
                  name: id
                  type: int
                  autoIncrement: true
                  constraints:
                    primaryKey: true
                    nullable: false
              - column:
                  name: user_id
                  type: int
                  constraints:
                    nullable: true
                    referencedTableName: core_user
                    referencedColumnNames: id
                    foreignKeyName: fk_view_log_ref_user_id
                    deferrable: false
                    initiallyDeferred: false
              - column:
                  name: model
                  type: varchar(16)
                  constraints:
                    nullable: false
              - column:
                  name: model_id
                  type: int
                  constraints:
                    nullable: false
              - column:
                  name: timestamp
                  type: DATETIME
                  constraints:
                    nullable: false
        - createIndex:
            tableName: view_log
            indexName: idx_view_log_user_id
            columns:
              column:
                name: user_id
        - createIndex:
            tableName: view_log
            indexName: idx_view_log_timestamp
            columns:
              column:
                name: model_id
        - modifySql:
            dbms: postgresql
            replace:
              replace: WITHOUT
              with: WITH
  - changeSet:
      id: 15
      author: agilliland
      changes:
        - addColumn:
            tableName: revision
            columns:
              - column:
                  name: is_creation
                  type: boolean
                  defaultValueBoolean: false
                  constraints:
                    nullable: false
  - changeSet:
      id: 16
      author: agilliland
      changes:
        - dropNotNullConstraint:
            tableName: core_user
            columnName: last_login
            columnDataType: DATETIME
        - modifySql:
            dbms: postgresql
            replace:
              replace: WITHOUT
              with: WITH
  - changeSet:
      id: 17
      author: agilliland
      changes:
        - addColumn:
            tableName: metabase_database
            columns:
              - column:
                  name: is_sample
                  type: boolean
                  defaultValueBoolean: false
                  constraints:
                    nullable: false
        - sql:
            sql: update metabase_database set is_sample = true where name = 'Sample Dataset'
  - changeSet:
      id: 18
      author: camsaul
      validCheckSum: ANY
      changes:
        - createTable:
            tableName: data_migrations
            columns:
              - column:
                  name: id
                  type: VARCHAR(254)
                  constraints:
                    primaryKey: true
                    nullable: false
              - column:
                  name: timestamp
                  type: DATETIME
                  constraints:
                    nullable: false
        - createIndex:
            tableName: data_migrations
            indexName: idx_data_migrations_id
            columns:
              column:
                name: id
  - changeSet:
      id: 19
      author: camsaul
      changes:
        - addColumn:
            tableName: metabase_table
            columns:
              - column:
                  name: schema
                  type: VARCHAR(256)
  - changeSet:
      id: 20
      author: agilliland
      validCheckSum: ANY
      changes:
        - createTable:
            tableName: pulse
            columns:
              - column:
                  name: id
                  type: int
                  autoIncrement: true
                  constraints:
                    primaryKey: true
                    nullable: false
              - column:
                  name: creator_id
                  type: int
                  constraints:
                    nullable: false
                    referencedTableName: core_user
                    referencedColumnNames: id
                    foreignKeyName: fk_pulse_ref_creator_id
                    deferrable: false
                    initiallyDeferred: false
              - column:
                  name: name
                  type: varchar(254)
                  constraints:
                    nullable: false
              - column:
                  name: public_perms
                  type: int
                  constraints:
                    nullable: false
              - column:
                  name: created_at
                  type: DATETIME
                  constraints:
                    nullable: false
              - column:
                  name: updated_at
                  type: DATETIME
                  constraints:
                    nullable: false
        - createIndex:
            tableName: pulse
            indexName: idx_pulse_creator_id
            columns:
              column:
                name: creator_id
        - createTable:
            tableName: pulse_card
            columns:
              - column:
                  name: id
                  type: int
                  autoIncrement: true
                  constraints:
                    primaryKey: true
                    nullable: false
              - column:
                  name: pulse_id
                  type: int
                  constraints:
                    nullable: false
                    referencedTableName: pulse
                    referencedColumnNames: id
                    foreignKeyName: fk_pulse_card_ref_pulse_id
                    deferrable: false
                    initiallyDeferred: false
              - column:
                  name: card_id
                  type: int
                  constraints:
                    nullable: false
                    referencedTableName: report_card
                    referencedColumnNames: id
                    foreignKeyName: fk_pulse_card_ref_card_id
                    deferrable: false
                    initiallyDeferred: false
              - column:
                  name: position
                  type: int
                  constraints:
                    nullable: false
        - createIndex:
            tableName: pulse_card
            indexName: idx_pulse_card_pulse_id
            columns:
              column:
                name: pulse_id
        - createIndex:
            tableName: pulse_card
            indexName: idx_pulse_card_card_id
            columns:
              column:
                name: card_id
        - createTable:
            tableName: pulse_channel
            columns:
              - column:
                  name: id
                  type: int
                  autoIncrement: true
                  constraints:
                    primaryKey: true
                    nullable: false
              - column:
                  name: pulse_id
                  type: int
                  constraints:
                    nullable: false
                    referencedTableName: pulse
                    referencedColumnNames: id
                    foreignKeyName: fk_pulse_channel_ref_pulse_id
                    deferrable: false
                    initiallyDeferred: false
              - column:
                  name: channel_type
                  type: varchar(32)
                  constraints:
                    nullable: false
              - column:
                  name: details
                  type: text
                  constraints:
                    nullable: false
              - column:
                  name: schedule_type
                  type: varchar(32)
                  constraints:
                    nullable: false
              - column:
                  name: schedule_hour
                  type: int
                  constraints:
                    nullable: true
              - column:
                  name: schedule_day
                  type: varchar(64)
                  constraints:
                    nullable: true
              - column:
                  name: created_at
                  type: DATETIME
                  constraints:
                    nullable: false
              - column:
                  name: updated_at
                  type: DATETIME
                  constraints:
                    nullable: false
        - createIndex:
            tableName: pulse_channel
            indexName: idx_pulse_channel_pulse_id
            columns:
              column:
                name: pulse_id
        - createIndex:
            tableName: pulse_channel
            indexName: idx_pulse_channel_schedule_type
            columns:
              column:
                name: schedule_type
        - createTable:
            tableName: pulse_channel_recipient
            columns:
              - column:
                  name: id
                  type: int
                  autoIncrement: true
                  constraints:
                    primaryKey: true
                    nullable: false
              - column:
                  name: pulse_channel_id
                  type: int
                  constraints:
                    nullable: false
                    referencedTableName: pulse_channel
                    referencedColumnNames: id
                    foreignKeyName: fk_pulse_channel_recipient_ref_pulse_channel_id
                    deferrable: false
                    initiallyDeferred: false
              - column:
                  name: user_id
                  type: int
                  constraints:
                    nullable: false
                    referencedTableName: core_user
                    referencedColumnNames: id
                    foreignKeyName: fk_pulse_channel_recipient_ref_user_id
                    deferrable: false
                    initiallyDeferred: false
        - modifySql:
            dbms: postgresql
            replace:
              replace: WITHOUT
              with: WITH
  - changeSet:
      id: 21
      author: agilliland
      validCheckSum: ANY
      changes:
        - createTable:
            tableName: segment
            columns:
              - column:
                  name: id
                  type: int
                  autoIncrement: true
                  constraints:
                    primaryKey: true
                    nullable: false
              - column:
                  name: table_id
                  type: int
                  constraints:
                    nullable: false
                    referencedTableName: metabase_table
                    referencedColumnNames: id
                    foreignKeyName: fk_segment_ref_table_id
                    deferrable: false
                    initiallyDeferred: false
              - column:
                  name: creator_id
                  type: int
                  constraints:
                    nullable: false
                    referencedTableName: core_user
                    referencedColumnNames: id
                    foreignKeyName: fk_segment_ref_creator_id
                    deferrable: false
                    initiallyDeferred: false
              - column:
                  name: name
                  type: varchar(254)
                  constraints:
                    nullable: false
              - column:
                  name: description
                  type: text
                  constraints:
                    nullable: true
              - column:
                  name: is_active
                  type: boolean
                  defaultValueBoolean: true
                  constraints:
                    nullable: false
              - column:
                  name: definition
                  type: text
                  constraints:
                    nullable: false
              - column:
                  name: created_at
                  type: DATETIME
                  constraints:
                    nullable: false
              - column:
                  name: updated_at
                  type: DATETIME
                  constraints:
                    nullable: false
        - createIndex:
            tableName: segment
            indexName: idx_segment_creator_id
            columns:
              column:
                name: creator_id
        - createIndex:
            tableName: segment
            indexName: idx_segment_table_id
            columns:
              column:
                name: table_id
        - modifySql:
            dbms: postgresql
            replace:
              replace: WITHOUT
              with: WITH
  - changeSet:
      id: 22
      author: agilliland
      changes:
        - addColumn:
            tableName: revision
            columns:
              - column:
                  name: message
                  type: text
                  constraints:
                    nullable: true
  - changeSet:
      id: 23
      author: agilliland
      changes:
        - modifyDataType:
            tableName: metabase_table
            columnName: rows
            newDataType: BIGINT
  - changeSet:
      id: 24
      author: agilliland
      changes:
        - createTable:
            tableName: dependency
            columns:
              - column:
                  name: id
                  type: int
                  autoIncrement: true
                  constraints:
                    primaryKey: true
                    nullable: false
              - column:
                  name: model
                  type: varchar(32)
                  constraints:
                    nullable: false
              - column:
                  name: model_id
                  type: int
                  constraints:
                    nullable: false
              - column:
                  name: dependent_on_model
                  type: varchar(32)
                  constraints:
                    nullable: false
              - column:
                  name: dependent_on_id
                  type: int
                  constraints:
                    nullable: false
              - column:
                  name: created_at
                  type: DATETIME
                  constraints:
                    nullable: false
        - createIndex:
            tableName: dependency
            indexName: idx_dependency_model
            columns:
              column:
                name: model
        - createIndex:
            tableName: dependency
            indexName: idx_dependency_model_id
            columns:
              column:
                name: model_id
        - createIndex:
            tableName: dependency
            indexName: idx_dependency_dependent_on_model
            columns:
              column:
                name: dependent_on_model
        - createIndex:
            tableName: dependency
            indexName: idx_dependency_dependent_on_id
            columns:
              column:
                name: dependent_on_id
        - modifySql:
            dbms: postgresql
            replace:
              replace: WITHOUT
              with: WITH
  - changeSet:
      id: 25
      author: agilliland
      validCheckSum: ANY
      changes:
        - createTable:
            tableName: metric
            columns:
              - column:
                  name: id
                  type: int
                  autoIncrement: true
                  constraints:
                    primaryKey: true
                    nullable: false
              - column:
                  name: table_id
                  type: int
                  constraints:
                    nullable: false
                    referencedTableName: metabase_table
                    referencedColumnNames: id
                    foreignKeyName: fk_metric_ref_table_id
                    deferrable: false
                    initiallyDeferred: false
              - column:
                  name: creator_id
                  type: int
                  constraints:
                    nullable: false
                    referencedTableName: core_user
                    referencedColumnNames: id
                    foreignKeyName: fk_metric_ref_creator_id
                    deferrable: false
                    initiallyDeferred: false
              - column:
                  name: name
                  type: varchar(254)
                  constraints:
                    nullable: false
              - column:
                  name: description
                  type: text
                  constraints:
                    nullable: true
              - column:
                  name: is_active
                  type: boolean
                  defaultValueBoolean: true
                  constraints:
                    nullable: false
              - column:
                  name: definition
                  type: text
                  constraints:
                    nullable: false
              - column:
                  name: created_at
                  type: DATETIME
                  constraints:
                    nullable: false
              - column:
                  name: updated_at
                  type: DATETIME
                  constraints:
                    nullable: false
        - createIndex:
            tableName: metric
            indexName: idx_metric_creator_id
            columns:
              column:
                name: creator_id
        - createIndex:
            tableName: metric
            indexName: idx_metric_table_id
            columns:
              column:
                name: table_id
        - modifySql:
            dbms: postgresql
            replace:
              replace: WITHOUT
              with: WITH
  - changeSet:
      id: 26
      author: agilliland
      changes:
        - addColumn:
            tableName: metabase_database
            columns:
              - column:
                  name: is_full_sync
                  type: boolean
                  defaultValueBoolean: true
                  constraints:
                    nullable: false
        - sql:
            sql: update metabase_database set is_full_sync = true
  - changeSet:
      id: 27
      author: agilliland
      validCheckSum: ANY
      changes:
        - createTable:
            tableName: dashboardcard_series
            columns:
              - column:
                  name: id
                  type: int
                  autoIncrement: true
                  constraints:
                    primaryKey: true
                    nullable: false
              - column:
                  name: dashboardcard_id
                  type: int
                  constraints:
                    nullable: false
                    referencedTableName: report_dashboardcard
                    referencedColumnNames: id
                    foreignKeyName: fk_dashboardcard_series_ref_dashboardcard_id
                    deferrable: false
                    initiallyDeferred: false
              - column:
                  name: card_id
                  type: int
                  constraints:
                    nullable: false
                    referencedTableName: report_card
                    referencedColumnNames: id
                    foreignKeyName: fk_dashboardcard_series_ref_card_id
                    deferrable: false
                    initiallyDeferred: false
              - column:
                  name: position
                  type: int
                  constraints:
                    nullable: false
        - createIndex:
            tableName: dashboardcard_series
            indexName: idx_dashboardcard_series_dashboardcard_id
            columns:
              column:
                name: dashboardcard_id
        - createIndex:
            tableName: dashboardcard_series
            indexName: idx_dashboardcard_series_card_id
            columns:
              column:
                name: card_id
        - modifySql:
            dbms: postgresql
            replace:
              replace: WITHOUT
              with: WITH
  - changeSet:
      id: 28
      author: agilliland
      changes:
        - addColumn:
            tableName: core_user
            columns:
              - column:
                  name: is_qbnewb
                  type: boolean
                  defaultValueBoolean: true
                  constraints:
                    nullable: false
  - changeSet:
      id: 29
      author: agilliland
      changes:
        - addColumn:
            tableName: pulse_channel
            columns:
              - column:
                  name: schedule_frame
                  type: varchar(32)
                  constraints:
                    nullable: true
  - changeSet:
      id: 30
      author: agilliland
      changes:
        - addColumn:
            tableName: metabase_field
            columns:
              - column:
                  name: visibility_type
                  type: varchar(32)
                  constraints:
                    nullable: true
                    deferrable: false
                    initiallyDeferred: false
        - addNotNullConstraint:
            columnDataType: varchar(32)
            columnName: visibility_type
            defaultNullValue: unset
            tableName: metabase_field

  - changeSet:
      id: 31
      author: agilliland
      changes:
        - addColumn:
            tableName: metabase_field
            columns:
              - column:
                  name: fk_target_field_id
                  type: int
                  constraints:
                    nullable: true
                    deferrable: false
                    initiallyDeferred: false
  - changeSet:
      id: 32
      author: camsaul
      validCheckSum: ANY
      changes:
        ######################################## label table ########################################
        - createTable:
            tableName: label
            columns:
              - column:
                  name: id
                  type: int
                  autoIncrement: true
                  constraints:
                    primaryKey: true
                    nullable: false
              - column:
                  name: name
                  type: VARCHAR(254)
                  constraints:
                    nullable: false
              - column:
                  name: slug
                  type: VARCHAR(254)
                  constraints:
                    nullable: false
                    unique: true
              - column:
                  name: icon
                  type: VARCHAR(128)
        - createIndex:
            tableName: label
            indexName: idx_label_slug
            columns:
              column:
                name: slug
        ######################################## card_label table ########################################
        - createTable:
            tableName: card_label
            columns:
              - column:
                  name: id
                  type: int
                  autoIncrement: true
                  constraints:
                    primaryKey: true
                    nullable: false
              - column:
                  name: card_id
                  type: int
                  constraints:
                    nullable: false
                    referencedTableName: report_card
                    referencedColumnNames: id
                    foreignKeyName: fk_card_label_ref_card_id
                    deferrable: false
                    initiallyDeferred: false
              - column:
                  name: label_id
                  type: int
                  constraints:
                    nullable: false
                    referencedTableName: label
                    referencedColumnNames: id
                    foreignKeyName: fk_card_label_ref_label_id
                    deferrable: false
                    initiallyDeferred: false
        - addUniqueConstraint:
            tableName: card_label
            columnNames: card_id, label_id
            constraintName: unique_card_label_card_id_label_id
        - createIndex:
            tableName: card_label
            indexName: idx_card_label_card_id
            columns:
              column:
                name: card_id
        - createIndex:
            tableName: card_label
            indexName: idx_card_label_label_id
            columns:
              column:
                name: label_id
        ######################################## add archived column to report_card ########################################
        - addColumn:
            tableName: report_card
            columns:
              - column:
                  name: archived
                  type: boolean
                  defaultValueBoolean: false
                  constraints:
                    nullable: false
  - changeSet:
      id: 32
      author: agilliland
      validCheckSum: ANY
      changes:
        - createTable:
            tableName: raw_table
            columns:
              - column:
                  name: id
                  type: int
                  autoIncrement: true
                  constraints:
                    primaryKey: true
                    nullable: false
              - column:
                  name: database_id
                  type: int
                  constraints:
                    nullable: false
                    referencedTableName: metabase_database
                    referencedColumnNames: id
                    foreignKeyName: fk_rawtable_ref_database
                    deferrable: false
                    initiallyDeferred: false
              - column:
                  name: active
                  type: boolean
                  constraints:
                    nullable: false
              - column:
                  name: schema
                  type: varchar(255)
                  constraints:
                    nullable: true
              - column:
                  name: name
                  type: varchar(255)
                  constraints:
                    nullable: false
              - column:
                  name: details
                  type: text
                  constraints:
                    nullable: false
              - column:
                  name: created_at
                  type: DATETIME
                  constraints:
                    nullable: false
              - column:
                  name: updated_at
                  type: DATETIME
                  constraints:
                    nullable: false
        - createIndex:
            tableName: raw_table
            indexName: idx_rawtable_database_id
            columns:
              column:
                name: database_id
        - addUniqueConstraint:
            tableName: raw_table
            columnNames: database_id, schema, name
            constraintName: uniq_raw_table_db_schema_name
        - createTable:
            tableName: raw_column
            columns:
              - column:
                  name: id
                  type: int
                  autoIncrement: true
                  constraints:
                    primaryKey: true
                    nullable: false
              - column:
                  name: raw_table_id
                  type: int
                  constraints:
                    nullable: false
                    referencedTableName: raw_table
                    referencedColumnNames: id
                    foreignKeyName: fk_rawcolumn_tableid_ref_rawtable
                    deferrable: false
                    initiallyDeferred: false
              - column:
                  name: active
                  type: boolean
                  constraints:
                    nullable: false
              - column:
                  name: name
                  type: varchar(255)
                  constraints:
                    nullable: false
              - column:
                  name: column_type
                  type: varchar(128)
                  constraints:
                    nullable: true
              - column:
                  name: is_pk
                  type: boolean
                  constraints:
                    nullable: false
              - column:
                  name: fk_target_column_id
                  type: int
                  constraints:
                    nullable: true
                    referencedTableName: raw_column
                    referencedColumnNames: id
                    foreignKeyName: fk_rawcolumn_fktarget_ref_rawcolumn
                    deferrable: false
                    initiallyDeferred: false
              - column:
                  name: details
                  type: text
                  constraints:
                    nullable: false
              - column:
                  name: created_at
                  type: DATETIME
                  constraints:
                    nullable: false
              - column:
                  name: updated_at
                  type: DATETIME
                  constraints:
                    nullable: false
        - createIndex:
            tableName: raw_column
            indexName: idx_rawcolumn_raw_table_id
            columns:
              column:
                name: raw_table_id
        - addUniqueConstraint:
            tableName: raw_column
            columnNames: raw_table_id, name
            constraintName: uniq_raw_column_table_name
        - addColumn:
            tableName: metabase_table
            columns:
              - column:
                  name: raw_table_id
                  type: int
                  constraints:
                    nullable: true
                    deferrable: false
                    initiallyDeferred: false
        - addColumn:
            tableName: metabase_field
            columns:
              - column:
                  name: raw_column_id
                  type: int
                  constraints:
                    nullable: true
                    deferrable: false
                    initiallyDeferred: false
        - addColumn:
            tableName: metabase_field
            columns:
              - column:
                  name: last_analyzed
                  type: DATETIME
                  constraints:
                    nullable: true
                    deferrable: false
                    initiallyDeferred: false
        - modifySql:
            dbms: postgresql
            replace:
              replace: WITHOUT
              with: WITH
  - changeSet:
      id: 34
      author: tlrobinson
      changes:
        ######################################## add enabled column to pulse_channel ########################################
        - addColumn:
            tableName: pulse_channel
            columns:
              - column:
                  name: enabled
                  type: boolean
                  defaultValueBoolean: true
                  constraints:
                    nullable: false
  - changeSet:
      id: 35
      author: agilliland
      changes:
        - modifyDataType:
            tableName: setting
            columnName: value
            newDataType: TEXT
        - addNotNullContstraint:
            tableName: setting
            columnNames: value
  - changeSet:
      id: 36
      author: agilliland
      changes:
        - addColumn:
            tableName: report_dashboard
            columns:
              - column:
                  name: parameters
                  type: text
                  constraints:
                    nullable: true
                    deferrable: false
                    initiallyDeferred: false
        - addNotNullConstraint:
            columnDataType: text
            columnName: parameters
            defaultNullValue: '[]'
            tableName: report_dashboard
        - addColumn:
            tableName: report_dashboardcard
            columns:
              - column:
                  name: parameter_mappings
                  type: text
                  constraints:
                    nullable: true
                    deferrable: false
                    initiallyDeferred: false
        - addNotNullConstraint:
            columnDataType: text
            columnName: parameter_mappings
            defaultNullValue: '[]'
            tableName: report_dashboardcard
  - changeSet:
      id: 37
      author: tlrobinson
      changes:
        - addColumn:
            tableName: query_queryexecution
            columns:
              - column:
                  name: query_hash
                  type: int
                  constraints:
                    nullable: true
        - addNotNullConstraint:
            tableName: query_queryexecution
            columnName: query_hash
            columnDataType: int
            defaultNullValue: 0
        - createIndex:
            tableName: query_queryexecution
            indexName: idx_query_queryexecution_query_hash
            columns:
              column:
                name: query_hash
        - createIndex:
            tableName: query_queryexecution
            indexName: idx_query_queryexecution_started_at
            columns:
              column:
                name: started_at
  - changeSet:
      id: 38
      author: camsaul
      validCheckSum: ANY
      changes:
        ######################################## Add "points_of_interest" metadata column to various models ########################################
        - addColumn:
            tableName: metabase_database
            columns:
              - column:
                  name: points_of_interest
                  type: text
        - addColumn:
            tableName: metabase_table
            columns:
              - column:
                  name: points_of_interest
                  type: text
        - addColumn:
            tableName: metabase_field
            columns:
              - column:
                  name: points_of_interest
                  type: text
        - addColumn:
            tableName: report_dashboard
            columns:
              - column:
                  name: points_of_interest
                  type: text
        - addColumn:
            tableName: metric
            columns:
              - column:
                  name: points_of_interest
                  type: text
        - addColumn:
            tableName: segment
            columns:
              - column:
                  name: points_of_interest
                  type: text
        ######################################## Add "caveats" metadata column to various models ########################################
        - addColumn:
            tableName: metabase_database
            columns:
              - column:
                  name: caveats
                  type: text
        - addColumn:
            tableName: metabase_table
            columns:
              - column:
                  name: caveats
                  type: text
        - addColumn:
            tableName: metabase_field
            columns:
              - column:
                  name: caveats
                  type: text
        - addColumn:
            tableName: report_dashboard
            columns:
              - column:
                  name: caveats
                  type: text
        - addColumn:
            tableName: metric
            columns:
              - column:
                  name: caveats
                  type: text
        - addColumn:
            tableName: segment
            columns:
              - column:
                  name: caveats
                  type: text
        ######################################## Add "how_is_this_calculated" to metric ########################################
        - addColumn:
            tableName: metric
            columns:
              - column:
                  name: how_is_this_calculated
                  type: text
        ######################################## Add "most important dashboard" (0 or 1 dashboards) ########################################
        - addColumn:
            tableName: report_dashboard
            columns:
              - column:
                  name: show_in_getting_started
                  type: boolean
                  defaultValueBoolean: false
                  constraints:
                    nullable: false
        - createIndex:
            tableName: report_dashboard
            indexName: idx_report_dashboard_show_in_getting_started
            columns:
              column:
                name: show_in_getting_started
        ######################################## Add "most important metrics" (0+ metrics) ########################################
        - addColumn:
            tableName: metric
            columns:
              - column:
                  name: show_in_getting_started
                  type: boolean
                  defaultValueBoolean: false
                  constraints:
                    nullable: false
        - createIndex:
            tableName: metric
            indexName: idx_metric_show_in_getting_started
            columns:
              column:
                name: show_in_getting_started
        ######################################## Add "most important tables (0+ tables) ########################################
        - addColumn:
            tableName: metabase_table
            columns:
              - column:
                  name: show_in_getting_started
                  type: boolean
                  defaultValueBoolean: false
                  constraints:
                    nullable: false
        - createIndex:
            tableName: metabase_table
            indexName: idx_metabase_table_show_in_getting_started
            columns:
              column:
                name: show_in_getting_started
        ######################################## Add "most important segments" (0+ segments) ########################################
        - addColumn:
            tableName: segment
            columns:
              - column:
                  name: show_in_getting_started
                  type: boolean
                  defaultValueBoolean: false
                  constraints:
                    nullable: false
        - createIndex:
            tableName: segment
            indexName: idx_segment_show_in_getting_started
            columns:
              column:
                name: show_in_getting_started
        ######################################## Add "metric_important_field" table ########################################
        - createTable:
            tableName: metric_important_field
            columns:
              - column:
                  name: id
                  type: int
                  autoIncrement: true
                  constraints:
                    primaryKey: true
                    nullable: false
              - column:
                  name: metric_id
                  type: int
                  constraints:
                    nullable: false
                    referencedTableName: metric
                    referencedColumnNames: id
                    foreignKeyName: fk_metric_important_field_metric_id
              - column:
                  name: field_id
                  type: int
                  constraints:
                    nullable: false
                    referencedTableName: metabase_field
                    referencedColumnNames: id
                    foreignKeyName: fk_metric_important_field_metabase_field_id
        - addUniqueConstraint:
            tableName: metric_important_field
            columnNames: metric_id, field_id
            constraintName: unique_metric_important_field_metric_id_field_id
        - createIndex:
            tableName: metric_important_field
            indexName: idx_metric_important_field_metric_id
            columns:
              column:
                name: metric_id
        - createIndex:
            tableName: metric_important_field
            indexName: idx_metric_important_field_field_id
            columns:
              column:
                name: field_id
  - changeSet:
      id: 39
      author: camsaul
      changes:
        - addColumn:
            tableName: core_user
            columns:
              - column:
                  name: google_auth
                  type: boolean
                  defaultValueBoolean: false
                  constraints:
                    nullable: false
  - changeSet:
      id: 40
      author: camsaul
      validCheckSum: ANY
      changes:
        ############################################################ add PermissionsGroup table ############################################################
        - createTable:
            tableName: permissions_group
            columns:
              - column:
                  name: id
                  type: int
                  autoIncrement: true
                  constraints:
                    primaryKey: true
                    nullable: false
              # TODO - it would be nice to make this a case-insensitive unique constraint / index?
              - column:
                  name: name
                  type: varchar(255)
                  constraints:
                    nullable: false
                    unique: true
                    uniqueConstraintName: unique_permissions_group_name
        - createIndex:
            tableName: permissions_group
            indexName: idx_permissions_group_name
            columns:
              column:
                name: name
        ############################################################ add PermissionsGroupMembership table ############################################################
        - createTable:
            tableName: permissions_group_membership
            columns:
              - column:
                  name: id
                  type: int
                  autoIncrement: true
                  constraints:
                    primaryKey: true
                    nullable: false
              - column:
                  name: user_id
                  type: int
                  constraints:
                    nullable: false
                    referencedTableName: core_user
                    referencedColumnNames: id
                    foreignKeyName: fk_permissions_group_membership_user_id
              - column:
                  name: group_id
                  type: int
                  constraints:
                    nullable: false
                    referencedTableName: permissions_group
                    referencedColumnNames: id
                    foreignKeyName: fk_permissions_group_group_id
        - addUniqueConstraint:
            tableName: permissions_group_membership
            columnNames: user_id, group_id
            constraintName: unique_permissions_group_membership_user_id_group_id
        # for things like all users in a given group
        - createIndex:
            tableName: permissions_group_membership
            indexName: idx_permissions_group_membership_group_id
            columns:
              column:
                name: group_id
        # for things like all groups a user belongs to
        - createIndex:
            tableName: permissions_group_membership
            indexName: idx_permissions_group_membership_user_id
            columns:
              column:
                name: user_id
        # for things like is given user a member of a given group (TODO - not sure we need this)
        - createIndex:
            tableName: permissions_group_membership
            indexName: idx_permissions_group_membership_group_id_user_id
            columns:
              - column:
                  name: group_id
              - column:
                  name: user_id
        ############################################################ add Permissions table ############################################################
        - createTable:
            tableName: permissions
            columns:
              - column:
                  name: id
                  type: int
                  autoIncrement: true
                  constraints:
                    primaryKey: true
                    nullable: false
              - column:
                  name: object
                  type: varchar(254)
                  constraints:
                    nullable: false
              - column:
                  name: group_id
                  type: int
                  constraints:
                    nullable: false
                    referencedTableName: permissions_group
                    referencedColumnNames: id
                    foreignKeyName: fk_permissions_group_id
        - createIndex:
            tableName: permissions
            indexName: idx_permissions_group_id
            columns:
              column:
                name: group_id
        - createIndex:
            tableName: permissions
            indexName: idx_permissions_object
            columns:
              column:
                name: object
        - createIndex:
            tableName: permissions
            indexName: idx_permissions_group_id_object
            columns:
              - column:
                  name: group_id
              - column:
                  name: object
        - addUniqueConstraint:
            tableName: permissions
            columnNames: group_id, object
        ############################################################ Tweaks to metabase_table ############################################################
        # Modify the length of metabase_table.schema from 256 -> 254
        # It turns out MySQL InnoDB indices have to be 767 bytes or less (at least for older versions of MySQL)
        # and 'utf8' text columns can use up to 3 bytes per character in MySQL -- see http://stackoverflow.com/a/22515986/1198455
        # So 256 * 3 = 768 bytes (too large to index / add unique constraints)
        # Drop this to 254; 254 * 3 = 762, which should give us room to index it along with a 4-byte integer as well if need be
        # Hoping this doesn't break anyone's existing databases. Hopefully there aren't any schemas that are 255 or 256 bytes long out there; any longer
        # and it would have already broke; any shorter and there's not problem.
        # Anyway, better to break it now than to leave it as-is and have and break permissions where the columns have to be 254 characters wide
        - modifyDataType:
            tableName: metabase_table
            columnName: schema
            newDataType: varchar(254)
        # Add index: this is for doing things like getting all the tables that belong to a given schema
        - createIndex:
            tableName: metabase_table
            indexName: idx_metabase_table_db_id_schema
            columns:
              - column:
                  name: db_id
              - column:
                  name: schema
  - changeSet:
      id: 41
      author: camsaul
      changes:
        - dropColumn:
            tableName: metabase_field
            columnName: field_type
        - addDefaultValue:
            tableName: metabase_field
            columnName: active
            defaultValueBoolean: true
        - addDefaultValue:
            tableName: metabase_field
            columnName: preview_display
            defaultValueBoolean: true
        - addDefaultValue:
            tableName: metabase_field
            columnName: position
            defaultValueNumeric: 0
        - addDefaultValue:
            tableName: metabase_field
            columnName: visibility_type
            defaultValue: "normal"
  - changeSet:
      id: 42
      author: camsaul
      changes:
        - dropForeignKeyConstraint:
            baseTableName: query_queryexecution
            constraintName: fk_queryexecution_ref_query_id
        - dropColumn:
            tableName: query_queryexecution
            columnName: query_id
        - dropColumn:
            tableName: core_user
            columnName: is_staff
        - dropColumn:
            tableName: metabase_database
            columnName: organization_id
        - dropColumn:
            tableName: report_card
            columnName: organization_id
        - dropColumn:
            tableName: report_dashboard
            columnName: organization_id
        - dropTable:
            tableName: annotation_annotation
        - dropTable:
            tableName: core_permissionsviolation
        - dropTable:
            tableName: core_userorgperm
        - dropTable:
            tableName: core_organization
        - dropTable:
            tableName: metabase_foreignkey
        - dropTable:
            tableName: metabase_tablesegment
        - dropTable:
            tableName: query_query
        - dropTable:
            tableName: report_dashboardsubscription
        - dropTable:
            tableName: report_emailreport_recipients
        - dropTable:
            tableName: report_emailreportexecutions
        - dropTable:
            tableName: report_emailreport
  - changeSet:
      id: 43
      author: camsaul
      validCheckSum: ANY
      changes:
        - createTable:
            tableName: permissions_revision
            remarks: 'Used to keep track of changes made to permissions.'
            columns:
              - column:
                  name: id
                  type: int
                  autoIncrement: true
                  constraints:
                    primaryKey: true
                    nullable: false
              - column:
                  name: before
                  type: text
                  remarks: 'Serialized JSON of the permissions before the changes.'
                  constraints:
                    nullable: false
              - column:
                  name: after
                  type: text
                  remarks: 'Serialized JSON of the permissions after the changes.'
                  constraints:
                    nullable: false
              - column:
                  name: user_id
                  type: int
                  remarks: 'The ID of the admin who made this set of changes.'
                  constraints:
                    nullable: false
                    referencedTableName: core_user
                    referencedColumnNames: id
                    foreignKeyName: fk_permissions_revision_user_id
              - column:
                  name: created_at
                  type: datetime
                  remarks: 'The timestamp of when these changes were made.'
                  constraints:
                    nullable: false
              - column:
                  name: remark
                  type: text
                  remarks: 'Optional remarks explaining why these changes were made.'
  - changeSet:
      id: 44
      author: camsaul
      changes:
        - dropColumn:
            tableName: report_card
            columnName: public_perms
        - dropColumn:
            tableName: report_dashboard
            columnName: public_perms
        - dropColumn:
            tableName: pulse
            columnName: public_perms
  - changeSet:
      id: 45
      author: tlrobinson
      changes:
        - addColumn:
            tableName: report_dashboardcard
            columns:
              - column:
                  name: visualization_settings
                  type: text
        - addNotNullConstraint:
            tableName: report_dashboardcard
            columnName: visualization_settings
            columnDataType: text
            defaultNullValue: '{}'
  - changeSet:
      id: 46
      author: camsaul
      changes:
        - addNotNullConstraint:
            tableName: report_dashboardcard
            columnName: row
            columnDataType: integer
            defaultNullValue: 0
        - addNotNullConstraint:
            tableName: report_dashboardcard
            columnName: col
            columnDataType: integer
            defaultNullValue: 0
        - addDefaultValue:
            tableName: report_dashboardcard
            columnName: row
            defaultValueNumeric: 0
        - addDefaultValue:
            tableName: report_dashboardcard
            columnName: col
            defaultValueNumeric: 0
  - changeSet:
      id: 47
      author: camsaul
      validCheckSum: ANY
      changes:
        ######################################## collection table ########################################
        - createTable:
            tableName: collection
            remarks: 'Collections are an optional way to organize Cards and handle permissions for them.'
            columns:
              - column:
                  name: id
                  type: int
                  autoIncrement: true
                  constraints:
                    primaryKey: true
                    nullable: false
              - column:
                  name: name
                  type: text
                  remarks: 'The unique, user-facing name of this Collection.'
                  constraints:
                    nullable: false
              - column:
                  name: slug
                  type: varchar(254)
                  remarks: 'URL-friendly, sluggified, indexed version of name.'
                  constraints:
                    nullable: false
                    unique: true
              - column:
                  name: description
                  type: text
                  remarks: 'Optional description for this Collection.'
              - column:
                  name: color
                  type: char(7)
                  remarks: 'Seven-character hex color for this Collection, including the preceding hash sign.'
                  constraints:
                    nullable: false
              - column:
                  name: archived
                  type: boolean
                  remarks: 'Whether this Collection has been archived and should be hidden from users.'
                  defaultValueBoolean: false
                  constraints:
                    nullable: false
        - createIndex:
            tableName: collection
            indexName: idx_collection_slug
            columns:
              column:
                name: slug
        ######################################## add collection_id to report_card ########################################
        - addColumn:
            tableName: report_card
            columns:
              - column:
                  name: collection_id
                  type: int
                  remarks: 'Optional ID of Collection this Card belongs to.'
                  constraints:
                    referencedTableName: collection
                    referencedColumnNames: id
                    foreignKeyName: fk_card_collection_id
        - createIndex:
            tableName: report_card
            indexName: idx_card_collection_id
            columns:
              column:
                name: collection_id
  - changeSet:
      id: 48
      author: camsaul
      validCheckSum: ANY
      changes:
        - createTable:
            tableName: collection_revision
            remarks: 'Used to keep track of changes made to collections.'
            columns:
              - column:
                  name: id
                  type: int
                  autoIncrement: true
                  constraints:
                    primaryKey: true
                    nullable: false
              - column:
                  name: before
                  type: text
                  remarks: 'Serialized JSON of the collections graph before the changes.'
                  constraints:
                    nullable: false
              - column:
                  name: after
                  type: text
                  remarks: 'Serialized JSON of the collections graph after the changes.'
                  constraints:
                    nullable: false
              - column:
                  name: user_id
                  type: int
                  remarks: 'The ID of the admin who made this set of changes.'
                  constraints:
                    nullable: false
                    referencedTableName: core_user
                    referencedColumnNames: id
                    foreignKeyName: fk_collection_revision_user_id
              - column:
                  name: created_at
                  type: datetime
                  remarks: 'The timestamp of when these changes were made.'
                  constraints:
                    nullable: false
              - column:
                  name: remark
                  type: text
                  remarks: 'Optional remarks explaining why these changes were made.'
  - changeSet:
      id: 49
      author: camsaul
      validCheckSum: ANY
      changes:
        ######################################## Card public_uuid & indices ########################################
        - addColumn:
            tableName: report_card
            columns:
              - column:
                  name: public_uuid
                  type: char(36)
                  remarks: 'Unique UUID used to in publically-accessible links to this Card.'
                  constraints:
                    unique: true
        - addColumn:
            tableName: report_card
            columns:
              - column:
                  name: made_public_by_id
                  type: int
                  remarks: 'The ID of the User who first publically shared this Card.'
                  constraints:
                    referencedTableName: core_user
                    referencedColumnNames: id
                    foreignKeyName: fk_card_made_public_by_id
        - createIndex:
            tableName: report_card
            indexName: idx_card_public_uuid
            columns:
              column:
                name: public_uuid
        ######################################## Dashboard public_uuid & indices ########################################
        - addColumn:
            tableName: report_dashboard
            columns:
              - column:
                  name: public_uuid
                  type: char(36)
                  remarks: 'Unique UUID used to in publically-accessible links to this Dashboard.'
                  constraints:
                    unique: true
        - addColumn:
            tableName: report_dashboard
            columns:
              - column:
                  name: made_public_by_id
                  type: int
                  remarks: 'The ID of the User who first publically shared this Dashboard.'
                  constraints:
                    referencedTableName: core_user
                    referencedColumnNames: id
                    foreignKeyName: fk_dashboard_made_public_by_id
        - createIndex:
            tableName: report_dashboard
            indexName: idx_dashboard_public_uuid
            columns:
              column:
                name: public_uuid
        ######################################## make query_queryexecution.executor_id nullable ########################################
        - dropNotNullConstraint:
            tableName: query_queryexecution
            columnName: executor_id
            columnDataType: int
  - changeSet:
      id: 50
      author: camsaul
      validCheckSum: ANY
      changes:
        ######################################## new Card columns ########################################
        - addColumn:
            tableName: report_card
            columns:
              - column:
                  name: enable_embedding
                  type: boolean
                  remarks: 'Is this Card allowed to be embedded in different websites (using a signed JWT)?'
                  defaultValueBoolean: false
                  constraints:
                    nullable: false
        - addColumn:
            tableName: report_card
            columns:
              - column:
                  name: embedding_params
                  type: text
                  remarks: 'Serialized JSON containing information about required parameters that must be supplied when embedding this Card.'
          ######################################## new Card columns ########################################
        - addColumn:
            tableName: report_dashboard
            columns:
              - column:
                  name: enable_embedding
                  type: boolean
                  remarks: 'Is this Dashboard allowed to be embedded in different websites (using a signed JWT)?'
                  defaultValueBoolean: false
                  constraints:
                    nullable: false
        - addColumn:
            tableName: report_dashboard
            columns:
              - column:
                  name: embedding_params
                  type: text
                  remarks: 'Serialized JSON containing information about required parameters that must be supplied when embedding this Dashboard.'
  - changeSet:
      id: 51
      author: camsaul
      validCheckSum: ANY
      changes:
        - createTable:
            tableName: query_execution
            remarks: 'A log of executed queries, used for calculating historic execution times, auditing, and other purposes.'
            columns:
              - column:
                  name: id
                  type: int
                  autoIncrement: true
                  constraints:
                    primaryKey: true
                    nullable: false
              - column:
                  name: hash
                  type: binary(32)
                  remarks: 'The hash of the query dictionary. This is a 256-bit SHA3 hash of the query.'
                  constraints:
                    nullable: false
              - column:
                  name: started_at
                  type: datetime
                  remarks: 'Timestamp of when this query started running.'
                  constraints:
                    nullable: false
              - column:
                  name: running_time
                  type: integer
                  remarks: 'The time, in milliseconds, this query took to complete.'
                  constraints:
                    nullable: false
              - column:
                  name: result_rows
                  type: integer
                  remarks: 'Number of rows in the query results.'
                  constraints:
                    nullable: false
              - column:
                  name: native
                  type: boolean
                  remarks: 'Whether the query was a native query, as opposed to an MBQL one (e.g., created with the GUI).'
                  constraints:
                    nullable: false
              - column:
                  name: context
                  type: varchar(32)
                  remarks: 'Short string specifying how this query was executed, e.g. in a Dashboard or Pulse.'
              - column:
                  name: error
                  type: text
                  remarks: 'Error message returned by failed query, if any.'
              # The following columns are foreign keys, but we don't keep FK constraints on them for a few reasons:
              # - We don't want to keep indexes on these columns since they wouldn't be generally useful and for size and performance reasons
              # - If a related object (e.g. a Dashboard) is deleted, we don't want to delete the related entries in the QueryExecution log.
              #   We could do something like make the constraint ON DELETE SET NULL, but that would require a full table scan to handle;
              #   If the QueryExecution log became tens of millions of rows large it would take a very long time to scan and update records
              - column:
                  name: executor_id
                  type: integer
                  remarks: 'The ID of the User who triggered this query execution, if any.'
              - column:
                  name: card_id
                  type: integer
                  remarks: 'The ID of the Card (Question) associated with this query execution, if any.'
              - column:
                  name: dashboard_id
                  type: integer
                  remarks: 'The ID of the Dashboard associated with this query execution, if any.'
              - column:
                  name: pulse_id
                  type: integer
                  remarks: 'The ID of the Pulse associated with this query execution, if any.'
        # For things like auditing recently executed queries
        - createIndex:
            tableName: query_execution
            indexName: idx_query_execution_started_at
            columns:
              column:
                name: started_at
        # For things like seeing the 10 most recent executions of a certain query
        - createIndex:
            tableName: query_execution
            indexName: idx_query_execution_query_hash_started_at
            columns:
              - column:
                  name: hash
              - column:
                  name: started_at
  - changeSet:
      id: 52
      author: camsaul
      changes:
        - createTable:
            tableName: query_cache
            remarks: 'Cached results of queries are stored here when using the DB-based query cache.'
            columns:
              - column:
                  name: query_hash
                  type: binary(32)
                  remarks: 'The hash of the query dictionary. (This is a 256-bit SHA3 hash of the query dict).'
                  constraints:
                    primaryKey: true
                    nullable: false
              - column:
                  name: updated_at
                  type: datetime
                  remarks: 'The timestamp of when these query results were last refreshed.'
                  constraints:
                    nullable: false
              - column:
                  name: results
                  type: ${blob.type}
                  remarks: 'Cached, compressed results of running the query with the given hash.'
                  constraints:
                    nullable: false
        - createIndex:
            tableName: query_cache
            indexName: idx_query_cache_updated_at
            columns:
              column:
                name: updated_at
        - addColumn:
            tableName: report_card
            columns:
              - column:
                  name: cache_ttl
                  type: int
                  remarks: 'The maximum time, in seconds, to return cached results for this Card rather than running a new query.'
  - changeSet:
      id: 53
      author: camsaul
      changes:
        - createTable:
            tableName: query
            remarks: 'Information (such as average execution time) for different queries that have been previously ran.'
            columns:
              - column:
                  name: query_hash
                  type: binary(32)
                  remarks: 'The hash of the query dictionary. (This is a 256-bit SHA3 hash of the query dict.)'
                  constraints:
                    primaryKey: true
                    nullable: false
              - column:
                  name: average_execution_time
                  type: int
                  remarks: 'Average execution time for the query, round to nearest number of milliseconds. This is updated as a rolling average.'
                  constraints:
                    nullable: false
  - changeSet:
      id: 54
      author: tlrobinson
      validCheckSum: ANY
      changes:
        - addColumn:
            tableName: pulse
            columns:
              - column:
                  name: skip_if_empty
                  type: boolean
                  remarks: 'Skip a scheduled Pulse if none of its questions have any results'
                  defaultValueBoolean: false
                  constraints:
                    nullable: false
  - changeSet:
      id: 55
      author: camsaul
      validCheckSum: ANY
      changes:
        - addColumn:
            tableName: report_dashboard
            columns:
              - column:
                  name: archived
                  type: boolean
                  remarks: 'Is this Dashboard archived (effectively treated as deleted?)'
                  defaultValueBoolean: false
                  constraints:
                    nullable: false
        - addColumn:
            tableName: report_dashboard
            columns:
              - column:
                  name: position
                  type: integer
                  remarks: 'The position this Dashboard should appear in the Dashboards list, lower-numbered positions appearing before higher numbered ones.'
        - createTable:
            tableName: dashboard_favorite
            remarks: 'Presence of a row here indicates a given User has favorited a given Dashboard.'
            columns:
              - column:
                  name: id
                  type: int
                  autoIncrement: true
                  constraints:
                    primaryKey: true
                    nullable: false
              - column:
                  name: user_id
                  type: int
                  remarks: 'ID of the User who favorited the Dashboard.'
                  constraints:
                    nullable: false
                    referencedTableName: core_user
                    referencedColumnNames: id
                    foreignKeyName: fk_dashboard_favorite_user_id
                    deleteCascade: true
              - column:
                  name: dashboard_id
                  type: int
                  remarks: 'ID of the Dashboard favorited by the User.'
                  constraints:
                    nullable: false
                    referencedTableName: report_dashboard
                    referencedColumnNames: id
                    foreignKeyName: fk_dashboard_favorite_dashboard_id
                    deleteCascade: true
        - addUniqueConstraint:
            tableName: dashboard_favorite
            columnNames: user_id, dashboard_id
            constraintName: unique_dashboard_favorite_user_id_dashboard_id
        - createIndex:
            tableName: dashboard_favorite
            indexName: idx_dashboard_favorite_user_id
            columns:
              - column:
                  name: user_id
        - createIndex:
            tableName: dashboard_favorite
            indexName: idx_dashboard_favorite_dashboard_id
            columns:
              - column:
                  name: dashboard_id
  - changeSet:
      id: 56
      author: wwwiiilll
      comment: 'Added 0.25.0'
      changes:
        - addColumn:
            tableName: core_user
            columns:
              - column:
                  name: ldap_auth
                  type: boolean
                  defaultValueBoolean: false
                  constraints:
                    nullable: false
  - changeSet:
      id: 57
      author: camsaul
      comment: 'Added 0.25.0'
      changes:
        - addColumn:
            tableName: report_card
            columns:
              - column:
                  name: result_metadata
                  type: text
                  remarks: 'Serialized JSON containing metadata about the result columns from running the query.'
  - changeSet:
      id: 58
      author: senior
      validCheckSum: ANY
      comment: 'Added 0.25.0'
      changes:
        - createTable:
            tableName: dimension
            remarks: 'Stores references to alternate views of existing fields, such as remapping an integer to a description, like an enum'
            columns:
              - column:
                  name: id
                  type: int
                  autoIncrement: true
                  constraints:
                    primaryKey: true
                    nullable: false
              - column:
                  name: field_id
                  type: int
                  remarks: 'ID of the field this dimension row applies to'
                  constraints:
                    deferrable: false
                    foreignKeyName: fk_dimension_ref_field_id
                    initiallyDeferred: false
                    nullable: false
                    referencedTableName: metabase_field
                    referencedColumnNames: id
                    deleteCascade: true
              - column:
                  name: name
                  type: VARCHAR(254)
                  remarks: 'Short description used as the display name of this new column'
                  constraints:
                    nullable: false
              - column:
                  name: type
                  type: varchar(254)
                  remarks: 'Either internal for a user defined remapping or external for a foreign key based remapping'
                  constraints:
                    nullable: false
              - column:
                  name: human_readable_field_id
                  type: int
                  remarks: 'Only used with external type remappings. Indicates which field on the FK related table to use for display'
                  constraints:
                    deferrable: false
                    foreignKeyName: fk_dimension_displayfk_ref_field_id
                    initiallyDeferred: false
                    nullable: true
                    referencedTableName: metabase_field
                    referencedColumnNames: id
                    deleteCascade: true
              - column:
                  name: created_at
                  type: DATETIME
                  remarks: 'The timestamp of when the dimension was created.'
                  constraints:
                    nullable: false
              - column:
                  name: updated_at
                  type: DATETIME
                  remarks: 'The timestamp of when these dimension was last updated.'
                  constraints:
                    nullable: false
        - addUniqueConstraint:
            tableName: dimension
            columnNames: field_id, name
            constraintName: unique_dimension_field_id_name
        - createIndex:
            tableName: dimension
            indexName: idx_dimension_field_id
            columns:
              - column:
                  name: field_id
  - changeSet:
      id: 59
      author: camsaul
      comment: 'Added 0.26.0'
      changes:
        - addColumn:
            tableName: metabase_field
            columns:
              - column:
                  name: fingerprint
                  type: text
                  remarks: 'Serialized JSON containing non-identifying information about this Field, such as min, max, and percent JSON. Used for classification.'
  - changeSet:
      id: 60
      author: camsaul
      validCheckSum: ANY
      comment: 'Added 0.26.0'
      changes:
        - addColumn:
            tableName: metabase_database
            columns:
              - column:
                  name: metadata_sync_schedule
                  type: varchar(254)
                  remarks: 'The cron schedule string for when this database should undergo the metadata sync process (and analysis for new fields).'
                  defaultValue: '0 50 * * * ? *' # run at the end of every hour
                  constraints:
                    nullable: false
        - addColumn:
            tableName: metabase_database
            columns:
              - column:
                  name: cache_field_values_schedule
                  type: varchar(254)
                  remarks: 'The cron schedule string for when FieldValues for eligible Fields should be updated.'
                  defaultValue: '0 50 0 * * ? *' # run at 12:50 AM
                  constraints:
                    nullable: false
  - changeSet:
      id: 61
      author: camsaul
      comment: 'Added 0.26.0'
      changes:
        - addColumn:
            tableName: metabase_field
            columns:
              - column:
                  name: fingerprint_version
                  type: int
                  remarks: 'The version of the fingerprint for this Field. Used so we can keep track of which Fields need to be analyzed again when new things are added to fingerprints.'
                  defaultValue: 0
                  constraints:
                    nullable: false
  - changeSet:
      id: 62
      author: senior
      comment: 'Added 0.26.0'
      changes:
        - addColumn:
            tableName: metabase_database
            columns:
              - column:
                  name: timezone
                  type: VARCHAR(254)
                  remarks: 'Timezone identifier for the database, set by the sync process'
  - changeSet:
      id: 63
      author: camsaul
      comment: 'Added 0.26.0'
      changes:
        - addColumn:
            tableName: metabase_database
            columns:
              - column:
                  name: is_on_demand
                  type: boolean
                  remarks: 'Whether we should do On-Demand caching of FieldValues for this DB. This means FieldValues are updated when their Field is used in a Dashboard or Card param.'
                  defaultValue: false
                  constraints:
                    nullable: false
  - changeSet:
      id: 64
      author: senior
      comment: 'Added 0.26.0'
      changes:
      - dropForeignKeyConstraint:
          baseTableName: raw_table
          constraintName: fk_rawtable_ref_database
          remarks: 'This FK prevents deleting databases even though RAW_TABLE is no longer used. The table is still around to support downgrades, but the FK reference is no longer needed.'
# Changeset 65 was accidentally released in 0.26.0.RC2. The changeset has been removed from the migrations list so that
# users that haven't ran the migration (i.e. they didn't run 0.26.0.RC2) won't waste time running it just to have it
# reversed. For 0.26.0.RC2 users, the below changeset will remove those tables if they are present
  - changeSet:
      id: 66
      author: senior
      comment: 'Added 0.26.0'
      validCheckSum: ANY
      changes:
        - sql:
            sql: drop table if exists computation_job_result cascade
        - sql:
            sql: drop table if exists computation_job cascade
# NOTE Atte Keinänen 9/28/17: This was originally in changeset 65 as explained above
  - changeSet:
      id: 67
      author: attekei
      validCheckSum: ANY
      comment: 'Added 0.27.0'
      changes:
        - createTable:
            tableName: computation_job
            remarks: 'Stores submitted async computation jobs.'
            columns:
              - column:
                  name: id
                  type: int
                  autoIncrement: true
                  constraints:
                    primaryKey: true
                    nullable: false
              - column:
                  constraints:
                    deferrable: false
                    foreignKeyName: fk_computation_job_ref_user_id
                    initiallyDeferred: false
                    referencedTableName: core_user
                    referencedColumnNames: id
                  name: creator_id
                  type: int
              - column:
                  name: created_at
                  type: DATETIME
                  constraints:
                    nullable: false
              - column:
                  name: updated_at
                  type: DATETIME
                  constraints:
                    nullable: false
              - column:
                  name: type
                  type: varchar(254)
                  constraints:
                    nullable: false
              - column:
                  name: status
                  type: varchar(254)
                  constraints:
                    nullable: false
        - createTable:
            tableName: computation_job_result
            remarks: 'Stores results of async computation jobs.'
            columns:
              - column:
                  name: id
                  type: int
                  autoIncrement: true
                  constraints:
                    primaryKey: true
                    nullable: false
              - column:
                  constraints:
                    deferrable: false
                    foreignKeyName: fk_computation_result_ref_job_id
                    initiallyDeferred: false
                    nullable: false
                    referencedTableName: computation_job
                    referencedColumnNames: id
                  name: job_id
                  type: int
              - column:
                  name: created_at
                  type: DATETIME
                  constraints:
                    nullable: false
              - column:
                  name: updated_at
                  type: DATETIME
                  constraints:
                    nullable: false
              - column:
                  name: permanence
                  type: varchar(254)
                  constraints:
                    nullable: false
              - column:
                  name: payload
                  type: text
                  constraints:
                    nullable: false
  - changeSet:
      id: 68
      author: sbelak
      comment: 'Added 0.27.0'
      validCheckSum: ANY
      changes:
        - addColumn:
            tableName: computation_job
            columns:
              - column:
                  name: context
                  type: text
        - addColumn:
            tableName: computation_job
            columns:
              - column:
                  name: ended_at
                  type: DATETIME
  - changeSet:
      id: 69
      author: senior
      validCheckSum: ANY
      comment: 'Added 0.27.0'
      remarks: 'Add columns to the pulse table for alerts'
      changes:
        - addColumn:
            tableName: pulse
            columns:
              - column:
                  name: alert_condition
                  type: varchar(254)
                  remarks: 'Condition (i.e. "rows" or "goal") used as a guard for alerts'
        - addColumn:
            tableName: pulse
            columns:
              - column:
                  name: alert_first_only
                  type: boolean
                  remarks: 'True if the alert should be disabled after the first notification'
        - addColumn:
            tableName: pulse
            columns:
              - column:
                  name: alert_above_goal
                  type: boolean
                  remarks: 'For a goal condition, alert when above the goal'
        # There is no name for an alert, so this column is only required for pulses
        - dropNotNullConstraint:
            tableName: pulse
            columnName: name
            columnDataType: varchar(254)
  - changeSet:
      id: 70
      author: camsaul
      comment: 'Added 0.28.0'
      changes:
        - addColumn:
            tableName: metabase_field
            columns:
              - column:
                  name: database_type
                  type: varchar(255)
                  remarks: 'The actual type of this column in the database. e.g. VARCHAR or TEXT.'
        # We want to enforce NOT NULL right away for all columns going forward so just put some sort of
        # placeholder in place for existing columns.
        - addNotNullConstraint:
            tableName: metabase_field
            columnName: database_type
            columnDataType: varchar(255)
            defaultNullValue: '?'
  - changeSet:
      id: 71
      author: camsaul
      comment: 'Added 0.28.0'
      changes:
        # drop the NOT NULL constraint on DashboardCard.card_id since we're now letting you add things other than Cards
        # to Dashboards, for example static text cards
        - dropNotNullConstraint:
            tableName: report_dashboardcard
            columnName: card_id
            columnDataType: int
  - changeSet:
      id: 72
      author: senior
      validCheckSum: ANY
      comment: 'Added 0.28.0'
      changes:
        - addColumn:
            tableName: pulse_card
            columns:
              - column:
                  name: include_csv
                  type: boolean
                  defaultValueBoolean: false
                  remarks: 'True if a CSV of the data should be included for this pulse card'
                  constraints:
                    nullable: false
        - addColumn:
            tableName: pulse_card
            columns:
              - column:
                  name: include_xls
                  type: boolean
                  defaultValueBoolean: false
                  remarks: 'True if a XLS of the data should be included for this pulse card'
                  constraints:
                    nullable: false
  - changeSet:
      id: 73
      author: camsaul
      comment: 'Added 0.29.0'
      changes:
        # add a new 'options' (serialized JSON) column to Database to store things like whether we should default to
        # making string searches case-insensitive
        - addColumn:
            tableName: metabase_database
            columns:
              - column:
                  name: options
                  type: text
                  remarks: 'Serialized JSON containing various options like QB behavior.'
  - changeSet:
      id: 74
      author: camsaul
      comment: 'Added 0.29.0'
      changes:
        - addColumn:
            tableName: metabase_field
            columns:
              - column:
                  name: has_field_values
                  type: text
                  remarks: 'Whether we have FieldValues ("list"), should ad-hoc search ("search"), disable entirely ("none"), or infer dynamically (null)"'
  - changeSet:
      id: 75
      author: camsaul
      comment: 'Added 0.28.2'
      changes:
        - addColumn:
            tableName: report_card
            columns:
              - column:
                  name: read_permissions
                  type: text
                  remarks: 'Permissions required to view this Card and run its query.'
  - changeSet:
      id: 76
      author: senior
      comment: 'Added 0.30.0'
      changes:
        - addColumn:
            tableName: metabase_table
            columns:
              - column:
                  name: fields_hash
                  type: text
                  remarks: 'Computed hash of all of the fields associated to this table'
  - changeSet:
      id: 77
      author: senior
      comment: 'Added 0.30.0'
      changes:
        - addColumn:
            tableName: core_user
            columns:
              - column:
                  name: login_attributes
                  type: text
                  remarks: 'JSON serialized map with attributes used for row level permissions'
  - changeSet:
      id: 78
      author: camsaul
      validCheckSum: ANY
      comment: 'Added 0.30.0'
      changes:
        - createTable:
            tableName: group_table_access_policy
            remarks: 'Records that a given Card (Question) should automatically replace a given Table as query source for a given a Perms Group.'
            columns:
              - column:
                  name: id
                  type: int
                  autoIncrement: true
                  constraints:
                    primaryKey: true
                    nullable: false
              - column:
                  name: group_id
                  type: int
                  remarks: 'ID of the Permissions Group this policy affects.'
                  constraints:
                    nullable: false
                    referencedTableName: permissions_group
                    referencedColumnNames: id
                    foreignKeyName: fk_gtap_group_id
                    deleteCascade: true
              - column:
                  name: table_id
                  type: int
                  remarks: 'ID of the Table that should get automatically replaced as query source for the Permissions Group.'
                  constraints:
                    nullable: false
                    referencedTableName: metabase_table
                    referencedColumnNames: id
                    foreignKeyName: fk_gtap_table_id
                    deleteCascade: true
              - column:
                  name: card_id
                  type: int
                  remarks: 'ID of the Card (Question) to be used to replace the Table.'
                  constraints:
                    nullable: false
                    referencedTableName: report_card
                    referencedColumnNames: id
                    foreignKeyName: fk_gtap_card_id
              - column:
                  name: attribute_remappings
                  type: text
                  remarks: 'JSON-encoded map of user attribute identifier to the param name used in the Card.'
              # TODO - do we also want to include `created_at` and `updated_at` columns here? We can add them later if needed
        # Add an index on table_id + group_id since that is what the Query Processor is going to be looking up 99% of
        # the time in order to get the corresponding Card ID for query-rewriting purposes
        #
        # TODO - do we want indexes on any of the other FKs? Are we going to be looking up all the GTAPs for a given
        # Table or for a given Group with enough regularity we would want to put indexes on those columns?
        - createIndex:
            indexName: idx_gtap_table_id_group_id
            tableName: group_table_access_policy
            columns:
              - column:
                  name: table_id
              - column:
                  name: group_id
        # There should only ever be one GTAP entry for a give Group + Table combination.
        - addUniqueConstraint:
            tableName: group_table_access_policy
            columnNames: table_id, group_id
            constraintName: unique_gtap_table_id_group_id
  - changeSet:
      id: 79
      author: camsaul
      validCheckSum: ANY
      comment: 'Added 0.30.0'
      changes:
        - addColumn:
            tableName: report_dashboard
            columns:
              - column:
                  name: collection_id
                  type: int
                  remarks: 'Optional ID of Collection this Dashboard belongs to.'
                  constraints:
                    referencedTableName: collection
                    referencedColumnNames: id
                    foreignKeyName: fk_dashboard_collection_id
              # TODO - if someone deletes a collection, what should happen to the Dashboards that are in it? Should they
              # get deleted as well? Or should collection_id be cleared, effectively putting them in the so-called
              # "root" collection?
        - createIndex:
            tableName: report_dashboard
            indexName: idx_dashboard_collection_id
            columns:
              - column:
                  name: collection_id
        - addColumn:
            tableName: pulse
            columns:
              - column:
                  name: collection_id
                  type: int
                  remarks: 'Options ID of Collection this Pulse belongs to.'
                  constraints:
                    referencedTableName: collection
                    referencedColumnNames: id
                    foreignKeyName: fk_pulse_collection_id
        - createIndex:
            tableName: pulse
            indexName: idx_pulse_collection_id
            columns:
              - column:
                  name: collection_id
  - changeSet:
      id: 80
      author: camsaul
      changes:
        - addColumn:
            tableName: collection
            columns:
              - column:
                  name: location
                  type: varchar(254)
                  remarks: 'Directory-structure path of ancestor Collections. e.g. "/1/2/" means our Parent is Collection 2, and their parent is Collection 1.'
                  constraints:
                    nullable: false
                  defaultValue: "/"
        - createIndex:
            tableName: collection
            indexName: idx_collection_location
            columns:
              - column:
                  name: location
  - changeSet:
      id: 81
      author: camsaul
      comment: 'Added 0.30.0'
      changes:
        - addColumn:
            tableName: report_dashboard
            columns:
              - column:
                  name: collection_position
                  type: smallint
                  remarks: 'Optional pinned position for this item in its Collection. NULL means item is not pinned.'
        - addColumn:
            tableName: report_card
            columns:
              - column:
                  name: collection_position
                  type: smallint
                  remarks: 'Optional pinned position for this item in its Collection. NULL means item is not pinned.'
        - addColumn:
            tableName: pulse
            columns:
              - column:
                  name: collection_position
                  type: smallint
                  remarks: 'Optional pinned position for this item in its Collection. NULL means item is not pinned.'
  - changeSet:
      id: 82
      author: senior
      comment: 'Added 0.30.0'
      changes:
        - addColumn:
            tableName: core_user
            columns:
              - column:
                  name: updated_at
                  type: datetime
                  remarks: 'When was this User last updated?'
        - sql:
            sql: update core_user set updated_at=date_joined
# Remove the GTAP card_id constraint. When not included, will default to querying against the GTAP table_id.
  - changeSet:
      id: 83
      author: senior
      comment: 'Added 0.30.0'
      changes:
        - dropNotNullConstraint:
            tableName: group_table_access_policy
            columnName: card_id
            columnDataType: int
# Switch the logic for metric/segment archiving to be more consistent with other entities in the model.
# Similarly, add the archived flag to pulses which doesn't have one.
  - changeSet:
      id: 84
      author: senior
      comment: 'Added 0.30.0'
      changes:
        - renameColumn:
            tableName: metric
            columnDataType: boolean
            newColumnName: archived
            oldColumnName: is_active
        - addDefaultValue:
            tableName: metric
            columnDataType: boolean
            columnName: archived
            defaultValueBoolean: false
        - renameColumn:
            tableName: segment
            columnDataType: boolean
            newColumnName: archived
            oldColumnName: is_active
        - addDefaultValue:
            tableName: segment
            columnDataType: boolean
            columnName: archived
            defaultValueBoolean: false
        - addColumn:
            tableName: pulse
            columns:
              - column:
                  name: archived
                  type: boolean
                  remarks: 'Has this pulse been archived?'
                  defaultValueBoolean: false
        # Before this change, metrics/segments had opposite logic, rather than marking something as archived
        # it was marked as active. Since the column is now an archived column, flip the boolean value
        #
        # As you may have noticed, we're not flipping the value for Metric here. @senior originally intended to do so,
        # but the YAML was off slightly. We have corrected this issue at a later date -- see migration #100
        - sql:
            sql: update segment set archived = not(archived)
  # Personal Collections, and removing Collection's unique constraint and index on slug
  - changeSet:
      id: 85
      author: camsaul
      validCheckSum: ANY
      comment: 'Added 0.30.0'
      changes:
        - addColumn:
            tableName: collection
            columns:
              - column:
                  name: personal_owner_id
                  type: int
                  remarks: 'If set, this Collection is a personal Collection, for exclusive use of the User with this ID.'
                  constraints:
                    referencedTableName: core_user
                    referencedColumnNames: id
                    foreignKeyName: fk_collection_personal_owner_id
                    unique: true
                    uniqueConstraintName: unique_collection_personal_owner_id
                    deleteCascade: true
        # Needed so we can efficiently look up the Collection belonging to a User, and so we can efficiently enforce the
        # unique constraint
        - createIndex:
            tableName: collection
            indexName: idx_collection_personal_owner_id
            columns:
              - column:
                  name: personal_owner_id
        # We're no longer enforcing unique constraints on Collection slugs or using them directly in the URLs, so let's
        # go ahead and remove stuff related to that...
        #
        # It's easier to just copy the value of slug to a new column and drop the old one than to try to deduce what the
        # unique constraint is named locally across all of our different DBMSes
        # (For example see https://stackoverflow.com/questions/10008476/dropping-unique-constraint-for-column-in-h2)
        #
        # Here's the plan: add new column _slug; copy values of slug into _slug; remove slug; rename _slug to slug
        - addColumn:
            tableName: collection
            columns:
              - column:
                  name: _slug
                  type: varchar(254)
                  remarks: 'Sluggified version of the Collection name. Used only for display purposes in URL; not unique or indexed.'
        # I don't know of an easy way to copy existing values of slug to _slug with Liquibase as we create the column so
        # just have to do it this way instead
        - sql:
            sql: UPDATE collection SET _slug = slug
        - addNotNullConstraint:
            tableName: collection
            columnName: _slug
            columnDataType: varchar(254)
        - dropColumn:
            tableName: collection
            columnName: slug
        - renameColumn:
            tableName: collection
            oldColumnName: _slug
            newColumnName: slug
            columnDataType: varchar(254)
        # Let's try to make sure the comments on the name column of Collection actually reflect reality
        - sql:
            dbms: postgresql,h2
            sql: "COMMENT ON COLUMN collection.name IS 'The user-facing name of this Collection.'"
        - sql:
            dbms: mysql,mariadb
            sql: "ALTER TABLE `collection` CHANGE `name` `name` TEXT NOT NULL COMMENT 'The user-facing name of this Collection.'"

# In 0.30.0 we finally removed the long-deprecated native read permissions. Since they're no longer considered valid by
# our permissions code, remove any entries for them so they don't cause problems.
  - changeSet:
      id: 86
      author: camsaul
      comment: 'Added 0.30.0'
      changes:
        - sql:
            sql: DELETE FROM permissions WHERE object LIKE '%/native/read/'

# Time to finally get rid of the RawTable and RawColumn tables. Bye Felicia!
  - changeSet:
      id: 87
      author: camsaul
      comment: 'Added 0.30.0'
      changes:
        - dropTable:
            tableName: raw_column
        - dropTable:
            tableName: raw_table
  - changeSet:
      id: 88
      author: senior
      comment: 'Added 0.30.0'
      changes:
        - addColumn:
            tableName: core_user
            columns:
              - column:
                  name: saml_auth
                  type: boolean
                  defaultValueBoolean: false
                  constraints:
                    nullable: false
                  remarks: 'Boolean to indicate if this user is authenticated via SAML'

# The Quartz Task Scheduler can use a DB to 'cluster' tasks and make sure they are only ran by a single instance where
# using a multi-instance Metabase setup.

# Quartz identifiers are upper-case in MySQL and H2 but lower-case in PostgreSQL for reasons... so we'll have to
# define properties for EVERYTHING and use the correct identifiers

  - property: {name: quartz.blob_data.name,                         dbms: "postgresql",       value: blob_data}
  - property: {name: quartz.blob_data.name,                         dbms: "mysql,mariadb,h2", value: BLOB_DATA}
  - property: {name: quartz.bool_prop_1.name,                       dbms: "postgresql",       value: bool_prop_1}
  - property: {name: quartz.bool_prop_1.name,                       dbms: "mysql,mariadb,h2", value: BOOL_PROP_1}
  - property: {name: quartz.bool_prop_2.name,                       dbms: "postgresql",       value: bool_prop_2}
  - property: {name: quartz.bool_prop_2.name,                       dbms: "mysql,mariadb,h2", value: BOOL_PROP_2}
  - property: {name: quartz.calendar.name,                          dbms: "postgresql",       value: calendar}
  - property: {name: quartz.calendar.name,                          dbms: "mysql,mariadb,h2", value: CALENDAR}
  - property: {name: quartz.calendar_name.name,                     dbms: "postgresql",       value: calendar_name}
  - property: {name: quartz.calendar_name.name,                     dbms: "mysql,mariadb,h2", value: CALENDAR_NAME}
  - property: {name: quartz.checkin_interval.name,                  dbms: "postgresql",       value: checkin_interval}
  - property: {name: quartz.checkin_interval.name,                  dbms: "mysql,mariadb,h2", value: CHECKIN_INTERVAL}
  - property: {name: quartz.cron_expression.name,                   dbms: "postgresql",       value: cron_expression}
  - property: {name: quartz.cron_expression.name,                   dbms: "mysql,mariadb,h2", value: CRON_EXPRESSION}
  - property: {name: quartz.dec_prop_1.name,                        dbms: "postgresql",       value: dec_prop_1}
  - property: {name: quartz.dec_prop_1.name,                        dbms: "mysql,mariadb,h2", value: DEC_PROP_1}
  - property: {name: quartz.dec_prop_2.name,                        dbms: "postgresql",       value: dec_prop_2}
  - property: {name: quartz.dec_prop_2.name,                        dbms: "mysql,mariadb,h2", value: DEC_PROP_2}
  - property: {name: quartz.description.name,                       dbms: "postgresql",       value: description}
  - property: {name: quartz.description.name,                       dbms: "mysql,mariadb,h2", value: DESCRIPTION}
  - property: {name: quartz.end_time.name,                          dbms: "postgresql",       value: end_time}
  - property: {name: quartz.end_time.name,                          dbms: "mysql,mariadb,h2", value: END_TIME}
  - property: {name: quartz.entry_id.name,                          dbms: "postgresql",       value: entry_id}
  - property: {name: quartz.entry_id.name,                          dbms: "mysql,mariadb,h2", value: ENTRY_ID}
  - property: {name: quartz.fired_time.name,                        dbms: "postgresql",       value: fired_time}
  - property: {name: quartz.fired_time.name,                        dbms: "mysql,mariadb,h2", value: FIRED_TIME}
  - property: {name: quartz.fk_qrtz_blob_triggers_triggers.name,    dbms: "postgresql",       value: fk_qrtz_blob_triggers_triggers}
  - property: {name: quartz.fk_qrtz_blob_triggers_triggers.name,    dbms: "mysql,mariadb,h2", value: FK_QRTZ_BLOB_TRIGGERS_TRIGGERS}
  - property: {name: quartz.fk_qrtz_cron_triggers_triggers.name,    dbms: "postgresql",       value: fk_qrtz_cron_triggers_triggers}
  - property: {name: quartz.fk_qrtz_cron_triggers_triggers.name,    dbms: "mysql,mariadb,h2", value: FK_QRTZ_CRON_TRIGGERS_TRIGGERS}
  - property: {name: quartz.fk_qrtz_simple_triggers_triggers.name,  dbms: "postgresql",       value: fk_qrtz_simple_triggers_triggers}
  - property: {name: quartz.fk_qrtz_simple_triggers_triggers.name,  dbms: "mysql,mariadb,h2", value: FK_QRTZ_SIMPLE_TRIGGERS_TRIGGERS}
  - property: {name: quartz.fk_qrtz_simprop_triggers_triggers.name, dbms: "postgresql",       value: fk_qrtz_simprop_triggers_triggers}
  - property: {name: quartz.fk_qrtz_simprop_triggers_triggers.name, dbms: "mysql,mariadb,h2", value: FK_QRTZ_SIMPROP_TRIGGERS_TRIGGERS}
  - property: {name: quartz.fk_qrtz_triggers_job_details.name,      dbms: "postgresql",       value: fk_qrtz_triggers_job_details}
  - property: {name: quartz.fk_qrtz_triggers_job_details.name,      dbms: "mysql,mariadb,h2", value: FK_QRTZ_TRIGGERS_JOB_DETAILS}
  - property: {name: quartz.idx_qrtz_ft_inst_job_req_rcvry.name,    dbms: "postgresql",       value: idx_qrtz_ft_inst_job_req_rcvry}
  - property: {name: quartz.idx_qrtz_ft_inst_job_req_rcvry.name,    dbms: "mysql,mariadb,h2", value: IDX_QRTZ_FT_INST_JOB_REQ_RCVRY}
  - property: {name: quartz.idx_qrtz_ft_jg.name,                    dbms: "postgresql",       value: idx_qrtz_ft_jg}
  - property: {name: quartz.idx_qrtz_ft_jg.name,                    dbms: "mysql,mariadb,h2", value: IDX_QRTZ_FT_JG}
  - property: {name: quartz.idx_qrtz_ft_j_g.name,                   dbms: "postgresql",       value: idx_qrtz_ft_j_g}
  - property: {name: quartz.idx_qrtz_ft_j_g.name,                   dbms: "mysql,mariadb,h2", value: IDX_QRTZ_FT_J_G}
  - property: {name: quartz.idx_qrtz_ft_tg.name,                    dbms: "postgresql",       value: idx_qrtz_ft_tg}
  - property: {name: quartz.idx_qrtz_ft_tg.name,                    dbms: "mysql,mariadb,h2", value: IDX_QRTZ_FT_TG}
  - property: {name: quartz.idx_qrtz_ft_trig_inst_name.name,        dbms: "postgresql",       value: idx_qrtz_ft_trig_inst_name}
  - property: {name: quartz.idx_qrtz_ft_trig_inst_name.name,        dbms: "mysql,mariadb,h2", value: IDX_QRTZ_FT_TRIG_INST_NAME}
  - property: {name: quartz.idx_qrtz_ft_t_g.name,                   dbms: "postgresql",       value: idx_qrtz_ft_t_g}
  - property: {name: quartz.idx_qrtz_ft_t_g.name,                   dbms: "mysql,mariadb,h2", value: IDX_QRTZ_FT_T_G}
  - property: {name: quartz.idx_qrtz_j_grp.name,                    dbms: "postgresql",       value: idx_qrtz_j_grp}
  - property: {name: quartz.idx_qrtz_j_grp.name,                    dbms: "mysql,mariadb,h2", value: IDX_QRTZ_J_GRP}
  - property: {name: quartz.idx_qrtz_j_req_recovery.name,           dbms: "postgresql",       value: idx_qrtz_j_req_recovery}
  - property: {name: quartz.idx_qrtz_j_req_recovery.name,           dbms: "mysql,mariadb,h2", value: IDX_QRTZ_J_REQ_RECOVERY}
  - property: {name: quartz.idx_qrtz_t_c.name,                      dbms: "postgresql",       value: idx_qrtz_t_c}
  - property: {name: quartz.idx_qrtz_t_c.name,                      dbms: "mysql,mariadb,h2", value: IDX_QRTZ_T_C}
  - property: {name: quartz.idx_qrtz_t_g.name,                      dbms: "postgresql",       value: idx_qrtz_t_g}
  - property: {name: quartz.idx_qrtz_t_g.name,                      dbms: "mysql,mariadb,h2", value: IDX_QRTZ_T_G}
  - property: {name: quartz.idx_qrtz_t_j.name,                      dbms: "postgresql",       value: idx_qrtz_t_j}
  - property: {name: quartz.idx_qrtz_t_j.name,                      dbms: "mysql,mariadb,h2", value: IDX_QRTZ_T_J}
  - property: {name: quartz.idx_qrtz_t_jg.name,                     dbms: "postgresql",       value: idx_qrtz_t_jg}
  - property: {name: quartz.idx_qrtz_t_jg.name,                     dbms: "mysql,mariadb,h2", value: IDX_QRTZ_T_JG}
  - property: {name: quartz.idx_qrtz_t_next_fire_time.name,         dbms: "postgresql",       value: idx_qrtz_t_next_fire_time}
  - property: {name: quartz.idx_qrtz_t_next_fire_time.name,         dbms: "mysql,mariadb,h2", value: IDX_QRTZ_T_NEXT_FIRE_TIME}
  - property: {name: quartz.idx_qrtz_t_nft_misfire.name,            dbms: "postgresql",       value: idx_qrtz_t_nft_misfire}
  - property: {name: quartz.idx_qrtz_t_nft_misfire.name,            dbms: "mysql,mariadb,h2", value: IDX_QRTZ_T_NFT_MISFIRE}
  - property: {name: quartz.idx_qrtz_t_nft_st.name,                 dbms: "postgresql",       value: idx_qrtz_t_nft_st}
  - property: {name: quartz.idx_qrtz_t_nft_st.name,                 dbms: "mysql,mariadb,h2", value: IDX_QRTZ_T_NFT_ST}
  - property: {name: quartz.idx_qrtz_t_nft_st_misfire.name,         dbms: "postgresql",       value: idx_qrtz_t_nft_st_misfire}
  - property: {name: quartz.idx_qrtz_t_nft_st_misfire.name,         dbms: "mysql,mariadb,h2", value: IDX_QRTZ_T_NFT_ST_MISFIRE}
  - property: {name: quartz.idx_qrtz_t_nft_st_misfire_grp.name,     dbms: "postgresql",       value: idx_qrtz_t_nft_st_misfire_grp}
  - property: {name: quartz.idx_qrtz_t_nft_st_misfire_grp.name,     dbms: "mysql,mariadb,h2", value: IDX_QRTZ_T_NFT_ST_MISFIRE_GRP}
  - property: {name: quartz.idx_qrtz_t_n_g_state.name,              dbms: "postgresql",       value: idx_qrtz_t_n_g_state}
  - property: {name: quartz.idx_qrtz_t_n_g_state.name,              dbms: "mysql,mariadb,h2", value: IDX_QRTZ_T_N_G_STATE}
  - property: {name: quartz.idx_qrtz_t_n_state.name,                dbms: "postgresql",       value: idx_qrtz_t_n_state}
  - property: {name: quartz.idx_qrtz_t_n_state.name,                dbms: "mysql,mariadb,h2", value: IDX_QRTZ_T_N_STATE}
  - property: {name: quartz.idx_qrtz_t_state.name,                  dbms: "postgresql",       value: idx_qrtz_t_state}
  - property: {name: quartz.idx_qrtz_t_state.name,                  dbms: "mysql,mariadb,h2", value: IDX_QRTZ_T_STATE}
  - property: {name: quartz.instance_name.name,                     dbms: "postgresql",       value: instance_name}
  - property: {name: quartz.instance_name.name,                     dbms: "mysql,mariadb,h2", value: INSTANCE_NAME}
  - property: {name: quartz.int_prop_1.name,                        dbms: "postgresql",       value: int_prop_1}
  - property: {name: quartz.int_prop_1.name,                        dbms: "mysql,mariadb,h2", value: INT_PROP_1}
  - property: {name: quartz.int_prop_2.name,                        dbms: "postgresql",       value: int_prop_2}
  - property: {name: quartz.int_prop_2.name,                        dbms: "mysql,mariadb,h2", value: INT_PROP_2}
  - property: {name: quartz.is_durable.name,                        dbms: "postgresql",       value: is_durable}
  - property: {name: quartz.is_durable.name,                        dbms: "mysql,mariadb,h2", value: IS_DURABLE}
  - property: {name: quartz.is_nonconcurrent.name,                  dbms: "postgresql",       value: is_nonconcurrent}
  - property: {name: quartz.is_nonconcurrent.name,                  dbms: "mysql,mariadb,h2", value: IS_NONCONCURRENT}
  - property: {name: quartz.is_update_data.name,                    dbms: "postgresql",       value: is_update_data}
  - property: {name: quartz.is_update_data.name,                    dbms: "mysql,mariadb,h2", value: IS_UPDATE_DATA}
  - property: {name: quartz.job_class_name.name,                    dbms: "postgresql",       value: job_class_name}
  - property: {name: quartz.job_class_name.name,                    dbms: "mysql,mariadb,h2", value: JOB_CLASS_NAME}
  - property: {name: quartz.job_data.name,                          dbms: "postgresql",       value: job_data}
  - property: {name: quartz.job_data.name,                          dbms: "mysql,mariadb,h2", value: JOB_DATA}
  - property: {name: quartz.job_group.name,                         dbms: "postgresql",       value: job_group}
  - property: {name: quartz.job_group.name,                         dbms: "mysql,mariadb,h2", value: JOB_GROUP}
  - property: {name: quartz.job_name.name,                          dbms: "postgresql",       value: job_name}
  - property: {name: quartz.job_name.name,                          dbms: "mysql,mariadb,h2", value: JOB_NAME}
  - property: {name: quartz.last_checkin_time.name,                 dbms: "postgresql",       value: last_checkin_time}
  - property: {name: quartz.last_checkin_time.name,                 dbms: "mysql,mariadb,h2", value: LAST_CHECKIN_TIME}
  - property: {name: quartz.lock_name.name,                         dbms: "postgresql",       value: lock_name}
  - property: {name: quartz.lock_name.name,                         dbms: "mysql,mariadb,h2", value: LOCK_NAME}
  - property: {name: quartz.long_prop_1.name,                       dbms: "postgresql",       value: long_prop_1}
  - property: {name: quartz.long_prop_1.name,                       dbms: "mysql,mariadb,h2", value: LONG_PROP_1}
  - property: {name: quartz.long_prop_2.name,                       dbms: "postgresql",       value: long_prop_2}
  - property: {name: quartz.long_prop_2.name,                       dbms: "mysql,mariadb,h2", value: LONG_PROP_2}
  - property: {name: quartz.misfire_instr.name,                     dbms: "postgresql",       value: misfire_instr}
  - property: {name: quartz.misfire_instr.name,                     dbms: "mysql,mariadb,h2", value: MISFIRE_INSTR}
  - property: {name: quartz.next_fire_time.name,                    dbms: "postgresql",       value: next_fire_time}
  - property: {name: quartz.next_fire_time.name,                    dbms: "mysql,mariadb,h2", value: NEXT_FIRE_TIME}
  - property: {name: quartz.pk_qrtz_blob_triggers.name,             dbms: "postgresql",       value: pk_qrtz_blob_triggers}
  - property: {name: quartz.pk_qrtz_blob_triggers.name,             dbms: "mysql,mariadb,h2", value: PK_QRTZ_BLOB_TRIGGERS}
  - property: {name: quartz.pk_qrtz_calendars.name,                 dbms: "postgresql",       value: pk_qrtz_calendars}
  - property: {name: quartz.pk_qrtz_calendars.name,                 dbms: "mysql,mariadb,h2", value: PK_QRTZ_CALENDARS}
  - property: {name: quartz.pk_qrtz_cron_triggers.name,             dbms: "postgresql",       value: pk_qrtz_cron_triggers}
  - property: {name: quartz.pk_qrtz_cron_triggers.name,             dbms: "mysql,mariadb,h2", value: PK_QRTZ_CRON_TRIGGERS}
  - property: {name: quartz.pk_qrtz_fired_triggers.name,            dbms: "postgresql",       value: pk_qrtz_fired_triggers}
  - property: {name: quartz.pk_qrtz_fired_triggers.name,            dbms: "mysql,mariadb,h2", value: PK_QRTZ_FIRED_TRIGGERS}
  - property: {name: quartz.pk_qrtz_job_details.name,               dbms: "postgresql",       value: pk_qrtz_job_details}
  - property: {name: quartz.pk_qrtz_job_details.name,               dbms: "mysql,mariadb,h2", value: PK_QRTZ_JOB_DETAILS}
  - property: {name: quartz.pk_qrtz_locks.name,                     dbms: "postgresql",       value: pk_qrtz_locks}
  - property: {name: quartz.pk_qrtz_locks.name,                     dbms: "mysql,mariadb,h2", value: PK_QRTZ_LOCKS}
  - property: {name: quartz.pk_qrtz_scheduler_state.name,           dbms: "postgresql",       value: pk_qrtz_scheduler_state}
  - property: {name: quartz.pk_qrtz_scheduler_state.name,           dbms: "mysql,mariadb,h2", value: PK_QRTZ_SCHEDULER_STATE}
  - property: {name: quartz.pk_qrtz_simple_triggers.name,           dbms: "postgresql",       value: pk_qrtz_simple_triggers}
  - property: {name: quartz.pk_qrtz_simple_triggers.name,           dbms: "mysql,mariadb,h2", value: PK_QRTZ_SIMPLE_TRIGGERS}
  - property: {name: quartz.pk_qrtz_simprop_triggers.name,          dbms: "postgresql",       value: pk_qrtz_simprop_triggers}
  - property: {name: quartz.pk_qrtz_simprop_triggers.name,          dbms: "mysql,mariadb,h2", value: PK_QRTZ_SIMPROP_TRIGGERS}
  - property: {name: quartz.pk_qrtz_triggers.name,                  dbms: "postgresql",       value: pk_qrtz_triggers}
  - property: {name: quartz.pk_qrtz_triggers.name,                  dbms: "mysql,mariadb,h2", value: PK_QRTZ_TRIGGERS}
  - property: {name: quartz.pk_sched_name.name,                     dbms: "postgresql",       value: pk_sched_name}
  - property: {name: quartz.pk_sched_name.name,                     dbms: "mysql,mariadb,h2", value: PK_SCHED_NAME}
  - property: {name: quartz.prev_fire_time.name,                    dbms: "postgresql",       value: prev_fire_time}
  - property: {name: quartz.prev_fire_time.name,                    dbms: "mysql,mariadb,h2", value: PREV_FIRE_TIME}
  - property: {name: quartz.priority.name,                          dbms: "postgresql",       value: priority}
  - property: {name: quartz.priority.name,                          dbms: "mysql,mariadb,h2", value: PRIORITY}
  - property: {name: quartz.qrtz_blob_triggers.name,                dbms: "postgresql",       value: qrtz_blob_triggers}
  - property: {name: quartz.qrtz_blob_triggers.name,                dbms: "mysql,mariadb,h2", value: QRTZ_BLOB_TRIGGERS}
  - property: {name: quartz.qrtz_calendars.name,                    dbms: "postgresql",       value: qrtz_calendars}
  - property: {name: quartz.qrtz_calendars.name,                    dbms: "mysql,mariadb,h2", value: QRTZ_CALENDARS}
  - property: {name: quartz.qrtz_cron_triggers.name,                dbms: "postgresql",       value: qrtz_cron_triggers}
  - property: {name: quartz.qrtz_cron_triggers.name,                dbms: "mysql,mariadb,h2", value: QRTZ_CRON_TRIGGERS}
  - property: {name: quartz.qrtz_fired_triggers.name,               dbms: "postgresql",       value: qrtz_fired_triggers}
  - property: {name: quartz.qrtz_fired_triggers.name,               dbms: "mysql,mariadb,h2", value: QRTZ_FIRED_TRIGGERS}
  - property: {name: quartz.qrtz_job_details.name,                  dbms: "postgresql",       value: qrtz_job_details}
  - property: {name: quartz.qrtz_job_details.name,                  dbms: "mysql,mariadb,h2", value: QRTZ_JOB_DETAILS}
  - property: {name: quartz.qrtz_locks.name,                        dbms: "postgresql",       value: qrtz_locks}
  - property: {name: quartz.qrtz_locks.name,                        dbms: "mysql,mariadb,h2", value: QRTZ_LOCKS}
  - property: {name: quartz.qrtz_paused_trigger_grps.name,          dbms: "postgresql",       value: qrtz_paused_trigger_grps}
  - property: {name: quartz.qrtz_paused_trigger_grps.name,          dbms: "mysql,mariadb,h2", value: QRTZ_PAUSED_TRIGGER_GRPS}
  - property: {name: quartz.qrtz_scheduler_state.name,              dbms: "postgresql",       value: qrtz_scheduler_state}
  - property: {name: quartz.qrtz_scheduler_state.name,              dbms: "mysql,mariadb,h2", value: QRTZ_SCHEDULER_STATE}
  - property: {name: quartz.qrtz_simple_triggers.name,              dbms: "postgresql",       value: qrtz_simple_triggers}
  - property: {name: quartz.qrtz_simple_triggers.name,              dbms: "mysql,mariadb,h2", value: QRTZ_SIMPLE_TRIGGERS}
  - property: {name: quartz.qrtz_simprop_triggers.name,             dbms: "postgresql",       value: qrtz_simprop_triggers}
  - property: {name: quartz.qrtz_simprop_triggers.name,             dbms: "mysql,mariadb,h2", value: QRTZ_SIMPROP_TRIGGERS}
  - property: {name: quartz.qrtz_triggers.name,                     dbms: "postgresql",       value: qrtz_triggers}
  - property: {name: quartz.qrtz_triggers.name,                     dbms: "mysql,mariadb,h2", value: QRTZ_TRIGGERS}
  - property: {name: quartz.repeat_count.name,                      dbms: "postgresql",       value: repeat_count}
  - property: {name: quartz.repeat_count.name,                      dbms: "mysql,mariadb,h2", value: REPEAT_COUNT}
  - property: {name: quartz.repeat_interval.name,                   dbms: "postgresql",       value: repeat_interval}
  - property: {name: quartz.repeat_interval.name,                   dbms: "mysql,mariadb,h2", value: REPEAT_INTERVAL}
  - property: {name: quartz.requests_recovery.name,                 dbms: "postgresql",       value: requests_recovery}
  - property: {name: quartz.requests_recovery.name,                 dbms: "mysql,mariadb,h2", value: REQUESTS_RECOVERY}
  - property: {name: quartz.sched_name.name,                        dbms: "postgresql",       value: sched_name}
  - property: {name: quartz.sched_name.name,                        dbms: "mysql,mariadb,h2", value: SCHED_NAME}
  - property: {name: quartz.sched_time.name,                        dbms: "postgresql",       value: sched_time}
  - property: {name: quartz.sched_time.name,                        dbms: "mysql,mariadb,h2", value: SCHED_TIME}
  - property: {name: quartz.start_time.name,                        dbms: "postgresql",       value: start_time}
  - property: {name: quartz.start_time.name,                        dbms: "mysql,mariadb,h2", value: START_TIME}
  - property: {name: quartz.state.name,                             dbms: "postgresql",       value: state}
  - property: {name: quartz.state.name,                             dbms: "mysql,mariadb,h2", value: STATE}
  - property: {name: quartz.str_prop_1.name,                        dbms: "postgresql",       value: str_prop_1}
  - property: {name: quartz.str_prop_1.name,                        dbms: "mysql,mariadb,h2", value: STR_PROP_1}
  - property: {name: quartz.str_prop_2.name,                        dbms: "postgresql",       value: str_prop_2}
  - property: {name: quartz.str_prop_2.name,                        dbms: "mysql,mariadb,h2", value: STR_PROP_2}
  - property: {name: quartz.str_prop_3.name,                        dbms: "postgresql",       value: str_prop_3}
  - property: {name: quartz.str_prop_3.name,                        dbms: "mysql,mariadb,h2", value: STR_PROP_3}
  - property: {name: quartz.times_triggered.name,                   dbms: "postgresql",       value: times_triggered}
  - property: {name: quartz.times_triggered.name,                   dbms: "mysql,mariadb,h2", value: TIMES_TRIGGERED}
  - property: {name: quartz.time_zone_id.name,                      dbms: "postgresql",       value: time_zone_id}
  - property: {name: quartz.time_zone_id.name,                      dbms: "mysql,mariadb,h2", value: TIME_ZONE_ID}
  - property: {name: quartz.trigger_group.name,                     dbms: "postgresql",       value: trigger_group}
  - property: {name: quartz.trigger_group.name,                     dbms: "mysql,mariadb,h2", value: TRIGGER_GROUP}
  - property: {name: quartz.trigger_name.name,                      dbms: "postgresql",       value: trigger_name}
  - property: {name: quartz.trigger_name.name,                      dbms: "mysql,mariadb,h2", value: TRIGGER_NAME}
  - property: {name: quartz.trigger_state.name,                     dbms: "postgresql",       value: trigger_state}
  - property: {name: quartz.trigger_state.name,                     dbms: "mysql,mariadb,h2", value: TRIGGER_STATE}
  - property: {name: quartz.trigger_type.name,                      dbms: "postgresql",       value: trigger_type}
  - property: {name: quartz.trigger_type.name,                      dbms: "mysql,mariadb,h2", value: TRIGGER_TYPE}

  - changeSet:
      id: 89
      author: camsaul
      comment: Added 0.30.0
      validCheckSum: ANY
      changes:
        - createTable:
            tableName: ${quartz.qrtz_job_details.name}
            remarks: Used for Quartz scheduler.
            columns:
              - column:
                  name: ${quartz.sched_name.name}
                  type: varchar(120)
                  constraints:
                    nullable: false
              - column:
                  name: ${quartz.job_name.name}
                  type: varchar(200)
                  constraints:
                    nullable: false
              - column:
                  name: ${quartz.job_group.name}
                  type: varchar(200)
                  constraints:
                    nullable: false
              - column:
                  name: ${quartz.description.name}
                  type: varchar(250)
              - column:
                  name: ${quartz.job_class_name.name}
                  type: varchar(250)
                  constraints:
                    nullable: false
              - column:
                  name: ${quartz.is_durable.name}
                  type: bool
                  constraints:
                    nullable: false
              - column:
                  name: ${quartz.is_nonconcurrent.name}
                  type: bool
                  constraints:
                    nullable: false
              - column:
                  name: ${quartz.is_update_data.name}
                  type: bool
                  constraints:
                    nullable: false
              - column:
                  name: ${quartz.requests_recovery.name}
                  type: bool
                  constraints:
                    nullable: false
              - column:
                  name: ${quartz.job_data.name}
                  type: ${blob.type}
        - addPrimaryKey:
            tableName: ${quartz.qrtz_job_details.name}
            columnNames: ${quartz.sched_name.name}, ${quartz.job_name.name}, ${quartz.job_group.name}
            constraintName: ${quartz.pk_qrtz_job_details.name}
        - createTable:
            tableName: ${quartz.qrtz_triggers.name}
            remarks: Used for Quartz scheduler.
            columns:
              - column:
                  name: ${quartz.sched_name.name}
                  type: varchar(120)
                  constraints:
                    nullable: false
              - column:
                  name: ${quartz.trigger_name.name}
                  type: varchar(200)
                  constraints:
                    nullable: false
              - column:
                  name: ${quartz.trigger_group.name}
                  type: varchar(200)
                  constraints:
                    nullable: false
              - column:
                  name: ${quartz.job_name.name}
                  type: varchar(200)
                  constraints:
                    nullable: false
              - column:
                  name: ${quartz.job_group.name}
                  type: varchar(200)
                  constraints:
                    nullable: false
              - column:
                  name: ${quartz.description.name}
                  type: varchar(250)
              - column:
                  name: ${quartz.next_fire_time.name}
                  type: bigint
              - column:
                  name: ${quartz.prev_fire_time.name}
                  type: bigint
              - column:
                  name: ${quartz.priority.name}
                  type: integer
              - column:
                  name: ${quartz.trigger_state.name}
                  type: varchar(16)
                  constraints:
                    nullable: false
              - column:
                  name: ${quartz.trigger_type.name}
                  type: varchar(8)
                  constraints:
                    nullable: false
              - column:
                  name: ${quartz.start_time.name}
                  type: bigint
                  constraints:
                    nullable: false
              - column:
                  name: ${quartz.end_time.name}
                  type: bigint
              - column:
                  name: ${quartz.calendar_name.name}
                  type: varchar(200)
              - column:
                  name: ${quartz.misfire_instr.name}
                  type: smallint
              - column:
                  name: ${quartz.job_data.name}
                  type: ${blob.type}
        - addPrimaryKey:
            tableName: ${quartz.qrtz_triggers.name}
            columnNames: ${quartz.sched_name.name}, ${quartz.trigger_name.name}, ${quartz.trigger_group.name}
            constraintName: ${quartz.pk_qrtz_triggers.name}
        - addForeignKeyConstraint:
            baseTableName: ${quartz.qrtz_triggers.name}
            baseColumnNames: ${quartz.sched_name.name}, ${quartz.job_name.name}, ${quartz.job_group.name}
            referencedTableName: ${quartz.qrtz_job_details.name}
            referencedColumnNames: ${quartz.sched_name.name}, ${quartz.job_name.name}, ${quartz.job_group.name}
            constraintName: ${quartz.fk_qrtz_triggers_job_details.name}
        - createTable:
            tableName: ${quartz.qrtz_simple_triggers.name}
            remarks: Used for Quartz scheduler.
            columns:
              - column:
                  name: ${quartz.sched_name.name}
                  type: varchar(120)
                  constraints:
                    nullable: false
              - column:
                  name: ${quartz.trigger_name.name}
                  type: varchar(200)
                  constraints:
                    nullable: false
              - column:
                  name: ${quartz.trigger_group.name}
                  type: varchar(200)
                  constraints:
                    nullable: false
              - column:
                  name: ${quartz.repeat_count.name}
                  type: bigint
                  constraints:
                    nullable: false
              - column:
                  name: ${quartz.repeat_interval.name}
                  type: bigint
                  constraints:
                    nullable: false
              - column:
                  name: ${quartz.times_triggered.name}
                  type: bigint
                  constraints:
                    nullable: false
        - addPrimaryKey:
            tableName: ${quartz.qrtz_simple_triggers.name}
            columnNames: ${quartz.sched_name.name}, ${quartz.trigger_name.name}, ${quartz.trigger_group.name}
            constraintName: ${quartz.pk_qrtz_simple_triggers.name}
        - addForeignKeyConstraint:
            baseTableName: ${quartz.qrtz_simple_triggers.name}
            baseColumnNames: ${quartz.sched_name.name}, ${quartz.trigger_name.name}, ${quartz.trigger_group.name}
            referencedTableName: ${quartz.qrtz_triggers.name}
            referencedColumnNames: ${quartz.sched_name.name}, ${quartz.trigger_name.name}, ${quartz.trigger_group.name}
            constraintName: ${quartz.fk_qrtz_simple_triggers_triggers.name}
        - createTable:
            tableName: ${quartz.qrtz_cron_triggers.name}
            remarks: Used for Quartz scheduler.
            columns:
              - column:
                  name: ${quartz.sched_name.name}
                  type: varchar(120)
                  constraints:
                    nullable: false
              - column:
                  name: ${quartz.trigger_name.name}
                  type: varchar(200)
                  constraints:
                    nullable: false
              - column:
                  name: ${quartz.trigger_group.name}
                  type: varchar(200)
                  constraints:
                    nullable: false
              - column:
                  name: ${quartz.cron_expression.name}
                  type: varchar(120)
                  constraints:
                    nullable: false
              - column:
                  name: ${quartz.time_zone_id.name}
                  type: varchar(80)
        - addPrimaryKey:
            tableName: ${quartz.qrtz_cron_triggers.name}
            columnNames: ${quartz.sched_name.name}, ${quartz.trigger_name.name}, ${quartz.trigger_group.name}
            constraintName: ${quartz.pk_qrtz_cron_triggers.name}
        - addForeignKeyConstraint:
            baseTableName: ${quartz.qrtz_cron_triggers.name}
            baseColumnNames: ${quartz.sched_name.name}, ${quartz.trigger_name.name}, ${quartz.trigger_group.name}
            referencedTableName: ${quartz.qrtz_triggers.name}
            referencedColumnNames: ${quartz.sched_name.name}, ${quartz.trigger_name.name}, ${quartz.trigger_group.name}
            constraintName: ${quartz.fk_qrtz_cron_triggers_triggers.name}
        - createTable:
            tableName: ${quartz.qrtz_simprop_triggers.name}
            remarks: Used for Quartz scheduler.
            columns:
              - column:
                  name: ${quartz.sched_name.name}
                  type: varchar(120)
                  constraints:
                    nullable: false
              - column:
                  name: ${quartz.trigger_name.name}
                  type: varchar(200)
                  constraints:
                    nullable: false
              - column:
                  name: ${quartz.trigger_group.name}
                  type: varchar(200)
                  constraints:
                    nullable: false
              - column:
                  name: ${quartz.str_prop_1.name}
                  type: varchar(512)
              - column:
                  name: ${quartz.str_prop_2.name}
                  type: varchar(512)
              - column:
                  name: ${quartz.str_prop_3.name}
                  type: varchar(512)
              - column:
                  name: ${quartz.int_prop_1.name}
                  type: int
              - column:
                  name: ${quartz.int_prop_2.name}
                  type: int
              - column:
                  name: ${quartz.long_prop_1.name}
                  type: bigint
              - column:
                  name: ${quartz.long_prop_2.name}
                  type: bigint
              - column:
                  name: ${quartz.dec_prop_1.name}
                  type: numeric(13,4)
              - column:
                  name: ${quartz.dec_prop_2.name}
                  type: numeric(13,4)
              - column:
                  name: ${quartz.bool_prop_1.name}
                  type: bool
              - column:
                  name: ${quartz.bool_prop_2.name}
                  type: bool
        - addPrimaryKey:
            tableName: ${quartz.qrtz_simprop_triggers.name}
            columnNames: ${quartz.sched_name.name}, ${quartz.trigger_name.name}, ${quartz.trigger_group.name}
            constraintName: ${quartz.pk_qrtz_simprop_triggers.name}
        - addForeignKeyConstraint:
            baseTableName: ${quartz.qrtz_simprop_triggers.name}
            baseColumnNames: ${quartz.sched_name.name}, ${quartz.trigger_name.name}, ${quartz.trigger_group.name}
            referencedTableName: ${quartz.qrtz_triggers.name}
            referencedColumnNames: ${quartz.sched_name.name}, ${quartz.trigger_name.name}, ${quartz.trigger_group.name}
            constraintName: ${quartz.fk_qrtz_simprop_triggers_triggers.name}
        - createTable:
            tableName: ${quartz.qrtz_blob_triggers.name}
            remarks: Used for Quartz scheduler.
            columns:
              - column:
                  name: ${quartz.sched_name.name}
                  type: varchar(120)
                  constraints:
                    nullable: false
              - column:
                  name: ${quartz.trigger_name.name}
                  type: varchar(200)
                  constraints:
                    nullable: false
              - column:
                  name: ${quartz.trigger_group.name}
                  type: varchar(200)
                  constraints:
                    nullable: false
              - column:
                  name: ${quartz.blob_data.name}
                  type: ${blob.type}
        - addPrimaryKey:
            tableName: ${quartz.qrtz_blob_triggers.name}
            columnNames: ${quartz.sched_name.name}, ${quartz.trigger_name.name}, ${quartz.trigger_group.name}
            constraintName: ${quartz.pk_qrtz_blob_triggers.name}
        - addForeignKeyConstraint:
            baseTableName: ${quartz.qrtz_blob_triggers.name}
            baseColumnNames: ${quartz.sched_name.name}, ${quartz.trigger_name.name}, ${quartz.trigger_group.name}
            referencedTableName: ${quartz.qrtz_triggers.name}
            referencedColumnNames: ${quartz.sched_name.name}, ${quartz.trigger_name.name}, ${quartz.trigger_group.name}
            constraintName: ${quartz.fk_qrtz_blob_triggers_triggers.name}
        - createTable:
            tableName: ${quartz.qrtz_calendars.name}
            remarks: Used for Quartz scheduler.
            columns:
              - column:
                  name: ${quartz.sched_name.name}
                  type: varchar(120)
                  constraints:
                    nullable: false
              - column:
                  name: ${quartz.calendar_name.name}
                  type: varchar(200)
                  constraints:
                    nullable: false
              - column:
                  name: ${quartz.calendar.name}
                  type: ${blob.type}
                  constraints:
                    nullable: false
        - addPrimaryKey:
            tableName: ${quartz.qrtz_calendars.name}
            columnNames: ${quartz.sched_name.name}, ${quartz.calendar_name.name}
            constraintName: ${quartz.pk_qrtz_calendars.name}
        - createTable:
            tableName: ${quartz.qrtz_paused_trigger_grps.name}
            remarks: Used for Quartz scheduler.
            columns:
              - column:
                  name: ${quartz.sched_name.name}
                  type: varchar(120)
                  constraints:
                    nullable: false
              - column:
                  name: ${quartz.trigger_group.name}
                  type: varchar(200)
                  constraints:
                    nullable: false
        - addPrimaryKey:
            tableName: ${quartz.qrtz_paused_trigger_grps.name}
            columnNames: ${quartz.sched_name.name}, ${quartz.trigger_group.name}
            constraintName: ${quartz.pk_sched_name.name}
        - createTable:
            tableName: ${quartz.qrtz_fired_triggers.name}
            remarks: Used for Quartz scheduler.
            columns:
              - column:
                  name: ${quartz.sched_name.name}
                  type: varchar(120)
                  constraints:
                    nullable: false
              - column:
                  name: ${quartz.entry_id.name}
                  type: varchar(95)
                  constraints:
                    nullable: false
              - column:
                  name: ${quartz.trigger_name.name}
                  type: varchar(200)
                  constraints:
                    nullable: false
              - column:
                  name: ${quartz.trigger_group.name}
                  type: varchar(200)
                  constraints:
                    nullable: false
              - column:
                  name: ${quartz.instance_name.name}
                  type: varchar(200)
                  constraints:
                    nullable: false
              - column:
                  name: ${quartz.fired_time.name}
                  type: bigint
                  constraints:
                    nullable: false
# Note: this column is not used on Quartz 2.1.x; it is used in 2.2.x, which recommends making it NOT NULL. I've made it
# nullable since at the time of this migration we're still using 2.1.7; including it gives us an easy upgrade path in
# the future.
              - column:
                  name: ${quartz.sched_time.name}
                  type: bigint
              - column:
                  name: ${quartz.priority.name}
                  type: integer
                  constraints:
                    nullable: false
              - column:
                  name: ${quartz.state.name}
                  type: varchar(16)
                  constraints:
                    nullable: false
              - column:
                  name: ${quartz.job_name.name}
                  type: varchar(200)
              - column:
                  name: ${quartz.job_group.name}
                  type: varchar(200)
              - column:
                  name: ${quartz.is_nonconcurrent.name}
                  type: bool
              - column:
                  name: ${quartz.requests_recovery.name}
                  type: bool
        - addPrimaryKey:
            tableName: ${quartz.qrtz_fired_triggers.name}
            columnNames: ${quartz.sched_name.name}, ${quartz.entry_id.name}
            constraintName: ${quartz.pk_qrtz_fired_triggers.name}
        - createTable:
            tableName: ${quartz.qrtz_scheduler_state.name}
            remarks: Used for Quartz scheduler.
            columns:
              - column:
                  name: ${quartz.sched_name.name}
                  type: varchar(120)
                  constraints:
                    nullable: false
              - column:
                  name: ${quartz.instance_name.name}
                  type: varchar(200)
                  constraints:
                    nullable: false
              - column:
                  name: ${quartz.last_checkin_time.name}
                  type: bigint
                  constraints:
                    nullable: false
              - column:
                  name: ${quartz.checkin_interval.name}
                  type: bigint
                  constraints:
                    nullable: false
        - addPrimaryKey:
            tableName: ${quartz.qrtz_scheduler_state.name}
            columnNames: ${quartz.sched_name.name}, ${quartz.instance_name.name}
            constraintName: ${quartz.pk_qrtz_scheduler_state.name}
        - createTable:
            tableName: ${quartz.qrtz_locks.name}
            remarks: Used for Quartz scheduler.
            columns:
              - column:
                  name: ${quartz.sched_name.name}
                  type: varchar(120)
                  constraints:
                    nullable: false
              - column:
                  name: ${quartz.lock_name.name}
                  type: varchar(40)
                  constraints:
                    nullable: false
        - addPrimaryKey:
            tableName: ${quartz.qrtz_locks.name}
            columnNames: ${quartz.sched_name.name}, ${quartz.lock_name.name}
            constraintName: ${quartz.pk_qrtz_locks.name}
        - createIndex:
            indexName: ${quartz.idx_qrtz_j_req_recovery.name}
            tableName: ${quartz.qrtz_job_details.name}
            columns:
              - column:
                  name: ${quartz.sched_name.name}
              - column:
                  name: ${quartz.requests_recovery.name}
        - createIndex:
            indexName: ${quartz.idx_qrtz_j_grp.name}
            tableName: ${quartz.qrtz_job_details.name}
            columns:
              - column:
                  name: ${quartz.sched_name.name}
              - column:
                  name: ${quartz.job_group.name}
        - createIndex:
            indexName: ${quartz.idx_qrtz_t_j.name}
            tableName: ${quartz.qrtz_triggers.name}
            columns:
              - column:
                  name: ${quartz.sched_name.name}
              - column:
                  name: ${quartz.job_name.name}
              - column:
                  name: ${quartz.job_group.name}
        - createIndex:
            indexName: ${quartz.idx_qrtz_t_jg.name}
            tableName: ${quartz.qrtz_triggers.name}
            columns:
              - column:
                  name: ${quartz.sched_name.name}
              - column:
                  name: ${quartz.job_group.name}
        - createIndex:
            indexName: ${quartz.idx_qrtz_t_c.name}
            tableName: ${quartz.qrtz_triggers.name}
            columns:
              - column:
                  name: ${quartz.sched_name.name}
              - column:
                  name: ${quartz.calendar_name.name}
        - createIndex:
            indexName: ${quartz.idx_qrtz_t_g.name}
            tableName: ${quartz.qrtz_triggers.name}
            columns:
              - column:
                  name: ${quartz.sched_name.name}
              - column:
                  name: ${quartz.trigger_group.name}
        - createIndex:
            indexName: ${quartz.idx_qrtz_t_state.name}
            tableName: ${quartz.qrtz_triggers.name}
            columns:
              - column:
                  name: ${quartz.sched_name.name}
              - column:
                  name: ${quartz.trigger_state.name}
        - createIndex:
            indexName: ${quartz.idx_qrtz_t_n_state.name}
            tableName: ${quartz.qrtz_triggers.name}
            columns:
              - column:
                  name: ${quartz.sched_name.name}
              - column:
                  name: ${quartz.trigger_name.name}
              - column:
                  name: ${quartz.trigger_group.name}
              - column:
                  name: ${quartz.trigger_state.name}
        - createIndex:
            indexName: ${quartz.idx_qrtz_t_n_g_state.name}
            tableName: ${quartz.qrtz_triggers.name}
            columns:
              - column:
                  name: ${quartz.sched_name.name}
              - column:
                  name: ${quartz.trigger_group.name}
              - column:
                  name: ${quartz.trigger_state.name}
        - createIndex:
            indexName: ${quartz.idx_qrtz_t_next_fire_time.name}
            tableName: ${quartz.qrtz_triggers.name}
            columns:
              - column:
                  name: ${quartz.sched_name.name}
              - column:
                  name: ${quartz.next_fire_time.name}
        - createIndex:
            indexName: ${quartz.idx_qrtz_t_nft_st.name}
            tableName: ${quartz.qrtz_triggers.name}
            columns:
              - column:
                  name: ${quartz.sched_name.name}
              - column:
                  name: ${quartz.trigger_state.name}
              - column:
                  name: ${quartz.next_fire_time.name}
        - createIndex:
            indexName: ${quartz.idx_qrtz_t_nft_misfire.name}
            tableName: ${quartz.qrtz_triggers.name}
            columns:
              - column:
                  name: ${quartz.sched_name.name}
              - column:
                  name: ${quartz.misfire_instr.name}
              - column:
                  name: ${quartz.next_fire_time.name}
        - createIndex:
            indexName: ${quartz.idx_qrtz_t_nft_st_misfire.name}
            tableName: ${quartz.qrtz_triggers.name}
            columns:
              - column:
                  name: ${quartz.sched_name.name}
              - column:
                  name: ${quartz.misfire_instr.name}
              - column:
                  name: ${quartz.next_fire_time.name}
              - column:
                  name: ${quartz.trigger_state.name}
        - createIndex:
            indexName: ${quartz.idx_qrtz_t_nft_st_misfire_grp.name}
            tableName: ${quartz.qrtz_triggers.name}
            columns:
              - column:
                  name: ${quartz.sched_name.name}
              - column:
                  name: ${quartz.misfire_instr.name}
              - column:
                  name: ${quartz.next_fire_time.name}
              - column:
                  name: ${quartz.trigger_group.name}
              - column:
                  name: ${quartz.trigger_state.name}
        - createIndex:
            indexName: ${quartz.idx_qrtz_ft_trig_inst_name.name}
            tableName: ${quartz.qrtz_fired_triggers.name}
            columns:
              - column:
                  name: ${quartz.sched_name.name}
              - column:
                  name: ${quartz.instance_name.name}
        - createIndex:
            indexName: ${quartz.idx_qrtz_ft_inst_job_req_rcvry.name}
            tableName: ${quartz.qrtz_fired_triggers.name}
            columns:
              - column:
                  name: ${quartz.sched_name.name}
              - column:
                  name: ${quartz.instance_name.name}
              - column:
                  name: ${quartz.requests_recovery.name}
        - createIndex:
            indexName: ${quartz.idx_qrtz_ft_j_g.name}
            tableName: ${quartz.qrtz_fired_triggers.name}
            columns:
              - column:
                  name: ${quartz.sched_name.name}
              - column:
                  name: ${quartz.job_name.name}
              - column:
                  name: ${quartz.job_group.name}
        - createIndex:
            indexName: ${quartz.idx_qrtz_ft_jg.name}
            tableName: ${quartz.qrtz_fired_triggers.name}
            columns:
              - column:
                  name: ${quartz.sched_name.name}
              - column:
                  name: ${quartz.job_group.name}
        - createIndex:
            indexName: ${quartz.idx_qrtz_ft_t_g.name}
            tableName: ${quartz.qrtz_fired_triggers.name}
            columns:
              - column:
                  name: ${quartz.sched_name.name}
              - column:
                  name: ${quartz.trigger_name.name}
              - column:
                  name: ${quartz.trigger_group.name}
        - createIndex:
            indexName: ${quartz.idx_qrtz_ft_tg.name}
            tableName: ${quartz.qrtz_fired_triggers.name}
            columns:
              - column:
                  name: ${quartz.sched_name.name}
              - column:
                  name: ${quartz.trigger_group.name}

  - changeSet:
      id: 90
      author: senior
      comment: 'Added 0.30.0'
      changes:
        - addColumn:
            tableName: core_user
            columns:
              - column:
                  name: sso_source
                  type: varchar(254)
                  remarks: 'String to indicate the SSO backend the user is from'
        - sql:
            sql: update core_user set sso_source='saml' where saml_auth=true
        - dropColumn:
            tableName: core_user
            columnName: saml_auth

# Forgot to get rid of the raw_table_id and raw_column_id columns when we dropped the tables they referenced in migration 87.

  - changeSet:
      id: 91
      author: camsaul
      comment: 'Added 0.30.0'
      changes:
        - dropColumn:
            tableName: metabase_table
            columnName: raw_table_id
        - dropColumn:
            tableName: metabase_field
            columnName: raw_column_id

# Add database_id column to query_execution

  - changeSet:
      id: 92
      author: camsaul
      comment: 'Added 0.31.0'
      validCheckSum: ANY
      changes:
        - addColumn:
            tableName: query_execution
            columns:
              - column:
                  name: database_id
                  type: integer
                  remarks: 'ID of the database this query was ran against.'

# Start recording the actual query dictionary that's been executed

  - changeSet:
      id: 93
      author: camsaul
      comment: 'Added 0.31.0'
      changes:
        - addColumn:
            tableName: query
            columns:
              - column:
                  name: query
                  type: text
                  remarks: 'The actual "query dictionary" for this query.'

# Create the TaskHistory table, intended to provide debugging info on our background/quartz processes
  - changeSet:
      id: 94
      author: senior
      comment: 'Added 0.31.0'
      changes:
        - createTable:
            tableName: task_history
            remarks: 'Timing and metadata info about background/quartz processes'
            columns:
              - column:
                  name: id
                  type: int
                  autoIncrement: true
                  constraints:
                    primaryKey: true
                    nullable: false
              - column:
                  name: task
                  type: VARCHAR(254)
                  remarks: 'Name of the task'
                  constraints:
                    nullable: false
              # The sync tasks all have a db_id, but there are others that won't, such as the pulses
              # task or task history cleanup. The way around this is to create a join table between
              # TASK_HISTORY and METABASE_DATABASE, but that doesn't seem worth it right now.
              - column:
                  name: db_id
                  type: integer
              - column:
                  name: started_at
                  type: datetime
                  constraints:
                    nullable: false
              - column:
                  name: ended_at
                  type: datetime
                  constraints:
                    nullable: false
              - column:
                  name: duration
                  type: int
                  constraints:
                    nullable: false
              - column:
                  name: task_details
                  remarks: 'JSON string with additional info on the task'
                  type: text
        - createIndex:
            indexName: idx_task_history_end_time
            tableName: task_history
            columns:
              - column:
                  name: ended_at
        - createIndex:
            indexName: idx_task_history_db_id
            tableName: task_history
            columns:
              - column:
                  name: db_id
# Before this changeset, the databasechangelog table didn't include any uniqueness constraing for the databasechangelog
# table. Not having anything that uniquely identifies a row can cause issues for database replication. In earlier
# versions of Liquibase the uniquenes constraint was (ID, AUTHOR, FILENAME) but that was dropped
# (https://liquibase.jira.com/browse/CORE-1909) as some as the combination of the three columns caused issues on some
# databases. We only support PostgreSQL, MySQL and H2 which doesn't have that issue. This changeset puts back that
# uniqueness constraint since the issue shouldn't affect us and it will allow replication without the user needed to
# add their own constraint.
  - changeSet:
      id: 95
      author: senior
      comment: 'Added 0.31.0'
      validCheckSum: ANY
      # Don't add the constraint if there are already duplicates in the database change log! Migrations will fail!
      # See #8909
      preConditions:
        - onFail: MARK_RAN
        # If we're dumping the migration as a SQL file or trying to force-migrate we can't check the preconditions
        # so just go ahead and skip the entire thing. This is a non-critical migration
        - onUpdateSQL: IGNORE
        - sqlCheck:
            expectedResult: 0
            sql: SELECT count(*) FROM (SELECT count(*) FROM DATABASECHANGELOG GROUP BY ID, AUTHOR, FILENAME HAVING count(*) > 1) t1
      changes:
        - addUniqueConstraint:
            columnNames: id, author, filename
            constraintName: idx_databasechangelog_id_author_filename
            tableName: ${databasechangelog.name}
#
# ADD Field.settings COLUMN
#
  - changeSet:
      id: 96
      author: camsaul
      comment: 'Added 0.31.0'
      changes:
        - addColumn:
            tableName: metabase_field
            columns:
              - column:
                  name: settings
                  type: text
                  remarks: 'Serialized JSON FE-specific settings like formatting, etc. Scope of what is stored here may increase in future.'
#
# Change MySQL/Maria's blob type to LONGBLOB to more closely match what H2 and PostgreSQL support for size limits
#
  - changeSet:
      id: 97
      author: senior
      comment: 'Added 0.32.0'
      preConditions:
        - onFail: MARK_RAN
        - dbms:
            type: mysql,mariadb
      changes:
        - modifyDataType:
            tableName: query_cache
            columnName: results
            newDataType: longblob

#
# Add unique constraints for (Field name + table_id + parent_id) and for (Table name + schema + db_id) unless for one
# reason or another those would-be constraints are already violated. This is to fix issue where sometimes the same Field
# or Table is synced more than once (see #669, #8950, #9048)
#
# Note that the SQL standard says unique constraints should not apply to columns with NULL values. Consider the following:
#
# INSERT INTO metabase_table (db_id, schema, name) VALUES (1, 'PUBLIC', 'my_table');
# INSERT INTO metabase_table (db_id, schema, name) VALUES (1, 'PUBLIC', 'my_table'); -- fails: violates UNIQUE constraint
#
# INSERT INTO metabase_table (db_id, schema, name) VALUES (1, NULL, 'my_table');
# INSERT INTO metabase_table (db_id, schema, name) VALUES (1, NULL, 'my_table'); -- succeeds: because schema is NULL constraint does not apply
#
# Thus these constraints won't work if the data warehouse DB in question doesn't use schemas (e.g. MySQL or MongoDB). It
# will work for other data warehouse types.
#
# Luckily Postgres (but not H2 or MySQL) supports constraints that only apply to columns matching conditions, so we can
# add additional constraints to properly handle those cases.
  - changeSet:
      id: 98
      author: camsaul
      comment: 'Added 0.32.0'
      preConditions:
        - onFail: MARK_RAN
        - onUpdateSQL: IGNORE
        - or:
            - and:
                - dbms:
                    type: mysql,mariadb
                - sqlCheck:
                    expectedResult: 0
                    sql: SELECT count(*) FROM (SELECT count(*) FROM `metabase_table` GROUP BY `db_id`, `schema`, `name` HAVING count(*) > 1) t1
            - and:
                - dbms:
                    type: h2,postgresql
                - sqlCheck:
                    expectedResult: 0
                    sql: SELECT count(*) FROM (SELECT count(*) FROM METABASE_TABLE GROUP BY DB_ID, SCHEMA, NAME HAVING count(*) > 1) t1
      changes:
        - addUniqueConstraint:
            tableName: metabase_table
            columnNames: db_id, schema, name
            constraintName: idx_uniq_table_db_id_schema_name
        # For Postgres, add additional constraint to apply if schema is NULL
        - sql:
            dbms: postgresql
            sql: CREATE UNIQUE INDEX idx_uniq_table_db_id_schema_name_2col ON "metabase_table" ("db_id", "name") WHERE "schema" IS NULL

  - changeSet:
      id: 99
      author: camsaul
      comment: 'Added 0.32.0'
      preConditions:
        - onFail: MARK_RAN
        - onUpdateSQL: IGNORE
        - or:
            - and:
                - dbms:
                    type: mysql,mariadb
                - sqlCheck:
                    expectedResult: 0
                    sql: SELECT count(*) FROM (SELECT count(*) FROM `metabase_field` GROUP BY `table_id`, `parent_id`, `name` HAVING count(*) > 1) t1
            - and:
                - dbms:
                    type: h2,postgresql
                - sqlCheck:
                    expectedResult: 0
                    sql: SELECT count(*) FROM (SELECT count(*) FROM METABASE_FIELD GROUP BY TABLE_ID, PARENT_ID, NAME HAVING count(*) > 1) t1
      changes:
        - addUniqueConstraint:
            tableName: metabase_field
            columnNames: table_id, parent_id, name
            constraintName: idx_uniq_field_table_id_parent_id_name
        # For Postgres, add additional constraint to apply if schema is NULL
        - sql:
            dbms: postgresql
            sql: CREATE UNIQUE INDEX idx_uniq_field_table_id_parent_id_name_2col ON "metabase_field" ("table_id", "name") WHERE "parent_id" IS NULL

#
# Migration 84 was written slightly incorrectly and did not correctly migrate the values of is_active -> archived for
# METRICS. If you look at the migration you will notice the raw SQL part is a `sql` map with 2 `sql` keys. The first key
# is ignored, and that statement was never ran.
#
# To fix this we will migrate any metrics that haven't been updated since that migration ran and fix their archived
# status
  - changeSet:
      id: 100
      author: camsaul
      comment: 'Added 0.32.0'
      validCheckSum: ANY
      changes:
        # databasechangelog is upper-case in MySQL and MariaDB (and H2 for that matter, but H2 will upper-case the
        # unquoted identifier)
        - sql:
            dbms: postgresql,h2
            sql: >-
              UPDATE metric
              SET archived = NOT archived
              WHERE EXISTS (
                SELECT *
                FROM databasechangelog dbcl
                WHERE dbcl.id = '84'
                  AND metric.updated_at < dbcl.dateexecuted
              )
        - sql:
            dbms: mysql,mariadb
            sql: >-
              UPDATE metric
              SET archived = NOT archived
              WHERE EXISTS (
                SELECT *
                FROM `DATABASECHANGELOG` dbcl
                WHERE dbcl.id = '84'
                  AND metric.updated_at < dbcl.dateexecuted
              )

# Very helpful for performance reasons. See #9519
  - changeSet:
      id: 101
      author: camsaul
      comment: 'Added 0.32.0'
      changes:
        - createIndex:
            indexName: idx_field_parent_id
            tableName: metabase_field
            columns:
              - column:
                  name: parent_id

# A per-Database setting for the new Query Builder 3.0.
  - changeSet:
      id: 103
      author: camsaul
      comment: 'Added 0.32.10'
      changes:
        - addColumn:
            tableName: metabase_database
            columns:
              - column:
                  name: auto_run_queries
                  remarks: 'Whether to automatically run queries when doing simple filtering and summarizing in the Query Builder.'
                  type: boolean
                  constraints:
                    nullable: false
                  defaultValueBoolean: true


  # To fix EE full-app embedding without compromising security. Full-app embed sessions cannot have `SameSite` attributes in their cookies.
  - changeSet:
      id: 104
      author: camsaul
      comment: 'Added EE 1.1.6/CE 0.33.0'
      changes:
        - addColumn:
            tableName: core_session
            columns:
              - column:
                  name: anti_csrf_token
                  type: text
                  remarks: 'Anti-CSRF token for full-app embed sessions.'

#
# Change `metabase_field.database_type` to `text` to accomodate more exotic field types (enums in Clickhouse, rows in Presto, ...)
#
  - changeSet:
      id: 106
      author: sb
      comment: 'Added 0.33.5'
      changes:
        - modifyDataType:
            tableName: metabase_field
            columnName: database_type
            newDataType: text

#
#  Migrations 107-160 are used to convert a MySQL or MariaDB database to utf8mb4 on launch -- see #11753 for a detailed explanation of these migrations
#

  - changeSet:
        id: 107
        author: camsaul
        comment: Added 0.34.2
        # If this migration fails for any reason continue with the next migration; do not fail the entire process if this one fails
        failOnError: false
        preConditions:
          # If preconditions fail (i.e., dbms is not mysql or mariadb) then mark this migration as 'ran'
          - onFail: MARK_RAN
          # If we're generating SQL output for migrations instead of running via liquibase, fail the preconditions which means these migrations will be skipped
          - onSqlOutput: FAIL
          - or:
              - dbms:
                    type: mysql
              - dbms:
                    type: mariadb
        changes:
          - sql:
                sql: ALTER DATABASE CHARACTER SET = utf8mb4 COLLATE = utf8mb4_unicode_ci;
  - changeSet:
        id: 108
        author: camsaul
        comment: Added 0.34.2
        failOnError: false
        preConditions:
          - onFail: MARK_RAN
          - onSqlOutput: FAIL
          - or:
              - dbms:
                    type: mysql
              - dbms:
                    type: mariadb
        changes:
          - sql:
                sql: ALTER TABLE `DATABASECHANGELOG` CONVERT TO CHARACTER SET utf8mb4 COLLATE utf8mb4_unicode_ci;
  - changeSet:
        id: 109
        author: camsaul
        comment: Added 0.34.2
        failOnError: false
        preConditions:
          - onFail: MARK_RAN
          - onSqlOutput: FAIL
          - or:
              - dbms:
                    type: mysql
              - dbms:
                    type: mariadb
        changes:
          - sql:
                sql: ALTER TABLE `DATABASECHANGELOGLOCK` CONVERT TO CHARACTER SET utf8mb4 COLLATE utf8mb4_unicode_ci;
  - changeSet:
        id: 110
        author: camsaul
        comment: Added 0.34.2
        failOnError: false
        preConditions:
          - onFail: MARK_RAN
          - onSqlOutput: FAIL
          - or:
              - dbms:
                    type: mysql
              - dbms:
                    type: mariadb
        changes:
          - sql:
                sql: ALTER TABLE `QRTZ_CALENDARS` CONVERT TO CHARACTER SET utf8mb4 COLLATE utf8mb4_unicode_ci;
  - changeSet:
        id: 111
        author: camsaul
        comment: Added 0.34.2
        failOnError: false
        preConditions:
          - onFail: MARK_RAN
          - onSqlOutput: FAIL
          - or:
              - dbms:
                    type: mysql
              - dbms:
                    type: mariadb
        changes:
          - sql:
                sql: ALTER TABLE `QRTZ_FIRED_TRIGGERS` CONVERT TO CHARACTER SET utf8mb4 COLLATE utf8mb4_unicode_ci;
  - changeSet:
        id: 112
        author: camsaul
        comment: Added 0.34.2
        failOnError: false
        preConditions:
          - onFail: MARK_RAN
          - onSqlOutput: FAIL
          - or:
              - dbms:
                    type: mysql
              - dbms:
                    type: mariadb
        changes:
          - sql:
                sql: ALTER TABLE `QRTZ_JOB_DETAILS` CONVERT TO CHARACTER SET utf8mb4 COLLATE utf8mb4_unicode_ci;
  - changeSet:
        id: 113
        author: camsaul
        comment: Added 0.34.2
        failOnError: false
        preConditions:
          - onFail: MARK_RAN
          - onSqlOutput: FAIL
          - or:
              - dbms:
                    type: mysql
              - dbms:
                    type: mariadb
        changes:
          - sql:
                sql: ALTER TABLE `QRTZ_LOCKS` CONVERT TO CHARACTER SET utf8mb4 COLLATE utf8mb4_unicode_ci;
  - changeSet:
        id: 114
        author: camsaul
        comment: Added 0.34.2
        failOnError: false
        preConditions:
          - onFail: MARK_RAN
          - onSqlOutput: FAIL
          - or:
              - dbms:
                    type: mysql
              - dbms:
                    type: mariadb
        changes:
          - sql:
                sql: ALTER TABLE `QRTZ_PAUSED_TRIGGER_GRPS` CONVERT TO CHARACTER SET utf8mb4 COLLATE utf8mb4_unicode_ci;
  - changeSet:
        id: 115
        author: camsaul
        comment: Added 0.34.2
        failOnError: false
        preConditions:
          - onFail: MARK_RAN
          - onSqlOutput: FAIL
          - or:
              - dbms:
                    type: mysql
              - dbms:
                    type: mariadb
        changes:
          - sql:
                sql: ALTER TABLE `QRTZ_SCHEDULER_STATE` CONVERT TO CHARACTER SET utf8mb4 COLLATE utf8mb4_unicode_ci;
  - changeSet:
        id: 116
        author: camsaul
        comment: Added 0.34.2
        failOnError: false
        preConditions:
          - onFail: MARK_RAN
          - onSqlOutput: FAIL
          - or:
              - dbms:
                    type: mysql
              - dbms:
                    type: mariadb
        changes:
          - sql:
                sql: ALTER TABLE `core_user` CONVERT TO CHARACTER SET utf8mb4 COLLATE utf8mb4_unicode_ci;
  - changeSet:
        id: 117
        author: camsaul
        comment: Added 0.34.2
        failOnError: false
        preConditions:
          - onFail: MARK_RAN
          - onSqlOutput: FAIL
          - or:
              - dbms:
                    type: mysql
              - dbms:
                    type: mariadb
        changes:
          - sql:
                sql: ALTER TABLE `data_migrations` CONVERT TO CHARACTER SET utf8mb4 COLLATE utf8mb4_unicode_ci;
  - changeSet:
        id: 118
        author: camsaul
        comment: Added 0.34.2
        failOnError: false
        preConditions:
          - onFail: MARK_RAN
          - onSqlOutput: FAIL
          - or:
              - dbms:
                    type: mysql
              - dbms:
                    type: mariadb
        changes:
          - sql:
                sql: ALTER TABLE `dependency` CONVERT TO CHARACTER SET utf8mb4 COLLATE utf8mb4_unicode_ci;
  - changeSet:
        id: 119
        author: camsaul
        comment: Added 0.34.2
        failOnError: false
        preConditions:
          - onFail: MARK_RAN
          - onSqlOutput: FAIL
          - or:
              - dbms:
                    type: mysql
              - dbms:
                    type: mariadb
        changes:
          - sql:
                sql: ALTER TABLE `label` CONVERT TO CHARACTER SET utf8mb4 COLLATE utf8mb4_unicode_ci;
  - changeSet:
        id: 120
        author: camsaul
        comment: Added 0.34.2
        failOnError: false
        preConditions:
          - onFail: MARK_RAN
          - onSqlOutput: FAIL
          - or:
              - dbms:
                    type: mysql
              - dbms:
                    type: mariadb
        changes:
          - sql:
                sql: ALTER TABLE `metabase_database` CONVERT TO CHARACTER SET utf8mb4 COLLATE utf8mb4_unicode_ci;
  - changeSet:
        id: 121
        author: camsaul
        comment: Added 0.34.2
        failOnError: false
        preConditions:
          - onFail: MARK_RAN
          - onSqlOutput: FAIL
          - or:
              - dbms:
                    type: mysql
              - dbms:
                    type: mariadb
        changes:
          - sql:
                sql: ALTER TABLE `permissions_group` CONVERT TO CHARACTER SET utf8mb4 COLLATE utf8mb4_unicode_ci;
  - changeSet:
        id: 122
        author: camsaul
        comment: Added 0.34.2
        failOnError: false
        preConditions:
          - onFail: MARK_RAN
          - onSqlOutput: FAIL
          - or:
              - dbms:
                    type: mysql
              - dbms:
                    type: mariadb
        changes:
          - sql:
                sql: ALTER TABLE `query` CONVERT TO CHARACTER SET utf8mb4 COLLATE utf8mb4_unicode_ci;
  - changeSet:
        id: 123
        author: camsaul
        comment: Added 0.34.2
        failOnError: false
        preConditions:
          - onFail: MARK_RAN
          - onSqlOutput: FAIL
          - or:
              - dbms:
                    type: mysql
              - dbms:
                    type: mariadb
        changes:
          - sql:
                sql: ALTER TABLE `query_cache` CONVERT TO CHARACTER SET utf8mb4 COLLATE utf8mb4_unicode_ci;
  - changeSet:
        id: 124
        author: camsaul
        comment: Added 0.34.2
        failOnError: false
        preConditions:
          - onFail: MARK_RAN
          - onSqlOutput: FAIL
          - or:
              - dbms:
                    type: mysql
              - dbms:
                    type: mariadb
        changes:
          - sql:
                sql: ALTER TABLE `query_execution` CONVERT TO CHARACTER SET utf8mb4 COLLATE utf8mb4_unicode_ci;
  - changeSet:
        id: 125
        author: camsaul
        comment: Added 0.34.2
        failOnError: false
        preConditions:
          - onFail: MARK_RAN
          - onSqlOutput: FAIL
          - or:
              - dbms:
                    type: mysql
              - dbms:
                    type: mariadb
        changes:
          - sql:
                sql: ALTER TABLE `setting` CONVERT TO CHARACTER SET utf8mb4 COLLATE utf8mb4_unicode_ci;
  - changeSet:
        id: 126
        author: camsaul
        comment: Added 0.34.2
        failOnError: false
        preConditions:
          - onFail: MARK_RAN
          - onSqlOutput: FAIL
          - or:
              - dbms:
                    type: mysql
              - dbms:
                    type: mariadb
        changes:
          - sql:
                sql: ALTER TABLE `task_history` CONVERT TO CHARACTER SET utf8mb4 COLLATE utf8mb4_unicode_ci;
  - changeSet:
        id: 127
        author: camsaul
        comment: Added 0.34.2
        failOnError: false
        preConditions:
          - onFail: MARK_RAN
          - onSqlOutput: FAIL
          - or:
              - dbms:
                    type: mysql
              - dbms:
                    type: mariadb
        changes:
          - sql:
                sql: ALTER TABLE `QRTZ_TRIGGERS` CONVERT TO CHARACTER SET utf8mb4 COLLATE utf8mb4_unicode_ci;
  - changeSet:
        id: 128
        author: camsaul
        comment: Added 0.34.2
        failOnError: false
        preConditions:
          - onFail: MARK_RAN
          - onSqlOutput: FAIL
          - or:
              - dbms:
                    type: mysql
              - dbms:
                    type: mariadb
        changes:
          - sql:
                sql: ALTER TABLE `activity` CONVERT TO CHARACTER SET utf8mb4 COLLATE utf8mb4_unicode_ci;
  - changeSet:
        id: 129
        author: camsaul
        comment: Added 0.34.2
        failOnError: false
        preConditions:
          - onFail: MARK_RAN
          - onSqlOutput: FAIL
          - or:
              - dbms:
                    type: mysql
              - dbms:
                    type: mariadb
        changes:
          - sql:
                sql: ALTER TABLE `collection` CONVERT TO CHARACTER SET utf8mb4 COLLATE utf8mb4_unicode_ci;
  - changeSet:
        id: 130
        author: camsaul
        comment: Added 0.34.2
        failOnError: false
        preConditions:
          - onFail: MARK_RAN
          - onSqlOutput: FAIL
          - or:
              - dbms:
                    type: mysql
              - dbms:
                    type: mariadb
        changes:
          - sql:
                sql: ALTER TABLE `collection_revision` CONVERT TO CHARACTER SET utf8mb4 COLLATE utf8mb4_unicode_ci;
  - changeSet:
        id: 131
        author: camsaul
        comment: Added 0.34.2
        failOnError: false
        preConditions:
          - onFail: MARK_RAN
          - onSqlOutput: FAIL
          - or:
              - dbms:
                    type: mysql
              - dbms:
                    type: mariadb
        changes:
          - sql:
                sql: ALTER TABLE `computation_job` CONVERT TO CHARACTER SET utf8mb4 COLLATE utf8mb4_unicode_ci;
  - changeSet:
        id: 132
        author: camsaul
        comment: Added 0.34.2
        failOnError: false
        preConditions:
          - onFail: MARK_RAN
          - onSqlOutput: FAIL
          - or:
              - dbms:
                    type: mysql
              - dbms:
                    type: mariadb
        changes:
          - sql:
                sql: ALTER TABLE `core_session` CONVERT TO CHARACTER SET utf8mb4 COLLATE utf8mb4_unicode_ci;
  - changeSet:
        id: 133
        author: camsaul
        comment: Added 0.34.2
        failOnError: false
        preConditions:
          - onFail: MARK_RAN
          - onSqlOutput: FAIL
          - or:
              - dbms:
                    type: mysql
              - dbms:
                    type: mariadb
        changes:
          - sql:
                sql: ALTER TABLE `metabase_table` CONVERT TO CHARACTER SET utf8mb4 COLLATE utf8mb4_unicode_ci;
  - changeSet:
        id: 134
        author: camsaul
        comment: Added 0.34.2
        failOnError: false
        preConditions:
          - onFail: MARK_RAN
          - onSqlOutput: FAIL
          - or:
              - dbms:
                    type: mysql
              - dbms:
                    type: mariadb
        changes:
          - sql:
                sql: ALTER TABLE `permissions` CONVERT TO CHARACTER SET utf8mb4 COLLATE utf8mb4_unicode_ci;
  - changeSet:
        id: 135
        author: camsaul
        comment: Added 0.34.2
        failOnError: false
        preConditions:
          - onFail: MARK_RAN
          - onSqlOutput: FAIL
          - or:
              - dbms:
                    type: mysql
              - dbms:
                    type: mariadb
        changes:
          - sql:
                sql: ALTER TABLE `permissions_revision` CONVERT TO CHARACTER SET utf8mb4 COLLATE utf8mb4_unicode_ci;
  - changeSet:
        id: 136
        author: camsaul
        comment: Added 0.34.2
        failOnError: false
        preConditions:
          - onFail: MARK_RAN
          - onSqlOutput: FAIL
          - or:
              - dbms:
                    type: mysql
              - dbms:
                    type: mariadb
        changes:
          - sql:
                sql: ALTER TABLE `revision` CONVERT TO CHARACTER SET utf8mb4 COLLATE utf8mb4_unicode_ci;
  - changeSet:
        id: 137
        author: camsaul
        comment: Added 0.34.2
        failOnError: false
        preConditions:
          - onFail: MARK_RAN
          - onSqlOutput: FAIL
          - or:
              - dbms:
                    type: mysql
              - dbms:
                    type: mariadb
        changes:
          - sql:
                sql: ALTER TABLE `view_log` CONVERT TO CHARACTER SET utf8mb4 COLLATE utf8mb4_unicode_ci;
  - changeSet:
        id: 138
        author: camsaul
        comment: Added 0.34.2
        failOnError: false
        preConditions:
          - onFail: MARK_RAN
          - onSqlOutput: FAIL
          - or:
              - dbms:
                    type: mysql
              - dbms:
                    type: mariadb
        changes:
          - sql:
                sql: ALTER TABLE `QRTZ_BLOB_TRIGGERS` CONVERT TO CHARACTER SET utf8mb4 COLLATE utf8mb4_unicode_ci;
  - changeSet:
        id: 139
        author: camsaul
        comment: Added 0.34.2
        failOnError: false
        preConditions:
          - onFail: MARK_RAN
          - onSqlOutput: FAIL
          - or:
              - dbms:
                    type: mysql
              - dbms:
                    type: mariadb
        changes:
          - sql:
                sql: ALTER TABLE `QRTZ_CRON_TRIGGERS` CONVERT TO CHARACTER SET utf8mb4 COLLATE utf8mb4_unicode_ci;
  - changeSet:
        id: 140
        author: camsaul
        comment: Added 0.34.2
        failOnError: false
        preConditions:
          - onFail: MARK_RAN
          - onSqlOutput: FAIL
          - or:
              - dbms:
                    type: mysql
              - dbms:
                    type: mariadb
        changes:
          - sql:
                sql: ALTER TABLE `QRTZ_SIMPLE_TRIGGERS` CONVERT TO CHARACTER SET utf8mb4 COLLATE utf8mb4_unicode_ci;
  - changeSet:
        id: 141
        author: camsaul
        comment: Added 0.34.2
        failOnError: false
        preConditions:
          - onFail: MARK_RAN
          - onSqlOutput: FAIL
          - or:
              - dbms:
                    type: mysql
              - dbms:
                    type: mariadb
        changes:
          - sql:
                sql: ALTER TABLE `QRTZ_SIMPROP_TRIGGERS` CONVERT TO CHARACTER SET utf8mb4 COLLATE utf8mb4_unicode_ci;
  - changeSet:
        id: 142
        author: camsaul
        comment: Added 0.34.2
        failOnError: false
        preConditions:
          - onFail: MARK_RAN
          - onSqlOutput: FAIL
          - or:
              - dbms:
                    type: mysql
              - dbms:
                    type: mariadb
        changes:
          - sql:
                sql: ALTER TABLE `computation_job_result` CONVERT TO CHARACTER SET utf8mb4 COLLATE utf8mb4_unicode_ci;
  - changeSet:
        id: 143
        author: camsaul
        comment: Added 0.34.2
        failOnError: false
        preConditions:
          - onFail: MARK_RAN
          - onSqlOutput: FAIL
          - or:
              - dbms:
                    type: mysql
              - dbms:
                    type: mariadb
        changes:
          - sql:
                sql: ALTER TABLE `metabase_field` CONVERT TO CHARACTER SET utf8mb4 COLLATE utf8mb4_unicode_ci;
  - changeSet:
        id: 144
        author: camsaul
        comment: Added 0.34.2
        failOnError: false
        preConditions:
          - onFail: MARK_RAN
          - onSqlOutput: FAIL
          - or:
              - dbms:
                    type: mysql
              - dbms:
                    type: mariadb
        changes:
          - sql:
                sql: ALTER TABLE `permissions_group_membership` CONVERT TO CHARACTER SET utf8mb4 COLLATE utf8mb4_unicode_ci;
  - changeSet:
        id: 145
        author: camsaul
        comment: Added 0.34.2
        failOnError: false
        preConditions:
          - onFail: MARK_RAN
          - onSqlOutput: FAIL
          - or:
              - dbms:
                    type: mysql
              - dbms:
                    type: mariadb
        changes:
          - sql:
                sql: ALTER TABLE `pulse` CONVERT TO CHARACTER SET utf8mb4 COLLATE utf8mb4_unicode_ci;
  - changeSet:
        id: 146
        author: camsaul
        comment: Added 0.34.2
        failOnError: false
        preConditions:
          - onFail: MARK_RAN
          - onSqlOutput: FAIL
          - or:
              - dbms:
                    type: mysql
              - dbms:
                    type: mariadb
        changes:
          - sql:
                sql: ALTER TABLE `report_dashboard` CONVERT TO CHARACTER SET utf8mb4 COLLATE utf8mb4_unicode_ci;
  - changeSet:
        id: 147
        author: camsaul
        comment: Added 0.34.2
        failOnError: false
        preConditions:
          - onFail: MARK_RAN
          - onSqlOutput: FAIL
          - or:
              - dbms:
                    type: mysql
              - dbms:
                    type: mariadb
        changes:
          - sql:
                sql: ALTER TABLE `dashboard_favorite` CONVERT TO CHARACTER SET utf8mb4 COLLATE utf8mb4_unicode_ci;
  - changeSet:
        id: 148
        author: camsaul
        comment: Added 0.34.2
        failOnError: false
        preConditions:
          - onFail: MARK_RAN
          - onSqlOutput: FAIL
          - or:
              - dbms:
                    type: mysql
              - dbms:
                    type: mariadb
        changes:
          - sql:
                sql: ALTER TABLE `dimension` CONVERT TO CHARACTER SET utf8mb4 COLLATE utf8mb4_unicode_ci;
  - changeSet:
        id: 149
        author: camsaul
        comment: Added 0.34.2
        failOnError: false
        preConditions:
          - onFail: MARK_RAN
          - onSqlOutput: FAIL
          - or:
              - dbms:
                    type: mysql
              - dbms:
                    type: mariadb
        changes:
          - sql:
                sql: ALTER TABLE `metabase_fieldvalues` CONVERT TO CHARACTER SET utf8mb4 COLLATE utf8mb4_unicode_ci;
  - changeSet:
        id: 150
        author: camsaul
        comment: Added 0.34.2
        failOnError: false
        preConditions:
          - onFail: MARK_RAN
          - onSqlOutput: FAIL
          - or:
              - dbms:
                    type: mysql
              - dbms:
                    type: mariadb
        changes:
          - sql:
                sql: ALTER TABLE `metric` CONVERT TO CHARACTER SET utf8mb4 COLLATE utf8mb4_unicode_ci;
  - changeSet:
        id: 151
        author: camsaul
        comment: Added 0.34.2
        failOnError: false
        preConditions:
          - onFail: MARK_RAN
          - onSqlOutput: FAIL
          - or:
              - dbms:
                    type: mysql
              - dbms:
                    type: mariadb
        changes:
          - sql:
                sql: ALTER TABLE `pulse_channel` CONVERT TO CHARACTER SET utf8mb4 COLLATE utf8mb4_unicode_ci;
  - changeSet:
        id: 152
        author: camsaul
        comment: Added 0.34.2
        failOnError: false
        preConditions:
          - onFail: MARK_RAN
          - onSqlOutput: FAIL
          - or:
              - dbms:
                    type: mysql
              - dbms:
                    type: mariadb
        changes:
          - sql:
                sql: ALTER TABLE `segment` CONVERT TO CHARACTER SET utf8mb4 COLLATE utf8mb4_unicode_ci;
  - changeSet:
        id: 153
        author: camsaul
        comment: Added 0.34.2
        failOnError: false
        preConditions:
          - onFail: MARK_RAN
          - onSqlOutput: FAIL
          - or:
              - dbms:
                    type: mysql
              - dbms:
                    type: mariadb
        changes:
          - sql:
                sql: ALTER TABLE `pulse_channel_recipient` CONVERT TO CHARACTER SET utf8mb4 COLLATE utf8mb4_unicode_ci;
  - changeSet:
        id: 154
        author: camsaul
        comment: Added 0.34.2
        failOnError: false
        preConditions:
          - onFail: MARK_RAN
          - onSqlOutput: FAIL
          - or:
              - dbms:
                    type: mysql
              - dbms:
                    type: mariadb
        changes:
          - sql:
                sql: ALTER TABLE `report_card` CONVERT TO CHARACTER SET utf8mb4 COLLATE utf8mb4_unicode_ci;
  - changeSet:
        id: 155
        author: camsaul
        comment: Added 0.34.2
        failOnError: false
        preConditions:
          - onFail: MARK_RAN
          - onSqlOutput: FAIL
          - or:
              - dbms:
                    type: mysql
              - dbms:
                    type: mariadb
        changes:
          - sql:
                sql: ALTER TABLE `metric_important_field` CONVERT TO CHARACTER SET utf8mb4 COLLATE utf8mb4_unicode_ci;
  - changeSet:
        id: 156
        author: camsaul
        comment: Added 0.34.2
        failOnError: false
        preConditions:
          - onFail: MARK_RAN
          - onSqlOutput: FAIL
          - or:
              - dbms:
                    type: mysql
              - dbms:
                    type: mariadb
        changes:
          - sql:
                sql: ALTER TABLE `report_cardfavorite` CONVERT TO CHARACTER SET utf8mb4 COLLATE utf8mb4_unicode_ci;
  - changeSet:
        id: 157
        author: camsaul
        comment: Added 0.34.2
        failOnError: false
        preConditions:
          - onFail: MARK_RAN
          - onSqlOutput: FAIL
          - or:
              - dbms:
                    type: mysql
              - dbms:
                    type: mariadb
        changes:
          - sql:
                sql: ALTER TABLE `card_label` CONVERT TO CHARACTER SET utf8mb4 COLLATE utf8mb4_unicode_ci;
  - changeSet:
        id: 158
        author: camsaul
        comment: Added 0.34.2
        failOnError: false
        preConditions:
          - onFail: MARK_RAN
          - onSqlOutput: FAIL
          - or:
              - dbms:
                    type: mysql
              - dbms:
                    type: mariadb
        changes:
          - sql:
                sql: ALTER TABLE `pulse_card` CONVERT TO CHARACTER SET utf8mb4 COLLATE utf8mb4_unicode_ci;
  - changeSet:
        id: 159
        author: camsaul
        comment: Added 0.34.2
        failOnError: false
        preConditions:
          - onFail: MARK_RAN
          - onSqlOutput: FAIL
          - or:
              - dbms:
                    type: mysql
              - dbms:
                    type: mariadb
        changes:
          - sql:
                sql: ALTER TABLE `report_dashboardcard` CONVERT TO CHARACTER SET utf8mb4 COLLATE utf8mb4_unicode_ci;
  - changeSet:
        id: 160
        author: camsaul
        comment: Added 0.34.2
        failOnError: false
        preConditions:
          - onFail: MARK_RAN
          - onSqlOutput: FAIL
          - or:
              - dbms:
                    type: mysql
              - dbms:
                    type: mariadb
        changes:
          - sql:
                sql: ALTER TABLE `dashboardcard_series` CONVERT TO CHARACTER SET utf8mb4 COLLATE utf8mb4_unicode_ci;

# [161 has been removed. Superceded by 166]

# Drop the old query_queryexecution table if present. This was replaced by query_execution in 0.23.0. This was
# formerly a data migration but was converted to a Liquibase migration so people running migrations manually will
# still have the Table dropped.

  - changeSet:
      id: 162
      author: camsaul
      comment: 'Added 0.23.0 as a data migration; converted to Liquibase migration in 0.35.0'
      preConditions:
        - onFail: MARK_RAN
        - tableExists:
            tableName: query_queryexecution
      changes:
        - dropTable:
            tableName: query_queryexecution

# Drop Card.read_permissions. Prior to 0.30.0 Card permissions were always based on the Database/Table(s) being
# queried (i.e., the permissions model we use for ad-hoc queries). These permissions were calculated and stored in
# `read_permissions` for performance reasons. In 0.30.0, we switched to having Card permissions always be inherited
# from their parent Collection, and the column hasn't been used since then. Time to let it go.

  - changeSet:
      id: 163
      author: camsaul
      comment: 'Added 0.35.0'
      changes:
        - dropColumn:
            tableName: report_card
            columnName: read_permissions

# Add User `locale` -- when set, this User will see the Metabase in this Locale rather than the system default Locale
# (the `site-locale` Setting).

  - changeSet:
      id: 164
      author: camsaul
      comment: 'Added 0.35.0'
      changes:
        - addColumn:
            tableName: core_user
            columns:
              - column:
                  name: locale
                  remarks: 'Preferred ISO locale (language/country) code, e.g "en" or "en-US", for this User. Overrides site default.'
                  type: varchar(5)

# Add Field `database_position` to keep the order in which fields are ordered in the DB, `custom_position` for custom
# position; and Table `field_order` setting.

  - changeSet:
      id: 165
      author: sb
      comment: 'Added field_order to Table and database_position to Field'
      validCheckSum: ANY
      changes:
        - addColumn:
            tableName: metabase_field
            columns:
              - column:
                  name: database_position
                  type: int
                  defaultValueNumeric: 0
                  constraints:
                    nullable: false
        - addColumn:
            tableName: metabase_field
            columns:
              - column:
                  name: custom_position
                  type: int
                  defaultValueNumeric: 0
                  constraints:
                    nullable: false
        - addColumn:
            tableName: metabase_table
            columns:
              - column:
                  name: field_order
                  type: varchar(254)
                  defaultValue: database
                  constraints:
                    nullable: false
        - sql:
            sql: update metabase_field set database_position = id

# Change field_values.updated_at and query_cache.updated_at from datetime to timestamp [with time zone] to get >
# second resolution on MySQL.
#
# query_cache.updated_at was originally converted to a timestamp in 161, but we used `timestamp` instead of
# `timestamp(6)`. It is converted correctly here.

  - changeSet:
      id: 166
      author: camsaul
      comment: Added 0.36.0/1.35.4
      changes:
        - modifyDataType:
            tableName: metabase_fieldvalues
            columnName: updated_at
            newDataType: ${timestamp_type}
        - modifyDataType:
            tableName: query_cache
            columnName: updated_at
            newDataType: ${timestamp_type}

# Create the native query snippets table, intended to store snippets and their metadata
  - changeSet:
      id: 167
      author: walterl, camsaul
      validCheckSum: ANY
      comment: 'Added 0.36.0'
      changes:
        # If an older version of this Table was created locally (during dev) drop it, we have an updated definition
        - sql:
            sql: drop table if exists native_query_snippet
        - createTable:
            tableName: native_query_snippet
            remarks: 'Query snippets (raw text) to be substituted in native queries'
            columns:
              - column:
                  name: id
                  type: int
                  autoIncrement: true
                  constraints:
                    primaryKey: true
                    nullable: false
              - column:
                  name: name
                  type: VARCHAR(254)
                  remarks: 'Name of the query snippet'
                  constraints:
                    nullable: false
                    unique: true
              - column:
                  name: description
                  type: text
              - column:
                  name: content
                  type: text
                  remarks: 'Raw query snippet'
                  constraints:
                    nullable: false
              - column:
                  name: creator_id
                  type: int
                  constraints:
                    nullable: false
                    referencedTableName: core_user
                    referencedColumnNames: id
                    foreignKeyName: fk_snippet_creator_id
                    # This primarily affects tests because under normal
                    # circumstances we don't delete Users, we just archive them
                    deleteCascade: true
              - column:
                  name: archived
                  type: boolean
                  defaultValueBoolean: false
                  constraints:
                    nullable: false
              - column:
                  name: created_at
                  type: ${timestamp_type}
                  # it seems like defaultValueComputed actaully just ends
                  # getting ignored anyway -- see
                  # https://stackoverflow.com/questions/58816496/force-liquibase-to-current-timestamp-instead-of-now
                  # We set a custom value for MySQL/MariaDB in MetabaseMySqlCreateTableSqlGenerator.java
                  defaultValueComputed: current_timestamp
                  constraints:
                    nullable: false
              - column:
                  name: updated_at
                  type: ${timestamp_type}
                  defaultValueComputed: current_timestamp
                  constraints:
                    nullable: false
        # Needed to efficiently enforce the unique constraint on name and so we can lookup by name as well.
        - createIndex:
            tableName: native_query_snippet
            indexName: idx_snippet_name
            columns:
              - column:
                  name: name

# Convert query execution from DATETIME to TIMESTAMP(6) so have normalize TZ
# offset and so MySQL/MariaDB has better than second precision

  - changeSet:
      id: 168
      author: camsaul
      comment: Added 0.36.0
      changes:
        - modifyDataType:
            tableName: query_execution
            columnName: started_at
            newDataType: ${timestamp_type}

# Remove `Table.rows`, which hasn't been used for years now. Older versions of Metabase used to store the row count in
# this column but we disabled it a long time ago for performance reasons. Now it's time to remove it entirely.

  - changeSet:
      id: 169
      author: camsaul
      comment: Added 0.36.0
      changes:
        - dropColumn:
            tableName: metabase_table
            columnName: rows

# Remove fields_hash from Table model, as we no longer skip sync steps if metadata
# hash hasn't changed.

  - changeSet:
      id: 170
      author: sb
      comment: Added 0.36.0
      changes:
        - dropColumn:
            tableName: metabase_table
            columnName: fields_hash

# In EE, NativeQuerySnippets have a permissions system based on "snippet folders" which are Collections under the
# hood. However, these Collections live in a separate "namespace" -- a completely separate hierarchy of Collections.

  - changeSet:
      id: 171
      author: camsaul
      validCheckSum: ANY
      comment: Added 0.36.0
      changes:
        - addColumn:
            tableName: native_query_snippet
            columns:
              - column:
                  name: collection_id
                  type: int
                  remarks: 'ID of the Snippet Folder (Collection) this Snippet is in, if any'
                  constraints:
                    nullable: true
                    referencedTableName: collection
                    referencedColumnNames: id
                    foreignKeyName: fk_snippet_collection_id
        - createIndex:
            tableName: native_query_snippet
            indexName: idx_snippet_collection_id
            columns:
              - column:
                  name: collection_id

  - changeSet:
      id: 172
      author: camsaul
      comment: Added 0.36.0
      changes:
        - addColumn:
            tableName: collection
            columns:
              - column:
                  name: namespace
                  type: varchar(254)
                  remarks: 'The namespace (hierachy) this Collection belongs to. NULL means the Collection is in the default namespace.'
                  constraints:
                    nullable: true

# These migrations convert various FK constraints in the DB to ones with ON DELETE CASCADE so the DB can handle this
# instead of relying on Toucan pre-delete methods to do it, which are subject to race conditions.

  # activity.user_id -> core_user.id
  - changeSet:
      id: 173
      author: camsaul
      comment: Added 0.36.0
      changes:
        - dropForeignKeyConstraint:
            baseTableName: activity
            constraintName: fk_activity_ref_user_id

  - changeSet:
      id: 174
      author: camsaul
      comment: Added 0.36.0
      changes:
        - addForeignKeyConstraint:
            baseTableName: activity
            baseColumnNames: user_id
            referencedTableName: core_user
            referencedColumnNames: id
            constraintName: fk_activity_ref_user_id
            onDelete: CASCADE

  # card_label.card_id -> report_card.id
  - changeSet:
      id: 175
      author: camsaul
      comment: Added 0.36.0
      changes:
        - dropForeignKeyConstraint:
            baseTableName: card_label
            constraintName: fk_card_label_ref_card_id

  - changeSet:
      id: 176
      author: camsaul
      comment: Added 0.36.0
      changes:
        - addForeignKeyConstraint:
            baseTableName: card_label
            baseColumnNames: card_id
            referencedTableName: report_card
            referencedColumnNames: id
            constraintName: fk_card_label_ref_card_id
            onDelete: CASCADE

  # card_label.label_id -> label.id
  - changeSet:
      id: 177
      author: camsaul
      comment: Added 0.36.0
      changes:
        - dropForeignKeyConstraint:
            baseTableName: card_label
            constraintName: fk_card_label_ref_label_id

  - changeSet:
      id: 178
      author: camsaul
      comment: Added 0.36.0
      changes:
        - addForeignKeyConstraint:
            baseTableName: card_label
            baseColumnNames: label_id
            referencedTableName: label
            referencedColumnNames: id
            constraintName: fk_card_label_ref_label_id
            onDelete: CASCADE

  # collection.personal_owner_id -> core_user.id
  - changeSet:
      id: 179
      author: camsaul
      comment: Added 0.36.0
      changes:
        - dropForeignKeyConstraint:
            baseTableName: collection
            constraintName: fk_collection_personal_owner_id

  - changeSet:
      id: 180
      author: camsaul
      comment: Added 0.36.0
      changes:
        - addForeignKeyConstraint:
            baseTableName: collection
            baseColumnNames: personal_owner_id
            referencedTableName: core_user
            referencedColumnNames: id
            constraintName: fk_collection_personal_owner_id
            onDelete: CASCADE

  # collection_revision.user_id -> core_user.id
  - changeSet:
      id: 181
      author: camsaul
      comment: Added 0.36.0
      changes:
        - dropForeignKeyConstraint:
            baseTableName: collection_revision
            constraintName: fk_collection_revision_user_id

  - changeSet:
      id: 182
      author: camsaul
      comment: Added 0.36.0
      changes:
        - addForeignKeyConstraint:
            baseTableName: collection_revision
            baseColumnNames: user_id
            referencedTableName: core_user
            referencedColumnNames: id
            constraintName: fk_collection_revision_user_id
            onDelete: CASCADE

  # computation_job.creator_id -> core_user.id
  - changeSet:
      id: 183
      author: camsaul
      comment: Added 0.36.0
      changes:
        - dropForeignKeyConstraint:
            baseTableName: computation_job
            constraintName: fk_computation_job_ref_user_id

  - changeSet:
      id: 184
      author: camsaul
      comment: Added 0.36.0
      changes:
        - addForeignKeyConstraint:
            baseTableName: computation_job
            baseColumnNames: creator_id
            referencedTableName: core_user
            referencedColumnNames: id
            constraintName: fk_computation_job_ref_user_id
            onDelete: CASCADE

  # computation_job_result.job_id -> computation_job.id
  - changeSet:
      id: 185
      author: camsaul
      comment: Added 0.36.0
      changes:
        - dropForeignKeyConstraint:
            baseTableName: computation_job_result
            constraintName: fk_computation_result_ref_job_id

  - changeSet:
      id: 186
      author: camsaul
      comment: Added 0.36.0
      changes:
        - addForeignKeyConstraint:
            baseTableName: computation_job_result
            baseColumnNames: job_id
            referencedTableName: computation_job
            referencedColumnNames: id
            constraintName: fk_computation_result_ref_job_id
            onDelete: CASCADE

  # core_session.user_id -> core_user.id
  - changeSet:
      id: 187
      author: camsaul
      comment: Added 0.36.0
      changes:
        - dropForeignKeyConstraint:
            baseTableName: core_session
            constraintName: fk_session_ref_user_id

  - changeSet:
      id: 188
      author: camsaul
      comment: Added 0.36.0
      changes:
        - addForeignKeyConstraint:
            baseTableName: core_session
            baseColumnNames: user_id
            referencedTableName: core_user
            referencedColumnNames: id
            constraintName: fk_session_ref_user_id
            onDelete: CASCADE

  # dashboardcard_series.card_id -> report_card.id
  - changeSet:
      id: 189
      author: camsaul
      comment: Added 0.36.0
      changes:
        - dropForeignKeyConstraint:
            baseTableName: dashboardcard_series
            constraintName: fk_dashboardcard_series_ref_card_id

  - changeSet:
      id: 190
      author: camsaul
      comment: Added 0.36.0
      changes:
        - addForeignKeyConstraint:
            baseTableName: dashboardcard_series
            baseColumnNames: card_id
            referencedTableName: report_card
            referencedColumnNames: id
            constraintName: fk_dashboardcard_series_ref_card_id
            onDelete: CASCADE

  # dashboardcard_series.dashboardcard_id -> report_dashboardcard.id
  - changeSet:
      id: 191
      author: camsaul
      comment: Added 0.36.0
      changes:
        - dropForeignKeyConstraint:
            baseTableName: dashboardcard_series
            constraintName: fk_dashboardcard_series_ref_dashboardcard_id

  - changeSet:
      id: 192
      author: camsaul
      comment: Added 0.36.0
      changes:
        - addForeignKeyConstraint:
            baseTableName: dashboardcard_series
            baseColumnNames: dashboardcard_id
            referencedTableName: report_dashboardcard
            referencedColumnNames: id
            constraintName: fk_dashboardcard_series_ref_dashboardcard_id
            onDelete: CASCADE

  # group_table_access_policy.card_id -> report_card.id
  - changeSet:
      id: 193
      author: camsaul
      comment: Added 0.36.0
      changes:
        - dropForeignKeyConstraint:
            baseTableName: group_table_access_policy
            constraintName: fk_gtap_card_id

  - changeSet:
      id: 194
      author: camsaul
      comment: Added 0.36.0
      changes:
        - addForeignKeyConstraint:
            baseTableName: group_table_access_policy
            baseColumnNames: card_id
            referencedTableName: report_card
            referencedColumnNames: id
            constraintName: fk_gtap_card_id
            onDelete: CASCADE

  # metabase_field.parent_id -> metabase_field.id
  - changeSet:
      id: 195
      author: camsaul
      comment: Added 0.36.0
      changes:
        - dropForeignKeyConstraint:
            baseTableName: metabase_field
            constraintName: fk_field_parent_ref_field_id

  - changeSet:
      id: 196
      author: camsaul
      comment: Added 0.36.0
      changes:
        - addForeignKeyConstraint:
            baseTableName: metabase_field
            baseColumnNames: parent_id
            referencedTableName: metabase_field
            referencedColumnNames: id
            constraintName: fk_field_parent_ref_field_id
            onDelete: CASCADE

  # metabase_field.table_id -> metabase_table.id
  - changeSet:
      id: 197
      author: camsaul
      comment: Added 0.36.0
      changes:
        - dropForeignKeyConstraint:
            baseTableName: metabase_field
            constraintName: fk_field_ref_table_id

  - changeSet:
      id: 198
      author: camsaul
      comment: Added 0.36.0
      changes:
        - addForeignKeyConstraint:
            baseTableName: metabase_field
            baseColumnNames: table_id
            referencedTableName: metabase_table
            referencedColumnNames: id
            constraintName: fk_field_ref_table_id
            onDelete: CASCADE

  # metabase_fieldvalues.field_id -> metabase_field.id
  - changeSet:
      id: 199
      author: camsaul
      comment: Added 0.36.0
      changes:
        - dropForeignKeyConstraint:
            baseTableName: metabase_fieldvalues
            constraintName: fk_fieldvalues_ref_field_id

  - changeSet:
      id: 200
      author: camsaul
      comment: Added 0.36.0
      changes:
        - addForeignKeyConstraint:
            baseTableName: metabase_fieldvalues
            baseColumnNames: field_id
            referencedTableName: metabase_field
            referencedColumnNames: id
            constraintName: fk_fieldvalues_ref_field_id
            onDelete: CASCADE

  # metabase_table.db_id -> metabase_database.id
  - changeSet:
      id: 201
      author: camsaul
      comment: Added 0.36.0
      changes:
        - dropForeignKeyConstraint:
            baseTableName: metabase_table
            constraintName: fk_table_ref_database_id

  - changeSet:
      id: 202
      author: camsaul
      comment: Added 0.36.0
      changes:
        - addForeignKeyConstraint:
            baseTableName: metabase_table
            baseColumnNames: db_id
            referencedTableName: metabase_database
            referencedColumnNames: id
            constraintName: fk_table_ref_database_id
            onDelete: CASCADE

  # metric.creator_id -> core_user.id
  - changeSet:
      id: 203
      author: camsaul
      comment: Added 0.36.0
      changes:
        - dropForeignKeyConstraint:
            baseTableName: metric
            constraintName: fk_metric_ref_creator_id

  - changeSet:
      id: 204
      author: camsaul
      comment: Added 0.36.0
      changes:
        - addForeignKeyConstraint:
            baseTableName: metric
            baseColumnNames: creator_id
            referencedTableName: core_user
            referencedColumnNames: id
            constraintName: fk_metric_ref_creator_id
            onDelete: CASCADE

  # metric.table_id -> metabase_table.id
  - changeSet:
      id: 205
      author: camsaul
      comment: Added 0.36.0
      changes:
        - dropForeignKeyConstraint:
            baseTableName: metric
            constraintName: fk_metric_ref_table_id

  - changeSet:
      id: 206
      author: camsaul
      comment: Added 0.36.0
      changes:
        - addForeignKeyConstraint:
            baseTableName: metric
            baseColumnNames: table_id
            referencedTableName: metabase_table
            referencedColumnNames: id
            constraintName: fk_metric_ref_table_id
            onDelete: CASCADE

  # metric_important_field.field_id -> metabase_field.id
  - changeSet:
      id: 207
      author: camsaul
      comment: Added 0.36.0
      changes:
        - dropForeignKeyConstraint:
            baseTableName: metric_important_field
            constraintName: fk_metric_important_field_metabase_field_id

  - changeSet:
      id: 208
      author: camsaul
      comment: Added 0.36.0
      changes:
        - addForeignKeyConstraint:
            baseTableName: metric_important_field
            baseColumnNames: field_id
            referencedTableName: metabase_field
            referencedColumnNames: id
            constraintName: fk_metric_important_field_metabase_field_id
            onDelete: CASCADE

  # metric_important_field.metric_id -> metric.id
  - changeSet:
      id: 209
      author: camsaul
      comment: Added 0.36.0
      changes:
        - dropForeignKeyConstraint:
            baseTableName: metric_important_field
            constraintName: fk_metric_important_field_metric_id

  - changeSet:
      id: 210
      author: camsaul
      comment: Added 0.36.0
      changes:
        - addForeignKeyConstraint:
            baseTableName: metric_important_field
            baseColumnNames: metric_id
            referencedTableName: metric
            referencedColumnNames: id
            constraintName: fk_metric_important_field_metric_id
            onDelete: CASCADE

  # native_query_snippet.collection_id -> collection.id
  - changeSet:
      id: 211
      author: camsaul
      comment: Added 0.36.0
      changes:
        - dropForeignKeyConstraint:
            baseTableName: native_query_snippet
            constraintName: fk_snippet_collection_id

  - changeSet:
      id: 212
      author: camsaul
      comment: Added 0.36.0
      changes:
        - addForeignKeyConstraint:
            baseTableName: native_query_snippet
            baseColumnNames: collection_id
            referencedTableName: collection
            referencedColumnNames: id
            constraintName: fk_snippet_collection_id
            onDelete: SET NULL

  # permissions.group_id -> permissions_group.id
  - changeSet:
      id: 213
      author: camsaul
      comment: Added 0.36.0
      changes:
        - dropForeignKeyConstraint:
            baseTableName: permissions
            constraintName: fk_permissions_group_id

  - changeSet:
      id: 214
      author: camsaul
      comment: Added 0.36.0
      changes:
        - addForeignKeyConstraint:
            baseTableName: permissions
            baseColumnNames: group_id
            referencedTableName: permissions_group
            referencedColumnNames: id
            constraintName: fk_permissions_group_id
            onDelete: CASCADE

  # permissions_group_membership.group_id -> permissions_group.id
  - changeSet:
      id: 215
      author: camsaul
      comment: Added 0.36.0
      changes:
        - dropForeignKeyConstraint:
            baseTableName: permissions_group_membership
            constraintName: fk_permissions_group_group_id

  - changeSet:
      id: 216
      author: camsaul
      comment: Added 0.36.0
      changes:
        - addForeignKeyConstraint:
            baseTableName: permissions_group_membership
            baseColumnNames: group_id
            referencedTableName: permissions_group
            referencedColumnNames: id
            constraintName: fk_permissions_group_group_id
            onDelete: CASCADE

  # permissions_group_membership.user_id -> core_user.id
  - changeSet:
      id: 217
      author: camsaul
      comment: Added 0.36.0
      changes:
        - dropForeignKeyConstraint:
            baseTableName: permissions_group_membership
            constraintName: fk_permissions_group_membership_user_id

  - changeSet:
      id: 218
      author: camsaul
      comment: Added 0.36.0
      changes:
        - addForeignKeyConstraint:
            baseTableName: permissions_group_membership
            baseColumnNames: user_id
            referencedTableName: core_user
            referencedColumnNames: id
            constraintName: fk_permissions_group_membership_user_id
            onDelete: CASCADE

  # permissions_revision.user_id -> core_user.id
  - changeSet:
      id: 219
      author: camsaul
      comment: Added 0.36.0
      changes:
        - dropForeignKeyConstraint:
            baseTableName: permissions_revision
            constraintName: fk_permissions_revision_user_id

  - changeSet:
      id: 220
      author: camsaul
      comment: Added 0.36.0
      changes:
        - addForeignKeyConstraint:
            baseTableName: permissions_revision
            baseColumnNames: user_id
            referencedTableName: core_user
            referencedColumnNames: id
            constraintName: fk_permissions_revision_user_id
            onDelete: CASCADE

  # pulse.collection_id -> collection.id
  - changeSet:
      id: 221
      author: camsaul
      comment: Added 0.36.0
      changes:
        - dropForeignKeyConstraint:
            baseTableName: pulse
            constraintName: fk_pulse_collection_id

  - changeSet:
      id: 222
      author: camsaul
      comment: Added 0.36.0
      changes:
        - addForeignKeyConstraint:
            baseTableName: pulse
            baseColumnNames: collection_id
            referencedTableName: collection
            referencedColumnNames: id
            constraintName: fk_pulse_collection_id
            onDelete: SET NULL

  # pulse.creator_id -> core_user.id
  - changeSet:
      id: 223
      author: camsaul
      comment: Added 0.36.0
      changes:
        - dropForeignKeyConstraint:
            baseTableName: pulse
            constraintName: fk_pulse_ref_creator_id

  - changeSet:
      id: 224
      author: camsaul
      comment: Added 0.36.0
      changes:
        - addForeignKeyConstraint:
            baseTableName: pulse
            baseColumnNames: creator_id
            referencedTableName: core_user
            referencedColumnNames: id
            constraintName: fk_pulse_ref_creator_id
            onDelete: CASCADE

  # pulse_card.card_id -> report_card.id
  - changeSet:
      id: 225
      author: camsaul
      comment: Added 0.36.0
      changes:
        - dropForeignKeyConstraint:
            baseTableName: pulse_card
            constraintName: fk_pulse_card_ref_card_id

  - changeSet:
      id: 226
      author: camsaul
      comment: Added 0.36.0
      changes:
        - addForeignKeyConstraint:
            baseTableName: pulse_card
            baseColumnNames: card_id
            referencedTableName: report_card
            referencedColumnNames: id
            constraintName: fk_pulse_card_ref_card_id
            onDelete: CASCADE

  # pulse_card.pulse_id -> pulse.id
  - changeSet:
      id: 227
      author: camsaul
      comment: Added 0.36.0
      changes:
        - dropForeignKeyConstraint:
            baseTableName: pulse_card
            constraintName: fk_pulse_card_ref_pulse_id

  - changeSet:
      id: 228
      author: camsaul
      comment: Added 0.36.0
      changes:
        - addForeignKeyConstraint:
            baseTableName: pulse_card
            baseColumnNames: pulse_id
            referencedTableName: pulse
            referencedColumnNames: id
            constraintName: fk_pulse_card_ref_pulse_id
            onDelete: CASCADE

  # pulse_channel.pulse_id -> pulse.id
  - changeSet:
      id: 229
      author: camsaul
      comment: Added 0.36.0
      changes:
        - dropForeignKeyConstraint:
            baseTableName: pulse_channel
            constraintName: fk_pulse_channel_ref_pulse_id

  - changeSet:
      id: 230
      author: camsaul
      comment: Added 0.36.0
      changes:
        - addForeignKeyConstraint:
            baseTableName: pulse_channel
            baseColumnNames: pulse_id
            referencedTableName: pulse
            referencedColumnNames: id
            constraintName: fk_pulse_channel_ref_pulse_id
            onDelete: CASCADE

  # pulse_channel_recipient.pulse_channel_id -> pulse_channel.id
  - changeSet:
      id: 231
      author: camsaul
      comment: Added 0.36.0
      changes:
        - dropForeignKeyConstraint:
            baseTableName: pulse_channel_recipient
            constraintName: fk_pulse_channel_recipient_ref_pulse_channel_id

  - changeSet:
      id: 232
      author: camsaul
      comment: Added 0.36.0
      changes:
        - addForeignKeyConstraint:
            baseTableName: pulse_channel_recipient
            baseColumnNames: pulse_channel_id
            referencedTableName: pulse_channel
            referencedColumnNames: id
            constraintName: fk_pulse_channel_recipient_ref_pulse_channel_id
            onDelete: CASCADE

  # pulse_channel_recipient.user_id -> core_user.id
  - changeSet:
      id: 233
      author: camsaul
      comment: Added 0.36.0
      changes:
        - dropForeignKeyConstraint:
            baseTableName: pulse_channel_recipient
            constraintName: fk_pulse_channel_recipient_ref_user_id

  - changeSet:
      id: 234
      author: camsaul
      comment: Added 0.36.0
      changes:
        - addForeignKeyConstraint:
            baseTableName: pulse_channel_recipient
            baseColumnNames: user_id
            referencedTableName: core_user
            referencedColumnNames: id
            constraintName: fk_pulse_channel_recipient_ref_user_id
            onDelete: CASCADE

  # report_card.collection_id -> collection.id
  - changeSet:
      id: 235
      author: camsaul
      comment: Added 0.36.0
      changes:
        - dropForeignKeyConstraint:
            baseTableName: report_card
            constraintName: fk_card_collection_id

  - changeSet:
      id: 236
      author: camsaul
      comment: Added 0.36.0
      changes:
        - addForeignKeyConstraint:
            baseTableName: report_card
            baseColumnNames: collection_id
            referencedTableName: collection
            referencedColumnNames: id
            constraintName: fk_card_collection_id
            onDelete: SET NULL

  # report_card.made_public_by_id -> core_user.id
  - changeSet:
      id: 237
      author: camsaul
      comment: Added 0.36.0
      changes:
        - dropForeignKeyConstraint:
            baseTableName: report_card
            constraintName: fk_card_made_public_by_id

  - changeSet:
      id: 238
      author: camsaul
      comment: Added 0.36.0
      changes:
        - addForeignKeyConstraint:
            baseTableName: report_card
            baseColumnNames: made_public_by_id
            referencedTableName: core_user
            referencedColumnNames: id
            constraintName: fk_card_made_public_by_id
            onDelete: CASCADE

  # report_card.creator_id -> core_user.id
  - changeSet:
      id: 239
      author: camsaul
      comment: Added 0.36.0
      changes:
        - dropForeignKeyConstraint:
            baseTableName: report_card
            constraintName: fk_card_ref_user_id

  - changeSet:
      id: 240
      author: camsaul
      comment: Added 0.36.0
      changes:
        - addForeignKeyConstraint:
            baseTableName: report_card
            baseColumnNames: creator_id
            referencedTableName: core_user
            referencedColumnNames: id
            constraintName: fk_card_ref_user_id
            onDelete: CASCADE

  # report_card.database_id -> metabase_database.id
  - changeSet:
      id: 241
      author: camsaul
      comment: Added 0.36.0
      changes:
        - dropForeignKeyConstraint:
            baseTableName: report_card
            constraintName: fk_report_card_ref_database_id

  - changeSet:
      id: 242
      author: camsaul
      comment: Added 0.36.0
      changes:
        - addForeignKeyConstraint:
            baseTableName: report_card
            baseColumnNames: database_id
            referencedTableName: metabase_database
            referencedColumnNames: id
            constraintName: fk_report_card_ref_database_id
            onDelete: CASCADE

  # report_card.table_id -> metabase_table.id
  - changeSet:
      id: 243
      author: camsaul
      comment: Added 0.36.0
      changes:
        - dropForeignKeyConstraint:
            baseTableName: report_card
            constraintName: fk_report_card_ref_table_id

  - changeSet:
      id: 244
      author: camsaul
      comment: Added 0.36.0
      changes:
        - addForeignKeyConstraint:
            baseTableName: report_card
            baseColumnNames: table_id
            referencedTableName: metabase_table
            referencedColumnNames: id
            constraintName: fk_report_card_ref_table_id
            onDelete: CASCADE

  # report_cardfavorite.card_id -> report_card.id
  - changeSet:
      id: 245
      author: camsaul
      comment: Added 0.36.0
      changes:
        - dropForeignKeyConstraint:
            baseTableName: report_cardfavorite
            constraintName: fk_cardfavorite_ref_card_id

  - changeSet:
      id: 246
      author: camsaul
      comment: Added 0.36.0
      changes:
        - addForeignKeyConstraint:
            baseTableName: report_cardfavorite
            baseColumnNames: card_id
            referencedTableName: report_card
            referencedColumnNames: id
            constraintName: fk_cardfavorite_ref_card_id
            onDelete: CASCADE

  # report_cardfavorite.owner_id -> core_user.id
  - changeSet:
      id: 247
      author: camsaul
      comment: Added 0.36.0
      changes:
        - dropForeignKeyConstraint:
            baseTableName: report_cardfavorite
            constraintName: fk_cardfavorite_ref_user_id

  - changeSet:
      id: 248
      author: camsaul
      comment: Added 0.36.0
      changes:
        - addForeignKeyConstraint:
            baseTableName: report_cardfavorite
            baseColumnNames: owner_id
            referencedTableName: core_user
            referencedColumnNames: id
            constraintName: fk_cardfavorite_ref_user_id
            onDelete: CASCADE

  # report_dashboard.collection_id -> collection.id
  - changeSet:
      id: 249
      author: camsaul
      comment: Added 0.36.0
      changes:
        - dropForeignKeyConstraint:
            baseTableName: report_dashboard
            constraintName: fk_dashboard_collection_id

  - changeSet:
      id: 250
      author: camsaul
      comment: Added 0.36.0
      changes:
        - addForeignKeyConstraint:
            baseTableName: report_dashboard
            baseColumnNames: collection_id
            referencedTableName: collection
            referencedColumnNames: id
            constraintName: fk_dashboard_collection_id
            onDelete: SET NULL

  # report_dashboard.made_public_by_id -> core_user.id
  - changeSet:
      id: 251
      author: camsaul
      comment: Added 0.36.0
      changes:
        - dropForeignKeyConstraint:
            baseTableName: report_dashboard
            constraintName: fk_dashboard_made_public_by_id

  - changeSet:
      id: 252
      author: camsaul
      comment: Added 0.36.0
      changes:
        - addForeignKeyConstraint:
            baseTableName: report_dashboard
            baseColumnNames: made_public_by_id
            referencedTableName: core_user
            referencedColumnNames: id
            constraintName: fk_dashboard_made_public_by_id
            onDelete: CASCADE

  # report_dashboard.creator_id -> core_user.id
  - changeSet:
      id: 253
      author: camsaul
      comment: Added 0.36.0
      changes:
        - dropForeignKeyConstraint:
            baseTableName: report_dashboard
            constraintName: fk_dashboard_ref_user_id

  - changeSet:
      id: 254
      author: camsaul
      comment: Added 0.36.0
      changes:
        - addForeignKeyConstraint:
            baseTableName: report_dashboard
            baseColumnNames: creator_id
            referencedTableName: core_user
            referencedColumnNames: id
            constraintName: fk_dashboard_ref_user_id
            onDelete: CASCADE

  # report_dashboardcard.card_id -> report_card.id
  - changeSet:
      id: 255
      author: camsaul
      comment: Added 0.36.0
      changes:
        - dropForeignKeyConstraint:
            baseTableName: report_dashboardcard
            constraintName: fk_dashboardcard_ref_card_id

  - changeSet:
      id: 256
      author: camsaul
      comment: Added 0.36.0
      changes:
        - addForeignKeyConstraint:
            baseTableName: report_dashboardcard
            baseColumnNames: card_id
            referencedTableName: report_card
            referencedColumnNames: id
            constraintName: fk_dashboardcard_ref_card_id
            onDelete: CASCADE

  # report_dashboardcard.dashboard_id -> report_dashboard.id
  - changeSet:
      id: 257
      author: camsaul
      comment: Added 0.36.0
      changes:
        - dropForeignKeyConstraint:
            baseTableName: report_dashboardcard
            constraintName: fk_dashboardcard_ref_dashboard_id

  - changeSet:
      id: 258
      author: camsaul
      comment: Added 0.36.0
      changes:
        - addForeignKeyConstraint:
            baseTableName: report_dashboardcard
            baseColumnNames: dashboard_id
            referencedTableName: report_dashboard
            referencedColumnNames: id
            constraintName: fk_dashboardcard_ref_dashboard_id
            onDelete: CASCADE

  # revision.user_id -> core_user.id
  - changeSet:
      id: 259
      author: camsaul
      comment: Added 0.36.0
      changes:
        - dropForeignKeyConstraint:
            baseTableName: revision
            constraintName: fk_revision_ref_user_id

  - changeSet:
      id: 260
      author: camsaul
      comment: Added 0.36.0
      changes:
        - addForeignKeyConstraint:
            baseTableName: revision
            baseColumnNames: user_id
            referencedTableName: core_user
            referencedColumnNames: id
            constraintName: fk_revision_ref_user_id
            onDelete: CASCADE

  # segment.creator_id -> core_user.id
  - changeSet:
      id: 261
      author: camsaul
      comment: Added 0.36.0
      changes:
        - dropForeignKeyConstraint:
            baseTableName: segment
            constraintName: fk_segment_ref_creator_id

  - changeSet:
      id: 262
      author: camsaul
      comment: Added 0.36.0
      changes:
        - addForeignKeyConstraint:
            baseTableName: segment
            baseColumnNames: creator_id
            referencedTableName: core_user
            referencedColumnNames: id
            constraintName: fk_segment_ref_creator_id
            onDelete: CASCADE

  # segment.table_id -> metabase_table.id
  - changeSet:
      id: 263
      author: camsaul
      comment: Added 0.36.0
      changes:
        - dropForeignKeyConstraint:
            baseTableName: segment
            constraintName: fk_segment_ref_table_id

  - changeSet:
      id: 264
      author: camsaul
      comment: Added 0.36.0
      changes:
        - addForeignKeyConstraint:
            baseTableName: segment
            baseColumnNames: table_id
            referencedTableName: metabase_table
            referencedColumnNames: id
            constraintName: fk_segment_ref_table_id
            onDelete: CASCADE

  # view_log.user_id -> core_user.id
  - changeSet:
      id: 265
      author: camsaul
      comment: Added 0.36.0
      changes:
        - dropForeignKeyConstraint:
            baseTableName: view_log
            constraintName: fk_view_log_ref_user_id

  - changeSet:
      id: 266
      author: camsaul
      comment: Added 0.36.0
      changes:
        - addForeignKeyConstraint:
            baseTableName: view_log
            baseColumnNames: user_id
            referencedTableName: core_user
            referencedColumnNames: id
            constraintName: fk_view_log_ref_user_id
            onDelete: CASCADE

# changesets 268-272 allow for handling user account emails in lowercase (GH issue 3047)
  - changeSet:
      id: 268
      author: rlotun
      comment: Added 0.37.0  # create index on lower(email), for performance reasons (not availble on h2 and only on more recent versions of mysql)
      failOnError: false
      preConditions:
        - onFail: MARK_RAN
        - and:
            - dbms:
                type: postgresql
      # This has maybe never succeeded in creating the index because (at least with the current DB versions)
      # the syntax was wrong on all requested databases (postgresql, mysql and mariadb). Since this change is
      # not critical it's OK to ignore it.
      validCheckSum: 8:9da2f706a7cd42b5101601e0106fa929
      changes:
        - createIndex:
            columns:
             - column:
                 name: lower(email)
                 computed: true
                 type: varchar(254)
            tableName: core_user
            indexName: idx_lower_email
  - changeSet:
      id: 269
      author: rlotun
      comment: Added 0.37.0  # set email values to lower(email) but do so defensively and in a way that works on postgres and mysql - skip over those that would introduce duplicates (e.g. Reza@email.com and reza@email.com)
      changes:
        - sql :
            sql : UPDATE core_user SET email = lower(email) WHERE lower(email) NOT IN (SELECT * FROM (SELECT lower(email) FROM core_user GROUP BY lower(email) HAVING count(email) > 1) as e)
  - changeSet:
      id: 270
      author: rlotun
      comment: Added 0.37.0 # try to install citext extension on posgres (user requires privileges on postgres)
      failOnError: false
      preConditions:
        - onFail: MARK_RAN
        - or:
            - dbms:
                type: postgresql
      changes:
        - sql :
            sql : CREATE EXTENSION IF NOT EXISTS citext
  - changeSet:
      id: 271
      author: rlotun
      comment: Added 0.37.0 # try to convert email column to citext on postgres, if citext extension installed
      failOnError: false
      preConditions:
        - onFail: MARK_RAN
        - and:
            - dbms:
                type: postgresql
            - sqlCheck:
                expectedResult: 1
                sql: SELECT count(*) FROM pg_extension WHERE extname = 'citext'
      changes:
        - modifyDataType:
            tableName: core_user
            columnName: email
            newDataType: citext
  - changeSet:
      id: 272
      author: rlotun
      comment: Added 0.37.0 # for H2 convert column to VARCHAR_IGNORECASE
      failOnError: false
      preConditions:
         - onFail: MARK_RAN
         - or:
             - dbms:
                   type: h2
      changes:
        - modifyDataType:
            tableName: core_user
            columnName: email
            newDataType: varchar_ignorecase(254)

  - changeSet:
      id: 273
      author: camsaul
      comment: Added 0.37.1
      changes:
        - addDefaultValue:
            tableName: core_user
            columnName: is_superuser
            columnDataType: boolean
            defaultValueBoolean: false

  - changeSet:
      id: 274
      author: camsaul
      comment: Added 0.37.1
      changes:
        - addDefaultValue:
            tableName: core_user
            columnName: is_active
            columnDataType: boolean
            defaultValueBoolean: true

 # Add refingerprint to database to mark if fingerprinting or
 # not. Nullable in first pass so can be opt in and then in a
 # subsequent pass can be globally turned on where null, respecting
 # people who turned it on and then off.

  - changeSet:
      id: 275
      author: dpsutton
      comment: 'Added 0.38.0 refingerprint to Database'
      validCheckSum: ANY
      changes:
        - addColumn:
            tableName: metabase_database
            columns:
              - column:
                  name: refingerprint
                  type: boolean
                  remarks: 'Whether or not to enable periodic refingerprinting for this Database.'
                  constraints:
                    nullable: true
  - changeSet:
      id: 276
      author: robroland
      comment: Added 0.38.0 - Dashboard subscriptions
      validCheckSum: ANY
      changes:
        - addColumn:
            tableName: pulse_card
            columns:
            - column:
                name: dashboard_card_id
                type: int
                remarks: 'If this Pulse is a Dashboard subscription, the ID of the DashboardCard that corresponds to this PulseCard.'
                constraints:
                  nullable: true
                  referencedTableName: report_dashboardcard
                  referencedColumnNames: id
                  foreignKeyName: fk_pulse_card_ref_pulse_card_id
                  deferrable: false
                  initiallyDeferred: false

  - changeSet:
      id: 277
      author: tsmacdonald
      comment: Added 0.38.0 - Dashboard subscriptions
      changes:
        - dropForeignKeyConstraint:
            baseTableName: pulse_card
            constraintName: fk_pulse_card_ref_pulse_card_id

  - changeSet:
      id: 278
      author: tsmacdonald
      comment: Added 0.38.0 - Dashboard subscrptions
      changes:
        - addForeignKeyConstraint:
            baseTableName: pulse_card
            baseColumnNames: dashboard_card_id
            referencedTableName: report_dashboardcard
            referencedColumnNames: id
            constraintName: fk_pulse_card_ref_pulse_card_id
            onDelete: CASCADE

  - changeSet:
      id: 279
      author: camsaul
      comment: Added 0.38.0 - Dashboard subscriptions
      changes:
        - addColumn:
            tableName: pulse
            columns:
              - column:
                  name: dashboard_id
                  type: int
                  remarks: 'ID of the Dashboard if this Pulse is a Dashboard Subscription.'

  # FK constraint is added separately because deleteCascade doesn't work in addColumn -- see #14321
  - changeSet:
      id: 280
      author: camsaul
      comment: Added 0.38.0 - Dashboard subscriptions
      changes:
        - addForeignKeyConstraint:
            baseTableName: pulse
            baseColumnNames: dashboard_id
            referencedTableName: report_dashboard
            referencedColumnNames: id
            constraintName: fk_pulse_ref_dashboard_id
            onDelete: CASCADE

  - changeSet:
      id: 281
      author: dpsutton
      comment: Added 0.39 - Semantic type system - rename special_type
      changes:
        - renameColumn:
            tableName: metabase_field
            oldColumnName: special_type
            newColumnName: semantic_type
            columnDataType: varchar(255)

  # Change the TaskHistory timestamp columns to higher-resolution columns: on MySQL, they previously only had *second*
  # resolution, which caused annoying test failures and made it hard to correctly sort tasks that happened in quick
  # succession.
  #
  # We have to give these columns default values as well, or MySQL is going to be very fussy about having two
  # NOT NULL timestamp columns without default values at the same time.
  #
  # This is done in raw SQL because AFAIK there's no way in Liquibase to change a column type and give it a default
  # value in a single statement, which we have to do to make MySQL happy.
  - changeSet:
      id: 282
      author: camsaul
      comment: Added 0.39.0
      changes:
        - sql:
            dbms: h2
            sql: |
              ALTER TABLE task_history
              ALTER COLUMN started_at timestamp with time zone DEFAULT current_timestamp NOT NULL;
        - sql:
            dbms: postgresql
            sql: |
              ALTER TABLE task_history
              ALTER COLUMN started_at TYPE timestamp with time zone,
              ALTER COLUMN started_at SET DEFAULT current_timestamp;
        - sql:
            dbms: mysql,mariadb
            sql: |
              ALTER TABLE task_history
              MODIFY started_at timestamp(6) DEFAULT current_timestamp(6) NOT NULL;

  - changeSet:
      id: 283
      author: camsaul
      comment: Added 0.39.0
      changes:
        - sql:
            dbms: h2
            sql: |
              ALTER TABLE task_history
              ALTER COLUMN ended_at timestamp with time zone DEFAULT current_timestamp NOT NULL;
        - sql:
            dbms: postgresql
            sql: |
              ALTER TABLE task_history
              ALTER COLUMN ended_at TYPE timestamp with time zone,
              ALTER COLUMN ended_at SET DEFAULT current_timestamp;
        - sql:
            dbms: mysql,mariadb
            sql: |
              ALTER TABLE task_history
              MODIFY ended_at timestamp(6) DEFAULT current_timestamp(6) NOT NULL;
  - changeSet:
      id: 284
      author: dpsutton
      comment: Added 0.39 - Semantic type system - add effective type
      changes:
        - addColumn:
            tableName: metabase_field
            columns:
              - column:
                  name: effective_type
                  type: varchar(255)
                  remarks: 'The effective type of the field after any coercions.'
  - changeSet:
      id: 285
      author: dpsutton
      comment: Added 0.39 - Semantic type system - add coercion column
      changes:
        - addColumn:
            tableName: metabase_field
            columns:
              - column:
                  name: coercion_strategy
                  type: varchar(255)
                  remarks: 'A strategy to coerce the base_type into the effective_type.'
  - changeSet:
      id: 286
      author: dpsutton
      comment: Added 0.39 - Semantic type system - set effective_type default
      changes:
        - sql:
            sql: UPDATE metabase_field set effective_type = base_type
  - changeSet:
      id: 287
      author: dpsutton
      comment: Added 0.39 - Semantic type system - migrate ISO8601 strings
      validCheckSum: ANY
      changes:
        - sql:
            sql: >-
              UPDATE metabase_field
              SET effective_type    = (CASE semantic_type
                                         WHEN 'type/ISO8601DateTimeString' THEN 'type/DateTime'
                                         WHEN 'type/ISO8601TimeString'     THEN 'type/Time'
                                         WHEN 'type/ISO8601DateString'     THEN 'type/Date'
                                       END),
                  coercion_strategy = (CASE semantic_type
                                        WHEN 'type/ISO8601DateTimeString' THEN 'Coercion/ISO8601->DateTime'
                                        WHEN 'type/ISO8601TimeString'     THEN 'Coercion/ISO8601->Time'
                                        WHEN 'type/ISO8601DateString'     THEN 'Coercion/ISO8601->Date'
                                       END)
              WHERE semantic_type IN ('type/ISO8601DateTimeString',
                                      'type/ISO8601TimeString',
                                      'type/ISO8601DateString');
  ## This includes values 'timestamp_milliseconds' and 'timestamp_seconds'. These are old "special_types" that were
  ## migrated in a data migration for version 0.20. But these migrations occur after all liquibase migrations so
  ## it would be possible for another type/UNIXTimestampSeconds to pop up after this migration that supposedly
  ## got rid of them all
  - changeSet:
      id: 288
      author: dpsutton
      comment: Added 0.39 - Semantic type system - migrate unix timestamps
      validCheckSum: ANY
      changes:
        - sql:
              sql: >-
                UPDATE metabase_field
                set effective_type    = 'type/Instant',
                    coercion_strategy = (case semantic_type
                                          WHEN 'type/UNIXTimestampSeconds'      THEN 'Coercion/UNIXSeconds->DateTime'
                                          WHEN 'timestamp_seconds'              THEN 'Coercion/UNIXSeconds->DateTime'
                                          WHEN 'type/UNIXTimestampMilliSeconds' THEN 'Coercion/UNIXMilliSeconds->DateTime'
                                          WHEN 'timestamp_milliseconds'         THEN 'Coercion/UNIXMilliSeconds->DateTime'
                                          WHEN 'type/UNIXTimestampMicroSeconds' THEN 'Coercion/UNIXMicroSeconds->DateTime'
                                         END)
                WHERE semantic_type IN ('type/UNIXTimestampSeconds',
                                        'type/UNIXTimestampMilliSeconds',
                                        'type/UNIXTimestampMicroSeconds',
                                        'timestamp_seconds',
                                        'timestamp_milliseconds');

  - changeSet:
      id: 289
      author: dpsutton
      comment: Added 0.39 - Semantic type system - migrate unix timestamps (corrects typo- seconds was migrated correctly, not millis and micros)
      validCheckSum: ANY
      changes:
        - sql:
              sql: >-
                UPDATE metabase_field
                set effective_type    = 'type/Instant',
                    coercion_strategy = (case semantic_type
                                          WHEN 'type/UNIXTimestampMilliseconds' THEN 'Coercion/UNIXMilliSeconds->DateTime'
                                          WHEN 'type/UNIXTimestampMicroseconds' THEN 'Coercion/UNIXMicroSeconds->DateTime'
                                         END)
                WHERE semantic_type IN ('type/UNIXTimestampMilliseconds',
                                        'type/UNIXTimestampMicroseconds')

  - changeSet:
      id: 290
      author: dpsutton
      comment: Added 0.39 - Semantic type system - Clobber semantic_type where there was a coercion
      changes:
        - sql:
              sql: UPDATE metabase_field set semantic_type = null where coercion_strategy is not null

# 291-297 create the new login history Table

  - changeSet:
      id: 291
      author: camsaul
      validCheckSum: ANY
      comment: Added 0.39.0
      changes:
        - createTable:
            tableName: login_history
            remarks: "Keeps track of various logins for different users and additional info such as location and device"
            columns:
              - column:
                  name: id
                  type: int
                  autoIncrement: true
                  constraints:
                    primaryKey: true
                    nullable: false
              - column:
                  name: timestamp
                  type: ${timestamp_type}
                  remarks: "When this login occurred."
                  defaultValueComputed: current_timestamp
                  constraints:
                    nullable: false
              - column:
                  name: user_id
                  type: int
                  remarks: "ID of the User that logged in."
                  constraints:
                    foreignKeyName: fk_login_history_user_id
                    referencedTableName: core_user
                    referencedColumnNames: id
                    nullable: false
                    deleteCascade: true
              # FK constraint is created later, because we can't create it inline with ON DELETE SET NULL
              - column:
                  name: session_id
                  type: varchar(254)
                  remarks: "ID of the Session created by this login if one is currently active. NULL if Session is no longer active."
              - column:
                  name: device_id
                  type: char(36)
                  remarks: "Cookie-based unique identifier for the device/browser the user logged in from."
                  constraints:
                    nullable: false
              - column:
                  name: device_description
                  type: text
                  remarks: "Description of the device that login happened from, for example a user-agent string, but this might be something different if we support alternative auth mechanisms in the future."
                  constraints:
                    nullable: false
              - column:
                  name: ip_address
                  type: text
                  remarks: "IP address of the device that login happened from, so we can geocode it and determine approximate location."
                  constraints:
                    nullable: false

  - changeSet:
      id: 292
      author: camsaul
      comment: Added 0.39.0
      changes:
        - createIndex:
            tableName: login_history
            indexName: idx_user_id
            columns:
              - column:
                  name: user_id

  - changeSet:
      id: 293
      author: camsaul
      comment: Added 0.39.0
      changes:
        - addForeignKeyConstraint:
            baseTableName: login_history
            baseColumnNames: session_id
            referencedTableName: core_session
            referencedColumnNames: id
            constraintName: fk_login_history_session_id
            onDelete: SET NULL

  - changeSet:
      id: 294
      author: camsaul
      comment: Added 0.39.0
      changes:
        - createIndex:
            tableName: login_history
            indexName: idx_session_id
            columns:
              - column:
                  name: session_id

  # index on login history timestamp -- so admin can see *all* recent logins, or we can delete login history after a certain age
  - changeSet:
      id: 295
      author: camsaul
      comment: Added 0.39.0
      changes:
        - createIndex:
            tableName: login_history
            indexName: idx_timestamp
            columns:
              - column:
                  name: timestamp

  # index on login history user_id + device_id -- so we can easily see if this is the first time a device is used
  - changeSet:
      id: 296
      author: camsaul
      comment: Added 0.39.0
      changes:
        - createIndex:
            tableName: login_history
            indexName: idx_user_id_device_id
            columns:
              - column:
                  name: session_id
              - column:
                  name: device_id

  # index on login history user_id + timestamp -- so we can easily see recent logins for a user
  - changeSet:
      id: 297
      author: camsaul
      comment: Added 0.39.0
      changes:
        - createIndex:
            tableName: login_history
            indexName: idx_user_id_timestamp
            columns:
              - column:
                  name: user_id
              - column:
                  name: timestamp

  # Add parameter columns to pulses so that dashboard subscriptions can have their own filters
  - changeSet:
      id: 298
      author: tsmacdonald
      comment: Added 0.39.0
      changes:
        - addColumn:
            tableName: pulse
            columns:
              - column:
                  name: parameters
                  type: text
                  remarks: "Let dashboard subscriptions have their own filters"
                  constraints:
                    nullable: true
                    deferrable: false
                    initiallyDeferred: false
  - changeSet:
      id: 299
      author: tsmacdonald
      comment: Added 0.39.0
      changes:
        - addNotNullConstraint:
            columnDataType: text
            columnName: parameters
            defaultNullValue: '[]'
            tableName: pulse
  - changeSet:
      id: 300
      author: dpsutton
      comment: Added 0.40.0
      changes:
        - renameTable:
            oldTableName: collection_revision
            newTableName: collection_permission_graph_revision
  - changeSet:
      id: 301
      author: dpsutton
      comment: Added 0.40.0 renaming collection_revision to collection_permission_graph_revision
      failOnError: false # mysql and h2 don't have this sequence
      preConditions:
        - onFail: MARK_RAN
        - dbms:
            type: postgresql
      changes:
        - sql:
            - sql: ALTER SEQUENCE collection_revision_id_seq RENAME TO collection_permission_graph_revision_id_seq

  - changeSet:
      id: 303
      author: tsmacdonald
      comment: Added 0.40.0
      changes:
        - createTable:
            tableName: moderation_review
            remarks: "Reviews (from moderators) for a given question/dashboard (BUCM)"
            columns:
              - column:
                  name: id
                  type: int
                  autoIncrement: true
                  constraints:
                    primaryKey: true
                    nullable: false
              - column:
                  name: updated_at
                  type: ${timestamp_type}
                  defaultValueComputed: current_timestamp
                  remarks: "most recent modification time"
                  constraints:
                    nullable: false
              - column:
                  name: created_at
                  type: ${timestamp_type}
                  defaultValueComputed: current_timestamp
                  remarks: "creation time"
                  constraints:
                    nullable: false
              - column:
                  name: status
                  type: varchar(255)
                  remarks: "verified, misleading, confusing, not_misleading, pending"
              - column:
                  name: text
                  type: text
                  remarks: "Explanation of the review"
                  # I don't think it needs to be non-nullable
              - column:
                  name: moderated_item_id
                  type: int
                  remarks: "either a document or question ID; the item that needs review"
                  constraints:
                    nullable: false
              - column:
                  name: moderated_item_type
                  type: varchar(255)
                  remarks: "whether it's a question or dashboard"
                  constraints:
                    nullable: false
              - column:
                  name: moderator_id
                  type: int
                  remarks: "ID of the user who did the review"
                  constraints:
                    nullable: false
              - column:
                  name: most_recent
                  type: boolean
                  remarks: "tag for most recent review"
                  constraints:
                    nullable: false

  - changeSet:
      id: 304
      author: camsaul
      comment: Added 0.40.0 (replaces a data migration dating back to 0.20.0)
      changes:
        - sql:
              sql: >-
                UPDATE metabase_field
                SET semantic_type = (CASE semantic_type
                                      WHEN 'avatar'    THEN 'type/AvatarURL'
                                      WHEN 'category'  THEN 'type/Category'
                                      WHEN 'city'      THEN 'type/City'
                                      WHEN 'country'   THEN 'type/Country'
                                      WHEN 'desc'      THEN 'type/Description'
                                      WHEN 'fk'        THEN 'type/FK'
                                      WHEN 'id'        THEN 'type/PK'
                                      WHEN 'image'     THEN 'type/ImageURL'
                                      WHEN 'json'      THEN 'type/SerializedJSON'
                                      WHEN 'latitude'  THEN 'type/Latitude'
                                      WHEN 'longitude' THEN 'type/Longitude'
                                      WHEN 'name'      THEN 'type/Name'
                                      WHEN 'number'    THEN 'type/Number'
                                      WHEN 'state'     THEN 'type/State'
                                      WHEN 'url'       THEN 'type/URL'
                                      WHEN 'zip_code'  THEN 'type/ZipCode'
                                     END)
                WHERE semantic_type IN ('avatar', 'category', 'city', 'country', 'desc', 'fk', 'id', 'image',
                                        'json', 'latitude', 'longitude', 'name', 'number', 'state', 'url',
                                        'zip_code');

  - changeSet:
      id: 305
      author: camsaul
      comment: Added 0.40.0 (replaces a data migration dating back to 0.20.0)
      changes:
        - sql:
            sql: >-
              UPDATE metabase_field
              SET base_type = (CASE base_type
                                WHEN 'ArrayField'      THEN 'type/Array'
                                WHEN 'BigIntegerField' THEN 'type/BigInteger'
                                WHEN 'BooleanField'    THEN 'type/Boolean'
                                WHEN 'CharField'       THEN 'type/Text'
                                WHEN 'DateField'       THEN 'type/Date'
                                WHEN 'DateTimeField'   THEN 'type/DateTime'
                                WHEN 'DecimalField'    THEN 'type/Decimal'
                                WHEN 'DictionaryField' THEN 'type/Dictionary'
                                WHEN 'FloatField'      THEN 'type/Float'
                                WHEN 'IntegerField'    THEN 'type/Integer'
                                WHEN 'TextField'       THEN 'type/Text'
                                WHEN 'TimeField'       THEN 'type/Time'
                                WHEN 'UUIDField'       THEN 'type/UUID'
                                WHEN 'UnknownField'    THEN 'type/*'
                               END)
              WHERE base_type IN ('ArrayField', 'BigIntegerField', 'BooleanField', 'CharField', 'DateField',
                                  'DateTimeField', 'DecimalField', 'DictionaryField', 'FloatField', 'IntegerField',
                                  'TextField', 'TimeField', 'UUIDField', 'UnknownField');
  - changeSet:
      id: 308
      author: howonlee
      comment: Added 0.40.0 Track cache hits in query_execution table
      changes:
        - addColumn:
            tableName: query_execution
            columns:
              - column:
                  name: cache_hit
                  type: boolean
                  remarks: "Cache hit on query execution"
                  constraints:
                    nullable: true


  - changeSet:
      id: 309
      author: dpsutton
      comment: 'Added 0.40.0 - Add type to collections'
      changes:
        - addColumn:
            tableName: collection
            columns:
              - column:
                  name: authority_level
                  type: varchar(255)
                  remarks: 'Nullable column to incidate collection''s authority level. Initially values are "official" and nil.'
                  constraints:
                    nullable: true


  - changeSet:
      id: 311
      author: howonlee
      comment: Added 0.40.0 Migrate friendly field names, not noop
      validCheckSum: ANY # Quoting changes for H2.
      changes:
        - sql:
            dbms: mariadb,mysql
            sql: |
                UPDATE setting SET value='simple' WHERE `key`='humanization-strategy'
                AND value='advanced'
        - sql:
            dbms: postgresql
            sql: |
                UPDATE setting SET value='simple' WHERE key='humanization-strategy'
                AND value='advanced'
        - sql:
            dbms: h2
            sql: |
                UPDATE setting SET "VALUE"='simple' WHERE "KEY"='humanization-strategy'
                AND "VALUE"='advanced'

  - changeSet:
      id: 312
      author: noahmoss
      comment: Added 0.41.0 Backfill collection_id for dashboard subscriptions
      changes:
        - sql:
            dbms: mariadb,mysql
            sql: >-
              UPDATE pulse p
              INNER JOIN report_dashboard d
              ON p.dashboard_id = d.id
              SET p.collection_id = d.collection_id;
        - sql:
            dbms: postgresql
            sql: >-
              UPDATE pulse p
              SET collection_id = d.collection_id
              FROM report_dashboard d
              WHERE p.dashboard_id = d.id
              AND p.dashboard_id IS NOT NULL;
        - sql:
            dbms: h2
            sql: >-
              UPDATE pulse p
              SET collection_id = (
                SELECT d.collection_id
                FROM report_dashboard d
                WHERE d.id = p.dashboard_id
              )
              WHERE dashboard_id IS NOT NULL;

  - changeSet:
      id: 313
      author: jeff303
      comment: Added 0.42.0 - Secret domain object.
      validCheckSum: ANY
      changes:
        - createTable:
            tableName: secret
            remarks: Storage for managed secrets (passwords, binary data, etc.)
            columns:
              - column:
                  autoIncrement: true
                  constraints:
                    nullable: false
                    primaryKey: true
                  name: id
                  remarks: Part of composite primary key for secret; this is the uniquely generted ID column
                  type: int
              - column:
                  constraints:
                    nullable: false
                    primaryKey: true
                  name: version
                  defaultValue: 1
                  remarks: Part of composite primary key for secret; this is the version column
                  type: int
              - column:
                  constraints:
                    deferrable: false
                    foreignKeyName: fk_secret_ref_user_id
                    initiallyDeferred: false
                    nullable: true
                    referencedTableName: core_user
                    referencedColumnNames: id
                  name: creator_id
                  remarks: User ID who created this secret instance
                  type: int
              - column:
                  constraints:
                    nullable: false
                  name: created_at
                  remarks: Timestamp for when this secret instance was created
                  type: ${timestamp_type}
              - column:
                  constraints:
                    nullable: true
                  name: updated_at
                  remarks: >-
                    Timestamp for when this secret record was updated. Only relevant when non-value field changes
                    since a value change will result in a new version being inserted.
                  type: ${timestamp_type}
              - column:
                  constraints:
                    nullable: false
                  name: name
                  remarks: The name of this secret record.
                  type: varchar(254)
              - column:
                  constraints:
                    # TODO: do we want to constrain this field or leave open for extension? or separate table with FK?
                    nullable: false
                  name: kind
                  remarks: >-
                    The kind of secret this record represents; the value is interpreted as a Clojure keyword with a
                    hierarchy. Ex: 'bytes' means generic binary data, 'jks-keystore' extends 'bytes' but has a specific
                    meaning.
                  type: varchar(254)
              - column:
                  constraints:
                    # TODO: similar question to above?
                    nullable: true
                  name: source
                  remarks: >-
                    The source of secret record, which controls how Metabase interprets the value (ex: 'file-path'
                    means the 'simple_value' is not the real value, but a pointer to a file that contains the value).
                  type: varchar(254)
              - column:
                  constraints:
                    nullable: false
                  name: value
                  remarks: The base64 encoded binary value of this secret record. If encryption is enabled, this will
                    be the output of the encryption procedure on the plaintext. If not, it will be the base64 encoded
                    plaintext.
                  type: ${blob.type}

  - changeSet:
      id: 314
      author: howonlee
      comment: Added 0.41.0 Fine grained caching controls
      changes:
        - addColumn:
            tableName: metabase_database
            columns:
              - column:
                  name: cache_ttl
                  type: integer
                  remarks: "Granular cache TTL for specific database."
                  constraints:
                    nullable: true

  - changeSet:
      id: 315
      author: howonlee
      comment: Added 0.41.0 Fine grained caching controls, pt 2
      changes:
        - addColumn:
            tableName: report_dashboard
            columns:
              - column:
                  name: cache_ttl
                  type: integer
                  remarks: "Granular cache TTL for specific dashboard."
                  constraints:
                    nullable: true

  - changeSet:
      id: 316
      author: howonlee
      comment: Added 0.41.0 Fine grained caching controls, pt 3
      changes:
        - addColumn:
            tableName: view_log
            columns:
              - column:
                  name: metadata
                  type: text
                  remarks: "Serialized JSON corresponding to metadata for view."
                  constraints:
                    nullable: true

  - changeSet:
      id: 381
      author: camsaul
      comment: Added 0.41.2 Add index to QueryExecution card_id to fix performance issues (#18759)
      changes:
        - createIndex:
            tableName: query_execution
            indexName: idx_query_execution_card_id
            columns:
              - column:
                  name: card_id

  - changeSet:
      id: 382
      author: camsaul
      comment: Added 0.41.2 Add index to ModerationReview moderated_item_type + moderated_item_id to fix performance issues (#18759)
      changes:
        - createIndex:
            tableName: moderation_review
            indexName: idx_moderation_review_item_type_item_id
            columns:
              - column:
                  name: moderated_item_type
              - column:
                  name: moderated_item_id

  - changeSet:
      id: 383
      author: camsaul
      comment: Added 0.41.3 -- Add index to QueryExecution card_id + started_at to fix performance issue #19053
      changes:
        - createIndex:
            tableName: query_execution
            indexName: idx_query_execution_card_id_started_at
            columns:
              - column:
                  name: card_id
              - column:
                  name: started_at

  - changeSet:
      id: v42.00-000
      author: camsaul
      comment: Added 0.42.0 Remove unused column (#5240)
      # this migration was previously numbered 317 and merged into master before we adopted the 0.42.0+ migration ID
      # numbering scheme. See #18821 for more info.
      preConditions:
        - onFail: MARK_RAN
        - or:
            # For some insane reason databasechangelog is upper-case in MySQL and MariaDB.
            - and:
                - dbms:
                    type: postgresql,h2
                - sqlCheck:
                    expectedResult: 0
                    sql: SELECT count(*) FROM databasechangelog WHERE id = '317';
            - and:
                - dbms:
                    type: mysql,mariadb
                - sqlCheck:
                    expectedResult: 0
                    sql: SELECT count(*) FROM `DATABASECHANGELOG` WHERE id = '317';

      changes:
        - dropColumn:
            tableName: metabase_table
            columnName: entity_name


  - changeSet:
      id: v42.00-001
      author: camsaul
      comment: Added 0.42.0 Attempt to add Card.database_id (by parsing query) to rows that are missing it (#5999)
      # If this migration fails for any reason continue with the next migration; do not fail the entire process if this one fails
      failOnError: false
      # Don't run for H2 -- the version of H2 we're using doesn't support JSON stuff.
      preConditions:
        - onFail: MARK_RAN
        - dbms:
            type: postgresql,mysql,mariadb
      # The basic idea below is to parse the `database_id` from the JSON string query dictionary and use it to set the
      # database_id column as needed. We do an INNER JOIN against the Database table to make sure that Database
      # actually exists (so we don't attempt to set an invalid database_id)
      changes:
        - sql:
            dbms: postgresql
            sql: >-
              WITH c2 AS (
                SELECT *, (dataset_query::json->>'database')::integer AS query_database_id
                FROM report_card
              )
              UPDATE report_card c
              SET database_id = c2.query_database_id
              FROM c2
              INNER JOIN metabase_database db
                ON db.id = c2.query_database_id
              WHERE c.database_id IS NULL
                AND c.id = c2.id
                AND c2.query_database_id IS NOT NULL;
        # MySQL and MariaDB are exactly the same other than different function names: json_value (for MariaDB) vs
        # json_extract (for MySQL)
        - sql:
            dbms: mariadb
            sql: >-
              UPDATE report_card c
              JOIN (
                SELECT *, cast(json_value(dataset_query, '$.database') AS signed) AS query_database_id
                FROM report_card
                ) c2
                ON c.id = c2.id
              INNER JOIN metabase_database db ON c2.query_database_id = db.id
              SET c.database_id = c2.query_database_id
              WHERE c.database_id IS NULL
                AND c2.query_database_id IS NOT NULL;
        - sql:
            dbms: mysql
            sql: >-
              UPDATE report_card c
              JOIN (
                SELECT *, cast(json_extract(dataset_query, '$.database') AS signed) AS query_database_id
                FROM report_card
                ) c2
                ON c.id = c2.id
              INNER JOIN metabase_database db ON c2.query_database_id = db.id
              SET c.database_id = c2.query_database_id
              WHERE c.database_id IS NULL
                AND c2.query_database_id IS NOT NULL;

  - changeSet:
      id: v42.00-002
      author: camsaul
      comment: Added 0.42.0 Added constraint we should have had all along (#5999)
      preConditions:
        - onFail: MARK_RAN
        # If we're dumping the migration as a SQL file or trying to force-migrate we can't check the preconditions
        # so just go ahead and skip the entire thing. This is a non-critical migration
        - onUpdateSQL: IGNORE
        - sqlCheck:
            expectedResult: 0
            sql: SELECT count(*) FROM report_card WHERE database_id IS NULL
      changes:
        - addNotNullConstraint:
            columnDataType: int
            tableName: report_card
            columnName: database_id

  - changeSet:
      id: v42.00-003
      author: dpsutton
      comment: Added 0.42.0 Initial support for datasets based on questions
      # this migration was previously numbered 320 and merged into master before we adopted the 0.42.0+ migration ID
      # numbering scheme. See #18821 for more info.
      preConditions:
        - onFail: MARK_RAN
        - or:
            - and:
                - dbms:
                    type: postgresql,h2
                - sqlCheck:
                    expectedResult: 0
                    sql: SELECT count(*) FROM databasechangelog WHERE id = '320';
            - and:
                - dbms:
                    type: mysql,mariadb
                - sqlCheck:
                    expectedResult: 0
                    sql: SELECT count(*) FROM `DATABASECHANGELOG` WHERE id = '320';
      changes:
        - addColumn:
            tableName: report_card
            columns:
              - column:
                  name: dataset
                  type: boolean
                  remarks: "Indicate whether question is a dataset"
                  constraints:
                    nullable: false
                  defaultValue: false

  - changeSet:    # this one is run unconditionally so unify the type to ${text.type} across ALL dbs
      id: v42.00-004 # this differentiation was first done under changeSet 13 above
      author: jeff303
      comment: >-
        Added 0.42.0 - modify type of activity.details from text to ${text.type}
      changes:
        - modifyDataType:
            tableName: activity
            columnName: details
            newDataType: ${text.type}

  - changeSet:
      id: v42.00-005
      author: jeff303
      comment: >-
        Added 0.42.0 - modify type of collection.description from text to ${text.type}
        on mysql,mariadb
      changes:
        - modifyDataType:
            tableName: collection
            columnName: description
            newDataType: ${text.type}
      preConditions:
        - onFail: MARK_RAN
        - dbms:
            type: mysql,mariadb

  - changeSet:
      id: v42.00-006
      author: jeff303
      comment: >-
        Added 0.42.0 - modify type of collection.name from text to ${text.type}
        on mysql,mariadb
      changes:
        - modifyDataType:
            tableName: collection
            columnName: name
            newDataType: ${text.type}
      preConditions:
        - onFail: MARK_RAN
        - dbms:
            type: mysql,mariadb

  - changeSet:
      id: v42.00-007
      author: jeff303
      comment: >-
        Added 0.42.0 - modify type of computation_job.context from text to ${text.type}
        on mysql,mariadb
      changes:
        - modifyDataType:
            tableName: computation_job
            columnName: context
            newDataType: ${text.type}
      preConditions:
        - onFail: MARK_RAN
        - dbms:
            type: mysql,mariadb

  - changeSet:
      id: v42.00-008
      author: jeff303
      comment: >-
        Added 0.42.0 - modify type of computation_job_result.payload from text
        to ${text.type} on mysql,mariadb
      changes:
        - modifyDataType:
            tableName: computation_job_result
            columnName: payload
            newDataType: ${text.type}
      preConditions:
        - onFail: MARK_RAN
        - dbms:
            type: mysql,mariadb

  - changeSet:
      id: v42.00-009
      author: jeff303
      comment: >-
        Added 0.42.0 - modify type of core_session.anti_csrf_token from text
        to ${text.type} on mysql,mariadb
      changes:
        - modifyDataType:
            tableName: core_session
            columnName: anti_csrf_token
            newDataType: ${text.type}
      preConditions:
        - onFail: MARK_RAN
        - dbms:
            type: mysql,mariadb

  - changeSet:
      id: v42.00-010
      author: jeff303
      comment: >-
        Added 0.42.0 - modify type of core_user.login_attributes from text to
        ${text.type} on mysql,mariadb
      changes:
        - modifyDataType:
            tableName: core_user
            columnName: login_attributes
            newDataType: ${text.type}
      preConditions:
        - onFail: MARK_RAN
        - dbms:
            type: mysql,mariadb

  - changeSet:
      id: v42.00-011
      author: jeff303
      comment: >-
        Added 0.42.0 - modify type of group_table_access_policy.attribute_remappings
        from text to ${text.type} on mysql,mariadb
      changes:
        - modifyDataType:
            tableName: group_table_access_policy
            columnName: attribute_remappings
            newDataType: ${text.type}
      preConditions:
        - onFail: MARK_RAN
        - dbms:
            type: mysql,mariadb

  - changeSet:
      id: v42.00-012
      author: jeff303
      comment: >-
        Added 0.42.0 - modify type of login_history.device_description from text
        to ${text.type} on mysql,mariadb
      changes:
        - modifyDataType:
            tableName: login_history
            columnName: device_description
            newDataType: ${text.type}
      preConditions:
        - onFail: MARK_RAN
        - dbms:
            type: mysql,mariadb

  - changeSet:
      id: v42.00-013
      author: jeff303
      comment: >-
        Added 0.42.0 - modify type of login_history.ip_address from text to ${text.type}
        on mysql,mariadb
      changes:
        - modifyDataType:
            tableName: login_history
            columnName: ip_address
            newDataType: ${text.type}
      preConditions:
        - onFail: MARK_RAN
        - dbms:
            type: mysql,mariadb

  - changeSet:
      id: v42.00-014
      author: jeff303
      comment: >-
        Added 0.42.0 - modify type of metabase_database.caveats from text to
        ${text.type} on mysql,mariadb
      changes:
        - modifyDataType:
            tableName: metabase_database
            columnName: caveats
            newDataType: ${text.type}
      preConditions:
        - onFail: MARK_RAN
        - dbms:
            type: mysql,mariadb

  - changeSet:
      id: v42.00-015
      author: jeff303
      comment: >-
        Added 0.42.0 - modify type of metabase_database.description from text
        to ${text.type} on mysql,mariadb
      changes:
        - modifyDataType:
            tableName: metabase_database
            columnName: description
            newDataType: ${text.type}
      preConditions:
        - onFail: MARK_RAN
        - dbms:
            type: mysql,mariadb

  - changeSet:
      id: v42.00-016
      author: jeff303
      comment: >-
        Added 0.42.0 - modify type of metabase_database.details from text to
        ${text.type} on mysql,mariadb
      changes:
        - modifyDataType:
            tableName: metabase_database
            columnName: details
            newDataType: ${text.type}
      preConditions:
        - onFail: MARK_RAN
        - dbms:
            type: mysql,mariadb

  - changeSet:
      id: v42.00-017
      author: jeff303
      comment: >-
        Added 0.42.0 - modify type of metabase_database.options from text to
        ${text.type} on mysql,mariadb
      changes:
        - modifyDataType:
            tableName: metabase_database
            columnName: options
            newDataType: ${text.type}
      preConditions:
        - onFail: MARK_RAN
        - dbms:
            type: mysql,mariadb

  - changeSet:
      id: v42.00-018
      author: jeff303
      comment: >-
        Added 0.42.0 - modify type of metabase_database.points_of_interest from
        text to ${text.type} on mysql,mariadb
      changes:
        - modifyDataType:
            tableName: metabase_database
            columnName: points_of_interest
            newDataType: ${text.type}
      preConditions:
        - onFail: MARK_RAN
        - dbms:
            type: mysql,mariadb

  - changeSet:
      id: v42.00-019
      author: jeff303
      comment: >-
        Added 0.42.0 - modify type of metabase_field.caveats from text to ${text.type}
        on mysql,mariadb
      changes:
        - modifyDataType:
            tableName: metabase_field
            columnName: caveats
            newDataType: ${text.type}
      preConditions:
        - onFail: MARK_RAN
        - dbms:
            type: mysql,mariadb

  - changeSet:
      id: v42.00-020
      author: jeff303
      comment: >-
        Added 0.42.0 - modify type of metabase_field.database_type from text
        to ${text.type} on mysql,mariadb
      changes:
        - modifyDataType:
            tableName: metabase_field
            columnName: database_type
            newDataType: ${text.type}
      preConditions:
        - onFail: MARK_RAN
        - dbms:
            type: mysql,mariadb

  - changeSet:
      id: v42.00-021
      author: jeff303
      comment: >-
        Added 0.42.0 - modify type of metabase_field.description from text to
        ${text.type} on mysql,mariadb
      changes:
        - modifyDataType:
            tableName: metabase_field
            columnName: description
            newDataType: ${text.type}
      preConditions:
        - onFail: MARK_RAN
        - dbms:
            type: mysql,mariadb

  - changeSet:
      id: v42.00-022
      author: jeff303
      comment: >-
        Added 0.42.0 - modify type of metabase_field.fingerprint from text to
        ${text.type} on mysql,mariadb
      changes:
        - modifyDataType:
            tableName: metabase_field
            columnName: fingerprint
            newDataType: ${text.type}
      preConditions:
        - onFail: MARK_RAN
        - dbms:
            type: mysql,mariadb

  - changeSet:
      id: v42.00-023
      author: jeff303
      comment: >-
        Added 0.42.0 - modify type of metabase_field.has_field_values from text
        to ${text.type} on mysql,mariadb
      changes:
        - modifyDataType:
            tableName: metabase_field
            columnName: has_field_values
            newDataType: ${text.type}
      preConditions:
        - onFail: MARK_RAN
        - dbms:
            type: mysql,mariadb

  - changeSet:
      id: v42.00-024
      author: jeff303
      comment: >-
        Added 0.42.0 - modify type of metabase_field.points_of_interest from
        text to ${text.type} on mysql,mariadb
      changes:
        - modifyDataType:
            tableName: metabase_field
            columnName: points_of_interest
            newDataType: ${text.type}
      preConditions:
        - onFail: MARK_RAN
        - dbms:
            type: mysql,mariadb

  - changeSet:
      id: v42.00-025
      author: jeff303
      comment: >-
        Added 0.42.0 - modify type of metabase_field.settings from text to ${text.type}
        on mysql,mariadb
      changes:
        - modifyDataType:
            tableName: metabase_field
            columnName: settings
            newDataType: ${text.type}
      preConditions:
        - onFail: MARK_RAN
        - dbms:
            type: mysql,mariadb

  - changeSet:
      id: v42.00-026
      author: jeff303
      comment: >-
        Added 0.42.0 - modify type of metabase_fieldvalues.human_readable_values
        from text to ${text.type} on mysql,mariadb
      changes:
        - modifyDataType:
            tableName: metabase_fieldvalues
            columnName: human_readable_values
            newDataType: ${text.type}
      preConditions:
        - onFail: MARK_RAN
        - dbms:
            type: mysql,mariadb

  - changeSet:
      id: v42.00-027
      author: jeff303
      comment: >-
        Added 0.42.0 - modify type of metabase_fieldvalues.values from text to
        ${text.type} on mysql,mariadb
      changes:
        - modifyDataType:
            tableName: metabase_fieldvalues
            columnName: values
            newDataType: ${text.type}
      preConditions:
        - onFail: MARK_RAN
        - dbms:
            type: mysql,mariadb

  - changeSet:
      id: v42.00-028
      author: jeff303
      comment: >-
        Added 0.42.0 - modify type of metabase_table.caveats from text to ${text.type}
        on mysql,mariadb
      changes:
        - modifyDataType:
            tableName: metabase_table
            columnName: caveats
            newDataType: ${text.type}
      preConditions:
        - onFail: MARK_RAN
        - dbms:
            type: mysql,mariadb

  - changeSet:
      id: v42.00-029
      author: jeff303
      comment: >-
        Added 0.42.0 - modify type of metabase_table.description from text to
        ${text.type} on mysql,mariadb
      changes:
        - modifyDataType:
            tableName: metabase_table
            columnName: description
            newDataType: ${text.type}
      preConditions:
        - onFail: MARK_RAN
        - dbms:
            type: mysql,mariadb

  - changeSet:
      id: v42.00-030
      author: jeff303
      comment: >-
        Added 0.42.0 - modify type of metabase_table.points_of_interest from
        text to ${text.type} on mysql,mariadb
      changes:
        - modifyDataType:
            tableName: metabase_table
            columnName: points_of_interest
            newDataType: ${text.type}
      preConditions:
        - onFail: MARK_RAN
        - dbms:
            type: mysql,mariadb

  - changeSet:
      id: v42.00-031
      author: jeff303
      comment: >-
        Added 0.42.0 - modify type of metric.caveats from text to ${text.type}
        on mysql,mariadb
      changes:
        - modifyDataType:
            tableName: metric
            columnName: caveats
            newDataType: ${text.type}
      preConditions:
        - onFail: MARK_RAN
        - dbms:
            type: mysql,mariadb

  - changeSet:
      id: v42.00-032
      author: jeff303
      comment: >-
        Added 0.42.0 - modify type of metric.definition from text to ${text.type}
        on mysql,mariadb
      changes:
        - modifyDataType:
            tableName: metric
            columnName: definition
            newDataType: ${text.type}
      preConditions:
        - onFail: MARK_RAN
        - dbms:
            type: mysql,mariadb

  - changeSet:
      id: v42.00-033
      author: jeff303
      comment: >-
        Added 0.42.0 - modify type of metric.description from text to ${text.type}
        on mysql,mariadb
      changes:
        - modifyDataType:
            tableName: metric
            columnName: description
            newDataType: ${text.type}
      preConditions:
        - onFail: MARK_RAN
        - dbms:
            type: mysql,mariadb

  - changeSet:
      id: v42.00-034
      author: jeff303
      comment: >-
        Added 0.42.0 - modify type of metric.how_is_this_calculated from text
        to ${text.type} on mysql,mariadb
      changes:
        - modifyDataType:
            tableName: metric
            columnName: how_is_this_calculated
            newDataType: ${text.type}
      preConditions:
        - onFail: MARK_RAN
        - dbms:
            type: mysql,mariadb

  - changeSet:
      id: v42.00-035
      author: jeff303
      comment: >-
        Added 0.42.0 - modify type of metric.points_of_interest from text to
        ${text.type} on mysql,mariadb
      changes:
        - modifyDataType:
            tableName: metric
            columnName: points_of_interest
            newDataType: ${text.type}
      preConditions:
        - onFail: MARK_RAN
        - dbms:
            type: mysql,mariadb

  - changeSet:
      id: v42.00-036
      author: jeff303
      comment: >-
        Added 0.42.0 - modify type of moderation_review.text from text to ${text.type}
        on mysql,mariadb
      changes:
        - modifyDataType:
            tableName: moderation_review
            columnName: text
            newDataType: ${text.type}
      preConditions:
        - onFail: MARK_RAN
        - dbms:
            type: mysql,mariadb

  - changeSet:
      id: v42.00-037
      author: jeff303
      comment: >-
        Added 0.42.0 - modify type of native_query_snippet.content from text
        to ${text.type} on mysql,mariadb
      changes:
        - modifyDataType:
            tableName: native_query_snippet
            columnName: content
            newDataType: ${text.type}
      preConditions:
        - onFail: MARK_RAN
        - dbms:
            type: mysql,mariadb

  - changeSet:
      id: v42.00-038
      author: jeff303
      comment: >-
        Added 0.42.0 - modify type of native_query_snippet.description from text
        to ${text.type} on mysql,mariadb
      changes:
        - modifyDataType:
            tableName: native_query_snippet
            columnName: description
            newDataType: ${text.type}
      preConditions:
        - onFail: MARK_RAN
        - dbms:
            type: mysql,mariadb

  - changeSet:
      id: v42.00-039
      author: jeff303
      comment: >-
        Added 0.42.0 - modify type of pulse.parameters from text to ${text.type}
        on mysql,mariadb
      changes:
        - modifyDataType:
            tableName: pulse
            columnName: parameters
            newDataType: ${text.type}
      preConditions:
        - onFail: MARK_RAN
        - dbms:
            type: mysql,mariadb

  - changeSet:
      id: v42.00-040
      author: jeff303
      comment: >-
        Added 0.42.0 - modify type of pulse_channel.details from text to ${text.type}
        on mysql,mariadb
      changes:
        - modifyDataType:
            tableName: pulse_channel
            columnName: details
            newDataType: ${text.type}
      preConditions:
        - onFail: MARK_RAN
        - dbms:
            type: mysql,mariadb

  - changeSet:
      id: v42.00-041
      author: jeff303
      comment: >-
        Added 0.42.0 - modify type of query.query from text to ${text.type} on
        mysql,mariadb
      changes:
        - modifyDataType:
            tableName: query
            columnName: query
            newDataType: ${text.type}
      preConditions:
        - onFail: MARK_RAN
        - dbms:
            type: mysql,mariadb

  - changeSet:
      id: v42.00-042
      author: jeff303
      comment: >-
        Added 0.42.0 - modify type of query_execution.error from text to ${text.type}
        on mysql,mariadb
      changes:
        - modifyDataType:
            tableName: query_execution
            columnName: error
            newDataType: ${text.type}
      preConditions:
        - onFail: MARK_RAN
        - dbms:
            type: mysql,mariadb

  - changeSet:
      id: v42.00-043
      author: jeff303
      comment: >-
        Added 0.42.0 - modify type of report_card.dataset_query from text to
        ${text.type} on mysql,mariadb
      changes:
        - modifyDataType:
            tableName: report_card
            columnName: dataset_query
            newDataType: ${text.type}
      preConditions:
        - onFail: MARK_RAN
        - dbms:
            type: mysql,mariadb

  - changeSet:
      id: v42.00-044
      author: jeff303
      comment: >-
        Added 0.42.0 - modify type of report_card.description from text to ${text.type}
        on mysql,mariadb
      changes:
        - modifyDataType:
            tableName: report_card
            columnName: description
            newDataType: ${text.type}
      preConditions:
        - onFail: MARK_RAN
        - dbms:
            type: mysql,mariadb

  - changeSet:
      id: v42.00-045
      author: jeff303
      comment: >-
        Added 0.42.0 - modify type of report_card.embedding_params from text
        to ${text.type} on mysql,mariadb
      changes:
        - modifyDataType:
            tableName: report_card
            columnName: embedding_params
            newDataType: ${text.type}
      preConditions:
        - onFail: MARK_RAN
        - dbms:
            type: mysql,mariadb

  - changeSet:
      id: v42.00-046
      author: jeff303
      comment: >-
        Added 0.42.0 - modify type of report_card.result_metadata from text to
        ${text.type} on mysql,mariadb
      changes:
        - modifyDataType:
            tableName: report_card
            columnName: result_metadata
            newDataType: ${text.type}
      preConditions:
        - onFail: MARK_RAN
        - dbms:
            type: mysql,mariadb

  - changeSet:
      id: v42.00-047
      author: jeff303
      comment: >-
        Added 0.42.0 - modify type of report_card.visualization_settings from
        text to ${text.type} on mysql,mariadb
      changes:
        - modifyDataType:
            tableName: report_card
            columnName: visualization_settings
            newDataType: ${text.type}
      preConditions:
        - onFail: MARK_RAN
        - dbms:
            type: mysql,mariadb

  - changeSet:
      id: v42.00-048
      author: jeff303
      comment: >-
        Added 0.42.0 - modify type of report_dashboard.caveats from text to ${text.type}
        on mysql,mariadb
      changes:
        - modifyDataType:
            tableName: report_dashboard
            columnName: caveats
            newDataType: ${text.type}
      preConditions:
        - onFail: MARK_RAN
        - dbms:
            type: mysql,mariadb

  - changeSet:
      id: v42.00-049
      author: jeff303
      comment: >-
        Added 0.42.0 - modify type of report_dashboard.description from text
        to ${text.type} on mysql,mariadb
      changes:
        - modifyDataType:
            tableName: report_dashboard
            columnName: description
            newDataType: ${text.type}
      preConditions:
        - onFail: MARK_RAN
        - dbms:
            type: mysql,mariadb

  - changeSet:
      id: v42.00-050
      author: jeff303
      comment: >-
        Added 0.42.0 - modify type of report_dashboard.embedding_params from
        text to ${text.type} on mysql,mariadb
      changes:
        - modifyDataType:
            tableName: report_dashboard
            columnName: embedding_params
            newDataType: ${text.type}
      preConditions:
        - onFail: MARK_RAN
        - dbms:
            type: mysql,mariadb

  - changeSet:
      id: v42.00-051
      author: jeff303
      comment: >-
        Added 0.42.0 - modify type of report_dashboard.parameters from text to
        ${text.type} on mysql,mariadb
      changes:
        - modifyDataType:
            tableName: report_dashboard
            columnName: parameters
            newDataType: ${text.type}
      preConditions:
        - onFail: MARK_RAN
        - dbms:
            type: mysql,mariadb

  - changeSet:
      id: v42.00-052
      author: jeff303
      comment: >-
        Added 0.42.0 - modify type of report_dashboard.points_of_interest from
        text to ${text.type} on mysql,mariadb
      changes:
        - modifyDataType:
            tableName: report_dashboard
            columnName: points_of_interest
            newDataType: ${text.type}
      preConditions:
        - onFail: MARK_RAN
        - dbms:
            type: mysql,mariadb

  - changeSet:
      id: v42.00-053
      author: jeff303
      comment: >-
        Added 0.42.0 - modify type of report_dashboardcard.parameter_mappings
        from text to ${text.type} on mysql,mariadb
      changes:
        - modifyDataType:
            tableName: report_dashboardcard
            columnName: parameter_mappings
            newDataType: ${text.type}
      preConditions:
        - onFail: MARK_RAN
        - dbms:
            type: mysql,mariadb

  - changeSet:
      id: v42.00-054
      author: jeff303
      comment: >-
        Added 0.42.0 - modify type of report_dashboardcard.visualization_settings
        from text to ${text.type} on mysql,mariadb
      changes:
        - modifyDataType:
            tableName: report_dashboardcard
            columnName: visualization_settings
            newDataType: ${text.type}
      preConditions:
        - onFail: MARK_RAN
        - dbms:
            type: mysql,mariadb

  - changeSet:
      id: v42.00-055
      author: jeff303
      comment: >-
        Added 0.42.0 - modify type of revision.message from text to ${text.type}
        on mysql,mariadb
      changes:
        - modifyDataType:
            tableName: revision
            columnName: message
            newDataType: ${text.type}
      preConditions:
        - onFail: MARK_RAN
        - dbms:
            type: mysql,mariadb

  - changeSet:    # this one is run unconditionally so unify the type to ${text.type} across ALL dbs
      id: v42.00-056 # this differentiation was first done under changeSet 10 above
      author: jeff303
      comment: >-
        Added 0.42.0 - modify type of revision.object from text to ${text.type}
      changes:
        - modifyDataType:
            tableName: revision
            columnName: object
            newDataType: ${text.type}

  - changeSet:
      id: v42.00-057
      author: jeff303
      comment: >-
        Added 0.42.0 - modify type of segment.caveats from text to ${text.type}
        on mysql,mariadb
      changes:
        - modifyDataType:
            tableName: segment
            columnName: caveats
            newDataType: ${text.type}
      preConditions:
        - onFail: MARK_RAN
        - dbms:
            type: mysql,mariadb

  - changeSet:
      id: v42.00-058
      author: jeff303
      comment: >-
        Added 0.42.0 - modify type of segment.definition from text to ${text.type}
        on mysql,mariadb
      changes:
        - modifyDataType:
            tableName: segment
            columnName: definition
            newDataType: ${text.type}
      preConditions:
        - onFail: MARK_RAN
        - dbms:
            type: mysql,mariadb

  - changeSet:
      id: v42.00-059
      author: jeff303
      comment: >-
        Added 0.42.0 - modify type of segment.description from text to ${text.type}
        on mysql,mariadb
      changes:
        - modifyDataType:
            tableName: segment
            columnName: description
            newDataType: ${text.type}
      preConditions:
        - onFail: MARK_RAN
        - dbms:
            type: mysql,mariadb

  - changeSet:
      id: v42.00-060
      author: jeff303
      comment: >-
        Added 0.42.0 - modify type of segment.points_of_interest from text to
        ${text.type} on mysql,mariadb
      changes:
        - modifyDataType:
            tableName: segment
            columnName: points_of_interest
            newDataType: ${text.type}
      preConditions:
        - onFail: MARK_RAN
        - dbms:
            type: mysql,mariadb

  - changeSet:
      id: v42.00-061
      author: jeff303
      comment: >-
        Added 0.42.0 - modify type of setting.value from text to ${text.type}
        on mysql,mariadb
      changes:
        - modifyDataType:
            tableName: setting
            columnName: value
            newDataType: ${text.type}
      preConditions:
        - onFail: MARK_RAN
        - dbms:
            type: mysql,mariadb

  - changeSet:
      id: v42.00-062
      author: jeff303
      comment: >-
        Added 0.42.0 - modify type of task_history.task_details from text to
        ${text.type} on mysql,mariadb
      changes:
        - modifyDataType:
            tableName: task_history
            columnName: task_details
            newDataType: ${text.type}
      preConditions:
        - onFail: MARK_RAN
        - dbms:
            type: mysql,mariadb

  - changeSet:
      id: v42.00-063
      author: jeff303
      comment: >-
        Added 0.42.0 - modify type of view_log.metadata from text to ${text.type}
        on mysql,mariadb
      changes:
        - modifyDataType:
            tableName: view_log
            columnName: metadata
            newDataType: ${text.type}
      preConditions:
        - onFail: MARK_RAN
        - dbms:
            type: mysql,mariadb

  - changeSet:
      id: v42.00-064
      author: jeff303
      comment: "Added 0.42.0 - fix type of query_cache.results on upgrade (in case changeSet 97 was run before #16095)"
      preConditions:
        - onFail: MARK_RAN
        - dbms:
            type: mysql,mariadb
      changes:
        - modifyDataType:
            tableName: query_cache
            columnName: results
            newDataType: longblob

  - changeSet:
      id: v42.00-065
      author: dpsutton
      comment: >-
        Added 0.42.0 - Another modal dismissed state on user. Retaining the same suffix and boolean style to ease an
        eventual migration.
      changes:
        - addColumn:
            tableName: core_user
            columns:
              - column:
                  name: is_datasetnewb
                  type: boolean
                  remarks: "Boolean flag to indicate if the dataset info modal has been dismissed."
                  defaultValueBoolean: true
                  constraints:
                    nullable: false

  - changeSet:
      id: v42.00-066
      author: noahmoss
      comment: >-
        Added 0.42.0 - new columns for initial DB sync progress UX. Indicates whether a database has succesfully synced
        at least one time.
      changes:
        - addColumn:
            tableName: metabase_database
            columns:
              - column:
                  name: initial_sync_status
                  type: varchar(32)
                  remarks: "String indicating whether a database has completed its initial sync and is ready to use"
                  defaultValue: "complete"
                  constraints:
                    nullable: false

  - changeSet:
      id: v42.00-067
      author: noahmoss
      comment: >-
        Added 0.42.0 - new columns for initial DB sync progress UX. Indicates whether a table has succesfully synced
        at least one time.
      changes:
        - addColumn:
            tableName: metabase_table
            columns:
              - column:
                  name: initial_sync_status
                  type: varchar(32)
                  remarks: "String indicating whether a table has completed its initial sync and is ready to use"
                  defaultValue: "complete"
                  constraints:
                    nullable: false

  - changeSet:
      id: v42.00-068
      author: noahmoss
      comment: >-
        Added 0.42.0 - new columns for initial DB sync progress UX. Records the ID of the admin who added a database.
        May be null for the sample dataset, or for databases added prior to 0.42.0.
      changes:
        - addColumn:
            tableName: metabase_database
            columns:
              - column:
                  name: creator_id
                  type: int
                  remarks: "ID of the admin who added the database"
                  constraints:
                    nullable: true

  - changeSet:
      id: v42.00-069
      author: noahmoss
      comment: >-
        Added 0.42.0 - adds FK constraint for creator_id column, containing the ID of the admin who added a database.
      changes:
        - addForeignKeyConstraint:
            baseTableName: metabase_database
            baseColumnNames: creator_id
            referencedTableName: core_user
            referencedColumnNames: id
            constraintName: fk_database_creator_id
            onDelete: SET NULL

  - changeSet:
      id: v42.00-070
      author: camsaul
      comment: >-
        Added 0.42.0 - add Database.settings column to implement Database-local Settings
      # This migration was originally misnumbered, so now that it has a correct number it may get triggered a second
      # time. That's fine
      preConditions:
        - onFail: MARK_RAN
        - not:
            - columnExists:
                tableName: metabase_database
                columnName: settings
      changes:
        - addColumn:
            tableName: metabase_database
            columns:
              - column:
                  name: settings
                  type: ${text.type}
                  remarks: "Serialized JSON containing Database-local Settings for this Database"

  - changeSet:
      id: v42.00-071
      author: noahmoss
      comment: >-
        Added 0.42.0 - migrates the Sample Dataset to the name "Sample Database"
      changes:
        - sql:
            sql: UPDATE metabase_database SET name='Sample Database' WHERE is_sample=true

  - changeSet:
      id: v43.00-001
      author: jeff303
      comment: >-
        Added 0.43.0 - migrates any Database using the old bigquery driver to bigquery-cloud-sdk instead
      changes:
        - sql:
            sql: UPDATE metabase_database SET engine = 'bigquery-cloud-sdk' WHERE engine = 'bigquery'


  #
  # The next few migrations replace metabase.db.data-migrations/add-users-to-default-permissions-groups from 0.20.0
  #

  # Create the magic Permissions Groups if they don't already exist.

  # [add-users-to-default-permissions-groups 1 of 4]
  - changeSet:
      id: v43.00-002
      author: camsaul
      comment: >-
        Added 0.43.0. Create magic 'All Users' Permissions Group if it does not already exist.
      preConditions:
        - onFail: MARK_RAN
        - sqlCheck:
            expectedResult: 0
            sql: >-
              SELECT count(*) FROM permissions_group WHERE name = 'All Users';
      changes:
        - sql:
            sql: >-
              INSERT INTO permissions_group (name)
              VALUES
              ('All Users')

  # [add-users-to-default-permissions-groups 2 of 4]
  - changeSet:
      id: v43.00-003
      author: camsaul
      comment: >-
        Added 0.43.0. Create magic 'Administrators' Permissions Group if it does not already exist.
      preConditions:
        - onFail: MARK_RAN
        - sqlCheck:
            expectedResult: 0
            sql: >-
              SELECT count(*) FROM permissions_group WHERE name = 'Administrators';
      changes:
        - sql:
            sql: >-
              INSERT INTO permissions_group (name)
              VALUES
              ('Administrators')

  # Add existing Users to the magic Permissions Groups if needed.

  # [add-users-to-default-permissions-groups 3 of 4]
  - changeSet:
      id: v43.00-004
      author: camsaul
      comment: >-
        Added 0.43.0. Add existing Users to 'All Users' magic Permissions Group if needed.
      changes:
        - sql:
            sql: >-
              INSERT INTO permissions_group_membership (user_id, group_id)
              SELECT
                u.id AS user_id,
                all_users_group.id AS group_id
                FROM core_user u
                LEFT JOIN (
                  SELECT *
                  FROM permissions_group
                  WHERE name = 'All Users'
                ) all_users_group
                  ON true
                LEFT JOIN permissions_group_membership pgm
                       ON u.id = pgm.user_id
                      AND all_users_group.id = pgm.group_id
                WHERE pgm.id IS NULL;

  # [add-users-to-default-permissions-groups 4 of 4]
  - changeSet:
      id: v43.00-005
      author: camsaul
      comment: >-
        Added 0.43.0. Add existing Users with 'is_superuser' flag to 'Administrators' magic Permissions Group if needed.
      changes:
        - sql:
            sql: >-
              INSERT INTO permissions_group_membership (user_id, group_id)
              SELECT
                u.id AS user_id,
                admin_group.id AS group_id
                FROM core_user u
                LEFT JOIN (
                  SELECT *
                  FROM permissions_group
                  WHERE name = 'Administrators'
                ) admin_group
                  ON true
                LEFT JOIN permissions_group_membership pgm
                       ON u.id = pgm.user_id
                      AND admin_group.id = pgm.group_id
                WHERE u.is_superuser = true
                  AND pgm.id IS NULL;

  #
  # This migration replaces metabase.db.data-migrations/add-admin-group-root-entry, added 0.20.0
  #
  # Create root permissions entry for admin magic Permissions Group. Admin Group has a single entry that lets it
  # access to everything
  - changeSet:
      id: v43.00-006
      author: camsaul
      comment: >-
        Added 0.43.0. Create root '/' permissions entry for the 'Administrators' magic Permissions Group if needed.
      changes:
        - sql:
            sql: >-
              INSERT INTO permissions (group_id, object)
              SELECT
                admin_group.id AS group_id,
                '/' AS object
              FROM (
                SELECT id
                FROM permissions_group
                WHERE name = 'Administrators'
              ) admin_group
              LEFT JOIN permissions p
                     ON admin_group.id = p.group_id
                    AND p.object = '/'
              WHERE p.object IS NULL;

  #
  # The following migration replaces metabase.db.data-migrations/add-databases-to-magic-permissions-groups, added 0.20.0
  #

  # Add permissions entries for 'All Users' for all Databases created BEFORE we created the 'All Users' Permissions
  # Group. This replaces the old 'add-databases-to-magic-permissions-groups' Clojure-land data migration. Only run
  # this migration if that one hasn't been run yet.
  - changeSet:
      id: v43.00-007
      author: camsaul
      comment: >-
        Added 0.43.0. Grant permissions for existing Databases to 'All Users' permissions group.
      preConditions:
        - onFail: MARK_RAN
        - sqlCheck:
            expectedResult: 0
            sql: >-
              SELECT count(*)
              FROM data_migrations
              WHERE id = 'add-databases-to-magic-permissions-groups';
      changes:
        - sql:
            sql: >-
              INSERT INTO permissions (object, group_id)
              SELECT db.object, all_users.id AS group_id
              FROM (
                SELECT concat('/db/', id, '/') AS object
                FROM metabase_database
              ) db
              LEFT JOIN (
                SELECT id
                FROM permissions_group
                WHERE name = 'All Users'
              ) all_users
                ON true
              LEFT JOIN permissions p
                     ON p.group_id = all_users.id
                    AND db.object = p.object
              WHERE p.object IS NULL;

  #
  # The following migration replaces metabase.db.migrations/copy-site-url-setting-and-remove-trailing-slashes, added 0.23.0
  #
  # Copy the value of the old setting `-site-url` to the new `site-url` if applicable. (`site-url` used to be stored
  # internally as `-site-url`; this was confusing, see #4188 for details.) Make sure `site-url` has no trailing slashes
  # originally fixed in #4123.
  - changeSet:
      id: v43.00-008
      author: camsaul
      comment: >-
        Added 0.43.0. Migrate legacy '-site-url' Setting to 'site-url'. Trim trailing slashes.
      validCheckSum: ANY # Quoting changes in H2 don't need to be re-run
      preConditions:
        - onFail: MARK_RAN
        - or:
            - and:
                - dbms:
                    type: postgresql
                - sqlCheck:
                    expectedResult: 0
                    sql: SELECT count(*) FROM setting WHERE key = 'site-url';
            - and:
                - dbms:
                    type: h2
                - sqlCheck:
                    expectedResult: 0
                    sql: SELECT count(*) FROM setting WHERE "KEY" = 'site-url';
            - and:
                - dbms:
                    type: mysql,mariadb
                - sqlCheck:
                    expectedResult: 0
                    sql: SELECT count(*) FROM setting WHERE `key` = 'site-url';
      changes:
        - sql:
            dbms: h2
            sql: >-
              INSERT INTO setting ("KEY", "VALUE")
              SELECT
                'site-url' AS "KEY",
                regexp_replace("VALUE", '/$', '') AS "VALUE"
              FROM setting
              WHERE "KEY" = '-site-url';
        - sql:
            dbms: postgresql
            sql: >-
              INSERT INTO setting (key, value)
              SELECT
                'site-url' AS key,
                regexp_replace(value, '/$', '') AS value
              FROM setting
              WHERE key = '-site-url';
        - sql:
            dbms: mysql,mariadb
            # MySQL 5.7 doesn't support regexp_replace :(
            # 'key' has to be quoted in MySQL
            sql: >-
              INSERT INTO setting (`key`, value)
              SELECT
                'site-url' AS `key`,
                CASE
                  WHEN value LIKE '%/'
                    THEN substring(value, 1, length(value) - 1)
                  ELSE
                    value
                  END
                AS value
              FROM setting
              WHERE `key` = '-site-url';

  #
  # The following migration replaces metabase.db.migrations/ensure-protocol-specified-in-site-url, added in 0.25.1
  #
  # There's a window on in the 0.23.0 and 0.23.1 releases that the site-url could be persisted without a protocol
  # specified. Other areas of the application expect that site-url will always include http/https. This migration
  # ensures that if we have a site-url stored it has the current defaulting logic applied to it
  - changeSet:
      id: v43.00-009
      author: camsaul
      comment: >-
        Added 0.43.0. Make sure 'site-url' Setting includes protocol.
      validCheckSum: ANY # Quoting changes in H2 don't need to be re-run
      changes:
        - sql:
            dbms: postgresql
            sql: >-
              UPDATE setting
              SET value = concat('http://', value)
              WHERE key = 'site-url'
                AND value NOT LIKE 'http%';
        - sql:
            dbms: h2
            sql: >-
              UPDATE setting
              SET "VALUE" = concat('http://', "VALUE")
              WHERE "KEY" = 'site-url'
                AND "VALUE" NOT LIKE 'http%';
        - sql:
            dbms: mysql,mariadb
            sql: >-
              UPDATE setting
              SET value = concat('http://', value)
              WHERE `key` = 'site-url'
                AND value NOT LIKE 'http%';

  #
  # The following migrations replace metabase.db.migrations/migrate-humanization-setting, added in 0.28.0
  #
  # Prior to version 0.28.0 humanization was configured using the boolean setting `enable-advanced-humanization`.
  # `true` meant "use advanced humanization", while `false` meant "use simple humanization". In 0.28.0, this Setting
  # was replaced by the `humanization-strategy` Setting, which (at the time of this writing) allows for a choice
  # between three options: advanced, simple, or none. Migrate any values of the old Setting, if set, to the new one.

  # [migrate-humanization-setting part 1 of 2]
  - changeSet:
      id: v43.00-010
      author: camsaul
      comment: >-
        Added 0.43.0. Migrates value of legacy enable-advanced-humanization Setting to humanization-strategy Setting added in 0.28.0.
      validCheckSum: ANY # Quoting changes in H2 don't need to be re-run
      preConditions:
        - onFail: MARK_RAN
        - or:
            - and:
                - dbms:
                    type: postgresql
                - sqlCheck:
                    expectedResult: 0
                    sql: SELECT count(*) FROM setting WHERE key = 'humanization-strategy';
            - and:
                - dbms:
                    type: h2
                - sqlCheck:
                    expectedResult: 0
                    sql: SELECT count(*) FROM setting WHERE "KEY" = 'humanization-strategy';
            - and:
                - dbms:
                    type: mysql,mariadb
                - sqlCheck:
                    expectedResult: 0
                    sql: SELECT count(*) FROM setting WHERE `key` = 'humanization-strategy';
      changes:
        - sql:
            dbms: postgresql
            sql: >-
              INSERT INTO setting (key, value)
              SELECT
                'humanization-strategy'                                      AS key,
                (CASE WHEN value = 'true' THEN 'advanced' ELSE 'simple' END) AS value
              FROM setting
              WHERE key = 'enable-advanced-humanization';
        # key and value have to be quoted in H2
        - sql:
            dbms: h2
            sql: >-
              INSERT INTO setting ("KEY", "VALUE")
              SELECT
                'humanization-strategy'                                      AS "KEY",
                (CASE WHEN "VALUE" = 'true' THEN 'advanced' ELSE 'simple' END) AS "VALUE"
              FROM setting
              WHERE "KEY" = 'enable-advanced-humanization';
        # key has to be quoted in MySQL/MariaDB
        - sql:
            dbms: mysql,mariadb
            sql: >-
              INSERT INTO setting (`key`, value)
              SELECT
                'humanization-strategy'                                      AS `key`,
                (CASE WHEN value = 'true' THEN 'advanced' ELSE 'simple' END) AS value
              FROM setting
              WHERE `key` = 'enable-advanced-humanization';

  # [migrate-humanization-setting part 2 of 2]
  - changeSet:
      id: v43.00-011
      author: camsaul
      comment: >-
        Added 0.43.0. Remove legacy enable-advanced-humanization Setting.
      validCheckSum: ANY # Quoting changes in H2 don't need to be re-run
      changes:
        - sql:
            dbms: postgresql
            sql: >-
              DELETE FROM setting WHERE key = 'enable-advanced-humanization';
        # key has to be quoted in H2
        - sql:
            dbms: h2
            sql: >-
              DELETE FROM setting WHERE "KEY" = 'enable-advanced-humanization';
        # key has to be quoted in MySQL/MariaDB
        - sql:
            dbms: mysql,mariadb
            sql: >-
              DELETE FROM setting WHERE `key` = 'enable-advanced-humanization';

  #
  # The following migration replaces metabase.db.migrations/mark-category-fields-as-list, added in 0.29.0
  #
  # Starting in version 0.29.0 we switched the way we decide which Fields should get FieldValues. Prior to 29, Fields
  # would be marked as special type Category if they should have FieldValues. In 29+, the Category special type no
  # longer has any meaning as far as the backend is concerned. Instead, we use the new `has_field_values` column to
  # keep track of these things. Fields whose value for `has_field_values` is `list` is the equiavalent of the old
  # meaning of the Category special type.
  #
  # Note that in 0.39.0 special type was renamed to semantic type
  - changeSet:
      id: v43.00-012
      author: camsaul
      comment: >-
        Added 0.43.0. Set Field.has_field_values to 'list' if semantic_type derives from :type/Category.
      preConditions:
        - onFail: MARK_RAN
        - sqlCheck:
            expectedResult: 0
            sql: >-
              SELECT count(*)
              FROM data_migrations
              WHERE id = 'mark-category-fields-as-list';
      changes:
        - sql:
            # This is a snapshot of all the descendants of `:type/Category` at the time this migration was written. We
            # don't need to worry about new types being added in the future, since the purpose of this migration is
            # only to update old columns.
            sql: >-
              UPDATE metabase_field
              SET has_field_values = 'list'
              WHERE has_field_values IS NULL
                AND active = true
                AND semantic_type IN (
                  'type/Category',
                  'type/City',
                  'type/Company',
                  'type/Country',
                  'type/Name',
                  'type/Product',
                  'type/Source',
                  'type/State',
                  'type/Subscription',
                  'type/Title'
                );

  #
  # The following migrations replace metabase.db.migrations/add-migrated-collections, added in 0.30.0
  #
  # In 0.30 dashboards and pulses will be saved in collections rather than on separate list pages. Additionally, there
  # will no longer be any notion of saved questions existing outside of a collection (i.e. in the weird "Everything
  # Else" area where they can currently be saved).
  #
  # Consequently we'll need to move existing dashboards, pulses, and questions-not-in-a-collection to a new location
  # when users upgrade their instance to 0.30 from a previous version.
  #
  # The user feedback we've received points to a UX that would do the following:
  #
  # 1. Set permissions to the Root Collection to readwrite perms access for *all* Groups.
  #
  # 2. Create three new collections within the root collection: "Migrated dashboards," "Migrated pulses," and "Migrated
  #    questions."
  #
  # 3. The permissions settings for these new collections should be set to No Access for all user groups except
  #    Administrators.
  #
  # 4. Existing Dashboards, Pulses, and Questions from the "Everything Else" area should now be present within these
  #    new collections.

  # [add-migrated-collections part 1 of 7] Create 'Migrated Dashboards' Collection if needed
  - changeSet:
      id: v43.00-014
      author: camsaul
      comment: >-
        Added 0.43.0. Add 'Migrated Dashboards' Collection if needed and there are any Dashboards not in a Collection.
      preConditions:
        - onFail: MARK_RAN
        - and:
            - sqlCheck:
                expectedResult: 0
                sql: >-
                  SELECT count(*)
                  FROM data_migrations
                  WHERE id = 'add-migrated-collections';
            - sqlCheck:
                expectedResult: 0
                sql: >-
                  SELECT count(*)
                  FROM collection
                  WHERE name = 'Migrated Dashboards';
            - not:
                - sqlCheck:
                    expectedResult: 0
                    sql: >-
                      SELECT count(*)
                      FROM report_dashboard
                      WHERE collection_id IS NULL;
      changes:
        - sql:
            # #509ee3 is the MB brand color
            sql: >-
              INSERT INTO collection (name, color, slug)
              VALUES
              ('Migrated Dashboards', '#509ee3', 'migrated_dashboards');

  # [add-migrated-collections part 2 of 7] Create 'Migrated Pulses' Collection if needed
  - changeSet:
      id: v43.00-015
      author: camsaul
      comment: >-
        Added 0.43.0. Add 'Migrated Pulses' Collection if needed and there are any Pulses not in a Collection.
      preConditions:
        - onFail: MARK_RAN
        - and:
            - sqlCheck:
                expectedResult: 0
                sql: >-
                  SELECT count(*)
                  FROM data_migrations
                  WHERE id = 'add-migrated-collections';
            - sqlCheck:
                expectedResult: 0
                sql: >-
                  SELECT count(*)
                  FROM collection
                  WHERE name = 'Migrated Pulses';
            - not:
                - sqlCheck:
                    expectedResult: 0
                    sql: >-
                      SELECT count(*)
                      FROM pulse
                      WHERE collection_id IS NULL;
      changes:
        - sql:
            # #509ee3 is the MB brand color
            sql: >-
              INSERT INTO collection (name, color, slug)
              VALUES
              ('Migrated Pulses', '#509ee3', 'migrated_pulses');

  # [add-migrated-collections part 3 of 7] Create 'Migrated Questions' Collection if needed
  - changeSet:
      id: v43.00-016
      author: camsaul
      comment: >-
        Added 0.43.0. Add 'Migrated Questions' Collection if needed and there are any Cards not in a Collection.
      preConditions:
        - onFail: MARK_RAN
        - and:
            - sqlCheck:
                expectedResult: 0
                sql: >-
                  SELECT count(*)
                  FROM data_migrations
                  WHERE id = 'add-migrated-collections';
            - sqlCheck:
                expectedResult: 0
                sql: >-
                  SELECT count(*)
                  FROM collection
                  WHERE name = 'Migrated Questions';
            - not:
                - sqlCheck:
                    expectedResult: 0
                    sql: >-
                      SELECT count(*)
                      FROM report_card
                      WHERE collection_id IS NULL;
      changes:
        - sql:
            # #509ee3 is the MB brand color
            sql: >-
              INSERT INTO collection (name, color, slug)
              VALUES
              ('Migrated Questions', '#509ee3', 'migrated_questions');

  # [add-migrated-collections part 4 of 7] Move Dashboards not in a Collection to 'Migrated Dashboards'
  - changeSet:
      id: v43.00-017
      author: camsaul
      comment: >-
        Added 0.43.0. Move Dashboards not in a Collection to 'Migrated Dashboards'.
      preConditions:
        - onFail: MARK_RAN
        - sqlCheck:
            expectedResult: 0
            sql: >-
              SELECT count(*)
              FROM data_migrations
              WHERE id = 'add-migrated-collections';
      changes:
        - sql:
            sql: >-
              UPDATE report_dashboard
              SET collection_id = (SELECT id FROM collection WHERE name = 'Migrated Dashboards')
              WHERE collection_id IS NULL;


  # [add-migrated-collections part 5 of 7] Move Pulses not in a Collection to 'Migrated Pulses'
  - changeSet:
      id: v43.00-018
      author: camsaul
      comment: >-
        Added 0.43.0. Move Pulses not in a Collection to 'Migrated Pulses'.
      preConditions:
        - onFail: MARK_RAN
        - sqlCheck:
            expectedResult: 0
            sql: >-
              SELECT count(*)
              FROM data_migrations
              WHERE id = 'add-migrated-collections';
      changes:
        - sql:
            sql: >-
              UPDATE pulse
              SET collection_id = (SELECT id FROM collection WHERE name = 'Migrated Pulses')
              WHERE collection_id IS NULL;

  # [add-migrated-collections part 6 of 7] Move Cards not in a Collection to 'Migrated Questions'
  - changeSet:
      id: v43.00-019
      author: camsaul
      comment: >-
        Added 0.43.0. Move Cards not in a Collection to 'Migrated Questions'.
      preConditions:
        - onFail: MARK_RAN
        - sqlCheck:
            expectedResult: 0
            sql: >-
              SELECT count(*)
              FROM data_migrations
              WHERE id = 'add-migrated-collections';
      changes:
        - sql:
            sql: >-
              UPDATE report_card
              SET collection_id = (SELECT id FROM collection WHERE name = 'Migrated Questions')
              WHERE collection_id IS NULL;

  # [add-migrated-collections part 7 of 7] Grant All Users readwrite perms for the Root Collection.
  - changeSet:
      id: v43.00-020
      author: camsaul
      comment: >-
        Added 0.43.0. Grant the 'All Users' Permissions Group readwrite perms for the Root Collection.
      preConditions:
        - onFail: MARK_RAN
        - and:
            - sqlCheck:
                expectedResult: 0
                sql: >-
                  SELECT count(*)
                  FROM data_migrations
                  WHERE id = 'add-migrated-collections';
      changes:
        - sql:
            sql: >-
              INSERT INTO permissions (group_id, object)
              SELECT
                all_users_group.id AS group_id,
                '/collection/root/' AS object
              FROM (
                SELECT id
                FROM permissions_group
                WHERE name = 'All Users'
              ) all_users_group
              LEFT JOIN permissions p
                     ON all_users_group.id = p.group_id
                    AND p.object = '/collection/root/'
              WHERE p.object IS NULL;

  - changeSet:
      id: v43.00-021
      author: adam-james
      comment: Added 0.43.0 - Timeline table for Events
      changes:
        - createTable:
            tableName: timeline
            remarks: Timeline table to organize events
            columns:
              - column:
                  name: id
                  type: int
                  autoIncrement: true
                  constraints:
                    nullable: false
                    primaryKey: true
              - column:
                  remarks: Name of the timeline
                  name: name
                  type: varchar(255)
                  constraints:
                    nullable: false
              - column:
                  remarks: Optional description of the timeline
                  name: description
                  type: varchar(255)
                  constraints:
                    nullable: true
              - column:
                  name: icon
                  type: varchar(128)
                  constraints:
                    nullable: true
                  remarks: the icon to use when displaying the event
              - column:
                  remarks: ID of the collection containing the timeline
                  name: collection_id
                  type: int
                  constraints:
                    nullable: true
                    references: collection(id)
                    foreignKeyName: fk_timeline_collection_id
                    deleteCascade: true
              - column:
                  remarks: Whether or not the timeline has been archived
                  name: archived
                  type: boolean
                  defaultValueBoolean: false
                  constraints:
                    nullable: false
              - column:
                  remarks: ID of the user who created the timeline
                  name: creator_id
                  type: int
                  constraints:
                    nullable: false
                    references: core_user(id)
                    foreignKeyName: fk_timeline_creator_id
                    deleteCascade: true
              - column:
                  remarks: The timestamp of when the timeline was created
                  name: created_at
                  type: ${timestamp_type}
                  defaultValueComputed: current_timestamp
                  constraints:
                    nullable: false
              - column:
                  remarks: The timestamp of when the timeline was updated
                  name: updated_at
                  type: ${timestamp_type}
                  defaultValueComputed: current_timestamp
                  constraints:
                    nullable: false

  - changeSet:
      id: v43.00-022
      author: adam-james
      comment: Added 0.43.0 - Events table
      changes:
        - createTable:
            tableName: timeline_event
            remarks: Events table
            columns:
              - column:
                  name: id
                  type: int
                  autoIncrement: true
                  constraints:
                    nullable: false
                    primaryKey: true
              - column:
                  remarks: ID of the timeline containing the event
                  name: timeline_id
                  type: int
                  constraints:
                    nullable: false
                    references: timeline(id)
                    foreignKeyName: fk_events_timeline_id
                    deleteCascade: true
              - column:
                  remarks: Name of the event
                  name: name
                  type: varchar(255)
                  constraints:
                    nullable: false
              - column:
                  remarks: Optional markdown description of the event
                  name: description
                  type: varchar(255)
                  constraints:
                    nullable: true
              - column:
                  name: timestamp
                  type: ${timestamp_type}
                  constraints:
                    nullable: false
                  remarks: When the event happened
              - column:
                  name: time_matters
                  type: boolean
                  constraints:
                    nullable: false
                  remarks: >-
                     Indicate whether the time component matters or if the timestamp should just serve to indicate the
                     day of the event without any time associated to it.
              - column:
                  name: timezone
                  constraints:
                    nullable: false
                  type: varchar(255)
                  remarks: Timezone to display the underlying UTC timestamp in for the client
              - column:
                  name: icon
                  type: varchar(128)
                  constraints:
                    nullable: true
                  remarks: the icon to use when displaying the event
              - column:
                  remarks: Whether or not the event has been archived
                  name: archived
                  type: boolean
                  defaultValueBoolean: false
                  constraints:
                    nullable: false
              - column:
                  remarks: ID of the user who created the event
                  name: creator_id
                  type: int
                  constraints:
                    nullable: false
                    references: core_user(id)
                    foreignKeyName: fk_event_creator_id
                    deleteCascade: true
              - column:
                  remarks: The timestamp of when the event was created
                  name: created_at
                  type: ${timestamp_type}
                  defaultValueComputed: current_timestamp
                  constraints:
                    nullable: false
              - column:
                  remarks: The timestamp of when the event was modified
                  name: updated_at
                  type: ${timestamp_type}
                  defaultValueComputed: current_timestamp
                  constraints:
                    nullable: false

  - changeSet:
      id: v43.00-023
      author: dpsutton
      comment: Added 0.43.0 - Index on timeline collection_id
      changes:
        - createIndex:
            tableName: timeline
            indexName: idx_timeline_collection_id
            columns:
              - column:
                  name: collection_id

  - changeSet:
      id: v43.00-024
      author: dpsutton
      comment: Added 0.43.0 - Index on timeline_event timeline_id
      changes:
        - createIndex:
            tableName: timeline_event
            indexName: idx_timeline_event_timeline_id
            columns:
              - column:
                  name: timeline_id

  - changeSet:
      id: v43.00-025
      author: dpsutton
      comment: Added 0.43.0 - Index on timeline timestamp
      changes:
        - createIndex:
            tableName: timeline_event
            indexName: idx_timeline_event_timeline_id_timestamp
            columns:
              - column:
                  name: timeline_id
              - column:
                  name: timestamp

  - changeSet:
      id: v43.00-026
      author: noahmoss
      comment: >-
        Added 0.43.0 - adds User.settings column to implement User-local Settings
      changes:
        - addColumn:
            tableName: core_user
            columns:
              - column:
                  name: settings
                  type: ${text.type}
                  remarks: "Serialized JSON containing User-local Settings for this User"

  - changeSet:
      id: v43.00-027
      author: camsaul
      comment: Added 0.43.0. Drop NOT NULL constraint for core_user.password
      changes:
        - dropNotNullConstraint:
            tableName: core_user
            columnName: password
            columnDataType: varchar(254)

  - changeSet:
      id: v43.00-028
      author: camsaul
      comment: Added 0.43.0. Drop NOT NULL constraint for core_user.password_salt
      changes:
        - dropNotNullConstraint:
            tableName: core_user
            columnName: password_salt
            columnDataType: varchar(254)

  #
  # The following migration replaces metabase.db.data-migrations/clear-ldap-user-local-passwords, added 0.30.0
  #
  # Before 0.30.0, we were storing the LDAP user's password in the core_user table (though it wasn't used). This
  # migration clears those passwords out, disabling password-based login.
  - changeSet:
      id: v43.00-029
      author: camsaul
      comment: Added 0.43.0. Clear local password for Users using LDAP auth.
      changes:
        - sql:
            sql: >-
              UPDATE core_user
              SET
                password = NULL,
                password_salt = NULL
              WHERE ldap_auth IS TRUE;

  - changeSet:
      id: v43.00-030
      author: dpsutton
      comment: Added 0.43.0 - Dashboard bookmarks table
      changes:
        - createTable:
            tableName: dashboard_bookmark
            remarks: Table holding bookmarks on dashboards
            columns:
              - column:
                  name: id
                  type: int
                  autoIncrement: true
                  constraints:
                    primaryKey: true
                    nullable: false
              - column:
                  name: user_id
                  type: int
                  remarks: 'ID of the User who bookmarked the Dashboard'
                  constraints:
                    nullable: false
                    references: core_user(id)
                    foreignKeyName: fk_dashboard_bookmark_user_id
                    deleteCascade: true
              - column:
                  name: dashboard_id
                  type: int
                  remarks: 'ID of the Dashboard bookmarked by the user'
                  constraints:
                    nullable: false
                    references: report_dashboard(id)
                    foreignKeyName: fk_dashboard_bookmark_dashboard_id
                    deleteCascade: true
              - column:
                  remarks: The timestamp of when the bookmark was created
                  name: created_at
                  type: ${timestamp_type}
                  defaultValueComputed: current_timestamp
                  constraints:
                    nullable: false
  - changeSet:
      id: v43.00-031
      author: dpsutton
      comment: Added 0.43.0 - Dashboard bookmarks table unique constraint
      changes:
        - addUniqueConstraint:
            tableName: dashboard_bookmark
            columnNames: user_id, dashboard_id
            constraintName: unique_dashboard_bookmark_user_id_dashboard_id
  - changeSet:
      id: v43.00-032
      author: dpsutton
      comment: Added 0.43.0 - Dashboard bookmarks table index on user_id
      changes:
        - createIndex:
            tableName: dashboard_bookmark
            columns:
              - column:
                  name: user_id
            indexName: idx_dashboard_bookmark_user_id
  - changeSet:
      id: v43.00-033
      author: dpsutton
      comment: Added 0.43.0 - Dashboard bookmarks table index on dashboard_id
      changes:
        - createIndex:
            tableName: dashboard_bookmark
            columns:
              - column:
                  name: dashboard_id
            indexName: idx_dashboard_bookmark_dashboard_id

  - changeSet:
      id: v43.00-034
      author: dpsutton
      comment: Added 0.43.0 - Card bookmarks table
      changes:
        - createTable:
            tableName: card_bookmark
            remarks: Table holding bookmarks on cards
            columns:
              - column:
                  name: id
                  type: int
                  autoIncrement: true
                  constraints:
                    primaryKey: true
                    nullable: false
              - column:
                  name: user_id
                  type: int
                  remarks: 'ID of the User who bookmarked the Card'
                  constraints:
                    nullable: false
                    references: core_user(id)
                    foreignKeyName: fk_card_bookmark_user_id
                    deleteCascade: true
              - column:
                  name: card_id
                  type: int
                  remarks: 'ID of the Card bookmarked by the user'
                  constraints:
                    nullable: false
                    references: report_card(id)
                    foreignKeyName: fk_card_bookmark_dashboard_id
                    deleteCascade: true
              - column:
                  remarks: The timestamp of when the bookmark was created
                  name: created_at
                  type: ${timestamp_type}
                  defaultValueComputed: current_timestamp
                  constraints:
                    nullable: false
  - changeSet:
      id: v43.00-035
      author: dpsutton
      comment: Added 0.43.0 - Card bookmarks table unique constraint
      changes:
        - addUniqueConstraint:
            tableName: card_bookmark
            columnNames: user_id, card_id
            constraintName: unique_card_bookmark_user_id_card_id
  - changeSet:
      id: v43.00-036
      author: dpsutton
      comment: Added 0.43.0 - Card bookmarks table index on user_id
      changes:
        - createIndex:
            tableName: card_bookmark
            columns:
              - column:
                  name: user_id
            indexName: idx_card_bookmark_user_id
  - changeSet:
      id: v43.00-037
      author: dpsutton
      comment: Added 0.43.0 - Card bookmarks table index on card_id
      changes:
        - createIndex:
            tableName: card_bookmark
            columns:
              - column:
                  name: card_id
            indexName: idx_card_bookmark_card_id

  - changeSet:
      id: v43.00-038
      author: dpsutton
      comment: Added 0.43.0 - Collection bookmarks table
      changes:
        - createTable:
            tableName: collection_bookmark
            remarks: Table holding bookmarks on collections
            columns:
              - column:
                  name: id
                  type: int
                  autoIncrement: true
                  constraints:
                    primaryKey: true
                    nullable: false
              - column:
                  name: user_id
                  type: int
                  remarks: 'ID of the User who bookmarked the Collection'
                  constraints:
                    nullable: false
                    references: core_user(id)
                    foreignKeyName: fk_collection_bookmark_user_id
                    deleteCascade: true
              - column:
                  name: collection_id
                  type: int
                  remarks: 'ID of the Card bookmarked by the user'
                  constraints:
                    nullable: false
                    references: collection(id)
                    foreignKeyName: fk_collection_bookmark_collection_id
                    deleteCascade: true
              - column:
                  remarks: The timestamp of when the bookmark was created
                  name: created_at
                  type: ${timestamp_type}
                  defaultValueComputed: current_timestamp
                  constraints:
                    nullable: false
  - changeSet:
      id: v43.00-039
      author: dpsutton
      comment: Added 0.43.0 - Collection bookmarks table unique constraint
      changes:
        - addUniqueConstraint:
            tableName: collection_bookmark
            columnNames: user_id, collection_id
            constraintName: unique_collection_bookmark_user_id_collection_id
  - changeSet:
      id: v43.00-040
      author: dpsutton
      comment: Added 0.43.0 - Collection bookmarks table index on user_id
      changes:
        - createIndex:
            tableName: collection_bookmark
            columns:
              - column:
                  name: user_id
            indexName: idx_collection_bookmark_user_id
  - changeSet:
      id: v43.00-041
      author: dpsutton
      comment: Added 0.43.0 - Collection bookmarks table index on collection_id
      changes:
        - createIndex:
            tableName: collection_bookmark
            columns:
              - column:
                  name: collection_id
            indexName: idx_collection_bookmark_collection_id

  - changeSet:
      id: v43.00-042
      author: noahmoss
      comment: >-
        Added 0.43.0. Grant download permissions for existing Databases to 'All Users' permissions group
      changes:
        - sql:
            sql: >-
              INSERT INTO permissions (object, group_id)
              SELECT db.object, all_users.id AS group_id
              FROM (
                SELECT concat('/download/db/', id, '/') AS object
                FROM metabase_database
              ) db
              LEFT JOIN (
                SELECT id
                FROM permissions_group
                WHERE name = 'All Users'
              ) all_users
                ON true
              LEFT JOIN permissions p
                     ON p.group_id = all_users.id
                    AND db.object = p.object
              WHERE p.object IS NULL;

  - changeSet:
      id: v43.00-043
      author: howonlee
      comment: Added 0.43.0 - Nested field columns in fields
      changes:
        - addColumn:
            columns:
            - column:
                remarks: Nested field column paths, flattened
                name: nfc_path
                type: varchar(254)
                constraints:
                  nullable: true
            tableName: metabase_field

  - changeSet:
      id: v43.00-044
      author: noahmoss
      comment: Added 0.43.0 - Removes MetaBot permissions group
      changes:
        - sql:
            sql: DELETE FROM permissions_group WHERE name = 'MetaBot'

  - changeSet:
      id: v43.00-046
      author: qnkhuat
      comment: Added 0.43.0 - create General Permission Revision table
      changes:
        - createTable:
            tableName: general_permissions_revision
            remarks: 'Used to keep track of changes made to general permissions.'
            columns:
              - column:
                  name: id
                  type: int
                  autoIncrement: true
                  constraints:
                    primaryKey: true
                    nullable: false
              - column:
                  name: before
                  type: ${text.type}
                  remarks: 'Serialized JSON of the permission graph before the changes.'
                  constraints:
                    nullable: false
              - column:
                  name: after
                  type: ${text.type}
                  remarks: 'Serialized JSON of the changes in permission graph.'
                  constraints:
                    nullable: false
              - column:
                  name: user_id
                  type: int
                  remarks: 'The ID of the admin who made this set of changes.'
                  constraints:
                    nullable: false
                    referencedTableName: core_user
                    referencedColumnNames: id
                    foreignKeyName: fk_general_permissions_revision_user_id
              - column:
                  name: created_at
                  type: datetime
                  remarks: 'The timestamp of when these changes were made.'
                  constraints:
                    nullable: false
              - column:
                  name: remark
                  type: ${text.type}
                  remarks: 'Optional remarks explaining why these changes were made.'

  - changeSet:
      id: v43.00-047
      author: qnkhuat
      comment: Added 0.43.0. Grant the 'All Users' Group permissions to create/edit subscriptions and alerts
      changes:
        - sql:
            sql: >-
              INSERT INTO permissions (group_id, object)
              SELECT
                all_users_group.id AS group_id,
                '/general/subscription/' AS object
              FROM (
                SELECT id
                FROM permissions_group
                WHERE name = 'All Users'
              ) all_users_group
              LEFT JOIN permissions p
                ON all_users_group.id = p.group_id
                AND p.object = '/general/subscription/'
              WHERE p.object IS NULL;

  - changeSet:
      id: v43.00-049
      author: dpsutton
      comment: Added 0.43.0 - Unify datatype with query_execution.started_at so comparable (see 168).
      changes:
        - modifyDataType:
            tableName: view_log
            columnName: timestamp
            newDataType: ${timestamp_type}

  - changeSet:
        id: v43.00-050
        author: qnkhuat
        comment: Added 0.43.0. Add permissions_group_membership.is_group_manager
        changes:
          - addColumn:
              columns:
              - column:
                  remarks: Boolean flag to indicate whether user is a group's manager.
                  name: is_group_manager
                  type: boolean
                  constraints:
                    nullable: false
                  defaultValue: false
              tableName: permissions_group_membership

  - changeSet:
      id: v43.00-051
      author: adam-james
      comment: Added 0.43.0 - default boolean on timelines to indicate default timeline for a collection
      changes:
        - addColumn:
            columns:
            - column:
                remarks: Boolean value indicating if the timeline is the default one for the containing Collection
                name: default
                type: boolean
                defaultValue: false
                constraints:
                  nullable: false
            tableName: timeline

  - changeSet:
      id: v43.00-052
      author: snoe
      comment: Added 0.43.0 - bookmark ordering
      changes:
        - createTable:
            tableName: bookmark_ordering
            remarks: Table holding ordering information for various bookmark tables
            columns:
              - column:
                  name: id
                  type: int
                  autoIncrement: true
                  constraints:
                    primaryKey: true
                    nullable: false
              - column:
                  name: user_id
                  type: int
                  remarks: 'ID of the User who ordered bookmarks'
                  constraints:
                    nullable: false
                    references: core_user(id)
                    foreignKeyName: fk_bookmark_ordering_user_id
                    deleteCascade: true
              - column:
                  name: type
                  type: varchar(255)
                  remarks: 'type of the Bookmark'
                  constraints:
                    nullable: false
              - column:
                  name: item_id
                  type: int
                  remarks: 'id of the item being bookmarked (Card, Collection, Dashboard, ...) no FK, so may no longer exist'
                  constraints:
                    nullable: false
              - column:
                  name: ordering
                  type: int
                  remarks: 'order of bookmark for user'
                  constraints:
                    nullable: false
  - changeSet:
      id: v43.00-053
      author: snoe
      comment: Added 0.43.0 - bookmark ordering
      changes:
        - addUniqueConstraint:
            tableName: bookmark_ordering
            columnNames: user_id, type, item_id
            constraintName: unique_bookmark_user_id_type_item_id
  - changeSet:
      id: v43.00-054
      author: snoe
      comment: Added 0.43.0 - bookmark ordering
      changes:
        - addUniqueConstraint:
            tableName: bookmark_ordering
            columnNames: user_id, ordering
            constraintName: unique_bookmark_user_id_ordering
  - changeSet:
      id: v43.00-055
      author: snoe
      comment: Added 0.43.0 - bookmark ordering
      changes:
        - createIndex:
            tableName: bookmark_ordering
            columns:
              - column:
                  name: user_id
            indexName: idx_bookmark_ordering_user_id

  - changeSet:
      id: v43.00-056
      author: qnkhuat
      comment: >-
        Added 0.43.0 - Rename general permission revision table
        It's safe to rename this table without breaking downgrades compatibility because this table was also added in 0.43.0.
      changes:
        - renameTable:
            oldTableName: general_permissions_revision
            newTableName: application_permissions_revision

  - changeSet:
      id: v43.00-057
      author: qnkhuat
      comment: Added 0.43.0 - Rename general_permissions_revision_id_seq
      failOnError: false # mysql and h2 don't have this sequence
      preConditions:
        - onFail: MARK_RAN
        - dbms:
            type: postgresql
      changes:
        - sql:
            - sql: ALTER SEQUENCE general_permissions_revision_id_seq RENAME TO application_permissions_revision_id_seq;

  - changeSet:
      id: v43.00-058
      author: qnkhuat
      comment: Added 0.43.0 - Rename general permissios to application permissions
      changes:
        - sql:
            sql: >-
              UPDATE permissions
              SET object = REPLACE(object, '/general/', '/application/')
              WHERE object LIKE '/general/%';

  - changeSet:
      id: v43.00-059
      author: adam-james
      comment: Added 0.43.0 - disallow nil timeline icons
      changes:
        - addNotNullConstraint:
            columnDataType: varchar(128)
            tableName: timeline
            columnName: icon
            defaultNullValue: "star"
  - changeSet:
      id: v43.00-060
      author: adam-james
      comment: Added 0.43.0 - disallow nil timeline event icons
      changes:
        - addNotNullConstraint:
            columnDataType: varchar(128)
            tableName: timeline_event
            columnName: icon
            defaultNullValue: "star"

  - changeSet:
      id: v43.00-062
      author: snoe
      comment: Added 0.43.0 - Unify datatype with revision.timestamp for timezone info (see 17829).
      changes:
        - modifyDataType:
            tableName: revision
            columnName: timestamp
            newDataType: ${timestamp_type}

  - changeSet:
      id: v44.00-000
      author: dpsutton
      comment: Added 0.44.0 - Persisted Info for models
      changes:
        - createTable:
            tableName: persisted_info
            remarks: Table holding information about persisted models
            columns:
              - column:
                  name: id
                  type: int
                  autoIncrement: true
                  constraints:
                    primaryKey: true
                    nullable: false
              - column:
                  name: database_id
                  type: int
                  remarks: 'ID of the database associated to the persisted card'
                  constraints:
                    nullable: false
                    referencedTableName: metabase_database
                    referencedColumnNames: id
                    foreignKeyName: fk_persisted_info_database_id
                    deleteCascade: true
              - column:
                  name: card_id
                  type: int
                  remarks: 'ID of the Card model persisted'
                  constraints:
                    nullable: false
                    unique: true
                    referencedTableName: report_card
                    referencedColumnNames: id
                    foreignKeyName: fk_persisted_info_card_id
                    deleteCascade: true
              - column:
                  remarks: Slug of the card which will form the persisted table name
                  name: question_slug
                  type: ${text.type}
                  constraints:
                    nullable: false
              - column:
                  remarks: Name of the table persisted
                  name: table_name
                  type: ${text.type}
                  constraints:
                    nullable: false
              - column:
                  remarks: JSON object that captures the state of the table when we persisted
                  name: definition
                  type: ${text.type}
                  constraints:
                    nullable: true
              - column:
                  remarks: Hash of the query persisted
                  name: query_hash
                  type: ${text.type}
                  constraints:
                    nullable: true
              - column:
                  remarks: Indicating whether the persisted table is active and can be swapped
                  name: active
                  type: boolean
                  defaultValueBoolean: false
                  constraints:
                    nullable: false
              - column:
                  remarks: Persisted table state (creating, persisted, refreshing, deleted)
                  name: state
                  type: ${text.type}
                  constraints:
                    nullable: false
              - column:
                  remarks: The timestamp of when the most recent refresh was started
                  name: refresh_begin
                  type: ${timestamp_type}
                  constraints:
                    nullable: false
              - column:
                  remarks: The timestamp of when the most recent refresh ended
                  name: refresh_end
                  type: ${timestamp_type}
                  constraints:
                    nullable: true
              - column:
                  remarks: The timestamp of when the most recent state changed
                  name: state_change_at
                  type: ${timestamp_type}
                  constraints:
                    nullable: true
              - column:
                  remarks: Error message from persisting if applicable
                  name: error
                  type: ${text.type}
                  constraints:
                    nullable: true
              - column:
                  remarks: The timestamp of when the model was first persisted
                  name: created_at
                  type: ${timestamp_type}
                  defaultValueComputed: current_timestamp
                  constraints:
                    nullable: false
              - column:
                  name: creator_id
                  type: int
                  remarks: The person who persisted a model
                  constraints:
                    nullable: false
                    referencedTableName: core_user
                    referencedColumnNames: id
                    foreignKeyName: fk_persisted_info_ref_creator_id
                    deferrable: false
                    initiallyDeferred: false
  - changeSet:
      id: v44.00-001
      author: snoe
      comment: Added 0.44.0 - Remove not null constraint from persisted_info.creator_id
      changes:
        - dropNotNullConstraint:
            tableName: persisted_info
            columnName: creator_id
            columnDataType: int

  # v44.00-002 through -011 add entity_id columns to several internal entities.
  # These are fixed-width string fields populated with a random 21-character
  # NanoID value, and used by the serialization system to de-duplicate entities
  # in a portable way. See the serialization design doc in the design repo.
  - changeSet:
      id: v44.00-002
      author: braden
      comment: Added 0.44.0 - add entity_id column to all internal entities
      changes:
        - addColumn:
            columns:
            - column:
                remarks: Random NanoID tag for unique identity.
                name: entity_id
                type: char(21)
                constraints:
                  nullable: true
                  unique: true
            tableName: metric
  - changeSet:
      id: v44.00-003
      author: braden
      comment: Added 0.44.0 - add entity_id column to all internal entities
      changes:
        - addColumn:
            columns:
            - column:
                remarks: Random NanoID tag for unique identity.
                name: entity_id
                type: char(21)
                constraints:
                  nullable: true
                  unique: true
            tableName: segment
  - changeSet:
      id: v44.00-004
      author: braden
      comment: Added 0.44.0 - add entity_id column to all internal entities
      changes:
        - addColumn:
            columns:
            - column:
                remarks: Random NanoID tag for unique identity.
                name: entity_id
                type: char(21)
                constraints:
                  nullable: true
                  unique: true
            tableName: collection
  - changeSet:
      id: v44.00-005
      author: braden
      comment: Added 0.44.0 - add entity_id column to all internal entities
      changes:
        - addColumn:
            columns:
            - column:
                remarks: Random NanoID tag for unique identity.
                name: entity_id
                type: char(21)
                constraints:
                  nullable: true
                  unique: true
            tableName: report_dashboard
  - changeSet:
      id: v44.00-006
      author: braden
      comment: Added 0.44.0 - add entity_id column to all internal entities
      changes:
        - addColumn:
            columns:
            - column:
                remarks: Random NanoID tag for unique identity.
                name: entity_id
                type: char(21)
                constraints:
                  nullable: true
                  unique: true
            tableName: dimension
  - changeSet:
      id: v44.00-007
      author: braden
      comment: Added 0.44.0 - add entity_id column to all internal entities
      changes:
        - addColumn:
            columns:
            - column:
                remarks: Random NanoID tag for unique identity.
                name: entity_id
                type: char(21)
                constraints:
                  nullable: true
                  unique: true
            tableName: pulse
  - changeSet:
      id: v44.00-008
      author: braden
      comment: Added 0.44.0 - add entity_id column to all internal entities
      changes:
        - addColumn:
            columns:
            - column:
                remarks: Random NanoID tag for unique identity.
                name: entity_id
                type: char(21)
                constraints:
                  nullable: true
                  unique: true
            tableName: report_card
  - changeSet:
      id: v44.00-009
      author: braden
      comment: Added 0.44.0 - add entity_id column to all internal entities
      changes:
        - addColumn:
            columns:
            - column:
                remarks: Random NanoID tag for unique identity.
                name: entity_id
                type: char(21)
                constraints:
                  nullable: true
                  unique: true
            tableName: native_query_snippet
  - changeSet:
      id: v44.00-010
      author: braden
      comment: Added 0.44.0 - add entity_id column to all internal entities
      changes:
        - addColumn:
            columns:
            - column:
                remarks: Random NanoID tag for unique identity.
                name: entity_id
                type: char(21)
                constraints:
                  nullable: true
                  unique: true
            tableName: timeline
  - changeSet:
      id: v44.00-011
      author: braden
      comment: Added 0.44.0 - add entity_id column to all internal entities
      changes:
        - addColumn:
            columns:
            - column:
                remarks: Random NanoID tag for unique identity.
                name: entity_id
                type: char(21)
                constraints:
                  nullable: true
                  unique: true
            tableName: report_dashboardcard

# Migrations v44.00-012 thru v44.00-022 have been moved to v45.00-001 thru v45.00-011

  - changeSet:
      id: v44.00-023
      author: qnkhuat
      comment: Added 0.44.0 - Add parameters to report_card
      validCheckSum: ANY
      changes:
        - addColumn:
            tableName: report_card
            columns:
              - column:
                  name: parameters
                  type: ${text.type}
                  remarks: List of parameter associated to a card
                  constraints:
                    nullable: true
  - changeSet:
      id: v44.00-025
      author: qnkhuat
      comment: Added 0.44.0 - Add parameter_mappings to report_card
      validCheckSum: ANY
      changes:
        - addColumn:
            tableName: report_card
            columns:
              - column:
                  name: parameter_mappings
                  type: ${text.type}
                  remarks: List of parameter associated to a card
                  constraints:
                    nullable: true
  - changeSet:
      id: v44.00-027
      author: adam-james
      comment: Added 0.44.0. Drop NOT NULL constraint for core_user.first_name
      changes:
        - dropNotNullConstraint:
            tableName: core_user
            columnName: first_name
            columnDataType: varchar(254)
  - changeSet:
      id: v44.00-028
      author: adam-james
      comment: Added 0.44.0. Drop NOT NULL constraint for core_user.last_name
      changes:
        - dropNotNullConstraint:
            tableName: core_user
            columnName: last_name
            columnDataType: varchar(254)
  - changeSet:
      id: v44.00-029
      author: qnkhuat
      comment: Added 0.44.0 - Add has_more_values to metabase_fieldvalues
      changes:
        - addColumn:
            tableName: metabase_fieldvalues
            columns:
              - column:
                  name: has_more_values
                  type: boolean
                  remarks: true if the stored values list is a subset of all possible values
                  defaultValueBoolean: false

  - changeSet:
      id: v44.00-030
      author: snoe
      comment: Added 0.44.0 - Add database_required to metabase_field
      changes:
        - addColumn:
            tableName: metabase_field
            columns:
              - column:
                  name: database_required
                  type: boolean
                  remarks: Indicates this field is required by the database for new records. Usually not null and without a default.
                  defaultValueBoolean: false
                  constraints:
                    nullable: false

# Migrations v44.00-031 and v44.00-032 were moved to v45.00-012 and v45.00-013 respectively

  - changeSet:
      id: v44.00-033
      author: qnkhuat
      comment: >-
        Added 0.43.0. Grant the 'All Users' Permissions Group readwrite perms for the Root Snippets Collection.
      preConditions:
        - onFail: MARK_RAN
          # HACK: only run this on new instances (#21940)
        - sqlCheck:
            expectedResult: 0
            sql: >-
              SELECT count(*) AS user_count FROM core_user
      changes:
        - sql:
            sql: >-
              INSERT INTO permissions (group_id, object)
              SELECT
                all_users_group.id AS group_id,
                '/collection/namespace/snippets/root/' AS object
              FROM (
                SELECT id
                FROM permissions_group
                WHERE name = 'All Users'
              ) all_users_group
              LEFT JOIN permissions p
                      ON all_users_group.id = p.group_id
                    AND p.object = '/collection/namespace/snippets/root/'
              WHERE p.object IS NULL;

  - changeSet:
      id: v44.00-035
      author: qnkhuat
      comment: Added 0.44.0. Add type to fieldvalues
      validCheckSum: ANY
      changes:
        - addColumn:
            tableName: metabase_fieldvalues
            columns:
              - column:
                  name: type
                  type: varchar(32)
                  defaultValue: 'full'
                  remarks: Type of FieldValues
                  constraints:
                    nullable: false
  - changeSet:
      id: v44.00-037
      author: qnkhuat
      comment: Added 0.44.0. Add type to fieldvalues
      changes:
        - addColumn:
            tableName: metabase_fieldvalues
            columns:
              - column:
                  name: hash_key
                  type: ${text.type}
                  remarks: Hash key for a cached fieldvalues
                  constraints:
                    nullable: true

  - changeSet:
      id: v44.00-038
      author: metamben
      comment: Added 0.44.0 - Add collection_preview to report_card
      changes:
        - addColumn:
            tableName: report_card
            columns:
              - column:
                  name: collection_preview
                  type: boolean
                  remarks: Indicating whether the card should be visualized in the collection preview
                  defaultValueBoolean: true
                  constraints:
                    nullable: false

  - changeSet:
      id: v44.00-039
      author: qnkhuat
      comment: Added 0.44.0 - Add template_tags to native_query_snippet
      changes:
        - addColumn:
            tableName: native_query_snippet
            columns:
              - column:
                  name: template_tags
                  type: ${text.type}
                  remarks: Template tags for a snippet
                  constraints:
                    nullable: true

  - changeSet:
      id: v44.00-041
      author: braden
      comment: Added 0.44.0 - add entity_id column to PulseCard, PulseChannel
      changes:
        - addColumn:
            columns:
            - column:
                remarks: Random NanoID tag for unique identity.
                name: entity_id
                type: char(21)
                constraints:
                  nullable: true
                  unique: true
            tableName: pulse_card

  - changeSet:
      id: v44.00-042
      author: braden
      comment: Added 0.44.0 - add entity_id column to PulseCard, PulseChannel
      changes:
        - addColumn:
            columns:
            - column:
                remarks: Random NanoID tag for unique identity.
                name: entity_id
                type: char(21)
                constraints:
                  nullable: true
                  unique: true
            tableName: pulse_channel

  - changeSet:
      id: v44.00-044
      author: qnkhuat
      comment: Added 0.44.0 - drop native_query_snippet.template_tags added in v44.00-039
      changes:
        - dropColumn:
            tableName: native_query_snippet
            columnName: template_tags

##
## Metabase 45
##

# Note on rollback: migrations for v45 onwards should always include a rollback key unless they are supported
# by Liquibase Auto Rollback. Most common changes are supported. See docs here:
#
#  https://docs.liquibase.com/workflows/liquibase-community/liquibase-auto-rollback.html

  - changeSet:
      id: v45.00-001
      author: snoe
      comment: Added 0.44.0 - writeback
      # This migration was previously numbered v44.00-012 but ultimately was not shipped with 44.
      preConditions:
        - onFail: MARK_RAN
        - or:
            # For some insane reason databasechangelog is upper-case in MySQL and MariaDB.
            - and:
                - dbms:
                    type: postgresql,h2
                - sqlCheck:
                    expectedResult: 0
                    sql: SELECT count(*) FROM databasechangelog WHERE id = 'v44.00-012';
            - and:
                - dbms:
                    type: mysql,mariadb
                - sqlCheck:
                    expectedResult: 0
                    sql: SELECT count(*) FROM `DATABASECHANGELOG` WHERE id = 'v44.00-012';
      changes:
        - createTable:
            tableName: action
            remarks: An action is something you can do, such as run a readwrite query
            columns:
              - column:
                  name: id
                  type: int
                  autoIncrement: true
                  constraints:
                    primaryKey: true
                    nullable: false
              - column:
                  remarks: The timestamp of when the action was created
                  name: created_at
                  type: ${timestamp_type}
                  defaultValueComputed: current_timestamp
                  constraints:
                    nullable: false
              - column:
                  remarks: The timestamp of when the action was updated
                  name: updated_at
                  type: ${timestamp_type}
                  defaultValueComputed: current_timestamp
                  constraints:
                    nullable: false
              - column:
                  remarks: Type of action
                  name: type
                  type: ${text.type}
                  constraints:
                    nullable: false

  - changeSet:
      id: v45.00-002
      author: snoe
      comment: Added 0.44.0 - writeback
      # This migration was previously numbered v44.00-013 but ultimately was not shipped with 44.
      preConditions:
        - onFail: MARK_RAN
        - or:
            # For some insane reason databasechangelog is upper-case in MySQL and MariaDB.
            - and:
                - dbms:
                    type: postgresql,h2
                - sqlCheck:
                    expectedResult: 0
                    sql: SELECT count(*) FROM databasechangelog WHERE id = 'v44.00-013';
            - and:
                - dbms:
                    type: mysql,mariadb
                - sqlCheck:
                    expectedResult: 0
                    sql: SELECT count(*) FROM `DATABASECHANGELOG` WHERE id = 'v44.00-013';
      changes:
        - createTable:
            tableName: query_action
            remarks: A readwrite query type of action
            columns:
              - column:
                  name: action_id
                  type: int
                  remarks: The related action
                  constraints:
                    nullable: false
                    referencedTableName: action
                    referencedColumnNames: id
                    foreignKeyName: fk_query_action_ref_action_id
                    deleteCascade: true
              - column:
                  name: card_id
                  type: int
                  remarks: The related card
                  constraints:
                    nullable: false
                    referencedTableName: report_card
                    referencedColumnNames: id
                    foreignKeyName: fk_query_action_ref_card_id
                    deleteCascade: true

  - changeSet:
      id: v45.00-003
      author: snoe
      comment: Added 0.44.0 - writeback
      # This migration was previously numbered v44.00-014 but ultimately was not shipped with 44.
      preConditions:
        - onFail: MARK_RAN
        - or:
            # For some insane reason databasechangelog is upper-case in MySQL and MariaDB.
            - and:
                - dbms:
                    type: postgresql,h2
                - sqlCheck:
                    expectedResult: 0
                    sql: SELECT count(*) FROM databasechangelog WHERE id = 'v44.00-014';
            - and:
                - dbms:
                    type: mysql,mariadb
                - sqlCheck:
                    expectedResult: 0
                    sql: SELECT count(*) FROM `DATABASECHANGELOG` WHERE id = 'v44.00-014';
      changes:
        - addPrimaryKey:
            tableName: query_action
            columnNames: action_id, card_id
            constraintName: pk_query_action
      rollback: # will be deleted when table is deleted

  # note: some migrations which only added and deleted tables within v45 were removed, hence an ID gap here

  - changeSet:
      id: v45.00-011
      author: snoe
      comment: Added 0.44.0 - writeback
      # This migration was previously numbered v44.00-022 but ultimately was not shipped with 44.
      preConditions:
        - onFail: MARK_RAN
        - or:
            # For some insane reason databasechangelog is upper-case in MySQL and MariaDB.
            - and:
                - dbms:
                    type: postgresql,h2
                - sqlCheck:
                    expectedResult: 0
                    sql: SELECT count(*) FROM databasechangelog WHERE id = 'v44.00-022';
            - and:
                - dbms:
                    type: mysql,mariadb
                - sqlCheck:
                    expectedResult: 0
                    sql: SELECT count(*) FROM `DATABASECHANGELOG` WHERE id = 'v44.00-022';
      changes:
        - addColumn:
            columns:
              - column:
                  name: is_write
                  type: boolean
                  defaultValueBoolean: false
                  remarks: Indicates that this query will perform writes to a db
                  constraints:
                    nullable: false
            tableName: report_card

  - changeSet:
      id: v45.00-012
      author: snoe
      comment: Added 0.44.0 - writeback
      # This migration was previously numbered v44.00-031 but ultimately was not shipped with 44.
      preConditions:
        - onFail: MARK_RAN
        - or:
            # For some insane reason databasechangelog is upper-case in MySQL and MariaDB.
            - and:
                - dbms:
                    type: postgresql,h2
                - sqlCheck:
                    expectedResult: 0
                    sql: SELECT count(*) FROM databasechangelog WHERE id = 'v44.00-031';
            - and:
                - dbms:
                    type: mysql,mariadb
                - sqlCheck:
                    expectedResult: 0
                    sql: SELECT count(*) FROM `DATABASECHANGELOG` WHERE id = 'v44.00-031';
      changes:
        - createTable:
            tableName: http_action
            remarks: An http api call type of action
            columns:
              - column:
                  name: action_id
                  type: int
                  remarks: The related action
                  constraints:
                    nullable: false
                    referencedTableName: action
                    referencedColumnNames: id
                    foreignKeyName: fk_http_action_ref_action_id
                    deleteCascade: true
              - column:
                  name: name
                  type: varchar(254)
                  remarks: The name of this action
                  constraints:
                    nullable: false
              - column:
                  name: description
                  type: ${text.type}
                  remarks: An optional description for this action
              - column:
                  name: template
                  type: ${text.type}
                  remarks: A template that defines method,url,body,headers required to make an api call
                  constraints:
                    nullable: false
              - column:
                  name: response_handle
                  type: ${text.type}
                  remarks: A program to take an api response and transform to an appropriate response for emitters
              - column:
                  name: error_handle
                  type: ${text.type}
                  remarks: A program to take an api response to determine if an error occurred

  - changeSet:
      id: v45.00-013
      author: snoe
      comment: Added 0.44.0 - writeback
      # This migration was previously numbered v44.00-032 but ultimately was not shipped with 44.
      preConditions:
        - onFail: MARK_RAN
        - or:
            # For some insane reason databasechangelog is upper-case in MySQL and MariaDB.
            - and:
                - dbms:
                    type: postgresql,h2
                - sqlCheck:
                    expectedResult: 0
                    sql: SELECT count(*) FROM databasechangelog WHERE id = 'v44.00-032';
            - and:
                - dbms:
                    type: mysql,mariadb
                - sqlCheck:
                    expectedResult: 0
                    sql: SELECT count(*) FROM `DATABASECHANGELOG` WHERE id = 'v44.00-032';
      changes:
        - addPrimaryKey:
            tableName: http_action
            columnNames: action_id
            constraintName: pk_http_action
      rollback: # no rollback needed, will be deleted with table


  # note: some migrations which only added and deleted tables within v45 were removed, hence an ID gap here

  - changeSet:
      id: v45.00-022
      author: snoe
      comment: Added 0.45.0 - add app container
      changes:
        - createTable:
            tableName: app
            remarks: Defines top level concerns for App
            columns:
              - column:
                  name: id
                  type: int
                  autoIncrement: true
                  constraints:
                    primaryKey: true
                    nullable: false
              - column:
                  name: entity_id
                  type: char(21)
                  remarks: Random NanoID tag for unique identity.
                  constraints:
                    nullable: false
                    unique: true
              - column:
                  name: collection_id
                  type: int
                  remarks: The associated collection
                  constraints:
                    nullable: false
                    referencedTableName: collection
                    referencedColumnNames: id
                    foreignKeyName: fk_app_ref_collection_id
                    deleteCascade: true
                    unique: true
              - column:
                  name: dashboard_id
                  type: int
                  remarks: The homepage of the app
              - column:
                  remarks: JSON for the navigation items of the app
                  name: nav_items
                  type: ${text.type}
              - column:
                  remarks: JSON for frontend related additions, such as styling
                  name: options
                  type: ${text.type}
              - column:
                  remarks: The timestamp of when the app was created
                  name: created_at
                  type: ${timestamp_type}
                  defaultValueComputed: current_timestamp
                  constraints:
                    nullable: false
              - column:
                  remarks: The timestamp of when the app was updated
                  name: updated_at
                  type: ${timestamp_type}
                  defaultValueComputed: current_timestamp
                  constraints:
                    nullable: false

  - changeSet:
      id: v45.00-023
      author: snoe
      comment: Added 0.45.0 - add app container
      changes:
        - addForeignKeyConstraint:
            baseTableName: app
            baseColumnNames: dashboard_id
            referencedTableName: report_dashboard
            referencedColumnNames: id
            constraintName: fk_app_ref_dashboard_id
            onDelete: SET NULL

  - changeSet:
      id: v45.00-025
      author: metamben
      comment: Added 0.45.0 - mark app pages
      changes:
        - addColumn:
            columns:
              - column:
                  name: is_app_page
                  type: boolean
                  defaultValueBoolean: false
                  remarks: Indicates that this dashboard serves as a page of an app
                  constraints:
                    nullable: false
            tableName: report_dashboard

  - changeSet:
      id: v45.00-026
      author: snoe
      comment: Added 0.45.0 - apps add action_id to report_dashboardcard
      changes:
        - addColumn:
            columns:
              - column:
                  name: action_id
                  type: int
                  remarks: The related action
            tableName: report_dashboardcard

  # FK constraint is added separately because deleteCascade doesn't work in addColumn -- see #14321
  - changeSet:
      id: v45.00-027
      author: snoe
      comment: Added 0.45.0 - apps add fk for action_id to report_dashboardcard
      changes:
        - addForeignKeyConstraint:
            baseTableName: report_dashboardcard
            baseColumnNames: action_id
            referencedTableName: action
            referencedColumnNames: id
            constraintName: fk_report_dashboardcard_ref_action_id
            onDelete: CASCADE

  - changeSet:
      id: v45.00-028
      author: camsaul
      comment: Added 0.45.0 -- rename DashboardCard sizeX to size_x. See https://github.com/metabase/metabase/issues/16344
      changes:
        - renameColumn:
            tableName: report_dashboardcard
            columnDataType: int
            oldColumnName: sizeX
            newColumnName: size_x

  - changeSet:
      id: v45.00-029
      author: camsaul
      comment: Added 0.45.0 -- rename DashboardCard size_y to size_y. See https://github.com/metabase/metabase/issues/16344
      changes:
        - renameColumn:
            tableName: report_dashboardcard
            columnDataType: int
            oldColumnName: sizeY
            newColumnName: size_y

  - changeSet:
      id: v45.00-030
      author: camsaul
      comment: Added 0.45.0 -- add default value to DashboardCard size_x -- this was previously done by Toucan
      changes:
        - addDefaultValue:
            tableName: report_dashboardcard
            columnName: size_x
            defaultValue: 2

  - changeSet:
      id: v45.00-031
      author: camsaul
      comment: Added 0.45.0 -- add default value to DashboardCard size_y -- this was previously done by Toucan
      changes:
        - addDefaultValue:
            tableName: report_dashboardcard
            columnName: size_y
            defaultValue: 2

  - changeSet:
      id: v45.00-032
      author: camsaul
      comment: Added 0.45.0 -- add default value for DashboardCard created_at (Postgres/H2)
      preConditions:
        - onFail: MARK_RAN
        - dbms:
            type: postgresql,h2
      changes:
        - addDefaultValue:
            tableName: report_dashboardcard
            columnName: created_at
            columnDataType: ${timestamp_type}
            defaultValueComputed: current_timestamp

    # addDefaultValue with defaultValueComputed doesn't work for MySQL/MariaDB so we have to do this the hard way.
  - changeSet:
      id: v45.00-033
      author: camsaul
      comment: Added 0.45.0 -- add default value for DashboardCard created_at (MySQL/MariaDB)
      preConditions:
        - onFail: MARK_RAN
        - dbms:
            type: mysql,mariadb
      changes:
        - sql:
            sql: >-
              ALTER TABLE report_dashboardcard
              CHANGE created_at
              created_at timestamp(6) NOT NULL DEFAULT current_timestamp(6);
      rollback: # nothing to do, but required for sql

  - changeSet:
      id: v45.00-034
      author: camsaul
      comment: Added 0.45.0 -- add default value for DashboardCard updated_at (Postgres/H2)
      preConditions:
        - onFail: MARK_RAN
        - dbms:
            type: postgresql,h2
      changes:
        - addDefaultValue:
            tableName: report_dashboardcard
            columnName: updated_at
            columnDataType: ${timestamp_type}
            defaultValueComputed: current_timestamp

  - changeSet:
      id: v45.00-035
      author: camsaul
      comment: Added 0.45.0 -- add default value for DashboardCard updated_at (MySQL/MariaDB)
      preConditions:
        - onFail: MARK_RAN
        - dbms:
            type: mysql,mariadb
      changes:
        - sql:
            sql: >-
              ALTER TABLE report_dashboardcard
              CHANGE updated_at
              updated_at timestamp(6) NOT NULL DEFAULT current_timestamp(6);
      rollback: # nothing to do

  - changeSet:
      id: v45.00-036
      author: snoe
      comment: Added 0.45.0 - add model action table
      changes:
        - createTable:
            tableName: model_action
            remarks: Ties actions to models
            columns:
              - column:
                  name: id
                  type: int
                  autoIncrement: true
                  constraints:
                    primaryKey: true
                    nullable: false
              - column:
                  name: entity_id
                  type: char(21)
                  remarks: Random NanoID tag for unique identity.
                  constraints:
                    nullable: false
                    unique: true
              - column:
                  name: slug
                  type: varchar(254)
                  remarks: The referenceable name for this action
                  constraints:
                    nullable: false
              - column:
                  name: card_id
                  type: int
                  remarks: The associated model
                  constraints:
                    nullable: false
                    referencedTableName: report_card
                    referencedColumnNames: id
                    foreignKeyName: fk_model_action_ref_card_id
                    deleteCascade: true
              - column:
                  name: action_id
                  type: int
                  remarks: The associated action
                  constraints:
                    nullable: true
                    referencedTableName: action
                    referencedColumnNames: id
                    foreignKeyName: fk_model_action_ref_action_id
                    deleteCascade: true
              - column:
                  name: requires_pk
                  remarks: Indicates that the primary key(s) need to be passed in as parameters
                  type: boolean
                  defaultValueBoolean: false
                  constraints:
                    nullable: false
              - column:
                  name: parameter_mappings
                  type: ${text.type}
                  remarks: Mappings for primary keys to action parameters
              - column:
                  name: visualization_settings
                  type: ${text.type}
                  remarks: Settings for rendering the action
  - changeSet:
      id: v45.00-037
      author: snoe
      comment: Added 0.45.0 - model action
      changes:
        - addUniqueConstraint:
            tableName: model_action
            columnNames: card_id, slug
            constraintName: unique_model_action_card_id_slug
      rollback: # will be deleted with table

  # The next 4 values add default values for Database `created_at` and `updated_at`; previously this was handled by
  # Toucan but it's more convenient to do this at the application database level instead -- it facilitates stuff like
  # schema migration tests that don't use Toucan, or other manual scripting
  - changeSet:
      id: v45.00-038
      author: camsaul
      comment: Added 0.45.0 -- add default value for Database created_at (Postgres/H2)
      preConditions:
        - onFail: MARK_RAN
        - dbms:
            type: postgresql,h2
      changes:
        - addDefaultValue:
            tableName: metabase_database
            columnName: created_at
            columnDataType: ${timestamp_type}
            defaultValueComputed: current_timestamp

    # addDefaultValue with defaultValueComputed doesn't work for MySQL/MariaDB so we have to do this the hard way.
  - changeSet:
      id: v45.00-039
      author: camsaul
      comment: Added 0.45.0 -- add default value for Database created_at (MySQL/MariaDB)
      preConditions:
        - onFail: MARK_RAN
        - dbms:
            type: mysql,mariadb
      changes:
        - sql:
            sql: >-
              ALTER TABLE metabase_database
              CHANGE created_at
              created_at timestamp(6) NOT NULL DEFAULT current_timestamp(6);
      rollback: # nothing to do

  - changeSet:
      id: v45.00-040
      author: camsaul
      comment: Added 0.45.0 -- add default value for Database updated_at (Postgres/H2)
      preConditions:
        - onFail: MARK_RAN
        - dbms:
            type: postgresql,h2
      changes:
        - addDefaultValue:
            tableName: metabase_database
            columnName: updated_at
            columnDataType: ${timestamp_type}
            defaultValueComputed: current_timestamp

  - changeSet:
      id: v45.00-041
      author: camsaul
      comment: Added 0.45.0 -- add default value for Database updated_at (MySQL/MariaDB)
      preConditions:
        - onFail: MARK_RAN
        - dbms:
            type: mysql,mariadb
      changes:
        - sql:
            sql: >-
              ALTER TABLE metabase_database
              CHANGE updated_at
              updated_at timestamp(6) NOT NULL DEFAULT current_timestamp(6);
      rollback: # nothing to do

  # It was probably an oversight, but while we validated Database `details` in the API layer it was not a required/NOT
  # NULL column in the application Database itself. No problem; let's add it now that we've noticed it.
  #
  # MySQL (at least 5.7) won't let us have nice things:
  #
  # https://dev.mysql.com/doc/refman/5.7/en/data-type-defaults.html
  #
  # The BLOB, TEXT, GEOMETRY, and JSON data types cannot be assigned a default value.
  #
  # Because of this restriction we will just have to update existing NULL values in SQL and then add a NOT NULL
  # restriction separately; we can use Toucan `pre-insert` to set defaults values when saving things.
  - changeSet:
      id: v45.00-042
      author: camsaul
      comment: Added 0.45.0 -- add default value for Database with NULL details
      changes:
        - sql:
            sql: >-
              UPDATE metabase_database SET details = '{}' WHERE details IS NULL;
      rollback: # nothing to do, since a '{}' is okay for v44

  - changeSet:
      id: v45.00-043
      author: camsaul
      comment: Added 0.45.0 -- make Database details NOT NULL
      changes:
        - addNotNullConstraint:
            columnDataType: ${text.type}
            tableName: metabase_database
            columnName: details

  - changeSet:
      id: v45.00-044
      author: metamben
      comment: Added 0.45.0 -- create app permission graph revision table
      changes:
        - createTable:
            tableName: app_permission_graph_revision
            remarks: 'Used to keep track of changes made to app permissions.'
            columns:
              - column:
                  name: id
                  type: int
                  autoIncrement: true
                  constraints:
                    primaryKey: true
                    nullable: false
              - column:
                  name: before
                  type: ${text.type}
                  remarks: 'Serialized JSON of the apps graph before the changes.'
                  constraints:
                    nullable: false
              - column:
                  name: after
                  type: ${text.type}
                  remarks: 'Serialized JSON of the apps graph after the changes.'
                  constraints:
                    nullable: false
              - column:
                  name: user_id
                  type: int
                  remarks: 'The ID of the admin who made this set of changes.'
                  constraints:
                    nullable: false
                    referencedTableName: core_user
                    referencedColumnNames: id
                    foreignKeyName: fk_app_permission_graph_revision_user_id
              - column:
                  name: created_at
                  type: ${timestamp_type}
                  remarks: 'The timestamp of when these changes were made.'
                  defaultValueComputed: current_timestamp
                  constraints:
                    nullable: false
              - column:
                  name: remark
                  type: ${text.type}
                  remarks: 'Optional remarks explaining why these changes were made.'

  # note: some migrations which only added and deleted tables within v45 were removed, hence an ID gap here

  # Add created_at to Collection
  - changeSet:
      id: v45.00-048
      author: camsaul
      comment: Added 0.45.0 -- add created_at to Collection
      changes:
        - addColumn:
            tableName: collection
            columns:
              - column:
                  name: created_at
                  type: ${timestamp_type}
                  remarks: Timestamp of when this Collection was created.
                  constraints:
                    nullable: false
                  defaultValueComputed: current_timestamp

  # Seed Collection created_at for Personal Collections with the date_joined of the User that owns them.
  - changeSet:
      id: v45.00-049
      author: camsaul
      comment: Added 0.45.0 -- set Collection.created_at to User.date_joined for Personal Collections
      changes:
        - sql:
            dbms: postgresql
            sql: >-
              UPDATE collection c
              SET created_at = u.date_joined
              FROM core_user u
              WHERE c.personal_owner_id = u.id;
        - sql:
            dbms: mysql,mariadb
            sql: >-
              UPDATE collection c
              INNER JOIN core_user u
              ON c.personal_owner_id = u.id
              SET c.created_at = u.date_joined;
        - sql:
            dbms: h2
            sql: >-
              UPDATE collection c
              SET created_at = (
                SELECT u.date_joined
                FROM core_user u
                WHERE c.personal_owner_id = u.id
              )
              WHERE c.personal_owner_id IS NOT NULL;
      rollback: # nothing to roll back, but required for sql change types

  # seed Collection created_at based on the max created at of child objects
  #
  # At the time of this writing, the following Models can appear in a Collection:
  #
  # - App
  # - Card
  # - Dashboard
  # - Pulse
  # - Timeline
  # - NativeQuerySnippet
  - changeSet:
      id: v45.00-050
      author: camsaul
      validCheckSum: ANY
      comment: Added 0.45.0 -- seed Collection.created_at with value of oldest item for non-Personal Collections
      changes:
        - sql:
            dbms: postgresql
            sql: >-
              UPDATE collection c
              SET created_at = created_ats.created_at
              FROM (
                SELECT min(created_at) AS created_at, collection_id
                FROM (
                  SELECT created_at, collection_id FROM app                  UNION ALL
                  SELECT created_at, collection_id FROM report_card          UNION ALL
                  SELECT created_at, collection_id FROM report_dashboard     UNION ALL
                  SELECT created_at, collection_id FROM pulse                UNION ALL
                  SELECT created_at, collection_id FROM timeline             UNION ALL
                  SELECT created_at, collection_id FROM native_query_snippet
                ) created_ats
                GROUP BY collection_id
              ) created_ats
              WHERE c.id = created_ats.collection_id
                AND c.personal_owner_id IS NULL;
        - sql:
            dbms: mysql,mariadb
            sql: >-
              UPDATE collection c
              LEFT JOIN (
                SELECT min(created_at) AS created_at, collection_id
                FROM (
                  SELECT created_at, collection_id FROM app                  UNION ALL
                  SELECT created_at, collection_id FROM report_card          UNION ALL
                  SELECT created_at, collection_id FROM report_dashboard     UNION ALL
                  SELECT created_at, collection_id FROM pulse                UNION ALL
                  SELECT created_at, collection_id FROM timeline             UNION ALL
                  SELECT created_at, collection_id FROM native_query_snippet
                ) created_ats
                GROUP BY collection_id
              ) created_ats
              ON c.id = created_ats.collection_id
              SET c.created_at = created_ats.created_at
              WHERE c.personal_owner_id IS NULL
                AND created_ats.created_at IS NOT NULL;
        - sql:
            dbms: h2
            # I would have preferred using MERGE ... USING instead of WHERE EXISTS ... but it's broken in 1.4.197
            # because of https://github.com/h2database/h2database/issues/1034, which is fixed in 1.4.198. So this will
            # have to do for now, even if it's a little ugly.
            sql: >-
              WITH created_ats AS (
                SELECT min(created_at) AS created_at, collection_id
                FROM (
                  SELECT created_at, collection_id FROM app                  UNION ALL
                  SELECT created_at, collection_id FROM report_card          UNION ALL
                  SELECT created_at, collection_id FROM report_dashboard     UNION ALL
                  SELECT created_at, collection_id FROM pulse                UNION ALL
                  SELECT created_at, collection_id FROM timeline             UNION ALL
                  SELECT created_at, collection_id FROM native_query_snippet
                ) created_ats
                GROUP BY collection_id
              )
              UPDATE collection c
              SET created_at = (
                SELECT created_ats.created_at
                FROM created_ats
                WHERE created_ats.collection_id = c.id
              )
              WHERE EXISTS (
                SELECT created_ats.collection_id
                FROM created_ats
                WHERE c.id = created_ats.collection_id
                  AND c.personal_owner_id IS NULL
              );
      rollback: # rollback is a no-op for most seed migrations, but required for sql change type

  - changeSet:
      id: v45.00-051
      author: qnkhuat
      comment: >-
        Added 0.45.0 - modify type of collection_permission_graph_revision.after from text to ${text.type}
        on mysql,mariadb
      changes:
        - modifyDataType:
            tableName: collection_permission_graph_revision
            columnName: after
            newDataType: ${text.type}
      rollback:
        - modifyDataType:
            tableName: collection_permission_graph_revision
            columnName: after
            newDataType: text
      preConditions:
        - onFail: MARK_RAN
        - dbms:
            type: mysql,mariadb

  - changeSet:
      id: v45.00-052
      author: qnkhuat
      comment: >-
        Added 0.45.0 - modify type of collection_permission_graph_revision.before from text to ${text.type}
        on mysql,mariadb
      changes:
        - modifyDataType:
            tableName: collection_permission_graph_revision
            columnName: before
            newDataType: ${text.type}
      rollback:
        - modifyDataType:
            tableName: collection_permission_graph_revision
            columnName: before
            newDataType: text
      preConditions:
        - onFail: MARK_RAN
        - dbms:
            type: mysql,mariadb

  - changeSet:
      id: v45.00-053
      author: qnkhuat
      comment: >-
        Added 0.45.0 - modify type of collection_permission_graph_revision.remark from text to ${text.type}
        on mysql,mariadb
      changes:
        - modifyDataType:
            tableName: collection_permission_graph_revision
            columnName: remark
            newDataType: ${text.type}
      rollback:
        - modifyDataType:
            tableName: collection_permission_graph_revision
            columnName: remark
            newDataType: text
      preConditions:
        - onFail: MARK_RAN
        - dbms:
            type: mysql,mariadb

  - changeSet:
      id: v45.00-054
      author: qnkhuat
      comment: >-
        Added 0.45.0 - modify type of permissions_revision.after from text to ${text.type}
        on mysql,mariadb
      changes:
        - modifyDataType:
            tableName: permissions_revision
            columnName: after
            newDataType: ${text.type}
      rollback:
        - modifyDataType:
            tableName: permissions_revision
            columnName: after
            newDataType: text
      preConditions:
        - onFail: MARK_RAN
        - dbms:
            type: mysql,mariadb

  - changeSet:
      id: v45.00-055
      author: qnkhuat
      comment: >-
        Added 0.45.0 - modify type of permissions_revision.before from text to ${text.type}
        on mysql,mariadb
      changes:
        - modifyDataType:
            tableName: permissions_revision
            columnName: before
            newDataType: ${text.type}
      rollback:
        - modifyDataType:
            tableName: permissions_revision
            columnName: before
            newDataType: text
      preConditions:
        - onFail: MARK_RAN
        - dbms:
            type: mysql,mariadb

  - changeSet:
      id: v45.00-056
      author: qnkhuat
      comment: >-
        Added 0.45.0 - modify type of permissions_revision.remark from text to ${text.type}
        on mysql,mariadb
      changes:
        - modifyDataType:
            tableName: permissions_revision
            columnName: remark
            newDataType: ${text.type}
      rollback:
        - modifyDataType:
            tableName: permissions_revision
            columnName: remark
            newDataType: text
      preConditions:
        - onFail: MARK_RAN
        - dbms:
            type: mysql,mariadb

  - changeSet:
      id: v45.00-057
      author: qnkhuat
      comment: >-
        Added 0.45.0 - modify type of secret.value from blob to longblob
        on mysql,mariadb
      changes:
        - modifyDataType:
            tableName: secret
            columnName: value
            newDataType: longblob
      rollback:
        - modifyDataType:
            tableName: secret
            columnName: value
            newDataType: ${blob.type}
      preConditions:
        - onFail: MARK_RAN
        - dbms:
            type: mysql,mariadb

  - changeSet:
      id: v46.00-000
      author: snoe
      comment: Added 0.46.0 - Unify action representation
      changes:
        - createTable:
            tableName: implicit_action
            remarks: An action with dynamic parameters based on the underlying model
            columns:
              - column:
                  name: action_id
                  type: int
                  remarks: The associated action
                  constraints:
                    nullable: false
                    referencedTableName: action
                    referencedColumnNames: id
                    foreignKeyName: fk_implicit_action_action_id
                    deleteCascade: true
              - column:
                  name: kind
                  type: ${text.type}
                  remarks: The kind of implicit action create/update/delete
                  constraints:
                    nullable: false

  - changeSet:
      id: v46.00-001
      author: snoe
      comment: Added 0.46.0 - Unify action representation
      changes:
        - addColumn:
            tableName: action
            columns:
              - column:
                  name: model_id
                  remarks: The associated model
                  type: int

  - changeSet:
      id: v46.00-002
      author: snoe
      comment: Added 0.46.0 - Unify action representation
      changes:
        - addColumn:
            tableName: action
            columns:
              - column:
                  name: name
                  remarks: The name of the action
                  type: varchar(254)

  - changeSet:
      id: v46.00-003
      author: snoe
      comment: Added 0.46.0 - Unify action representation
      changes:
        - addColumn:
            tableName: action
            columns:
              - column:
                  name: description
                  remarks: The description of the action
                  type: ${text.type}

  - changeSet:
      id: v46.00-004
      author: snoe
      comment: Added 0.46.0 - Unify action representation
      changes:
        - addColumn:
            tableName: action
            columns:
              - column:
                  name: parameters
                  remarks: The saved parameters for this action
                  type: ${text.type}

  - changeSet:
      id: v46.00-005
      author: snoe
      comment: Added 0.46.0 - Unify action representation
      changes:
        - addColumn:
            tableName: action
            columns:
              - column:
                  name: parameter_mappings
                  remarks: The saved parameter mappings for this action
                  type: ${text.type}
  - changeSet:
      id: v46.00-006
      author: snoe
      comment: Added 0.46.0 - Unify action representation
      changes:
        - addColumn:
            tableName: action
            columns:
              - column:
                  name: visualization_settings
                  remarks: The UI visualization_settings for this action
                  type: ${text.type}

  - changeSet:
      id: v46.00-007
      author: snoe
      comment: Added 0.46.0 - Unify action representation
      changes:
        - addForeignKeyConstraint:
            baseTableName: action
            baseColumnNames: model_id
            referencedTableName: report_card
            referencedColumnNames: id
            constraintName: fk_action_model_id

  - changeSet:
      id: v46.00-008
      author: snoe
      comment: Added 0.46.0 - Unify action representation
      changes:
        - addColumn:
            tableName: query_action
            columns:
              - column:
                  name: database_id
                  remarks: The associated database
                  type: int

  - changeSet:
      id: v46.00-009
      author: snoe
      comment: Added 0.46.0 - Unify action representation
      changes:
        - addColumn:
            tableName: query_action
            columns:
              - column:
                  name: dataset_query
                  remarks: The MBQL writeback query
                  type: ${text.type}

  - changeSet:
      id: v46.00-010
      author: snoe
      comment: Added 0.46.0 - Unify action representation
      changes:
        - addForeignKeyConstraint:
            baseTableName: query_action
            baseColumnNames: database_id
            referencedTableName: metabase_database
            referencedColumnNames: id
            constraintName: fk_query_action_database_id
            onDelete: CASCADE

  - changeSet:
      id: v46.00-011
      author: snoe
      validCheckSum: ANY
      comment: Added 0.46.0 - Unify action representation
      changes:
        - sql:
            dbms: mysql,mariadb
            sql: >-
              ALTER TABLE query_action DROP PRIMARY KEY, ADD PRIMARY KEY pk_query_action (action_id);
        - sql:
            dbms: h2
            sql: >-
              ALTER TABLE query_action DROP PRIMARY KEY;
              ALTER TABLE query_action ADD CONSTRAINT pk_query_action PRIMARY KEY (action_id);
        - sql:
            dbms: postgresql
            sql: >-
              ALTER TABLE query_action DROP CONSTRAINT pk_query_action;
              ALTER TABLE query_action ADD CONSTRAINT pk_query_action PRIMARY KEY (action_id);
      rollback:
        - sql:
            dbms: mysql,mariadb
            sql: >-
              ALTER TABLE query_action DROP PRIMARY KEY, ADD PRIMARY KEY pk_query_action (action_id, card_id);
        - sql:
            dbms: h2
            sql: >-
              ALTER TABLE query_action DROP CONSTRAINT fk_query_action_ref_action_id;
              ALTER TABLE query_action DROP PRIMARY KEY;
              ALTER TABLE query_action ADD CONSTRAINT fk_query_action_ref_action_id FOREIGN KEY (action_id) REFERENCES action(id) ON DELETE CASCADE;
              ALTER TABLE query_action ADD CONSTRAINT pk_query_action PRIMARY KEY (action_id, card_id);
        - sql:
            dbms: postgresql
            sql: >-
              ALTER TABLE query_action DROP CONSTRAINT pk_query_action;
              ALTER TABLE query_action ADD CONSTRAINT pk_query_action PRIMARY KEY (action_id, card_id);

  - changeSet:
      id: v46.00-012
      author: snoe
      comment: Added 0.46.0 - Unify action representation
      changes:
        - dropNotNullConstraint:
            tableName: query_action
            columnDataType: int
            columnName: card_id

  # migration for developers and internal use of actions created in 45 during a short period.
  - changeSet:
      id: v46.00-013
      author: snoe
      comment: Added 0.46.0 - Unify action representation
      validCheckSum: ANY
      changes:
        - sql:
            sql: >-
              INSERT INTO action (type, model_id, name)
              SELECT 'implicit', card_id, slug
              FROM model_action
              WHERE action_id is null AND slug in ('insert','update','delete');

              INSERT INTO implicit_action (action_id, kind)
              SELECT
                id,
                case name
                  when 'insert' then 'row/create'
                  when 'update' then 'row/update'
                  when 'delete' then 'row/delete'
                end
              FROM action
              WHERE type = 'implicit';

              UPDATE action
              SET model_id = (SELECT card_id
                              FROM model_action
                              WHERE model_action.action_id = action.id)
              WHERE model_id is null;

              DELETE FROM action WHERE model_id is null;

              UPDATE report_dashboardcard
              SET action_id = (SELECT action.id
                               FROM action
                               LEFT JOIN implicit_action ON implicit_action.action_id = action.id
                               WHERE action.model_id = report_dashboardcard.card_id
                               AND coalesce((
                                  CASE implicit_action.kind
                                     WHEN 'row/create' THEN 'insert'
                                     WHEN 'row/delete' THEN 'delete'
                                     WHEN 'row/update' THEN 'update'
                                  END), ('action_' || action.id)) =
                                  substring(report_dashboardcard.visualization_settings,
                                    position('"action_slug":"' in report_dashboardcard.visualization_settings)+15,
                                    position('"' in
                                      substring(report_dashboardcard.visualization_settings,
                                        position('"action_slug":"' in visualization_settings)+15)) - 1))
              WHERE report_dashboardcard.visualization_settings like '%action_slug%';

              UPDATE query_action SET
                dataset_query = (select dataset_query from report_card where report_card.id = query_action.card_id),
                database_id = (select database_id from report_card where report_card.id = query_action.card_id);

              UPDATE action SET
                name = (
                  select name
                  from query_action
                  inner join report_card on report_card.id = query_action.card_id
                  where query_action.action_id = action.id),
                description = (
                  select description
                  from query_action
                  inner join report_card on report_card.id = query_action.card_id
                  where query_action.action_id = action.id),
                parameters = (
                  select parameters
                  from query_action
                  inner join report_card on report_card.id = query_action.card_id
                  where query_action.action_id = action.id),
                parameter_mappings = (
                  select parameter_mappings
                  from query_action
                  inner join report_card on report_card.id = query_action.card_id
                  where query_action.action_id = action.id),
                visualization_settings = (
                  select visualization_settings
                  from query_action
                  inner join report_card on report_card.id = query_action.card_id
                  where query_action.action_id = action.id)
              WHERE type = 'query';
      rollback: # no-op, we do not care to preserve actions from 46->45

  - changeSet:
      id: v46.00-014
      author: snoe
      comment: Added 0.46.0 - Unify action representation
      changes:
        - dropForeignKeyConstraint:
            baseTableName: query_action
            constraintName: fk_query_action_ref_card_id
      rollback:

  - changeSet:
      id: v46.00-015
      author: snoe
      comment: Added 0.46.0 - Unify action representation
      changes:
        - dropColumn:
            tableName: query_action
            columnName: card_id

      rollback:
        - addColumn:
            tableName: query_action
            columns:
              - column:
                  name: card_id
                  type: int
                  remarks: The related card
                  constraints:
                    nullable: false
                    referencedTableName: report_card
                    referencedColumnNames: id
                    foreignKeyName: fk_query_action_ref_card_id
                    deleteCascade: true

  - changeSet:
      id: v46.00-016
      author: snoe
      comment: Added 0.46.0 - Unify action representation
      changes:
        - sql:
            sql: >-
              DELETE FROM report_card
              WHERE is_write = true;

              DELETE FROM model_action;
      rollback: # we do not care to preserve actions from 46->45
        - sql:
            sql: >-
              DELETE FROM report_dashboardcard WHERE action_id is not null;
              DELETE FROM action;

  - changeSet:
      id: v46.00-017
      author: snoe
      comment: Added 0.46.0 - Unify action representation
      changes:
        - dropColumn:
            tableName: http_action
            columnName: name
      rollback:
        - addColumn:
            tableName: http_action
            columns:
              - column:
                  name: name
                  type: varchar(254)
                  remarks: The name of this action
                  constraints:
                    nullable: false

  - changeSet:
      id: v46.00-018
      author: snoe
      comment: Added 0.46.0 - Unify action representation
      changes:
        - dropColumn:
            tableName: http_action
            columnName: description
      rollback:
        - addColumn:
            tableName: http_action
            columns:
              - column:
                  name: description
                  type: ${text.type}
                  remarks: An optional description for this action

  - changeSet:
      id: v46.00-019
      author: snoe
      comment: Added 0.46.0 - Unify action representation
      changes:
        - dropColumn:
            tableName: report_card
            columnName: is_write
      rollback:
        - addColumn:
            columns:
              - column:
                  name: is_write
                  type: boolean
                  defaultValueBoolean: false
                  remarks: Indicates that this query will perform writes to a db
                  constraints:
                    nullable: false
            tableName: report_card

  - changeSet:
      id: v46.00-020
      author: snoe
      comment: Added 0.46.0 - Unify action representation
      changes:
        - addNotNullConstraint:
            tableName: query_action
            columnName: database_id
            columnDataType: int

  - changeSet:
      id: v46.00-021
      author: snoe
      comment: Added 0.46.0 - Unify action representation
      changes:
        - addNotNullConstraint:
            tableName: query_action
            columnName: dataset_query
            columnDataType: ${text.type}

  - changeSet:
      id: v46.00-022
      author: snoe
      comment: Added 0.46.0 - Unify action representation
      changes:
        - addNotNullConstraint:
            tableName: query_action
            columnName: dataset_query
            columnDataType: ${text.type}

  - changeSet:
      id: v46.00-023
      author: snoe
      comment: Added 0.46.0 - Unify action representation
      changes:
        - addNotNullConstraint:
            tableName: action
            columnName: model_id
            columnDataType: int

  - changeSet:
      id: v46.00-024
      author: snoe
      comment: Added 0.46.0 - Unify action representation
      changes:
        - addNotNullConstraint:
            tableName: action
            columnName: name
            columnDataType: varchar(254)

  - changeSet:
      id: v46.00-025
      author: snoe
      comment: Added 0.46.0 - Unify action representation
      changes:
        - dropTable:
            tableName: model_action
      rollback:
        - createTable:
            tableName: model_action
            remarks: Ties actions to models
            columns:
              - column:
                  name: id
                  type: int
                  autoIncrement: true
                  constraints:
                    primaryKey: true
                    nullable: false
              - column:
                  name: entity_id
                  type: char(21)
                  remarks: Random NanoID tag for unique identity.
                  constraints:
                    nullable: false
                    unique: true
              - column:
                  name: slug
                  type: varchar(254)
                  remarks: The referenceable name for this action
                  constraints:
                    nullable: false
              - column:
                  name: card_id
                  type: int
                  remarks: The associated model
                  constraints:
                    nullable: false
                    referencedTableName: report_card
                    referencedColumnNames: id
                    foreignKeyName: fk_model_action_ref_card_id
                    deleteCascade: true
              - column:
                  name: action_id
                  type: int
                  remarks: The associated action
                  constraints:
                    nullable: true
                    referencedTableName: action
                    referencedColumnNames: id
                    foreignKeyName: fk_model_action_ref_action_id
                    deleteCascade: true
              - column:
                  name: requires_pk
                  remarks: Indicates that the primary key(s) need to be passed in as parameters
                  type: boolean
                  defaultValueBoolean: false
                  constraints:
                    nullable: false
              - column:
                  name: parameter_mappings
                  type: ${text.type}
                  remarks: Mappings for primary keys to action parameters
              - column:
                  name: visualization_settings
                  type: ${text.type}
                  remarks: Settings for rendering the action

  - changeSet:
      id: v46.00-026
      author: metamben
      comment: Added 0.46.0 -- add field for tracking DBMS versions
      changes:
        - addColumn:
            tableName: metabase_database
            columns:
              - column:
                  name: dbms_version
                  type: ${text.type}
                  remarks: 'A JSON object describing the flavor and version of the DBMS.'

  - changeSet:
      id: v46.00-027
      author: snoe
      comment: Added 0.46.0 -- add last_used_at to FieldValues
      changes:
        - addColumn:
            tableName: metabase_fieldvalues
            columns:
              - column:
                  name: last_used_at
                  type: ${timestamp_type}
                  remarks: Timestamp of when these FieldValues were last used.
                  constraints:
                    nullable: false
                  defaultValueComputed: current_timestamp

  - changeSet:
      id: v46.00-028
      author: tsmacdonald
      comment: Added 0.46.0 -- Join table connecting cards to dashboards/cards's parameters that need custom filter values from the card
      changes:
        - createTable:
            tableName: parameter_card
            remarks: "Join table connecting cards to entities (dashboards, other cards, etc.) that use the values generated by the card for filter values"
            columns:
              - column:
                  name: id
                  type: int
                  autoIncrement: true
                  constraints:
                    primaryKey: true
                    nullable: false
              - column:
                  name: updated_at
                  type: ${timestamp_type}
                  defaultValueComputed: current_timestamp
                  remarks: "most recent modification time"
                  constraints:
                    nullable: false
              - column:
                  name: created_at
                  type: ${timestamp_type}
                  defaultValueComputed: current_timestamp
                  remarks: "creation time"
                  constraints:
                    nullable: false
              - column:
                  name: card_id
                  type: int
                  remarks: "ID of the card generating the values"
                  constraints:
                    nullable: false
              - column:
                  name: parameterized_object_type
                  type: varchar(32)
                  remarks: "Type of the entity consuming the values (dashboard, card, etc.)"
                  constraints:
                    nullable: false
              - column:
                  name: parameterized_object_id
                  type: int
                  remarks: "ID of the entity consuming the values"
                  constraints:
                    nullable: false
              - column:
                  name: parameter_id
                  type: varchar(32)
                  remarks: "The parameter ID"
                  constraints:
                    nullable: false

  # Make Dimension <=> Field a 1t1 relationship. Replace unique field_id + name with unique field_id.
  # See issue #27054.
  - changeSet:
      id: v46.00-029
      author: camsaul
      comment: Make Dimension <=> Field a 1t1 relationship. Drop unique constraint on field_id + name. (1/3)
      changes:
        - dropUniqueConstraint:
            tableName: dimension
            constraintName: unique_dimension_field_id_name
      rollback:
        - addUniqueConstraint:
            tableName: dimension
            constraintName: unique_dimension_field_id_name
            columnNames: field_id, name

  - changeSet:
      id: v46.00-030
      author: camsaul
      comment: Make Dimension <=> Field a 1t1 relationship. Delete duplicate entries. (2/3)
      changes:
        - sql:
            # Which rows to keep is not 100% clear. I decided to keep newer entries, by ID. I considered keeping new
            # entries by `updated_at` but the SQL for doing that across the three databases was such a hairball and
            # having duplicates in the first place was such an edge case I decided this approach is fine for now. The
            # `row_number()` window function would have made this easier to do but we haven't merged H2 v2 yet.
            #
            # Writing the query with these unnecessary subselects is stupid, but MySQL 5.7 doesn't work without them.
            # See https://metaboat.slack.com/archives/CKZEMT1MJ/p1670624514320419 for more info
            sql: >-
              DELETE FROM dimension
              WHERE field_id IN (
                SELECT field_id
                FROM (
                  SELECT field_id
                  FROM dimension
                  GROUP BY field_id
                  HAVING COUNT(*) > 1
                ) duplicates
              )
              AND id NOT IN (
                SELECT id FROM (
                  SELECT max(id) AS id
                  FROM dimension
                  GROUP BY field_id
                ) most_recents
              );
      rollback: # don't need to roll back anything, deleting duplicate entries doesn't need to be reversed.

  - changeSet:
      id: v46.00-031
      author: camsaul
      comment: Make Dimension <=> Field a 1t1 relationship. Add unique constraint on field_id. (3/3)
      changes:
        - addUniqueConstraint:
            tableName: dimension
            columnNames: field_id
            constraintName: unique_dimension_field_id
        # this change can roll back automatically.

  - changeSet:
      id: v46.00-032
      author: tsmacdonald
      comment: Added 0.46.0 -- Unique parameter_card
      changes:
        - addUniqueConstraint:
            tableName: parameter_card
            columnNames: parameterized_object_id, parameterized_object_type, parameter_id
            constraintName: unique_parameterized_object_card_parameter

  - changeSet:
      id: v46.00-033
      author: tsmacdonald
      comment: Added 0.46.0 -- parameter_card index on connected object
      changes:
        - createIndex:
            tableName: parameter_card
            columns:
              - column:
                  name: parameterized_object_id
            indexName: idx_parameter_card_parameterized_object_id

  - changeSet:
      id: v46.00-034
      author: tsmacdonald
      comment: Added 0.46.0 -- parameter_card index on connected card
      changes:
        - createIndex:
            tableName: parameter_card
            columns:
              - column:
                  name: card_id
            indexName: idx_parameter_card_card_id

  - changeSet:
      id: v46.00-035
      author: tsmacdonald
      comment: Added 0.46.0 - parameter_card.card_id foreign key
      changes:
        - addForeignKeyConstraint:
            baseTableName: parameter_card
            baseColumnNames: card_id
            referencedTableName: report_card
            referencedColumnNames: id
            constraintName: fk_parameter_card_ref_card_id
            onDelete: CASCADE

  - changeSet:
      id: v46.00-036
      author: metamben
      comment: App containers are removed in 0.46.0
      changes:
        - dropTable:
            tableName: app_permission_graph_revision
      rollback:
        - createTable:
            tableName: app_permission_graph_revision
            remarks: 'Used to keep track of changes made to app permissions.'
            columns:
              - column:
                  name: id
                  type: int
                  autoIncrement: true
                  constraints:
                    primaryKey: true
                    nullable: false
              - column:
                  name: before
                  type: ${text.type}
                  remarks: 'Serialized JSON of the apps graph before the changes.'
                  constraints:
                    nullable: false
              - column:
                  name: after
                  type: ${text.type}
                  remarks: 'Serialized JSON of the apps graph after the changes.'
                  constraints:
                    nullable: false
              - column:
                  name: user_id
                  type: int
                  remarks: 'The ID of the admin who made this set of changes.'
                  constraints:
                    nullable: false
                    referencedTableName: core_user
                    referencedColumnNames: id
                    foreignKeyName: fk_app_permission_graph_revision_user_id
              - column:
                  name: created_at
                  type: ${timestamp_type}
                  remarks: 'The timestamp of when these changes were made.'
                  defaultValueComputed: current_timestamp
                  constraints:
                    nullable: false
              - column:
                  name: remark
                  type: ${text.type}
                  remarks: 'Optional remarks explaining why these changes were made.'

  - changeSet:
      id: v46.00-037
      author: metamben
      comment: App pages are removed in 0.46.0
      changes:
        - dropColumn:
            tableName: report_dashboard
            columnName: is_app_page
      rollback:
        - addColumn:
            columns:
              - column:
                  name: is_app_page
                  type: boolean
                  defaultValueBoolean: false
                  remarks: Indicates that this dashboard serves as a page of an app
                  constraints:
                    nullable: false
            tableName: report_dashboard

  - changeSet:
      id: v46.00-038
      author: metamben
      comment: App containers are removed in 0.46.0
      changes:
        - dropTable:
            tableName: app
      rollback:
        - createTable:
            tableName: app
            remarks: Defines top level concerns for App
            columns:
              - column:
                  name: id
                  type: int
                  autoIncrement: true
                  constraints:
                    primaryKey: true
                    nullable: false
              - column:
                  name: entity_id
                  type: char(21)
                  remarks: Random NanoID tag for unique identity.
                  constraints:
                    nullable: false
                    unique: true
              - column:
                  name: collection_id
                  type: int
                  remarks: The associated collection
                  constraints:
                    nullable: false
                    referencedTableName: collection
                    referencedColumnNames: id
                    foreignKeyName: fk_app_ref_collection_id
                    deleteCascade: true
                    unique: true
              - column:
                  name: dashboard_id
                  type: int
                  remarks: The homepage of the app
              - column:
                  remarks: JSON for the navigation items of the app
                  name: nav_items
                  type: ${text.type}
              - column:
                  remarks: JSON for frontend related additions, such as styling
                  name: options
                  type: ${text.type}
              - column:
                  remarks: The timestamp of when the app was created
                  name: created_at
                  type: ${timestamp_type}
                  defaultValueComputed: current_timestamp
                  constraints:
                    nullable: false
              - column:
                  remarks: The timestamp of when the app was updated
                  name: updated_at
                  type: ${timestamp_type}
                  defaultValueComputed: current_timestamp
                  constraints:
                    nullable: false
        - addForeignKeyConstraint:
            baseTableName: app
            baseColumnNames: dashboard_id
            referencedTableName: report_dashboard
            referencedColumnNames: id
            constraintName: fk_app_ref_dashboard_id
            onDelete: SET NULL

  - changeSet:
<<<<<<< HEAD
      id: v46.00-039
      author: qnkhuat
      comment: Added 0.46.0 - add entity_id to parameter_card
      changes:
        - addColumn:
            columns:
            - column:
                remarks: Random NanoID tag for unique identity.
                name: entity_id
                type: char(21)
                constraints:
                  nullable: true
                  unique: true
            tableName: parameter_card
=======
      id: v46.00-040
      author: tsmacdonald
      comment: Added 0.46.0 -- Bump default dashcard size to 4x4
      changes:
        - addDefaultValue:
            tableName: report_dashboardcard
            columnName: size_x
            defaultValue: 4

  - changeSet:
      id: v46.00-041
      author: tsmacdonald
      comment: Added 0.46.0 -- Bump default dashcard size to 4x4
      changes:
        - addDefaultValue:
            tableName: report_dashboardcard
            columnName: size_y
            defaultValue: 4

  - changeSet:
      id: v46.00-042
      author: tsmacdonald
      comment: Added 0.46.0 -- index query_execution.executor_id
      changes:
        - createIndex:
            tableName: query_execution
            columns:
              - column:
                  name: executor_id
            indexName: idx_query_execution_executor_id

  - changeSet:
      id: v46.00-043
      author: tsmacdonald
      comment: Added 0.46.0 -- index query_execution.context
      changes:
        - createIndex:
            tableName: query_execution
            columns:
              - column:
                  name: context
            indexName: idx_query_execution_context
>>>>>>> 1bc3a818

# >>>>>>>>>> DO NOT ADD NEW MIGRATIONS BELOW THIS LINE! ADD THEM ABOVE <<<<<<<<<<

########################################################################################################################
#
# ADVICE:
#
# 1) Run ./bin/lint-migrations-file.sh to run core.spec checks against any changes you make here. Liquibase is pretty
#    forgiving and won't complain if you accidentally mix up things like deleteCascade and onDelete: CASCADE. CI runs
#    this check but it's nicer to know now instead of waiting for CI.
#
#   1a) Ensure your changes are compatible with Liquibase rollback. See comments starting with
#       0.45 migrations for more notes. Rollback to 0.44 and forwards to the latest migration is tested
#       automatically and the migrations linter will check for the presence of rollback where required as
#       much as possible.
#
# 2) Please post a message in the Metabase Slack #migrations channel to let others know you are creating a new
#    migration so someone else doesn't steal your ID number
#
# 3) Migrations IDs should follow the format
#
#    vMM.mm-NNN
#
#    where
#
#    M = major version
#    m = minor version
#    N = migration number relative to that major+minor version
#
#   e.g. the first migration added to 0.42.0 should be numbered v42.00-000 and the second migration should be numbered
#   v42.00-001. The first migration for 0.42.1 should be numbered v42.01-000, and so forth.
#
#   This numbering scheme was adopted beginning with version 0.42.0 so that we could go back and add migrations to patch
#   releases without the ID sequence getting wildly out of order. See PR #18821 for more information.
#
# PLEASE KEEP THIS MESSAGE AT THE BOTTOM OF THIS FILE!!!!! Add new migrations above the message.
#
########################################################################################################################<|MERGE_RESOLUTION|>--- conflicted
+++ resolved
@@ -13890,7 +13890,6 @@
             onDelete: SET NULL
 
   - changeSet:
-<<<<<<< HEAD
       id: v46.00-039
       author: qnkhuat
       comment: Added 0.46.0 - add entity_id to parameter_card
@@ -13905,7 +13904,8 @@
                   nullable: true
                   unique: true
             tableName: parameter_card
-=======
+
+  - changeSet:
       id: v46.00-040
       author: tsmacdonald
       comment: Added 0.46.0 -- Bump default dashcard size to 4x4
@@ -13948,7 +13948,6 @@
               - column:
                   name: context
             indexName: idx_query_execution_context
->>>>>>> 1bc3a818
 
 # >>>>>>>>>> DO NOT ADD NEW MIGRATIONS BELOW THIS LINE! ADD THEM ABOVE <<<<<<<<<<
 
