--- conflicted
+++ resolved
@@ -300,11 +300,7 @@
 ### `MB_DB_QUERY_TIMEOUT_MINUTES`
 
 - Type: integer
-<<<<<<< HEAD
 - Default: `20`
-=======
-- Default: `3`
->>>>>>> 28351649
 
 By default, this is 20 minutes.
 
@@ -313,8 +309,6 @@
   Adjusting the timeout does not impact Metabase’s frontend.
   Please be aware that other services (like Nginx) may still drop long-running queries.
 
-<<<<<<< HEAD
-=======
 ### `MB_DOWNLOAD_ROW_LIMIT`
 
 - Type: integer
@@ -323,7 +317,6 @@
 
 Exports row limit excluding the header. xlsx downloads are limited to 1048575 rows even if this limit is higher.
 
->>>>>>> 28351649
 ### `MB_EE_AI_FEATURES_ENABLED`
 
 - Type: boolean
