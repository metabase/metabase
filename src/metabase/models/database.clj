(ns metabase.models.database
  (:require
   [medley.core :as m]
<<<<<<< HEAD
   [metabase.config :as config]
=======
   [metabase.db.connection :as mdb.connection]
>>>>>>> 2571a473
   [metabase.db.util :as mdb.u]
   [metabase.driver :as driver]
   [metabase.driver.impl :as driver.impl]
   [metabase.driver.util :as driver.u]
   [metabase.models.audit-log :as audit-log]
   [metabase.models.data-permissions :as data-perms]
   [metabase.models.interface :as mi]
   [metabase.models.permissions :as perms]
   [metabase.models.permissions-group :as perms-group]
   [metabase.models.secret :as secret :refer [Secret]]
   [metabase.models.serialization :as serdes]
   [metabase.models.setting :as setting :refer [defsetting]]
   [metabase.plugins.classloader :as classloader]
   [metabase.public-settings.premium-features :as premium-features]
   [metabase.util :as u]
   [metabase.util.i18n :refer [deferred-tru trs]]
   [metabase.util.log :as log]
   [methodical.core :as methodical]
   [toucan2.core :as t2]
   [toucan2.realize :as t2.realize]))


;;; ----------------------------------------------- Entity & Lifecycle -----------------------------------------------

(def Database
  "Used to be the toucan1 model name defined using [[toucan.models/defmodel]], not it's a reference to the toucan2 model name.
  We'll keep this till we replace all Database symbols in our codebase."
  :model/Database)

(methodical/defmethod t2/table-name :model/Database [_model] :metabase_database)

(t2/deftransforms :model/Database
  {:details                     mi/transform-encrypted-json
   :engine                      mi/transform-keyword
   :metadata_sync_schedule      mi/transform-cron-string
   :cache_field_values_schedule mi/transform-cron-string
   :start_of_week               mi/transform-keyword
   :settings                    mi/transform-encrypted-json
   :dbms_version                mi/transform-json})

(methodical/defmethod t2/model-for-automagic-hydration [:default :database] [_model _k] :model/Database)
(methodical/defmethod t2/model-for-automagic-hydration [:default :db]       [_model _k] :model/Database)

(doto :model/Database
  (derive :metabase/model)
  (derive ::mi/read-policy.partial-perms-for-perms-set)
  (derive ::mi/write-policy.full-perms-for-perms-set)
  (derive :hook/timestamped?))

(defn- should-read-audit-db?
  "Audit Database should only be fetched if audit app is enabled."
  [database-id]
  (and (not (premium-features/enable-audit-app?)) (= database-id config/audit-db-id)))

(defmethod mi/can-read? Database
  ([instance]
   (if (should-read-audit-db? (:id instance))
     false
     (mi/current-user-has-partial-permissions? :read instance)))
  ([model pk]
   (if (should-read-audit-db? pk)
     false
     (mi/current-user-has-partial-permissions? :read model pk))))

(defmethod mi/can-write? :model/Database
  ([instance]
   (and (not= (u/the-id instance) config/audit-db-id)
        ((get-method mi/can-write? ::mi/write-policy.full-perms-for-perms-set) instance)))
  ([model pk]
   (and (not= pk config/audit-db-id)
        ((get-method mi/can-write? ::mi/write-policy.full-perms-for-perms-set) model pk))))

(defn- schedule-tasks!
  "(Re)schedule sync operation tasks for `database`. (Existing scheduled tasks will be deleted first.)"
  [database]
  (try
    ;; this is done this way to avoid circular dependencies
    (classloader/require 'metabase.task.sync-databases)
    ((resolve 'metabase.task.sync-databases/check-and-schedule-tasks-for-db!) database)
    (catch Throwable e
      (log/error e (trs "Error scheduling tasks for DB")))))

;; TODO - something like NSNotificationCenter in Objective-C would be really really useful here so things that want to
;; implement behavior when an object is deleted can do it without having to put code here

(defn- unschedule-tasks!
  "Unschedule any currently pending sync operation tasks for `database`."
  [database]
  (try
    (classloader/require 'metabase.task.sync-databases)
    ((resolve 'metabase.task.sync-databases/unschedule-tasks-for-db!) database)
    (catch Throwable e
      (log/error e (trs "Error unscheduling tasks for DB.")))))

(defn- set-new-database-permissions!
  [database]
  (t2/with-transaction [_conn]
    (let [all-users-group  (perms-group/all-users)
          non-magic-groups (perms-group/non-magic-groups)
          non-admin-groups (conj non-magic-groups all-users-group)]
      ;; We only set native-query-editing and manage-database permissions here, because they are only ever set at the
      ;; database-level. Perms which can have table-level granularity are set in the `define-after-insert` hook for
      ;; tables.
      (if (:is_audit database)
        (doseq [group non-admin-groups]
          (data-perms/set-database-permission! group database :perms/data-access :no-self-service)
<<<<<<< HEAD
          (data-perms/set-database-permission! group database :perms/native-query-editing :no))
        (do
          (data-perms/set-database-permission! all-users-group database :perms/data-access :unrestricted)
          (doseq [group non-magic-groups]
            (data-perms/set-database-permission! group database :perms/data-access :no-self-service))
          (data-perms/set-database-permission! all-users-group database :perms/native-query-editing :yes)
          (doseq [group non-magic-groups]
            (data-perms/set-database-permission! group database :perms/native-query-editing :no))))
      (doseq [group non-admin-groups]
=======
          (data-perms/set-database-permission! group database :perms/native-query-editing :no)
          (data-perms/set-database-permission! group database :perms/download-results :one-million-rows))
        (do
          (data-perms/set-database-permission! all-users-group database :perms/data-access :unrestricted)
          (data-perms/set-database-permission! all-users-group database :perms/native-query-editing :yes)
          (data-perms/set-database-permission! all-users-group database :perms/download-results :one-million-rows)
          (doseq [group non-magic-groups]
            (data-perms/set-database-permission! group database :perms/download-results :no)
            (data-perms/set-database-permission! group database :perms/data-access :no-self-service)
            (data-perms/set-database-permission! group database :perms/native-query-editing :no))))

      (doseq [group non-admin-groups]
        (data-perms/set-database-permission! group database :perms/manage-table-metadata :no)
>>>>>>> 2571a473
        (data-perms/set-database-permission! group database :perms/manage-database :no)))))

(t2/define-after-insert :model/Database
  [database]
  (u/prog1 database
    (set-new-database-permissions! database)
    ;; add this database to the All Users permissions group
    (perms/grant-full-data-permissions! (perms-group/all-users) database)
    ;; give full download perms for this database to the All Users permissions group
    (perms/grant-full-download-permissions! (perms-group/all-users) database)
    ;; schedule the Database sync & analyze tasks
    (schedule-tasks! (t2.realize/realize database))))

(def ^:private ^:dynamic *normalizing-details*
  "Track whether we're calling [[driver/normalize-db-details]] already to prevent infinite
  recursion. [[driver/normalize-db-details]] is actually done for side effects!"
  false)

(t2/define-after-select :model/Database
  [{driver :engine, :as database}]
  (letfn [(normalize-details [db]
            (binding [*normalizing-details* true]
              (driver/normalize-db-details driver db)))]
    (cond-> database
      ;; TODO - this is only really needed for API responses. This should be a `hydrate` thing instead!
      (driver.impl/registered? driver)
      (assoc :features (driver.u/features driver database))

      (and (driver.impl/registered? driver)
           (:details database)
           (not *normalizing-details*))
      normalize-details)))

(defn- delete-orphaned-secrets!
  "Delete Secret instances from the app DB, that will become orphaned when `database` is deleted. For now, this will
  simply delete any Secret whose ID appears in the details blob, since every Secret instance that is currently created
  is exclusively associated with a single Database.

  In the future, if/when we allow arbitrary association of secret instances to database instances, this will need to
  change and become more complicated (likely by consulting a many-to-many join table)."
  [{:keys [id details] :as database}]
  (when-let [conn-props-fn (get-method driver/connection-properties (driver.u/database->driver database))]
    (let [conn-props                 (conn-props-fn (driver.u/database->driver database))
          possible-secret-prop-names (keys (secret/conn-props->secret-props-by-name conn-props))]
      (doseq [secret-id (reduce (fn [acc prop-name]
                                  (if-let [secret-id (get details (keyword (str prop-name "-id")))]
                                    (conj acc secret-id)
                                    acc))
                                []
                                possible-secret-prop-names)]
        (log/info (trs "Deleting secret ID {0} from app DB because the owning database ({1}) is being deleted"
                       secret-id
                       id))
        (t2/delete! Secret :id secret-id)))))

(t2/define-before-delete :model/Database
  [{id :id, driver :engine, :as database}]
  (unschedule-tasks! database)
  (t2/query-one {:delete-from :permissions
                 :where       [:like :object (str "%" (perms/data-perms-path id) "%")]})
  (delete-orphaned-secrets! database)
  (try
    (driver/notify-database-updated driver database)
    (catch Throwable e
      (log/error e (trs "Error sending database deletion notification")))))

(defn- handle-db-details-secret-prop!
  "Helper fn for reducing over a map of all the secret connection-properties, keyed by name. This is side effecting. At
  each iteration step, if there is a -value suffixed property set in the details to be persisted, then we instead insert
  (or update an existing) Secret instance and point to the inserted -id instead."
  [database details conn-prop-nm conn-prop]
  (let [sub-prop   (fn [suffix]
                     (keyword (str conn-prop-nm suffix)))
        id-kw      (sub-prop "-id")
        value-kw   (sub-prop "-value")
        new-name   (format "%s for %s" (:display-name conn-prop) (:name database))
        kind       (:secret-kind conn-prop)
        ;; in the future, when secret values can simply be changed by passing
        ;; in a new ID (as opposed to a new value), this behavior will change,
        ;; but for now, we should simply look for the value
        secret-map (secret/db-details-prop->secret-map details conn-prop-nm)
        value      (:value secret-map)
        src        (:source secret-map)] ; set the :source due to the -path suffix (see above)]
    (if (nil? value) ;; secret value for this conn prop was not changed
      details
      (let [{:keys [id] :as secret*} (secret/upsert-secret-value!
                                       (id-kw details)
                                       new-name
                                       kind
                                       src
                                       value)]
        (-> details
            ;; remove the -value keyword (since in the persisted details blob, we only ever want to store the -id),
            ;; but the value may be re-added by expand-inferred-secret-values below (if appropriate)
            (dissoc value-kw (sub-prop "-path"))
            (assoc id-kw id)
            (secret/expand-inferred-secret-values conn-prop-nm conn-prop secret*))))))

(defn- handle-secrets-changes [{:keys [details] :as database}]
  (if (map? details)
    (let [updated-details (secret/reduce-over-details-secret-values
                            (driver.u/database->driver database)
                            details
                            (partial handle-db-details-secret-prop! database))]
      (assoc database :details updated-details))
    database))

(t2/define-before-update :model/Database
  [database]
  (let [database                  (mi/pre-update-changes database)
        {new-metadata-schedule    :metadata_sync_schedule,
         new-fieldvalues-schedule :cache_field_values_schedule,
         new-engine               :engine
         new-settings             :settings} database
        {is-sample?               :is_sample
         old-metadata-schedule    :metadata_sync_schedule
         old-fieldvalues-schedule :cache_field_values_schedule
         existing-settings        :settings
         existing-engine          :engine
         existing-name            :name} (t2/original database)
        new-engine                       (some-> new-engine keyword)]
    (if (and is-sample?
             new-engine
             (not= new-engine existing-engine))
      (throw (ex-info (trs "The engine on a sample database cannot be changed.")
                      {:status-code     400
                       :existing-engine existing-engine
                       :new-engine      new-engine}))
      (u/prog1 (-> database
                   (cond->
                     ;; If the engine doesn't support nested field columns, `json_unfolding` must be nil
                     (and (some? (:details database))
                          (not (driver/database-supports? (or new-engine existing-engine) :nested-field-columns database)))
                     (update :details dissoc :json_unfolding))
                   handle-secrets-changes)
        ;; TODO - this logic would make more sense in post-update if such a method existed
        ;; if the sync operation schedules have changed, we need to reschedule this DB
        (when (or new-metadata-schedule new-fieldvalues-schedule)
          ;; if one of the schedules wasn't passed continue using the old one
          (let [new-metadata-schedule    (or new-metadata-schedule old-metadata-schedule)
                new-fieldvalues-schedule (or new-fieldvalues-schedule old-fieldvalues-schedule)]
            (when (not= [new-metadata-schedule new-fieldvalues-schedule]
                        [old-metadata-schedule old-fieldvalues-schedule])
              (log/info
                (trs "{0} Database ''{1}'' sync/analyze schedules have changed!" existing-engine existing-name)
                "\n"
                (trs "Sync metadata was: ''{0}'' is now: ''{1}''" old-metadata-schedule new-metadata-schedule)
                "\n"
                (trs "Cache FieldValues was: ''{0}'', is now: ''{1}''" old-fieldvalues-schedule new-fieldvalues-schedule))
              ;; reschedule the database. Make sure we're passing back the old schedule if one of the two wasn't supplied
              (schedule-tasks!
                (assoc database
                       :metadata_sync_schedule      new-metadata-schedule
                       :cache_field_values_schedule new-fieldvalues-schedule)))))
        ;; This maintains a constraint that if a driver doesn't support actions, it can never be enabled
        ;; If we drop support for actions for a driver, we'd need to add a migration to disable actions for all databases
        (when (and (:database-enable-actions (or new-settings existing-settings))
                   (not (driver/database-supports? (or new-engine existing-engine) :actions database)))
          (throw (ex-info (trs "The database does not support actions.")
                          {:status-code     400
                           :existing-engine existing-engine
                           :new-engine      new-engine})))))))

(t2/define-before-insert :model/Database
  [{:keys [details initial_sync_status], :as database}]
  (-> database
      (cond->
        (not details)             (assoc :details {})
        (not initial_sync_status) (assoc :initial_sync_status "incomplete"))
      handle-secrets-changes))

(defmethod mi/perms-objects-set :model/Database
  [{db-id :id} read-or-write]
  #{(case read-or-write
      :read  (perms/data-perms-path db-id)
      :write (perms/db-details-write-perms-path db-id))})

(defmethod serdes/hash-fields :model/Database
  [_database]
  [:name :engine])

(defsetting persist-models-enabled
  (deferred-tru "Whether to enable models persistence for a specific Database.")
  :default        false
  :type           :boolean
  :visibility     :public
  :database-local :only)

;;; ---------------------------------------------- Hydration / Util Fns ----------------------------------------------

(mi/define-simple-hydration-method tables
  :tables
  "Return the `Tables` associated with this `Database`."
  [{:keys [id]}]
  ;; TODO - do we want to include tables that should be `:hidden`?
  (t2/select 'Table, :db_id id, :active true, {:order-by [[:%lower.display_name :asc]]}))

(defn pk-fields
  "Return all the primary key `Fields` associated with this `database`."
  [{:keys [id]}]
  (let [table-ids (t2/select-pks-set 'Table, :db_id id, :active true)]
    (when (seq table-ids)
      (t2/select 'Field, :table_id [:in table-ids], :semantic_type (mdb.u/isa :type/PK)))))


;;; -------------------------------------------------- JSON Encoder --------------------------------------------------

(def ^:const protected-password
  "The string to replace passwords with when serializing Databases."
  "**MetabasePass**")

(defn sensitive-fields-for-db
  "Gets all sensitive fields that should be redacted in API responses for a given database. Delegates to
  driver.u/sensitive-fields using the given database's driver (if valid), so refer to that for full details. If a valid
  driver can't be clearly determined, this simply returns the default set (driver.u/default-sensitive-fields)."
  [database]
  (if (and (some? database) (not-empty database))
      (let [driver (driver.u/database->driver database)]
        (if (some? driver)
            (driver.u/sensitive-fields (driver.u/database->driver database))
            driver.u/default-sensitive-fields))
      driver.u/default-sensitive-fields))

(methodical/defmethod mi/to-json :model/Database
  "When encoding a Database as JSON remove the `details` for any User without write perms for the DB.
  Users with write perms can see the `details` but remove anything resembling a password. No one gets to see this in
  an API response!

  Also remove settings that the User doesn't have read perms for."
  [db json-generator]
  (next-method
   (let [db (if (not (mi/can-write? db))
              (dissoc db :details)
              (update db :details (fn [details]
                                    (reduce
                                     #(m/update-existing %1 %2 (constantly protected-password))
                                     details
                                     (sensitive-fields-for-db db)))))]
     (update db :settings (fn [settings]
                            (when (map? settings)
                              (m/filter-keys
                               (fn [setting-name]
                                 (try
                                  (setting/can-read-setting? setting-name
                                                             (setting/current-user-readable-visibilities))
                                  (catch Throwable e
                                    ;; there is an known issue with exception is ignored when render API response (#32822)
                                    ;; If you see this error, you probably need to define a setting for `setting-name`.
                                    ;; But ideally, we should resovle the above issue, and remove this try/catch
                                    (log/error e (format "Error checking the readability of %s setting. The setting will be hidden in API response." setting-name))
                                    ;; let's be conservative and hide it by defaults, if you want to see it,
                                    ;; you need to define it :)
                                    false)))
                               settings)))))
   json-generator))

;;; ------------------------------------------------ Serialization ----------------------------------------------------

(defmethod serdes/extract-one "Database"
  [_model-name {:keys [include-database-secrets]} entity]
  (-> (serdes/extract-one-basics "Database" entity)
      (update :creator_id serdes/*export-user*)
      (dissoc :features) ; This is a synthetic column that isn't in the real schema.
      (cond-> (not include-database-secrets) (dissoc :details))))

(defmethod serdes/entity-id "Database"
  [_ {:keys [name]}]
  name)

(defmethod serdes/generate-path "Database"
  [_ {:keys [name]}]
  [{:model "Database" :id name}])

(defmethod serdes/load-find-local "Database"
  [[{:keys [id]}]]
  (t2/select-one Database :name id))

(defmethod serdes/load-xform "Database"
  [database]
  (-> database
      serdes/load-xform-basics
      (update :creator_id serdes/*import-user*)
      (assoc :initial_sync_status "complete")))

(defmethod serdes/load-insert! "Database" [_ ingested]
  (let [m (get-method serdes/load-insert! :default)]
    (m "Database"
       (if (:details ingested)
         ingested
         (assoc ingested :details {})))))

(defmethod serdes/load-update! "Database" [_ ingested local]
  (let [m (get-method serdes/load-update! :default)]
    (m "Database"
       (update ingested :details #(or % (:details local) {}))
       local)))

(defmethod serdes/storage-path "Database" [{:keys [name]} _]
  ;; ["databases" "db_name" "db_name"] directory for the database with same-named file inside.
  ["databases" name name])

(defmethod audit-log/model-details Database
  [database _event-type]
  (select-keys database [:id :name :engine]))

(def ^{:arglists '([table-id])} table-id->database-id
  "Retrieve the `Database` ID for the given table-id."
  (mdb.connection/memoize-for-application-db
   (fn [table-id]
     {:pre [(integer? table-id)]}
     (t2/select-one-fn :db_id :model/Table, :id table-id))))<|MERGE_RESOLUTION|>--- conflicted
+++ resolved
@@ -1,11 +1,8 @@
 (ns metabase.models.database
   (:require
    [medley.core :as m]
-<<<<<<< HEAD
    [metabase.config :as config]
-=======
    [metabase.db.connection :as mdb.connection]
->>>>>>> 2571a473
    [metabase.db.util :as mdb.u]
    [metabase.driver :as driver]
    [metabase.driver.impl :as driver.impl]
@@ -112,17 +109,6 @@
       (if (:is_audit database)
         (doseq [group non-admin-groups]
           (data-perms/set-database-permission! group database :perms/data-access :no-self-service)
-<<<<<<< HEAD
-          (data-perms/set-database-permission! group database :perms/native-query-editing :no))
-        (do
-          (data-perms/set-database-permission! all-users-group database :perms/data-access :unrestricted)
-          (doseq [group non-magic-groups]
-            (data-perms/set-database-permission! group database :perms/data-access :no-self-service))
-          (data-perms/set-database-permission! all-users-group database :perms/native-query-editing :yes)
-          (doseq [group non-magic-groups]
-            (data-perms/set-database-permission! group database :perms/native-query-editing :no))))
-      (doseq [group non-admin-groups]
-=======
           (data-perms/set-database-permission! group database :perms/native-query-editing :no)
           (data-perms/set-database-permission! group database :perms/download-results :one-million-rows))
         (do
@@ -136,7 +122,6 @@
 
       (doseq [group non-admin-groups]
         (data-perms/set-database-permission! group database :perms/manage-table-metadata :no)
->>>>>>> 2571a473
         (data-perms/set-database-permission! group database :perms/manage-database :no)))))
 
 (t2/define-after-insert :model/Database
