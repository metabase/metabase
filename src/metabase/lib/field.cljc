(ns metabase.lib.field
  (:require
   [medley.core :as m]
   [metabase.lib.aggregation :as lib.aggregation]
   [metabase.lib.expression :as lib.expression]
   [metabase.lib.join :as lib.join]
   [metabase.lib.metadata :as lib.metadata]
   [metabase.lib.metadata.calculation :as lib.metadata.calculation]
   [metabase.lib.normalize :as lib.normalize]
   [metabase.lib.ref :as lib.ref]
   [metabase.lib.schema :as lib.schema]
   [metabase.lib.schema.common :as lib.schema.common]
   [metabase.lib.schema.id :as lib.schema.id]
   [metabase.lib.schema.ref]
   [metabase.lib.temporal-bucket :as lib.temporal-bucket]
   [metabase.lib.util :as lib.util]
   [metabase.shared.util.i18n :as i18n]
   [metabase.util.humanization :as u.humanization]
   [metabase.util.malli :as mu]))

(comment metabase.lib.schema.ref/keep-me)

(defn- normalize-binning-options [opts]
  (lib.normalize/normalize-map
   opts
   keyword
   {:strategy keyword}))

(defn- normalize-field-options [opts]
  (lib.normalize/normalize-map
   opts
   keyword
   {:temporal-unit keyword
    :binning       normalize-binning-options}))

(defmethod lib.normalize/normalize :field
  [[tag opts id-or-name]]
  [(keyword tag) (normalize-field-options opts) id-or-name])

(mu/defn ^:private resolve-field-id :- lib.metadata/ColumnMetadata
  "Integer Field ID: get metadata from the metadata provider. This is probably not 100% the correct thing to do if
  this isn't the first stage of the query, but we can fix that behavior in a follow-on"
<<<<<<< HEAD
  [query    :- ::lib.schema/query
   field-id :- ::lib.schema.id/field]
  (try
    (lib.metadata/field query field-id)
    (catch #?(:clj Throwable :cljs js/Error) e
      (throw (ex-info (i18n/tru "Error resolving Field {0}: {1}" field-id (ex-message e))
                      {:query query, :field-id field-id}
                      e)))))
=======
  [query         :- ::lib.schema/query
   field-id      :- ::lib.schema.id/field]
  (lib.metadata/field query field-id))
>>>>>>> 0db7bc62

(mu/defn ^:private resolve-column-name-in-metadata :- lib.metadata/ColumnMetadata
  [column-name      :- ::lib.schema.common/non-blank-string
   column-metadatas :- [:sequential lib.metadata/ColumnMetadata]]
  (or (m/find-first #(= (:lib/desired-column-alias %) column-name)
                    column-metadatas)
<<<<<<< HEAD
=======
      (m/find-first #(= (:name %) column-name)
                    column-metadatas)
>>>>>>> 0db7bc62
      (throw (ex-info (i18n/tru "Invalid :field clause: column {0} does not exist. Found: {1}"
                                (pr-str column-name)
                                (pr-str (mapv :lib/desired-column-alias column-metadatas)))
                      {:name    column-name
                       :columns column-metadatas}))))

(mu/defn ^:private resolve-column-name :- lib.metadata/ColumnMetadata
  "String column name: get metadata from the previous stage, if it exists, otherwise if this is the first stage and we
  have a native query or a Saved Question source query or whatever get it from our results metadata."
  [query        :- ::lib.schema/query
   stage-number :- :int
   column-name  :- ::lib.schema.common/non-blank-string]
  (let [stage         (if-let [previous-stage-number (lib.util/previous-stage-number query stage-number)]
                        (lib.util/query-stage query previous-stage-number)
                        (lib.util/query-stage query stage-number))
<<<<<<< HEAD
        stage-columns (or (not-empty (:metabase.lib.stage/cached-metadata stage)) ; FIXME: it seems icky that the cached metadata is leaking like this
                          (not-empty (get-in stage [:lib/stage-metadata :columns]))
                          (throw (ex-info (i18n/tru "Cannot resolve field: (previous) stage does not have metadata!")
                                          {:query        query
                                           :stage-number stage-number
                                           :column-name  column-name})))]
=======
        stage-columns (get-in stage [:lib/stage-metadata :columns])]
>>>>>>> 0db7bc62
    (resolve-column-name-in-metadata column-name stage-columns)))

(mu/defn ^:private resolve-column-name-in-join :- lib.metadata/ColumnMetadata
  [query        :- ::lib.schema/query
   stage-number :- :int
   column-name  :- ::lib.schema.common/non-blank-string
   join-alias   :- [:maybe ::lib.schema.common/non-blank-string]]
  (let [join-metadata (lib.metadata.calculation/metadata query stage-number (lib.join/resolve-join query stage-number join-alias))]
    (resolve-column-name-in-metadata column-name join-metadata)))

(mu/defn ^:private resolve-field-metadata :- lib.metadata/ColumnMetadata
  "Resolve metadata for a `:field` ref. This is part of the implementation
  for [[lib.metadata.calculation/metadata-method]] a `:field` clause."
  [query                                                                  :- ::lib.schema/query
   stage-number                                                           :- :int
   [_field {:keys [join-alias], :as _opts} id-or-name, :as _field-clause] :- :mbql.clause/field]
  (cond
    (integer? id-or-name) (resolve-field-id query id-or-name)
    join-alias            (resolve-column-name-in-join query stage-number id-or-name join-alias)
    :else                 (resolve-column-name query stage-number id-or-name)))

(mu/defn ^:private add-parent-column-metadata
  "If this is a nested column, add metadata about the parent column."
  [query    :- ::lib.schema/query
   metadata :- lib.metadata/ColumnMetadata]
  (let [parent-metadata     (lib.metadata/field query (:parent_id metadata))
        {parent-name :name} (cond->> parent-metadata
                              (:parent_id parent-metadata) (add-parent-column-metadata query))]
    (update metadata :name (fn [field-name]
                             (str parent-name \. field-name)))))

(defmethod lib.metadata.calculation/type-of-method :metadata/field
  [_query _stage-number field-metadata]
  ((some-fn :effective_type :base_type) field-metadata))

(defmethod lib.metadata.calculation/type-of-method :field
  [query stage-number field-ref]
  (lib.metadata.calculation/type-of query stage-number (resolve-field-metadata query stage-number field-ref)))

(defmethod lib.metadata.calculation/metadata-method :metadata/field
  [_query _stage-number {field-name :name, :as field-metadata}]
  (assoc field-metadata :name field-name))

;;; TODO -- base type should be affected by `temporal-unit`, right?
(defmethod lib.metadata.calculation/metadata-method :field
  [query stage-number [_tag {:keys [source-field effective-type base-type temporal-unit join-alias], :as opts} :as field-ref]]
  (let [field-metadata (resolve-field-metadata query stage-number field-ref)
        metadata       (merge
                        {:lib/type :metadata/field}
                        field-metadata
                        {:display_name (or (:display-name opts)
                                           (lib.metadata.calculation/display-name query stage-number field-ref))}
                        (when effective-type
                          {:effective_type effective-type})
                        (when base-type
                          {:base_type base-type})
                        (when temporal-unit
                          {::temporal-unit temporal-unit})
                        (when join-alias
                          {::join-alias join-alias})
                        (when source-field
                          {:fk_field_id source-field}))]
    (cond->> metadata
      (:parent_id metadata) (add-parent-column-metadata query))))

;;; this lives here as opposed to [[metabase.lib.metadata]] because that namespace is more of an interface namespace
;;; and moving this there would cause circular references.
(defmethod lib.metadata.calculation/display-name-method :metadata/field
  [query stage-number {field-display-name :display_name
                       field-name         :name
                       temporal-unit      :unit
                       join-alias         :source_alias
                       fk-field-id        :fk_field_id
                       table-id           :table_id
                       :as                _field-metadata}]
  (let [field-display-name (or field-display-name
                               (u.humanization/name->human-readable-name :simple field-name))
        join-display-name  (or
                            (when fk-field-id
                              (let [table (lib.metadata/table query table-id)]
                                (lib.metadata.calculation/display-name query stage-number table)))
                            (when join-alias
                              (let [join (lib.join/resolve-join query stage-number join-alias)]
                                (lib.metadata.calculation/display-name query stage-number join))))
        display-name       (if join-display-name
                             (str join-display-name " → " field-display-name)
                             field-display-name)]
    (if temporal-unit
      (lib.util/format "%s (%s)" display-name (name temporal-unit))
      display-name)))

(defmethod lib.metadata.calculation/display-name-method :field
  [query stage-number [_tag {:keys [join-alias temporal-unit source-field], :as _opts} _id-or-name, :as field-clause]]
  (if-let [field-metadata (cond-> (resolve-field-metadata query stage-number field-clause)
                            join-alias    (assoc :source_alias join-alias)
                            temporal-unit (assoc :unit temporal-unit)
                            source-field  (assoc :fk_field_id source-field))]
    (lib.metadata.calculation/display-name query stage-number field-metadata)
    ;; mostly for the benefit of JS, which does not enforce the Malli schemas.
    (i18n/tru "[Unknown Field]")))

(defmethod lib.metadata.calculation/column-name-method :metadata/field
  [_query _stage-number {field-name :name}]
  field-name)

(defmethod lib.metadata.calculation/column-name-method :field
  [query stage-number [_tag _id-or-name, :as field-clause]]
  (if-let [field-metadata (resolve-field-metadata query stage-number field-clause)]
    (lib.metadata.calculation/column-name query stage-number field-metadata)
    ;; mostly for the benefit of JS, which does not enforce the Malli schemas.
    "unknown_field"))

(defmethod lib.temporal-bucket/current-temporal-bucket-method :field
  [[_tag opts _id-or-name]]
  (:temporal-unit opts))

(defmethod lib.temporal-bucket/current-temporal-bucket-method :metadata/field
  [metadata]
  (::temporal-unit metadata))

(defmethod lib.temporal-bucket/temporal-bucket-method :field
  [[_tag options id-or-name] unit]
  (if unit
    [:field (assoc options :temporal-unit unit) id-or-name]
    [:field (dissoc options :temporal-unit) id-or-name]))

(defmethod lib.temporal-bucket/temporal-bucket-method :metadata/field
  [metadata unit]
  (assoc metadata ::temporal-unit unit))

(defmethod lib.join/current-join-alias-method :field
  [[_tag opts]]
  (get opts :join-alias))

(defmethod lib.join/current-join-alias-method :metadata/field
  [metadata]
  (::join-alias metadata))

(defmethod lib.join/with-join-alias-method :field
  [[_tag opts id-or-name] join-alias]
  (if join-alias
    [:field (assoc opts :join-alias join-alias) id-or-name]
    [:field (dissoc opts :join-alias) id-or-name]))

(defmethod lib.join/with-join-alias-method :metadata/field
  [metadata join-alias]
  (assoc metadata ::join-alias join-alias))

(defmethod lib.ref/ref-method :field
  [field-clause]
  field-clause)

(defmethod lib.ref/ref-method :metadata/field
  [metadata]
  (case (:lib/source metadata)
    :source/aggregation (lib.aggregation/column-metadata->aggregation-ref metadata)
    :source/expressions (lib.expression/column-metadata->expression-ref metadata)
    (let [options          (merge
                            {:lib/uuid       (str (random-uuid))
                             :base-type      (:base_type metadata)
                             :effective-type ((some-fn :effective_type :base_type) metadata)}
                            (when-let [join-alias (::join-alias metadata)]
                              {:join-alias join-alias})
                            (when-let [temporal-unit (::temporal-unit metadata)]
                              {:temporal-unit temporal-unit})
                            (when-let [source-field-id (:fk_field_id metadata)]
                              {:source-field source-field-id})
                            ;; TODO -- binning options.
                            )
          always-use-name? (#{:source/card :source/native :source/previous-stage} (:lib/source metadata))]
      [:field options (if always-use-name?
                        (:name metadata)
                        (or (:id metadata) (:name metadata)))])))

(mu/defn ^:private joined-field-desired-alias :- ::lib.schema.common/non-blank-string
  "Desired alias for a Field that comes from a join, e.g.

    MyJoin__my_field

  You should pass the results thru a unique name function."
  [join-alias :- ::lib.schema.common/non-blank-string
   field-name :- ::lib.schema.common/non-blank-string]
  (lib.util/format "%s__%s" join-alias field-name))

(mu/defn desired-alias :- ::lib.schema.common/non-blank-string
  "Desired alias for a Field e.g.

    my_field

    OR

    MyJoin__my_field

  You should pass the results thru a unique name function."
  [field-metadata :- lib.metadata/ColumnMetadata]
  (if-let [join-alias (lib.join/current-join-alias field-metadata)]
    (joined-field-desired-alias join-alias (:name field-metadata))
    (:name field-metadata)))

(defn fields
  "Specify the `:fields` for a query."
  ([xs]
   (fn [query stage-number]
     (fields query stage-number xs)))

  ([query xs]
   (fields query -1 xs))

  ([query stage-number xs]
   (let [xs (mapv (fn [x]
                    (lib.ref/ref (if (fn? x)
                                   (x query stage-number)
                                   x)))
                  xs)]
     (lib.util/update-query-stage query stage-number assoc :fields xs))))<|MERGE_RESOLUTION|>--- conflicted
+++ resolved
@@ -40,7 +40,6 @@
 (mu/defn ^:private resolve-field-id :- lib.metadata/ColumnMetadata
   "Integer Field ID: get metadata from the metadata provider. This is probably not 100% the correct thing to do if
   this isn't the first stage of the query, but we can fix that behavior in a follow-on"
-<<<<<<< HEAD
   [query    :- ::lib.schema/query
    field-id :- ::lib.schema.id/field]
   (try
@@ -49,22 +48,14 @@
       (throw (ex-info (i18n/tru "Error resolving Field {0}: {1}" field-id (ex-message e))
                       {:query query, :field-id field-id}
                       e)))))
-=======
-  [query         :- ::lib.schema/query
-   field-id      :- ::lib.schema.id/field]
-  (lib.metadata/field query field-id))
->>>>>>> 0db7bc62
 
 (mu/defn ^:private resolve-column-name-in-metadata :- lib.metadata/ColumnMetadata
   [column-name      :- ::lib.schema.common/non-blank-string
    column-metadatas :- [:sequential lib.metadata/ColumnMetadata]]
   (or (m/find-first #(= (:lib/desired-column-alias %) column-name)
                     column-metadatas)
-<<<<<<< HEAD
-=======
       (m/find-first #(= (:name %) column-name)
                     column-metadatas)
->>>>>>> 0db7bc62
       (throw (ex-info (i18n/tru "Invalid :field clause: column {0} does not exist. Found: {1}"
                                 (pr-str column-name)
                                 (pr-str (mapv :lib/desired-column-alias column-metadatas)))
@@ -80,16 +71,12 @@
   (let [stage         (if-let [previous-stage-number (lib.util/previous-stage-number query stage-number)]
                         (lib.util/query-stage query previous-stage-number)
                         (lib.util/query-stage query stage-number))
-<<<<<<< HEAD
         stage-columns (or (not-empty (:metabase.lib.stage/cached-metadata stage)) ; FIXME: it seems icky that the cached metadata is leaking like this
                           (not-empty (get-in stage [:lib/stage-metadata :columns]))
                           (throw (ex-info (i18n/tru "Cannot resolve field: (previous) stage does not have metadata!")
                                           {:query        query
                                            :stage-number stage-number
                                            :column-name  column-name})))]
-=======
-        stage-columns (get-in stage [:lib/stage-metadata :columns])]
->>>>>>> 0db7bc62
     (resolve-column-name-in-metadata column-name stage-columns)))
 
 (mu/defn ^:private resolve-column-name-in-join :- lib.metadata/ColumnMetadata
