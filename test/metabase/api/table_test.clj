(ns metabase.api.table-test
  "Tests for /api/table endpoints."
  (:require [clojure
             [test :refer :all]
             [walk :as walk]]
            [expectations :refer [expect]]
            [medley.core :as m]
            [metabase
             [http-client :as http]
             [query-processor-test :as qpt]
             [sync :as sync]
             [test :as mt]
             [util :as u]]
            [metabase.api.table :as table-api]
            [metabase.driver.util :as driver.u]
            [metabase.middleware.util :as middleware.u]
            [metabase.models
             [card :refer [Card]]
             [database :as database :refer [Database]]
             [field :refer [Field]]
             [field-values :refer [FieldValues]]
             [permissions :as perms]
             [permissions-group :as perms-group]
             [table :as table :refer [Table]]]
            [metabase.test
             [data :as data]
             [util :as tu]]
            [metabase.test.data
             [datasets :as datasets]
             [users :as test-users]]
            [metabase.test.mock.util :as mutil]
            [metabase.timeseries-query-processor-test.util :as tqpt]
            [toucan.db :as db]
            [toucan.util.test :as tt]))

;; ## /api/org/* AUTHENTICATION Tests
;; We assume that all endpoints for a given context are enforced by the same middleware, so we don't run the same
;; authentication test on every single individual endpoint

(deftest unauthenticated-test
  (is (= (get middleware.u/response-unauthentic :body)
         (http/client :get 401 "table")))
  (is (= (get middleware.u/response-unauthentic :body)
         (http/client :get 401 (format "table/%d" (mt/id :users))))))

(defn- db-details []
  (merge
   (select-keys (mt/db) [:id :created_at :updated_at :timezone])
   {:engine                      "h2"
    :name                        "test-data"
    :is_sample                   false
    :is_full_sync                true
    :is_on_demand                false
    :description                 nil
    :caveats                     nil
    :points_of_interest          nil
    :features                    (mapv u/qualified-name (driver.u/features :h2))
    :cache_field_values_schedule "0 50 0 * * ? *"
    :metadata_sync_schedule      "0 50 * * * ? *"
    :options                     nil
    :auto_run_queries            true}))

(defn- table-defaults []
  {:description             nil
   :caveats                 nil
   :points_of_interest      nil
   :show_in_getting_started false
   :entity_type             "entity/GenericTable"
   :visibility_type         nil
   :db                      (db-details)
   :entity_name             nil
   :active                  true
   :db_id                   (mt/id)
   :segments                []
   :metrics                 []})

(def ^:private field-defaults
  {:description              nil
   :active                   true
   :position                 0
   :target                   nil
   :preview_display          true
   :visibility_type          "normal"
   :caveats                  nil
   :points_of_interest       nil
   :special_type             nil
   :parent_id                nil
   :dimensions               []
   :dimension_options        []
   :has_field_values         nil
   :default_dimension_option nil
   :settings                 nil})

(defn- field-details [field]
  (merge
   field-defaults
   (select-keys
    field
    [:created_at :fingerprint :fingerprint_version :fk_target_field_id :id :last_analyzed :updated_at])))

(defn- fk-field-details [field]
  (-> (field-details field)
      (dissoc :dimension_options :default_dimension_option)))


;; ## GET /api/table
;; These should come back in alphabetical order and include relevant metadata
(expect
  #{{:name         (mt/format-name "categories")
     :display_name "Categories"
     :rows         0
     :id           (mt/id :categories)
     :entity_type  "entity/GenericTable"}
    {:name         (mt/format-name "checkins")
     :display_name "Checkins"
     :rows         0
     :id           (mt/id :checkins)
     :entity_type  "entity/EventTable"}
    {:name         (mt/format-name "users")
     :display_name "Users"
     :rows         0
     :id           (mt/id :users)
     :entity_type  "entity/UserTable"}
    {:name         (mt/format-name "venues")
     :display_name "Venues"
     :rows         0
     :id           (mt/id :venues)
     :entity_type  "entity/GenericTable"}}
  (->> ((test-users/user->client :rasta) :get 200 "table")
       (filter #(= (:db_id %) (mt/id))) ; prevent stray tables from affecting unit test results
       (map #(select-keys % [:name :display_name :rows :id :entity_type]))
       set))


;; ## GET /api/table/:id
(expect
  (merge
   (dissoc (table-defaults) :segments :field_values :metrics)
   (db/select-one [Table :created_at :updated_at :fields_hash] :id (mt/id :venues))
   {:schema       "PUBLIC"
    :name         "VENUES"
    :display_name "Venues"
    :rows         nil
    :pk_field     (table/pk-field-id (Table (mt/id :venues)))
    :id           (mt/id :venues)
    :db_id        (mt/id)})
  ((test-users/user->client :rasta) :get 200 (format "table/%d" (mt/id :venues))))

;; GET /api/table/:id should return a 403 for a user that doesn't have read permissions for the table
(tt/expect-with-temp [Database [{database-id :id}]
                      Table    [{table-id :id}    {:db_id database-id}]]
  "You don't have permissions to do that."
  (do
    (perms/revoke-permissions! (perms-group/all-users) database-id)
    ((test-users/user->client :rasta) :get 403 (str "table/" table-id))))

(defn- default-dimension-options []
  (->> #'table-api/dimension-options-for-response
       var-get
       (m/map-vals #(update % :name str))
       walk/keywordize-keys))

(defn- query-metadata-defaults []
  (-> (table-defaults)
      (assoc :dimension_options (default-dimension-options))))

;; ## GET /api/table/:id/query_metadata
(expect
  (merge
   (query-metadata-defaults)
   (db/select-one [Table :created_at :updated_at :fields_hash] :id (mt/id :categories))
   {:schema       "PUBLIC"
    :name         "CATEGORIES"
    :display_name "Categories"
    :fields       [(merge
                    (field-details (Field (mt/id :categories :id)))
                    {:table_id         (mt/id :categories)
                     :special_type     "type/PK"
                     :name             "ID"
                     :display_name     "ID"
                     :database_type    "BIGINT"
                     :base_type        "type/BigInteger"
                     :has_field_values "none"})
                   (merge
                    (field-details (Field (mt/id :categories :name)))
                    {:table_id                 (mt/id :categories)
                     :special_type             "type/Name"
                     :name                     "NAME"
                     :display_name             "Name"
                     :database_type            "VARCHAR"
                     :base_type                "type/Text"
                     :dimension_options        []
                     :default_dimension_option nil
                     :has_field_values         "list"})]
    :rows         nil
    :id           (mt/id :categories)})
  ((test-users/user->client :rasta) :get 200 (format "table/%d/query_metadata" (mt/id :categories))))

;;; GET api/table/:id/query_metadata?include_sensitive_fields
;; Make sure that getting the User table *does* include info about the password field, but not actual values
;; themselves
(expect
  (merge
   (query-metadata-defaults)
   (db/select-one [Table :created_at :updated_at :fields_hash] :id (mt/id :users))
   {:schema       "PUBLIC"
    :name         "USERS"
    :display_name "Users"
    :entity_type  "entity/UserTable"
    :fields       [(assoc (field-details (Field (mt/id :users :id)))
                     :special_type     "type/PK"
                     :table_id         (mt/id :users)
                     :name             "ID"
                     :display_name     "ID"
                     :database_type    "BIGINT"
                     :base_type        "type/BigInteger"
                     :visibility_type  "normal"
                     :has_field_values "none")
                   (assoc (field-details (Field (mt/id :users :last_login)))
                     :table_id                 (mt/id :users)
                     :name                     "LAST_LOGIN"
                     :display_name             "Last Login"
                     :database_type            "TIMESTAMP"
                     :base_type                "type/DateTime"
                     :visibility_type          "normal"
                     :dimension_options        (var-get #'table-api/datetime-dimension-indexes)
                     :default_dimension_option (var-get #'table-api/date-default-index)
                     :has_field_values         "none")
                   (assoc (field-details (Field (mt/id :users :name)))
                     :special_type             "type/Name"
                     :table_id                 (mt/id :users)
                     :name                     "NAME"
                     :display_name             "Name"
                     :database_type            "VARCHAR"
                     :base_type                "type/Text"
                     :visibility_type          "normal"
                     :dimension_options        []
                     :default_dimension_option nil
                     :has_field_values         "list")
                   (assoc (field-details (Field :table_id (mt/id :users), :name "PASSWORD"))
                     :special_type     "type/Category"
                     :table_id         (mt/id :users)
                     :name             "PASSWORD"
                     :display_name     "Password"
                     :database_type    "VARCHAR"
                     :base_type        "type/Text"
                     :visibility_type  "sensitive"
                     :has_field_values "list")]
    :rows         nil
    :id           (mt/id :users)})
  ((test-users/user->client :rasta) :get 200 (format "table/%d/query_metadata?include_sensitive_fields=true" (mt/id :users))))

;;; GET api/table/:id/query_metadata
;;; Make sure that getting the User table does *not* include password info
(expect
  (merge
   (query-metadata-defaults)
   (db/select-one [Table :created_at :updated_at :fields_hash] :id (mt/id :users))
   {:schema       "PUBLIC"
    :name         "USERS"
    :display_name "Users"
    :entity_type  "entity/UserTable"
    :fields       [(assoc (field-details (Field (mt/id :users :id)))
                     :table_id         (mt/id :users)
                     :special_type     "type/PK"
                     :name             "ID"
                     :display_name     "ID"
                     :database_type    "BIGINT"
                     :base_type        "type/BigInteger"
                     :has_field_values "none")
                   (assoc (field-details (Field (mt/id :users :last_login)))
                     :table_id                 (mt/id :users)
                     :name                     "LAST_LOGIN"
                     :display_name             "Last Login"
                     :database_type            "TIMESTAMP"
                     :base_type                "type/DateTime"
                     :dimension_options        (var-get #'table-api/datetime-dimension-indexes)
                     :default_dimension_option (var-get #'table-api/date-default-index)
                     :has_field_values         "none")
                   (assoc (field-details (Field (mt/id :users :name)))
                     :table_id         (mt/id :users)
                     :special_type     "type/Name"
                     :name             "NAME"
                     :display_name     "Name"
                     :database_type    "VARCHAR"
                     :base_type        "type/Text"
                     :has_field_values "list")]
    :rows         nil
    :id           (mt/id :users)})
  ((test-users/user->client :rasta) :get 200 (format "table/%d/query_metadata" (mt/id :users))))

;; Check that FK fields belonging to Tables we don't have permissions for don't come back as hydrated `:target`(#3867)
(expect
  #{{:name "id", :target false}
    {:name "fk", :target false}}
  ;; create a temp DB with two tables; table-2 has an FK to table-1
  (tt/with-temp* [Database [db]
                  Table    [table-1    {:db_id (u/get-id db)}]
                  Table    [table-2    {:db_id (u/get-id db)}]
                  Field    [table-1-id {:table_id (u/get-id table-1), :name "id", :base_type :type/Integer, :special_type :type/PK}]
                  Field    [table-2-id {:table_id (u/get-id table-2), :name "id", :base_type :type/Integer, :special_type :type/PK}]
                  Field    [table-2-fk {:table_id (u/get-id table-2), :name "fk", :base_type :type/Integer, :special_type :type/FK, :fk_target_field_id (u/get-id table-1-id)}]]
    ;; grant permissions only to table-2
    (perms/revoke-permissions! (perms-group/all-users) (u/get-id db))
    (perms/grant-permissions! (perms-group/all-users) (u/get-id db) (:schema table-2) (u/get-id table-2))
    ;; metadata for table-2 should show all fields for table-2, but the FK target info shouldn't be hydrated
    (set (for [field (:fields ((test-users/user->client :rasta) :get 200 (format "table/%d/query_metadata" (u/get-id table-2))))]
           (-> (select-keys field [:name :target])
               (update :target boolean))))))


;; ## PUT /api/table/:id
(tt/expect-with-temp [Table [table]]
  (merge
   (-> (table-defaults)
       (dissoc :segments :field_values :metrics)
       (assoc-in [:db :details] (:details (mt/db))))
   (db/select-one [Table :id :schema :name :created_at :fields_hash] :id (u/get-id table))
   {:description     "What a nice table!"
    :entity_type     nil
    :visibility_type "hidden"
    :rows            nil
    :display_name    "Userz"
    :pk_field        (table/pk-field-id table)})
  (do
    ((test-users/user->client :crowberto) :put 200 (format "table/%d" (u/get-id table))
     {:display_name    "Userz"
      :visibility_type "hidden"
      :description     "What a nice table!"})
    (dissoc ((test-users/user->client :crowberto) :get 200 (format "table/%d" (u/get-id table)))
            :updated_at)))

;; see how many times sync-table! gets called when we call the PUT endpoint. It should happen when you switch from
;; hidden -> not hidden at the spots marked below, twice total
(tt/expect-with-temp [Table [table]]
  2
  (let [original-sync-table! sync/sync-table!
        called (atom 0)
        test-fun (fn [state]
                   (with-redefs [sync/sync-table! (fn [& args] (swap! called inc)
                                                    (apply original-sync-table! args))]
                     ((test-users/user->client :crowberto) :put 200 (format "table/%d" (:id table)) {:display_name    "Userz"
                                                                                                     :visibility_type state
                                                                                                     :description     "What a nice table!"})))]
    (do (test-fun "hidden")
        (test-fun nil)                  ; <- should get synced
        (test-fun "hidden")
        (test-fun "cruft")
        (test-fun "technical")
        (test-fun nil)                  ; <- should get synced again
        (test-fun "technical")
        @called)))

;; ## GET /api/table/:id/fks
;; We expect a single FK from CHECKINS.USER_ID -> USERS.ID
(expect
  (let [checkins-user-field (Field (mt/id :checkins :user_id))
        users-id-field      (Field (mt/id :users :id))
        fk-field-defaults   (dissoc field-defaults :target :dimension_options :default_dimension_option)]
    [{:origin_id      (:id checkins-user-field)
      :destination_id (:id users-id-field)
      :relationship   "Mt1"
      :origin         (-> (fk-field-details checkins-user-field)
                          (dissoc :target :dimensions :values)
                          (assoc :table_id      (mt/id :checkins)
                                 :name          "USER_ID"
                                 :display_name  "User ID"
                                 :database_type "INTEGER"
                                 :base_type     "type/Integer"
                                 :special_type  "type/FK"
                                 :table         (merge
                                                 (dissoc (table-defaults) :segments :field_values :metrics)
                                                 (db/select-one [Table :id :created_at :updated_at :fields_hash]
                                                   :id (mt/id :checkins))
                                                 {:schema       "PUBLIC"
                                                  :name         "CHECKINS"
                                                  :display_name "Checkins"
                                                  :entity_type  "entity/EventTable"
                                                  :rows         nil})))
      :destination    (-> (fk-field-details users-id-field)
                          (dissoc :target :dimensions :values)
                          (assoc :table_id      (mt/id :users)
                                 :name          "ID"
                                 :display_name  "ID"
                                 :base_type     "type/BigInteger"
                                 :database_type "BIGINT"
                                 :special_type  "type/PK"
                                 :table         (merge
                                                 (dissoc (table-defaults) :db :segments :field_values :metrics)
                                                 (db/select-one [Table :id :created_at :updated_at :fields_hash]
                                                   :id (mt/id :users))
                                                 {:schema       "PUBLIC"
                                                  :name         "USERS"
                                                  :display_name "Users"
                                                  :entity_type  "entity/UserTable"
                                                  :rows         nil})))}])
  ((test-users/user->client :rasta) :get 200 (format "table/%d/fks" (mt/id :users))))

(defn- with-field-literal-id [{field-name :name, base-type :base_type :as field}]
  (assoc field :id ["field-literal" field-name base-type]))

(defn- default-card-field-for-venues [table-id]
  {:table_id                 table-id
   :special_type             nil
   :default_dimension_option nil
   :dimension_options        []})

(defn- with-numeric-dimension-options [field]
  (assoc field
    :default_dimension_option (var-get #'table-api/numeric-default-index)
    :dimension_options (var-get #'table-api/numeric-dimension-indexes)))

(defn- with-coordinate-dimension-options [field]
  (assoc field
    :default_dimension_option (var-get #'table-api/coordinate-default-index)
    :dimension_options (var-get #'table-api/coordinate-dimension-indexes)))

;; Make sure metadata for 'virtual' tables comes back as expected from GET /api/table/:id/query_metadata
(tt/expect-with-temp [Card [card {:name          "Go Dubs!"
                                  :database_id   (mt/id)
                                  :dataset_query {:database (mt/id)
                                                  :type     :native
                                                  :native   {:query (format "SELECT NAME, ID, PRICE, LATITUDE FROM VENUES")}}}]]
  (let [card-virtual-table-id (str "card__" (u/get-id card))]
    {:display_name      "Go Dubs!"
     :schema            "Everything else"
     :db_id             (:database_id card)
     :id                card-virtual-table-id
     :description       nil
     :dimension_options (default-dimension-options)
     :fields            (map (comp #(merge (default-card-field-for-venues card-virtual-table-id) %)
                                   with-field-literal-id)
                             [{:name         "NAME"
                               :display_name "NAME"
                               :base_type    "type/Text"
                               :special_type "type/Name"
                               :fingerprint  (:name mutil/venue-fingerprints)}
                              {:name         "ID"
                               :display_name "ID"
                               :base_type    "type/BigInteger"
                               :special_type nil
                               :fingerprint  (:id mutil/venue-fingerprints)}
                              (with-numeric-dimension-options
                                {:name         "PRICE"
                                 :display_name "PRICE"
                                 :base_type    "type/Integer"
                                 :special_type nil
                                 :fingerprint  (:price mutil/venue-fingerprints)})
                              (with-coordinate-dimension-options
                                {:name         "LATITUDE"
                                 :display_name "LATITUDE"
                                 :base_type    "type/Float"
                                 :special_type "type/Latitude"
                                 :fingerprint  (:latitude mutil/venue-fingerprints)})])})
  (do
    ;; run the Card which will populate its result_metadata column
    ((test-users/user->client :crowberto) :post 202 (format "card/%d/query" (u/get-id card)))
    ;; Now fetch the metadata for this "table"
    (->> card
         u/get-id
         (format "table/card__%d/query_metadata")
         ((test-users/user->client :crowberto) :get 200)
         (tu/round-fingerprint-cols [:fields])
         (tu/round-all-decimals 2))))

<<<<<<< HEAD
(deftest include-date-dimensions-in-nested-query-test
  (testing "Test date dimensions being included with a nested query"
    (mt/with-temp Card [card {:name          "Users"
                              :database_id   (mt/id)
                              :dataset_query {:database (mt/id)
                                              :type     :native
                                              :native   {:query (format "SELECT NAME, LAST_LOGIN FROM USERS")}}}]
      (let [card-virtual-table-id (str "card__" (u/get-id card))]
        ;; run the Card which will populate its result_metadata column
        ((test-users/user->client :crowberto) :post 200 (format "card/%d/query" (u/get-id card)))
        ;; Now fetch the metadata for this "table" via the API
        (let [[name-metadata last-login-metadata] (db/select-one-field :result_metadata Card :id (u/get-id card))]
          (is (= {:display_name      "Users"
                  :schema            "Everything else"
                  :db_id             (:database_id card)
                  :id                card-virtual-table-id
                  :description       nil
                  :dimension_options (default-dimension-options)
                  :fields            [{:name                     "NAME"
                                       :display_name             "NAME"
                                       :base_type                "type/Text"
                                       :table_id                 card-virtual-table-id
                                       :id                       ["field-literal" "NAME" "type/Text"]
                                       :special_type             "type/Name"
                                       :default_dimension_option nil
                                       :dimension_options        []
                                       :fingerprint              (:fingerprint name-metadata)}
                                      {:name                     "LAST_LOGIN"
                                       :display_name             "LAST_LOGIN"
                                       :base_type                "type/DateTime"
                                       :table_id                 card-virtual-table-id
                                       :id                       ["field-literal" "LAST_LOGIN" "type/DateTime"]
                                       :special_type             nil
                                       :default_dimension_option (var-get #'table-api/date-default-index)
                                       :dimension_options        (var-get #'table-api/datetime-dimension-indexes)
                                       :fingerprint              (:fingerprint last-login-metadata)}]}
                 ((test-users/user->client :crowberto) :get 200
                  (format "table/card__%d/query_metadata" (u/get-id card))))))))))
=======
;; Test date dimensions being included with a nested query
(tt/expect-with-temp [Card [card {:name          "Users"
                                  :database_id   (data/id)
                                  :dataset_query {:database (data/id)
                                                  :type     :native
                                                  :native   {:query (format "SELECT NAME, LAST_LOGIN FROM USERS")}}}]]
  (let [card-virtual-table-id (str "card__" (u/get-id card))]
    {:display_name      "Users"
     :schema            "Everything else"
     :db_id             (:database_id card)
     :id                card-virtual-table-id
     :description       nil
     :dimension_options (default-dimension-options)
     :fields            [{:name                     "NAME"
                          :display_name             "NAME"
                          :base_type                "type/Text"
                          :table_id                 card-virtual-table-id
                          :id                       ["field-literal" "NAME" "type/Text"]
                          :special_type             "type/Name"
                          :default_dimension_option nil
                          :dimension_options        []
                          :fingerprint              {:global {:distinct-count 15
                                                              :nil%           0.0},
                                                     :type   {:type/Text {:percent-json  0.0, :percent-url    0.0,
                                                                          :percent-email 0.0, :average-length 13.27}}}}
                         {:name                     "LAST_LOGIN"
                          :display_name             "LAST_LOGIN"
                          :base_type                "type/DateTime"
                          :table_id                 card-virtual-table-id
                          :id                       ["field-literal" "LAST_LOGIN" "type/DateTime"]
                          :special_type             nil
                          :default_dimension_option (var-get #'table-api/date-default-index)
                          :dimension_options        (var-get #'table-api/datetime-dimension-indexes)
                          :fingerprint              {:global {:distinct-count 15
                                                              :nil%           0.0},
                                                     :type   {:type/DateTime {:earliest "2014-01-01T08:30:00"
                                                                              :latest   "2014-12-05T15:15:00"}}}}]})
  (do
    ;; run the Card which will populate its result_metadata column
    ((test-users/user->client :crowberto) :post 202 (format "card/%d/query" (u/get-id card)))
    ;; Now fetch the metadata for this "table"
    (->> card
         u/get-id
         (format "table/card__%d/query_metadata")
         ((test-users/user->client :crowberto) :get 200)
         (tu/round-fingerprint-cols [:fields])
         (tu/round-all-decimals 2))))
>>>>>>> 006cbaf2


;; make sure GET /api/table/:id/fks just returns nothing for 'virtual' tables
(expect
  []
  ((test-users/user->client :crowberto) :get 200 "table/card__1000/fks"))

(defn- narrow-fields [category-names api-response]
  (for [field (:fields api-response)
        :when (contains? (set category-names) (:name field))]
    (-> field
        (select-keys [:id :table_id :name :values :dimensions])
        (update :dimensions (fn [dim]
                              (if (map? dim)
                                (dissoc dim :id :created_at :updated_at)
                                dim))))))

(defn- category-id-special-type
  "Field values will only be returned when the field's special type is set to type/Category. This function will change
  that for `category_id`, then invoke `f` and roll it back afterwards"
  [special-type f]
  (tu/with-temp-vals-in-db Field (mt/id :venues :category_id) {:special_type special-type}
    (f)))

;; ## GET /api/table/:id/query_metadata
;; Ensure internal remapped dimensions and human_readable_values are returned
(expect
  [{:table_id   (mt/id :venues)
    :id         (mt/id :venues :category_id)
    :name       "CATEGORY_ID"
    :dimensions {:name "Foo", :field_id (mt/id :venues :category_id), :human_readable_field_id nil, :type "internal"}}
   {:id         (mt/id :venues :price)
    :table_id   (mt/id :venues)
    :name       "PRICE"
    :dimensions []}]
  (mt/with-temp-objects
    (data/create-venue-category-remapping "Foo")
    (category-id-special-type
     :type/Category
     (fn []
       (narrow-fields ["PRICE" "CATEGORY_ID"]
                      ((test-users/user->client :rasta) :get 200 (format "table/%d/query_metadata" (mt/id :venues))))))))

;; ## GET /api/table/:id/query_metadata
;; Ensure internal remapped dimensions and human_readable_values are returned when type is enum
(expect
  [{:table_id   (mt/id :venues)
    :id         (mt/id :venues :category_id)
    :name       "CATEGORY_ID"
    :dimensions {:name "Foo", :field_id (mt/id :venues :category_id), :human_readable_field_id nil, :type "internal"}}
   {:id         (mt/id :venues :price)
    :table_id   (mt/id :venues)
    :name       "PRICE"
    :dimensions []}]
  (mt/with-temp-objects
    (data/create-venue-category-remapping "Foo")
    (category-id-special-type
     :type/Enum
     (fn []
       (narrow-fields ["PRICE" "CATEGORY_ID"]
                      ((test-users/user->client :rasta) :get 200 (format "table/%d/query_metadata" (mt/id :venues))))))))

;; ## GET /api/table/:id/query_metadata
;; Ensure FK remappings are returned
(expect
  [{:table_id   (mt/id :venues)
    :id         (mt/id :venues :category_id)
    :name       "CATEGORY_ID"
    :dimensions {:name "Foo", :field_id (mt/id :venues :category_id), :human_readable_field_id (mt/id :categories :name), :type "external"}}
   {:id         (mt/id :venues :price)
    :table_id   (mt/id :venues)
    :name       "PRICE"
    :dimensions []}]
  (mt/with-temp-objects
    (data/create-venue-category-fk-remapping "Foo")
    (category-id-special-type
     :type/Category
     (fn []
       (narrow-fields ["PRICE" "CATEGORY_ID"]
                      ((test-users/user->client :rasta) :get 200 (format "table/%d/query_metadata" (mt/id :venues))))))))

;; Ensure dimensions options are sorted numerically, but returned as strings
(expect
  (map str (sort (map #(Long/parseLong %) (var-get #'table-api/datetime-dimension-indexes))))
  (var-get #'table-api/datetime-dimension-indexes))

(expect
  (map str (sort (map #(Long/parseLong %) (var-get #'table-api/numeric-dimension-indexes))))
  (var-get #'table-api/numeric-dimension-indexes))

;; Numeric fields without min/max values should not have binning strategies
(expect
  []
  (let [fingerprint      (db/select-one-field :fingerprint Field {:id (mt/id :venues :latitude)})
        temp-fingerprint (-> fingerprint
                             (assoc-in [:type :type/Number :max] nil)
                             (assoc-in [:type :type/Number :min] nil))]
    (tu/with-temp-vals-in-db Field (mt/id :venues :latitude) {:fingerprint temp-fingerprint}
      (-> ((test-users/user->client :rasta) :get 200 (format "table/%d/query_metadata" (mt/id :categories)))
          (get-in [:fields])
          first
          :dimension_options))))

(defn- dimension-options-for-field [response, ^String field-name]
  (->> response
       :fields
       (m/find-first #(.equalsIgnoreCase field-name, ^String (:name %)))
       :dimension_options))

(defn- extract-dimension-options
  "For the given `field-name` find it's dimension_options following the indexes given in the field"
  [response field-name]
  (set
   (for [dim-index (dimension-options-for-field response field-name)
         :let [{[_ _ strategy _] :mbql} (get-in response [:dimension_options (keyword dim-index)])]]
     strategy)))

;; Lat/Long fields should use bin-width rather than num-bins
(expect
  (if (data/binning-supported?)
    #{nil "bin-width" "default"}
    #{})
  (let [response ((test-users/user->client :rasta) :get 200 (format "table/%d/query_metadata" (mt/id :venues)))]
    (extract-dimension-options response "latitude")))

;; Number columns without a special type should use "num-bins"
(expect
  (if (data/binning-supported?)
    #{nil "num-bins" "default"}
    #{})
  (tu/with-temp-vals-in-db Field (mt/id :venues :price) {:special_type nil}
    (let [response ((test-users/user->client :rasta) :get 200 (format "table/%d/query_metadata" (mt/id :venues)))]
      (extract-dimension-options response "price"))))

;; Ensure unix timestamps show date binning options, not numeric binning options
(expect
  (var-get #'table-api/datetime-dimension-indexes)
  (mt/dataset sad-toucan-incidents
    (let [response ((test-users/user->client :rasta) :get 200 (format "table/%d/query_metadata" (mt/id :incidents)))]
      (dimension-options-for-field response "timestamp"))))

;; Datetime binning options should showup whether the backend supports binning of numeric values or not
(datasets/expect-with-drivers #{:druid}
  (var-get #'table-api/datetime-dimension-indexes)
  (tqpt/with-flattened-dbdef
    (let [response ((test-users/user->client :rasta) :get 200 (format "table/%d/query_metadata" (mt/id :checkins)))]
      (dimension-options-for-field response "timestamp"))))

(qpt/expect-with-non-timeseries-dbs
  (var-get #'table-api/datetime-dimension-indexes)
  (let [response ((test-users/user->client :rasta) :get 200 (format "table/%d/query_metadata" (mt/id :checkins)))]
    (dimension-options-for-field response "date")))

(datasets/expect-with-drivers (qpt/normal-drivers-except #{:sparksql :mongo :oracle :redshift})
  []
  (mt/dataset test-data-with-time
    (let [response ((test-users/user->client :rasta) :get 200 (format "table/%d/query_metadata" (mt/id :users)))] (dimension-options-for-field response "last_login_time"))))

;; Test related/recommended entities
(expect
  #{:metrics :segments :linked-from :linking-to :tables}
  (-> ((test-users/user->client :crowberto) :get 200 (format "table/%s/related" (mt/id :venues))) keys set))

;; Nested queries with a fingerprint should have dimension options for binning
(datasets/expect-with-drivers (mt/normal-drivers-with-feature :binning :nested-queries)
  (repeat 2 (var-get #'table-api/coordinate-dimension-indexes))
  (tt/with-temp Card [card {:database_id   (mt/id)
                            :dataset_query {:database (mt/id)
                                            :type    :query
                                            :query    {:source-query {:source-table (mt/id :venues)}}}}]
    ;; run the Card which will populate its result_metadata column
    ((test-users/user->client :crowberto) :post 202 (format "card/%d/query" (u/get-id card)))
    (let [response ((test-users/user->client :crowberto) :get 200 (format "table/card__%d/query_metadata" (u/get-id card)))]
      (map #(dimension-options-for-field response %)
           ["latitude" "longitude"]))))

;; Nested queries missing a fingerprint should not show binning-options
(datasets/expect-with-drivers (mt/normal-drivers-with-feature :binning :nested-queries)
  [nil nil]
  (tt/with-temp Card [card {:database_id   (mt/id)
                            :dataset_query {:database (mt/id)
                                            :type    :query
                                            :query    {:source-query {:source-table (mt/id :venues)}}}}]
    ;; By default result_metadata will be nil (and no fingerprint). Just asking for query_metadata after the card was
    ;; created but before it was ran should not allow binning
    (let [response ((test-users/user->client :crowberto) :get 200 (format "table/card__%d/query_metadata" (u/get-id card)))]
      (map #(dimension-options-for-field response %)
           ["latitude" "longitude"]))))

;; test POST /api/table/:id/discard_values
(defn- discard-values [user expected-status-code]
  (tt/with-temp* [Table       [table        {}]
                  Field       [field        {:table_id (u/get-id table)}]
                  FieldValues [field-values {:field_id (u/get-id field), :values ["A" "B" "C"]}]]
    {:response ((test-users/user->client user) :post expected-status-code (format "table/%d/discard_values" (u/get-id table)))
     :deleted? (not (db/exists? FieldValues :id (u/get-id field-values)))}))

;; Non-admin toucans should not be allowed to discard values
(expect
  {:response "You don't have permissions to do that."
   :deleted? false}
  (discard-values :rasta 403))

;; Admins should be able to successfuly delete them
(expect
  {:response {:status "success"}
   :deleted? true}
  (discard-values :crowberto 200))

;; For tables that don't exist, we should return a 404
(expect
  "Not found."
  ((test-users/user->client :crowberto) :post 404 (format "table/%d/discard_values" Integer/MAX_VALUE)))<|MERGE_RESOLUTION|>--- conflicted
+++ resolved
@@ -463,7 +463,6 @@
          (tu/round-fingerprint-cols [:fields])
          (tu/round-all-decimals 2))))
 
-<<<<<<< HEAD
 (deftest include-date-dimensions-in-nested-query-test
   (testing "Test date dimensions being included with a nested query"
     (mt/with-temp Card [card {:name          "Users"
@@ -500,57 +499,8 @@
                                        :default_dimension_option (var-get #'table-api/date-default-index)
                                        :dimension_options        (var-get #'table-api/datetime-dimension-indexes)
                                        :fingerprint              (:fingerprint last-login-metadata)}]}
-                 ((test-users/user->client :crowberto) :get 200
+                 ((test-users/user->client :crowberto) :get 202
                   (format "table/card__%d/query_metadata" (u/get-id card))))))))))
-=======
-;; Test date dimensions being included with a nested query
-(tt/expect-with-temp [Card [card {:name          "Users"
-                                  :database_id   (data/id)
-                                  :dataset_query {:database (data/id)
-                                                  :type     :native
-                                                  :native   {:query (format "SELECT NAME, LAST_LOGIN FROM USERS")}}}]]
-  (let [card-virtual-table-id (str "card__" (u/get-id card))]
-    {:display_name      "Users"
-     :schema            "Everything else"
-     :db_id             (:database_id card)
-     :id                card-virtual-table-id
-     :description       nil
-     :dimension_options (default-dimension-options)
-     :fields            [{:name                     "NAME"
-                          :display_name             "NAME"
-                          :base_type                "type/Text"
-                          :table_id                 card-virtual-table-id
-                          :id                       ["field-literal" "NAME" "type/Text"]
-                          :special_type             "type/Name"
-                          :default_dimension_option nil
-                          :dimension_options        []
-                          :fingerprint              {:global {:distinct-count 15
-                                                              :nil%           0.0},
-                                                     :type   {:type/Text {:percent-json  0.0, :percent-url    0.0,
-                                                                          :percent-email 0.0, :average-length 13.27}}}}
-                         {:name                     "LAST_LOGIN"
-                          :display_name             "LAST_LOGIN"
-                          :base_type                "type/DateTime"
-                          :table_id                 card-virtual-table-id
-                          :id                       ["field-literal" "LAST_LOGIN" "type/DateTime"]
-                          :special_type             nil
-                          :default_dimension_option (var-get #'table-api/date-default-index)
-                          :dimension_options        (var-get #'table-api/datetime-dimension-indexes)
-                          :fingerprint              {:global {:distinct-count 15
-                                                              :nil%           0.0},
-                                                     :type   {:type/DateTime {:earliest "2014-01-01T08:30:00"
-                                                                              :latest   "2014-12-05T15:15:00"}}}}]})
-  (do
-    ;; run the Card which will populate its result_metadata column
-    ((test-users/user->client :crowberto) :post 202 (format "card/%d/query" (u/get-id card)))
-    ;; Now fetch the metadata for this "table"
-    (->> card
-         u/get-id
-         (format "table/card__%d/query_metadata")
-         ((test-users/user->client :crowberto) :get 200)
-         (tu/round-fingerprint-cols [:fields])
-         (tu/round-all-decimals 2))))
->>>>>>> 006cbaf2
 
 
 ;; make sure GET /api/table/:id/fks just returns nothing for 'virtual' tables
