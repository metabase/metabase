--- conflicted
+++ resolved
@@ -458,7 +458,6 @@
 }
 
 const RemappingNamingTip = () => (
-<<<<<<< HEAD
   <div
     className={cx(
       CS.bordered,
@@ -469,11 +468,7 @@
       CS.borderBrand,
     )}
   >
-    <span className="text-brand text-bold">{t`Tip: `}</span>
-=======
-  <div className="bordered rounded p1 mt1 mb2 border-brand">
     <span className={cx("text-brand", CS.textBold)}>{t`Tip: `}</span>
->>>>>>> 6655faa0
     {t`You might want to update the field name to make sure it still makes sense based on your remapping choices.`}
   </div>
 );
