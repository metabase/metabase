<<<<<<< HEAD
import { useMemo } from "react";
=======
import { useMemo, useState } from "react";
>>>>>>> 147b9f7d
import { useLatest } from "react-use";
import { t } from "ttag";

import { skipToken, useGetCardQuery } from "metabase/api";
import {
  DataPickerModal,
  dataPickerValueFromCard,
  dataPickerValueFromTable,
} from "metabase/common/components/DataPicker";
import { FieldPicker } from "metabase/common/components/FieldPicker";
<<<<<<< HEAD
import { useDispatch } from "metabase/lib/redux";
import { DataSourceSelector } from "metabase/query_builder/components/DataSelector";
import { loadMetadataForTable } from "metabase/questions/actions";
import { Group, Icon, Popover, Tooltip } from "metabase/ui";
=======
import Questions from "metabase/entities/questions";
import Tables from "metabase/entities/tables";
import { useDispatch } from "metabase/lib/redux";
import { checkNotNull } from "metabase/lib/types";
import { Icon, Popover, Tooltip } from "metabase/ui";
>>>>>>> 147b9f7d
import * as Lib from "metabase-lib";
import { getQuestionIdFromVirtualTableId } from "metabase-lib/v1/metadata/utils/saved-questions";
import type { TableId } from "metabase-types/api";

import { NotebookCell, NotebookCellItem } from "../../NotebookCell";
import type { NotebookStepUiComponentProps } from "../../types";

import { DataStepIconButton } from "./DataStep.styled";

export const DataStep = ({
  query,
  step,
  readOnly,
  color,
  updateQuery,
}: NotebookStepUiComponentProps) => {
  const dispatch = useDispatch();
  const { stageIndex } = step;
  const question = step.question;
  const questionRef = useLatest(question);
<<<<<<< HEAD
  const collectionId = question.collectionId();
  const databaseId = Lib.databaseID(query);
  const sourceTableId = Lib.sourceTableOrCardId(query);
  const sourceTable =
    sourceTableId != null
      ? Lib.tableOrCardMetadata(query, sourceTableId)
      : null;
  const dispatch = useDispatch();

  const sourceTableInfo = sourceTable
    ? Lib.displayInfo(query, stageIndex, sourceTable)
    : null;
=======
  const metadata = question.metadata();

  const tableId = Lib.sourceTableOrCardId(query);
  const table = metadata.table(tableId);
  const tableMetadata = tableId
    ? Lib.tableOrCardMetadata(query, tableId)
    : null;

  const sourceCardId = getQuestionIdFromVirtualTableId(tableId);
  const { data: sourceCard } = useGetCardQuery(
    sourceCardId ? { id: sourceCardId } : skipToken,
  );

  const [isDataPickerOpen, setIsDataPickerOpen] = useState(!tableMetadata);

  const pickerLabel = tableMetadata
    ? Lib.displayInfo(query, stageIndex, tableMetadata).displayName
    : t`Pick your starting data`;
>>>>>>> 147b9f7d

  const isRaw = useMemo(() => {
    return (
      Lib.aggregations(query, stageIndex).length === 0 &&
      Lib.breakouts(query, stageIndex).length === 0
    );
  }, [query, stageIndex]);

<<<<<<< HEAD
  const canSelectTableColumns = sourceTable && isRaw && !readOnly;

  const handleTableSelect = async (
    tableId: TableId,
    databaseId: DatabaseId,
  ) => {
    await dispatch(loadMetadataForTable(databaseId, tableId));
    const metadata = questionRef.current.metadata();
    const metadataProvider = Lib.metadataProvider(databaseId, metadata);
=======
  const canSelectTableColumns = tableMetadata && isRaw && !readOnly;

  const handleTableChange = async (tableId: TableId) => {
    // we need to populate question metadata with selected table
    await dispatch(Tables.actions.fetchMetadata({ id: tableId }));

    if (typeof tableId === "string") {
      await dispatch(
        Questions.actions.fetch({
          id: getQuestionIdFromVirtualTableId(tableId),
        }),
      );
    }

    // using questionRef because question is most likely stale by now
    const metadata = questionRef.current.metadata();
    const table = checkNotNull(metadata.table(tableId));
    const metadataProvider = Lib.metadataProvider(table.db_id, metadata);
>>>>>>> 147b9f7d
    const nextTable = Lib.tableOrCardMetadata(metadataProvider, tableId);
    updateQuery(Lib.queryFromTableOrCardMetadata(metadataProvider, nextTable));
  };

  const value = useMemo(() => {
    if (sourceCardId && sourceCard) {
      return dataPickerValueFromCard(sourceCard);
    }

    return dataPickerValueFromTable(table);
  }, [sourceCard, sourceCardId, table]);

  return (
    <NotebookCell color={color}>
      <NotebookCellItem
        color={color}
<<<<<<< HEAD
        inactive={!sourceTable}
=======
        inactive={!tableMetadata}
>>>>>>> 147b9f7d
        right={
          canSelectTableColumns && (
            <DataFieldPopover
              query={query}
              stageIndex={stageIndex}
              updateQuery={updateQuery}
            />
          )
        }
        containerStyle={{ padding: 0 }}
        rightContainerStyle={{ width: 37, height: 37, padding: 0 }}
        data-testid="data-step-cell"
      >
<<<<<<< HEAD
        <DataSourceSelector
          hasTableSearch
          canSelectMetric
          collectionId={collectionId}
          databaseQuery={{ saved: true }}
          selectedDatabaseId={databaseId}
          selectedTableId={sourceTableId}
          setSourceTableFn={handleTableSelect}
          isInitiallyOpen={!sourceTable}
          triggerElement={
            <Group p={NotebookCell.CONTAINER_PADDING} spacing="sm">
              {sourceTableInfo?.isMetric && <Icon name="metric" />}
              {sourceTableInfo?.displayName ?? t`Pick your starting data`}
            </Group>
          }
        />
=======
        <DataStepCell onClick={() => setIsDataPickerOpen(true)}>
          {pickerLabel}
        </DataStepCell>

        {isDataPickerOpen && (
          <DataPickerModal
            title={t`Pick your starting data`}
            value={value}
            onChange={handleTableChange}
            onClose={() => setIsDataPickerOpen(false)}
          />
        )}
>>>>>>> 147b9f7d
      </NotebookCellItem>
    </NotebookCell>
  );
};

interface DataFieldPopoverProps {
  query: Lib.Query;
  stageIndex: number;
  updateQuery: (query: Lib.Query) => Promise<void>;
}

function DataFieldPopover({
  query,
  stageIndex,
  updateQuery,
}: DataFieldPopoverProps) {
  return (
    <Popover position="bottom-start">
      <Popover.Target>
        <Tooltip label={t`Pick columns`}>
          <DataStepIconButton
            aria-label={t`Pick columns`}
            data-testid="fields-picker"
          >
            <Icon name="chevrondown" />
          </DataStepIconButton>
        </Tooltip>
      </Popover.Target>
      <Popover.Dropdown>
        <DataFieldPicker
          query={query}
          stageIndex={stageIndex}
          updateQuery={updateQuery}
        />
      </Popover.Dropdown>
    </Popover>
  );
}

interface DataFieldPickerProps {
  query: Lib.Query;
  stageIndex: number;
  updateQuery: (query: Lib.Query) => Promise<void>;
}

function DataFieldPicker({
  query,
  stageIndex,
  updateQuery,
}: DataFieldPickerProps) {
  const columns = useMemo(
    () => Lib.fieldableColumns(query, stageIndex),
    [query, stageIndex],
  );

  const handleToggle = (column: Lib.ColumnMetadata, isSelected: boolean) => {
    const nextQuery = isSelected
      ? Lib.addField(query, stageIndex, column)
      : Lib.removeField(query, stageIndex, column);
    updateQuery(nextQuery);
  };

  const isColumnSelected = (column: Lib.ColumnMetadata) => {
    const columnInfo = Lib.displayInfo(query, stageIndex, column);
    return Boolean(columnInfo.selected);
  };

  const handleSelectAll = () => {
    const nextQuery = Lib.withFields(query, stageIndex, []);
    updateQuery(nextQuery);
  };

  const handleSelectNone = () => {
    const nextQuery = Lib.withFields(query, stageIndex, [columns[0]]);
    updateQuery(nextQuery);
  };

  return (
    <FieldPicker
      query={query}
      stageIndex={stageIndex}
      columns={columns}
      isColumnSelected={isColumnSelected}
      onToggle={handleToggle}
      onSelectAll={handleSelectAll}
      onSelectNone={handleSelectNone}
    />
  );
}<|MERGE_RESOLUTION|>--- conflicted
+++ resolved
@@ -1,8 +1,4 @@
-<<<<<<< HEAD
-import { useMemo } from "react";
-=======
 import { useMemo, useState } from "react";
->>>>>>> 147b9f7d
 import { useLatest } from "react-use";
 import { t } from "ttag";
 
@@ -13,18 +9,11 @@
   dataPickerValueFromTable,
 } from "metabase/common/components/DataPicker";
 import { FieldPicker } from "metabase/common/components/FieldPicker";
-<<<<<<< HEAD
-import { useDispatch } from "metabase/lib/redux";
-import { DataSourceSelector } from "metabase/query_builder/components/DataSelector";
-import { loadMetadataForTable } from "metabase/questions/actions";
-import { Group, Icon, Popover, Tooltip } from "metabase/ui";
-=======
 import Questions from "metabase/entities/questions";
 import Tables from "metabase/entities/tables";
 import { useDispatch } from "metabase/lib/redux";
 import { checkNotNull } from "metabase/lib/types";
 import { Icon, Popover, Tooltip } from "metabase/ui";
->>>>>>> 147b9f7d
 import * as Lib from "metabase-lib";
 import { getQuestionIdFromVirtualTableId } from "metabase-lib/v1/metadata/utils/saved-questions";
 import type { TableId } from "metabase-types/api";
@@ -32,7 +21,7 @@
 import { NotebookCell, NotebookCellItem } from "../../NotebookCell";
 import type { NotebookStepUiComponentProps } from "../../types";
 
-import { DataStepIconButton } from "./DataStep.styled";
+import { DataStepCell, DataStepIconButton } from "./DataStep.styled";
 
 export const DataStep = ({
   query,
@@ -45,20 +34,6 @@
   const { stageIndex } = step;
   const question = step.question;
   const questionRef = useLatest(question);
-<<<<<<< HEAD
-  const collectionId = question.collectionId();
-  const databaseId = Lib.databaseID(query);
-  const sourceTableId = Lib.sourceTableOrCardId(query);
-  const sourceTable =
-    sourceTableId != null
-      ? Lib.tableOrCardMetadata(query, sourceTableId)
-      : null;
-  const dispatch = useDispatch();
-
-  const sourceTableInfo = sourceTable
-    ? Lib.displayInfo(query, stageIndex, sourceTable)
-    : null;
-=======
   const metadata = question.metadata();
 
   const tableId = Lib.sourceTableOrCardId(query);
@@ -77,7 +52,6 @@
   const pickerLabel = tableMetadata
     ? Lib.displayInfo(query, stageIndex, tableMetadata).displayName
     : t`Pick your starting data`;
->>>>>>> 147b9f7d
 
   const isRaw = useMemo(() => {
     return (
@@ -86,17 +60,6 @@
     );
   }, [query, stageIndex]);
 
-<<<<<<< HEAD
-  const canSelectTableColumns = sourceTable && isRaw && !readOnly;
-
-  const handleTableSelect = async (
-    tableId: TableId,
-    databaseId: DatabaseId,
-  ) => {
-    await dispatch(loadMetadataForTable(databaseId, tableId));
-    const metadata = questionRef.current.metadata();
-    const metadataProvider = Lib.metadataProvider(databaseId, metadata);
-=======
   const canSelectTableColumns = tableMetadata && isRaw && !readOnly;
 
   const handleTableChange = async (tableId: TableId) => {
@@ -115,7 +78,6 @@
     const metadata = questionRef.current.metadata();
     const table = checkNotNull(metadata.table(tableId));
     const metadataProvider = Lib.metadataProvider(table.db_id, metadata);
->>>>>>> 147b9f7d
     const nextTable = Lib.tableOrCardMetadata(metadataProvider, tableId);
     updateQuery(Lib.queryFromTableOrCardMetadata(metadataProvider, nextTable));
   };
@@ -132,11 +94,7 @@
     <NotebookCell color={color}>
       <NotebookCellItem
         color={color}
-<<<<<<< HEAD
-        inactive={!sourceTable}
-=======
         inactive={!tableMetadata}
->>>>>>> 147b9f7d
         right={
           canSelectTableColumns && (
             <DataFieldPopover
@@ -150,24 +108,6 @@
         rightContainerStyle={{ width: 37, height: 37, padding: 0 }}
         data-testid="data-step-cell"
       >
-<<<<<<< HEAD
-        <DataSourceSelector
-          hasTableSearch
-          canSelectMetric
-          collectionId={collectionId}
-          databaseQuery={{ saved: true }}
-          selectedDatabaseId={databaseId}
-          selectedTableId={sourceTableId}
-          setSourceTableFn={handleTableSelect}
-          isInitiallyOpen={!sourceTable}
-          triggerElement={
-            <Group p={NotebookCell.CONTAINER_PADDING} spacing="sm">
-              {sourceTableInfo?.isMetric && <Icon name="metric" />}
-              {sourceTableInfo?.displayName ?? t`Pick your starting data`}
-            </Group>
-          }
-        />
-=======
         <DataStepCell onClick={() => setIsDataPickerOpen(true)}>
           {pickerLabel}
         </DataStepCell>
@@ -180,7 +120,6 @@
             onClose={() => setIsDataPickerOpen(false)}
           />
         )}
->>>>>>> 147b9f7d
       </NotebookCellItem>
     </NotebookCell>
   );
