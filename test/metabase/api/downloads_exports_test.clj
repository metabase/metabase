--- conflicted
+++ resolved
@@ -143,7 +143,7 @@
               (is (= "Grand Totals"
                      (first (last result)))))))))))
 
-(deftest ^:parallel multi-measure-pivot-tables-headers-test
+(deftest multi-measure-pivot-tables-headers-test
   (testing "Pivot tables with multiple measures correctly include the measure titles in the final header row."
     (mt/dataset test-data
       (mt/with-temp [:model/Card {pivot-card-id :id}
@@ -177,47 +177,21 @@
                    "Average of Rating"]]
                (take 2 result))))))))
 
-<<<<<<< HEAD
-(deftest pivot-table-native-pivot-in-xlsx-test
-  (testing "Pivot table xlsx downloads produce a 'native pivot' in the workbook."
-=======
+
 (deftest ^:parallel zero-column-pivot-tables-test
   (testing "Pivot tables with zero columns download correctly."
->>>>>>> 37abc084
-    (mt/dataset test-data
-      (mt/with-temp [:model/Card {pivot-card-id :id}
-                     {:display                :pivot
-                      :visualization_settings {:pivot_table.column_split
-<<<<<<< HEAD
-                                               {:rows    [[:field (mt/id :products :created_at) {:base-type :type/DateTime, :temporal-unit :month}]],
-                                                :columns [[:field (mt/id :products :category) {:base-type :type/Text}]],
-                                                :values  [[:aggregation 0]
-                                                          [:aggregation 1]]}}
-=======
+    (mt/dataset test-data
+      (mt/with-temp [:model/Card {pivot-card-id :id}
+                     {:display                :pivot
+                      :visualization_settings {:pivot_table.column_split
                                                {:rows    [[:field (mt/id :products :created_at) {:base-type :type/DateTime :temporal-unit :month}]
                                                           [:field (mt/id :products :category) {:base-type :type/Text}]]
                                                 :columns []
                                                 :values  [[:aggregation 0]]}}
->>>>>>> 37abc084
-                      :dataset_query          {:database (mt/id)
-                                               :type     :query
-                                               :query
-                                               {:source-table (mt/id :products)
-<<<<<<< HEAD
-                                                :aggregation  [[:sum [:field (mt/id :products :price) {:base-type :type/Float}]]
-                                                               [:avg [:field (mt/id :products :rating) {:base-type :type/Float}]]]
-                                                :breakout     [[:field (mt/id :products :category) {:base-type :type/Text}]
-                                                               [:field (mt/id :products :created_at) {:base-type :type/DateTime :temporal-unit :month}]]}}}]
-        (let [result (mt/user-http-request :crowberto :post 200 (format "card/%d/query/xlsx?format_rows=false" pivot-card-id))
-              pivot  (with-open [in (io/input-stream result)]
-                       (->> (spreadsheet/load-workbook in)
-                            (spreadsheet/select-sheet "pivot")
-                            ((fn [s] (.getPivotTables ^XSSFSheet s)))))]
-          (is (not (nil? pivot))))))))
-
-(deftest ^:parallel zero-column-native-pivot-tables-test
-  (testing "Pivot tables with zero columns download correctly as xlsx."
-=======
+                      :dataset_query          {:database (mt/id)
+                                               :type     :query
+                                               :query
+                                               {:source-table (mt/id :products)
                                                 :aggregation  [[:sum [:field (mt/id :products :price) {:base-type :type/Float}]]]
                                                 :breakout     [[:field (mt/id :products :category) {:base-type :type/Text}]
                                                                [:field (mt/id :products :created_at) {:base-type :type/DateTime :temporal-unit :month}]]}}}]
@@ -233,49 +207,18 @@
 
 (deftest ^:parallel zero-row-pivot-tables-test
   (testing "Pivot tables with zero rows download correctly."
->>>>>>> 37abc084
-    (mt/dataset test-data
-      (mt/with-temp [:model/Card {pivot-card-id :id}
-                     {:display                :pivot
-                      :visualization_settings {:pivot_table.column_split
-<<<<<<< HEAD
-                                               {:rows    [[:field (mt/id :products :created_at) {:base-type :type/DateTime :temporal-unit :month}]
-                                                          [:field (mt/id :products :category) {:base-type :type/Text}]]
-                                                :columns []
-=======
+    (mt/dataset test-data
+      (mt/with-temp [:model/Card {pivot-card-id :id}
+                     {:display                :pivot
+                      :visualization_settings {:pivot_table.column_split
                                                {:rows    []
                                                 :columns [[:field (mt/id :products :category) {:base-type :type/Text}]]
->>>>>>> 37abc084
                                                 :values  [[:aggregation 0]]}}
                       :dataset_query          {:database (mt/id)
                                                :type     :query
                                                :query
                                                {:source-table (mt/id :products)
                                                 :aggregation  [[:sum [:field (mt/id :products :price) {:base-type :type/Float}]]]
-<<<<<<< HEAD
-                                                :breakout     [[:field (mt/id :products :category) {:base-type :type/Text}]
-                                                               [:field (mt/id :products :created_at) {:base-type :type/DateTime :temporal-unit :month}]]}}}]
-        (let [result       (mt/user-http-request :crowberto :post 200 (format "card/%d/query/xlsx?format_rows=false" pivot-card-id))
-              [pivot data] (with-open [in (io/input-stream result)]
-                             (let [wb    (spreadsheet/load-workbook in)
-                                   pivot (.getPivotTables ^XSSFSheet (spreadsheet/select-sheet "pivot" wb))
-                                   data  (->> (spreadsheet/select-sheet "data" wb)
-                                              spreadsheet/row-seq
-                                              (mapv (fn [row] (->> (spreadsheet/cell-seq row)
-                                                                   (mapv spreadsheet/read-cell)))))]
-                               [pivot data]))]
-          (is (not (nil? pivot)))
-          (is (= [["Category" "Created At" "Sum of Price"]
-                  ["Doohickey" #inst "2016-05-01T00:00:00.000-00:00" 144.12]
-                  ["Doohickey" #inst "2016-06-01T00:00:00.000-00:00" 82.92]
-                  ["Doohickey" #inst "2016-07-01T00:00:00.000-00:00" 78.22]
-                  ["Doohickey" #inst "2016-08-01T00:00:00.000-00:00" 71.09]
-                  ["Doohickey" #inst "2016-09-01T00:00:00.000-00:00" 45.65]]
-                 (take 6 data))))))))
-
-(deftest ^:parallel zero-row-native-pivot-tables-test
-  (testing "Pivot tables with zero rows download correctly as xlsx."
-=======
                                                 :breakout     [[:field (mt/id :products :category) {:base-type :type/Text}]]}}}]
         (let [result (->> (mt/user-http-request :crowberto :post 200 (format "card/%d/query/csv?format_rows=false" pivot-card-id))
                           csv/read-csv)]
@@ -285,45 +228,18 @@
 
 (deftest ^:parallel zero-column-multiple-meausres-pivot-tables-test
   (testing "Pivot tables with zero columns and multiple measures download correctly."
->>>>>>> 37abc084
-    (mt/dataset test-data
-      (mt/with-temp [:model/Card {pivot-card-id :id}
-                     {:display                :pivot
-                      :visualization_settings {:pivot_table.column_split
-<<<<<<< HEAD
-                                               {:rows    []
-                                                :columns [[:field (mt/id :products :category) {:base-type :type/Text}]]
-                                                :values  [[:aggregation 0]]}}
-=======
+    (mt/dataset test-data
+      (mt/with-temp [:model/Card {pivot-card-id :id}
+                     {:display                :pivot
+                      :visualization_settings {:pivot_table.column_split
                                                {:rows    [[:field (mt/id :products :created_at) {:base-type :type/DateTime :temporal-unit :month}]
                                                           [:field (mt/id :products :category) {:base-type :type/Text}]]
                                                 :columns []
                                                 :values  [[:aggregation 0] [:aggregation 1]]}}
->>>>>>> 37abc084
-                      :dataset_query          {:database (mt/id)
-                                               :type     :query
-                                               :query
-                                               {:source-table (mt/id :products)
-<<<<<<< HEAD
-                                                :aggregation  [[:sum [:field (mt/id :products :price) {:base-type :type/Float}]]]
-                                                :breakout     [[:field (mt/id :products :category) {:base-type :type/Text}]]}}}]
-        (let [result       (mt/user-http-request :crowberto :post 200 (format "card/%d/query/xlsx?format_rows=false" pivot-card-id))
-              [pivot data] (with-open [in (io/input-stream result)]
-                             (let [wb    (spreadsheet/load-workbook in)
-                                   pivot (.getPivotTables ^XSSFSheet (spreadsheet/select-sheet "pivot" wb))
-                                   data  (->> (spreadsheet/select-sheet "data" wb)
-                                              spreadsheet/row-seq
-                                              (mapv (fn [row] (->> (spreadsheet/cell-seq row)
-                                                                   (mapv spreadsheet/read-cell)))))]
-                               [pivot data]))]
-          (is (not (nil? pivot)))
-          (is (= [["Category" "Sum of Price"]
-                  ["Doohickey" 2185.89]
-                  ["Gadget" 3019.2]
-                  ["Gizmo" 2834.88]
-                  ["Widget" 3109.31]]
-                 (take 6 data))))))))
-=======
+                      :dataset_query          {:database (mt/id)
+                                               :type     :query
+                                               :query
+                                               {:source-table (mt/id :products)
                                                 :aggregation  [[:sum [:field (mt/id :products :price) {:base-type :type/Float}]]
                                                                [:sum [:field (mt/id :products :price) {:base-type :type/Float}]]]
                                                 :breakout     [[:field (mt/id :products :category) {:base-type :type/Text}]
@@ -353,4 +269,95 @@
                   ["Totals for 2019-01-01T00:00:00Z" "" "1060.98" "1060.98"]
                   ["Grand Totals" "" "11149.28" "11149.28"]]
                  result)))))))
->>>>>>> 37abc084
+
+(deftest pivot-table-native-pivot-in-xlsx-test
+  (testing "Pivot table xlsx downloads produce a 'native pivot' in the workbook."
+    (mt/dataset test-data
+      (mt/with-temp [:model/Card {pivot-card-id :id}
+                     {:display                :pivot
+                      :visualization_settings {:pivot_table.column_split
+                                               {:rows    [[:field (mt/id :products :created_at) {:base-type :type/DateTime, :temporal-unit :month}]],
+                                                :columns [[:field (mt/id :products :category) {:base-type :type/Text}]],
+                                                :values  [[:aggregation 0]
+                                                          [:aggregation 1]]}}
+                      :dataset_query          {:database (mt/id)
+                                               :type     :query
+                                               :query
+                                               {:source-table (mt/id :products)
+                                                :aggregation  [[:sum [:field (mt/id :products :price) {:base-type :type/Float}]]
+                                                               [:avg [:field (mt/id :products :rating) {:base-type :type/Float}]]]
+                                                :breakout     [[:field (mt/id :products :category) {:base-type :type/Text}]
+                                                               [:field (mt/id :products :created_at) {:base-type :type/DateTime :temporal-unit :month}]]}}}]
+        (let [result (mt/user-http-request :crowberto :post 200 (format "card/%d/query/xlsx?format_rows=false" pivot-card-id))
+              pivot  (with-open [in (io/input-stream result)]
+                       (->> (spreadsheet/load-workbook in)
+                            (spreadsheet/select-sheet "pivot")
+                            ((fn [s] (.getPivotTables ^XSSFSheet s)))))]
+          (is (not (nil? pivot))))))))
+
+(deftest ^:parallel zero-column-native-pivot-tables-test
+  (testing "Pivot tables with zero columns download correctly as xlsx."
+    (mt/dataset test-data
+      (mt/with-temp [:model/Card {pivot-card-id :id}
+                     {:display                :pivot
+                      :visualization_settings {:pivot_table.column_split
+                                               {:rows    [[:field (mt/id :products :created_at) {:base-type :type/DateTime :temporal-unit :month}]
+                                                          [:field (mt/id :products :category) {:base-type :type/Text}]]
+                                                :columns []
+                                                :values  [[:aggregation 0]]}}
+                      :dataset_query          {:database (mt/id)
+                                               :type     :query
+                                               :query
+                                               {:source-table (mt/id :products)
+                                                :aggregation  [[:sum [:field (mt/id :products :price) {:base-type :type/Float}]]]
+                                                :breakout     [[:field (mt/id :products :category) {:base-type :type/Text}]
+                                                               [:field (mt/id :products :created_at) {:base-type :type/DateTime :temporal-unit :month}]]}}}]
+        (let [result       (mt/user-http-request :crowberto :post 200 (format "card/%d/query/xlsx?format_rows=false" pivot-card-id))
+              [pivot data] (with-open [in (io/input-stream result)]
+                             (let [wb    (spreadsheet/load-workbook in)
+                                   pivot (.getPivotTables ^XSSFSheet (spreadsheet/select-sheet "pivot" wb))
+                                   data  (->> (spreadsheet/select-sheet "data" wb)
+                                              spreadsheet/row-seq
+                                              (mapv (fn [row] (->> (spreadsheet/cell-seq row)
+                                                                   (mapv spreadsheet/read-cell)))))]
+                               [pivot data]))]
+          (is (not (nil? pivot)))
+          (is (= [["Category" "Created At" "Sum of Price"]
+                  ["Doohickey" #inst "2016-05-01T00:00:00.000-00:00" 144.12]
+                  ["Doohickey" #inst "2016-06-01T00:00:00.000-00:00" 82.92]
+                  ["Doohickey" #inst "2016-07-01T00:00:00.000-00:00" 78.22]
+                  ["Doohickey" #inst "2016-08-01T00:00:00.000-00:00" 71.09]
+                  ["Doohickey" #inst "2016-09-01T00:00:00.000-00:00" 45.65]]
+                 (take 6 data))))))))
+
+(deftest ^:parallel zero-row-native-pivot-tables-test
+  (testing "Pivot tables with zero rows download correctly as xlsx."
+    (mt/dataset test-data
+      (mt/with-temp [:model/Card {pivot-card-id :id}
+                     {:display                :pivot
+                      :visualization_settings {:pivot_table.column_split
+                                               {:rows    []
+                                                :columns [[:field (mt/id :products :category) {:base-type :type/Text}]]
+                                                :values  [[:aggregation 0]]}}
+                      :dataset_query          {:database (mt/id)
+                                               :type     :query
+                                               :query
+                                               {:source-table (mt/id :products)
+                                                :aggregation  [[:sum [:field (mt/id :products :price) {:base-type :type/Float}]]]
+                                                :breakout     [[:field (mt/id :products :category) {:base-type :type/Text}]]}}}]
+        (let [result       (mt/user-http-request :crowberto :post 200 (format "card/%d/query/xlsx?format_rows=false" pivot-card-id))
+              [pivot data] (with-open [in (io/input-stream result)]
+                             (let [wb    (spreadsheet/load-workbook in)
+                                   pivot (.getPivotTables ^XSSFSheet (spreadsheet/select-sheet "pivot" wb))
+                                   data  (->> (spreadsheet/select-sheet "data" wb)
+                                              spreadsheet/row-seq
+                                              (mapv (fn [row] (->> (spreadsheet/cell-seq row)
+                                                                   (mapv spreadsheet/read-cell)))))]
+                               [pivot data]))]
+          (is (not (nil? pivot)))
+          (is (= [["Category" "Sum of Price"]
+                  ["Doohickey" 2185.89]
+                  ["Gadget" 3019.2]
+                  ["Gizmo" 2834.88]
+                  ["Widget" 3109.31]]
+                 (take 6 data))))))))