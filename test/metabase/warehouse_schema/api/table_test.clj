--- conflicted
+++ resolved
@@ -706,10 +706,7 @@
                   {:display_name      "Go Dubs!"
                    :schema            "Everything else"
                    :db_id             (:database_id card)
-<<<<<<< HEAD
-=======
                    :db                {:id (:database_id card)}
->>>>>>> f1c7740a
                    :id                card-virtual-table-id
                    :entity_id         (:entity_id card)
                    :type              "question"
@@ -759,8 +756,6 @@
                      u/the-id
                      (format "table/card__%d/query_metadata")
                      (mt/user-http-request :crowberto :get 200))))))))
-<<<<<<< HEAD
-=======
 
 (deftest virtual-table-metadata-permission-test
   (testing "GET /api/table/card__:id/query_metadata"
@@ -787,7 +782,6 @@
                        u/the-id
                        (format "table/card__%d/query_metadata")
                        (mt/user-http-request :rasta :get 200)))))))))
->>>>>>> f1c7740a
 
 (deftest ^:parallel virtual-table-metadata-deleted-cards-test
   (testing "GET /api/table/card__:id/query_metadata for deleted cards (#48461)"
