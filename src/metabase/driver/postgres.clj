(ns metabase.driver.postgres
  "Database driver for PostgreSQL databases. Builds on top of the SQL JDBC driver, which implements most functionality
  for JDBC-based drivers."
  (:require [clojure.java.jdbc :as jdbc]
            [clojure.set :as set]
            [clojure.string :as str]
            [clojure.tools.logging :as log]
            [clojure.walk :as walk]
            [honeysql.core :as hsql]
            [honeysql.format :as hformat]
            [java-time :as t]
            [metabase.db.spec :as mdb.spec]
            [metabase.driver :as driver]
            [metabase.driver.common :as driver.common]
            [metabase.driver.ddl.interface :as ddl.i]
            [metabase.driver.postgres.actions :as postgres.actions]
            [metabase.driver.postgres.ddl :as postgres.ddl]
            [metabase.driver.sql-jdbc.common :as sql-jdbc.common]
            [metabase.driver.sql-jdbc.connection :as sql-jdbc.conn]
            [metabase.driver.sql-jdbc.execute :as sql-jdbc.execute]
            [metabase.driver.sql-jdbc.sync :as sql-jdbc.sync]
            [metabase.driver.sql-jdbc.sync.describe-table :as sql-jdbc.describe-table]
            [metabase.driver.sql.query-processor :as sql.qp]
            [metabase.driver.sql.util.unprepare :as unprepare]
            [metabase.models.field :as field]
            [metabase.models.secret :as secret]
            [metabase.query-processor.store :as qp.store]
            [metabase.query-processor.util.add-alias-info :as add]
            [metabase.util :as u]
            [metabase.util.date-2 :as u.date]
            [metabase.util.honeysql-extensions :as hx]
            [metabase.util.i18n :refer [trs]]
            [potemkin :as p]
            [pretty.core :refer [PrettyPrintable]])
  (:import [java.sql ResultSet ResultSetMetaData Time Types]
           [java.time LocalDateTime OffsetDateTime OffsetTime]
           [java.util Date UUID]
           metabase.util.honeysql_extensions.Identifier))

(comment
  ;; method impls live in these namespaces.
  postgres.actions/keep-me
  postgres.ddl/keep-me)

(driver/register! :postgres, :parent :sql-jdbc)

(defmethod driver/database-supports? [:postgres :nested-field-columns] [_ _ database]
  (let [json-setting (get-in database [:details :json-unfolding])
        ;; If not set at all, default to true, actually
        setting-nil? (nil? json-setting)]
    (or json-setting setting-nil?)))

;;; +----------------------------------------------------------------------------------------------------------------+
;;; |                                             metabase.driver impls                                              |
;;; +----------------------------------------------------------------------------------------------------------------+

(defmethod driver/display-name :postgres [_] "PostgreSQL")

(defmethod driver/database-supports? [:postgres :persist-models]
  [_driver _feat _db]
  true)

(defmethod driver/database-supports? [:postgres :persist-models-enabled]
  [_driver _feat db]
  (-> db :options :persist-models-enabled))

(doseq [feature [:actions :actions/custom]]
  (defmethod driver/database-supports? [:postgres feature]
    [driver _feat _db]
    ;; only supported for Postgres for right now. Not supported for child drivers like Redshift or whatever.
    (= driver :postgres)))

(defn- ->timestamp [honeysql-form]
  (hx/cast-unless-type-in "timestamp" #{"timestamp" "timestamptz" "date"} honeysql-form))

(defmethod sql.qp/add-interval-honeysql-form :postgres
  [driver hsql-form amount unit]
  ;; Postgres doesn't support quarter in intervals (#20683)
  (if (= unit :quarter)
    (recur driver hsql-form (* 3 amount) :month)
    (let [hsql-form (->timestamp hsql-form)]
      (-> (hx/+ hsql-form (hsql/raw (format "(INTERVAL '%s %s')" amount (name unit))))
          (hx/with-type-info (hx/type-info hsql-form))))))

(defmethod driver/humanize-connection-error-message :postgres
  [_ message]
  (condp re-matches message
    #"^FATAL: database \".*\" does not exist$"
    :database-name-incorrect

    #"^No suitable driver found for.*$"
    :invalid-hostname

    #"^Connection refused. Check that the hostname and port are correct and that the postmaster is accepting TCP/IP connections.$"
    :cannot-connect-check-host-and-port

    #"^FATAL: role \".*\" does not exist$"
    :username-incorrect

    #"^FATAL: password authentication failed for user.*$"
    :password-incorrect

    #"^FATAL: .*$" ; all other FATAL messages: strip off the 'FATAL' part, capitalize, and add a period
    (let [[_ message] (re-matches #"^FATAL: (.*$)" message)]
      (str (str/capitalize message) \.))

    message))

(defmethod driver.common/current-db-time-date-formatters :postgres
  [_]
  (driver.common/create-db-time-formatters "yyyy-MM-dd HH:mm:ss.SSS zzz"))

(defmethod driver.common/current-db-time-native-query :postgres
  [_]
  "select to_char(current_timestamp, 'YYYY-MM-DD HH24:MI:SS.MS TZ')")

(defmethod driver/current-db-time :postgres
  [& args]
  (apply driver.common/current-db-time args))

(defmethod driver/connection-properties :postgres
  [_]
  (->>
   [driver.common/default-host-details
    (assoc driver.common/default-port-details :placeholder 5432)
    driver.common/default-dbname-details
    driver.common/default-user-details
    driver.common/default-password-details
    driver.common/cloud-ip-address-info
    {:name "schema-filters"
     :type :schema-filters
     :display-name "Schemas"}
    driver.common/default-ssl-details
    {:name         "ssl-mode"
     :display-name (trs "SSL Mode")
     :type         :select
     :options [{:name  "allow"
                :value "allow"}
               {:name  "prefer"
                :value "prefer"}
               {:name  "require"
                :value "require"}
               {:name  "verify-ca"
                :value "verify-ca"}
               {:name  "verify-full"
                :value "verify-full"}]
     :default "require"
     :visible-if {"ssl" true}}
    {:name         "ssl-root-cert"
     :display-name (trs "SSL Root Certificate (PEM)")
     :type         :secret
     :secret-kind  :pem-cert
     ;; only need to specify the root CA if we are doing one of the verify modes
     :visible-if   {"ssl-mode" ["verify-ca" "verify-full"]}}
    {:name         "ssl-use-client-auth"
     :display-name (trs "Authenticate client certificate?")
     :type         :boolean
     ;; TODO: does this somehow depend on any of the ssl-mode vals?  it seems not (and is in fact orthogonal)
     :visible-if   {"ssl" true}}
    {:name         "ssl-client-cert"
     :display-name (trs "SSL Client Certificate (PEM)")
     :type         :secret
     :secret-kind  :pem-cert
     :visible-if   {"ssl-use-client-auth" true}}
    {:name         "ssl-key"
     :display-name (trs "SSL Client Key (PKCS-8/DER or PKCS-12)")
     :type         :secret
     ;; since this can be either PKCS-8 or PKCS-12, we can't model it as a :keystore
     :secret-kind  :binary-blob
     :visible-if   {"ssl-use-client-auth" true}}
    {:name         "ssl-key-password"
     :display-name (trs "SSL Client Key Password")
     :type         :secret
     :secret-kind  :password
     :visible-if   {"ssl-use-client-auth" true}}
    driver.common/ssh-tunnel-preferences
    driver.common/advanced-options-start
    driver.common/json-unfolding

    (assoc driver.common/additional-options
           :placeholder "prepareThreshold=0")
    driver.common/default-advanced-options]
   (map u/one-or-many)
   (apply concat)))

(defmethod driver/db-start-of-week :postgres
  [_]
  :monday)

(defn- get-typenames [{:keys [nspname typname]}]
  (cond-> [typname]
    (not= nspname "public") (conj (format "\"%s\".\"%s\"" nspname typname))))

(defn- enum-types [_driver database]
  (into #{}
        (comp (mapcat get-typenames)
              (map keyword))
        (jdbc/query (sql-jdbc.conn/db->pooled-connection-spec database)
                       [(str "SELECT nspname, typname "
                             "FROM pg_type t JOIN pg_namespace n ON n.oid = t.typnamespace "
                             "WHERE t.oid IN (SELECT DISTINCT enumtypid FROM pg_enum e)")])))

(def ^:private ^:dynamic *enum-types* nil)

;; Describe the Fields present in a `table`. This just hands off to the normal SQL driver implementation of the same
;; name, but first fetches database enum types so we have access to them. These are simply binded to the dynamic var
;; and used later in `database-type->base-type`, which you will find below.
(defmethod driver/describe-table :postgres
  [driver database table]
  (binding [*enum-types* (enum-types driver database)]
    (sql-jdbc.sync/describe-table driver database table)))

;; Describe the nested fields present in a table (currently and maybe forever just JSON),
;; including if they have proper keyword and type stability.
;; Not to be confused with existing nested field functionality for mongo,
;; since this one only applies to JSON fields, whereas mongo only has BSON (JSON basically) fields.
(defmethod sql-jdbc.sync/describe-nested-field-columns :postgres
  [driver database table]
  (let [spec   (sql-jdbc.conn/db->pooled-connection-spec database)]
    (sql-jdbc.describe-table/describe-nested-field-columns driver spec table)))

;;; +----------------------------------------------------------------------------------------------------------------+
;;; |                                           metabase.driver.sql impls                                            |
;;; +----------------------------------------------------------------------------------------------------------------+

(defmethod sql.qp/current-datetime-honeysql-form :postgres
  [_driver]
  (hx/with-database-type-info :%now "timestamptz"))

(defmethod sql.qp/unix-timestamp->honeysql [:postgres :seconds]
  [_ _ expr]
  (hsql/call :to_timestamp expr))

(defmethod sql.qp/cast-temporal-string [:postgres :Coercion/YYYYMMDDHHMMSSString->Temporal]
  [_driver _coercion-strategy expr]
  (hsql/call :to_timestamp expr (hx/literal "YYYYMMDDHH24MISS")))

(defmethod sql.qp/cast-temporal-byte [:postgres :Coercion/YYYYMMDDHHMMSSBytes->Temporal]
  [driver _coercion-strategy expr]
  (sql.qp/cast-temporal-string driver :Coercion/YYYYMMDDHHMMSSString->Temporal
                               (hsql/call :convert_from expr (hx/literal "UTF8"))))

(defn- date-trunc [unit expr] (hsql/call :date_trunc (hx/literal unit) (->timestamp expr)))
(defn- extract    [unit expr] (hsql/call :extract    unit              (->timestamp expr)))

(def ^:private extract-integer (comp hx/->integer extract))

(defmethod sql.qp/date [:postgres :default]         [_ _ expr] expr)
(defmethod sql.qp/date [:postgres :minute]          [_ _ expr] (date-trunc :minute expr))
(defmethod sql.qp/date [:postgres :minute-of-hour]  [_ _ expr] (extract-integer :minute expr))
(defmethod sql.qp/date [:postgres :hour]            [_ _ expr] (date-trunc :hour expr))
(defmethod sql.qp/date [:postgres :hour-of-day]     [_ _ expr] (extract-integer :hour expr))
(defmethod sql.qp/date [:postgres :day]             [_ _ expr] (hx/->date expr))
(defmethod sql.qp/date [:postgres :day-of-month]    [_ _ expr] (extract-integer :day expr))
(defmethod sql.qp/date [:postgres :day-of-year]     [_ _ expr] (extract-integer :doy expr))
(defmethod sql.qp/date [:postgres :month]           [_ _ expr] (date-trunc :month expr))
(defmethod sql.qp/date [:postgres :month-of-year]   [_ _ expr] (extract-integer :month expr))
(defmethod sql.qp/date [:postgres :quarter]         [_ _ expr] (date-trunc :quarter expr))
(defmethod sql.qp/date [:postgres :quarter-of-year] [_ _ expr] (extract-integer :quarter expr))
(defmethod sql.qp/date [:postgres :year]            [_ _ expr] (date-trunc :year expr))

(defmethod sql.qp/date [:postgres :day-of-week]
  [_ driver expr]
  ;; Postgres extract(dow ...) returns Sunday(0)...Saturday(6)
  ;;
  ;; Since that's different than what we normally consider the [[metabase.driver/db-start-of-week]] for Postgres
  ;; (Monday) we need to pass in a custom offset here
  (sql.qp/adjust-day-of-week driver
                             (hx/+ (extract-integer :dow expr) 1)
                             (driver.common/start-of-week-offset-for-day :sunday)))

(defmethod sql.qp/date [:postgres :week]
  [_ _ expr]
  (sql.qp/adjust-start-of-week :postgres (partial date-trunc :week) expr))

<<<<<<< HEAD
;; date extraction functions
(defmethod sql.qp/->honeysql [:postgres :get-year]
  [driver [_ arg]]
  (extract-integer :year (sql.qp/->honeysql driver arg)))

(defmethod sql.qp/->honeysql [:postgres :get-quarter]
  [driver [_ arg]]
  (sql.qp/date driver :quarter-of-year (sql.qp/->honeysql driver arg)))

(defmethod sql.qp/->honeysql [:postgres :get-month]
  [driver [_ arg]]
  (sql.qp/date driver :month-of-year (sql.qp/->honeysql driver arg)))

(defmethod sql.qp/->honeysql [:postgres :get-day]
  [driver [_ arg]]
  (sql.qp/date driver :day-of-month (sql.qp/->honeysql driver arg)))

(defmethod sql.qp/->honeysql [:postgres :get-day-of-week]
  [driver [_ arg]]
  (sql.qp/date driver :day-of-week (sql.qp/->honeysql driver arg)))

(defmethod sql.qp/->honeysql [:postgres :get-hour]
  [driver [_ arg]]
  (sql.qp/date driver :hour-of-day (sql.qp/->honeysql driver arg)))

(defmethod sql.qp/->honeysql [:postgres :get-minute]
  [driver [_ arg]]
  (sql.qp/date driver :minute-of-hour (sql.qp/->honeysql driver arg)))

(defmethod sql.qp/->honeysql [:postgres :get-second]
  [driver [_ arg]]
  (->> (sql.qp/->honeysql driver arg)
       (extract :second)
       (hsql/call :floor)
       hx/->integer))
=======
(defn- quoted? [database-type]
  (and (str/starts-with? database-type "\"")
       (str/ends-with? database-type "\"")))
>>>>>>> d5cfd8ea

(defmethod sql.qp/->honeysql [:postgres :value]
  [driver value]
  (let [[_ value {base-type :base_type, database-type :database_type}] value]
    (when (some? value)
      (condp #(isa? %2 %1) base-type
        :type/UUID         (when (not= "" value) ; support is-empty/non-empty checks
                             (UUID/fromString  value))
        :type/IPAddress    (hx/cast :inet value)
        :type/PostgresEnum (if (quoted? database-type)
                             (hx/cast database-type value)
                             (hx/quoted-cast database-type value))
        (sql.qp/->honeysql driver value)))))

(defmethod sql.qp/->honeysql [:postgres :median]
  [driver [_ arg]]
  (sql.qp/->honeysql driver [:percentile arg 0.5]))

(p/defrecord+ RegexMatchFirst [identifier pattern]
  hformat/ToSql
  (to-sql [_]
    (str "substring(" (hformat/to-sql identifier) " FROM " (hformat/to-sql pattern) ")")))

(defmethod sql.qp/->honeysql [:postgres :regex-match-first]
  [driver [_ arg pattern]]
  (let [identifier (sql.qp/->honeysql driver arg)]
    (->RegexMatchFirst identifier pattern)))

(defmethod sql.qp/->honeysql [:postgres Time]
  [_ time-value]
  (hx/->time time-value))

(defn- pg-conversion
  "HoneySQL form that adds a Postgres-style `::` cast e.g. `expr::type`.

    (pg-conversion :my_field ::integer) -> HoneySQL -[Compile]-> \"my_field\"::integer"
  [expr psql-type]
  (reify
    hformat/ToSql
    (to-sql [_]
      (format "%s::%s" (hformat/to-sql expr) (name psql-type)))
    PrettyPrintable
    (pretty [_]
      (format "%s::%s" (pr-str expr) (name psql-type)))))

(defmethod sql.qp/json-query :postgres
  [_ unwrapped-identifier nfc-field]
  (letfn [(handle-name [x] (if (number? x) (str x) (name x)))]
    (let [field-type           (:database_type nfc-field)
          nfc-path             (:nfc_path nfc-field)
          parent-identifier    (field/nfc-field->parent-identifier unwrapped-identifier nfc-field)
          names                (format "{%s}" (str/join "," (map handle-name (rest nfc-path))))]
      (reify
        hformat/ToSql
        (to-sql [_]
          (hformat/to-params-default names "nfc_path")
          (format "(%s#>> ?::text[])::%s " (hformat/to-sql parent-identifier) field-type))))))

(defmethod sql.qp/->honeysql [:postgres :field]
  [driver [_ id-or-name opts :as clause]]
  (let [stored-field  (when (integer? id-or-name)
                        (qp.store/field id-or-name))
        parent-method (get-method sql.qp/->honeysql [:sql :field])
        identifier    (parent-method driver clause)]
    (cond
      (= (:database_type stored-field) "money")
      (pg-conversion identifier :numeric)

      (field/json-field? stored-field)
      (if (::sql.qp/forced-alias opts)
        (keyword (::add/source-alias opts))
        (walk/postwalk #(if (instance? Identifier %)
                          (sql.qp/json-query :postgres % stored-field)
                          %)
                       identifier))

      :else
      identifier)))

;; Postgres is not happy with JSON fields which are in group-bys or order-bys
;; being described twice instead of using the alias.
;; Therefore, force the alias, but only for JSON fields to avoid ambiguity.
;; The alias names in JSON fields are unique wrt nfc path"
(defmethod sql.qp/apply-top-level-clause
  [:postgres :breakout]
  [driver clause honeysql-form {breakout-fields :breakout, _fields-fields :fields :as query}]
  (let [stored-field-ids (map second breakout-fields)
        stored-fields    (map #(when (integer? %) (qp.store/field %)) stored-field-ids)
        parent-method    (partial (get-method sql.qp/apply-top-level-clause [:sql :breakout])
                                  driver clause honeysql-form)
        qualified        (parent-method query)
        unqualified      (parent-method (update query
                                                :breakout
                                                #(sql.qp/rewrite-fields-to-force-using-column-aliases % {:is-breakout true})))]
    (if (some field/json-field? stored-fields)
      (merge qualified
             (select-keys unqualified #{:group-by}))
      qualified)))

(defn- order-by-is-json-field?
  [clause]
  (let [is-aggregation? (= (-> clause (second) (first)) :aggregation)
        stored-field-id (-> clause (second) (second))
        stored-field    (when (and (not is-aggregation?) (integer? stored-field-id))
                          (qp.store/field stored-field-id))]
    (and
      (some? stored-field)
      (field/json-field? stored-field))))

(defmethod sql.qp/->honeysql [:postgres :desc]
  [driver clause]
  (let [new-clause (if (order-by-is-json-field? clause)
                     (sql.qp/rewrite-fields-to-force-using-column-aliases clause)
                     clause)]
    ((get-method sql.qp/->honeysql [:sql :desc]) driver new-clause)))

(defmethod sql.qp/->honeysql [:postgres :asc]
  [driver clause]
  (let [new-clause (if (order-by-is-json-field? clause)
                     (sql.qp/rewrite-fields-to-force-using-column-aliases clause)
                     clause)]
    ((get-method sql.qp/->honeysql [:sql :asc]) driver new-clause)))

(defmethod unprepare/unprepare-value [:postgres Date]
  [_ value]
  (format "'%s'::timestamp" (u.date/format value)))

(prefer-method unprepare/unprepare-value [:sql Time] [:postgres Date])

(defmethod unprepare/unprepare-value [:postgres UUID]
  [_ value]
  (format "'%s'::uuid" value))


;;; +----------------------------------------------------------------------------------------------------------------+
;;; |                                         metabase.driver.sql-jdbc impls                                         |
;;; +----------------------------------------------------------------------------------------------------------------+

(def ^:private default-base-types
  "Map of default Postgres column types -> Field base types.
   Add more mappings here as you come across them."
  {:bigint        :type/BigInteger
   :bigserial     :type/BigInteger
   :bit           :type/*
   :bool          :type/Boolean
   :boolean       :type/Boolean
   :box           :type/*
   :bpchar        :type/Text ; "blank-padded char" is the internal name of "character"
   :bytea         :type/*    ; byte array
   :cidr          :type/Structured ; IPv4/IPv6 network address
   :circle        :type/*
   :citext        :type/Text ; case-insensitive text
   :date          :type/Date
   :decimal       :type/Decimal
   :float4        :type/Float
   :float8        :type/Float
   :geometry      :type/*
   :inet          :type/IPAddress
   :int           :type/Integer
   :int2          :type/Integer
   :int4          :type/Integer
   :int8          :type/BigInteger
   :interval      :type/*               ; time span
   :json          :type/Structured
   :jsonb         :type/Structured
   :line          :type/*
   :lseg          :type/*
   :macaddr       :type/Structured
   :money         :type/Decimal
   :numeric       :type/Decimal
   :path          :type/*
   :pg_lsn        :type/Integer         ; PG Log Sequence #
   :point         :type/*
   :real          :type/Float
   :serial        :type/Integer
   :serial2       :type/Integer
   :serial4       :type/Integer
   :serial8       :type/BigInteger
   :smallint      :type/Integer
   :smallserial   :type/Integer
   :text          :type/Text
   :time          :type/Time
   :timetz        :type/TimeWithLocalTZ
   :timestamp     :type/DateTime
   :timestamptz   :type/DateTimeWithLocalTZ
   :tsquery       :type/*
   :tsvector      :type/*
   :txid_snapshot :type/*
   :uuid          :type/UUID
   :varbit        :type/*
   :varchar       :type/Text
   :xml           :type/Structured
   (keyword "bit varying")                :type/*
   (keyword "character varying")          :type/Text
   (keyword "double precision")           :type/Float
   (keyword "time with time zone")        :type/Time
   (keyword "time without time zone")     :type/Time
   (keyword "timestamp with timezone")    :type/DateTime
   (keyword "timestamp without timezone") :type/DateTime})

(doseq [[base-type db-type] {:type/BigInteger          "BIGINT"
                             :type/Boolean             "BOOL"
                             :type/Date                "DATE"
                             :type/DateTime            "TIMESTAMP"
                             :type/DateTimeWithTZ      "TIMESTAMP WITH TIME ZONE"
                             :type/DateTimeWithLocalTZ "TIMESTAMP WITH TIME ZONE"
                             :type/Decimal             "DECIMAL"
                             :type/Float               "FLOAT"
                             :type/Integer             "INTEGER"
                             :type/IPAddress           "INET"
                             :type/Text                "TEXT"
                             :type/Time                "TIME"
                             :type/TimeWithTZ          "TIME WITH TIME ZONE"
                             :type/UUID                "UUID"}]
  ;; todo: we get DB types in the metadata, let's persist these in model metadata
  (defmethod ddl.i/field-base-type->sql-type [:postgres base-type] [_ _] db-type))

(defmethod sql-jdbc.sync/database-type->base-type :postgres
  [_driver column]
  (if (contains? *enum-types* column)
    :type/PostgresEnum
    (default-base-types column)))

(defmethod sql-jdbc.sync/column->semantic-type :postgres
  [_ database-type _]
  ;; this is really, really simple right now.  if its postgres :json type then it's :type/SerializedJSON semantic-type
  (case database-type
    "json"  :type/SerializedJSON
    "jsonb" :type/SerializedJSON
    "xml"   :type/XML
    "inet"  :type/IPAddress
    nil))

(defn- ssl-params
  "Builds the params to include in the JDBC connection spec for an SSL connection."
  [db-details]
  (let [ssl-root-cert   (when (contains? #{"verify-ca" "verify-full"} (:ssl-mode db-details))
                          (secret/db-details-prop->secret-map db-details "ssl-root-cert"))
        ssl-client-key  (when (:ssl-use-client-auth db-details)
                          (secret/db-details-prop->secret-map db-details "ssl-key"))
        ssl-client-cert (when (:ssl-use-client-auth db-details)
                          (secret/db-details-prop->secret-map db-details "ssl-client-cert"))
        ssl-key-pw      (when (:ssl-use-client-auth db-details)
                          (secret/db-details-prop->secret-map db-details "ssl-key-password"))
        all-subprops    (apply concat (map :subprops [ssl-root-cert ssl-client-key ssl-client-cert ssl-key-pw]))
        has-value?      (comp some? :value)]
    (cond-> (set/rename-keys db-details {:ssl-mode :sslmode})
      ;; if somehow there was no ssl-mode set, just make it required (preserves existing behavior)
      (nil? (:ssl-mode db-details))
      (assoc :sslmode "require")

      (has-value? ssl-root-cert)
      (assoc :sslrootcert (secret/value->file! ssl-root-cert :postgres))

      (has-value? ssl-client-key)
      (assoc :sslkey (secret/value->file! ssl-client-key :postgres))

      (has-value? ssl-client-cert)
      (assoc :sslcert (secret/value->file! ssl-client-cert :postgres))

      (has-value? ssl-key-pw)
      (assoc :sslpassword (secret/value->string ssl-key-pw))

      true
      (as-> params ;; from outer cond->
        (dissoc params :ssl-root-cert :ssl-root-cert-options :ssl-client-key :ssl-client-cert :ssl-key-password
                       :ssl-use-client-auth)
        (apply dissoc params all-subprops)))))

(def ^:private disable-ssl-params
  "Params to include in the JDBC connection spec to disable SSL."
  {:sslmode "disable"})

(defmethod sql-jdbc.conn/connection-details->spec :postgres
  [_ {ssl? :ssl, :as details-map}]
  (let [props (-> details-map
                  (update :port (fn [port]
                                  (if (string? port)
                                    (Integer/parseInt port)
                                    port)))
                  ;; remove :ssl in case it's false; DB will still try (& fail) to connect if the key is there
                  (dissoc :ssl))
        props (if ssl?
                (let [ssl-prms (ssl-params details-map)]
                  ;; if the user happened to specify any of the SSL options directly, allow those to take
                  ;; precedence, but only if they match a key from our own
                  ;; our `ssl-params` function is also removing various internal properties, ex: for secret resolution,
                  ;; so we can't just merge the entire `props` map back in here because it will bring all those
                  ;; internal property values back; only merge in the ones the driver might recognize
                  (merge ssl-prms (select-keys props (keys ssl-prms))))
                (merge disable-ssl-params props))
        props (as-> props it
                (set/rename-keys it {:dbname :db})
                (mdb.spec/spec :postgres it)
                (sql-jdbc.common/handle-additional-options it details-map))]
    props))

(defmethod sql-jdbc.execute/set-timezone-sql :postgres
  [_]
  "SET SESSION TIMEZONE TO %s;")

;; for some reason postgres `TIMESTAMP WITH TIME ZONE` columns still come back as `Type/TIMESTAMP`, which seems like a
;; bug with the JDBC driver?
(defmethod sql-jdbc.execute/read-column-thunk [:postgres Types/TIMESTAMP]
  [_ ^ResultSet rs ^ResultSetMetaData rsmeta ^Integer i]
  (let [^Class klass (if (= (str/lower-case (.getColumnTypeName rsmeta i)) "timestamptz")
                       OffsetDateTime
                       LocalDateTime)]
    (fn []
      (.getObject rs i klass))))

;; Sometimes Postgres times come back as strings like `07:23:18.331+00` (no minute in offset) and there's a bug in the
;; JDBC driver where it can't parse those correctly. We can do it ourselves in that case.
(defmethod sql-jdbc.execute/read-column-thunk [:postgres Types/TIME]
  [driver ^ResultSet rs rsmeta ^Integer i]
  (let [parent-thunk ((get-method sql-jdbc.execute/read-column-thunk [:sql-jdbc Types/TIME]) driver rs rsmeta i)]
    (fn []
      (try
        (parent-thunk)
        (catch Throwable _
          (let [s (.getString rs i)]
            (log/tracef "Error in Postgres JDBC driver reading TIME value, fetching as string '%s'" s)
            (u.date/parse s)))))))

;; The postgres JDBC driver cannot properly read MONEY columns — see https://github.com/pgjdbc/pgjdbc/issues/425. Work
;; around this by checking whether the column type name is `money`, and reading it out as a String and parsing to a
;; BigDecimal if so; otherwise, proceeding as normal
(defmethod sql-jdbc.execute/read-column-thunk [:postgres Types/DOUBLE]
  [_driver ^ResultSet rs ^ResultSetMetaData rsmeta ^Integer i]
  (if (= (.getColumnTypeName rsmeta i) "money")
    (fn []
      (some-> (.getString rs i) u/parse-currency))
    (fn []
      (.getObject rs i))))

;; de-CLOB any CLOB values that come back
(defmethod sql-jdbc.execute/read-column-thunk :postgres
  [_ ^ResultSet rs _ ^Integer i]
  (fn []
    (let [obj (.getObject rs i)]
      (if (instance? org.postgresql.util.PGobject obj)
        (.getValue ^org.postgresql.util.PGobject obj)
        obj))))

;; Postgres doesn't support OffsetTime
(defmethod sql-jdbc.execute/set-parameter [:postgres OffsetTime]
  [driver prepared-statement i t]
  (let [local-time (t/local-time (t/with-offset-same-instant t (t/zone-offset 0)))]
    (sql-jdbc.execute/set-parameter driver prepared-statement i local-time)))<|MERGE_RESOLUTION|>--- conflicted
+++ resolved
@@ -273,7 +273,6 @@
   [_ _ expr]
   (sql.qp/adjust-start-of-week :postgres (partial date-trunc :week) expr))
 
-<<<<<<< HEAD
 ;; date extraction functions
 (defmethod sql.qp/->honeysql [:postgres :get-year]
   [driver [_ arg]]
@@ -309,11 +308,10 @@
        (extract :second)
        (hsql/call :floor)
        hx/->integer))
-=======
+
 (defn- quoted? [database-type]
   (and (str/starts-with? database-type "\"")
        (str/ends-with? database-type "\"")))
->>>>>>> d5cfd8ea
 
 (defmethod sql.qp/->honeysql [:postgres :value]
   [driver value]
