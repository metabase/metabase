import { forwardRef, useState } from "react";

import { LeaveConfirmationModalContent } from "metabase/components/LeaveConfirmationModal";
import Modal from "metabase/components/Modal";
import { SaveQuestionModal } from "metabase/containers/SaveQuestionModal";
import { Flex } from "metabase/ui";
import * as Lib from "metabase-lib";
import type Question from "metabase-lib/v1/Question";
import type { Dataset, RawSeries } from "metabase-types/api";

import { MetricEditorBody } from "./MetricEditorBody";
import { MetricEditorFooter } from "./MetricEditorFooter";
import { MetricEditorHeader } from "./MetricEditorHeader";
import type { MetricModalType } from "./types";

type MetricEditorProps = {
  question: Question;
  result: Dataset | null;
  rawSeries: RawSeries | null;
  reportTimezone: string;
  isDirty: boolean;
  isResultDirty: boolean;
  isRunning: boolean;
  onChange: (question: Question) => Promise<void>;
  onCreate: (question: Question) => Promise<Question>;
  onSave: (question: Question) => Promise<void>;
  onCancel: (question: Question) => void;
  onRunQuery: () => Promise<void>;
  onCancelQuery: () => void;
};

<<<<<<< HEAD
export function MetricEditor({
  question,
  result,
  rawSeries,
  reportTimezone,
  isDirty,
  isRunning,
  isResultDirty,
  onChange,
  onCreate,
  onSave,
  onCancel,
  onRunQuery,
  onCancelQuery,
}: MetricEditorProps) {
  const [modalType, setModalType] = useState<MetricModalType>();
  const isRunnable = Lib.canRun(
    question.originalCardId(),
    question.query(),
    "metric",
  );
=======
export const MetricEditor = forwardRef<HTMLDivElement, MetricEditorProps>(
  function MetricEditorInner(
    {
      question,
      result,
      rawSeries,
      reportTimezone,
      isDirty,
      isRunning,
      isResultDirty,
      onChange,
      onCreate,
      onSave,
      onCancel,
      onRunQuery,
      onCancelQuery,
    },
    ref,
  ) {
    const [modalType, setModalType] = useState<MetricModalType>();
    const isRunnable = Lib.canRun(question.query(), "metric");
>>>>>>> 443860bf

    const handleCreate = (question: Question) => {
      return onCreate(question.setDefaultDisplay());
    };

    const handleCreateStart = async () => {
      setModalType("create");
    };

    const handleSave = async (question: Question) => {
      await onSave(question.setDefaultDisplay());
    };

    const handleCancel = () => {
      onCancel(question);
    };

    const handleCancelStart = () => {
      if (question.isSaved() && isDirty) {
        setModalType("leave");
      } else {
        handleCancel();
      }
    };

    const handleModalClose = () => {
      setModalType(undefined);
    };

    return (
      <Flex h="100%" direction="column" bg="white" ref={ref}>
        <MetricEditorHeader
          question={question}
          isDirty={isDirty}
          isRunnable={isRunnable}
          onCreate={handleCreateStart}
          onSave={handleSave}
          onCancel={handleCancelStart}
        />
        <MetricEditorBody
          question={question}
          reportTimezone={reportTimezone}
          isDirty={isDirty}
          isResultDirty={isResultDirty}
          isRunnable={isRunnable}
          onChange={onChange}
          onRunQuery={onRunQuery}
        />
        <MetricEditorFooter
          question={question}
          result={result}
          rawSeries={rawSeries}
          isRunnable={isRunnable}
          isRunning={isRunning}
          isResultDirty={isResultDirty}
          onRunQuery={onRunQuery}
          onCancelQuery={onCancelQuery}
        />
        {modalType === "create" && (
          <SaveQuestionModal
            question={question}
            originalQuestion={null}
            opened
            onCreate={handleCreate}
            onSave={onSave}
            onClose={handleModalClose}
          />
        )}
        {modalType === "leave" && (
          <Modal isOpen>
            <LeaveConfirmationModalContent
              onAction={handleCancel}
              onClose={handleModalClose}
            />
          </Modal>
        )}
      </Flex>
    );
  },
);<|MERGE_RESOLUTION|>--- conflicted
+++ resolved
@@ -29,29 +29,6 @@
   onCancelQuery: () => void;
 };
 
-<<<<<<< HEAD
-export function MetricEditor({
-  question,
-  result,
-  rawSeries,
-  reportTimezone,
-  isDirty,
-  isRunning,
-  isResultDirty,
-  onChange,
-  onCreate,
-  onSave,
-  onCancel,
-  onRunQuery,
-  onCancelQuery,
-}: MetricEditorProps) {
-  const [modalType, setModalType] = useState<MetricModalType>();
-  const isRunnable = Lib.canRun(
-    question.originalCardId(),
-    question.query(),
-    "metric",
-  );
-=======
 export const MetricEditor = forwardRef<HTMLDivElement, MetricEditorProps>(
   function MetricEditorInner(
     {
@@ -72,8 +49,11 @@
     ref,
   ) {
     const [modalType, setModalType] = useState<MetricModalType>();
-    const isRunnable = Lib.canRun(question.query(), "metric");
->>>>>>> 443860bf
+    const isRunnable = Lib.canRun(
+      question.originalCardId(),
+      question.query(),
+      "metric",
+    );
 
     const handleCreate = (question: Question) => {
       return onCreate(question.setDefaultDisplay());
