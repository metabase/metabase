--- conflicted
+++ resolved
@@ -1,5 +1,5 @@
 import type { ReactNode } from "react";
-import { memo } from "react";
+import { memo, JSX } from "react";
 import { Provider } from "react-redux";
 
 import { AppInitializeController } from "embedding-sdk/components/private/AppInitializeController";
@@ -11,15 +11,6 @@
 import "metabase/css/vendor.css";
 import "metabase/css/index.module.css";
 
-<<<<<<< HEAD
-const store = getStore(reducers, null, {
-  embed: {
-    isEmbeddingSdk: true,
-  },
-}) as unknown as Store<State, AnyAction>;
-
-=======
->>>>>>> bb97466c
 const MetabaseProviderInternal = ({
   children,
   config,
