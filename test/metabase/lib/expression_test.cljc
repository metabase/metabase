(ns metabase.lib.expression-test
  (:require
   [clojure.test :refer [deftest is testing]]
   [malli.core :as mc]
   [metabase.lib.core :as lib]
   [metabase.lib.expression :as lib.expression]
   [metabase.lib.metadata.calculation :as lib.metadata.calculation]
   [metabase.lib.schema :as lib.schema]
   [metabase.lib.schema.common :as schema.common]
   [metabase.lib.schema.expression :as lib.schema.expression]
   [metabase.lib.test-metadata :as meta]
   [metabase.lib.test-util :as lib.tu]
   #?@(:cljs ([metabase.test-runner.assert-exprs.approximately-equal]))))

(comment lib/keep-me)

#?(:cljs (comment metabase.test-runner.assert-exprs.approximately-equal/keep-me))

(deftest ^:parallel expression-test
  (is (=? {:lib/type :mbql/query
           :database (meta/id)
           :type :pipeline
           :stages [{:lib/type :mbql.stage/mbql
                     :source-table (meta/id :venues)
                     :lib/options {:lib/uuid string?}
                     :expressions {"myadd" [:+ {:lib/uuid string?}
                                            1
                                            [:field {:base-type :type/Integer, :lib/uuid string?} (meta/id :venues :category-id)]]}}]}
          (-> (lib/query-for-table-name meta/metadata-provider "VENUES")
              (lib/expression "myadd" (lib/+ 1 (lib/field "VENUES" "CATEGORY_ID")))
              (dissoc :lib/metadata)))))

(deftest ^:parallel expression-validation-tests
  (let [int-field (lib/field "VENUES" "CATEGORY_ID")
        string-field (lib/field "VENUES" "NAME")
        float-field (lib/field "VENUES" "LATITUDE")
        dt-field (lib/field "USERS" "LAST_LOGIN")
        #_#_boolean-field (lib/->= 1 (lib/field "VENUES" "CATEGORY_ID"))]
    (doseq [[expr typ] (partition-all
                         2
                         [(lib/+ 1.1 2 int-field) :type/Number
                          (lib/- 1.1 2 int-field) :type/Number
                          (lib/* 1.1 2 int-field) :type/Number
                          (lib// 1.1 2 int-field) :type/Float
                          #_#_(lib/case boolean-field int-field boolean-field int-field) :type/Integer
                          (lib/coalesce string-field "abc") :type/Text
                          (lib/abs int-field) :type/Integer
                          (lib/log int-field) :type/Float
                          (lib/exp int-field) :type/Float
                          (lib/sqrt int-field) :type/Float
                          (lib/ceil float-field) :type/Integer
                          (lib/floor float-field) :type/Integer
                          (lib/round float-field) :type/Integer
                          (lib/power int-field float-field) :type/Number
                          (lib/interval 1 :month) :type/Integer ;; Need an interval type
                          #_#_(lib/relative-datetime "2020-01-01" :default) :type/DateTime
                          (lib/time "08:00:00" :hour) :type/TimeWithTZ
                          #_#_(lib/absolute-datetime "2020-01-01" :default) :type/DateTimeWithTZ
                          (lib/now) :type/DateTimeWithTZ
                          (lib/convert-timezone dt-field "US/Pacific" "US/Eastern") :type/DateTime
                          #_#_(lib/get-week dt-field :iso) :type/Integer
                          (lib/get-year dt-field) :type/Integer
                          (lib/get-month dt-field) :type/Integer
                          (lib/get-day dt-field) :type/Integer
                          (lib/get-hour dt-field) :type/Integer
                          (lib/get-minute dt-field) :type/Integer
                          (lib/get-second dt-field) :type/Integer
                          (lib/get-quarter dt-field) :type/Integer
                          (lib/datetime-add dt-field 1 :month) :type/DateTime
                          (lib/datetime-subtract dt-field 1 :month) :type/DateTime
                          #_#_(lib/concat string-field "abc") :type/Text
                          (lib/substring string-field 0 10) :type/Text
                          (lib/replace string-field "abc" "def") :type/Text
                          (lib/regexextract string-field "abc") :type/Text
                          (lib/length string-field) :type/Integer
                          (lib/trim string-field) :type/Text
                          (lib/rtrim string-field) :type/Text
                          (lib/ltrim string-field) :type/Text
                          (lib/upper string-field) :type/Text
                          (lib/lower string-field) :type/Text])]
      (testing (str "expression: " (pr-str expr))
        (let [query (-> (lib/query-for-table-name meta/metadata-provider "VENUES")
                        (lib/expression "myexpr" expr))
              resolved (lib.expression/resolve-expression query 0 "myexpr")]
          (is (mc/validate ::lib.schema/query query))
          (is (mc/validate ::schema.common/external-op resolved))
          (is (= typ (lib.schema.expression/type-of resolved))))))))

(deftest ^:parallel col-info-expression-ref-test
  (is (=? {:base_type    :type/Integer
           :name         "double-price"
           :display_name "double-price"
           :lib/source   :source/expressions}
          (lib.metadata.calculation/metadata
           (lib.tu/venues-query-with-last-stage
            {:expressions {"double-price" [:*
                                           {:lib/uuid (str (random-uuid))}
                                           (lib.tu/field-clause :venues :price {:base-type :type/Integer})
                                           2]}})
           -1
           [:expression {:lib/uuid (str (random-uuid))} "double-price"]))))

(deftest ^:parallel expression-references-in-fields-clause-test
  (let [query (lib.tu/venues-query-with-last-stage
               {:expressions {"prev_month" [:+
                                            {:lib/uuid (str (random-uuid))}
                                            (lib.tu/field-clause :users :last-login)
                                            [:interval {:lib/uuid (str (random-uuid))} -1 :month]]}
                :fields      [[:expression {:base-type :type/DateTime, :lib/uuid (str (random-uuid))} "prev_month"]]})]
    (is (=? [{:name         "prev_month"
              :display_name "prev_month"
              :base_type    :type/DateTime
              :lib/source   :source/fields}]
            (lib.metadata.calculation/metadata query -1 query)))))

(deftest ^:parallel date-interval-names-test
  (let [clause [:datetime-add
                {}
                (lib.tu/field-clause :checkins :date {:base-type :type/Date})
                -1
                :day]]
    (is (= "date_minus_1_day"
           (lib.metadata.calculation/column-name lib.tu/venues-query -1 clause)))
    (is (= "Date - 1 day"
           (lib.metadata.calculation/display-name lib.tu/venues-query -1 clause)))))

(deftest ^:parallel expression-reference-names-test
  (let [query (assoc-in lib.tu/venues-query
                        [:stages 0 :expressions "double-price"]
                        [:*
                         {:lib/uuid (str (random-uuid))}
                         (lib.tu/field-clause :venues :price {:base-type :type/Integer})
                         2])
        expr  [:sum
               {:lib/uuid (str (random-uuid))}
               [:expression {:lib/uuid (str (random-uuid))} "double-price"]]]
    (is (= "Sum of double-price"
           (lib.metadata.calculation/display-name query -1 expr)))
    (is (= "sum_double-price"
           (lib.metadata.calculation/column-name query -1 expr)))))

(deftest ^:parallel coalesce-names-test
  (let [clause [:coalesce {} (lib.tu/field-clause :venues :name) "<Venue>"]]
    (is (= "name"
           (lib.metadata.calculation/column-name lib.tu/venues-query -1 clause)))
    (is (= "Name"
           (lib.metadata.calculation/display-name lib.tu/venues-query -1 clause)))))

(defn- infer-first
  ([expr]
   (infer-first expr nil))

  ([expr last-stage]
   (lib.metadata.calculation/metadata
    (lib.tu/venues-query-with-last-stage
     (merge
      {:expressions {"expr" expr}}
      last-stage))
    -1
    [:expression {:lib/uuid (str (random-uuid))} "expr"])))

(deftest ^:parallel infer-coalesce-test
  (testing "Coalesce"
    (testing "Uses the first clause"
      (testing "Gets the type information from the field"
        (is (=? {:name         "expr"
                 :display_name "expr"
                 :base_type    :type/Text}
                (infer-first [:coalesce
                              {:lib/uuid (str (random-uuid))}
                              (lib.tu/field-clause :venues :name)
                              "bar"])))
        (testing "Does not contain a field id in its analysis (#18513)"
          (is (not (contains? (infer-first [:coalesce {:lib/uuid (str (random-uuid))} (lib.tu/field-clause :venues :name) "bar"])
                              :id)))))
      (testing "Gets the type information from the literal"
        (is (=? {:base_type    :type/Text
                 :name         "expr"
                 :display_name "expr"}
                (infer-first [:coalesce {:lib/uuid (str (random-uuid))} "bar" (lib.tu/field-clause :venues :name)])))))))

(deftest ^:parallel infer-case-test
  (testing "Case"
    (testing "Uses first available type information"
      (testing "From a field"
        (is (=? {:name         "expr"
                 :display_name "expr"
                 :base_type    :type/Text}
                (infer-first [:coalesce
                              {:lib/uuid (str (random-uuid))}
                              (lib.tu/field-clause :venues :name)
                              "bar"])))
        (testing "does not contain a field id in its analysis (#17512)"
          (is (false?
               (contains? (infer-first [:coalesce {:lib/uuid (str (random-uuid))} (lib.tu/field-clause :venues :name) "bar"])
                          :id))))))))

(deftest ^:parallel col-info-for-temporal-expression-test
  (is (=? {:base_type    :type/DateTime
           :name         "last-login-plus-2"
           :display_name "last-login-plus-2"
           :lib/source   :source/expressions}
          (lib.metadata.calculation/metadata
           (lib.tu/venues-query-with-last-stage
            {:expressions {"last-login-plus-2" [:datetime-add
                                                {:lib/uuid (str (random-uuid))}
                                                (lib.tu/field-clause :users :last-login {:base-type :type/DateTime})
                                                2
                                                :hour]}})
           -1
           [:expression {:lib/uuid (str (random-uuid))} "last-login-plus-2"]))))

(deftest ^:parallel col-info-for-expression-error-message-test
  (testing "if there is no matching expression it should give a meaningful error message"
    (is (thrown-with-msg?
         #?(:clj Throwable :cljs js/Error)
         #"No expression named \"double-price\""
         (lib.metadata.calculation/metadata
          (lib.tu/venues-query-with-last-stage
           {:expressions {"one-hundred" 100}})
          -1
          [:expression {:lib/uuid (str (random-uuid))} "double-price"])))))

<<<<<<< HEAD
(deftest ^:parallel arithmetic-expression-type-of-test
  (testing "Make sure we can calculate correct type information for arithmetic expression"
    (let [field [:field {:lib/uuid (str (random-uuid))} (meta/id :venues :id)]]
      (testing "+, -, and * should return common ancestor type of all args")
      (doseq [tag   [:+ :- :*]
              arg-2 [1 1.0]
              :let  [clause [tag {:lib/uuid (str (random-uuid))} field arg-2]]]
        (testing (str \newline (pr-str clause))
          (is (= :type/*
                 (lib.schema.expression/type-of clause)))
          (is (= (condp = arg-2
                   1   :type/Integer
                   1.0 :type/Number)
                 (lib.metadata.calculation/type-of lib.tu/venues-query clause)))))
      (testing "/ should always return type/Float"
        (doseq [arg-2 [1 1.0]
                :let  [clause [:/ {:lib/uuid (str (random-uuid))} field arg-2]]]
          (testing (str \newline (pr-str clause))
            (is (= :type/Float
                   (lib.schema.expression/type-of clause)))
            (is (= :type/Float
                   (lib.metadata.calculation/type-of lib.tu/venues-query clause)))))))))
=======
(deftest ^:parallel expressions-names-test
  (testing "expressions should include the original expression name"
    (is (=? [{:name         "expr"
              :display_name "expr"}]
            (-> (lib/query-for-table-name meta/metadata-provider "VENUES")
                (lib/expression "expr" (lib/absolute-datetime "2020" :month))
                lib/expressions)))))
>>>>>>> 006d182f
<|MERGE_RESOLUTION|>--- conflicted
+++ resolved
@@ -221,7 +221,6 @@
           -1
           [:expression {:lib/uuid (str (random-uuid))} "double-price"])))))
 
-<<<<<<< HEAD
 (deftest ^:parallel arithmetic-expression-type-of-test
   (testing "Make sure we can calculate correct type information for arithmetic expression"
     (let [field [:field {:lib/uuid (str (random-uuid))} (meta/id :venues :id)]]
@@ -244,12 +243,11 @@
                    (lib.schema.expression/type-of clause)))
             (is (= :type/Float
                    (lib.metadata.calculation/type-of lib.tu/venues-query clause)))))))))
-=======
+
 (deftest ^:parallel expressions-names-test
   (testing "expressions should include the original expression name"
     (is (=? [{:name         "expr"
               :display_name "expr"}]
             (-> (lib/query-for-table-name meta/metadata-provider "VENUES")
                 (lib/expression "expr" (lib/absolute-datetime "2020" :month))
-                lib/expressions)))))
->>>>>>> 006d182f
+                lib/expressions)))))