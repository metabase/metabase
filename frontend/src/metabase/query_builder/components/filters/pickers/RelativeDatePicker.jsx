--- conflicted
+++ resolved
@@ -49,18 +49,9 @@
   };
 
   render() {
-<<<<<<< HEAD
-    const {
-      className,
-      filter: [op, field, intervals, unit],
-      onFilterChange,
-      formatter,
-    } = this.props;
-=======
-    const { filter, onFilterChange, formatter } = this.props;
+    const { filter, onFilterChange, formatter, className } = this.props;
     const intervals = filter[2];
     const unit = filter[3];
->>>>>>> 5f39c2c9
     return (
       <div className={cx(className, "flex align-center")}>
         <NumericInput
