--- conflicted
+++ resolved
@@ -345,17 +345,7 @@
                     (mt/cols
                      (qp.pivot/run-pivot-query (-> query
                                                    (assoc-in [:query :fields] [[:expression "test-expr"]])
-                                                   (assoc-in [:query :expressions] {:test-expr [:ltrim "wheeee"]})))))))))
-
-    (testing "We should still be able to use expressions inside the aggregations"
-      (is (=? {:status :completed}
-              (qp.pivot/run-pivot-query
-               (mt/mbql-query orders
-                 {:expressions {"Product Rating + 1" [:+ $product_id->products.rating 1]}
-                  :aggregation [[:count]]
-                  :breakout    [$user_id->people.source [:expression "Product Rating + 1"]]})))))))
-<<<<<<< HEAD
-=======
+                                                   (assoc-in [:query :expressions] {:test-expr [:ltrim "wheeee"]})))))))))))
 
 (deftest ^:parallel pivots-should-not-return-expressions-test-3
   (mt/dataset sample-dataset
@@ -366,7 +356,6 @@
                  {:expressions {"Product Rating + 1" [:+ $product_id->products.rating 1]}
                   :aggregation [[:count]]
                   :breakout    [$user_id->people.source [:expression "Product Rating + 1"]]})))))))
->>>>>>> aa8351f1
 
 (deftest pivot-query-should-work-without-data-permissions-test
   (testing "Pivot queries should work if the current user only has permissions to view the Card -- no data perms (#14989)"
