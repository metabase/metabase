--- conflicted
+++ resolved
@@ -121,7 +121,294 @@
                     nullable: false
 
   - changeSet:
-<<<<<<< HEAD
+      id: v57.2025-08-21T12:00:00
+      author: edpaget
+      comment: Create document table
+      changes:
+        - createTable:
+            tableName: document
+            remarks: Documents table
+            columns:
+              - column:
+                  name: id
+                  remarks: Unique ID
+                  type: int
+                  autoIncrement: true
+                  constraints:
+                    primaryKey: true
+                    nullable: false
+              - column:
+                  name: name
+                  remarks: Document name
+                  type: ${text.type}
+                  constraints:
+                    nullable: false
+              - column:
+                  name: created_at
+                  remarks: The timestamp of when the document was created
+                  type: ${timestamp_type}
+                  defaultValueComputed: current_timestamp
+                  constraints:
+                    nullable: false
+              - column:
+                  name: document
+                  remarks: content of the document
+                  type: ${text.type}
+              - column:
+                  name: content_type
+                  remarks: the content_type of the document column
+                  type: ${text.type}
+                  constraints:
+                    nullable: false
+              - column:
+                  name: creator_id
+                  remarks: User who created this document
+                  type: int
+                  constraints:
+                    nullable: false
+              - column:
+                  name: updated_at
+                  remarks: The timestamp of when the document was updated
+                  type: ${timestamp_type}
+                  defaultValueComputed: current_timestamp
+                  constraints:
+                    nullable: false
+              - column:
+                  name: collection_id
+                  remarks: What collection I live in. Null if it's Our Analytics.
+                  type: int
+                  constraints:
+                    nullable: true
+              - column:
+                  name: archived
+                  remarks: Has this document been archived?
+                  type: ${boolean.type}
+                  defaultValueBoolean: false
+                  constraints:
+                    nullable: false
+              - column:
+                  name: archived_directly
+                  remarks: Was this thing trashed directly
+                  type: ${boolean.type}
+                  defaultValueBoolean: false
+                  constraints:
+                    nullable: true
+              - column:
+                  name: entity_id
+                  type: char(21)
+                  remarks: Random NanoID tag for unique identity
+                  constraints:
+                    nullable: true
+                    unique: true
+              - column:
+                  name: last_viewed_at
+                  type: ${timestamp_type}
+                  remarks: Timestamp of when this document was last viewed
+                  defaultValueComputed: current_timestamp
+                  constraints:
+                    nullable: false
+              - column:
+                  name: view_count
+                  type: integer
+                  defaultValueNumeric: 0
+                  remarks: Keeps a running count of document views
+                  constraints:
+                    nullable: false
+              - column:
+                  name: collection_position
+                  type: integer
+                  remarks: Collection position used for pinning documents. Higher numbers = pinned, null = not pinned.
+                  constraints:
+                    nullable: true
+
+  - changeSet:
+      id: v57.2025-08-21T12:00:10
+      author: edpaget
+      comment: Add index on document.creator_id
+      changes:
+        - createIndex:
+            tableName: document
+            indexName: idx_document_creator_id
+            columns:
+              - column:
+                  name: creator_id
+
+  - changeSet:
+      id: v57.2025-08-21T12:00:11
+      author: edpaget
+      comment: Add `document.creator_id` foreign key constraint
+      changes:
+        - addForeignKeyConstraint:
+            baseTableName: document
+            baseColumnNames: creator_id
+            referencedTableName: core_user
+            referencedColumnNames: id
+            constraintName: fk_document_ref_creator_id
+            onDelete: CASCADE
+
+  - changeSet:
+      id: v57.2025-08-21T12:00:30
+      author: edpaget
+      comment: Add index on document.collection_id
+      changes:
+        - createIndex:
+            tableName: document
+            indexName: idx_document_collection_id
+            columns:
+              - column:
+                  name: collection_id
+
+  - changeSet:
+      id: v57.2025-08-21T12:00:59
+      author: johnswanson
+      comment: Add `document.collection_id` foreign key constraint
+      changes:
+        - addForeignKeyConstraint:
+            baseTableName: document
+            baseColumnNames: collection_id
+            referencedTableName: collection
+            referencedColumnNames: id
+            constraintName: fk_document_ref_collection_id
+            onDelete: SET NULL
+
+  - changeSet:
+      id: v57.2025-08-21T17:23:20
+      author: edpaget
+      comment: Add document_id column to report_card table
+      changes:
+        - addColumn:
+            tableName: report_card
+            columns:
+              - column:
+                  name: document_id
+                  remarks: Associates cards with a particular document
+                  type: int
+                  constraints:
+                    nullable: true
+
+  - changeSet:
+      id: v57.2025-08-21T17:23:30
+      author: edpaget
+      comment: Add index on report_card.document_id
+      changes:
+        - createIndex:
+            tableName: report_card
+            indexName: idx_repord_card_document_id
+            columns:
+              - column:
+                  name: document_id
+
+  - changeSet:
+      id: v57.2025-08-21T17:23:33
+      author: edpaget
+      comment: Add foreign key constraint for document_id in report_card
+      changes:
+        - addForeignKeyConstraint:
+            baseTableName: report_card
+            baseColumnNames: document_id
+            referencedTableName: document
+            referencedColumnNames: id
+            constraintName: fk_report_card_document_id
+            onDelete: CASCADE
+
+  - changeSet:
+      id: v57.2025-08-21T17:42:32
+      author: edpaget
+      comment: Create document_bookmark table
+      changes:
+        - createTable:
+            tableName: document_bookmark
+            remarks: Store user bookmarks for documents
+            columns:
+              - column:
+                  name: id
+                  remarks: Unique ID
+                  type: int
+                  autoIncrement: true
+                  constraints:
+                    primaryKey: true
+                    nullable: false
+              - column:
+                  name: user_id
+                  remarks: User who bookmarked the document
+                  type: int
+                  constraints:
+                    nullable: false
+              - column:
+                  name: document_id
+                  remarks: The document that was bookmarked
+                  type: int
+                  constraints:
+                    nullable: false
+              - column:
+                  name: created_at
+                  remarks: The timestamp when the bookmark was created
+                  type: ${timestamp_type}
+                  defaultValueComputed: current_timestamp
+                  constraints:
+                    nullable: false
+
+  - changeSet:
+      id: v57.2025-08-21T17:42:33
+      author: edpaget
+      comment: Add index on document_bookmark.user_id
+      changes:
+        - createIndex:
+            tableName: document_bookmark
+            indexName: idx_document_bookmark_user_id
+            columns:
+              - column:
+                  name: user_id
+
+  - changeSet:
+      id: v57.2025-08-21T17:42:34
+      author: edpaget
+      comment: Add index on document_bookmark.document_id
+      changes:
+        - createIndex:
+            tableName: document_bookmark
+            indexName: idx_document_bookmark_document_id
+            columns:
+              - column:
+                  name: document_id
+
+  - changeSet:
+      id: v57.2025-08-21T17:42:35
+      author: edpaget
+      comment: Add foreign key constraint for document_bookmark.user_id
+      changes:
+        - addForeignKeyConstraint:
+            baseTableName: document_bookmark
+            baseColumnNames: user_id
+            referencedTableName: core_user
+            referencedColumnNames: id
+            constraintName: fk_document_bookmark_user_id
+            onDelete: CASCADE
+
+  - changeSet:
+      id: v57.2025-08-21T17:42:36
+      author: edpaget
+      comment: Add foreign key constraint for document_bookmark.document_id
+      changes:
+        - addForeignKeyConstraint:
+            baseTableName: document_bookmark
+            baseColumnNames: document_id
+            referencedTableName: document
+            referencedColumnNames: id
+            constraintName: fk_document_bookmark_document_id
+            onDelete: CASCADE
+
+  - changeSet:
+      id: v57.2025-08-21T17:42:37
+      author: edpaget
+      comment: Add unique constraint for document_bookmark user_id and document_id
+      changes:
+        - addUniqueConstraint:
+            tableName: document_bookmark
+            columnNames: user_id, document_id
+            constraintName: idx_document_bookmark_user_document_unique
+
+  - changeSet:
       id: v57.2025-08-02T15:55:38
       author: metamben
       comment: Create transform table
@@ -134,36 +421,17 @@
                   name: id
                   type: int
                   remarks: Unique ID
-=======
-      id: v57.2025-08-21T12:00:00
-      author: edpaget
-      comment: Create document table
-      changes:
-        - createTable:
-            tableName: document
-            remarks: Documents table
-            columns:
-              - column:
-                  name: id
-                  remarks: Unique ID
-                  type: int
->>>>>>> 5eff320f
                   autoIncrement: true
                   constraints:
                     primaryKey: true
                     nullable: false
               - column:
                   name: name
-<<<<<<< HEAD
                   remarks: Name
-=======
-                  remarks: Document name
->>>>>>> 5eff320f
-                  type: ${text.type}
-                  constraints:
-                    nullable: false
-              - column:
-<<<<<<< HEAD
+                  type: ${text.type}
+                  constraints:
+                    nullable: false
+              - column:
                   name: description
                   type: ${text.type}
                   remarks: the description of the transform
@@ -178,26 +446,10 @@
               - column:
                   name: target
                   remarks: JSON of target
-=======
-                  name: created_at
-                  remarks: The timestamp of when the document was created
-                  type: ${timestamp_type}
-                  defaultValueComputed: current_timestamp
-                  constraints:
-                    nullable: false
-              - column:
-                  name: document
-                  remarks: content of the document
-                  type: ${text.type}
-              - column:
-                  name: content_type
-                  remarks: the content_type of the document column
->>>>>>> 5eff320f
-                  type: ${text.type}
-                  constraints:
-                    nullable: false
-              - column:
-<<<<<<< HEAD
+                  type: ${text.type}
+                  constraints:
+                    nullable: false
+              - column:
                   name: entity_id
                   type: char(21)
                   remarks: Random NanoID tag for unique identity.
@@ -214,21 +466,10 @@
               - column:
                   remarks: The timestamp of when the transform was updated
                   name: updated_at
-=======
-                  name: creator_id
-                  remarks: User who created this document
-                  type: int
-                  constraints:
-                    nullable: false
-              - column:
-                  name: updated_at
-                  remarks: The timestamp of when the document was updated
->>>>>>> 5eff320f
-                  type: ${timestamp_type}
-                  defaultValueComputed: current_timestamp
-                  constraints:
-                    nullable: false
-<<<<<<< HEAD
+                  type: ${timestamp_type}
+                  defaultValueComputed: current_timestamp
+                  constraints:
+                    nullable: false
 
   - changeSet:
       id: v57.2025-08-03T00:00:00
@@ -280,44 +521,10 @@
                   name: start_time
                   type: ${timestamp_type}
                   remarks: 'When the transform job started'
-=======
-              - column:
-                  name: collection_id
-                  remarks: What collection I live in. Null if it's Our Analytics.
-                  type: int
-                  constraints:
-                    nullable: true
-              - column:
-                  name: archived
-                  remarks: Has this document been archived?
-                  type: ${boolean.type}
-                  defaultValueBoolean: false
-                  constraints:
-                    nullable: false
-              - column:
-                  name: archived_directly
-                  remarks: Was this thing trashed directly
-                  type: ${boolean.type}
-                  defaultValueBoolean: false
-                  constraints:
-                    nullable: true
-              - column:
-                  name: entity_id
-                  type: char(21)
-                  remarks: Random NanoID tag for unique identity
-                  constraints:
-                    nullable: true
-                    unique: true
-              - column:
-                  name: last_viewed_at
-                  type: ${timestamp_type}
-                  remarks: Timestamp of when this document was last viewed
->>>>>>> 5eff320f
-                  defaultValueComputed: current_timestamp
-                  constraints:
-                    nullable: false
-              - column:
-<<<<<<< HEAD
+                  defaultValueComputed: current_timestamp
+                  constraints:
+                    nullable: false
+              - column:
                   name: end_time
                   type: ${timestamp_type}
                   remarks: 'When the transform job completed (null if still running)'
@@ -327,23 +534,10 @@
                   name: message
                   type: ${text.type}
                   remarks: 'Human-readable message about the run; may contain error message in case status is error'
-=======
-                  name: view_count
-                  type: integer
-                  defaultValueNumeric: 0
-                  remarks: Keeps a running count of document views
-                  constraints:
-                    nullable: false
-              - column:
-                  name: collection_position
-                  type: integer
-                  remarks: Collection position used for pinning documents. Higher numbers = pinned, null = not pinned.
->>>>>>> 5eff320f
-                  constraints:
-                    nullable: true
-
-  - changeSet:
-<<<<<<< HEAD
+                  constraints:
+                    nullable: true
+
+  - changeSet:
       id: v57.2025-08-04T10:53:00
       author: metamben
       comment: Add last run index on transform_run. Mysql needs the foreign keys dropped on rollback.
@@ -563,116 +757,11 @@
                   name: id
                   type: int
                   remarks: Unique ID
-=======
-      id: v57.2025-08-21T12:00:10
-      author: edpaget
-      comment: Add index on document.creator_id
-      changes:
-        - createIndex:
-            tableName: document
-            indexName: idx_document_creator_id
-            columns:
-              - column:
-                  name: creator_id
-
-  - changeSet:
-      id: v57.2025-08-21T12:00:11
-      author: edpaget
-      comment: Add `document.creator_id` foreign key constraint
-      changes:
-        - addForeignKeyConstraint:
-            baseTableName: document
-            baseColumnNames: creator_id
-            referencedTableName: core_user
-            referencedColumnNames: id
-            constraintName: fk_document_ref_creator_id
-            onDelete: CASCADE
-
-  - changeSet:
-      id: v57.2025-08-21T12:00:30
-      author: edpaget
-      comment: Add index on document.collection_id
-      changes:
-        - createIndex:
-            tableName: document
-            indexName: idx_document_collection_id
-            columns:
-              - column:
-                  name: collection_id
-
-  - changeSet:
-      id: v57.2025-08-21T12:00:59
-      author: johnswanson
-      comment: Add `document.collection_id` foreign key constraint
-      changes:
-        - addForeignKeyConstraint:
-            baseTableName: document
-            baseColumnNames: collection_id
-            referencedTableName: collection
-            referencedColumnNames: id
-            constraintName: fk_document_ref_collection_id
-            onDelete: SET NULL
-
-  - changeSet:
-      id: v57.2025-08-21T17:23:20
-      author: edpaget
-      comment: Add document_id column to report_card table
-      changes:
-        - addColumn:
-            tableName: report_card
-            columns:
-              - column:
-                  name: document_id
-                  remarks: Associates cards with a particular document
-                  type: int
-                  constraints:
-                    nullable: true
-
-  - changeSet:
-      id: v57.2025-08-21T17:23:30
-      author: edpaget
-      comment: Add index on report_card.document_id
-      changes:
-        - createIndex:
-            tableName: report_card
-            indexName: idx_repord_card_document_id
-            columns:
-              - column:
-                  name: document_id
-
-  - changeSet:
-      id: v57.2025-08-21T17:23:33
-      author: edpaget
-      comment: Add foreign key constraint for document_id in report_card
-      changes:
-        - addForeignKeyConstraint:
-            baseTableName: report_card
-            baseColumnNames: document_id
-            referencedTableName: document
-            referencedColumnNames: id
-            constraintName: fk_report_card_document_id
-            onDelete: CASCADE
-
-  - changeSet:
-      id: v57.2025-08-21T17:42:32
-      author: edpaget
-      comment: Create document_bookmark table
-      changes:
-        - createTable:
-            tableName: document_bookmark
-            remarks: Store user bookmarks for documents
-            columns:
-              - column:
-                  name: id
-                  remarks: Unique ID
-                  type: int
->>>>>>> 5eff320f
                   autoIncrement: true
                   constraints:
                     primaryKey: true
                     nullable: false
               - column:
-<<<<<<< HEAD
                   name: transform_id
                   type: int
                   remarks: The id of the transform.
@@ -703,29 +792,10 @@
                   name: position
                   type: int
                   remarks: The relative UI ordering of this tag on the transform
-=======
-                  name: user_id
-                  remarks: User who bookmarked the document
-                  type: int
-                  constraints:
-                    nullable: false
-              - column:
-                  name: document_id
-                  remarks: The document that was bookmarked
-                  type: int
-                  constraints:
-                    nullable: false
-              - column:
-                  name: created_at
-                  remarks: The timestamp when the bookmark was created
-                  type: ${timestamp_type}
-                  defaultValueComputed: current_timestamp
->>>>>>> 5eff320f
-                  constraints:
-                    nullable: false
-
-  - changeSet:
-<<<<<<< HEAD
+                  constraints:
+                    nullable: false
+
+  - changeSet:
       id: v57.2025-08-07T10:02:01
       author: galdre
       comment: Add unique constraints on transform_transform_tag(transform_id, tag_id). Deleting foreign keys needed for mysql.
@@ -951,66 +1021,6 @@
               WHERE
                 job_id IN (SELECT id FROM transform_job WHERE built_in_type IS NOT NULL) AND
                 tag_id IN (SELECT id FROM transform_tag WHERE built_in_type IS NOT NULL);
-=======
-      id: v57.2025-08-21T17:42:33
-      author: edpaget
-      comment: Add index on document_bookmark.user_id
-      changes:
-        - createIndex:
-            tableName: document_bookmark
-            indexName: idx_document_bookmark_user_id
-            columns:
-              - column:
-                  name: user_id
-
-  - changeSet:
-      id: v57.2025-08-21T17:42:34
-      author: edpaget
-      comment: Add index on document_bookmark.document_id
-      changes:
-        - createIndex:
-            tableName: document_bookmark
-            indexName: idx_document_bookmark_document_id
-            columns:
-              - column:
-                  name: document_id
-
-  - changeSet:
-      id: v57.2025-08-21T17:42:35
-      author: edpaget
-      comment: Add foreign key constraint for document_bookmark.user_id
-      changes:
-        - addForeignKeyConstraint:
-            baseTableName: document_bookmark
-            baseColumnNames: user_id
-            referencedTableName: core_user
-            referencedColumnNames: id
-            constraintName: fk_document_bookmark_user_id
-            onDelete: CASCADE
-
-  - changeSet:
-      id: v57.2025-08-21T17:42:36
-      author: edpaget
-      comment: Add foreign key constraint for document_bookmark.document_id
-      changes:
-        - addForeignKeyConstraint:
-            baseTableName: document_bookmark
-            baseColumnNames: document_id
-            referencedTableName: document
-            referencedColumnNames: id
-            constraintName: fk_document_bookmark_document_id
-            onDelete: CASCADE
-
-  - changeSet:
-      id: v57.2025-08-21T17:42:37
-      author: edpaget
-      comment: Add unique constraint for document_bookmark user_id and document_id
-      changes:
-        - addUniqueConstraint:
-            tableName: document_bookmark
-            columnNames: user_id, document_id
-            constraintName: idx_document_bookmark_user_document_unique
->>>>>>> 5eff320f
 
 # >>>>>>>>>> DO NOT ADD NEW MIGRATIONS BELOW THIS LINE! ADD THEM ABOVE <<<<<<<<<<
 
