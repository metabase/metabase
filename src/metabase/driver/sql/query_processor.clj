(ns metabase.driver.sql.query-processor
  "The Query Processor is responsible for translating the Metabase Query Language into HoneySQL SQL forms."
  (:require
   [clojure.core.match :refer [match]]
   [clojure.string :as str]
   [honey.sql :as sql]
   [honey.sql.helpers :as sql.helpers]
   [metabase.driver :as driver]
   [metabase.driver.common :as driver.common]
   [metabase.driver.sql.query-processor.deprecated :as sql.qp.deprecated]
   [metabase.legacy-mbql.schema :as mbql.s]
   [metabase.legacy-mbql.util :as mbql.u]
   [metabase.lib.metadata :as lib.metadata]
   [metabase.lib.schema.common :as lib.schema.common]
   [metabase.lib.util.match :as lib.util.match]
   [metabase.query-processor.error-type :as qp.error-type]
   [metabase.query-processor.middleware.annotate :as annotate]
   [metabase.query-processor.middleware.wrap-value-literals :as qp.wrap-value-literals]
   [metabase.query-processor.store :as qp.store]
   [metabase.query-processor.util.add-alias-info :as add]
   [metabase.query-processor.util.nest-query :as nest-query]
   [metabase.util :as u]
   [metabase.util.honey-sql-2 :as h2x]
   [metabase.util.i18n :refer [deferred-tru tru]]
   [metabase.util.log :as log]
   [metabase.util.malli :as mu]))

(set! *warn-on-reflection* true)

(def source-query-alias
  "Alias to use for source queries, e.g.:

    SELECT source.*
    FROM ( SELECT * FROM some_table ) source"
  "source")

(def ^:dynamic *inner-query*
  "The INNER query currently being processed, for situations where we need to refer back to it."
  nil)

(defn make-nestable-sql*
  "See [[make-nestable-sql]] but does not wrap in result in parens."
  [sql]
  (-> sql
      (str/replace #";([\s;]*(--.*\n?)*)*$" "")
      str/trimr
      (as-> trimmed
        ;; Query could potentially end with a comment.
        (if (re-find #"--.*$" trimmed)
          (str trimmed "\n")
          trimmed))))

(defn make-nestable-sql
  "Do best effort edit to the `sql`, to make it nestable in subselect.

  That requires:

  - Removal of traling comments (after the semicolon).
  - Removing the semicolon(s).
  - Squashing whitespace at the end of the string and replacinig it with newline. This is required in case some
    comments were preceding semicolon.
  - Wrapping the result in parens.

  This implementation does not handle few cases cases properly. 100% correct comment and semicolon removal would
  probably require _parsing_ sql string and not just a regular expression replacement. Link to the discussion:
  https://github.com/metabase/metabase/pull/30677

  For the limitations see the [[metabase.driver.sql.query-processor-test/make-nestable-sql-test]]"  [sql]
  (str "(" (make-nestable-sql* sql) ")"))

(defn- format-sql-source-query [_clause [sql params]]
  (into [(make-nestable-sql* sql)] params))

(sql/register-clause! ::sql-source-query #'format-sql-source-query :select)

(defn sql-source-query
  "Wrap clause in `::sql-source-query`. Does additional validation."
  [sql params]
  (when-not (string? sql)
    (throw (ex-info (tru "Expected native source query to be a string, got: {0}"
                         (.getCanonicalName (class sql)))
                    {:type  qp.error-type/invalid-query
                     :query sql})))
  (when-not ((some-fn nil? sequential?) params)
    (throw (ex-info (tru "Expected native source query parameters to be sequential, got: {0}"
                         (.getCanonicalName (class params)))
                    {:type  qp.error-type/invalid-query
                     :query params})))
  {::sql-source-query [sql params]})

;;; +----------------------------------------------------------------------------------------------------------------+
;;; |                                            Interface (Multimethods)                                            |
;;; +----------------------------------------------------------------------------------------------------------------+

(defmulti honey-sql-version
  "DEPRECATED: Prior to between 0.46.0 and 0.49.0, drivers could use either Honey SQL 1 or Honey SQL 2. In 0.49.0+, all
  drivers must use Honey SQL 2."
  {:arglists '(^Long [driver]), :added "0.46.0", :deprecated "0.49.0"}
  driver/dispatch-on-initialized-driver
  :hierarchy #'driver/hierarchy)

(defn inline-num
  "Wrap number `n` in `:inline` when targeting Honey SQL 2."
  {:added "0.46.0"}
  [n]
  {:pre [(number? n)]}
  [:inline n])

(defn inline?
  "Is `honeysql-expr` a Honey SQL 2 `:inline` format?"
  {:added "0.46.0"}
  [honeysql-expr]
  (and (vector? honeysql-expr)
       (= (first honeysql-expr) :inline)))

;; this is the primary way to override behavior for a specific clause or object class.

(defmulti ->integer
  "Cast to integer"
  {:changelog-test/ignore true :added "0.45.0" :arglists '([driver honeysql-expr])}
  driver/dispatch-on-initialized-driver
  :hierarchy #'driver/hierarchy)

(defmethod ->integer :sql
  [_ value]
  (h2x/->integer value))

(defmulti ->float
  "Cast to float."
  {:changelog-test/ignore true :added "0.45.0" :arglists '([driver honeysql-expr])}
  driver/dispatch-on-initialized-driver
  :hierarchy #'driver/hierarchy)

(defmethod ->float :sql
  [driver value]
  ;; optimization: we don't need to cast a number literal that is already a `Float` or a `Double` to `FLOAT`. Other
  ;; number literals can be converted to doubles in Clojure-land. Note that there is a little bit of a mismatch between
  ;; FLOAT and DOUBLE here, but that's mostly because I'm not 100% sure which drivers have both types. In the future
  ;; maybe we can fix this.
  (cond
    (float? value)
    (h2x/with-database-type-info (inline-num value) "float")

    (number? value)
    (recur driver (double value))

    (inline? value)
    (recur driver (second value))

    :else
    (h2x/cast :float value)))

(defmulti ->honeysql
  "Return an appropriate HoneySQL form for an object. Dispatches off both driver and either clause name or object class
  making this easy to override in any places needed for a given driver."
  {:added "0.37.0" :arglists '([driver mbql-expr-or-object])}
  (fn [driver x]
    [(driver/dispatch-on-initialized-driver driver) (mbql.u/dispatch-by-clause-name-or-class x)])
  :hierarchy #'driver/hierarchy)

(defn compiled
  "Wraps a `honeysql-expr` in an psudeo-MBQL clause that prevents double-compilation if [[->honeysql]] is called on it
  again."
  {:added "0.46.0"}
  [honeysql-expr]
  [::compiled honeysql-expr])

(defmethod ->honeysql [:sql ::compiled]
  [_driver [_compiled honeysql-expr :as compiled-form]]
  ;; preserve metadata attached to the compiled form
  (with-meta honeysql-expr (meta compiled-form)))

(defn- format-compiled
  [_compiled [honeysql-expr]]
  (sql/format-expr honeysql-expr {:nested true}))

(sql/register-fn! ::compiled #'format-compiled)

(defmulti current-datetime-honeysql-form
  "HoneySQL form that should be used to get the current `datetime` (or equivalent). Defaults to `:%now`. Should ideally
  include the database type info on the form (ex: via [[h2x/with-type-info]])."
  {:added "0.34.2" :arglists '([driver])}
  driver/dispatch-on-initialized-driver
  :hierarchy #'driver/hierarchy)

(defmethod current-datetime-honeysql-form :sql
  [_driver]
  :%now)

;; TODO - rename this to `temporal-bucket` or something that better describes what it actually does
(defmulti date
  "Return a HoneySQL form for truncating a date or timestamp field or value to a given resolution, or extracting a date
  component.

  `honeysql-expr` is already compiled to Honey SQL, so DO NOT call [[->honeysql]] on it."
  {:added "0.32.0" :arglists '([driver unit honeysql-expr])}
  (fn [driver unit _] [(driver/dispatch-on-initialized-driver driver) unit])
  :hierarchy #'driver/hierarchy)

;; default implementation for `:default` bucketing returns expression as-is
(defmethod date [:sql :default] [_ _ expr] expr)
;; We have to roll our own to account for arbitrary start of week

(defmethod date [:sql :second-of-minute] [_driver _ expr] (h2x/second expr))
(defmethod date [:sql :minute-of-hour]   [_driver _ expr] (h2x/minute expr))
(defmethod date [:sql :hour-of-day]      [_driver _ expr] (h2x/hour expr))

(defmethod date [:sql :week-of-year]
  [driver _ expr]
  ;; Some DBs truncate when doing integer division, therefore force float arithmetics
  (->honeysql driver [:ceil (compiled (h2x// (date driver :day-of-year (date driver :week expr)) 7.0))]))

(defmethod date [:sql :month-of-year]    [_driver _ expr] (h2x/month expr))
(defmethod date [:sql :quarter-of-year]  [_driver _ expr] (h2x/quarter expr))
(defmethod date [:sql :year-of-era]      [_driver _ expr] (h2x/year expr))
(defmethod date [:sql :week-of-year-iso] [_driver _ expr] (h2x/week expr))

(defmulti datetime-diff
  "Returns a HoneySQL form for calculating the datetime-diff for a given unit.
   This method is used by implementations of `->honeysql` for the `:datetime-diff`
   clause. It is recommended to implement this if you want to use the default SQL
   implementation of `->honeysql` for the `:datetime-diff`, which includes
   validation of argument types across all units."
  {:arglists '([driver unit field-or-value field-or-value]), :added "0.46.0"}
  (fn [driver unit _ _] [(driver/dispatch-on-initialized-driver driver) unit])
  :hierarchy #'driver/hierarchy)

(defn- days-till-start-of-first-full-week
  "Takes a datetime expession, return a HoneySQL form
  that calculate how many days from the Jan 1st till the start of `first full week`.

  A full week is a week that contains 7 days in the same year.

  Example:
  Assume start-of-week setting is :monday

    (days-till-start-of-first-full-week driver '2000-04-05')
    -> 2

  Because '2000-01-01' is Saturday, and 1st full week starts on Monday(2000-01-03)
  => 2 days"
  [driver honeysql-expr]
  (let [start-of-year                (date driver :year honeysql-expr)
        day-of-week-of-start-of-year (date driver :day-of-week start-of-year)]
    (h2x/- 8 day-of-week-of-start-of-year)))

(defn- week-of-year
  "Calculate the week of year for `:us` or `:instance` `mode`. Returns a Honey SQL expression.

  The idea for both modes are quite similar:
  - 1st Jan is always in the 1st week
  - the 2nd weeks start on the first `start-of-week` setting.

  The algorithm:
  week-of-year = 1 partial-week + `n` full-weeks
  Where:
  - partial-week: is the week that starts from 1st Jan, until the next `start-of-week`
  - full-weeks: are weeks that has all week-days are in the same year.

  Now, all we need to do is to find `full-weeks`, and it could be computed by this formula:
    full-weeks = ceil((doy - days-till-start-of-first-full-week) / 7)
  Where:
  - doy: is the day of year of the input date
  - days-till-start-of-first-full-week: is how many days from 1st Jan to the first start-of-week."
  [driver honeysql-expr mode]
  (let [days-till-start-of-first-full-week (binding [driver.common/*start-of-week*
                                                     (case mode
                                                       :us :sunday
                                                       :instance nil)]
                                             (days-till-start-of-first-full-week driver honeysql-expr))
        total-full-week-days               (h2x/- (date driver :day-of-year honeysql-expr)
                                                 days-till-start-of-first-full-week)
        total-full-weeks                   (->honeysql driver [:ceil (compiled (h2x// total-full-week-days 7.0))])]
    (->integer driver (h2x/+ 1 total-full-weeks))))

;; ISO8501 consider the first week of the year is the week that contains the 1st Thursday and week starts on Monday.
;; - If 1st Jan is Friday, then 1st Jan is the last week of previous year.
;; - If 1st Jan is Wednesday, then 1st Jan is in the 1st week.
(defmethod date
  [:sql :week-of-year-iso]
  [_driver _ honeysql-expr]
  (h2x/week honeysql-expr))

;; US consider the first week begins on 1st Jan, and 2nd week starts on the 1st Sunday
(defmethod date [:sql :week-of-year-us]
  [driver _ honeysql-expr]
  (week-of-year driver honeysql-expr :us))

;; First week begins on 1st Jan, the 2nd week will begins on the 1st [[metabase.public-settings/start-of-week]]
(defmethod date [:sql :week-of-year-instance]
  [driver _ honeysql-expr]
  (week-of-year driver honeysql-expr :instance))

(defmulti add-interval-honeysql-form
  "Return a HoneySQL form that performs represents addition of some temporal interval to the original `hsql-form`.
  `unit` is one of the units listed in [[metabase.util.date-2/add-units]].

    (add-interval-honeysql-form :my-driver hsql-form 1 :day) -> [:date_add hsql-form 1 (h2x/literal 'day')]

  `amount` is usually an integer, but can be floating-point for units like seconds."
  {:added "0.34.2" :arglists '([driver hsql-form amount unit])}
  driver/dispatch-on-initialized-driver
  :hierarchy #'driver/hierarchy)

(mu/defn adjust-start-of-week
  "Truncate to the day the week starts on.

  `truncate-fn` is a function with the signature

    (truncate-fn expr) => truncated-expr"
  [driver      :- :keyword
   truncate-fn :- [:=> [:cat :any] :any]
   expr]
  (let [offset (driver.common/start-of-week-offset driver)]
    (if (not= offset 0)
      (add-interval-honeysql-form driver
                                  (truncate-fn (add-interval-honeysql-form driver expr offset :day))
                                  (- offset) :day)
      (truncate-fn expr))))

(mu/defn adjust-day-of-week
  "Adjust day of week to respect the [[metabase.public-settings/start-of-week]] Setting.

  The value a `:day-of-week` extract should return depends on the value of `start-of-week`, by default Sunday.

  * `1` = first day of the week (e.g. Sunday)
  * `7` = last day of the week (e.g. Saturday)

  This assumes `day-of-week` as returned by the driver is already between `1` and `7` (adjust it if it's not). It
  adjusts as needed to match `start-of-week` by the [[driver.common/start-of-week-offset]], which comes
  from [[driver/db-start-of-week]]."
  ([driver day-of-week-honeysql-expr]
   (adjust-day-of-week driver day-of-week-honeysql-expr (driver.common/start-of-week-offset driver)))

  ([driver day-of-week-honeysql-expr offset]
   (adjust-day-of-week driver day-of-week-honeysql-expr offset h2x/mod))

  ([driver
    day-of-week-honeysql-expr
    offset :- :int
    mod-fn :- [:=> [:cat any? any?] any?]]
   (cond
     (inline? offset) (recur driver day-of-week-honeysql-expr (second offset) mod-fn)
     (zero? offset)   day-of-week-honeysql-expr
     (neg? offset)    (recur driver day-of-week-honeysql-expr (+ offset 7) mod-fn)
     :else            [:case
                       [:=
                        (mod-fn (h2x/+ day-of-week-honeysql-expr offset) (inline-num 7))
                        (inline-num 0)]
                       (inline-num 7)
                       :else
                       (mod-fn
                        (h2x/+ day-of-week-honeysql-expr offset)
                        (inline-num 7))])))

(defmulti quote-style
  "Return the dialect that should be used by Honey SQL 2 when building a SQL statement. Defaults to `:ansi`, but other
  valid options are `:mysql`, `:sqlserver`, `:oracle`, and `:h2` (added in
  [[metabase.util.honey-sql-2]]; like `:ansi`, but uppercases the result). Check [[honey.sql/dialects]] for all
  available dialects, or register a custom one with [[honey.sql/register-dialect!]].

    (honey.sql/format ... :quoting (quote-style driver), :allow-dashed-names? true)

  (The name of this method reflects Honey SQL 1 terminology, where \"dialect\" was called \"quote style\". To avoid
  needless churn, I haven't changed it yet. -- Cam)"
  {:added "0.32.0" :arglists '([driver])}
  driver/dispatch-on-initialized-driver
  :hierarchy #'driver/hierarchy)

(defmethod quote-style :sql [_] :ansi)

(defmulti unix-timestamp->honeysql
  "Return a HoneySQL form appropriate for converting a Unix timestamp integer field or value to an proper SQL Timestamp.
  `seconds-or-milliseconds` refers to the resolution of the int in question and with be either `:seconds` or
  `:milliseconds`.

  There is a default implementation for `:milliseconds` the recursively calls with `:seconds` and `(expr / 1000)`."
  {:arglists '([driver seconds-or-milliseconds honeysql-expr]), :added "0.35.0"}
  (fn [driver seconds-or-milliseconds _] [(driver/dispatch-on-initialized-driver driver) seconds-or-milliseconds])
  :hierarchy #'driver/hierarchy)

(defmulti cast-temporal-string
  "Cast a string representing "
  {:arglists '([driver coercion-strategy honeysql-expr]), :added "0.38.0"}
  (fn [driver coercion-strategy _] [(driver/dispatch-on-initialized-driver driver) coercion-strategy])
  :hierarchy #'driver/hierarchy)

(defmethod cast-temporal-string :default
  [driver coercion-strategy _expr]
  (throw (ex-info (tru "Driver {0} does not support {1}" driver coercion-strategy)
                  {:type qp.error-type/unsupported-feature
                   :coercion-strategy coercion-strategy})))

(defmethod unix-timestamp->honeysql [:sql :milliseconds]
  [driver _ expr]
  (unix-timestamp->honeysql driver :seconds (h2x// expr 1000)))

(defmethod unix-timestamp->honeysql [:sql :microseconds]
  [driver _ expr]
  (unix-timestamp->honeysql driver :seconds (h2x// expr 1000000)))

(defmethod unix-timestamp->honeysql [:sql :nanoseconds]
  [driver _ expr]
  (unix-timestamp->honeysql driver :seconds (h2x// expr 1000000000)))

(defmulti cast-temporal-byte
  "Cast a byte field"
  {:arglists '([driver coercion-strategy expr]), :added "0.38.0"}
  (fn [driver coercion-strategy _] [(driver/dispatch-on-initialized-driver driver) coercion-strategy])
  :hierarchy #'driver/hierarchy)

(defmethod cast-temporal-byte :default
  [driver coercion-strategy _expr]
  (throw (ex-info (tru "Driver {0} does not support {1}" driver coercion-strategy)
                  {:type qp.error-type/unsupported-feature})))

(defmulti apply-top-level-clause
  "Implementations of this methods define how the SQL Query Processor handles various top-level MBQL clauses. Each
  method is called when a matching clause is present in `query`, and should return an appropriately modified version
  of `honeysql-form`. Most drivers can use the default implementations for all of these methods, but some may need to
  override one or more (e.g. SQL Server needs to override this method for the `:limit` clause, since T-SQL uses `TOP`
  instead of `LIMIT`)."
  {:added "0.32.0", :arglists '([driver top-level-clause honeysql-form inner-query]), :style/indent [:form]}
  (fn [driver top-level-clause _honeysql-form _inner-query]
    [(driver/dispatch-on-initialized-driver driver) top-level-clause])
  :hierarchy #'driver/hierarchy)

(defmethod apply-top-level-clause :default
  [_ _ honeysql-form _]
  honeysql-form)

(defmulti json-query
  "Reaches into a JSON field (that is, a field with a defined `:nfc-path`).

  Lots of SQL DB's have denormalized JSON fields and they all have some sort of special syntax for dealing with
  indexing into it. Implement the special syntax in this multimethod."
  {:changelog-test/ignore true, :arglists '([driver identifier json-field]), :added "0.43.1"}
  driver/dispatch-on-initialized-driver
  :hierarchy #'driver/hierarchy)


;;; +----------------------------------------------------------------------------------------------------------------+
;;; |                                           Low-Level ->honeysql impls                                           |
;;; +----------------------------------------------------------------------------------------------------------------+

(defn- throw-double-compilation-error
  "[[->honeysql]] shouldn't be getting called on something that is already Honey SQL. Prior to 46/Honey SQL 2, this
  would not usually cause problems because we could easily distinguish between MBQL clauses and Honey SQL record
  types; with Honey SQL 2, clauses are basically indistinguishable from MBQL, and some things exist in both, like `:/`
  and `:ceil`; it's more important that we be careful about avoiding double-compilation to prevent bugs or redundant
  expressions.

  The exception to this rule is [[h2x/identifier]] -- for historical reasons, drivers were encouraged to do this in
  the past and some rely on this behavior (see ;;; [[metabase.driver.bigquery-cloud-sdk.query-processor]]
  and [[metabase.driver.snowflake]] for example). Maybe we come up with some better way to handle this -- e.g. maybe
  [[h2x/identifier]] should be replaced with a `sql.qp` multimethod so driver-specific behavior can happen as we
  generate Honey SQL, not afterwards.

  If you see this warning, it usually means you are passing a Honey SQL form to a method that expects an MBQL form,
  usually [[->honeysql]]; this probably means you're recursively calling [[->honeysql]] when you should not be.

  You can use [[compiled]] to prevent this error, to work around situations where you need to compile something to
  Honey SQL and then pass it to a method that expects MBQL. This should be considered an icky HACK and you should only
  do this if you cannot actually fix your code."
  [driver x]
  ;; not i18n'ed because this is meant to be developer-facing.
  (throw
   (ex-info (format "%s called on something already compiled to Honey SQL. See %s for more info."
                    `->honeysql
                    `throw-double-compilation-error)
            {:driver driver
             :expr   x
             :type   qp.error-type/driver})))

(defmethod ->honeysql :default
  [driver x]
  (when (and (vector? x)
             (keyword? (first x)))
    (throw-double-compilation-error driver x))
  ;; user-facing only so it doesn't need to be i18n'ed
  (throw (ex-info (format "Don't know how to compile %s to Honey SQL: implement %s for %s"
                          (pr-str x)
                          `->honeysql
                          (pr-str [driver (mbql.u/dispatch-by-clause-name-or-class x)]))
                  {:driver driver
                   :expr   x
                   :type   qp.error-type/driver})))

(defmethod ->honeysql [:sql nil]
  [_driver _this]
  nil)

(defmethod ->honeysql [:sql Object]
  [_driver this]
  this)

(defmethod ->honeysql [:sql Number]
  [_driver n]
  (inline-num n))

(defmethod ->honeysql [:sql :value]
  [driver [_ value]]
  (->honeysql driver value))

(defmethod ->honeysql [:sql :expression]
  [driver [_ expression-name {::add/keys [source-table source-alias]} :as _clause]]
  (let [expression-definition (mbql.u/expression-with-name *inner-query* expression-name)]
    (->honeysql driver (if (= source-table ::add/source)
                         (apply h2x/identifier :field source-query-alias source-alias)
                         expression-definition))))

(defmethod ->honeysql [:sql :now]
  [driver _clause]
  (current-datetime-honeysql-form driver))

(defn semantic-type->unix-timestamp-unit
  "Translates coercion types like `:Coercion/UNIXSeconds->DateTime` to the corresponding unit of time to use in
  [[unix-timestamp->honeysql]].  Throws an AssertionError if the argument does not descend from `:UNIXTime->Temporal`
  and an exception if the type does not have an associated unit."
  [coercion-type]
  (when-not (isa? coercion-type :Coercion/UNIXTime->Temporal)
    (throw (ex-info "Semantic type must be a UNIXTimestamp"
                    {:type          qp.error-type/invalid-query
                     :coercion-type coercion-type})))
  (or (get {:Coercion/UNIXNanoSeconds->DateTime :nanoseconds
            :Coercion/UNIXMicroSeconds->DateTime :microseconds
            :Coercion/UNIXMilliSeconds->DateTime :milliseconds
            :Coercion/UNIXSeconds->DateTime      :seconds}
           coercion-type)
      (throw (Exception. (tru "No magnitude known for {0}" coercion-type)))))

(defn cast-field-if-needed
  "Wrap a `field-identifier` in appropriate HoneySQL expressions if it refers to a UNIX timestamp Field."
  [driver {:keys [base-type coercion-strategy], :as field} honeysql-form]
  (if (some #(str/includes? (name %) "_") (keys field))
    (do
      (sql.qp.deprecated/log-deprecation-warning
       driver
       "metabase.driver.sql.query-processor/cast-field-id-needed with a legacy (snake_cased) :model/Field"
       "0.48.0")
      (recur driver (update-keys field u/->kebab-case-en) honeysql-form))
    (u/prog1 (match [base-type coercion-strategy]
               [(:isa? :type/Number) (:isa? :Coercion/UNIXTime->Temporal)]
               (unix-timestamp->honeysql driver
                                         (semantic-type->unix-timestamp-unit coercion-strategy)
                                         honeysql-form)

               [:type/Text (:isa? :Coercion/String->Temporal)]
               (cast-temporal-string driver coercion-strategy honeysql-form)

               [(:isa? :type/*) (:isa? :Coercion/Bytes->Temporal)]
               (cast-temporal-byte driver coercion-strategy honeysql-form)

               :else honeysql-form)
      (when-not (= <> honeysql-form)
        (log/tracef "Applied casting\n=>\n%s" (u/pprint-to-str <>))))))

;;; it's a little weird that we're calling [[->honeysql]] on an identifier, which is a Honey SQL form and not an MBQL
;;; form. See [[throw-double-compilation-error]] for more info.
(defmethod ->honeysql [:sql ::h2x/identifier]
  [_driver identifier]
  identifier)

(defn apply-temporal-bucketing
  "Apply temporal bucketing for the `:temporal-unit` in the options of a `:field` clause; return a new HoneySQL form that
  buckets `honeysql-form` appropriately."
  [driver {:keys [temporal-unit]} honeysql-form]
  (date driver temporal-unit honeysql-form))

(defn apply-binning
  "Apply `:binning` options from a `:field` clause; return a new HoneySQL form that bins `honeysql-form`
  appropriately."
  [{{:keys [bin-width min-value _max-value]} :binning} honeysql-form]
  ;;
  ;; Equation is | (value - min) |
  ;;             | ------------- | * bin-width + min-value
  ;;             |_  bin-width  _|
  ;;
  (cond-> honeysql-form
    (not (zero? min-value)) (h2x/- min-value)
    true                    (h2x// bin-width)
    true                    h2x/floor
    true                    (h2x/* bin-width)
    (not (zero? min-value)) (h2x/+ min-value)))

(mu/defn ^:private field-source-table-aliases :- [:maybe [:sequential ::lib.schema.common/non-blank-string]]
  "Get sequence of alias that should be used to qualify a `:field` clause when compiling (e.g. left-hand side of an
  `AS`).

    (field-source-table-aliases [:field 1 nil]) ; -> [\"public\" \"venues\"]"
  [[_ id-or-name {::add/keys [source-table]}]]
  (let [source-table (or source-table
                         (when (integer? id-or-name)
                           (:table-id (lib.metadata/field (qp.store/metadata-provider) id-or-name))))]
    (cond
      (= source-table ::add/source) [source-query-alias]
      (= source-table ::add/none)   nil
      (integer? source-table)       (let [{schema :schema, table-name :name} (lib.metadata/table
                                                                              (qp.store/metadata-provider)
                                                                              source-table)]
                                      (not-empty (filterv some? [schema table-name])))
      source-table                  [source-table])))

(defn- field-source-alias
  "Get alias that should be use to refer to a `:field` clause when compiling (e.g. left-hand side of an `AS`).

    (field-source-alias [:field 1 nil]) ; -> \"price\""
  [[_field id-or-name {::add/keys [source-alias]}]]
  (or source-alias
      (when (string? id-or-name)
        id-or-name)
      (when (integer? id-or-name)
        (:name (lib.metadata/field (qp.store/metadata-provider) id-or-name)))))

(defmethod ->honeysql [:sql :field]
  [driver [_ id-or-name {:keys [database-type] :as options}
           :as field-clause]]
  (try
    (let [source-table-aliases (field-source-table-aliases field-clause)
          source-alias         (field-source-alias field-clause)
          field                (when (integer? id-or-name)
                                 (lib.metadata/field (qp.store/metadata-provider) id-or-name))
          allow-casting?       (and field
                                    (not (:qp/ignore-coercion options)))
          database-type        (or database-type
                                   (:database-type field))
          ;; preserve metadata attached to the original field clause, for example BigQuery temporal type information.
          identifier           (-> (apply h2x/identifier :field
                                          (concat source-table-aliases [source-alias]))
                                   (with-meta (meta field-clause)))
          identifier           (->honeysql driver identifier)
          maybe-add-db-type    (fn [expr]
                                 (if (h2x/type-info->db-type (h2x/type-info expr))
                                   expr
                                   (h2x/with-database-type-info expr database-type)))]
      (u/prog1
        (cond->> identifier
          allow-casting?           (cast-field-if-needed driver field)
          ;; only add type info if it wasn't added by [[cast-field-if-needed]]
          database-type            maybe-add-db-type
          (:temporal-unit options) (apply-temporal-bucketing driver options)
          (:binning options)       (apply-binning options))
        (log/trace (binding [*print-meta* true]
                     (format "Compiled field clause\n%s\n=>\n%s"
                             (u/pprint-to-str field-clause) (u/pprint-to-str <>))))))
    (catch Throwable e
      (throw (ex-info (tru "Error compiling :field clause: {0}" (ex-message e))
                      {:clause field-clause}
                      e)))))

(defmethod ->honeysql [:sql :count]
  [driver [_ field]]
  (if field
    [:count (->honeysql driver field)]
    :%count.*))

(defmethod ->honeysql [:sql :avg]    [driver [_ field]] [:avg        (->honeysql driver field)])
(defmethod ->honeysql [:sql :median] [driver [_ field]] [:median     (->honeysql driver field)])
(defmethod ->honeysql [:sql :stddev] [driver [_ field]] [:stddev_pop (->honeysql driver field)])
(defmethod ->honeysql [:sql :var]    [driver [_ field]] [:var_pop    (->honeysql driver field)])
(defmethod ->honeysql [:sql :sum]    [driver [_ field]] [:sum        (->honeysql driver field)])
(defmethod ->honeysql [:sql :min]    [driver [_ field]] [:min        (->honeysql driver field)])
(defmethod ->honeysql [:sql :max]    [driver [_ field]] [:max        (->honeysql driver field)])

(defmethod ->honeysql [:sql :percentile]
  [driver [_ field p]]
  (let [field (->honeysql driver field)
        p     (->honeysql driver p)]
    [::h2x/percentile-cont field p]))

(defmethod ->honeysql [:sql :distinct]
  [driver [_ field]]
  (let [field (->honeysql driver field)]
    [::h2x/distinct-count field]))

(defmethod ->honeysql [:sql :floor] [driver [_ mbql-expr]] [:floor (->honeysql driver mbql-expr)])
(defmethod ->honeysql [:sql :ceil]  [driver [_ mbql-expr]] [:ceil  (->honeysql driver mbql-expr)])
(defmethod ->honeysql [:sql :round] [driver [_ mbql-expr]] [:round (->honeysql driver mbql-expr)])
(defmethod ->honeysql [:sql :abs]   [driver [_ mbql-expr]] [:abs (->honeysql driver mbql-expr)])
(defmethod ->honeysql [:sql :log]   [driver [_ mbql-expr]] [:log (inline-num 10) (->honeysql driver mbql-expr)])
(defmethod ->honeysql [:sql :exp]   [driver [_ mbql-expr]] [:exp (->honeysql driver mbql-expr)])
(defmethod ->honeysql [:sql :sqrt]  [driver [_ mbql-expr]] [:sqrt (->honeysql driver mbql-expr)])

(defmethod ->honeysql [:sql :power]
  [driver [_power mbql-expr power]]
  [:power
   (->honeysql driver mbql-expr)
   (->honeysql driver power)])

<<<<<<< HEAD
(defn- window-function-order-by-strategy [driver]
  (case driver
    (:postgres :athena :mysql :presto-jdbc :redshift :sqlserver :snowflake :vertica :bigquery-cloud-sdk)
    ::over-order-by-strategy.copy-expressions

    (:h2 :sqlite :oracle)
    ::over-order-by-strategy.use-output-column-numbers

    ;; NOT SURE ABOUT THESE!
    (:sparksql)
    ::over-order-by-strategy.copy-expressions

    ;; the rest are unknown; try using output column numbers.
=======
;;; NOCOMMIT -- we need to document the new `:window-functions` feature.
(defmethod driver/database-supports? [:sql :sql/window-functions.order-by-output-column-numbers]
  [_driver _feature _database]
  true)

(defn- window-function-order-by-strategy [driver]
  (if (driver/database-supports? driver
                                 :sql/window-functions.order-by-output-column-numbers
                                 (lib.metadata/database (qp.store/metadata-provider)))
>>>>>>> 60580e2c
    ::over-order-by-strategy.use-output-column-numbers
    ::over-order-by-strategy.copy-expressions))

(defn- format-rows-unbounded-preceding [_clause _args]
  ["ROWS UNBOUNDED PRECEDING"])

(sql/register-clause!
 ::rows-unbounded-preceding
 #'format-rows-unbounded-preceding
 nil)

(defn- over-rows-with-order-by-copying-expressions
  "e.g.

    OVER (ORDER BY date_trunc('month', my_column))"
  [driver expr]
  (let [{:keys [group-by]} (apply-top-level-clause
                            driver
                            :breakout
                            {}
                            *inner-query*)]
    [:over
     [expr
      {:order-by                  (mapv (fn [expr]
                                          [expr :asc])
                                        group-by)
       ::rows-unbounded-preceding []}]]))

;;; For databases that do something intelligent with ORDER BY 1, 2: we can take advantage of that functionality
;;; implement the window function versions of cumulative sum and cumulative sum more simply.

(defn- over-rows-with-order-by-output-column-numbers
  "e.g.

    OVER (ORDER BY 1 ROWS UNBOUNDED PRECEDING)"
  [_driver expr]
  [:over
   [expr
    {:order-by                  (mapv (fn [i]
                                        [[:inline (inc i)] :asc])
                                      (range (count (:breakout *inner-query*))))
     ::rows-unbounded-preceding []}]])

(defn- cumulative-aggregation-window-function [driver expr]
  (let [over-rows-with-order-by (case (window-function-order-by-strategy driver)
                                  ::over-order-by-strategy.copy-expressions          over-rows-with-order-by-copying-expressions
                                  ::over-order-by-strategy.use-output-column-numbers over-rows-with-order-by-output-column-numbers)]
    (over-rows-with-order-by driver expr)))

;;;    cum-count()
;;;
;;; should compile to SQL like
;;;
;;;    sum(count()) OVER (ORDER BY ...)
;;;
;;; where the ORDER BY matches what's in the query (i.e., the breakouts), or
;;;
;;;    sum(count()) OVER (ORDER BY 1 ROWS UNBOUNDED PRECEDING)
;;;
;;; if the database supports ordering by SELECT expression position
(defmethod ->honeysql [:sql :cum-count]
  [driver [_cum-count expr-or-nil]]
  ;; a cumulative count with no breakouts doesn't really mean anything, just compile it as a normal count.
  (if (empty? (:breakout *inner-query*))
    (->honeysql driver [:count expr-or-nil])
    (cumulative-aggregation-window-function
     driver
     [:sum (if expr-or-nil
             [:count (->honeysql driver expr-or-nil)]
             [:count :*])])))

;;;    cum-sum(total)
;;;
;;; should compile to SQL like
;;;
;;;    sum(sum(total)) OVER (ORDER BY ...)
;;;
;;; where the ORDER BY matches what's in the query (i.e., the breakouts), or
;;;
;;;    sum(sum(total)) OVER (ORDER BY 1 ROWS UNBOUNDED PRECEDING)
;;;
;;; if the database supports ordering by SELECT expression position
(defmethod ->honeysql [:sql :cum-sum]
  [driver [_cum-sum expr]]
  ;; a cumulative sum with no breakouts doesn't really mean anything, just compile it as a normal sum.
  (if (empty? (:breakout *inner-query*))
    (->honeysql driver [:sum expr])
    (cumulative-aggregation-window-function
     driver
     [:sum [:sum (->honeysql driver expr)]])))

(defn- interval? [expr]
  (mbql.u/is-clause? :interval expr))

(defmethod ->honeysql [:sql :+]
  [driver [_ & args]]
  (if (some interval? args)
    (if-let [[field intervals] (u/pick-first (complement interval?) args)]
      (reduce (fn [hsql-form [_ amount unit]]
                (add-interval-honeysql-form driver hsql-form amount unit))
              (->honeysql driver field)
              intervals)
      (throw (ex-info "Summing intervals is not supported" {:args args})))
    (into [:+]
          (map (partial ->honeysql driver))
          args)))

(defmethod ->honeysql [:sql :-]
  [driver [_ & [first-arg & other-args :as args]]]
  (cond (interval? first-arg)
        (throw (ex-info (tru "Interval as first argrument to subtraction is not allowed.")
                        {:type qp.error-type/invalid-query
                         :args args}))
        (and (some interval? other-args)
             (not (every? interval? other-args)))
        (throw (ex-info (tru "All but first argument to subtraction must be an interval.")
                        {:type qp.error-type/invalid-query
                         :args args})))
  (if (interval? (first other-args))
    (reduce (fn [hsql-form [_ amount unit]]
              ;; We are adding negative amount. Inspired by `->honeysql [:sql :datetime-subtract]`.
              (add-interval-honeysql-form driver hsql-form (- amount) unit))
            (->honeysql driver first-arg)
            other-args)
    (into [:-]
          (map (partial ->honeysql driver))
          args)))

(defmethod ->honeysql [:sql :*]
  [driver [_ & args]]
  (into [:*]
        (map (partial ->honeysql driver))
        args))

;; for division we want to go ahead and convert any integer args to floats, because something like field / 2 will do
;; integer division and give us something like 1.0 where we would rather see something like 1.5
;;
;; also, we want to gracefully handle situations where the column is ZERO and just swap it out with NULL instead, so
;; we don't get divide by zero errors. SQL DBs always return NULL when dividing by NULL (AFAIK)

(defn- safe-denominator
  "Make sure we're not trying to divide by zero."
  [denominator]
  (cond
    ;; try not to generate hairy nonsense like `CASE WHERE 7.0 = 0 THEN NULL ELSE 7.0` if we're dealing with number
    ;; literals and can determine this stuff ahead of time.
    (and (number? denominator)
         (zero? denominator))
    nil

    (number? denominator)
    (inline-num denominator)

    (inline? denominator)
    (recur (second denominator))

    :else
    [:case
     [:= denominator (inline-num 0)] nil
     :else                           denominator]))

(defmethod ->honeysql [:sql :/]
  [driver [_ & mbql-exprs]]
  (let [[numerator & denominators] (for [mbql-expr mbql-exprs]
                                     (->honeysql driver (if (integer? mbql-expr)
                                                          (double mbql-expr)
                                                          mbql-expr)))]
    (into [:/ (->float driver numerator)]
          (map safe-denominator)
          denominators)))

(defmethod ->honeysql [:sql :sum-where]
  [driver [_ arg pred]]
  [:sum [:case
         (->honeysql driver pred) (->honeysql driver arg)
         :else                    [:inline 0.0]]])

(defmethod ->honeysql [:sql :count-where]
  [driver [_ pred]]
  (->honeysql driver [:sum-where 1 pred]))

(defmethod ->honeysql [:sql :share]
  [driver [_ pred]]
  [:/ (->honeysql driver [:count-where pred]) :%count.*])

(defmethod ->honeysql [:sql :trim]
  [driver [_ arg]]
  [:trim (->honeysql driver arg)])

(defmethod ->honeysql [:sql :ltrim]
  [driver [_ arg]]
  [:ltrim (->honeysql driver arg)])

(defmethod ->honeysql [:sql :rtrim]
  [driver [_ arg]]
  [:rtrim (->honeysql driver arg)])

(defmethod ->honeysql [:sql :upper]
  [driver [_ arg]]
  [:upper (->honeysql driver arg)])

(defmethod ->honeysql [:sql :lower]
  [driver [_ arg]]
  [:lower (->honeysql driver arg)])

(defmethod ->honeysql [:sql :coalesce]
  [driver [_ & args]]
  (into [:coalesce] (map (partial ->honeysql driver)) args))

(defmethod ->honeysql [:sql :replace]
  [driver [_ arg pattern replacement]]
  [:replace (->honeysql driver arg) (->honeysql driver pattern) (->honeysql driver replacement)])

(defmethod ->honeysql [:sql :concat]
  [driver [_ & args]]
  (into [:concat] (map (partial ->honeysql driver)) args))

(defmethod ->honeysql [:sql :substring]
  [driver [_ arg start length]]
  (if length
    [:substring (->honeysql driver arg) (->honeysql driver start) (->honeysql driver length)]
    [:substring (->honeysql driver arg) (->honeysql driver start)]))

(defmethod ->honeysql [:sql :length]
  [driver [_ arg]]
  [:length (->honeysql driver arg)])

(defmethod ->honeysql [:sql :case]
  [driver [_ cases options]]
  (into [:case]
        (comp cat
              (map (partial ->honeysql driver)))
        (concat cases
                (when (some? (:default options))
                  [[:else (:default options)]]))))

;; actual handling of the name is done in the top-level clause handler for aggregations
(defmethod ->honeysql [:sql :aggregation-options]
  [driver [_ ag]]
  (->honeysql driver ag))

;;  aggregation REFERENCE e.g. the ["aggregation" 0] fields we allow in order-by
(defmethod ->honeysql [:sql :aggregation]
  [driver [_ index]]
  (lib.util.match/match-one (nth (:aggregation *inner-query*) index)
    [:aggregation-options ag (options :guard :name)]
    (->honeysql driver (h2x/identifier :field-alias (:name options)))

    [:aggregation-options ag _]
    #_:clj-kondo/ignore
    (recur ag)

    ;; For some arcane reason we name the results of a distinct aggregation "count", everything else is named the
    ;; same as the aggregation
    :distinct
    (->honeysql driver (h2x/identifier :field-alias :count))

    #{:+ :- :* :/}
    (->honeysql driver &match)

    ;; for everything else just use the name of the aggregation as an identifer, e.g. `:sum`
    ;;
    ;; TODO -- I don't think we will ever actually get to this anymore because everything should have been given a name
    ;; by [[metabase.query-processor.middleware.pre-alias-aggregations]]
    [ag-type & _]
    (->honeysql driver (h2x/identifier :field-alias ag-type))))

(defmethod ->honeysql [:sql :absolute-datetime]
  [driver [_ timestamp unit]]
  (date driver unit (->honeysql driver timestamp)))

(defmethod ->honeysql [:sql :time]
  [driver [_ value unit]]
  (date driver unit (->honeysql driver value)))

(defmethod ->honeysql [:sql :relative-datetime]
  [driver [_ amount unit]]
  (date driver unit (if (zero? amount)
                      (current-datetime-honeysql-form driver)
                      (add-interval-honeysql-form driver (current-datetime-honeysql-form driver) amount unit))))

(defmethod ->honeysql [:sql :temporal-extract]
  [driver [_ mbql-expr unit]]
  (date driver unit (->honeysql driver mbql-expr)))

(defmethod ->honeysql [:sql :datetime-add]
  [driver [_ arg amount unit]]
  (add-interval-honeysql-form driver (->honeysql driver arg) amount unit))

(defmethod ->honeysql [:sql :datetime-subtract]
  [driver [_ arg amount unit]]
  (add-interval-honeysql-form driver (->honeysql driver arg) (- amount) unit))

(defn datetime-diff-check-args
  "This util function is used by SQL implementations of ->honeysql for the `:datetime-diff` clause.
   It raises an exception if the database-type of the arguments `x` and `y` do not match the given predicate.
   Note this doesn't raise an error if the database-type is nil, which can be the case for some drivers."
  [x y pred]
  (doseq [arg [x y]
          :let [db-type (h2x/database-type arg)]
          :when (and db-type (not (pred db-type)))]
    (throw (ex-info (tru "datetimeDiff only allows datetime, timestamp, or date types. Found {0}"
                         (pr-str db-type))
                    {:found db-type
                     :type  qp.error-type/invalid-query}))))

(defmethod ->honeysql [:sql :datetime-diff]
  [driver [_ x y unit]]
  (let [x (->honeysql driver x)
        y (->honeysql driver y)]
    (datetime-diff-check-args x y (partial re-find #"(?i)^(timestamp|date)"))
    (datetime-diff driver unit x y)))

;;; +----------------------------------------------------------------------------------------------------------------+
;;; |                                            Field Aliases (AS Forms)                                            |
;;; +----------------------------------------------------------------------------------------------------------------+

;; TODO -- this name is a bit of a misnomer since it also handles `:aggregation` and `:expression` clauses.
(mu/defn field-clause->alias :- some?
  "Generate HoneySQL for an approriate alias (e.g., for use with SQL `AS`) for a `:field`, `:expression`, or
  `:aggregation` clause of any type, or `nil` if the Field should not be aliased. By default uses the
  `::add/desired-alias` key in the clause options.

  Optional third parameter `unique-name-fn` is no longer used as of 0.42.0."
  ([driver                                                :- :keyword
    [clause-type id-or-name {::add/keys [desired-alias]}] :- vector?]
   (let [desired-alias (or desired-alias
                           ;; fallback behavior for anyone using SQL QP functions directly without including the stuff
                           ;; from [[metabase.query-processor.util.add-alias-info]]. We should probably disallow this
                           ;; going forward because it is liable to break
                           (when (string? id-or-name)
                             id-or-name)
                           (when (and (= clause-type :field)
                                      (integer? id-or-name))
                             (:name (lib.metadata/field (qp.store/metadata-provider) id-or-name))))]
     (->honeysql driver (h2x/identifier :field-alias desired-alias))))

  ([driver field-clause _unique-name-fn]
   (sql.qp.deprecated/log-deprecation-warning
    driver
    "metabase.driver.sql.query-processor/field-clause->alias with 3 args"
    "0.48.0")
   (field-clause->alias driver field-clause)))

(defn as
  "Generate HoneySQL for an `AS` form (e.g. `<form> AS <field>`) using the name information of a `clause`. The
  HoneySQL representation of on `AS` clause is a tuple like `[<form> <alias>]`.

  In some cases where the alias would be redundant, such as plain field literals, this returns the form as-is for
  Honey SQL 1. It's wrapped in a vector for Honey SQL 2 to eliminate ambiguity if the clause compiles to a Honey SQL
  vector. This is not allowed in Honey SQL 1 -- `[expr alias]` always has to have an alias.

  Honey SQL 2 seems to actually need an additional vector around the `alias` form, otherwise it doesn't work
  correctly. See https://clojurians.slack.com/archives/C1Q164V29/p1675301408026759

    ;; Honey SQL 1
    (as [:field \"x\" {:base-type :type/Text}])
    ;; -> (Identifier ...)
    ;; -> SELECT \"x\"

    ;; Honey SQL 2
    (as [:field \"x\" {:base-type :type/Text}])
    ;; -> [[::h2x/identifier ...]]
    ;; -> SELECT \"x\"

    ;; Honey SQL 1
    (as [:field \"x\" {:base-type :type/Text, :temporal-unit :month}])
    ;; -> [(Identifier ...) (Identifier ...)]
    ;; -> SELECT date_extract(\"x\", 'month') AS \"x\"

    ;; Honey SQL 2
    (as [:field \"x\" {:base-type :type/Text, :temporal-unit :month}])
    ;; -> [[::h2x/identifier ...] [[::h2x/identifier ...]]]
    ;; -> SELECT date_extract(\"x\", 'month') AS \"x\""
  [driver clause & _unique-name-fn]
  (let [honeysql-form (->honeysql driver clause)
        field-alias   (field-clause->alias driver clause)]
    (if field-alias
      [honeysql-form [field-alias]]
      [honeysql-form])))

;; Certain SQL drivers require that we refer to Fields using the alias we give in the `SELECT` clause in
;; `ORDER BY` and `GROUP BY` rather than repeating definitions.
;; BigQuery does this generally, other DB's require this in JSON columns.
;;
;; See #17536 and #18742

(defn rewrite-fields-to-force-using-column-aliases
  "Rewrite `:field` clauses to force them to use the column alias regardless of where they appear."
  ([form]
   (rewrite-fields-to-force-using-column-aliases form {:is-breakout false}))
  ([form {is-breakout :is-breakout}]
   (lib.util.match/replace form
     [:field id-or-name opts]
     [:field id-or-name (cond-> opts
                          true
                          (assoc ::add/source-alias        (::add/desired-alias opts)
                                 ::add/source-table        ::add/none
                                 ;; this key will tell the SQL QP not to apply casting here either.
                                 :qp/ignore-coercion       true
                                 ;; used to indicate that this is a forced alias
                                 ::forced-alias            true)
                          ;; don't want to do temporal bucketing or binning inside the order by only.
                          ;; That happens inside the `SELECT`
                          ;; (#22831) however, we do want it in breakout
                          (not is-breakout)
                          (dissoc :temporal-unit :binning))])))

;;; +----------------------------------------------------------------------------------------------------------------+
;;; |                                                Clause Handlers                                                 |
;;; +----------------------------------------------------------------------------------------------------------------+

;;; -------------------------------------------------- aggregation ---------------------------------------------------

(defmethod apply-top-level-clause [:sql :aggregation]
  [driver _top-level-clause honeysql-form {aggregations :aggregation, :as inner-query}]
  (let [honeysql-ags (vec (for [ag   aggregations
                                :let [ag-expr  (->honeysql driver ag)
                                      ag-name  (annotate/aggregation-name inner-query ag)
                                      ag-alias (->honeysql driver (h2x/identifier
                                                                   :field-alias
                                                                   (driver/escape-alias driver ag-name)))]]
                            [ag-expr [ag-alias]]))]
    (reduce (if (:select-top honeysql-form)
              sql.helpers/select-top
              sql.helpers/select)
            honeysql-form
            honeysql-ags)))


;;; ----------------------------------------------- breakout & fields ------------------------------------------------

(defmethod apply-top-level-clause [:sql :breakout]
  [driver _ honeysql-form {breakout-fields :breakout, fields-fields :fields :as _query}]
  (let [select (if (:select-top honeysql-form)
                 sql.helpers/select-top
                 sql.helpers/select)]
    (as-> honeysql-form new-hsql
      (apply select new-hsql (->> breakout-fields
                                  (remove (set fields-fields))
                                  (mapv (fn [field-clause]
                                          (as driver field-clause)))))
      (apply sql.helpers/group-by new-hsql (mapv (partial ->honeysql driver) breakout-fields)))))

(defmethod apply-top-level-clause [:sql :fields]
  [driver _ honeysql-form {fields :fields}]
  (apply (if (:select-top honeysql-form)
           sql.helpers/select-top
           sql.helpers/select)
         honeysql-form
         (for [field-clause fields]
           (as driver field-clause))))


;;; ----------------------------------------------------- filter -----------------------------------------------------

(defn- like-clause
  "Generate honeysql like clause used in `:starts-with`, `:contains` or `:ends-with.
  If matching case insensitively, `pattern` is lowercased earlier in [[generate-pattern]]."
  [field pattern {:keys [case-sensitive] :or {case-sensitive true} :as _options}]
  ;; TODO - don't we need to escape underscores and percent signs in the pattern, since they have special meanings in
  ;; LIKE clauses? That's what we're doing with Druid... (Cam)
  ;;
  ;; TODO - Postgres supports `ILIKE`. Does that make a big enough difference performance-wise that we should do a
  ;; custom implementation? (Cam)
  [:like
   (if case-sensitive
     field
     [:lower field])
   pattern])

(def ^:private StringValueOrFieldOrExpression
  [:or
   [:and mbql.s/value
    [:fn {:error/message "string value"} #(string? (second %))]]
   mbql.s/FieldOrExpressionDef])

(mu/defn ^:private generate-pattern
  "Generate pattern to match against in like clause. Lowercasing for case insensitive matching also happens here."
  [driver
   pre
   [type _ :as arg] :- StringValueOrFieldOrExpression
   post
   {:keys [case-sensitive] :or {case-sensitive true} :as _options}]
  (if (= :value type)
    (->honeysql driver (update arg 1 #(cond-> (str pre % post)
                                        (not case-sensitive) u/lower-case-en)))
    (let [expr (->honeysql driver (into [:concat] (remove nil?) [pre arg post]))]
      (if case-sensitive
        expr
        [:lower expr]))))

(defmethod ->honeysql [:sql :starts-with]
  [driver [_ field arg options]]
  (like-clause (->honeysql driver field) (generate-pattern driver nil arg "%" options) options))

(defmethod ->honeysql [:sql :contains]
  [driver [_ field arg options]]
  (like-clause (->honeysql driver field) (generate-pattern driver "%" arg "%" options) options))

(defmethod ->honeysql [:sql :ends-with]
  [driver [_ field arg options]]
  (like-clause (->honeysql driver field) (generate-pattern driver "%" arg nil options) options))

(defmethod ->honeysql [:sql :between]
  [driver [_ field min-val max-val]]
  [:between (->honeysql driver field) (->honeysql driver min-val) (->honeysql driver max-val)])

(defmethod ->honeysql [:sql :>]
  [driver [_ field value]]
  [:> (->honeysql driver field) (->honeysql driver value)])

(defmethod ->honeysql [:sql :<]
  [driver [_ field value]]
  [:< (->honeysql driver field) (->honeysql driver value)])

(defmethod ->honeysql [:sql :>=]
  [driver [_ field value]]
  [:>= (->honeysql driver field) (->honeysql driver value)])

(defmethod ->honeysql [:sql :<=]
  [driver [_ field value]]
  [:<= (->honeysql driver field) (->honeysql driver value)])

(defmethod ->honeysql [:sql :=]
  [driver [_ field value]]
  (assert field)
  [:= (->honeysql driver field) (->honeysql driver value)])

(defn- correct-null-behaviour
  [driver [op & args :as clause]]
  (if-let [field-arg (lib.util.match/match-one args
                       :field          &match)]
    ;; We must not transform the head again else we'll have an infinite loop
    ;; (and we can't do it at the call-site as then it will be harder to fish out field references)
    [:or
     (into [op] (map (partial ->honeysql driver)) args)
     [:= (->honeysql driver field-arg) nil]]
    clause))

(defmethod ->honeysql [:sql :!=]
  [driver [_ field value]]
  (if (nil? (qp.wrap-value-literals/unwrap-value-literal value))
    [:not= (->honeysql driver field) (->honeysql driver value)]
    (correct-null-behaviour driver [:not= field value])))

(defmethod ->honeysql [:sql :and]
  [driver [_tag & subclauses]]
  (into [:and]
        (map (partial ->honeysql driver))
        subclauses))

(defmethod ->honeysql [:sql :or]
  [driver [_tag & subclauses]]
  (into [:or]
        (map (partial ->honeysql driver))
        subclauses))

(def ^:private clause-needs-null-behaviour-correction?
  (comp #{:contains :starts-with :ends-with} first))

(defmethod ->honeysql [:sql :not]
  [driver [_tag subclause]]
  (if (clause-needs-null-behaviour-correction? subclause)
    (correct-null-behaviour driver [:not subclause])
    [:not (->honeysql driver subclause)]))

(defmethod apply-top-level-clause [:sql :filter]
  [driver _ honeysql-form {clause :filter}]
  (sql.helpers/where honeysql-form (->honeysql driver clause)))


;;; -------------------------------------------------- join tables ---------------------------------------------------

(declare mbql->honeysql)

(defmulti join->honeysql
  "Compile a single MBQL `join` to HoneySQL."
  {:added "0.32.9" :arglists '([driver join])}
  driver/dispatch-on-initialized-driver
  :hierarchy #'driver/hierarchy)

(defmulti join-source
  "Generate HoneySQL for a table or query to be joined."
  {:added "0.32.9" :arglists '([driver join])}
  driver/dispatch-on-initialized-driver
  :hierarchy #'driver/hierarchy)

(defmethod join-source :sql
  [driver {:keys [source-table source-query]}]
  (cond
    (and source-query (:native source-query))
    (sql-source-query (:native source-query) (:params source-query))

    source-query
    (mbql->honeysql driver {:query source-query})

    :else
    (->honeysql driver (lib.metadata/table (qp.store/metadata-provider) source-table))))

(def ^:private HoneySQLJoin
  "Schema for HoneySQL for a single JOIN. Used to validate that our join-handling code generates correct clauses."
  [:tuple
   ;;join source and alias
   [:tuple
    ;; join source
    :some
    ;; join alias
    :some]
   ;; join condition
   [:sequential :any]])

(mu/defmethod join->honeysql :sql :- HoneySQLJoin
  [driver {:keys [condition], join-alias :alias, :as join} :- mbql.s/Join]
  [[(join-source driver join)
    (let [table-alias (->honeysql driver (h2x/identifier :table-alias join-alias))]
      [table-alias])]
   (->honeysql driver condition)])

(defn- apply-joins-honey-sql-2
  "Use Honey SQL 2's `:join-by` so the joins are in the same order they are specified in MBQL (#15342).
  See [[metabase.query-processor-test.explicit-joins-test/join-order-test]]."
  [driver honeysql-form joins]
  (letfn [(append-joins [join-by]
            (into (vec join-by)
                  (mapcat (fn [{:keys [strategy], :as join}]
                            [strategy (join->honeysql driver join)]))
                  joins))]
    (update honeysql-form :join-by append-joins)))

(defmethod apply-top-level-clause [:sql :joins]
  [driver _ honeysql-form {:keys [joins]}]
  #_{:clj-kondo/ignore [:deprecated-var]}
  (let [f apply-joins-honey-sql-2]
    (f driver honeysql-form joins)))


;;; ---------------------------------------------------- order-by ----------------------------------------------------

(defmethod ->honeysql [:sql :asc]
  [driver [direction field]]
  [(->honeysql driver field) direction])

(defmethod ->honeysql [:sql :desc]
  [driver [direction field]]
  [(->honeysql driver field) direction])

(defmethod apply-top-level-clause [:sql :order-by]
  [driver _ honeysql-form {subclauses :order-by}]
  (reduce sql.helpers/order-by honeysql-form (mapv (partial ->honeysql driver) subclauses)))

;;; -------------------------------------------------- limit & page --------------------------------------------------

(defmethod apply-top-level-clause [:sql :limit]
  [_driver _top-level-clause honeysql-form {value :limit}]
  (sql.helpers/limit honeysql-form (inline-num value)))

(defmethod apply-top-level-clause [:sql :page]
  [_driver _top-level-clause honeysql-form {{:keys [items page]} :page}]
  (-> honeysql-form
      (sql.helpers/limit (inline-num items))
      (sql.helpers/offset (inline-num (* items (dec page))))))


;;; -------------------------------------------------- source-table --------------------------------------------------

(defn- has-to-honeysql-impl-for-legacy-table? [driver]
  (not (identical? (get-method ->honeysql [driver :model/Table])
                   (get-method ->honeysql [:sql :model/Table]))))

(defmethod ->honeysql [:sql :model/Table]
  [driver table]
  (sql.qp.deprecated/log-deprecation-warning
   driver
   "metabase.driver.sql.query-processor/->honeysql for metabase.models.table/Table or :model/Table"
   "0.48.0")
  (let [{table-name :name, schema :schema} table]
    (->honeysql driver (h2x/identifier :table schema table-name))))

(defmethod ->honeysql [:sql :metadata/table]
  [driver table]
  (if (has-to-honeysql-impl-for-legacy-table? driver)
    (do
      (sql.qp.deprecated/log-deprecation-warning
       driver
       "metabase.driver.sql.query-processor/->honeysql for metabase.models.table/Table or :model/Table"
       "0.48.0")
      (->honeysql driver #_{:clj-kondo/ignore [:deprecated-var]} (qp.store/->legacy-metadata table)))
    (let [{table-name :name, schema :schema} table]
      (->honeysql driver (h2x/identifier :table schema table-name)))))

(defmethod apply-top-level-clause [:sql :source-table]
  [driver _top-level-clause honeysql-form {source-table-id :source-table}]
  (let [table (lib.metadata/table (qp.store/metadata-provider) source-table-id)
        expr  (->honeysql driver table)]
    (sql.helpers/from honeysql-form [expr])))


;;; +----------------------------------------------------------------------------------------------------------------+
;;; |                                           Building the HoneySQL Form                                           |
;;; +----------------------------------------------------------------------------------------------------------------+

(def ^:private top-level-clause-application-order
  "Order to apply top-level clauses in. This is important because we build things like the `SELECT` clause progressively
  and MBQL requires us to return results with `:breakout` columns before `:aggregation`, etc.

  Map of clause -> index, e.g.

    {:source-table 0, :breakout 1, ...}"
  (into {} (map-indexed
            #(vector %2 %1)
            [:source-table :breakout :aggregation :fields :filter :joins :order-by :page :limit])))

(defn- query->keys-in-application-order
  "Return the keys present in an MBQL `inner-query` in the order they should be processed."
  [inner-query]
  ;; sort first by any known top-level clauses according to the `top-level-application-clause-order` defined above,
  ;; then sort any unknown clauses by name.
  (sort-by (fn [clause] [(get top-level-clause-application-order clause Integer/MAX_VALUE) clause])
           (keys inner-query)))

(defn- format-honeysql-2 [dialect honeysql-form]
  ;; throw people a bone and make sure they're not trying to use Honey SQL 1 stuff inside Honey SQL 2.
  (lib.util.match/match honeysql-form
    (form :guard record?)
    (throw (ex-info (format "Not supported by Honey SQL 2: ^%s %s"
                            (.getCanonicalName (class form))
                            (pr-str form))
                    {:honeysql-form honeysql-form, :form form})))
  (if (map? honeysql-form)
    #_{:clj-kondo/ignore [:discouraged-var]}
    (sql/format honeysql-form {:dialect dialect, :quoted true, :quoted-snake false})
    ;; for weird cases when we want to compile just one particular snippet. Why are we doing this? Who knows. This seems
    ;; to not really be supported by Honey SQL 2, so hack around it for now. See upstream issue
    ;; https://github.com/seancorfield/honeysql/issues/456
    (binding [sql/*dialect*      (sql/get-dialect dialect)
              sql/*quoted*       true
              sql/*quoted-snake* false]
      (sql/format-expr honeysql-form {:nested true}))))

(defn format-honeysql
  "Compile a `honeysql-form` to a vector of `[sql & params]`. `honeysql-form` can either be a map (for a top-level
  query), or some sort of expression."
  ([driver honeysql-form]
   (format-honeysql nil (quote-style driver) honeysql-form))

  ;; TODO -- get rid of this unused param without breaking things.
  ([_version dialect honeysql-form]
   (try
     (format-honeysql-2 dialect honeysql-form)
     (catch Throwable e
       (try
         (log/error e
                    (u/format-color 'red
                                    (str (deferred-tru "Invalid HoneySQL form: {0}" (ex-message e))
                                         "\n"
                                         (u/pprint-to-str honeysql-form))))
         (finally
           (throw (ex-info (tru "Error compiling HoneySQL form: {0}" (ex-message e))
                           {:dialect dialect
                            :form    honeysql-form
                            :type    qp.error-type/driver}
                           e))))))))

(defn- default-select [driver {[from] :from, :as _honeysql-form}]
  (let [table-identifier (if (sequential? from)
                           ;; Grab the alias part.
                           ;;
                           ;; Honey SQL 2 = [expr [alias]]
                           (first (second from))
                           from)
        [raw-identifier] (format-honeysql driver table-identifier)
        expr             (if (seq raw-identifier)
                           [:raw (format "%s.*" raw-identifier)]
                           :*)]
    [[expr]]))

(defn- add-default-select
  "Add `SELECT *` to `honeysql-form` if no `:select` clause is present."
  [driver {:keys [select select-top], :as honeysql-form}]
  ;; TODO - this is hacky -- we should ideally never need to add `SELECT *`, because we should know what fields to
  ;; expect from the source query, and middleware should be handling that for us
  (cond
    (and (empty? select)
         (empty? select-top))
    (assoc honeysql-form :select (default-select driver honeysql-form))

    ;; select-top currently only has the first arg, the limit
    (= (count select-top) 1)
    (update honeysql-form :select-top (fn [existing]
                                        (into existing (default-select driver honeysql-form))))

    :else
    honeysql-form))

(defn- apply-top-level-clauses
  "`apply-top-level-clause` for all of the top-level clauses in `inner-query`, progressively building a HoneySQL form.
  Clauses are applied according to the order in `top-level-clause-application-order`."
  ([driver honeysql-form inner-query]
   (apply-top-level-clauses driver honeysql-form inner-query identity))

  ([driver honeysql-form inner-query xform]
   (transduce
    xform
    (fn
      ([honeysql-form]
       (add-default-select driver honeysql-form))
      ([honeysql-form k]
       (apply-top-level-clause driver k honeysql-form inner-query)))
    honeysql-form
    (query->keys-in-application-order inner-query))))

(declare apply-clauses)

(defn- apply-source-query
  "Handle a `:source-query` clause by adding a recursive `SELECT` or native query.
   If the source query has ambiguous column names, use a `WITH` statement to rename the source columns.
   At the time of this writing, all source queries are aliased as `source`."
  [driver honeysql-form {{:keys [native params] persisted :persisted-info/native :as source-query} :source-query
                         source-metadata :source-metadata}]
  (let [table-alias (->honeysql driver (h2x/identifier :table-alias source-query-alias))
        source-clause (cond
                        persisted
                        (sql-source-query persisted nil)

                        native
                        (sql-source-query native params)

                        :else
                        (apply-clauses driver {} source-query))
        ;; TODO: Use MLv2 here to get source and desired-aliases
        alias-info (mapv (fn [{[_ desired-ref-name] :field_ref source-name :name}]
                           [source-name desired-ref-name])
                         source-metadata)
        source-aliases (mapv first alias-info)
        desired-aliases (mapv second alias-info)
        duplicate-source-aliases? (and (> (count source-aliases) 1)
                                       (not (apply distinct? source-aliases)))
        needs-columns? (and (seq desired-aliases)
                            (> (count desired-aliases) 1)
                            duplicate-source-aliases?
                            (apply distinct? desired-aliases)
                            (every? string? desired-aliases))]
    (merge
      honeysql-form
      (if needs-columns?
        ;; HoneySQL cannot expand [::h2x/identifier :table "source"] in the with alias.
        ;; This is ok since we control the alias.
        {:with [[[source-query-alias {:columns (mapv #(h2x/identifier :field %) desired-aliases)}]
                 source-clause]]
         :from [[table-alias]]}
        {:from [[source-clause [table-alias]]]}))))

(defn- apply-clauses
  "Like [[apply-top-level-clauses]], but handles `source-query` as well, which needs to be handled in a special way
  because it is aliased."
  [driver honeysql-form {:keys [source-query], :as inner-query}]
  (binding [*inner-query* inner-query]
    (if source-query
      (apply-top-level-clauses
       driver
       (apply-source-query driver honeysql-form inner-query)
       inner-query
       ;; don't try to do anything with the source query recursively.
       (remove (partial = :source-query)))
      (apply-top-level-clauses driver honeysql-form inner-query))))

(defmulti preprocess
  "Do miscellaneous transformations to the MBQL before compiling the query. These changes are idempotent, so it is safe
  to use this function in your own implementations of [[driver/mbql->native]], if you want to apply changes to the
  same version of the query that we will ultimately be compiling."
  {:changelog-test/ignore true, :arglists '([driver inner-query]), :added "0.42.0"}
  driver/dispatch-on-initialized-driver
  :hierarchy #'driver/hierarchy)

(defmethod preprocess :sql
  [_driver inner-query]
  (nest-query/nest-expressions (add/add-alias-info inner-query)))

(defn mbql->honeysql
  "Build the HoneySQL form we will compile to SQL and execute."
  [driver {inner-query :query}]
  (binding [driver/*driver* driver]
    (let [inner-query (preprocess driver inner-query)]
      (log/tracef "Compiling MBQL query\n%s" (u/pprint-to-str 'magenta inner-query))
      (u/prog1 (apply-clauses driver {} inner-query)
        (log/debugf "\nHoneySQL Form: %s\n%s" (u/emoji "🍯") (u/pprint-to-str 'cyan <>))))))

;;;; MBQL -> Native

(defn mbql->native
  "Transpile MBQL query into a native SQL statement. This is the `:sql` driver implementation
  of [[driver/mbql->native]] (actual multimethod definition is in [[metabase.driver.sql]]."
  [driver outer-query]
  (let [honeysql-form (mbql->honeysql driver outer-query)
        [sql & args]  (format-honeysql driver honeysql-form)]
    {:query sql, :params args}))<|MERGE_RESOLUTION|>--- conflicted
+++ resolved
@@ -687,21 +687,6 @@
    (->honeysql driver mbql-expr)
    (->honeysql driver power)])
 
-<<<<<<< HEAD
-(defn- window-function-order-by-strategy [driver]
-  (case driver
-    (:postgres :athena :mysql :presto-jdbc :redshift :sqlserver :snowflake :vertica :bigquery-cloud-sdk)
-    ::over-order-by-strategy.copy-expressions
-
-    (:h2 :sqlite :oracle)
-    ::over-order-by-strategy.use-output-column-numbers
-
-    ;; NOT SURE ABOUT THESE!
-    (:sparksql)
-    ::over-order-by-strategy.copy-expressions
-
-    ;; the rest are unknown; try using output column numbers.
-=======
 ;;; NOCOMMIT -- we need to document the new `:window-functions` feature.
 (defmethod driver/database-supports? [:sql :sql/window-functions.order-by-output-column-numbers]
   [_driver _feature _database]
@@ -711,7 +696,6 @@
   (if (driver/database-supports? driver
                                  :sql/window-functions.order-by-output-column-numbers
                                  (lib.metadata/database (qp.store/metadata-provider)))
->>>>>>> 60580e2c
     ::over-order-by-strategy.use-output-column-numbers
     ::over-order-by-strategy.copy-expressions))
 
