/* @flow */

import { drillUnderlyingRecords } from "metabase/qb/lib/actions";

import { inflect } from "metabase/lib/formatting";

import type {
    ClickAction,
    ClickActionProps
} from "metabase/meta/types/Visualization";

export default (
    { card, tableMetadata, clicked }: ClickActionProps
): ClickAction[] => {
    const dimensions = (clicked && clicked.dimensions) || [];
    if (!clicked || dimensions.length === 0) {
        return [];
    }

    // the metric value should be the number of rows that will be displayed
    const count = typeof clicked.value === "number" ? clicked.value : 2;

    return [
        {
            section: "zoom",
<<<<<<< HEAD
            title: "View rows",
=======
            title: "View " +
                inflect("these", count, "this", "these") +
                " " +
                inflect(tableMetadata.display_name, count),
>>>>>>> 28bf5aa5
            card: () => drillUnderlyingRecords(card, dimensions)
        }
    ];
};<|MERGE_RESOLUTION|>--- conflicted
+++ resolved
@@ -23,14 +23,10 @@
     return [
         {
             section: "zoom",
-<<<<<<< HEAD
-            title: "View rows",
-=======
             title: "View " +
                 inflect("these", count, "this", "these") +
                 " " +
                 inflect(tableMetadata.display_name, count),
->>>>>>> 28bf5aa5
             card: () => drillUnderlyingRecords(card, dimensions)
         }
     ];
