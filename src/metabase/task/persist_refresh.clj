(ns metabase.task.persist-refresh
  (:require
   [clojure.string :as str]
   [clojurewerkz.quartzite.conversion :as qc]
   [clojurewerkz.quartzite.jobs :as jobs]
   [clojurewerkz.quartzite.schedule.cron :as cron]
   [clojurewerkz.quartzite.triggers :as triggers]
   [java-time :as t]
   [medley.core :as m]
   [metabase.db :as mdb]
   [metabase.driver :as driver]
   [metabase.driver.ddl.interface :as ddl.i]
   [metabase.driver.sql.query-processor :as sql.qp]
   [metabase.email.messages :as messages]
   [metabase.models.card :refer [Card]]
   [metabase.models.database :refer [Database]]
   [metabase.models.persisted-info
    :as persisted-info
    :refer [PersistedInfo]]
   [metabase.models.task-history :refer [TaskHistory]]
   [metabase.public-settings :as public-settings]
   [metabase.query-processor.middleware.limit :as limit]
   [metabase.query-processor.timezone :as qp.timezone]
   [metabase.task :as task]
   [metabase.util :as u]
   [metabase.util.i18n :refer [trs]]
   [metabase.util.log :as log]
   [potemkin.types :as p]
   [toucan.db :as db]
   [toucan.hydrate :refer [hydrate]]
   [toucan2.core :as t2])
  (:import
   (java.util TimeZone)
   (org.quartz ObjectAlreadyExistsException Trigger)))

(set! *warn-on-reflection* true)

(defn- job-context->job-type
  [job-context]
  (select-keys (qc/from-job-data job-context) ["db-id" "persisted-id" "type"]))

(def ^:private refreshable-states
  "States of `persisted_info` records which can be refreshed."
  #{"creating" "persisted" "error"})

(def ^:private prunable-states
  "States of `persisted_info` records which can be pruned"
  #{"deletable" "off"})

(p/defprotocol+ Refresher
  "This protocol is just a wrapper of the ddl.interface multimethods to ease for testing. Rather than defing some
   multimethods on fake engine types, just work against this, and it will dispatch to the ddl.interface normally, or
   allow for easy to control custom behavior in tests."
  (refresh! [this database definition dataset-query]
    "Refresh a persisted model. Returns a map with :state that is :success or :error. If :state is :error, includes a
    key :error with a string message. See [[metabase.driver.ddl.interface/refresh!]] for more information.")
  (unpersist! [this database persisted-info]))

(def ^:private dispatching-refresher
  "Refresher implementation that dispatches to the multimethods in [[metabase.driver.ddl.interface]]."
  (reify Refresher
    (refresh! [_ database definition card]
      (binding [persisted-info/*allow-persisted-substitution* false]
        (let [query (limit/disable-max-results (:dataset_query card))]
          (ddl.i/refresh! (:engine database) database definition query))))
    (unpersist! [_ database persisted-info]
     (ddl.i/unpersist! (:engine database) database persisted-info))))

(defn- refresh-with-stats! [refresher database stats persisted-info]
  ;; Since this could be long running, double check state just before refreshing
  (when (contains? refreshable-states (t2/select-one-fn :state PersistedInfo :id (:id persisted-info)))
    (log/info (trs "Attempting to refresh persisted model {0}." (:card_id persisted-info)))
    (let [card (t2/select-one Card :id (:card_id persisted-info))
          definition (persisted-info/metadata->definition (:result_metadata card)
                                                          (:table_name persisted-info))
          _ (db/update! PersistedInfo (u/the-id persisted-info)
                        :definition definition,
                        :query_hash (persisted-info/query-hash (:dataset_query card))
                        :active false,
                        :refresh_begin :%now,
                        :refresh_end nil,
                        :state "refreshing"
                        :state_change_at :%now)
          {:keys [state error]} (try
                                  (refresh! refresher database definition card)
                                  (catch Exception e
                                    (log/info e (trs "Error refreshing persisting model with card-id {0}"
                                                     (:card_id persisted-info)))
                                    {:state :error :error (ex-message e)}))]
      (db/update! PersistedInfo (u/the-id persisted-info)
                  :active (= state :success),
                  :refresh_end :%now,
                  :state (if (= state :success) "persisted" "error")
                  :state_change_at :%now
                  :error (when (= state :error) error))
      (if (= :success state)
        (update stats :success inc)
        (-> stats
            (update :error-details conj {:persisted-info-id (:id persisted-info)
                                         :error error})
            (update :error inc))))))

(defn- save-task-history!
  "Create a task history entry with start, end, and duration. :task will be `task-type`, `db-id` is optional,
  and :task_details will be the result of `f`."
  [task-type db-id f]
  (let [start-time   (t/zoned-date-time)
        task-details (f)
        end-time     (t/zoned-date-time)]
    (when (= task-type "persist-refresh")
      (when-let [error-details (seq (:error-details task-details))]
        (let [error-details-by-id (m/index-by :persisted-info-id error-details)
              persisted-infos (->> (hydrate (db/select PersistedInfo :id [:in (keys error-details-by-id)])
                                            [:card :collection] :database)
                                   (map #(assoc % :error (get-in error-details-by-id [(:id %) :error]))))]
          (messages/send-persistent-model-error-email!
            db-id
            persisted-infos
            (:trigger task-details)))))
    (db/insert! TaskHistory {:task         task-type
                             :db_id        db-id
                             :started_at   start-time
                             :ended_at     end-time
                             :duration     (.toMillis (t/duration start-time end-time))
                             :task_details task-details})
    task-details))

(defn- prune-deletables!
  "Seam for tests to pass in specific deletables to drop."
  [refresher deletables]
  (when (seq deletables)
    (let [db-id->db    (m/index-by :id (db/select Database :id [:in (map :database_id deletables)]))
          unpersist-fn (fn []
                         (reduce (fn [stats persisted-info]
                                   ;; Since this could be long running, double check state just before deleting
<<<<<<< HEAD
                                   (let [current-state (db/select-one-field :state PersistedInfo :id (:id persisted-info))
                                         card-info     (t2/select-one [Card :archived :dataset]
=======
                                   (let [current-state (t2/select-one-fn :state PersistedInfo :id (:id persisted-info))
                                         card-info     (db/select-one [Card :archived :dataset]
>>>>>>> 3bd35da2
                                                                      :id (:card_id persisted-info))]
                                     (if (or (contains? prunable-states current-state)
                                             (:archived card-info)
                                             (not (:dataset card-info)))
                                       (let [database (-> persisted-info :database_id db-id->db)]
                                         (log/info (trs "Unpersisting model with card-id {0}" (:card_id persisted-info)))
                                         (try
                                           (unpersist! refresher database persisted-info)
                                           (when (= "deletable" current-state)
                                             (db/delete! PersistedInfo :id (:id persisted-info)))
                                           (update stats :success inc)
                                           (catch Exception e
                                             (log/info e (trs "Error unpersisting model with card-id {0}" (:card_id persisted-info)))
                                             (update stats :error inc))))
                                       (update stats :skipped inc))))
                                 {:success 0, :error 0, :skipped 0}
                                 deletables))]
      (save-task-history! "unpersist-tables" nil unpersist-fn))))

(defn- deletable-models
  "Returns persisted info records that can be unpersisted. Will select records that have moved into a deletable state
  after a sufficient delay to ensure no queries are running against them and to allow changing mind. Also selects
  persisted info records pointing to cards that are no longer models and archived cards/models."
  []
  (t2/select PersistedInfo
             {:select    [:p.*]
              :from      [[:persisted_info :p]]
              :left-join [[:report_card :c] [:= :c.id :p.card_id]]
              :where     [:or
                          [:and
                           [:in :state prunable-states]
                           ;; Buffer deletions for an hour if the
                           ;; prune job happens soon after setting state.
                           ;; 1. so that people have a chance to change their mind.
                           ;; 2. if a query is running against the cache, it doesn't get ripped out.
                           [:< :state_change_at
                            (sql.qp/add-interval-honeysql-form (mdb/db-type) :%now -1 :hour)]]
                          [:= :c.dataset false]
                          [:= :c.archived true]]}))

(defn- refreshable-models
  "Returns refreshable models for a database id. Must still be models and not archived."
  [database-id]
  (t2/select PersistedInfo
             {:select    [:p.* :c.dataset :c.archived :c.name]
              :from      [[:persisted_info :p]]
              :left-join [[:report_card :c] [:= :c.id :p.card_id]]
              :where     [:and
                          [:= :p.database_id database-id]
                          [:in :p.state refreshable-states]
                          [:= :c.archived false]
                          [:= :c.dataset true]]}))

(defn- prune-all-deletable!
  "Prunes all deletable PersistInfos, should not be called from tests as
   it will orphan cache tables if refresher is replaced."
  [refresher]
  (let [deletables (deletable-models)]
    (prune-deletables! refresher deletables)))

(defn- refresh-tables!
  "Refresh tables backing the persisted models. Updates all persisted tables with that database id which are in a state
  of \"persisted\"."
  [database-id refresher]
  (log/info (trs "Starting persisted model refresh task for Database {0}." database-id))
  (persisted-info/ready-unpersisted-models! database-id)
  (let [database  (t2/select-one Database :id database-id)
        persisted (refreshable-models database-id)
        thunk     (fn []
                    (reduce (partial refresh-with-stats! refresher database)
                            {:success 0, :error 0, :trigger "Scheduled"}
                            persisted))
        {:keys [error success]} (save-task-history! "persist-refresh" database-id thunk)]
    (log/info
      (trs "Finished persisted model refresh task for Database {0} with {1} successes and {2} errors." database-id success error))))

(defn- refresh-individual!
  "Refresh an individual model based on [[PersistedInfo]]."
  [persisted-info-id refresher]
  (let [persisted-info (t2/select-one PersistedInfo :id persisted-info-id)
        database       (when persisted-info
                         (t2/select-one Database :id (:database_id persisted-info)))]
    (if (and persisted-info database)
      (do
        (save-task-history! "persist-refresh" (u/the-id database)
                            (partial refresh-with-stats!
                                     refresher
                                     database
                                     {:success 0 :error 0, :trigger "Manual"}
                                     persisted-info))
        (log/info (trs "Finished updated model-id {0} from persisted-info {1}."
                       (:card_id persisted-info)
                       (u/the-id persisted-info))))
      (log/info (trs "Unable to refresh model with card-id {0}" (:card_id persisted-info))))))

(defn- refresh-job-fn!
  "Refresh tables. Gets the database id from the job context and calls `refresh-tables!'`."
  [job-context]
  (let [{:strs [type db-id persisted-id] :as _payload} (job-context->job-type job-context)]
    (case type
      "database"   (refresh-tables!     db-id        dispatching-refresher)
      "individual" (refresh-individual! persisted-id dispatching-refresher)
      (log/info (trs "Unknown payload type {0}" type)))))

(defn- prune-job-fn!
  [_job-context]
  (prune-all-deletable! dispatching-refresher))

(jobs/defjob ^{org.quartz.DisallowConcurrentExecution true
               :doc "Refresh persisted tables job"}
  PersistenceRefresh [job-context]
  (refresh-job-fn! job-context))

(jobs/defjob ^{org.quartz.DisallowConcurrentExecution true
               :doc "Remove deletable persisted tables"}
  PersistencePrune [job-context]
  (prune-job-fn! job-context))

(def ^:private refresh-job-key
  "Job key string for refresh job. Call `(jobs/key refresh-job-key)` if you need the org.quartz.JobKey
  instance."
  "metabase.task.PersistenceRefresh.job")

(def ^:private prune-job-key
  "Job key string for prune job. Call `(jobs/key prune-job-key)` if you need the org.quartz.JobKey
  instance."
  "metabase.task.PersistencePrune.job")

(def ^:private refresh-job
  (jobs/build
   (jobs/with-description "Persisted Model refresh task")
   (jobs/of-type PersistenceRefresh)
   (jobs/with-identity (jobs/key refresh-job-key))
   (jobs/store-durably)))

(def ^:private prune-job
  (jobs/build
   (jobs/with-description "Persisted Model prune task")
   (jobs/of-type PersistencePrune)
   (jobs/with-identity (jobs/key prune-job-key))
   (jobs/store-durably)))

(def ^:private prune-scheduled-trigger-key
  (triggers/key "metabase.task.PersistencePrune.scheduled.trigger"))

(def ^:private prune-once-trigger-key
  (triggers/key "metabase.task.PersistencePrune.once.trigger"))

(defn- database-trigger-key [database]
  (triggers/key (format "metabase.task.PersistenceRefresh.database.trigger.%d" (u/the-id database))))

(defn- individual-trigger-key [persisted-info]
  (triggers/key (format "metabase.task.PersistenceRefresh.individual.trigger.%d"
                        (u/the-id persisted-info))))

(defn- cron-schedule
  "Return a cron schedule that fires every `hours` hours."
  [cron-spec]
  (cron/schedule
    (cron/cron-schedule cron-spec)
    (cron/in-time-zone (TimeZone/getTimeZone (or (driver/report-timezone)
                                                 (qp.timezone/system-timezone-id)
                                                 "UTC")))
    (cron/with-misfire-handling-instruction-do-nothing)))

(comment
  (let [[start-hour start-minute] (map parse-long (str/split "00:00" #":"))
        hours 1]

     (if (= 24 hours)
         (format "0 %d %d * * ? *" start-minute start-hour)
         (format "0 %d %d/%d * * ? *" start-minute start-hour hours))))



(def ^:private prune-scheduled-trigger
  (triggers/build
    (triggers/with-description "Prune deletable PersistInfo once per hour")
    (triggers/with-identity prune-scheduled-trigger-key)
    (triggers/for-job (jobs/key prune-job-key))
    (triggers/start-now)
    (triggers/with-schedule
      (cron-schedule "0 0 0/1 * * ? *"))))

(def ^:private prune-once-trigger
  (triggers/build
    (triggers/with-description "Prune deletable PersistInfo now")
    (triggers/with-identity prune-once-trigger-key)
    (triggers/for-job (jobs/key prune-job-key))
    (triggers/start-now)))

(defn- database-trigger ^org.quartz.CronTrigger [database cron-spec]
  (triggers/build
   (triggers/with-description (format "Refresh models for database %d" (u/the-id database)))
   (triggers/with-identity (database-trigger-key database))
   (triggers/using-job-data {"db-id" (u/the-id database)
                             "type"  "database"})
   (triggers/for-job (jobs/key refresh-job-key))
   (triggers/start-now)
   (triggers/with-schedule
     (cron-schedule cron-spec))))

(defn- individual-trigger [persisted-info]
  (triggers/build
   (triggers/with-description (format "Refresh model %d: persisted-info %d"
                                      (:card_id persisted-info)
                                      (u/the-id persisted-info)))
   (triggers/with-identity (individual-trigger-key persisted-info))
   (triggers/using-job-data {"persisted-id" (u/the-id persisted-info)
                             "type"         "individual"})
   (triggers/for-job (jobs/key refresh-job-key))
   (triggers/start-now)))

(defn schedule-persistence-for-database!
  "Schedule a database for persistence refreshing."
  [database cron-spec]
  (let [tggr (database-trigger database cron-spec)]
    (log/info
     (u/format-color 'green
                     "Scheduling persistence refreshes for database %d: trigger: %s"
                     (u/the-id database) (.. ^Trigger tggr getKey getName)))
    (persisted-info/ready-database! (u/the-id database))
    (try (task/add-trigger! tggr)
         (catch ObjectAlreadyExistsException _e
           (log/info
            (u/format-color 'green "Persistence already present for database %d: trigger: %s"
                            (u/the-id database)
                            (.. ^Trigger tggr getKey getName)))))))

(defn schedule-refresh-for-individual!
  "Schedule a refresh of an individual [[PersistedInfo record]]. Done through quartz for locking purposes."
  [persisted-info]
  (let [tggr (individual-trigger persisted-info)]
    (log/info
     (u/format-color 'green
                     "Scheduling refresh for model: %d"
                     (:card_id persisted-info)))
    (try (task/add-trigger! tggr)
         (catch ObjectAlreadyExistsException _e
           (log/info
            (u/format-color 'green "Persistence already present for model %d"
                            (:card_id persisted-info)
                            (.. ^Trigger tggr getKey getName)))))))
         ;; other errors?


(defn job-info-by-db-id
  "Fetch all database-ids that have a refresh job scheduled."
  []
  (some->> refresh-job-key
           task/job-info
           :triggers
           (m/index-by (comp #(get % "db-id") qc/from-job-data :data))))

;;; TODO -- this is only used in [[metabase.api.card-test]] now
(defn job-info-for-individual-refresh
  "Return a set of PersistedInfo ids of all jobs scheduled for individual refreshes."
  []
  (some->> refresh-job-key
           task/job-info
           :triggers
           (map (comp qc/from-job-data :data))
           (filter (comp #{"individual"} #(get % "type")))
           (map #(get % "persisted-id"))
           set))

(defn unschedule-persistence-for-database!
  "Stop refreshing tables for a given database. Should only be called when marking the database as not
  persisting. Tables will be left over and up to the caller to clean up."
  [database]
  (task/delete-trigger! (database-trigger-key database)))

(defn- unschedule-all-refresh-triggers!
  "Unschedule all job triggers."
  [job-key]
  (let [trigger-keys (->> (task/job-info job-key)
                          :triggers
                          (map :key))]
    (doseq [tk trigger-keys]
      (task/delete-trigger! (triggers/key tk)))))

(defn reschedule-refresh!
  "Reschedule refresh for all enabled databases. Removes all existing triggers, and schedules refresh for databases with
  `:persist-models-enabled` in the options at interval [[public-settings/persisted-model-refresh-cron-schedule]]."
  []
  (let [dbs-with-persistence (filter (comp :persist-models-enabled :options) (db/select Database))
        cron-schedule        (public-settings/persisted-model-refresh-cron-schedule)]
    (unschedule-all-refresh-triggers! refresh-job-key)
    (doseq [db dbs-with-persistence]
      (schedule-persistence-for-database! db cron-schedule))))

(defn enable-persisting!
  "Enable persisting
   - The prune job is scheduled anew.
   - Refresh jobs are added when persist is enabled on a db."
  []
  (unschedule-all-refresh-triggers! prune-job-key)
  (task/add-trigger! prune-scheduled-trigger))

(defn disable-persisting!
  "Disable persisting
   - All PersistedInfo are marked for deletion.
   - Refresh job triggers are removed.
   - Prune scheduled job trigger is removed.
   - The prune job is triggered to run immediately. "
  []
  (persisted-info/mark-for-pruning! {})
  (unschedule-all-refresh-triggers! refresh-job-key)
  (task/delete-trigger! prune-scheduled-trigger-key)
  ;; ensure we clean up marked for deletion
  (task/add-trigger! prune-once-trigger))

(defn- job-init!
  []
  (task/add-job! refresh-job))

(defmethod task/init! ::PersistRefresh
  [_]
  (job-init!)
  (reschedule-refresh!))

(defmethod task/init! ::PersistPrune
  [_]
  (task/add-job! prune-job)
  (when (public-settings/persisted-models-enabled)
    (enable-persisting!)))<|MERGE_RESOLUTION|>--- conflicted
+++ resolved
@@ -133,13 +133,8 @@
           unpersist-fn (fn []
                          (reduce (fn [stats persisted-info]
                                    ;; Since this could be long running, double check state just before deleting
-<<<<<<< HEAD
-                                   (let [current-state (db/select-one-field :state PersistedInfo :id (:id persisted-info))
+                                   (let [current-state (t2/select-one-fn :state PersistedInfo :id (:id persisted-info))
                                          card-info     (t2/select-one [Card :archived :dataset]
-=======
-                                   (let [current-state (t2/select-one-fn :state PersistedInfo :id (:id persisted-info))
-                                         card-info     (db/select-one [Card :archived :dataset]
->>>>>>> 3bd35da2
                                                                       :id (:card_id persisted-info))]
                                      (if (or (contains? prunable-states current-state)
                                              (:archived card-info)
