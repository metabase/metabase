(ns metabase.test.util.misc
  "Misc test util functions that didn't really fit anywhere else."
  (:require
   [clojure.data :as data]
   [clojure.test :refer :all]
   [java-time.api :as t]
   [mb.hawk.init]
   [metabase.models.permissions-group :as perms-group]
   [metabase.test.initialize :as initialize]
   [toucan2.core :as t2]
   [toucan2.model :as t2.model]
   [toucan2.tools.with-temp]))

(set! *warn-on-reflection* true)

(defn do-with-clock [clock thunk]
  (testing (format "\nsystem clock = %s" (pr-str clock))
    (let [clock (cond
                  (t/clock? clock)           clock
                  (t/zoned-date-time? clock) (t/mock-clock (t/instant clock) (t/zone-id clock))
                  :else                      (throw (Exception. (format "Invalid clock: ^%s %s"
                                                                        (.getName (class clock))
                                                                        (pr-str clock)))))]
      #_{:clj-kondo/ignore [:discouraged-var]}
      (t/with-clock clock
        (thunk)))))

(defmacro with-clock
  "Same as [[t/with-clock]], but adds [[testing]] context, and also supports using `ZonedDateTime` instances
  directly (converting them to a mock clock automatically).

    (mt/with-clock #t \"2019-12-10T00:00-08:00[US/Pacific]\"
      ...)"
  [clock & body]
  `(do-with-clock ~clock (fn [] ~@body)))

(defn do-with-single-admin-user
  [attributes thunk]
  (let [existing-admin-memberships (t2/select :model/PermissionsGroupMembership :group_id (:id (perms-group/admin)))
        _                          (t2/delete! (t2/table-name :model/PermissionsGroupMembership) :group_id (:id (perms-group/admin)))
        existing-admin-ids         (t2/select-pks-set :model/User :is_superuser true)
        _                          (when (seq existing-admin-ids)
<<<<<<< HEAD
                                     (t2/update! (t2/table-name User) {:id [:in existing-admin-ids]} {:is_superuser false}))
        temp-admin                 (first (t2/insert-returning-instances! User (merge (toucan2.tools.with-temp/with-temp-defaults User)
                                                                                      attributes
                                                                                      {:is_superuser true})))]
=======
                                     (t2/update! (t2/table-name :model/User) {:id [:in existing-admin-ids]} {:is_superuser false}))
        temp-admin                 (first (t2/insert-returning-instances! :model/User (merge (t2.with-temp/with-temp-defaults :model/User)
                                                                                             attributes
                                                                                             {:is_superuser true})))]
>>>>>>> 8d23fd74
    (try
      (thunk temp-admin)
      (finally
        (t2/delete! :model/User (:id temp-admin))
        (when (seq existing-admin-ids)
          (t2/update! (t2/table-name :model/User) {:id [:in existing-admin-ids]} {:is_superuser true}))
        (t2/insert! :model/PermissionsGroupMembership existing-admin-memberships)))))

(defmacro with-single-admin-user
  "Creates an admin user (with details described in the `options-map`) and (temporarily) removes the administrative
  powers of all other users in the database.

  Example:

  (testing \"Check that the last superuser cannot deactivate themselves\"
    (mt/with-single-admin-user [{id :id}]
      (is (= \"You cannot remove the last member of the 'Admin' group!\"
             (mt/user-http-request :crowberto :delete 400 (format \"user/%d\" id))))))"
  [[binding-form & [options-map]] & body]
  `(do-with-single-admin-user ~options-map (fn [~binding-form]
                                             ~@body)))

(def ^{:arglists '([toucan-model])} object-defaults
  "Return the default values for columns in an instance of a `toucan-model`, excluding ones that differ between
  instances such as `:id`, `:name`, or `:created_at`. Useful for writing tests and comparing objects from the
  application DB. Example usage:

    (deftest update-user-first-name-test
      (mt/with-temp [User user]
        (update-user-first-name! user \"Cam\")
        (is (= (merge (mt/object-defaults User)
                      (select-keys user [:id :last_name :created_at :updated_at])
                      {:name \"Cam\"})
               (mt/decrecordize (t2/select-one User :id (:id user)))))))"
  (comp
   (memoize
    (fn [toucan-model]
      #_{:clj-kondo/ignore [:discouraged-var]}
      (toucan2.tools.with-temp/with-temp [toucan-model x {}
                                          toucan-model y {}]
        (let [[_ _ things-in-both] (data/diff x y)]
          ;; don't include created_at/updated_at even if they're the exactly the same, as might be the case with MySQL
          ;; TIMESTAMP columns (which only have second resolution by default)
          (dissoc things-in-both :created_at :updated_at)))))
   (fn [toucan-model]
     (mb.hawk.init/assert-tests-are-not-initializing (list 'object-defaults (symbol (name toucan-model))))
     (initialize/initialize-if-needed! :db)
     (t2.model/resolve-model toucan-model))))<|MERGE_RESOLUTION|>--- conflicted
+++ resolved
@@ -9,7 +9,7 @@
    [metabase.test.initialize :as initialize]
    [toucan2.core :as t2]
    [toucan2.model :as t2.model]
-   [toucan2.tools.with-temp]))
+   [toucan2.tools.with-temp :as t2.with-temp]))
 
 (set! *warn-on-reflection* true)
 
@@ -40,17 +40,10 @@
         _                          (t2/delete! (t2/table-name :model/PermissionsGroupMembership) :group_id (:id (perms-group/admin)))
         existing-admin-ids         (t2/select-pks-set :model/User :is_superuser true)
         _                          (when (seq existing-admin-ids)
-<<<<<<< HEAD
-                                     (t2/update! (t2/table-name User) {:id [:in existing-admin-ids]} {:is_superuser false}))
-        temp-admin                 (first (t2/insert-returning-instances! User (merge (toucan2.tools.with-temp/with-temp-defaults User)
-                                                                                      attributes
-                                                                                      {:is_superuser true})))]
-=======
                                      (t2/update! (t2/table-name :model/User) {:id [:in existing-admin-ids]} {:is_superuser false}))
         temp-admin                 (first (t2/insert-returning-instances! :model/User (merge (t2.with-temp/with-temp-defaults :model/User)
                                                                                              attributes
                                                                                              {:is_superuser true})))]
->>>>>>> 8d23fd74
     (try
       (thunk temp-admin)
       (finally
@@ -79,7 +72,7 @@
   application DB. Example usage:
 
     (deftest update-user-first-name-test
-      (mt/with-temp [User user]
+      (t2.with-temp/with-temp [User user]
         (update-user-first-name! user \"Cam\")
         (is (= (merge (mt/object-defaults User)
                       (select-keys user [:id :last_name :created_at :updated_at])
@@ -88,9 +81,8 @@
   (comp
    (memoize
     (fn [toucan-model]
-      #_{:clj-kondo/ignore [:discouraged-var]}
-      (toucan2.tools.with-temp/with-temp [toucan-model x {}
-                                          toucan-model y {}]
+      (t2.with-temp/with-temp [toucan-model x {}
+                               toucan-model y {}]
         (let [[_ _ things-in-both] (data/diff x y)]
           ;; don't include created_at/updated_at even if they're the exactly the same, as might be the case with MySQL
           ;; TIMESTAMP columns (which only have second resolution by default)
