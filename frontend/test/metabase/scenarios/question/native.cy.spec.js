--- conflicted
+++ resolved
@@ -1,17 +1,11 @@
 import {
   signInAsNormalUser,
-<<<<<<< HEAD
   signInAsAdmin,
-=======
->>>>>>> aac5b8da
   restore,
   popover,
   modal,
 } from "__support__/cypress";
-<<<<<<< HEAD
-=======
-
->>>>>>> aac5b8da
+
 describe("scenarios > question > native", () => {
   before(restore);
   beforeEach(signInAsNormalUser);
@@ -163,7 +157,6 @@
     cy.contains("18,760");
   });
 
-<<<<<<< HEAD
   it("should let you create and use a snippet", () => {
     signInAsAdmin();
     cy.visit("/question/new");
@@ -196,7 +189,8 @@
     // run the query and check the displayed scalar
     cy.get(".NativeQueryEditor .Icon-play").click();
     cy.get(".ScalarValue").contains("stuff");
-=======
+  });
+
   it("can load a question with a date filter (from issue metabase#12228)", () => {
     cy.request("POST", "/api/card", {
       name: "Test Question",
@@ -230,6 +224,5 @@
         .click();
       cy.contains("580");
     });
->>>>>>> aac5b8da
   });
 });