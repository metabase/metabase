(ns metabase.query-processor.util.transformations.nest-breakouts-test
  (:require
   [clojure.test :refer :all]
   [metabase.lib.core :as lib]
   [metabase.lib.metadata :as lib.metadata]
   [metabase.lib.test-metadata :as meta]
   [metabase.query-processor.util.transformations.nest-breakouts :as nest-breakouts]))

(deftest ^:parallel nest-breakouts-test
  (let [metadata-provider meta/metadata-provider
        orders            (lib.metadata/table metadata-provider (meta/id :orders))
        orders-created-at (lib.metadata/field metadata-provider (meta/id :orders :created-at))
        orders-total      (lib.metadata/field metadata-provider (meta/id :orders :total))
        query             (-> (lib/query metadata-provider orders)
                              (lib/breakout (lib/with-temporal-bucket orders-created-at :month))
                              (lib/aggregate (lib// (lib/cum-sum (lib/+ orders-total 1))
                                                    (lib/cum-count)))
                              (lib/limit 3))]
    (is (=? {:stages [{:source-table (meta/id :orders)
                       :breakout     [[:field
                                       {:base-type      :type/DateTimeWithLocalTZ
                                        :effective-type :type/DateTimeWithLocalTZ
                                        :temporal-unit  :month}
                                       (meta/id :orders :created-at)]]
                       :aggregation  [[:/ {}
                                       [:cum-sum {}
                                        [:+ {}
                                         [:field {} (meta/id :orders :total)]
                                         1]]
                                       [:cum-count {}]]]
                       :limit        3}]}
            query))
    (is (=? (sort-by last [[:field {} (meta/id :orders :total)]
                           [:field {:temporal-unit :month} (meta/id :orders :created-at)]])
            (sort-by last
                     (#'nest-breakouts/fields-used-in-breakouts-aggregations-or-expressions
                      (first (:stages query))))))
    (is (=? {:stages [{:source-table (meta/id :orders)
                       :fields       [[:field
                                       {:base-type      :type/DateTimeWithLocalTZ
                                        :effective-type :type/DateTimeWithLocalTZ
                                        :temporal-unit  :month}
                                       (meta/id :orders :created-at)]
                                      [:field {} (meta/id :orders :total)]]}
                      {:breakout    [[:field {:temporal-unit :default} "CREATED_AT"]]
                       :aggregation [[:/ {}
                                      [:cum-sum {}
                                       [:+ {}
                                        [:field {} "TOTAL"]
                                        1]]
                                      [:cum-count {}]]]
                       :limit       3}]}
<<<<<<< HEAD
            (nest-breakouts/nest-breakouts-in-stages-with-window-aggregation query)))))
=======
            (nest-breakouts/nest-breakouts-in-stages-with-cumulative-aggregation query)))))

(deftest ^:parallel cumulative-aggregation-with-filter-and-temporal-bucketed-breakout-test
  (testing "Query with a filter and a temporally bucketed breakout should work (#41791)"
    (let [orders            (meta/table-metadata :orders)
          orders-quantity   (meta/field-metadata :orders :quantity)
          orders-created-at (meta/field-metadata :orders :created-at)
          orders-id         (meta/field-metadata :orders :id)
          query             (-> (lib/query meta/metadata-provider orders)
                                (lib/filter (lib/> orders-id 0))
                                (lib/aggregate (lib/cum-count))
                                (lib/breakout (lib/with-temporal-bucket orders-created-at :month))
                                (lib/breakout orders-quantity)
                                (lib/limit 5))]
      (is (=? {:stages [{:filters [[:> {} [:field {} (meta/id :orders :id)] 0]]
                         :fields [[:field {:temporal-unit :month} (meta/id :orders :created-at)]
                                  [:field {} (meta/id :orders :quantity)]]}
                        {:breakout    [[:field {:temporal-unit :default} "CREATED_AT"]
                                       [:field {} "QUANTITY"]]
                         :aggregation [[:cum-count {}]]
                         :limit 5}]}
              (nest-breakouts/nest-breakouts-in-stages-with-cumulative-aggregation query))))))
>>>>>>> 7d64ca26
<|MERGE_RESOLUTION|>--- conflicted
+++ resolved
@@ -50,10 +50,7 @@
                                         1]]
                                       [:cum-count {}]]]
                        :limit       3}]}
-<<<<<<< HEAD
             (nest-breakouts/nest-breakouts-in-stages-with-window-aggregation query)))))
-=======
-            (nest-breakouts/nest-breakouts-in-stages-with-cumulative-aggregation query)))))
 
 (deftest ^:parallel cumulative-aggregation-with-filter-and-temporal-bucketed-breakout-test
   (testing "Query with a filter and a temporally bucketed breakout should work (#41791)"
@@ -74,5 +71,4 @@
                                        [:field {} "QUANTITY"]]
                          :aggregation [[:cum-count {}]]
                          :limit 5}]}
-              (nest-breakouts/nest-breakouts-in-stages-with-cumulative-aggregation query))))))
->>>>>>> 7d64ca26
+              (nest-breakouts/nest-breakouts-in-stages-with-cumulative-aggregation query))))))