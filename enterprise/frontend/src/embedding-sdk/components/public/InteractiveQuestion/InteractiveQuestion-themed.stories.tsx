import type { ReactNode } from "react";

import {
  MetabaseProvider,
  type MetabaseTheme,
  defineMetabaseTheme,
} from "embedding-sdk";
<<<<<<< HEAD
import { storybookSdkDefaultConfig } from "embedding-sdk/test/CommonSdkStoryWrapper";
import { getSdkStorybookDarkTheme } from "embedding-sdk/test/storybook-dark-theme";
=======
import { storybookSdkAuthDefaultConfig } from "embedding-sdk/test/CommonSdkStoryWrapper";
>>>>>>> fba8aab8
import { Box } from "metabase/ui";

import { InteractiveQuestion } from "./InteractiveQuestion";

const QUESTION_ID = (window as any).QUESTION_ID || 12;

export default {
  title: "EmbeddingSDK/InteractiveQuestion/Themed",
  component: InteractiveQuestion,
  parameters: {
    layout: "fullscreen",
  },
};

<<<<<<< HEAD
const darkTheme = getSdkStorybookDarkTheme();
=======
const darkColors = {
  primary: "#DF75E9",
  filter: "#7ABBF9",
  lighterGrey: "#E3E7E4",
  lightGrey: "#ADABA9",
  darkGrey: "#3B3F3F",
  background: "#151C20",
};

const darkTheme = defineMetabaseTheme({
  fontFamily: "Lato",
  fontSize: "14px",
  colors: {
    brand: darkColors.primary,
    "brand-hover": darkColors.darkGrey,
    "brand-hover-light": darkColors.darkGrey,
    filter: darkColors.filter,
    "text-primary": darkColors.lighterGrey,
    "text-secondary": darkColors.lighterGrey,
    "text-tertiary": darkColors.lighterGrey,
    border: darkColors.darkGrey,
    background: darkColors.background,
    "background-secondary": darkColors.darkGrey,
    "background-hover": darkColors.background,
    "background-disabled": darkColors.darkGrey,
    charts: [
      darkColors.primary,
      darkColors.filter,
      "#ED6A5A",
      "#FED18C",
      "#82A74B",
      "#FF8D69",
      "#ED6A5A",
      "#FED18C",
    ],
    positive: "#45DF4C",
    negative: "#FF3389",
  },
  components: {
    cartesian: {
      padding: "6px 16px",
    },
    dashboard: {
      card: {
        border: `"1px solid ${darkColors.darkGrey}"`,
        backgroundColor: "#212426",
      },
    },
    number: {
      value: {
        fontSize: "18px",
        lineHeight: "22px",
      },
    },
  },
});
>>>>>>> fba8aab8

const Wrapper = ({
  children,
  theme,
}: {
  children: ReactNode;
  theme: MetabaseTheme;
}) => (
  <MetabaseProvider theme={theme} authConfig={storybookSdkAuthDefaultConfig}>
    <Box p="xl" bg={theme.colors?.background}>
      {children}
    </Box>
  </MetabaseProvider>
);

const DefaultTemplate = (theme: MetabaseTheme) => (
  <Wrapper theme={theme}>
    <InteractiveQuestion questionId={QUESTION_ID} isSaveEnabled />
  </Wrapper>
);

export const DarkTheme = {
  render: DefaultTemplate,
  args: darkTheme,
};

export const DarkThemeEditor = {
  render: (theme: MetabaseTheme) => (
    <Wrapper theme={theme}>
      <InteractiveQuestion questionId={QUESTION_ID} isSaveEnabled>
        <InteractiveQuestion.Editor />
      </InteractiveQuestion>
    </Wrapper>
  ),
  args: darkTheme,
};

export const WithWhiteTooltip = {
  render: DefaultTemplate,

  args: defineMetabaseTheme({
    components: {
      tooltip: {
        textColor: "#2f3542",
        secondaryTextColor: "#57606f",
        backgroundColor: "#ffffff",
        focusedBackgroundColor: "#f1f2f6",
      },
    },
  }),
};<|MERGE_RESOLUTION|>--- conflicted
+++ resolved
@@ -5,12 +5,8 @@
   type MetabaseTheme,
   defineMetabaseTheme,
 } from "embedding-sdk";
-<<<<<<< HEAD
-import { storybookSdkDefaultConfig } from "embedding-sdk/test/CommonSdkStoryWrapper";
+import { storybookSdkAuthDefaultConfig } from "embedding-sdk/test/CommonSdkStoryWrapper";
 import { getSdkStorybookDarkTheme } from "embedding-sdk/test/storybook-dark-theme";
-=======
-import { storybookSdkAuthDefaultConfig } from "embedding-sdk/test/CommonSdkStoryWrapper";
->>>>>>> fba8aab8
 import { Box } from "metabase/ui";
 
 import { InteractiveQuestion } from "./InteractiveQuestion";
@@ -25,66 +21,7 @@
   },
 };
 
-<<<<<<< HEAD
 const darkTheme = getSdkStorybookDarkTheme();
-=======
-const darkColors = {
-  primary: "#DF75E9",
-  filter: "#7ABBF9",
-  lighterGrey: "#E3E7E4",
-  lightGrey: "#ADABA9",
-  darkGrey: "#3B3F3F",
-  background: "#151C20",
-};
-
-const darkTheme = defineMetabaseTheme({
-  fontFamily: "Lato",
-  fontSize: "14px",
-  colors: {
-    brand: darkColors.primary,
-    "brand-hover": darkColors.darkGrey,
-    "brand-hover-light": darkColors.darkGrey,
-    filter: darkColors.filter,
-    "text-primary": darkColors.lighterGrey,
-    "text-secondary": darkColors.lighterGrey,
-    "text-tertiary": darkColors.lighterGrey,
-    border: darkColors.darkGrey,
-    background: darkColors.background,
-    "background-secondary": darkColors.darkGrey,
-    "background-hover": darkColors.background,
-    "background-disabled": darkColors.darkGrey,
-    charts: [
-      darkColors.primary,
-      darkColors.filter,
-      "#ED6A5A",
-      "#FED18C",
-      "#82A74B",
-      "#FF8D69",
-      "#ED6A5A",
-      "#FED18C",
-    ],
-    positive: "#45DF4C",
-    negative: "#FF3389",
-  },
-  components: {
-    cartesian: {
-      padding: "6px 16px",
-    },
-    dashboard: {
-      card: {
-        border: `"1px solid ${darkColors.darkGrey}"`,
-        backgroundColor: "#212426",
-      },
-    },
-    number: {
-      value: {
-        fontSize: "18px",
-        lineHeight: "22px",
-      },
-    },
-  },
-});
->>>>>>> fba8aab8
 
 const Wrapper = ({
   children,
