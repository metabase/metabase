--- conflicted
+++ resolved
@@ -64,20 +64,9 @@
 
   const handleKeyDown = useCallback(
     (event: KeyboardEvent<HTMLInputElement>) => {
-<<<<<<< HEAD
       if (resetOnEsc && event.key === "Escape") {
-        setInternalValue(value);
-
-        // setTimeout to allow internalValue to update before dispatching blur event
-        // so that blur event's target will have proper value
-        setTimeout(() => {
-          ref.current?.blur();
-        }, 0);
-=======
-      if (event.key === "Escape") {
         flushSync(() => setInternalValue(value));
         ref.current?.blur();
->>>>>>> 793c6702
       }
     },
     [ref, resetOnEsc, value],
