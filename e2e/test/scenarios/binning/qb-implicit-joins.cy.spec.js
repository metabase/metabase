import {
  restore,
  changeBinningForDimension,
  visualize,
  summarize,
  visitQuestion,
} from "e2e/support/helpers";

<<<<<<< HEAD
import { ORDERS_QUESTION_ID } from "e2e/support/cypress_data";
=======
import { ORDERS_QUESTION_ID } from "e2e/support/cypress_sample_instance_data";
>>>>>>> 5f6f1d23

/**
 * The list of issues this spec covers:
 *  - metabase#15648
 *  -
 */

describe("scenarios > binning > from a saved QB question using implicit joins", () => {
  beforeEach(() => {
    restore();
    cy.signInAsAdmin();

    cy.intercept("POST", "/api/dataset").as("dataset");
  });

  context("via simple question", () => {
    beforeEach(() => {
      visitQuestion(ORDERS_QUESTION_ID);
      summarize();
    });

    it("should work for time series", () => {
      changeBinningForDimension({
        name: "Birth Date",
        fromBinning: "by month",
        toBinning: "Year",
      });

      assertQueryBuilderState({
        title: "Count by User → Birth Date: Year",
        values: ["1958", "313"],
      });

      // Make sure time series assertQueryBuilderState works as well
      cy.findAllByTestId("select-button-content").contains("Year").click();
      // eslint-disable-next-line no-unscoped-text-selectors -- deprecated usage
      cy.findByText("Month").click();

      cy.get(".cellData").should("contain", "April, 1958").and("contain", "37");
    });

    it("should work for number", () => {
      changeBinningForDimension({
        name: "Price",
        fromBinning: "Auto bin",
        toBinning: "50 bins",
      });

      assertQueryBuilderState({
        title: "Count by Product → Price: 50 bins",
        values: ["14  –  16", "96"],
      });
    });

    it("should work for longitude", () => {
      changeBinningForDimension({
        name: "Longitude",
        fromBinning: "Auto bin",
        toBinning: "Bin every 20 degrees",
      });

      assertQueryBuilderState({
        title: "Count by User → Longitude: 20°",
        values: ["180° W  –  160° W", "75"],
      });
    });
  });

  context("via custom question", () => {
    beforeEach(() => {
<<<<<<< HEAD
      cy.visit(`/question/${ORDERS_QUESTION_ID}/notebook"`);
=======
      cy.visit(`/question/${ORDERS_QUESTION_ID}/notebook`);
>>>>>>> 5f6f1d23
      summarize({ mode: "notebook" });
      // eslint-disable-next-line no-unscoped-text-selectors -- deprecated usage
      cy.findByText("Count of rows").click();
      // eslint-disable-next-line no-unscoped-text-selectors -- deprecated usage
      cy.findByText("Pick a column to group by").click();
      // Click "Order" accordion to collapse it and expose the other tables
      // eslint-disable-next-line no-unscoped-text-selectors -- deprecated usage
      cy.findByText("Order").click();
    });

    it("should work for time series", () => {
      // eslint-disable-next-line no-unscoped-text-selectors -- deprecated usage
      cy.findByText("User").click();
      cy.findByPlaceholderText("Find...").type("birth");

      changeBinningForDimension({
        name: "Birth Date",
        fromBinning: "by month",
        toBinning: "Year",
      });

      assertQueryBuilderState({
        title: "Count by User → Birth Date: Year",
        mode: "notebook",
        values: ["1958", "313"],
      });

      // Make sure time series assertQueryBuilderStateter works as well
      cy.findAllByTestId("select-button-content").contains("Year").click();
      // eslint-disable-next-line no-unscoped-text-selectors -- deprecated usage
      cy.findByText("Month").click();

      cy.get(".cellData").should("contain", "April, 1958").and("contain", "37");
    });

    it("should work for number", () => {
      // eslint-disable-next-line no-unscoped-text-selectors -- deprecated usage
      cy.findByText("Product").click();

      changeBinningForDimension({
        name: "Price",
        fromBinning: "Auto bin",
        toBinning: "50 bins",
      });

      assertQueryBuilderState({
        title: "Count by Product → Price: 50 bins",
        mode: "notebook",
        values: ["14  –  16", "96"],
      });
    });

    it("should work for longitude", () => {
      // eslint-disable-next-line no-unscoped-text-selectors -- deprecated usage
      cy.findByText("User").click();
      cy.findByPlaceholderText("Find...").type("longitude");

      changeBinningForDimension({
        name: "Longitude",
        fromBinning: "Auto bin",
        toBinning: "Bin every 20 degrees",
      });

      assertQueryBuilderState({
        title: "Count by User → Longitude: 20°",
        mode: "notebook",
        values: ["180° W  –  160° W", "75"],
      });
    });
  });
});

function waitAndAssertOnRequest(requestAlias) {
  cy.wait(requestAlias).then(xhr => {
    expect(xhr.response.body.error).to.not.exist;
  });
}

function assertQueryBuilderState({ title, mode = null, values } = {}) {
  const [firstValue, lastValue] = values;

  mode === "notebook" ? visualize() : waitAndAssertOnRequest("@dataset");

  cy.findByText(title);
  cy.get(".cellData").should("contain", firstValue).and("contain", lastValue);
}<|MERGE_RESOLUTION|>--- conflicted
+++ resolved
@@ -6,11 +6,7 @@
   visitQuestion,
 } from "e2e/support/helpers";
 
-<<<<<<< HEAD
-import { ORDERS_QUESTION_ID } from "e2e/support/cypress_data";
-=======
 import { ORDERS_QUESTION_ID } from "e2e/support/cypress_sample_instance_data";
->>>>>>> 5f6f1d23
 
 /**
  * The list of issues this spec covers:
@@ -81,11 +77,7 @@
 
   context("via custom question", () => {
     beforeEach(() => {
-<<<<<<< HEAD
-      cy.visit(`/question/${ORDERS_QUESTION_ID}/notebook"`);
-=======
       cy.visit(`/question/${ORDERS_QUESTION_ID}/notebook`);
->>>>>>> 5f6f1d23
       summarize({ mode: "notebook" });
       // eslint-disable-next-line no-unscoped-text-selectors -- deprecated usage
       cy.findByText("Count of rows").click();
