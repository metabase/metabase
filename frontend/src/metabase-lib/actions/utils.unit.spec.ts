<<<<<<< HEAD
import { createMockMetadata } from "__support__/metadata";
import type { Database as IDatabase } from "metabase-types/api";
=======
import { WritebackAction, Database } from "metabase-types/api";
>>>>>>> 20394b11
import {
  createMockDatabase,
  createMockQueryAction,
} from "metabase-types/api/mocks";
<<<<<<< HEAD
import type Database from "metabase-lib/metadata/Database";
import { canRunAction } from "./utils";

function setup(opts?: Partial<IDatabase>) {
  const rawDatabase = createMockDatabase(opts);
  const metadata = createMockMetadata({ databases: [rawDatabase] });
  const database = metadata.database(rawDatabase.id) as Database;
  return { database };
}

=======
import { createMockMetadata } from "__support__/metadata";
import { canRunAction } from "./utils";

interface SetupOpts {
  database?: Database;
  action?: WritebackAction;
}

const setup = ({
  database = createMockDatabase(),
  action = createMockQueryAction({ database_id: database.id }),
}: SetupOpts = {}) => {
  const metadata = createMockMetadata({ databases: [database] });
  const db = metadata.database(database.id);
  if (!db) {
    throw new Error();
  }

  return { action, database: db };
};

>>>>>>> 20394b11
describe("canRunAction", () => {
  it("should not be able to run an action if the user has no access to the database", () => {
    const { action } = setup();

    expect(canRunAction(action, [])).toBe(false);
  });

  it("should not be able to run an action if the database has actions disabled", () => {
<<<<<<< HEAD
    const { database } = setup({
      native_permissions: "write",
      settings: { "database-enable-actions": false },
    });
    const action = createMockQueryAction({ database_id: database.id });
=======
    const { database, action } = setup({
      database: createMockDatabase({
        native_permissions: "write",
        settings: { "database-enable-actions": false },
      }),
    });
>>>>>>> 20394b11

    expect(canRunAction(action, [database])).toBe(false);
  });

  it("should be able to run an action if the database has actions enabled", () => {
<<<<<<< HEAD
    const { database } = setup({
      native_permissions: "read",
      settings: { "database-enable-actions": true },
    });
    const action = createMockQueryAction({ database_id: database.id });
=======
    const { database, action } = setup({
      database: createMockDatabase({
        native_permissions: "read",
        settings: { "database-enable-actions": true },
      }),
    });
>>>>>>> 20394b11

    expect(canRunAction(action, [database])).toBe(true);
  });
});<|MERGE_RESOLUTION|>--- conflicted
+++ resolved
@@ -1,25 +1,8 @@
-<<<<<<< HEAD
-import { createMockMetadata } from "__support__/metadata";
-import type { Database as IDatabase } from "metabase-types/api";
-=======
 import { WritebackAction, Database } from "metabase-types/api";
->>>>>>> 20394b11
 import {
   createMockDatabase,
   createMockQueryAction,
 } from "metabase-types/api/mocks";
-<<<<<<< HEAD
-import type Database from "metabase-lib/metadata/Database";
-import { canRunAction } from "./utils";
-
-function setup(opts?: Partial<IDatabase>) {
-  const rawDatabase = createMockDatabase(opts);
-  const metadata = createMockMetadata({ databases: [rawDatabase] });
-  const database = metadata.database(rawDatabase.id) as Database;
-  return { database };
-}
-
-=======
 import { createMockMetadata } from "__support__/metadata";
 import { canRunAction } from "./utils";
 
@@ -41,7 +24,6 @@
   return { action, database: db };
 };
 
->>>>>>> 20394b11
 describe("canRunAction", () => {
   it("should not be able to run an action if the user has no access to the database", () => {
     const { action } = setup();
@@ -50,39 +32,23 @@
   });
 
   it("should not be able to run an action if the database has actions disabled", () => {
-<<<<<<< HEAD
-    const { database } = setup({
-      native_permissions: "write",
-      settings: { "database-enable-actions": false },
-    });
-    const action = createMockQueryAction({ database_id: database.id });
-=======
     const { database, action } = setup({
       database: createMockDatabase({
         native_permissions: "write",
         settings: { "database-enable-actions": false },
       }),
     });
->>>>>>> 20394b11
 
     expect(canRunAction(action, [database])).toBe(false);
   });
 
   it("should be able to run an action if the database has actions enabled", () => {
-<<<<<<< HEAD
-    const { database } = setup({
-      native_permissions: "read",
-      settings: { "database-enable-actions": true },
-    });
-    const action = createMockQueryAction({ database_id: database.id });
-=======
     const { database, action } = setup({
       database: createMockDatabase({
         native_permissions: "read",
         settings: { "database-enable-actions": true },
       }),
     });
->>>>>>> 20394b11
 
     expect(canRunAction(action, [database])).toBe(true);
   });
