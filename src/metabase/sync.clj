(ns metabase.sync
  "Combined functions for running the entire Metabase sync process.
   This delegates to a few distinct steps, which in turn are broken out even further:

   1.  Sync Metadata      (`metabase.sync.sync-metadata`)
   2.  Analysis           (`metabase.sync.analyze`)
   3.  Cache Field Values (`metabase.sync.field-values`)

   In the near future these steps will be scheduled individually, meaning those functions will
   be called directly instead of calling the `sync-database!` function to do all three at once."
  (:require [metabase.sync.analyze :as analyze]
            [metabase.sync.field-values :as field-values]
            [metabase.sync.interface :as i]
            [metabase.sync.sync-metadata :as sync-metadata]
            [metabase.sync.util :as sync-util]
            [schema.core :as s])
  (:import java.time.temporal.Temporal))

(def SyncDatabaseResults
  "Schema for results returned from `sync-database!`"
  [{:start-time Temporal
    :end-time   Temporal
    :name       s/Str
    :steps      [sync-util/StepNameWithMetadata]}])

(s/defn sync-database! :- SyncDatabaseResults
  "Perform all the different sync operations synchronously for `database`.

  By default, does a `:full` sync that performs all the different sync operations consecutively. You may instead
  specify only a `:schema` sync that will sync just the schema but skip analysis.

  Please note that this function is *not* what is called by the scheduled tasks; those call different steps
  independently. This function is called when a Database is first added."
  {:style/indent 1}
<<<<<<< HEAD
  [database :- i/DatabaseInstance]
  (sync-util/sync-operation :sync database (format "Sync %s" (sync-util/name-for-logging database))
    (mapv (fn [[f step-name]] (assoc (f database) :name step-name))
          [
           ;; First make sure Tables, Fields, and FK information is up-to-date
           [sync-metadata/sync-db-metadata! "metadata"]
           ;; Next, run the 'analysis' step where we do things like scan values of fields and update semantic types accordingly
           [analyze/analyze-db! "analyze"]
           ;; Finally, update cached FieldValues
           [field-values/update-field-values! "field-values"]])))
=======
  ([database]
   (sync-database! database nil))

  ([database                         :- i/DatabaseInstance
    {:keys [scan], :or {scan :full}} :- (s/maybe {(s/optional-key :scan) (s/maybe (s/enum :schema :full))})]
   (sync-util/sync-operation :sync database (format "Sync %s" (sync-util/name-for-logging database))
     (mapv (fn [[f step-name]] (assoc (f database) :name step-name))
           (filter
            some?
            [;; First make sure Tables, Fields, and FK information is up-to-date
             [sync-metadata/sync-db-metadata! "metadata"]
             ;; Next, run the 'analysis' step where we do things like scan values of fields and update special types
             ;; accordingly
             (when (= scan :full)
               [analyze/analyze-db! "analyze"])
             ;; Finally, update cached FieldValues
             (when (= scan :full)
               [field-values/update-field-values! "field-values"])])))))
>>>>>>> f65890ad

(s/defn sync-table!
  "Perform all the different sync operations synchronously for a given `table`."
  [table :- i/TableInstance]
  (sync-metadata/sync-table-metadata! table)
  (analyze/analyze-table! table)
  (field-values/update-field-values-for-table! table))<|MERGE_RESOLUTION|>--- conflicted
+++ resolved
@@ -32,18 +32,6 @@
   Please note that this function is *not* what is called by the scheduled tasks; those call different steps
   independently. This function is called when a Database is first added."
   {:style/indent 1}
-<<<<<<< HEAD
-  [database :- i/DatabaseInstance]
-  (sync-util/sync-operation :sync database (format "Sync %s" (sync-util/name-for-logging database))
-    (mapv (fn [[f step-name]] (assoc (f database) :name step-name))
-          [
-           ;; First make sure Tables, Fields, and FK information is up-to-date
-           [sync-metadata/sync-db-metadata! "metadata"]
-           ;; Next, run the 'analysis' step where we do things like scan values of fields and update semantic types accordingly
-           [analyze/analyze-db! "analyze"]
-           ;; Finally, update cached FieldValues
-           [field-values/update-field-values! "field-values"]])))
-=======
   ([database]
    (sync-database! database nil))
 
@@ -62,7 +50,6 @@
              ;; Finally, update cached FieldValues
              (when (= scan :full)
                [field-values/update-field-values! "field-values"])])))))
->>>>>>> f65890ad
 
 (s/defn sync-table!
   "Perform all the different sync operations synchronously for a given `table`."
