// eslint-disable-next-line @typescript-eslint/ban-ts-comment
// @ts-nocheck
import { msgid, ngettext, t } from "ttag";
import _ from "underscore";

<<<<<<< HEAD
import { FK_SYMBOL, stripId } from "metabase/lib/formatting";
=======
import { isa } from "cljs/metabase.types";
>>>>>>> 8923ef0f
import * as Lib from "metabase-lib";
import ValidationError, {
  VALIDATION_ERROR_TYPES,
} from "metabase-lib/v1/ValidationError";
import Field from "metabase-lib/v1/metadata/Field";
import type { Metadata, Query } from "metabase-lib/v1/metadata/Metadata";
import type NativeQuery from "metabase-lib/v1/queries/NativeQuery";
import type StructuredQuery from "metabase-lib/v1/queries/StructuredQuery";
import { DATETIME_UNITS } from "metabase-lib/v1/queries/utils/query-time";
import {
  BASE_DIMENSION_REFERENCE_OMIT_OPTIONS,
  getBaseDimensionReference,
  isFieldReference,
  isTemplateTagReference,
  normalizeReferenceOptions,
} from "metabase-lib/v1/references";
import TemplateTagVariable from "metabase-lib/v1/variables/TemplateTagVariable";
import type {
  ConcreteFieldReference,
<<<<<<< HEAD
  DatetimeUnit,
=======
  ExpressionReference,
>>>>>>> 8923ef0f
  FieldReference,
  LocalFieldReference,
  VariableTarget,
} from "metabase-types/api";

/**
 * A dimension option returned by the query_metadata API
 */
type DimensionOption = {
  mbql: any;
  name?: string;
};
/* Heirarchy:
 *
 * - Dimension (abstract)
 *   - FieldDimension
 *   - TemplateTagDimension
 */

/**
 * Dimension base class, represents an MBQL field reference.
 *
 * Used for displaying fields (like Created At) and their "sub-dimensions" (like Created At by Day)
 * in field lists and active value widgets for filters, aggregations and breakouts.
 *
 * @abstract
 */

// eslint-disable-next-line import/no-default-export -- deprecated usage
export default class Dimension {
  _parent: Dimension | null | undefined;
  _args: any;
  _metadata: Metadata | null | undefined;
  _query: Query | null | undefined;
  _options: any;
  // Display names provided by the backend
  _subDisplayName: string | null | undefined;
  _subTriggerDisplayName: string | null | undefined;

  /**
   * Dimension constructor
   */
  constructor(
    parent: Dimension | null | undefined,
    args: any[],
    metadata?: Metadata,
    query?: StructuredQuery | null | undefined,
    options: any,
  ) {
    this._parent = parent;
    this._args = args;
    this._metadata = metadata || (parent && parent._metadata);
    this._query = query || (parent && parent._query);
    this._options = options;
  }

  /**
   * Parses an MBQL expression into an appropriate Dimension subclass, if possible.
   * Metadata should be provided if you intend to use the display name or render methods.
   */
  static parseMBQL(
    mbql: FieldReference | VariableTarget,
    metadata?: Metadata,
    query?: StructuredQuery | NativeQuery | null | undefined,
  ): Dimension | null | undefined {
    for (const D of DIMENSION_TYPES) {
      const dimension = D.parseMBQL(mbql, metadata, query);

      if (dimension != null) {
        return Object.freeze(dimension);
      }
    }

    return null;
  }

  parseMBQL(mbql: ConcreteFieldReference): Dimension | null | undefined {
    return Dimension.parseMBQL(mbql, this._metadata, this._query);
  }

  /**
   * Returns true if these two dimensions are identical to one another.
   */
  static isEqual(
    a: Dimension | null | undefined | ConcreteFieldReference,
    b: Dimension | null | undefined,
  ): boolean {
    const dimensionA: Dimension | null | undefined =
      a instanceof Dimension ? a : Dimension.parseMBQL(a);
    const dimensionB: Dimension | null | undefined =
      b instanceof Dimension ? b : Dimension.parseMBQL(b);
    return !!dimensionA && !!dimensionB && dimensionA.isEqual(dimensionB);
  }

  // for nice debugging/console output.
  get [Symbol.toStringTag]() {
    return "mbql = " + JSON.stringify(this.mbql());
  }

  /**
   * Sub-dimensions for the provided dimension of this type.
   * @abstract
   */
  // TODO Atte Keinänen 5/21/17: Rename either this or the instance method with the same name
  // Also making it clear in the method name that we're working with sub-dimensions would be good
  static dimensions(_parent: Dimension): Dimension[] {
    return [];
  }

  /**
   * Returns "sub-dimensions" of this dimension.
   * @abstract
   */
  // TODO Atte Keinänen 5/21/17: Rename either this or the static method with the same name
  // Also making it clear in the method name that we're working with sub-dimensions would be good
  dimensions(DimensionTypes?: (typeof Dimension)[]): Dimension[] {
    const dimensionOptions = this.field().dimension_options;

    if (!DimensionTypes && dimensionOptions) {
      return dimensionOptions.map(option => this._dimensionForOption(option));
    } else {
      return [].concat(
        ...(DimensionTypes || []).map(DimensionType =>
          DimensionType.dimensions(this),
        ),
      );
    }
  }

  /**
   * Internal method gets a Dimension from a DimensionOption
   */
  _dimensionForOption(option: DimensionOption) {
    // fill in the parent field ref
    const fieldRef = getBaseDimensionReference(this.mbql());
    let mbql = option.mbql;

    if (mbql) {
      mbql = [mbql[0], fieldRef, ...mbql.slice(2)];
    } else {
      mbql = fieldRef;
    }

    const dimension = this.parseMBQL(mbql);

    if (dimension && option.name) {
      dimension._subDisplayName = option.name;
      dimension._subTriggerDisplayName = option.name;
    }

    return dimension;
  }

  /**
   * Is this dimension identical to another dimension or MBQL clause
   */
  isEqual(
    other: Dimension | null | undefined | ConcreteFieldReference,
  ): boolean {
    if (other == null) {
      return false;
    }

    const otherDimension: Dimension | null | undefined =
      other instanceof Dimension ? other : this.parseMBQL(other);

    if (!otherDimension) {
      return false;
    }

    // assumes .mbql() returns canonical form
    return _.isEqual(this.mbql(), otherDimension.mbql());
  }

  /**
   * Does this dimension have the same underlying base dimension, typically a field
   */
  isSameBaseDimension(
    other: Dimension | null | undefined | FieldReference,
  ): boolean {
    if (other == null) {
      return false;
    }

    const otherDimension: Dimension | null | undefined =
      other instanceof Dimension ? other : this.parseMBQL(other);
    const baseDimensionA = this.getMLv1CompatibleDimension().baseDimension();
    const baseDimensionB =
      otherDimension &&
      otherDimension.getMLv1CompatibleDimension().baseDimension();
    return (
      !!baseDimensionA &&
      !!baseDimensionB &&
      baseDimensionA.isEqual(baseDimensionB)
    );
  }

  isExpression(): boolean {
    return false;
  }

  /**
   * The underlying field for this dimension
   */
  field(): Field {
    return new Field();
  }

  getMLv1CompatibleDimension() {
    return this;
  }

  /**
   * The `name` appearing in the column object (except duplicates would normally be suffxied)
   */
  columnName(): string {
    return this.field().name;
  }

  /**
   * The display name of this dimension, e.x. the field's display_name
   * @abstract
   */
  displayName(..._args: unknown[]): string {
    return "";
  }

  /**
   * An icon name representing this dimension's type, to be used in the <Icon> component.
   * @abstract
   */
  icon(): string | null | undefined {
    return null;
  }

  legacyQuery(
    _opts: { useStructuredQuery: true } = {},
  ): StructuredQuery | null | undefined {
    return this._query;
  }

  setQuery(_query: StructuredQuery): Dimension {
    return this;
  }

  getOptions() {
    return this._options;
  }

  /**
   * Get an option from the field options map, if there is one.
   */
  getOption(k: string): any {
    const options = this.getOptions();
    return options?.[k];
  }

  /*
   * The temporal unit that is being used to bucket this Field, if any.
   */
  temporalUnit() {
    return this.getOption("temporal-unit");
  }

  // binning-strategy stuff
  _binningOptions() {
    return this.getOption("binning");
  }

  _getBinningOption(option) {
    return this._binningOptions() && this._binningOptions()[option];
  }

  binningStrategy() {
    return this._getBinningOption("strategy");
  }

  /**
   * Short string that describes the binning options used. Used for both subTriggerDisplayName() and render()
   */
  _describeBinning(): string {
    if (!this._binningOptions()) {
      return "";
    }

    if (this.binningStrategy() === "num-bins") {
      const n = this._getBinningOption("num-bins");
      return ngettext(msgid`${n} bin`, `${n} bins`, n);
    }

    if (this.binningStrategy() === "bin-width") {
      const binWidth = this._getBinningOption("bin-width");
      const units = this.field().isCoordinate() ? "°" : "";
      return `${binWidth}${units}`;
    } else {
      return t`Auto binned`;
    }
  }

  /**
   * Return the join alias associated with this field, if any.
   */
  joinAlias() {
    return this.getOption("join-alias");
  }

  sourceField() {
    return this.getOption("source-field");
  }

  /**
   * Return a copy of this Dimension that includes the specified `options`.
   * @abstract
   */
  _withOptions(_options: any): Dimension {
    return this;
  }

  /**
   * Return a copy of this Dimension with option `key` set to `value`.
   */
  withOption(key: string, value: any): Dimension {
    return this._withOptions({
      [key]: value,
    });
  }

  /**
   * Return a copy of this Dimension, bucketed by the specified temporal unit.
   */
  withTemporalUnit(unit: string): Dimension {
    return this._withOptions({
      "temporal-unit": unit,
    });
  }

  /**
   * Return a copy of this Dimension with join alias set to `newAlias`.
   */
  withJoinAlias(newAlias) {
    return this._withOptions({
      "join-alias": newAlias,
    });
  }

  /**
   * Return a copy of this Dimension with a replacement source field.
   */
  withSourceField(sourceField) {
    return this._withOptions({
      "source-field": sourceField,
    });
  }

  /**
   * Return a copy of this Dimension that excludes `options`.
   * @abstract
   */
  withoutOptions(..._options: string[]): Dimension {
    return this;
  }

  /**
   * Return a copy of this Dimension with any temporal unit options removed.
   */
  withoutTemporalBucketing(): Dimension {
    return this.withoutOptions("temporal-unit");
  }

  withoutJoinAlias(): Dimension {
    return this.withoutOptions("join-alias");
  }

  /**
   * Return a copy of this Dimension with any temporal bucketing or binning options removed.
   */
  baseDimension(): Dimension {
    return this.withoutOptions(...BASE_DIMENSION_REFERENCE_OMIT_OPTIONS);
  }

  /**
   * The name to be shown when this dimension is being displayed as a sub-dimension of another.
   *
   * Example: a temporal bucketing option such as 'by Day' or 'by Month'.
   */
  subDisplayName(): string {
    if (this._subDisplayName) {
      return this._subDisplayName;
    }

    if (this.temporalUnit()) {
      return Lib.describeTemporalUnit(this.temporalUnit());
    }

    if (this.binningStrategy()) {
      return this._describeBinning();
    }

    // honestly, I have no idea why we do something totally random if we have a FK source field compared to everything
    // else, but that's how the tests are written
    if (this.sourceField()) {
      return this.displayName();
    }

    return "Default";
  }

  mbql(): FieldReference | null | undefined {
    throw new Error("Abstract method `mbql` not implemented");
  }

  key() {
    return JSON.stringify(this.mbql());
  }
}

/**
 * `:field` clause e.g. `["field", fieldIdOrName, options]`
 */

export class FieldDimension extends Dimension {
  static parseMBQL(
    mbql,
    metadata = null,
    query = null,
  ): FieldDimension | null | undefined {
    if (isFieldReference(mbql)) {
      return Object.freeze(
        new FieldDimension(mbql[1], mbql[2], metadata, query),
      );
    }

    return null;
  }

  /**
   * Parse MBQL field clause or log a warning message if it could not be parsed. Use this when you expect the clause to
   * be a `:field` clause
   */
  static parseMBQLOrWarn(
    mbql,
    metadata = null,
    query = null,
  ): FieldDimension | null | undefined {
    // if some some reason someone passes in a raw integer ID instead of a proper Field form, go ahead and parse it
    // anyway -- there seems to be a lot of code that does this -- but log an error message so we can fix it.
    if (typeof mbql === "number") {
      console.error(
        "FieldDimension.parseMBQLOrWarn() called with a raw integer Field ID. This is an error. Fixme!",
        mbql,
      );
      return FieldDimension.parseMBQLOrWarn(
        ["field", mbql, null],
        metadata,
        query,
      );
    }

    const dimension = FieldDimension.parseMBQL(mbql, metadata, query);

    if (!dimension) {
      console.warn("Unknown MBQL Field clause", mbql);
    }

    return dimension;
  }

  constructor(
    fieldIdOrName,
    options = null,
    metadata = null,
    query = null,
    additionalProperties = null,
  ) {
    super(
      null,
      [fieldIdOrName, options],
      metadata,
      query,
      Object.freeze(normalizeReferenceOptions(options)),
    );
    this._fieldIdOrName = fieldIdOrName;

    if (additionalProperties) {
      Object.keys(additionalProperties).forEach(k => {
        this[k] = additionalProperties[k];
      });
    }

    Object.freeze(this);
  }

  setQuery(query: StructuredQuery): FieldDimension {
    return new FieldDimension(
      this._fieldIdOrName,
      this._options,
      this._metadata,
      query,
      {
        _fieldInstance: this._fieldInstance,
        _subDisplayName: this._subDisplayName,
        _subTriggerDisplayName: this._subTriggerDisplayName,
      },
    );
  }

  isEqual(somethingElse) {
    if (isFieldDimension(somethingElse)) {
      return (
        somethingElse._fieldIdOrName === this._fieldIdOrName &&
        _.isEqual(somethingElse._options, this._options)
      );
    }

    // this should be considered equivalent to an equivalent MBQL clause
    if (isFieldReference(somethingElse)) {
      const dimension = FieldDimension.parseMBQL(
        somethingElse,
        this._metadata,
        this._query,
      );
      return dimension ? this.isEqual(dimension) : false;
    }

    return false;
  }

  mbql(): LocalFieldReference {
    return ["field", this._fieldIdOrName, this._options];
  }

  /**
   * Return integer ID *or* string name of the Field this `field` clause refers to.
   */
  fieldIdOrName(): string | number {
    return this._fieldIdOrName;
  }

  /**
   * Whether this Field clause has an integer Field ID (as opposed to a string Field name).
   */
  isIntegerFieldId(): boolean {
    return typeof this._fieldIdOrName === "number";
  }

  /**
   * Whether this Field clause has a string Field name (as opposed to an integer Field ID). This generally means the
   * Field comes from a native query.
   */
  isStringFieldName(): boolean {
    return typeof this._fieldIdOrName === "string";
  }

  _createField(fieldInfo): Field {
    const field = new Field({
      ...fieldInfo,
      metadata: this._metadata,
      query: this._query,
    });

    return field;
  }

  _getIdentifierProp() {
    return this.isIntegerFieldId() ? "id" : "name";
  }

  _getTrustedFieldCachedOnInstance() {
    if (
      this._fieldInstance &&
      this._fieldInstance._comesFromEndpoint === true
    ) {
      return this._fieldInstance;
    }
  }

  _findMatchingQueryField() {
    const identifierProp = this._getIdentifierProp();
    const fieldIdentifier = this.fieldIdOrName();
    if (this._query) {
      const queryTableFields = this._query.table?.()?.fields;
      return _.findWhere(queryTableFields, {
        [identifierProp]: fieldIdentifier,
      });
    }
  }

  _createFallbackField(): Field {
    return this._createField({
      id: this.isIntegerFieldId() ? this.fieldIdOrName() : this.mbql(),
      field_ref: this.mbql(),
      name: this.isStringFieldName() && this.fieldIdOrName(),
      display_name: this.fieldIdOrName(),
      base_type: this.getOption("base-type"),
    });
  }

  field(): Field {
    try {
      // If a Field is cached on the FieldDimension instance, we can shortwire this method and
      // return the cached Field.
      const locallyCachedField = this._getTrustedFieldCachedOnInstance();
      if (locallyCachedField) {
        return locallyCachedField;
      }

      // Prioritize pulling a `field` from the Dimenion's associated query (if one exists)
      // because it might have locally overriding metadata on it.
      const fieldFromQuery = this._findMatchingQueryField();
      if (fieldFromQuery) {
        return fieldFromQuery;
      }

      const maybeTableId = this._query?.table()?.id;
      const fieldFromGlobalState =
        this._metadata?.field(this.fieldIdOrName(), maybeTableId) ||
        this._metadata?.field(this.fieldIdOrName());
      if (fieldFromGlobalState) {
        return fieldFromGlobalState;
      }

      // Hitting this return statement means that there is a bug.
      // This primarily serves as a way to guarantee that this function returns a Field to avoid errors in dependent code.
      // Despite being unable to find a field, we _might_ still have enough data to know a few things about it.
      // For example, if we have an mbql field reference, it might contain a `base-type`
      return this._createFallbackField();
    } catch (e) {
      console.warn("FieldDimension.field()", this.mbql(), e);
      return null;
    }
  }

  getMLv1CompatibleDimension() {
    return this.isIntegerFieldId()
      ? this.withoutOptions("base-type", "effective-type")
      : this;
  }

  tableId() {
    return this.field()?.table?.id;
  }

  /**
   * Return a copy of this FieldDimension that excludes `options`.
   */
  withoutOptions(...options: string[]): FieldDimension {
    // optimization: if we don't have any options, we can return ourself as-is
    if (!this._options) {
      return this;
    }

    return new FieldDimension(
      this._fieldIdOrName,
      _.omit(this._options, ...options),
      this._metadata,
      this._query,
    );
  }

  /**
   * Return a copy of this FieldDimension that includes the specified `options`.
   */
  _withOptions(options: any): FieldDimension {
    // optimization : if options is empty return self as-is
    if (!options || !Object.entries(options).length) {
      return this;
    }

    return new FieldDimension(
      this._fieldIdOrName,
      { ...this._options, ...options },
      this._metadata,
      this._query,
      {
        _fieldInstance: this._fieldInstance,
        _subDisplayName: this._subDisplayName,
        _subTriggerDisplayName: this._subTriggerDisplayName,
      },
    );
  }

  columnName() {
    return this.isIntegerFieldId() ? super.columnName() : this._fieldIdOrName;
  }

  displayName(...args) {
    return this.field().displayName(...args);
  }

  icon() {
    return this.field().icon();
  }

  dimensions(DimensionTypes?: (typeof Dimension)[]): FieldDimension[] {
    let dimensions = super.dimensions(DimensionTypes);
    const joinAlias = this.joinAlias();

    if (joinAlias) {
      return dimensions.map(d => d.withJoinAlias(joinAlias));
    }

    const sourceField = this.sourceField();

    if (sourceField) {
      return dimensions.map(d => d.withSourceField(sourceField));
    }

    const field = this.field();

    // Add FK dimensions if this field is an FK
    if (field.target?.table?.fields) {
      const fkDimensions = field.target.table.fields.map(
        field =>
          new FieldDimension(
            field.id,
            {
              "source-field": this._fieldIdOrName,
            },
            this._metadata,
            this._query,
          ),
      );
      dimensions = [...dimensions, ...fkDimensions];
    }

    // Add temporal dimensions
    if (field.isDate() && !this.isIntegerFieldId()) {
      const temporalDimensions = _.difference(
        DATETIME_UNITS,
        dimensions.map(dim => dim.temporalUnit()),
      ).map(unit => this.withTemporalUnit(unit));

      dimensions = [...dimensions, ...temporalDimensions];
    }

    const baseType = this.getOption("base-type");

    if (baseType) {
      dimensions = dimensions.map(dimension =>
        dimension.withOption("base-type", baseType),
      );
    }

    return dimensions;
  }

  _dimensionForOption(option): FieldDimension {
    let dimension = option.mbql
      ? FieldDimension.parseMBQLOrWarn(option.mbql, this._metadata, this._query)
      : this;

    if (!dimension) {
      console.warn(
        "Don't know how to create Dimension for option",
        this,
        option,
      );
      return null;
    }

    // Field literal's sub-dimensions sometimes don't have a specified base-type
    // This can break a query, so here we need to ensure it mirrors the parent dimension
    if (this.getOption("base-type") && !dimension.getOption("base-type")) {
      dimension = dimension.withOption(
        "base-type",
        this.getOption("base-type"),
      );
    }

    const additionalProperties = {
      _fieldIdOrName: this._fieldIdOrName,
    };

    if (option.name) {
      additionalProperties._subDisplayName = option.name;
      additionalProperties._subTriggerDisplayName = option.name;
    }

    return new FieldDimension(
      dimension._fieldIdOrName,
      dimension._options,
      this._metadata,
      this._query,
      additionalProperties,
    );
  }

  /**
   * For `:field` clauses with an FK source field, returns a new Dimension for the source field.
   */
  fk() {
    const sourceFieldIdOrName = this.sourceField();

    if (!sourceFieldIdOrName) {
      return null;
    }

    return new FieldDimension(
      sourceFieldIdOrName,
      null,
      this._metadata,
      this._query,
    );
  }

  join() {
    return null;
  }
}

const isFieldDimension = dimension => dimension instanceof FieldDimension;

<<<<<<< HEAD
=======
/**
 * Expression reference, `["expression", expression-name]`
 */
export class ExpressionDimension extends Dimension {
  _expressionName: ExpressionName;

  static parseMBQL(
    mbql: any,
    metadata?: Metadata | null | undefined,
    query?: StructuredQuery | null | undefined,
  ): Dimension | null | undefined {
    if (isExpressionReference(mbql)) {
      const [expressionName, options] = mbql.slice(1);
      return new ExpressionDimension(expressionName, options, metadata, query);
    }
  }

  constructor(
    expressionName,
    options = null,
    metadata = null,
    query = null,
    additionalProperties = null,
  ) {
    super(
      null,
      [expressionName, options],
      metadata,
      query,
      Object.freeze(normalizeReferenceOptions(options)),
    );
    this._expressionName = expressionName;

    if (additionalProperties) {
      Object.keys(additionalProperties).forEach(k => {
        this[k] = additionalProperties[k];
      });
    }

    Object.freeze(this);
  }

  setQuery(query: StructuredQuery): ExpressionDimension {
    return new ExpressionDimension(
      this._expressionName,
      this._options,
      this._metadata,
      query,
    );
  }

  isEqual(somethingElse) {
    if (isExpressionDimension(somethingElse)) {
      return (
        somethingElse._expressionName === this._expressionName &&
        _.isEqual(somethingElse._options, this._options)
      );
    }

    if (isExpressionReference(somethingElse)) {
      const dimension = ExpressionDimension.parseMBQL(
        somethingElse,
        this._metadata,
        this._query,
      );
      return dimension ? this.isEqual(dimension) : false;
    }

    return false;
  }

  mbql(): ExpressionReference {
    return normalize(["expression", this._expressionName, this._options]);
  }

  name() {
    return this._expressionName;
  }

  displayName(): string {
    return this._expressionName;
  }

  columnName() {
    return this._expressionName;
  }

  _createField(fieldInfo): Field {
    return new Field({
      ...fieldInfo,
      metadata: this._metadata,
      query: this._query,
    });
  }

  field() {
    try {
      const query = this._query;
      const table = query ? query.table?.() : null;

      // fallback
      const baseTypeOption = this.getOption("base-type");
      let type = baseTypeOption || MONOTYPE.Number;
      let semantic_type = null;

      if (!baseTypeOption) {
        if (query instanceof StructuredQuery) {
          const datasetQuery = query.legacyQuery({ useStructuredQuery: true });
          const expressions = datasetQuery?.expressions ?? {};
          const expr = expressions[this.name()];

          const field = mbql => {
            const dimension = Dimension.parseMBQL(
              mbql,
              this._metadata,
              this._query,
            );
            return dimension?.field();
          };

          type = infer(expr, mbql => field(mbql)?.base_type) ?? type;
          semantic_type =
            infer(expr, mbql => field(mbql)?.semantic_type) ?? semantic_type;
        } else {
          type = infer(this._expressionName);
        }
      }

      let base_type = type;
      if (!type.startsWith("type/")) {
        switch (type) {
          case MONOTYPE.String:
            base_type = "type/Text";
            break;

          case MONOTYPE.Boolean:
            base_type = "type/Boolean";
            break;

          case MONOTYPE.DateTime:
            base_type = "type/DateTime";
            break;

          // fallback
          default:
            base_type = "type/Float";
            break;
        }
        semantic_type = base_type;
      }

      // if a dimension has access to a question with result metadata,
      // we try to find the field using the metadata directly,
      // so that we don't have to try to infer field metadata from the expression
      const resultMetadata = query?.question()?.getResultMetadata?.();
      if (resultMetadata) {
        const fieldMetadata = _.findWhere(resultMetadata, {
          name: this.name(),
        });
        if (fieldMetadata) {
          return this._createField(fieldMetadata);
        }
      }

      const subsOptions = getOptions(semantic_type ? semantic_type : base_type);
      const dimension_options =
        subsOptions && Array.isArray(subsOptions)
          ? subsOptions.map(({ name, options }) => {
              return {
                name,
                type: base_type,
                mbql: ["expression", null, options],
              };
            })
          : null;

      return new Field({
        id: this.mbql(),
        name: this.name(),
        display_name: this.displayName(),
        base_type,
        semantic_type,
        query,
        table,
        dimension_options,
      });
    } catch (e) {
      console.warn("ExpressionDimension.field()", this.mbql(), e);
      return null;
    }
  }

  getMLv1CompatibleDimension() {
    return this.withoutOptions("base-type", "effective-type");
  }

  icon(): string {
    const field = this.field();
    return field ? field.icon() : "unknown";
  }

  _dimensionForOption(option): ExpressionDimension {
    const dimension = option.mbql
      ? ExpressionDimension.parseMBQL(option.mbql, this._metadata, this._query)
      : this;

    const additionalProperties = {
      _expressionName: this._expressionName,
    };

    if (option.name) {
      additionalProperties._subDisplayName = option.name;
      additionalProperties._subTriggerDisplayName = option.name;
    }

    return new ExpressionDimension(
      dimension._expressionName,
      dimension._options,
      this._metadata,
      this._query,
      additionalProperties,
    );
  }

  /**
   * Return a copy of this ExpressionDimension that excludes `options`.
   */
  withoutOptions(...options: string[]): ExpressionDimension {
    // optimization: if we don't have any options, we can return ourself as-is
    if (!this._options) {
      return this;
    }

    return new ExpressionDimension(
      this._expressionName,
      _.omit(this._options, ...options),
      this._metadata,
      this._query,
    );
  }

  /**
   * Return a copy of this ExpressionDimension that includes the specified `options`.
   */
  _withOptions(options: any): ExpressionDimension {
    // optimization : if options is empty return self as-is
    if (!options || !Object.entries(options).length) {
      return this;
    }

    return new ExpressionDimension(
      this._expressionName,
      { ...this._options, ...options },
      this._metadata,
      this._query,
    );
  }
}

const isExpressionDimension = dimension =>
  dimension instanceof ExpressionDimension;

>>>>>>> 8923ef0f
export class TemplateTagDimension extends FieldDimension {
  constructor(tagName: string, metadata: Metadata, query: NativeQuery) {
    super(null, null, metadata, query, {
      _tagName: tagName,
    });
  }

  static parseMBQL(
    mbql: VariableTarget,
    metadata: Metadata = null,
    query: NativeQuery = null,
  ): FieldDimension | null | undefined {
    return isTemplateTagReference(mbql)
      ? Object.freeze(new TemplateTagDimension(mbql[1], metadata, query))
      : null;
  }

  validateTemplateTag(): ValidationError | null {
    const tag = this.tag();
    if (!tag) {
      return new ValidationError(t`Invalid template tag "${this.tagName()}"`);
    }

    if (this.isDimensionType() && tag.dimension == null) {
      return new ValidationError(
        t`The variable "${this.tagName()}" needs to be mapped to a field.`,
        VALIDATION_ERROR_TYPES.MISSING_TAG_DIMENSION,
      );
    }

    return null;
  }

  isValidDimensionType() {
    const maybeErrors = this.validateTemplateTag();
    return this.isDimensionType() && maybeErrors === null;
  }

  isDimensionType() {
    const maybeTag = this.tag();
    return maybeTag?.type === "dimension";
  }

  isVariableType() {
    const maybeTag = this.tag();
    return ["text", "number", "date"].includes(maybeTag?.type);
  }

  dimension() {
    if (this.isValidDimensionType()) {
      const tag = this.tag();
      return Dimension.parseMBQL(tag.dimension, this._metadata, this._query);
    }

    return null;
  }

  variable() {
    if (this.isVariableType()) {
      const tag = this.tag();
      return new TemplateTagVariable([tag.name], this._metadata, this._query);
    }

    return null;
  }

  tag() {
    const templateTagMap = this._query?.templateTagsMap() ?? {};
    return templateTagMap[this.tagName()];
  }

  field() {
    try {
      if (this.isValidDimensionType()) {
        return this.dimension().field();
      }
      return null;
    } catch (e) {
      console.warn("TemplateTagDimension.field()", this.mbql(), e);
      return null;
    }
  }

  name() {
    return this.isValidDimensionType() ? this.field().name : this.tagName();
  }

  tagName() {
    return this._tagName;
  }

  displayName() {
    const tag = this.tag();
    return (tag && tag["display-name"]) || super.displayName();
  }

  mbql(): VariableTarget {
    return ["template-tag", this.tagName()];
  }

  icon() {
    if (this.isValidDimensionType()) {
      return this.dimension().icon();
    } else if (this.isVariableType()) {
      return this.variable().icon();
    }

    return "label";
  }
}

const DIMENSION_TYPES: (typeof Dimension)[] = [
  FieldDimension,
  TemplateTagDimension,
];<|MERGE_RESOLUTION|>--- conflicted
+++ resolved
@@ -3,11 +3,6 @@
 import { msgid, ngettext, t } from "ttag";
 import _ from "underscore";
 
-<<<<<<< HEAD
-import { FK_SYMBOL, stripId } from "metabase/lib/formatting";
-=======
-import { isa } from "cljs/metabase.types";
->>>>>>> 8923ef0f
 import * as Lib from "metabase-lib";
 import ValidationError, {
   VALIDATION_ERROR_TYPES,
@@ -27,11 +22,6 @@
 import TemplateTagVariable from "metabase-lib/v1/variables/TemplateTagVariable";
 import type {
   ConcreteFieldReference,
-<<<<<<< HEAD
-  DatetimeUnit,
-=======
-  ExpressionReference,
->>>>>>> 8923ef0f
   FieldReference,
   LocalFieldReference,
   VariableTarget,
@@ -844,271 +834,6 @@
 
 const isFieldDimension = dimension => dimension instanceof FieldDimension;
 
-<<<<<<< HEAD
-=======
-/**
- * Expression reference, `["expression", expression-name]`
- */
-export class ExpressionDimension extends Dimension {
-  _expressionName: ExpressionName;
-
-  static parseMBQL(
-    mbql: any,
-    metadata?: Metadata | null | undefined,
-    query?: StructuredQuery | null | undefined,
-  ): Dimension | null | undefined {
-    if (isExpressionReference(mbql)) {
-      const [expressionName, options] = mbql.slice(1);
-      return new ExpressionDimension(expressionName, options, metadata, query);
-    }
-  }
-
-  constructor(
-    expressionName,
-    options = null,
-    metadata = null,
-    query = null,
-    additionalProperties = null,
-  ) {
-    super(
-      null,
-      [expressionName, options],
-      metadata,
-      query,
-      Object.freeze(normalizeReferenceOptions(options)),
-    );
-    this._expressionName = expressionName;
-
-    if (additionalProperties) {
-      Object.keys(additionalProperties).forEach(k => {
-        this[k] = additionalProperties[k];
-      });
-    }
-
-    Object.freeze(this);
-  }
-
-  setQuery(query: StructuredQuery): ExpressionDimension {
-    return new ExpressionDimension(
-      this._expressionName,
-      this._options,
-      this._metadata,
-      query,
-    );
-  }
-
-  isEqual(somethingElse) {
-    if (isExpressionDimension(somethingElse)) {
-      return (
-        somethingElse._expressionName === this._expressionName &&
-        _.isEqual(somethingElse._options, this._options)
-      );
-    }
-
-    if (isExpressionReference(somethingElse)) {
-      const dimension = ExpressionDimension.parseMBQL(
-        somethingElse,
-        this._metadata,
-        this._query,
-      );
-      return dimension ? this.isEqual(dimension) : false;
-    }
-
-    return false;
-  }
-
-  mbql(): ExpressionReference {
-    return normalize(["expression", this._expressionName, this._options]);
-  }
-
-  name() {
-    return this._expressionName;
-  }
-
-  displayName(): string {
-    return this._expressionName;
-  }
-
-  columnName() {
-    return this._expressionName;
-  }
-
-  _createField(fieldInfo): Field {
-    return new Field({
-      ...fieldInfo,
-      metadata: this._metadata,
-      query: this._query,
-    });
-  }
-
-  field() {
-    try {
-      const query = this._query;
-      const table = query ? query.table?.() : null;
-
-      // fallback
-      const baseTypeOption = this.getOption("base-type");
-      let type = baseTypeOption || MONOTYPE.Number;
-      let semantic_type = null;
-
-      if (!baseTypeOption) {
-        if (query instanceof StructuredQuery) {
-          const datasetQuery = query.legacyQuery({ useStructuredQuery: true });
-          const expressions = datasetQuery?.expressions ?? {};
-          const expr = expressions[this.name()];
-
-          const field = mbql => {
-            const dimension = Dimension.parseMBQL(
-              mbql,
-              this._metadata,
-              this._query,
-            );
-            return dimension?.field();
-          };
-
-          type = infer(expr, mbql => field(mbql)?.base_type) ?? type;
-          semantic_type =
-            infer(expr, mbql => field(mbql)?.semantic_type) ?? semantic_type;
-        } else {
-          type = infer(this._expressionName);
-        }
-      }
-
-      let base_type = type;
-      if (!type.startsWith("type/")) {
-        switch (type) {
-          case MONOTYPE.String:
-            base_type = "type/Text";
-            break;
-
-          case MONOTYPE.Boolean:
-            base_type = "type/Boolean";
-            break;
-
-          case MONOTYPE.DateTime:
-            base_type = "type/DateTime";
-            break;
-
-          // fallback
-          default:
-            base_type = "type/Float";
-            break;
-        }
-        semantic_type = base_type;
-      }
-
-      // if a dimension has access to a question with result metadata,
-      // we try to find the field using the metadata directly,
-      // so that we don't have to try to infer field metadata from the expression
-      const resultMetadata = query?.question()?.getResultMetadata?.();
-      if (resultMetadata) {
-        const fieldMetadata = _.findWhere(resultMetadata, {
-          name: this.name(),
-        });
-        if (fieldMetadata) {
-          return this._createField(fieldMetadata);
-        }
-      }
-
-      const subsOptions = getOptions(semantic_type ? semantic_type : base_type);
-      const dimension_options =
-        subsOptions && Array.isArray(subsOptions)
-          ? subsOptions.map(({ name, options }) => {
-              return {
-                name,
-                type: base_type,
-                mbql: ["expression", null, options],
-              };
-            })
-          : null;
-
-      return new Field({
-        id: this.mbql(),
-        name: this.name(),
-        display_name: this.displayName(),
-        base_type,
-        semantic_type,
-        query,
-        table,
-        dimension_options,
-      });
-    } catch (e) {
-      console.warn("ExpressionDimension.field()", this.mbql(), e);
-      return null;
-    }
-  }
-
-  getMLv1CompatibleDimension() {
-    return this.withoutOptions("base-type", "effective-type");
-  }
-
-  icon(): string {
-    const field = this.field();
-    return field ? field.icon() : "unknown";
-  }
-
-  _dimensionForOption(option): ExpressionDimension {
-    const dimension = option.mbql
-      ? ExpressionDimension.parseMBQL(option.mbql, this._metadata, this._query)
-      : this;
-
-    const additionalProperties = {
-      _expressionName: this._expressionName,
-    };
-
-    if (option.name) {
-      additionalProperties._subDisplayName = option.name;
-      additionalProperties._subTriggerDisplayName = option.name;
-    }
-
-    return new ExpressionDimension(
-      dimension._expressionName,
-      dimension._options,
-      this._metadata,
-      this._query,
-      additionalProperties,
-    );
-  }
-
-  /**
-   * Return a copy of this ExpressionDimension that excludes `options`.
-   */
-  withoutOptions(...options: string[]): ExpressionDimension {
-    // optimization: if we don't have any options, we can return ourself as-is
-    if (!this._options) {
-      return this;
-    }
-
-    return new ExpressionDimension(
-      this._expressionName,
-      _.omit(this._options, ...options),
-      this._metadata,
-      this._query,
-    );
-  }
-
-  /**
-   * Return a copy of this ExpressionDimension that includes the specified `options`.
-   */
-  _withOptions(options: any): ExpressionDimension {
-    // optimization : if options is empty return self as-is
-    if (!options || !Object.entries(options).length) {
-      return this;
-    }
-
-    return new ExpressionDimension(
-      this._expressionName,
-      { ...this._options, ...options },
-      this._metadata,
-      this._query,
-    );
-  }
-}
-
-const isExpressionDimension = dimension =>
-  dimension instanceof ExpressionDimension;
-
->>>>>>> 8923ef0f
 export class TemplateTagDimension extends FieldDimension {
   constructor(tagName: string, metadata: Metadata, query: NativeQuery) {
     super(null, null, metadata, query, {
