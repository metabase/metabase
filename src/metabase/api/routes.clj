(ns metabase.api.routes
  (:require
   [compojure.route :as route]
<<<<<<< HEAD
   [metabase.api.routes.common :refer [+auth +message-only-exceptions +public-exceptions +static-apikey]]
=======
   [metabase.api.action]
   [metabase.api.activity]
   ^{:clj-kondo/ignore [:deprecated-namespace]}
   [metabase.api.alert]
   [metabase.api.api-key]
   [metabase.api.automagic-dashboards]
   [metabase.api.bookmark]
   [metabase.api.cache]
   [metabase.api.card]
   [metabase.api.cards]
   [metabase.api.cloud-migration]
   [metabase.api.collection]
   [metabase.api.dashboard]
   [metabase.api.database]
   [metabase.api.dataset]
   [metabase.api.docs]
   [metabase.api.embed]
   [metabase.api.field]
   [metabase.api.geojson]
   [metabase.api.google]
   [metabase.api.ldap]
   [metabase.api.login-history]
   [metabase.api.macros :as api.macros]
   [metabase.api.model-index]
   [metabase.api.native-query-snippet]
   [metabase.api.permissions]
   [metabase.api.persist]
   [metabase.api.premium-features]
   [metabase.api.preview-embed]
   [metabase.api.public]
   ^{:clj-kondo/ignore [:deprecated-namespace]}
   [metabase.api.pulse]
   [metabase.api.pulse.unsubscribe]
   [metabase.api.revision]
   [metabase.api.routes.common :as routes.common :refer [+static-apikey]]
   [metabase.api.search]
   [metabase.api.segment]
   [metabase.api.session]
   [metabase.api.setting]
   [metabase.api.slack]
   [metabase.api.table]
   [metabase.api.task]
   [metabase.api.testing]
   [metabase.api.tiles]
   [metabase.api.timeline]
   [metabase.api.timeline-event]
   [metabase.api.user]
   [metabase.api.user-key-value]
   [metabase.api.util]
>>>>>>> 66f30354
   [metabase.api.util.handlers :as handlers]
   [metabase.config :as config]
   [metabase.util.i18n :refer [deferred-tru]]))

<<<<<<< HEAD
=======
(comment metabase.api.action/keep-me
         metabase.api.activity/keep-me
         metabase.api.alert/keep-me
         metabase.api.api-key/keep-me
         metabase.api.automagic-dashboards/keep-me
         metabase.api.bookmark/keep-me
         metabase.api.cache/keep-me
         metabase.api.card/keep-me
         metabase.api.cards/keep-me
         metabase.api.cloud-migration/keep-me
         metabase.api.collection/keep-me
         metabase.api.dashboard/keep-me
         metabase.api.database/keep-me
         metabase.api.dataset/keep-me
         metabase.api.embed/keep-me
         metabase.api.field/keep-me
         metabase.api.geojson/keep-me
         metabase.api.google/keep-me
         metabase.api.ldap/keep-me
         metabase.api.login-history/keep-me
         metabase.api.model-index/keep-me
         metabase.api.native-query-snippet/keep-me
         metabase.api.permissions/keep-me
         metabase.api.persist/keep-me
         metabase.api.preview-embed/keep-me
         metabase.api.public/keep-me
         metabase.api.pulse.unsubscribe/keep-me
         metabase.api.revision/keep-me
         metabase.api.segment/keep-me
         metabase.api.setting/keep-me
         metabase.api.slack/keep-me
         metabase.api.table/keep-me
         metabase.api.task/keep-me
         metabase.api.testing/keep-me
         metabase.api.tiles/keep-me
         metabase.api.timeline/keep-me
         metabase.api.timeline-event/keep-me
         metabase.api.user/keep-me
         metabase.api.user-key-value/keep-me
         metabase.api.util/keep-me
         metabase.setup.api/keep-me)

>>>>>>> 66f30354
(defn- pass-thru-handler [_request respond _raise]
  (respond nil))

(def ^:private enable-testing-routes?
  (or (not config/is-prod?)
      (config/config-bool :mb-enable-test-endpoints)))

(defn- ->handler [x]
  (cond-> x
    (simple-symbol? x) api.macros/ns-handler))

(defn- +auth                    [handler] (routes.common/+auth                    (->handler handler)))
(defn- +message-only-exceptions [handler] (routes.common/+message-only-exceptions (->handler handler)))
(defn- +public-exceptions       [handler] (routes.common/+public-exceptions       (->handler handler)))

(def ^:private ^{:arglists '([request respond raise])} pulse-routes
  (handlers/routes
   (handlers/route-map-handler
    {"/unsubscribe" 'metabase.api.pulse.unsubscribe})
   (+auth metabase.api.pulse/routes)))

;;; ↓↓↓ KEEP THIS SORTED OR ELSE! ↓↓↓
(def ^:private route-map
<<<<<<< HEAD
  {"/action"               (+auth (handlers/lazy-ns-handler 'metabase.api.action))
   "/activity"             (+auth (handlers/lazy-ns-handler 'metabase.api.activity))
   "/alert"                (+auth (handlers/lazy-ns-handler 'metabase.api.alert))
   "/api-key"              (+auth (handlers/lazy-ns-handler 'metabase.api.api-key))
   "/automagic-dashboards" (+auth (handlers/lazy-ns-handler 'metabase.api.automagic-dashboards))
   "/bookmark"             (+auth (handlers/lazy-ns-handler 'metabase.api.bookmark))
   "/cache"                (+auth (handlers/lazy-ns-handler 'metabase.api.cache))
   "/card"                 (+auth (handlers/lazy-ns-handler 'metabase.api.card))
   "/cards"                (+auth (handlers/lazy-ns-handler 'metabase.api.cards))
   "/channel"              (+auth (handlers/lazy-handler 'metabase.channel.api/channel-routes))
   "/cloud-migration"      (+auth (handlers/lazy-ns-handler 'metabase.api.cloud-migration))
   "/collection"           (+auth (handlers/lazy-ns-handler 'metabase.api.collection))
   "/dashboard"            (+auth (handlers/lazy-ns-handler 'metabase.api.dashboard))
   "/database"             (+auth (handlers/lazy-ns-handler 'metabase.api.database))
   "/dataset"              (handlers/lazy-ns-handler 'metabase.api.dataset)
   "/docs"                 (handlers/lazy-handler 'metabase.api.docs/routes)
   "/email"                (+auth (handlers/lazy-handler 'metabase.channel.api/email-routes))
   "/embed"                (+message-only-exceptions (handlers/lazy-ns-handler 'metabase.api.embed))
   "/field"                (+auth (handlers/lazy-ns-handler 'metabase.api.field))
   "/geojson"              (handlers/lazy-ns-handler 'metabase.geojson.api)
   "/google"               (+auth (handlers/lazy-ns-handler 'metabase.api.google))
   "/ldap"                 (+auth (handlers/lazy-ns-handler 'metabase.sso.api.ldap))
   "/login-history"        (+auth (handlers/lazy-ns-handler 'metabase.api.login-history))
   "/model-index"          (+auth (handlers/lazy-ns-handler 'metabase.api.model-index))
   "/native-query-snippet" (+auth (handlers/lazy-ns-handler 'metabase.api.native-query-snippet))
   "/notify"               (+static-apikey (handlers/lazy-handler 'metabase.sync.api/routes))
   "/permissions"          (+auth (handlers/lazy-ns-handler 'metabase.api.permissions))
   "/persist"              (+auth (handlers/lazy-ns-handler 'metabase.api.persist))
   "/premium-features"     (+auth (handlers/lazy-handler 'metabase.api.premium-features/routes))
   "/preview_embed"        (+auth (handlers/lazy-ns-handler 'metabase.api.preview-embed))
   "/public"               (+public-exceptions (handlers/lazy-ns-handler 'metabase.api.public))
   "/pulse"                (handlers/routes
                            (handlers/route-map-handler
                             {"/unsubscribe" (handlers/lazy-ns-handler 'metabase.api.pulse.unsubscribe)})
                            (+auth (handlers/lazy-handler 'metabase.api.pulse/routes)))
   "/revision"             (+auth (handlers/lazy-ns-handler 'metabase.api.revision))
   "/search"               (+auth (handlers/lazy-handler 'metabase.api.search/routes))
   "/segment"              (+auth (handlers/lazy-ns-handler 'metabase.api.segment))
   "/session"              (handlers/lazy-handler 'metabase.session.api/routes)
   "/setting"              (+auth (handlers/lazy-ns-handler 'metabase.api.setting))
   "/setup"                (handlers/lazy-ns-handler 'metabase.setup.api)
   "/slack"                (+auth (handlers/lazy-ns-handler 'metabase.api.slack))
   "/table"                (+auth (handlers/lazy-ns-handler 'metabase.api.table))
   "/task"                 (+auth (handlers/lazy-ns-handler 'metabase.api.task))
   "/testing"              (if enable-testing-routes?
                             (handlers/lazy-ns-handler 'metabase.api.testing)
                             pass-thru-handler)
   "/tiles"                (+auth (handlers/lazy-ns-handler 'metabase.api.tiles))
   "/timeline"             (+auth (handlers/lazy-ns-handler 'metabase.api.timeline))
   "/timeline-event"       (+auth (handlers/lazy-ns-handler 'metabase.api.timeline-event))
   "/user"                 (+auth (handlers/lazy-ns-handler 'metabase.api.user))
   "/user-key-value"       (+auth (handlers/lazy-ns-handler 'metabase.api.user-key-value))
   "/util"                 (handlers/lazy-ns-handler 'metabase.api.util)})
=======
  {"/action"               (+auth 'metabase.api.action)
   "/activity"             (+auth 'metabase.api.activity)
   "/alert"                (+auth 'metabase.api.alert)
   "/api-key"              (+auth 'metabase.api.api-key)
   "/automagic-dashboards" (+auth 'metabase.api.automagic-dashboards)
   "/bookmark"             (+auth 'metabase.api.bookmark)
   "/cache"                (+auth 'metabase.api.cache)
   "/card"                 (+auth 'metabase.api.card)
   "/cards"                (+auth 'metabase.api.cards)
   "/channel"              (+auth metabase.channel.api/channel-routes)
   "/cloud-migration"      (+auth 'metabase.api.cloud-migration)
   "/collection"           (+auth 'metabase.api.collection)
   "/dashboard"            (+auth 'metabase.api.dashboard)
   "/database"             (+auth 'metabase.api.database)
   "/dataset"              'metabase.api.dataset
   "/docs"                 metabase.api.docs/routes
   "/email"                metabase.channel.api/email-routes
   "/embed"                (+message-only-exceptions 'metabase.api.embed)
   "/field"                (+auth 'metabase.api.field)
   "/geojson"              (api.macros/ns-handler 'metabase.api.geojson)
   "/google"               (+auth 'metabase.api.google)
   "/ldap"                 (+auth 'metabase.api.ldap)
   "/login-history"        (+auth 'metabase.api.login-history)
   "/model-index"          (+auth 'metabase.api.model-index)
   "/native-query-snippet" (+auth 'metabase.api.native-query-snippet)
   "/notify"               (+static-apikey metabase.sync.api/routes)
   "/permissions"          (+auth 'metabase.api.permissions)
   "/persist"              (+auth 'metabase.api.persist)
   "/premium-features"     (+auth metabase.api.premium-features/routes)
   "/preview_embed"        (+auth 'metabase.api.preview-embed)
   "/public"               (+public-exceptions 'metabase.api.public)
   "/pulse"                pulse-routes
   "/revision"             (+auth 'metabase.api.revision)
   "/search"               (+auth metabase.api.search/routes)
   "/segment"              (+auth 'metabase.api.segment)
   "/session"              metabase.api.session/routes
   "/setting"              (+auth 'metabase.api.setting)
   "/setup"                (api.macros/ns-handler 'metabase.setup.api)
   "/slack"                (+auth 'metabase.api.slack)
   "/table"                (+auth 'metabase.api.table)
   "/task"                 (+auth 'metabase.api.task)
   "/testing"              (if enable-testing-routes? 'metabase.api.testing pass-thru-handler)
   "/tiles"                (+auth 'metabase.api.tiles)
   "/timeline"             (+auth 'metabase.api.timeline)
   "/timeline-event"       (+auth 'metabase.api.timeline-event)
   "/user"                 (+auth 'metabase.api.user)
   "/user-key-value"       (+auth 'metabase.api.user-key-value)
   "/util"                 'metabase.api.util})
>>>>>>> 66f30354
;;; ↑↑↑ KEEP THIS SORTED OR ELSE ↑↑↑

(def ^{:arglists '([request respond raise])} routes
  "Ring routes for API endpoints."
  ;; EE routes defined in [[metabase-enterprise.api.routes/routes]] always get the first chance to handle a request, if
  ;; they exist. If they don't exist, this handler returns `nil` which means we will try the next handler.
  (handlers/routes
   (if config/ee-available?
     (handlers/lazy-handler 'metabase-enterprise.api.routes/routes)
     pass-thru-handler)
   (handlers/route-map-handler route-map)
   (route/not-found (constantly {:status 404, :body (deferred-tru "API endpoint does not exist.")}))))<|MERGE_RESOLUTION|>--- conflicted
+++ resolved
@@ -1,108 +1,11 @@
 (ns metabase.api.routes
   (:require
    [compojure.route :as route]
-<<<<<<< HEAD
-   [metabase.api.routes.common :refer [+auth +message-only-exceptions +public-exceptions +static-apikey]]
-=======
-   [metabase.api.action]
-   [metabase.api.activity]
-   ^{:clj-kondo/ignore [:deprecated-namespace]}
-   [metabase.api.alert]
-   [metabase.api.api-key]
-   [metabase.api.automagic-dashboards]
-   [metabase.api.bookmark]
-   [metabase.api.cache]
-   [metabase.api.card]
-   [metabase.api.cards]
-   [metabase.api.cloud-migration]
-   [metabase.api.collection]
-   [metabase.api.dashboard]
-   [metabase.api.database]
-   [metabase.api.dataset]
-   [metabase.api.docs]
-   [metabase.api.embed]
-   [metabase.api.field]
-   [metabase.api.geojson]
-   [metabase.api.google]
-   [metabase.api.ldap]
-   [metabase.api.login-history]
-   [metabase.api.macros :as api.macros]
-   [metabase.api.model-index]
-   [metabase.api.native-query-snippet]
-   [metabase.api.permissions]
-   [metabase.api.persist]
-   [metabase.api.premium-features]
-   [metabase.api.preview-embed]
-   [metabase.api.public]
-   ^{:clj-kondo/ignore [:deprecated-namespace]}
-   [metabase.api.pulse]
-   [metabase.api.pulse.unsubscribe]
-   [metabase.api.revision]
    [metabase.api.routes.common :as routes.common :refer [+static-apikey]]
-   [metabase.api.search]
-   [metabase.api.segment]
-   [metabase.api.session]
-   [metabase.api.setting]
-   [metabase.api.slack]
-   [metabase.api.table]
-   [metabase.api.task]
-   [metabase.api.testing]
-   [metabase.api.tiles]
-   [metabase.api.timeline]
-   [metabase.api.timeline-event]
-   [metabase.api.user]
-   [metabase.api.user-key-value]
-   [metabase.api.util]
->>>>>>> 66f30354
    [metabase.api.util.handlers :as handlers]
    [metabase.config :as config]
    [metabase.util.i18n :refer [deferred-tru]]))
 
-<<<<<<< HEAD
-=======
-(comment metabase.api.action/keep-me
-         metabase.api.activity/keep-me
-         metabase.api.alert/keep-me
-         metabase.api.api-key/keep-me
-         metabase.api.automagic-dashboards/keep-me
-         metabase.api.bookmark/keep-me
-         metabase.api.cache/keep-me
-         metabase.api.card/keep-me
-         metabase.api.cards/keep-me
-         metabase.api.cloud-migration/keep-me
-         metabase.api.collection/keep-me
-         metabase.api.dashboard/keep-me
-         metabase.api.database/keep-me
-         metabase.api.dataset/keep-me
-         metabase.api.embed/keep-me
-         metabase.api.field/keep-me
-         metabase.api.geojson/keep-me
-         metabase.api.google/keep-me
-         metabase.api.ldap/keep-me
-         metabase.api.login-history/keep-me
-         metabase.api.model-index/keep-me
-         metabase.api.native-query-snippet/keep-me
-         metabase.api.permissions/keep-me
-         metabase.api.persist/keep-me
-         metabase.api.preview-embed/keep-me
-         metabase.api.public/keep-me
-         metabase.api.pulse.unsubscribe/keep-me
-         metabase.api.revision/keep-me
-         metabase.api.segment/keep-me
-         metabase.api.setting/keep-me
-         metabase.api.slack/keep-me
-         metabase.api.table/keep-me
-         metabase.api.task/keep-me
-         metabase.api.testing/keep-me
-         metabase.api.tiles/keep-me
-         metabase.api.timeline/keep-me
-         metabase.api.timeline-event/keep-me
-         metabase.api.user/keep-me
-         metabase.api.user-key-value/keep-me
-         metabase.api.util/keep-me
-         metabase.setup.api/keep-me)
-
->>>>>>> 66f30354
 (defn- pass-thru-handler [_request respond _raise]
   (respond nil))
 
@@ -112,7 +15,8 @@
 
 (defn- ->handler [x]
   (cond-> x
-    (simple-symbol? x) api.macros/ns-handler))
+    (simple-symbol? x)    handlers/lazy-ns-handler
+    (qualified-symbol? x) handlers/lazy-handler))
 
 (defn- +auth                    [handler] (routes.common/+auth                    (->handler handler)))
 (defn- +message-only-exceptions [handler] (routes.common/+message-only-exceptions (->handler handler)))
@@ -122,65 +26,10 @@
   (handlers/routes
    (handlers/route-map-handler
     {"/unsubscribe" 'metabase.api.pulse.unsubscribe})
-   (+auth metabase.api.pulse/routes)))
+   (+auth 'metabase.api.pulse/routes)))
 
 ;;; ↓↓↓ KEEP THIS SORTED OR ELSE! ↓↓↓
 (def ^:private route-map
-<<<<<<< HEAD
-  {"/action"               (+auth (handlers/lazy-ns-handler 'metabase.api.action))
-   "/activity"             (+auth (handlers/lazy-ns-handler 'metabase.api.activity))
-   "/alert"                (+auth (handlers/lazy-ns-handler 'metabase.api.alert))
-   "/api-key"              (+auth (handlers/lazy-ns-handler 'metabase.api.api-key))
-   "/automagic-dashboards" (+auth (handlers/lazy-ns-handler 'metabase.api.automagic-dashboards))
-   "/bookmark"             (+auth (handlers/lazy-ns-handler 'metabase.api.bookmark))
-   "/cache"                (+auth (handlers/lazy-ns-handler 'metabase.api.cache))
-   "/card"                 (+auth (handlers/lazy-ns-handler 'metabase.api.card))
-   "/cards"                (+auth (handlers/lazy-ns-handler 'metabase.api.cards))
-   "/channel"              (+auth (handlers/lazy-handler 'metabase.channel.api/channel-routes))
-   "/cloud-migration"      (+auth (handlers/lazy-ns-handler 'metabase.api.cloud-migration))
-   "/collection"           (+auth (handlers/lazy-ns-handler 'metabase.api.collection))
-   "/dashboard"            (+auth (handlers/lazy-ns-handler 'metabase.api.dashboard))
-   "/database"             (+auth (handlers/lazy-ns-handler 'metabase.api.database))
-   "/dataset"              (handlers/lazy-ns-handler 'metabase.api.dataset)
-   "/docs"                 (handlers/lazy-handler 'metabase.api.docs/routes)
-   "/email"                (+auth (handlers/lazy-handler 'metabase.channel.api/email-routes))
-   "/embed"                (+message-only-exceptions (handlers/lazy-ns-handler 'metabase.api.embed))
-   "/field"                (+auth (handlers/lazy-ns-handler 'metabase.api.field))
-   "/geojson"              (handlers/lazy-ns-handler 'metabase.geojson.api)
-   "/google"               (+auth (handlers/lazy-ns-handler 'metabase.api.google))
-   "/ldap"                 (+auth (handlers/lazy-ns-handler 'metabase.sso.api.ldap))
-   "/login-history"        (+auth (handlers/lazy-ns-handler 'metabase.api.login-history))
-   "/model-index"          (+auth (handlers/lazy-ns-handler 'metabase.api.model-index))
-   "/native-query-snippet" (+auth (handlers/lazy-ns-handler 'metabase.api.native-query-snippet))
-   "/notify"               (+static-apikey (handlers/lazy-handler 'metabase.sync.api/routes))
-   "/permissions"          (+auth (handlers/lazy-ns-handler 'metabase.api.permissions))
-   "/persist"              (+auth (handlers/lazy-ns-handler 'metabase.api.persist))
-   "/premium-features"     (+auth (handlers/lazy-handler 'metabase.api.premium-features/routes))
-   "/preview_embed"        (+auth (handlers/lazy-ns-handler 'metabase.api.preview-embed))
-   "/public"               (+public-exceptions (handlers/lazy-ns-handler 'metabase.api.public))
-   "/pulse"                (handlers/routes
-                            (handlers/route-map-handler
-                             {"/unsubscribe" (handlers/lazy-ns-handler 'metabase.api.pulse.unsubscribe)})
-                            (+auth (handlers/lazy-handler 'metabase.api.pulse/routes)))
-   "/revision"             (+auth (handlers/lazy-ns-handler 'metabase.api.revision))
-   "/search"               (+auth (handlers/lazy-handler 'metabase.api.search/routes))
-   "/segment"              (+auth (handlers/lazy-ns-handler 'metabase.api.segment))
-   "/session"              (handlers/lazy-handler 'metabase.session.api/routes)
-   "/setting"              (+auth (handlers/lazy-ns-handler 'metabase.api.setting))
-   "/setup"                (handlers/lazy-ns-handler 'metabase.setup.api)
-   "/slack"                (+auth (handlers/lazy-ns-handler 'metabase.api.slack))
-   "/table"                (+auth (handlers/lazy-ns-handler 'metabase.api.table))
-   "/task"                 (+auth (handlers/lazy-ns-handler 'metabase.api.task))
-   "/testing"              (if enable-testing-routes?
-                             (handlers/lazy-ns-handler 'metabase.api.testing)
-                             pass-thru-handler)
-   "/tiles"                (+auth (handlers/lazy-ns-handler 'metabase.api.tiles))
-   "/timeline"             (+auth (handlers/lazy-ns-handler 'metabase.api.timeline))
-   "/timeline-event"       (+auth (handlers/lazy-ns-handler 'metabase.api.timeline-event))
-   "/user"                 (+auth (handlers/lazy-ns-handler 'metabase.api.user))
-   "/user-key-value"       (+auth (handlers/lazy-ns-handler 'metabase.api.user-key-value))
-   "/util"                 (handlers/lazy-ns-handler 'metabase.api.util)})
-=======
   {"/action"               (+auth 'metabase.api.action)
    "/activity"             (+auth 'metabase.api.activity)
    "/alert"                (+auth 'metabase.api.alert)
@@ -190,35 +39,35 @@
    "/cache"                (+auth 'metabase.api.cache)
    "/card"                 (+auth 'metabase.api.card)
    "/cards"                (+auth 'metabase.api.cards)
-   "/channel"              (+auth metabase.channel.api/channel-routes)
+   "/channel"              (+auth 'metabase.channel.api/channel-routes)
    "/cloud-migration"      (+auth 'metabase.api.cloud-migration)
    "/collection"           (+auth 'metabase.api.collection)
    "/dashboard"            (+auth 'metabase.api.dashboard)
    "/database"             (+auth 'metabase.api.database)
    "/dataset"              'metabase.api.dataset
-   "/docs"                 metabase.api.docs/routes
-   "/email"                metabase.channel.api/email-routes
+   "/docs"                 'metabase.api.docs/routes
+   "/email"                'metabase.channel.api/email-routes
    "/embed"                (+message-only-exceptions 'metabase.api.embed)
    "/field"                (+auth 'metabase.api.field)
-   "/geojson"              (api.macros/ns-handler 'metabase.api.geojson)
+   "/geojson"              'metabase.api.geojson
    "/google"               (+auth 'metabase.api.google)
    "/ldap"                 (+auth 'metabase.api.ldap)
    "/login-history"        (+auth 'metabase.api.login-history)
    "/model-index"          (+auth 'metabase.api.model-index)
    "/native-query-snippet" (+auth 'metabase.api.native-query-snippet)
-   "/notify"               (+static-apikey metabase.sync.api/routes)
+   "/notify"               (+static-apikey 'metabase.sync.api/routes)
    "/permissions"          (+auth 'metabase.api.permissions)
    "/persist"              (+auth 'metabase.api.persist)
-   "/premium-features"     (+auth metabase.api.premium-features/routes)
+   "/premium-features"     (+auth 'metabase.api.premium-features/routes)
    "/preview_embed"        (+auth 'metabase.api.preview-embed)
    "/public"               (+public-exceptions 'metabase.api.public)
    "/pulse"                pulse-routes
    "/revision"             (+auth 'metabase.api.revision)
-   "/search"               (+auth metabase.api.search/routes)
+   "/search"               (+auth 'metabase.api.search/routes)
    "/segment"              (+auth 'metabase.api.segment)
-   "/session"              metabase.api.session/routes
+   "/session"              'metabase.api.session/routes
    "/setting"              (+auth 'metabase.api.setting)
-   "/setup"                (api.macros/ns-handler 'metabase.setup.api)
+   "/setup"                'metabase.setup.api
    "/slack"                (+auth 'metabase.api.slack)
    "/table"                (+auth 'metabase.api.table)
    "/task"                 (+auth 'metabase.api.task)
@@ -229,7 +78,6 @@
    "/user"                 (+auth 'metabase.api.user)
    "/user-key-value"       (+auth 'metabase.api.user-key-value)
    "/util"                 'metabase.api.util})
->>>>>>> 66f30354
 ;;; ↑↑↑ KEEP THIS SORTED OR ELSE ↑↑↑
 
 (def ^{:arglists '([request respond raise])} routes
