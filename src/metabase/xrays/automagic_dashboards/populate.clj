(ns metabase.xrays.automagic-dashboards.populate
  "Create and save models that make up automagic dashboards."
  (:require
   [clojure.string :as str]
   [medley.core :as m]
   [metabase.api.common :as api]
   [metabase.models.card :as card]
   [metabase.public-settings :as public-settings]
   [metabase.query-processor.util :as qp.util]
   [metabase.util.log :as log]
   [metabase.xrays.automagic-dashboards.filters :as filters]
   [metabase.xrays.automagic-dashboards.util :as magic.util]
   [toucan2.core :as t2]))

(set! *warn-on-reflection* true)

(def ^Long grid-width
  "Total grid width."
  24)

(def ^Long default-card-width
  "Default card width."
  12)

(def ^Long default-card-height
  "Default card height"
  6)

<<<<<<< HEAD
(defn create-collection!
  "Create and return a new collection."
  [title description parent-collection-id]
  (first (t2/insert-returning-instances!
          :model/Collection
          (merge
           {:name        title
            :description description}
           (when parent-collection-id
             {:location (collection/children-location (t2/select-one [:model/Collection :location :id]
                                                                     :id parent-collection-id))})))))

(defn get-or-create-root-container-collection
  "Get or create container collection for automagic dashboards in the root collection."
  []
  (or (t2/select-one :model/Collection
                     :name     "Automatically Generated Dashboards"
                     :location "/")
      (create-collection! "Automatically Generated Dashboards" nil nil)))
=======
(defn get-or-create-container-collection
  "Get or create container collection for automagic dashboards in a given location."
  [location]
  (or (t2/select-one :model/Collection
                     :name "Automatically Generated Dashboards"
                     :archived false
                     :location location)
      (t2/insert-returning-instance!
       :model/Collection
       {:name "Automatically Generated Dashboards"
        :location location})))
>>>>>>> 0b7a11ef

(defn colors
  "A vector of colors used for coloring charts. Uses [[public-settings/application-colors]] for user choices."
  []
  (let [order [:brand :accent1 :accent2 :accent3 :accent4 :accent5 :accent6 :accent7]
        colors-map (merge {:brand   "#509EE3"
                           :accent1 "#88BF4D"
                           :accent2 "#A989C5"
                           :accent3 "#EF8C8C"
                           :accent4 "#F9D45C"
                           :accent5 "#F2A86F"
                           :accent6 "#98D9D9"
                           :accent7 "#7172AD"}
                          (public-settings/application-colors))]
    (into [] (map colors-map) order)))

(defn- ensure-distinct-colors
  [candidates]
  (->> candidates
       frequencies
       (reduce-kv
        (fn [acc color count]
          (if (= count 1)
            (conj acc color)
            (concat acc [color (first (drop-while (conj (set acc) color) (colors)))])))
        [])))

(defn map-to-colors
  "Map given objects to distinct colors."
  [objs]
  (->> objs
       (map (comp (colors) #(mod % (count (colors))) hash))
       ensure-distinct-colors))

(defn- colorize
  "Pick the chart colors acording to the following rules:
  * If there is more than one breakout dimension let the frontend do it as presumably
    the second dimension will be used as color key and we can't know the values it
    will take at this stage.
  * If the visualization is a bar or row chart with `count` as the aggregation
    (ie. a frequency chart), use field IDs referenced in `:breakout` as color key.
  * Else use `:aggregation` as color key.

  Colors are then determined by using the hashs of color keys to index into the vector
  of available colors."
  [{:keys [visualization dataset_query]}]
  (let [display     (first visualization)
        breakout    (-> dataset_query :query :breakout)
        aggregation (-> dataset_query :query :aggregation)]
    (when (and (#{"line" "row" "bar" "scatter" "area"} display)
               (= (count breakout) 1))
      (let [color-keys (if (and (#{"bar" "row"} display)
                                (some->> aggregation
                                         flatten
                                         first
                                         qp.util/normalize-token
                                         (= :count)))
                         (->> breakout
                              magic.util/collect-field-references
                              (map magic.util/field-reference->id))
                         aggregation)]
        {:graph.colors (map-to-colors color-keys)}))))

(defn- visualization-settings
  [{:keys [metrics x_label y_label series_labels visualization
           dimensions dimension-name->field metric-definition]
    :as   card}]
  (let [{:keys [aggregation]} metric-definition
        [display visualization-settings] visualization
        viz-dims (mapv
                  (comp :name dimension-name->field ffirst)
                  dimensions)]
    {:display                display
     :visualization_settings (-> visualization-settings
                                 (assoc :graph.series_labels (map :name metrics)
                                        :graph.metrics (mapv first aggregation)
                                        :graph.dimensions (seq viz-dims))
                                 (merge (colorize card))
                                 (cond->
                                  series_labels (assoc :graph.series_labels series_labels)

                                  x_label (assoc :graph.x_axis.title_text x_label)

                                  y_label (assoc :graph.y_axis.title_text y_label)))}))

(defn card-defaults
  "Default properties for a dashcard on magic dashboard."
  []
  {:id                     (gensym)
   :dashboard_tab_id       nil
   :visualization_settings {}})

(defn- add-card
  "Add a card to dashboard `dashboard` at position [`x`, `y`]."
  [dashboard {:keys [title description dataset_query width height id] :as card} [x y]]
  (let [card (-> {:creator_id    api/*current-user-id*
                  :dataset_query dataset_query
                  :description   description
                  :name          title
                  :collection_id nil
                  :id            (or id (gensym))}
                 (merge (visualization-settings card))
                 card/populate-query-fields)]
    (update dashboard :dashcards conj
            (merge (card-defaults)
                   {:col                    y
                    :row                    x
                    :size_x                 width
                    :size_y                 height
                    :card                   card
                    :card_id                (:id card)
                    :visualization_settings {}}))))

(defn add-text-card
  "Add a text card to dashboard `dashboard` at position [`x`, `y`]."
  [dashboard {:keys [text width height visualization-settings]} [x y]]
  (update dashboard :dashcards conj
          (merge (card-defaults)
                 {:creator_id             api/*current-user-id*
                  :visualization_settings (merge
                                           {:text         text
                                            :virtual_card {:name                   nil
                                                           :display                :text
                                                           :dataset_query          {}
                                                           :visualization_settings {}}}
                                           visualization-settings)
                  :col                    y
                  :row                    x
                  :size_x                 width
                  :size_y                 height
                  :card                   nil})))

(defn- make-grid
  [width height]
  (vec (repeat height (vec (repeat width false)))))

(defn- fill-grid
  "Mark a rectangular area starting at [`x`, `y`] of size [`width`, `height`] as
   occupied."
  [grid [x y] {:keys [width height]}]
  (reduce (fn [grid xy]
            (assoc-in grid xy true))
          grid
          (for [x (range x (+ x height))
                y (range y (+ y width))]
            [x y])))

(defn- accomodates?
  "Can we place card on grid starting at [x y] (top left corner)?
   Since we are filling the grid top to bottom and the cards are rectangulard,
   it suffices to check just the first (top) row."
  [grid [x y] {:keys [width height]}]
  (and (<= (+ x height) (count grid))
       (<= (+ y width) (-> grid first count))
       (every? false? (subvec (grid x) y (+ y width)))))

(defn- card-position
  "Find position on the grid where to put the card.
   We use the dumbest possible algorithm (the grid size is relatively small, so
   we should be fine): startting at top left move along the grid from left to
   right, row by row and try to place the card at each position until we find an
   unoccupied area. Mark the area as occupied."
  [grid start-row card]
  (reduce (fn [grid xy]
            (if (accomodates? grid xy card)
              (reduced xy)
              grid))
          grid
          (for [x (range start-row (count grid))
                y (range (count (first grid)))]
            [x y])))

(defn- bottom-row
  "Find the bottom of the grid. Bottom is the first completely empty row with
   another empty row below it."
  [grid]
  (let [row {:height 0, :width grid-width}]
    (loop [bottom (long 0)]
      (let [[bottom _]      (card-position grid bottom row)
            [next-bottom _] (card-position grid (inc bottom) row)]
        (if (= (inc bottom) next-bottom)
          bottom
          (recur (long next-bottom)))))))

(def ^:private ^{:arglists '([card])} text-card?
  :text)

(def ^:private ^Long ^:const group-heading-height 2)

(defn- add-group
  [dashboard grid group cards]
  (let [start-row (bottom-row grid)
        start-row (cond-> start-row
                    group (+ group-heading-height))]
    (reduce (fn [[dashboard grid] card]
              (let [xy (card-position grid start-row card)]
                [(if (text-card? card)
                   (add-text-card dashboard card xy)
                   (add-card dashboard card xy))
                 (fill-grid grid xy card)]))
            (if group
              (let [xy   [(- start-row 2) 0]
                    card {:text                   (format "# %s" (:title group))
                          :width                  grid-width
                          :height                 group-heading-height
                          :visualization-settings {:dashcard.background false
                                                   :text.align_vertical :bottom}}]
                [(add-text-card dashboard card xy)
                 (fill-grid grid xy card)])
              [dashboard grid])
            cards)))

(defn- shown-cards
  "Pick up to `max-cards` with the highest `:card-score`.
   Keep groups together if possible by pulling all the cards within together and
   using the same (highest) card-score for all.
   Among cards with the same card-score those beloning to the largest group are
   favourized, but it is still possible that not all cards in a group make it
   (consider a group of 4 cards which starts as 7/9; in that case only 2 cards
   from the group will be picked)."
  [max-cards cards]
  (->> cards
       (sort-by :card-score >)
       (take max-cards)
       (group-by (some-fn :group hash))
       (map (fn [[_ group]]
              {:cards    (sort-by :position group)
               :position (apply min (map :position group))}))
       (sort-by :position)
       (mapcat :cards)))

(def ^:private ^:const ^Long max-filters 4)

(defn ordered-group-by-seq
  "A seq from a group-by in a particular order. If you don't need the map itself, just to get the key value pairs in a
  particular order. Clojure's `sorted-map-by` doesn't handle distinct keys with the same score. So this just iterates
  over the groupby in a reasonable order."
  [f key-order coll]
  (letfn [(access [ks grouped]
            (if (seq ks)
              (let [k (first ks)]
                (lazy-seq
                 (if-let [x (find grouped k)]
                   (cons x (access (next ks) (dissoc grouped k)))
                   (access (next ks) grouped))))
              (seq grouped)))]
    (let [g (group-by f coll)]
      (access key-order g))))

(defn create-dashboard
  "Create dashboard and populate it with cards."
  ([dashboard] (create-dashboard dashboard :all))
  ([{:keys [title transient_title description groups filters cards]} n]
   (let [n             (cond
                         (= n :all)   (count cards)
                         (keyword? n) (Integer/parseInt (name n))
                         :else        n)
         dashboard     {:name           title
                        :transient_name (or transient_title title)
                        :description    description
                        :creator_id     api/*current-user-id*
                        :parameters     []}
         cards         (shown-cards n cards)
         [dashboard _] (->> cards
                            (ordered-group-by-seq :group
                                                  (when groups
                                                    (sort-by (comp (fnil - 0) :score groups)
                                                             (keys groups))))
                            (reduce (fn [[dashboard grid] [group-name cards]]
                                      (let [group (get groups group-name)]
                                        (add-group dashboard grid group cards)))
                                    [dashboard
                                     ;; Height doesn't need to be precise, just some
                                     ;; safe upper bound.
                                     (make-grid grid-width (* n grid-width))]))
         dashboard (update dashboard :dashcards (fn [dashcards]
                                                  (let [cards (map :card dashcards)]
                                                    (mapv
                                                     (fn [dashcard card]
                                                       (m/assoc-some dashcard :card card))
                                                     dashcards
                                                     (card/with-can-run-adhoc-query cards)))))]

     (log/debugf "Adding %s cards to dashboard %s:\n%s"
                 (count cards)
                 title
                 (str/join "; " (map :title cards)))
     (cond-> (update dashboard :dashcards (partial sort-by (juxt :row :col)))
       (not-empty filters) (filters/add-filters filters max-filters)))))

(defn- downsize-titles
  [markdown]
  (->> markdown
       str/split-lines
       (map (fn [line]
              (if (str/starts-with? line "#")
                (str "#" line)
                line)))
       str/join))

(defn- merge-filters
  [ds]
  (when (->> ds
             (mapcat :dashcards)
             (keep (comp :table_id :card))
             distinct
             count
             (= 1))
    [(->> ds (mapcat :parameters) distinct)
     (->> ds
          (mapcat :dashcards)
          (mapcat :parameter_mappings)
          (map #(dissoc % :card_id))
          distinct)]))

(defn merge-dashboards
  "Merge dashboards `dashboard` into dashboard `target`."
  ([target dashboard] (merge-dashboards target dashboard {}))
  ([target dashboard {:keys [skip-titles?]}]
   (let [[parameters parameter-mappings] (merge-filters [target dashboard])
         offset                         (->> target
                                             :dashcards
                                             (map #(+ (:row %) (:size_y %)))
                                             (apply max -1) ; -1 so it neturalizes +1 for spacing
                                                            ; if the target dashboard is empty.
                                             inc)
         cards                        (->> dashboard
                                           :dashcards
                                           (map #(-> %
                                                     (update :row + offset (if skip-titles?
                                                                             0
                                                                             group-heading-height))
                                                     (m/update-existing-in [:visualization_settings :text]
                                                                           downsize-titles)
                                                     (assoc :parameter_mappings
                                                            (when-let [card-id (:card_id %)]
                                                              (for [mapping parameter-mappings]
                                                                (assoc mapping :card_id card-id)))))))]
     (-> target
         (assoc :parameters parameters)
         (cond->
          (not skip-titles?)
           (add-text-card {:width                  grid-width
                           :height                 group-heading-height
                           :text                   (format "# %s" (:name dashboard))
                           :visualization-settings {:dashcard.background false
                                                    :text.align_vertical :bottom}}
                          [offset 0]))
         (update :dashcards concat cards)))))<|MERGE_RESOLUTION|>--- conflicted
+++ resolved
@@ -26,27 +26,6 @@
   "Default card height"
   6)
 
-<<<<<<< HEAD
-(defn create-collection!
-  "Create and return a new collection."
-  [title description parent-collection-id]
-  (first (t2/insert-returning-instances!
-          :model/Collection
-          (merge
-           {:name        title
-            :description description}
-           (when parent-collection-id
-             {:location (collection/children-location (t2/select-one [:model/Collection :location :id]
-                                                                     :id parent-collection-id))})))))
-
-(defn get-or-create-root-container-collection
-  "Get or create container collection for automagic dashboards in the root collection."
-  []
-  (or (t2/select-one :model/Collection
-                     :name     "Automatically Generated Dashboards"
-                     :location "/")
-      (create-collection! "Automatically Generated Dashboards" nil nil)))
-=======
 (defn get-or-create-container-collection
   "Get or create container collection for automagic dashboards in a given location."
   [location]
@@ -58,7 +37,6 @@
        :model/Collection
        {:name "Automatically Generated Dashboards"
         :location location})))
->>>>>>> 0b7a11ef
 
 (defn colors
   "A vector of colors used for coloring charts. Uses [[public-settings/application-colors]] for user choices."
@@ -401,10 +379,10 @@
          (assoc :parameters parameters)
          (cond->
           (not skip-titles?)
-           (add-text-card {:width                  grid-width
-                           :height                 group-heading-height
-                           :text                   (format "# %s" (:name dashboard))
-                           :visualization-settings {:dashcard.background false
-                                                    :text.align_vertical :bottom}}
-                          [offset 0]))
+          (add-text-card {:width                  grid-width
+                          :height                 group-heading-height
+                          :text                   (format "# %s" (:name dashboard))
+                          :visualization-settings {:dashcard.background false
+                                                   :text.align_vertical :bottom}}
+                         [offset 0]))
          (update :dashcards concat cards)))))