(ns metabase.api.card-test
  "Tests for /api/card endpoints."
  (:require
   [cheshire.core :as json]
   [clojure.string :as str]
   [clojure.test :refer :all]
   [clojure.tools.macro :as tools.macro]
   [clojurewerkz.quartzite.scheduler :as qs]
   [dk.ative.docjure.spreadsheet :as spreadsheet]
   [java-time :as t]
   [medley.core :as m]
   [metabase.api.card :as api.card]
   [metabase.api.pivots :as api.pivots]
   [metabase.driver :as driver]
   [metabase.driver.sql-jdbc.execute :as sql-jdbc.execute]
   [metabase.http-client :as client]
   [metabase.models
    :refer [Card
            CardBookmark
            Collection
            Dashboard
            Database
            ModerationReview
            PersistedInfo
            Pulse
            PulseCard
            PulseChannel
            PulseChannelRecipient
            Table
            Timeline
            TimelineEvent
            ViewLog]]
   [metabase.models.moderation-review :as moderation-review]
   [metabase.models.permissions :as perms]
   [metabase.models.permissions-group :as perms-group]
   [metabase.models.revision :as revision :refer [Revision]]
   [metabase.models.user :refer [User]]
   [metabase.query-processor :as qp]
   [metabase.query-processor.async :as qp.async]
   [metabase.query-processor.card :as qp.card]
   [metabase.query-processor.middleware.constraints :as qp.constraints]
   [metabase.server.middleware.util :as mw.util]
   [metabase.task :as task]
   [metabase.task.persist-refresh :as task.persist-refresh]
   [metabase.task.sync-databases :as task.sync-databases]
   [metabase.test :as mt]
   [metabase.test.data.users :as test.users]
   [metabase.util :as u]
   [metabase.util.schema :as su]
   [schema.core :as s]
   [toucan.db :as db]
   [toucan.hydrate :refer [hydrate]])
  (:import
   (java.io ByteArrayInputStream)
   (java.util UUID)
   (org.quartz.impl StdSchedulerFactory)))

(comment api.card/keep-me)

;;; +----------------------------------------------------------------------------------------------------------------+
;;; |                                              Helper Fns & Macros                                               |
;;; +----------------------------------------------------------------------------------------------------------------+

(defn- count-base-type []
  (-> (mt/run-mbql-query venues {:aggregation [[:count]]}) :data :cols first :base_type))

(def card-defaults
  "The default card params."
  {:archived            false
   :collection_id       nil
   :collection_position nil
   :collection_preview  true
   :dataset_query       {}
   :dataset             false
   :description         nil
   :display             "scalar"
   :enable_embedding    false
   :entity_id           nil
   :embedding_params    nil
   :made_public_by_id   nil
   :parameters          []
   :parameter_mappings  []
   :moderation_reviews  ()
   :public_uuid         nil
   :query_type          nil
   :cache_ttl           nil
   :average_query_time  nil
   :last_query_start    nil
   :result_metadata     nil})

;; Used in dashboard tests
(def card-defaults-no-hydrate
  (dissoc card-defaults :average_query_time :last_query_start))

(defn mbql-count-query
  ([]
   (mbql-count-query (mt/id) (mt/id :venues)))

  ([db-or-id table-or-id]
   {:database (u/the-id db-or-id)
    :type     :query
    :query    {:source-table (u/the-id table-or-id), :aggregation [[:count]]}}))

(defn card-with-name-and-query
  ([]
   (card-with-name-and-query (mt/random-name)))

  ([card-name]
   (card-with-name-and-query card-name (mbql-count-query)))

  ([card-name query]
   {:name                   card-name
    :display                "scalar"
    :dataset_query          query
    :visualization_settings {:global {:title nil}}}))

(defn- do-with-temp-native-card
  {:style/indent 0}
  [f]
  (mt/with-temp* [Database   [db    {:details (:details (mt/db)), :engine :h2}]
                  Table      [_     {:db_id (u/the-id db), :name "CATEGORIES"}]
                  Card       [card  {:dataset_query {:database (u/the-id db)
                                                     :type     :native
                                                     :native   {:query "SELECT COUNT(*) FROM CATEGORIES;"}}}]]
    (f db card)))

(defmacro ^:private with-temp-native-card
  {:style/indent 1}
  [[db-binding card-binding] & body]
  `(do-with-temp-native-card (fn [~(or db-binding '_) ~(or card-binding '_)]
                               ~@body)))

(defn do-with-cards-in-a-collection [card-or-cards-or-ids grant-perms-fn! f]
  (mt/with-non-admin-groups-no-root-collection-perms
    (mt/with-temp Collection [collection]
      ;; put all the Card(s) in our temp `collection`
      (doseq [card-or-id (if (sequential? card-or-cards-or-ids)
                           card-or-cards-or-ids
                           [card-or-cards-or-ids])]
        (db/update! Card (u/the-id card-or-id) {:collection_id (u/the-id collection)}))
      ;; now use `grant-perms-fn!` to grant appropriate perms
      (grant-perms-fn! (perms-group/all-users) collection)
      ;; call (f)
      (f))))

(defmacro with-cards-in-readable-collection
  "Execute `body` with `card-or-cards-or-ids` added to a temporary Collection that All Users have read permissions for."
  {:style/indent 1}
  [card-or-cards-or-ids & body]
  `(do-with-cards-in-a-collection ~card-or-cards-or-ids perms/grant-collection-read-permissions! (fn [] ~@body)))

(defmacro with-cards-in-writeable-collection
  "Execute `body` with `card-or-cards-or-ids` added to a temporary Collection that All Users have *write* permissions
  for."
  {:style/indent 1}
  [card-or-cards-or-ids & body]
  `(do-with-cards-in-a-collection ~card-or-cards-or-ids perms/grant-collection-readwrite-permissions! (fn [] ~@body)))

(defn- do-with-temp-native-card-with-params {:style/indent 0} [f]
  (mt/with-temp*
    [Database   [db    {:details (:details (mt/db)), :engine :h2}]
     Table      [_     {:db_id (u/the-id db), :name "VENUES"}]
     Card       [card  {:dataset_query
                        {:database (u/the-id db)
                         :type     :native
                         :native   {:query         "SELECT COUNT(*) FROM VENUES WHERE CATEGORY_ID = {{category}};"
                                    :template-tags {:category {:id           "_CATEGORY_ID_"
                                                               :name         "category"
                                                               :display_name "Category"
                                                               :type         "number"
                                                               :required     true}}}}}]]
    (f db card)))

(defmacro ^:private with-temp-native-card-with-params {:style/indent 1} [[db-binding card-binding] & body]
  `(do-with-temp-native-card-with-params (fn [~(or db-binding '_) ~(or card-binding '_)] ~@body)))

(deftest run-query-with-parameters-test
  (testing "POST /api/card/:id/query"
    (testing "should respect `:parameters`"
      (with-temp-native-card-with-params [{db-id :id} {card-id :id}]
        (is (schema= {:database_id (s/eq db-id)
                      :row_count   (s/eq 1)
                      :data        {:rows     (s/eq [[8]])
                                    s/Keyword s/Any}
                      s/Keyword    s/Any}
                     (mt/user-http-request
                      :rasta :post 202 (format "card/%d/query" card-id)
                      {:parameters [{:type   :number
                                     :target [:variable [:template-tag :category]]
                                     :value  2}]})))))
    (testing "should not allow cards with is_write true"
      (mt/with-temp*
        [Database   [db    {:details (:details (mt/db)), :engine :h2}]
         Card       [card  {:is_write true
                            :dataset_query
                            {:database (u/the-id db)
                             :type     :native
                             :native   {:query "SELECT COUNT(*) FROM VENUES WHERE CATEGORY_ID = 1;"}}}]]
        (mt/user-http-request :rasta :post 405 (str  "card/" (:id card) "/query") {})))))


;;; +----------------------------------------------------------------------------------------------------------------+
;;; |                                           FETCHING CARDS & FILTERING                                           |
;;; +----------------------------------------------------------------------------------------------------------------+

(defn- card-returned? [model object-or-id card-or-id]
  (contains? (set (for [card (mt/user-http-request :rasta :get 200 "card", :f model, :model_id (u/the-id object-or-id))]
                    (u/the-id card)))
             (u/the-id card-or-id)))

(deftest filter-cards-by-db-test
  (mt/with-temp* [Database [db]
                  Card     [card-1 {:database_id (mt/id)}]
                  Card     [card-2 {:database_id (u/the-id db)}]]
    (with-cards-in-readable-collection [card-1 card-2]
      (is (= true
             (card-returned? :database (mt/id) card-1)))
      (is (= false
             (card-returned? :database db        card-1)))
      (is (= true
             (card-returned? :database db        card-2))))))


(deftest authentication-test
  (is (= (get mw.util/response-unauthentic :body) (client/client :get 401 "card")))
  (is (= (get mw.util/response-unauthentic :body) (client/client :put 401 "card/13"))))

(deftest model-id-requied-when-f-is-database-test
  (is (= {:errors {:model_id "model_id is a required parameter when filter mode is 'database'"}}
         (mt/user-http-request :crowberto :get 400 "card" :f :database))))

(deftest filter-cards-by-table-test
  (testing "Filter cards by table"
    (mt/with-temp* [Database [db]
                    Table    [table-1  {:db_id (u/the-id db)}]
                    Table    [table-2  {:db_id (u/the-id db)}]
                    Card     [card-1   {:table_id (u/the-id table-1)}]
                    Card     [card-2   {:table_id (u/the-id table-2)}]]
      (with-cards-in-readable-collection [card-1 card-2]
        (is (= true
               (card-returned? :table (u/the-id table-1) (u/the-id card-1))))
        (is (= false
               (card-returned? :table (u/the-id table-2) (u/the-id card-1))))
        (is (= true
               (card-returned? :table (u/the-id table-2) (u/the-id card-2))))))))

;; Make sure `model_id` is required when `f` is :table
(deftest model_id-requied-when-f-is-table
  (is (= {:errors {:model_id "model_id is a required parameter when filter mode is 'table'"}}
         (mt/user-http-request :crowberto :get 400 "card", :f :table))))

(defn- do-with-card-views [card-or-id+username f]
  (let [[f] (reduce
             (fn [[f timestamp] [card-or-id username]]
               [(fn []
                  (let [card-id   (u/the-id card-or-id)
                        card-name (db/select-one-field :name Card :id card-id)]
                    (testing (format "\nCard %d %s viewed by %s on %s" card-id (pr-str card-name) username timestamp)
                      (mt/with-temp ViewLog [_ {:model     "card"
                                                :model_id  card-id
                                                :user_id   (mt/user->id username)
                                                :timestamp timestamp}]
                        (f)))))
                (t/plus timestamp (t/days 1))])
             [f (t/zoned-date-time)]
             card-or-id+username)]
    (f)))

(defmacro ^:private with-card-views [card-or-id+username & body]
  `(do-with-card-views ~(mapv vec (partition 2 card-or-id+username)) (fn [] ~@body)))

(deftest filter-by-recent-test
  (testing "GET /api/card?f=recent"
    (mt/with-temp* [Card [card-1 {:name "Card 1"}]
                    Card [card-2 {:name "Card 2"}]
                    Card [card-3 {:name "Card 3"}]
                    Card [card-4 {:name "Card 4"}]]
      ;; 3 was viewed most recently, followed by 4, then 1. Card 2 was viewed by a different user so shouldn't be
      ;; returned
      (with-card-views [card-1 :rasta
                        card-2 :trashbird
                        card-3 :rasta
                        card-4 :rasta
                        card-3 :rasta]
        (with-cards-in-readable-collection [card-1 card-2 card-3 card-4]
          (testing "\nShould return cards that were recently viewed by current user only"
            (is (= ["Card 3"
                    "Card 4"
                    "Card 1"]
                   (map :name (mt/user-http-request :rasta :get 200 "card", :f :recent))))))))))

(deftest filter-by-popular-test
  (testing "GET /api/card?f=popular"
    (mt/with-temp* [Card [card-1 {:name "Card 1"}]
                    Card [card-2 {:name "Card 2"}]
                    Card [card-3 {:name "Card 3"}]]
      ;; 3 entries for card 3, 2 for card 2, none for card 1,
      (with-card-views [card-3 :rasta
                        card-2 :trashbird
                        card-2 :rasta
                        card-3 :crowberto
                        card-3 :rasta]
        (with-cards-in-readable-collection [card-1 card-2 card-3]
          (testing (str "`f=popular` should return cards sorted by number of ViewLog entries for all users; cards with "
                        "no entries should be excluded")
            (is (= ["Card 3"
                    "Card 2"]
                   (map :name (mt/user-http-request :rasta :get 200 "card", :f :popular))))))))))

(deftest filter-by-archived-test
  (testing "GET /api/card?f=archived"
    (mt/with-temp* [Card [card-1 {:name "Card 1"}]
                    Card [card-2 {:name "Card 2", :archived true}]
                    Card [card-3 {:name "Card 3", :archived true}]]
      (with-cards-in-readable-collection [card-1 card-2 card-3]
        (is (= #{"Card 2" "Card 3"}
               (set (map :name (mt/user-http-request :rasta :get 200 "card", :f :archived))))
            "The set of Card returned with f=archived should be equal to the set of archived cards")))))

(deftest filter-by-bookmarked-test
  (testing "Filter by `bookmarked`"
    (mt/with-temp* [Card         [card-1 {:name "Card 1"}]
                    Card         [card-2 {:name "Card 2"}]
                    Card         [card-3 {:name "Card 3"}]
                    CardBookmark [_ {:card_id (u/the-id card-1), :user_id (mt/user->id :rasta)}]
                    CardBookmark [_ {:card_id (u/the-id card-2), :user_id (mt/user->id :crowberto)}]]
      (with-cards-in-readable-collection [card-1 card-2 card-3]
        (is (= [{:name "Card 1"}]
               (for [card (mt/user-http-request :rasta :get 200 "card", :f :bookmarked)]
                 (select-keys card [:name]))))))))

;;; +----------------------------------------------------------------------------------------------------------------+
;;; |                                        CREATING A CARD (POST /api/card)                                        |
;;; +----------------------------------------------------------------------------------------------------------------+

(deftest create-a-card
  (testing "POST /api/card"
    (testing "Test that we can create a new Card"
      (mt/with-non-admin-groups-no-root-collection-perms
        (mt/with-temp Collection [collection]
          (perms/grant-collection-readwrite-permissions! (perms-group/all-users) collection)
          (mt/with-model-cleanup [Card]
            (let [card (assoc (card-with-name-and-query (mt/random-name)
                                                        (mbql-count-query (mt/id) (mt/id :venues)))
                              :collection_id      (u/the-id collection)
                              :parameters         [{:id "abc123", :name "test", :type "date"}]
                              :parameter_mappings [{:parameter_id "abc123", :card_id 10,
                                                    :target [:dimension [:template-tags "category"]]}])]
              (is (= (merge
                      card-defaults
                      {:name                   (:name card)
                       :collection_id          true
                       :collection             true
                       :creator_id             (mt/user->id :rasta)
                       :parameters             [{:id "abc123", :name "test", :type "date"}]
                       :parameter_mappings     [{:parameter_id "abc123", :card_id 10,
                                                 :target ["dimension" ["template-tags" "category"]]}]
                       :dataset_query          true
                       :is_write               false
                       :query_type             "query"
                       :visualization_settings {:global {:title nil}}
                       :database_id            true
                       :table_id               true
                       :entity_id              true
                       :can_write              true
                       :dashboard_count        0
                       :result_metadata        true
                       :last-edit-info         {:timestamp true :id true :first_name "Rasta"
                                                :last_name "Toucan" :email "rasta@metabase.com"}
                       :creator                (merge
                                                (select-keys (mt/fetch-user :rasta) [:id :date_joined :last_login :locale])
                                                {:common_name  "Rasta Toucan"
                                                 :is_superuser false
                                                 :last_name    "Toucan"
                                                 :first_name   "Rasta"
                                                 :email        "rasta@metabase.com"})})
                     (-> (mt/user-http-request :rasta :post 200 "card" card)
                         (dissoc :created_at :updated_at :id)
                         (update :table_id integer?)
                         (update :database_id integer?)
                         (update :collection_id integer?)
                         (update :dataset_query map?)
                         (update :collection map?)
                         (update :entity_id string?)
                         (update :result_metadata (partial every? map?))
                         (update :creator dissoc :is_qbnewb)
                         (update :last-edit-info (fn [edit-info]
                                                   (-> edit-info
                                                       (update :id boolean)
                                                       (update :timestamp boolean))))))))))))))

(deftest create-card-validation-test
  (testing "POST /api/card"
    (is (= {:errors {:visualization_settings "value must be a map."}}
           (mt/user-http-request :crowberto :post 400 "card" {:visualization_settings "ABC"})))

    (is (= {:errors {:parameters (str "value may be nil, or if non-nil, value must be an array. "
                                      "Each parameter must be a map with :id and :type keys")}}
           (mt/user-http-request :crowberto :post 400 "card" {:visualization_settings {:global {:title nil}}
                                                              :parameters             "abc"})))
    (with-temp-native-card-with-params [db card]
      (testing "You cannot create a card with variables as a model"
        (is (= "A model made from a native SQL question cannot have a variable or field filter."
               (mt/user-http-request :rasta :post 400 "card"
                                     (merge
                                      (mt/with-temp-defaults Card)
                                      {:dataset       true
                                       :query_type    "native"
                                       :dataset_query (:dataset_query card)})))))
      (testing "You can create a card with a saved question CTE as a model"
        (let [card-tag-name (str "#" (u/the-id card))]
          (mt/user-http-request :rasta :post 200 "card"
                                (merge
                                 (mt/with-temp-defaults Card)
                                 {:dataset_query {:database (u/the-id db)
                                                  :type     :native
                                                  :native   {:query         (format "SELECT * FROM {{%s}};" card-tag-name)
                                                             :template-tags {card-tag-name {:card-id      (u/the-id card),
                                                                                             :display-name card-tag-name,
                                                                                             :id           (str (random-uuid))
                                                                                             :name         card-tag-name,
                                                                                             :type         :card}}}}})))))))

(deftest create-card-disallow-setting-enable-embedding-test
  (testing "POST /api/card"
    (testing "Ignore values of `enable_embedding` while creating a Card (this must be done via `PUT /api/card/:id` instead)"
      ;; should be ignored regardless of the value of the `enable-embedding` Setting.
      (doseq [enable-embedding? [true false]]
        (mt/with-temporary-setting-values [enable-embedding enable-embedding?]
          (mt/with-model-cleanup [Card]
            (is (schema= {:enable_embedding (s/eq false)
                          s/Keyword         s/Any}
                         (mt/user-http-request :crowberto :post 200 "card" {:name                   "My Card"
                                                                            :display                :table
                                                                            :dataset_query          (mt/mbql-query venues)
                                                                            :visualization_settings {}
                                                                            :enable_embedding       true})))))))))

(deftest save-empty-card-test
  (testing "POST /api/card"
    (testing "Should be able to save an empty Card"
      (doseq [[query-description query] {"native query"
                                         (mt/native-query {:query "SELECT * FROM VENUES WHERE false;"})

                                         "MBQL query"
                                         (mt/mbql-query venues {:filter [:= $id 0]})}]
        (testing query-description
          (mt/with-model-cleanup [Card]
            (testing "without result metadata"
              (is (schema= {:id       su/IntGreaterThanZero
                            s/Keyword s/Any}
                           (mt/user-http-request :rasta :post 200 "card"
                                                 (merge (mt/with-temp-defaults Card)
                                                        {:dataset_query query})))))
            (let [metadata (-> (qp/process-query query)
                               :data
                               :results_metadata
                               :columns)]
              (testing (format "with result metadata\n%s" (u/pprint-to-str metadata))
                (is (some? metadata))
                (is (schema= {:id       su/IntGreaterThanZero
                              s/Keyword s/Any}
                             (mt/user-http-request :rasta :post 200 "card"
                                                   (merge (mt/with-temp-defaults Card)
                                                          {:dataset_query   query
                                                           :result_metadata metadata}))))))))))))

(deftest save-card-with-empty-result-metadata-test
  (testing "we should be able to save a Card if the `result_metadata` is *empty* (but not nil) (#9286)"
    (mt/with-model-cleanup [Card]
      (let [card        (card-with-name-and-query)]
        (is (schema= {:id su/IntGreaterThanZero, s/Keyword s/Any}
                     (mt/user-http-request :rasta
                                           :post
                                           200
                                           "card"
                                           (assoc card :result_metadata []))))))))

(deftest cache-ttl-save
  (testing "POST /api/card/:id"
    (testing "saving cache ttl by post actually saves it"
      (mt/with-model-cleanup [Card]
        (let [card        (card-with-name-and-query)]
          (is (= 1234
                 (:cache_ttl (mt/user-http-request :rasta
                                                   :post
                                                   200
                                                   "card"
                                                   (assoc card :cache_ttl 1234)))))))))
  (testing "PUT /api/card/:id"
    (testing "saving cache ttl by put actually saves it"
      (mt/with-temp Card [card]
        (is (= 1234
               (:cache_ttl (mt/user-http-request :rasta
                                     :put
                                     200
                                     (str "card/" (u/the-id card))
                                     {:cache_ttl 1234}))))))
    (testing "nilling out cache ttl works"
      (mt/with-temp Card [card]
        (is (= nil
               (do
                (mt/user-http-request :rasta :put 200 (str "card/" (u/the-id card)) {:cache_ttl 1234})
                (mt/user-http-request :rasta :put 200 (str "card/" (u/the-id card)) {:cache_ttl nil})
                (:cache_ttl (mt/user-http-request :rasta :get 200 (str "card/" (u/the-id card)))))))))))

(deftest saving-card-fetches-correct-metadata
  (testing "make sure when saving a Card the correct query metadata is fetched (if incorrect)"
    (mt/with-non-admin-groups-no-root-collection-perms
      (let [card-name (mt/random-name)]
        (mt/with-temp Collection [collection]
          (perms/grant-collection-readwrite-permissions! (perms-group/all-users) collection)
          (mt/with-model-cleanup [Card]
            (mt/user-http-request :rasta :post 200 "card"
                                  (assoc (card-with-name-and-query card-name)
                                         :collection_id      (u/the-id collection)))
            (testing "check the correct metadata was fetched and was saved in the DB"
              (is (= [{:base_type     :type/BigInteger
                       :display_name  "Count"
                       :name          "count"
                       :semantic_type :type/Quantity
                       :source        :aggregation
                       :field_ref     [:aggregation 0]}]
                     (db/select-one-field :result_metadata Card :name card-name))))))))))

(deftest updating-card-updates-metadata
  (let [query          (mt/mbql-query venues {:fields [$id $name]})
        modified-query (mt/mbql-query venues {:fields [$id $name $price]})
        norm           (comp str/upper-case :name)
        to-native      (fn [q]
                         {:database (:database q)
                          :type     :native
                          :native   (mt/compile q)})]
    (testing "Updating query updates metadata"
      (doseq [[query-type query modified-query] [["mbql"   query modified-query]
                                                 ["native" (to-native query) (to-native modified-query)]]]
        (testing (str "For: " query-type)
          (mt/with-model-cleanup [Card]
            (let [{metadata :result_metadata
                   card-id  :id :as card} (mt/user-http-request
                                           :rasta :post 200
                                           "card"
                                           (card-with-name-and-query "card-name"
                                                                     query))]
              (is (= ["ID" "NAME"] (map norm metadata)))
              ;; simulate a user changing the query without rerunning the query
              (mt/user-http-request
               :rasta :put 200 (str "card/" card-id)
               (assoc card :dataset_query modified-query))
              (is (= ["ID" "NAME" "PRICE"]
                     (map norm (db/select-one-field :result_metadata Card :id card-id)))))))))
    (testing "Updating other parts but not query does not update the metadata"
      (let [orig   qp.async/result-metadata-for-query-async
            called (atom 0)]
        (with-redefs [qp.async/result-metadata-for-query-async (fn [q]
                                                                 (swap! called inc)
                                                                 (orig q))]
          (mt/with-model-cleanup [Card]
            (let [card (mt/user-http-request :rasta :post 200 "card"
                                             (card-with-name-and-query "card-name"
                                                                       query))]
              (is (= @called 1))
              (is (= ["ID" "NAME"] (map norm (:result_metadata card))))
              (mt/user-http-request
               :rasta :put 200 (str "card/" (:id card))
               (assoc card
                      :description "a change that doesn't change the query"
                      :name "compelling title"
                      :cache_ttl 20000
                      :display "table"
                      :collection_position 1))
              (is (= @called 1)))))))
    (testing "Patching the card _without_ the query does not clear the metadata"
      ;; in practice the application does not do this. But cypress does and it poisons the state of the frontend
      (mt/with-model-cleanup [Card]
        (let [card (mt/user-http-request :rasta :post 200 "card"
                                         (card-with-name-and-query "card-name"
                                                                   query))]
          (is (= ["ID" "NAME"] (map norm (:result_metadata card))))
          (let [updated (mt/user-http-request :rasta :put 200 (str "card/" (:id card))
                                              {:description "I'm innocently updating the description"
                                               :dataset true})]
            (is (= ["ID" "NAME"] (map norm (:result_metadata updated))))))))
    (testing "You can update just the metadata"
      (mt/with-model-cleanup [Card]
        (let [card (mt/user-http-request :rasta :post 200 "card"
                                         (card-with-name-and-query "card-name"
                                                                   query))]
          (is (= ["ID" "NAME"] (map norm (:result_metadata card))))
          (let [new-metadata (map #(assoc % :display_name "UPDATED") (:result_metadata card))
                updated (mt/user-http-request :rasta :put 200 (str "card/" (:id card))
                                              {:result_metadata new-metadata})]
            (is (= ["UPDATED" "UPDATED"]
                   (map :display_name (:result_metadata updated))))))))))

(deftest fetch-results-metadata-test
  (testing "Check that the generated query to fetch the query result metadata includes user information in the generated query"
    (mt/with-non-admin-groups-no-root-collection-perms
      (let [card-name (mt/random-name)]
        (mt/with-temp Collection [collection]
          (perms/grant-collection-readwrite-permissions! (perms-group/all-users) collection)
          (mt/with-model-cleanup [Card]
            ;; Rebind the `execute-statement!` function so that we can capture the generated SQL and inspect it
            (let [orig       (var-get #'sql-jdbc.execute/execute-statement!)
                  sql-result (atom nil)]
              (with-redefs [sql-jdbc.execute/execute-statement!
                            (fn [driver stmt sql]
                              (reset! sql-result sql)
                              (orig driver stmt sql))]
                (mt/user-http-request
                 :rasta :post 200 "card"
                 (assoc (card-with-name-and-query card-name)
                        :dataset_query      (mt/native-query {:query "SELECT count(*) AS \"count\" FROM VENUES"})
                        :collection_id      (u/the-id collection))))
              (testing "check the correct metadata was fetched and was saved in the DB"
                (is (= [{:base_type     (count-base-type)
                         :effective_type (count-base-type)
                         :display_name  "count"
                         :name          "count"
                         :semantic_type :type/Quantity
                         :fingerprint   {:global {:distinct-count 1
                                                  :nil%           0.0},
                                         :type   {:type/Number {:min 100.0, :max 100.0, :avg 100.0, :q1 100.0, :q3 100.0 :sd nil}}}
                         :field_ref     [:field "count" {:base-type (count-base-type)}]}]
                       (db/select-one-field :result_metadata Card :name card-name))))
              (testing "Was the user id found in the generated SQL?"
                (is (= true
                       (boolean
                        (when-let [s @sql-result]
                          (re-find (re-pattern (str "userID: " (mt/user->id :rasta)))
                                   s)))))))))))))

(deftest create-card-with-collection-position
  (testing "Make sure we can create a Card with a Collection position"
    (mt/with-non-admin-groups-no-root-collection-perms
      (let [card-name (mt/random-name)]
        (mt/with-temp Collection [collection]
          (perms/grant-collection-readwrite-permissions! (perms-group/all-users) collection)
          (mt/with-model-cleanup [Card]
            (is (schema= {:collection_id       (s/eq (u/the-id collection))
                          :collection_position (s/eq 1)
                          :name                (s/eq card-name)
                          s/Keyword            s/Any}
                         (mt/user-http-request :rasta :post 200 "card"
                                               (assoc (card-with-name-and-query card-name)
                                                      :collection_id (u/the-id collection), :collection_position 1))))
            (is (schema= {:collection_id       (s/eq (u/the-id collection))
                          :collection_position (s/eq 1)
                          s/Keyword            s/Any}
                         (db/select-one Card :name card-name)))))))))

(deftest need-permission-for-collection
  (testing "You need to have Collection permissions to create a Card in a Collection"
    (mt/with-non-admin-groups-no-root-collection-perms
      (let [card-name (mt/random-name)]
        (mt/with-temp Collection [collection]
          (mt/with-model-cleanup [Card]
            (mt/user-http-request :rasta :post 403 "card"
                                  (assoc (card-with-name-and-query card-name)
                                         :collection_id (u/the-id collection)
                                         :collection_position 1))
            (is (nil? (some-> (db/select-one [Card :collection_id :collection_position] :name card-name)
                              (update :collection_id (partial = (u/the-id collection))))))))))))

(deftest create-card-check-adhoc-query-permissions-test
  (testing (str "Ad-hoc query perms should be required to save a Card -- otherwise people could save arbitrary "
                "queries, then run them.")
    ;; create a copy of the test data warehouse DB, then revoke permissions to it for All Users. Only admins should be
    ;; able to ad-hoc query it now.
    (mt/with-temp-copy-of-db
      (perms/revoke-data-perms! (perms-group/all-users) (mt/db))
      (let [query        (mt/mbql-query venues)
            create-card! (fn [test-user expected-status-code]
                           (mt/with-model-cleanup [Card]
                             (mt/user-http-request test-user :post expected-status-code "card"
                                                   (merge (mt/with-temp-defaults Card) {:dataset_query query}))))]
        (testing "admin should be able to save a Card if All Users doesn't have ad-hoc data perms"
          (is (some? (create-card! :crowberto 200))))
        (testing "non-admin should get an error"
          (testing "Permissions errors should be meaningful and include info for debugging (#14931)"
            (is (schema= {:message        (s/eq "You cannot save this Question because you do not have permissions to run its query.")
                          :query          (s/eq (mt/obj->json->obj query))
                          :required-perms [perms/Path]
                          :actual-perms   [perms/Path]
                          :trace          [s/Any]
                          s/Keyword       s/Any}
                         (create-card! :rasta 403)))))))))

;;; +----------------------------------------------------------------------------------------------------------------+
;;; |                                    COPYING A CARD (POST /api/card/:id/copy)                                    |
;;; +----------------------------------------------------------------------------------------------------------------+

(deftest copy-card
  (testing "POST /api/card/:id/copy"
    (testing "Test that we can copy a Card"
      (mt/with-non-admin-groups-no-root-collection-perms
        (mt/with-temp Collection [collection]
          (perms/grant-collection-readwrite-permissions! (perms-group/all-users) collection)
          (mt/with-model-cleanup [Card]
            (let [card    (assoc (card-with-name-and-query (mt/random-name)
                                                           (mbql-count-query (mt/id) (mt/id :venues)))
                                 :collection_id (u/the-id collection))
                  card    (mt/user-http-request :rasta :post 200 "card" card)
                  newcard (mt/user-http-request :rasta :post 200 (format "card/%d/copy" (u/the-id card)))]
              (is (= (:name newcard) (str "Copy of " (:name card))))
              (is (= (:display newcard) (:display card)))
              (is (not= (:id newcard) (:id card))))))))))


;;; +----------------------------------------------------------------------------------------------------------------+
;;; |                                            FETCHING A SPECIFIC CARD                                            |
;;; +----------------------------------------------------------------------------------------------------------------+

(deftest fetch-card-test
  (testing "GET /api/card/:id"
    (mt/with-non-admin-groups-no-root-collection-perms
      (mt/with-temp* [Collection [collection]
                      Card       [card {:collection_id (u/the-id collection)
                                        :dataset_query (mt/mbql-query venues)}]]
        (testing "You have to have Collection perms to fetch a Card"
          (is (= "You don't have permissions to do that."
                 (mt/user-http-request :rasta :get 403 (str "card/" (u/the-id card))))))

        (testing "Should be able to fetch the Card if you have Collection read perms"
          (perms/grant-collection-read-permissions! (perms-group/all-users) collection)
          (is (= (merge
                  card-defaults
                  (select-keys card [:id :name :entity_id :created_at :updated_at])
                  {:dashboard_count        0
                   :parameter_card_count   0
                   :creator_id             (mt/user->id :rasta)
                   :creator                (merge
                                            (select-keys (mt/fetch-user :rasta) [:id :date_joined :last_login])
                                            {:common_name  "Rasta Toucan"
                                             :is_superuser false
                                             :is_qbnewb    true
                                             :last_name    "Toucan"
                                             :first_name   "Rasta"
                                             :email        "rasta@metabase.com"})
                   :dataset_query          (mt/obj->json->obj (:dataset_query card))
                   :is_write               false
                   :display                "table"
                   :query_type             "query"
                   :visualization_settings {}
                   :can_write              false
                   :database_id            (mt/id) ; these should be inferred from the dataset_query
                   :table_id               (mt/id :venues)
                   :collection_id          (u/the-id collection)
                   :collection             (into {} collection)
                   :result_metadata        (mt/obj->json->obj (:result_metadata card))})
                 (mt/user-http-request :rasta :get 200 (str "card/" (u/the-id card))))))
        (testing "Card should include last edit info if available"
          (mt/with-temp* [User     [{user-id :id} {:first_name "Test" :last_name "User" :email "user@test.com"}]
                          Revision [_ {:model    "Card"
                                       :model_id (:id card)
                                       :user_id  user-id
                                       :object   (revision/serialize-instance card (:id card) card)}]]
            (is (= {:id true :email "user@test.com" :first_name "Test" :last_name "User" :timestamp true}
                   (-> (mt/user-http-request :rasta :get 200 (str "card/" (u/the-id card)))
                       mt/boolean-ids-and-timestamps
                       :last-edit-info)))))
        (testing "Card should include moderation reviews"
          (letfn [(clean [mr] (-> mr
                                  (update :user #(select-keys % [:id]))
                                  (select-keys [:status :text :user])))]
            (mt/with-temp* [ModerationReview [review {:moderated_item_id   (:id card)
                                                      :moderated_item_type "card"
                                                      :moderator_id        (mt/user->id :rasta)
                                                      :most_recent         true
                                                      :status              "verified"
                                                      :text                "lookin good"}]]
              (is (= [(clean (assoc review :user {:id true}))]
                     (->> (mt/user-http-request :rasta :get 200 (str "card/" (u/the-id card)))
                          mt/boolean-ids-and-timestamps
                          :moderation_reviews
                          (map clean)))))))))))

;;; +----------------------------------------------------------------------------------------------------------------+
;;; |                                       UPDATING A CARD (PUT /api/card/:id)
;;; +----------------------------------------------------------------------------------------------------------------+


(deftest updating-a-card-that-doesnt-exist-should-give-a-404
  (is (= "Not found."
         (mt/user-http-request :crowberto :put 404 "card/12345"))))

(deftest test-that-we-can-edit-a-card
  (mt/with-temp Card [card {:name "Original Name"}]
    (with-cards-in-writeable-collection card
      (is (= "Original Name"
             (db/select-one-field :name Card, :id (u/the-id card))))
      (is (= {:timestamp true, :first_name "Rasta", :last_name "Toucan", :email "rasta@metabase.com", :id true}
             (-> (mt/user-http-request :rasta :put 200 (str "card/" (u/the-id card)) {:name "Updated Name"})
                 mt/boolean-ids-and-timestamps
                 :last-edit-info)))
      (is (= "Updated Name"
             (db/select-one-field :name Card, :id (u/the-id card)))))))

(deftest can-we-update-a-card-s-archived-status-
  (mt/with-temp Card [card]
    (with-cards-in-writeable-collection card
      (let [archived?     (fn [] (:archived (db/select-one Card :id (u/the-id card))))
            set-archived! (fn [archived]
                            (mt/user-http-request :rasta :put 200 (str "card/" (u/the-id card)) {:archived archived})
                            (archived?))]
        (is (= false
               (archived?)))
        (is (= true
               (set-archived! true)))
        (is (= false
               (set-archived! false)))))))

(deftest we-shouldn-t-be-able-to-archive-cards-if-we-don-t-have-collection--write--perms
  (mt/with-non-admin-groups-no-root-collection-perms
    (mt/with-temp* [Collection [collection]
                    Card       [card {:collection_id (u/the-id collection)}]]
      (perms/grant-collection-read-permissions! (perms-group/all-users) collection)
      (is (= "You don't have permissions to do that."
             (mt/user-http-request :rasta :put 403 (str "card/" (u/the-id card)) {:archived true}))))))

(deftest we-shouldn-t-be-able-to-unarchive-cards-if-we-don-t-have-collection--write--perms
  (mt/with-non-admin-groups-no-root-collection-perms
    (mt/with-temp* [Collection [collection]
                    Card       [card {:collection_id (u/the-id collection) :archived true}]]
      (perms/grant-collection-read-permissions! (perms-group/all-users) collection)
      (is (= "You don't have permissions to do that."
              (mt/user-http-request :rasta :put 403 (str "card/" (u/the-id card)) {:archived false}))))))

(deftest clear-description-test
  (testing "Can we clear the description of a Card? (#4738)"
    (mt/with-temp Card [card {:description "What a nice Card"}]
      (with-cards-in-writeable-collection card
        (mt/user-http-request :rasta :put 200 (str "card/" (u/the-id card)) {:description nil})
        (is (nil? (db/select-one-field :description Card :id (u/the-id card))))))))

(deftest description-should-be-blankable-as-well
  (mt/with-temp Card [card {:description "What a nice Card"}]
    (with-cards-in-writeable-collection card
      (mt/user-http-request :rasta :put 200 (str "card/" (u/the-id card)) {:description ""})
      (is (= ""
             (db/select-one-field :description Card :id (u/the-id card)))))))

(deftest update-card-parameters-test
  (testing "PUT /api/card/:id"
    (mt/with-temp Card [card]
      (testing "successfully update with valid parameters"
        (is (partial= {:parameters [{:id   "random-id"
                                     :type "number"}]}
                      (mt/user-http-request :rasta :put 200 (str "card/" (u/the-id card))
                                            {:parameters [{:id   "random-id"
                                                           :type "number"}]})))))

    (mt/with-temp Card [card {:parameters [{:id   "random-id"
                                            :type "number"}]}]
      (testing "nil parameters will no-op"
        (is (partial= {:parameters [{:id   "random-id"
                                     :type "number"}]}
                      (mt/user-http-request :rasta :put 200 (str "card/" (u/the-id card))
                                            {:parameters nil}))))
      (testing "an empty list will remove parameters"
        (is (partial= {:parameters []}
                      (mt/user-http-request :rasta :put 200 (str "card/" (u/the-id card))
                                            {:parameters []})))))))

(deftest update-card-parameter-mappings-test
  (testing "PUT /api/card/:id"
    (mt/with-temp Card [card]
      (testing "successfully update with valid parameter_mappings"
        (is (partial= {:parameter_mappings [{:parameter_id "abc123", :card_id 10,
                                             :target ["dimension" ["template-tags" "category"]]}]}
                      (mt/user-http-request :rasta :put 200 (str "card/" (u/the-id card))
                                            {:parameter_mappings [{:parameter_id "abc123", :card_id 10,
                                                                   :target ["dimension" ["template-tags" "category"]]}]})))))

    (mt/with-temp Card [card {:parameter_mappings [{:parameter_id "abc123", :card_id 10,
                                                    :target ["dimension" ["template-tags" "category"]]}]}]
      (testing "nil parameters will no-op"
        (is (partial= {:parameter_mappings [{:parameter_id "abc123", :card_id 10,
                                             :target ["dimension" ["template-tags" "category"]]}]}
                      (mt/user-http-request :rasta :put 200 (str "card/" (u/the-id card))
                                            {:parameters nil}))))
      (testing "an empty list will remove parameter_mappings"
        (is (partial= {:parameter_mappings []}
                      (mt/user-http-request :rasta :put 200 (str "card/" (u/the-id card))
                                            {:parameter_mappings []})))))))

(deftest update-embedding-params-test
  (testing "PUT /api/card/:id"
    (mt/with-temp Card [card]
      (testing "If embedding is disabled, even an admin should not be allowed to update embedding params"
        (mt/with-temporary-setting-values [enable-embedding false]
          (is (= "Embedding is not enabled."
                 (mt/user-http-request :crowberto :put 400 (str "card/" (u/the-id card))
                                       {:embedding_params {:abc "enabled"}})))))

      (mt/with-temporary-setting-values [enable-embedding true]
        (testing "Non-admin should not be allowed to update Card's embedding parms"
          (is (= "You don't have permissions to do that."
                 (mt/user-http-request :rasta :put 403 (str "card/" (u/the-id card))
                                       {:embedding_params {:abc "enabled"}}))))

        (testing "Admin should be able to update Card's embedding params"
          (mt/user-http-request :crowberto :put 200 (str "card/" (u/the-id card))
                                {:embedding_params {:abc "enabled"}})
          (is (= {:abc "enabled"}
                 (db/select-one-field :embedding_params Card :id (u/the-id card)))))))))

(deftest can-we-change-the-collection-position-of-a-card-
  (mt/with-temp Card [card]
    (with-cards-in-writeable-collection card
      (mt/user-http-request :rasta :put 200 (str "card/" (u/the-id card))
                            {:collection_position 1})
      (is (= 1
             (db/select-one-field :collection_position Card :id (u/the-id card)))))))

(deftest can-we-change-the-collection-preview-flag-of-a-card-
  (mt/with-temp Card [card]
    (with-cards-in-writeable-collection card
      (mt/user-http-request :rasta :put 200 (str "card/" (u/the-id card))
                            {:collection_preview false})
      (is (= false
             (db/select-one-field :collection_preview Card :id (u/the-id card)))))))

(deftest ---and-unset--unpin--it-as-well-
  (mt/with-temp Card [card {:collection_position 1}]
    (with-cards-in-writeable-collection card
      (mt/user-http-request :rasta :put 200 (str "card/" (u/the-id card))
                            {:collection_position nil})
      (is (= nil
             (db/select-one-field :collection_position Card :id (u/the-id card)))))))

(deftest ---we-shouldn-t-be-able-to-if-we-don-t-have-permissions-for-the-collection
  (mt/with-non-admin-groups-no-root-collection-perms
    (mt/with-temp* [Collection [collection]
                    Card       [card {:collection_id (u/the-id collection)}]]
      (mt/user-http-request :rasta :put 403 (str "card/" (u/the-id card))
                            {:collection_position 1})
      (is (= nil
             (db/select-one-field :collection_position Card :id (u/the-id card)))))))

(deftest gets-a-card
  (mt/with-non-admin-groups-no-root-collection-perms
    (mt/with-temp* [Collection [collection]
                    Card       [card {:collection_id (u/the-id collection), :collection_position 1}]]
      (mt/user-http-request :rasta :put 403 (str "card/" (u/the-id card))
                            {:collection_position nil})
      (is (= 1
             (db/select-one-field :collection_position Card :id (u/the-id card)))))))

(deftest update-card-validation-test
  (testing "PUT /api/card"
    (with-temp-native-card-with-params [_db card]
      (testing  "You cannot update a model to have variables"
        (is (= "A model made from a native SQL question cannot have a variable or field filter."
               (mt/user-http-request :rasta :put 400 (format "card/%d" (:id card)) {:dataset true})))))))


;;; +----------------------------------------------------------------------------------------------------------------+
;;; |                                        Updating the positions of stuff                                         |
;;; +----------------------------------------------------------------------------------------------------------------+

(defn- name->position [results]
  (zipmap (map :name results)
          (map :collection_position results)))

(defn get-name->collection-position
  "Call the collection endpoint for `collection-id` as `user-kwd`. Will return a map with the names of the items as
  keys and their position as the value"
  [user-kwd collection-or-collection-id]
  (name->position (:data (mt/user-http-request user-kwd :get 200
                                               (format "collection/%s/items" (u/the-id collection-or-collection-id))))))

(defmacro with-ordered-items
  "Macro for creating many sequetial collection_position model instances, putting each in `collection`"
  {:style/indent :defn}
  [collection model-and-name-syms & body]
  `(mt/with-temp* ~(vec (mapcat (fn [idx [model-instance name-sym]]
                                  [model-instance [name-sym {:name                (name name-sym)
                                                             :collection_id       `(u/the-id ~collection)
                                                             :collection_position idx}]])
                                (iterate inc 1)
                                (partition-all 2 model-and-name-syms)))
     (testing (format "\nWith ordered items in Collection %d: %s"
                      (u/the-id ~collection)
                      ~(str/join ", " (for [[model symb] (partition-all 2 model-and-name-syms)]
                                        (format "%s %s" (name model) (name symb)))))
       ~@body)))

(deftest check-to-make-sure-we-can-move-a-card-in-a-collection-of-just-cards
  (mt/with-non-admin-groups-no-root-collection-perms
    (mt/with-temp Collection [collection]
      (with-ordered-items collection [Card a
                                      Card b
                                      Card c
                                      Card d]
        (perms/grant-collection-readwrite-permissions! (perms-group/all-users) collection)
        (mt/user-http-request :rasta :put 200 (str "card/" (u/the-id c))
                              {:collection_position 1})
        (is (= {"c" 1
                "a" 2
                "b" 3
                "d" 4}
               (get-name->collection-position :rasta collection)))))))

(deftest add-new-card-update-positions-test
  (testing "POST /api/card"
    (mt/with-non-admin-groups-no-root-collection-perms
      (mt/with-temp Collection [collection]
        (perms/grant-collection-readwrite-permissions! (perms-group/all-users) collection)
        (doseq [{:keys [message position expected]}
                [{:message  (str "Add a new card to an existing collection at position 1, will cause all existing "
                                 "positions to increment by 1")
                  :position 1
                  :expected {"d" 1
                             "a" 2
                             "b" 3
                             "c" 4}}
                 {:message  "Add new card in the middle, should only increment positions of objects that come after"
                  :position 2
                  :expected {"a" 1
                             "d" 2
                             "b" 3
                             "c" 4}}
                 {:message  "Add new card to end, shouldn't affect positions of other objects"
                  :position 4
                  :expected {"a" 1
                             "b" 2
                             "c" 3
                             "d" 4}}
                 {:message  (str "When adding a new Card to a Collection that does not have a position, it should not "
                                 "change positions of other objects")
                  :position nil
                  :expected {"a" 1
                             "b" 2
                             "c" 3
                             "d" nil}}]]
          (testing (str "\n" message)
            (with-ordered-items collection [Dashboard a
                                            Pulse     b
                                            Card      c]
              (testing "Original collection, before adding the new card"
                (is (= {"a" 1
                        "b" 2
                        "c" 3}
                       (get-name->collection-position :rasta collection))))
              (mt/with-model-cleanup [Card]
                (mt/user-http-request :rasta :post 200 "card"
                                      (merge (card-with-name-and-query "d")
                                             {:collection_id       (u/the-id collection)
                                              :collection_position position}))
                (is (= expected
                       (get-name->collection-position :rasta collection)))))))))))

(deftest move-existing-card-update-positions-test
  (testing "PUT /api/card/:id"
    (mt/with-non-admin-groups-no-root-collection-perms
      (mt/with-temp Collection [collection]
        (perms/grant-collection-readwrite-permissions! (perms-group/all-users) collection)
        (doseq [{:keys [message position expected]}
                [{:message  "Move existing Card to front"
                  :position 1
                  :expected {"d" 1
                             "a" 2
                             "b" 3
                             "c" 4
                             "e" 5
                             "f" 6}}
                 {:message  "Move existing Card to end"
                  :position 6
                  :expected {"a" 1
                             "b" 2
                             "c" 3
                             "e" 4
                             "f" 5
                             "d" 6}}
                 {:message  (str "When setting Collection position to nil, positions of other things should be adjusted "
                                 "accordingly")
                  :position nil
                  :expected {"a" 1
                             "b" 2
                             "c" 3
                             "e" 4
                             "f" 5
                             "d" nil}}]]
          (testing (str "\n" message)
            (with-ordered-items collection [Dashboard a
                                            Dashboard b
                                            Card      c
                                            Card      d
                                            Pulse     e
                                            Pulse     f]
              (testing "Original collection, before moving the Card"
                (is (= {"a" 1
                        "b" 2
                        "c" 3
                        "d" 4
                        "e" 5
                        "f" 6}
                       (get-name->collection-position :rasta collection))))
              (mt/user-http-request :rasta :put 200 (str "card/" (u/the-id d))
                                    {:collection_position position, :collection_id (u/the-id collection)})
              (is (= expected
                     (get-name->collection-position :rasta collection))))))))))

(deftest give-existing-card-a-position-test
  (testing "Give an existing Card without a `:collection_position` a position, and things should be adjusted accordingly"
    (mt/with-non-admin-groups-no-root-collection-perms
      (mt/with-temp* [Collection [{coll-id :id :as collection}]
                      Card       [_ {:name "a", :collection_id coll-id, :collection_position 1}]
                      ;; Card b does not start with a collection_position
                      Card       [b {:name "b", :collection_id coll-id}]
                      Dashboard  [_ {:name "c", :collection_id coll-id, :collection_position 2}]
                      Card       [_ {:name "d", :collection_id coll-id, :collection_position 3}]]
        (perms/grant-collection-readwrite-permissions! (perms-group/all-users) collection)
        (mt/user-http-request :rasta :put 200 (str "card/" (u/the-id b))
                              {:collection_position 2})
        (is (= {"a" 1
                "b" 2
                "c" 3
                "d" 4}
               (get-name->collection-position :rasta coll-id)))))))

(deftest change-collections-update-positions-test
  (testing (str "Change the Collection the Card is in, leave the position, should cause old and new collection to have "
                "their positions updated")
    (mt/with-non-admin-groups-no-root-collection-perms
      (mt/with-temp* [Collection [collection-1]
                      Collection [collection-2]]
        (with-ordered-items collection-1 [Dashboard a
                                          Card      b
                                          Pulse     c
                                          Dashboard d]
          (with-ordered-items collection-2 [Pulse     e
                                            Card      f
                                            Card      g
                                            Dashboard h]
            (perms/grant-collection-readwrite-permissions! (perms-group/all-users) collection-1)
            (perms/grant-collection-readwrite-permissions! (perms-group/all-users) collection-2)
            (mt/user-http-request :rasta :put 200 (str "card/" (u/the-id f))
                                  {:collection_id (u/the-id collection-1)})
            (testing "Dest collection should get updated positions"
              (is (= {"a" 1
                      "f" 2
                      "b" 3
                      "c" 4
                      "d" 5}
                     (get-name->collection-position :rasta collection-1))))
            (testing "Original collection should get updated positions"
              (is (= {"e" 1
                      "g" 2
                      "h" 3}
                     (get-name->collection-position :rasta collection-2))))))))))

(deftest change-both-collection-and-position-test
  (testing "Change the collection and the position, causing both collections and the updated card to have their order changed"
    (mt/with-non-admin-groups-no-root-collection-perms
      (mt/with-temp* [Collection [collection-1]
                      Collection [collection-2]]
        (with-ordered-items collection-1 [Pulse     a
                                          Pulse     b
                                          Dashboard c
                                          Dashboard d]
          (with-ordered-items collection-2 [Dashboard e
                                            Dashboard f
                                            Pulse     g
                                            Card      h]
            (perms/grant-collection-readwrite-permissions! (perms-group/all-users) collection-1)
            (perms/grant-collection-readwrite-permissions! (perms-group/all-users) collection-2)
            (mt/user-http-request :rasta :put 200 (str "card/" (u/the-id h))
                                  {:collection_position 1, :collection_id (u/the-id collection-1)})
            (is (= {"h" 1
                    "a" 2
                    "b" 3
                    "c" 4
                    "d" 5}
                   (get-name->collection-position :rasta collection-1)))
            (is (= {"e" 1
                    "f" 2
                    "g" 3}
                   (get-name->collection-position :rasta collection-2)))))))))

(deftest update-card-check-adhoc-query-permissions-test
  (testing (str "Ad-hoc query perms should be required to update the query for a Card -- otherwise people could save "
                "arbitrary queries, then run them.")
    ;; create a copy of the test data warehouse DB, then revoke permissions to it for All Users. Only admins should be
    ;; able to ad-hoc query it now.
    (mt/with-temp-copy-of-db
      (perms/revoke-data-perms! (perms-group/all-users) (mt/db))
      (mt/with-temp Card [{card-id :id} {:dataset_query (mt/mbql-query venues)}]
        (let [update-card! (fn [test-user expected-status-code request-body]
                             (mt/user-http-request test-user :put expected-status-code (format "card/%d" card-id)
                                                   request-body))]
          (testing "\nadmin"
            (testing "*should* be allowed to update query"
              (is (schema= {:id            (s/eq card-id)
                            :dataset_query (s/eq (mt/obj->json->obj (mt/mbql-query checkins)))
                            s/Keyword      s/Any}
                           (update-card! :crowberto 200 {:dataset_query (mt/mbql-query checkins)})))))

          (testing "\nnon-admin"
            (testing "should be allowed to update fields besides query"
              (is (schema= {:id       (s/eq card-id)
                            :name     (s/eq "Updated name")
                            s/Keyword s/Any}
                           (update-card! :rasta 200 {:name "Updated name"}))))

            (testing "should *not* be allowed to update query"
              (testing "Permissions errors should be meaningful and include info for debugging (#14931)"
                (is (schema= {:message        (s/eq "You cannot save this Question because you do not have permissions to run its query.")
                              :query          (s/eq (mt/obj->json->obj (mt/mbql-query users)))
                              :required-perms [perms/Path]
                              :actual-perms   [perms/Path]
                              :trace          [s/Any]
                              s/Keyword       s/Any}
                             (update-card! :rasta 403 {:dataset_query (mt/mbql-query users)}))))
              (testing "make sure query hasn't changed in the DB"
                (is (= (mt/mbql-query checkins)
                       (db/select-one-field :dataset_query Card :id card-id)))))

            (testing "should be allowed to update other fields if query is passed in but hasn't changed (##11719)"
              (is (schema= {:id            (s/eq card-id)
                            :name          (s/eq "Another new name")
                            :dataset_query (s/eq (mt/obj->json->obj (mt/mbql-query checkins)))
                            s/Keyword      s/Any}
                           (update-card! :rasta 200 {:name "Another new name", :dataset_query (mt/mbql-query checkins)}))))))))))


;;; +----------------------------------------------------------------------------------------------------------------+
;;; |                                        Card updates that impact alerts                                         |
;;; +----------------------------------------------------------------------------------------------------------------+

(defn- rasta-alert-not-working [body-map]
  (mt/email-to :rasta {:subject "One of your alerts has stopped working"
                       :body    body-map}))

(defn- crowberto-alert-not-working [body-map]
  (mt/email-to :crowberto {:subject "One of your alerts has stopped working"
                           :body    body-map}))

(deftest alert-deletion-test
  (doseq [{:keys [message card deleted? expected-email f]}
          [{:message        "Archiving a Card should trigger Alert deletion"
            :deleted?       true
            :expected-email "the question was archived by Rasta Toucan"
            :f              (fn [{:keys [card]}]
                              (mt/user-http-request :rasta :put 200 (str "card/" (u/the-id card)) {:archived true}))}
           {:message        "Validate changing a display type triggers alert deletion"
            :card           {:display :table}
            :deleted?       true
            :expected-email "the question was edited by Rasta Toucan"
            :f              (fn [{:keys [card]}]
                              (mt/user-http-request :rasta :put 200 (str "card/" (u/the-id card)) {:display :line}))}
           {:message        "Changing the display type from line to table should force a delete"
            :card           {:display :line}
            :deleted?       true
            :expected-email "the question was edited by Rasta Toucan"
            :f              (fn [{:keys [card]}]
                              (mt/user-http-request :rasta :put 200 (str "card/" (u/the-id card)) {:display :table}))}
           {:message        "Removing the goal value will trigger the alert to be deleted"
            :card           {:display                :line
                             :visualization_settings {:graph.goal_value 10}}
            :deleted?       true
            :expected-email "the question was edited by Rasta Toucan"
            :f              (fn [{:keys [card]}]
                              (mt/user-http-request :rasta :put 200 (str "card/" (u/the-id card)) {:visualization_settings {:something "else"}}))}
           {:message        "Adding an additional breakout does not cause the alert to be removed if no goal is set"
            :card           {:display                :line
                             :visualization_settings {}
                             :dataset_query          (assoc-in
                                                      (mbql-count-query (mt/id) (mt/id :checkins))
                                                      [:query :breakout]
                                                      [[:field
                                                        (mt/id :checkins :date)
                                                        {:temporal-unit :hour}]])}
            :deleted?       false
            :f              (fn [{:keys [card]}]
                              (mt/user-http-request :crowberto :put 200 (str "card/" (u/the-id card))
                                                    {:dataset_query (assoc-in (mbql-count-query (mt/id) (mt/id :checkins))
                                                                              [:query :breakout] [[:field (mt/id :checkins :date) {:temporal-unit :hour}]
                                                                                                  [:field (mt/id :checkins :date) {:temporal-unit :minute}]])}))}
           {:message        "Adding an additional breakout will cause the alert to be removed if a goal is set"
            :card           {:display                :line
                             :visualization_settings {:graph.goal_value 10}
                             :dataset_query          (assoc-in
                                                      (mbql-count-query (mt/id) (mt/id :checkins))
                                                      [:query :breakout]
                                                      [[:field
                                                        (mt/id :checkins :date)
                                                        {:temporal-unit :hour}]])}
            :deleted?       true
            :expected-email "the question was edited by Crowberto Corv"
            :f              (fn [{:keys [card]}]
                              (mt/user-http-request :crowberto :put 200 (str "card/" (u/the-id card))
                                                    {:dataset_query (assoc-in (mbql-count-query (mt/id) (mt/id :checkins))
                                                                              [:query :breakout] [[:field (mt/id :checkins :date) {:temporal-unit :hour}]
                                                                                                  [:field (mt/id :checkins :date) {:temporal-unit :minute}]])}))}]]
    (testing message
      (mt/with-temp* [Card                  [card  card]
                      Pulse                 [pulse {:alert_condition  "rows"
                                                    :alert_first_only false
                                                    :creator_id       (mt/user->id :rasta)
                                                    :name             "Original Alert Name"}]

                      PulseCard             [_     {:pulse_id (u/the-id pulse)
                                                    :card_id  (u/the-id card)
                                                    :position 0}]
                      PulseChannel          [pc    {:pulse_id (u/the-id pulse)}]
                      PulseChannelRecipient [_     {:user_id          (mt/user->id :crowberto)
                                                    :pulse_channel_id (u/the-id pc)}]
                      PulseChannelRecipient [_     {:user_id          (mt/user->id :rasta)
                                                    :pulse_channel_id (u/the-id pc)}]]
        (with-cards-in-writeable-collection card
          (mt/with-fake-inbox
            (when deleted?
              (u/with-timeout 5000
                (mt/with-expected-messages 2
                  (f {:card card}))
               (is (= (merge (crowberto-alert-not-working {expected-email true})
                             (rasta-alert-not-working     {expected-email true}))
                      (mt/regex-email-bodies (re-pattern expected-email)))
                   (format "Email containing %s should have been sent to Crowberto and Rasta" (pr-str expected-email)))))
            (if deleted?
              (is (= nil (db/select-one Pulse :id (u/the-id pulse)))
                  "Alert should have been deleted")
              (is (not= nil (db/select-one Pulse :id (u/the-id pulse)))
                  "Alert should not have been deleted"))))))))

(deftest changing-the-display-type-from-line-to-area-bar-is-fine-and-doesnt-delete-the-alert
  (is (= {:emails-1 {}
          :pulse-1  true
          :emails-2 {}
          :pulse-2  true}
         (mt/with-temp* [Card                  [card  {:display                :line
                                                       :visualization_settings {:graph.goal_value 10}}]
                         Pulse                 [pulse {:alert_condition  "goal"
                                                       :alert_first_only false
                                                       :creator_id       (mt/user->id :rasta)
                                                       :name             "Original Alert Name"}]
                         PulseCard             [_     {:pulse_id (u/the-id pulse)
                                                       :card_id  (u/the-id card)
                                                       :position 0}]
                         PulseChannel          [pc    {:pulse_id (u/the-id pulse)}]
                         PulseChannelRecipient [_     {:user_id          (mt/user->id :rasta)
                                                       :pulse_channel_id (u/the-id pc)}]]
           (with-cards-in-writeable-collection card
             (mt/with-fake-inbox
               (array-map
                :emails-1 (do
                            (mt/user-http-request :rasta :put 200 (str "card/" (u/the-id card)) {:display :area})
                            (mt/regex-email-bodies #"the question was edited by Rasta Toucan"))
                :pulse-1  (boolean (db/select-one Pulse :id (u/the-id pulse)))
                :emails-2 (do
                            (mt/user-http-request :rasta :put 200 (str "card/" (u/the-id card)) {:display :bar})
                            (mt/regex-email-bodies #"the question was edited by Rasta Toucan"))
                :pulse-2  (boolean (db/select-one Pulse :id (u/the-id pulse))))))))))

;;; +----------------------------------------------------------------------------------------------------------------+
;;; |                                          DELETING A CARD (DEPRECATED)                                          |
;;; +----------------------------------------------------------------------------------------------------------------+
;; Deprecated because you're not supposed to delete cards anymore. Archive them instead

(deftest check-that-we-can-delete-a-card
  (is (nil? (mt/with-temp Card [card]
              (with-cards-in-writeable-collection card
                (mt/user-http-request :rasta :delete 204 (str "card/" (u/the-id card)))
                (db/select-one Card :id (u/the-id card)))))))

;; deleting a card that doesn't exist should return a 404 (#1957)
(deftest deleting-a-card-that-doesnt-exist-should-return-a-404---1957-
  (is (= "Not found."
         (mt/user-http-request :crowberto :delete 404 "card/12345"))))

;;; +----------------------------------------------------------------------------------------------------------------+
;;; |                                                  Timelines                                                     |
;;; +----------------------------------------------------------------------------------------------------------------+

(defn- timelines-request
  [card include-events?]
  (if include-events?
    (mt/user-http-request :rasta :get 200 (str "card/" (u/the-id card) "/timelines") :include "events")
    (mt/user-http-request :rasta :get 200 (str "card/" (u/the-id card) "/timelines"))))

(defn- timelines-range-request
  [card {:keys [start end]}]
  (apply mt/user-http-request (concat [:rasta :get 200
                                       (str "card/" (u/the-id card) "/timelines")
                                       :include "events"]
                                      (when start [:start start])
                                      (when end [:end end]))))

(defn- timeline-names [timelines]
  (->> timelines (map :name) set))

(defn- event-names [timelines]
  (->> timelines (mapcat :events) (map :name) set))

(deftest timelines-test
  (testing "GET /api/card/:id/timelines"
    (mt/with-temp* [Collection [coll-a {:name "Collection A"}]
                    Collection [coll-b {:name "Collection B"}]
                    Collection [coll-c {:name "Collection C"}]
                    Card [card-a {:name          "Card A"
                                  :collection_id (u/the-id coll-a)}]
                    Card [card-b {:name          "Card B"
                                  :collection_id (u/the-id coll-b)}]
                    Card [card-c {:name          "Card C"
                                  :collection_id (u/the-id coll-c)}]
                    Timeline [tl-a {:name          "Timeline A"
                                    :collection_id (u/the-id coll-a)}]
                    Timeline [tl-b {:name          "Timeline B"
                                    :collection_id (u/the-id coll-b)}]
                    Timeline [_ {:name          "Timeline B-old"
                                 :collection_id (u/the-id coll-b)
                                 :archived      true}]
                    Timeline [_ {:name          "Timeline C"
                                 :collection_id (u/the-id coll-c)}]
                    TimelineEvent [_ {:name        "event-aa"
                                      :timeline_id (u/the-id tl-a)}]
                    TimelineEvent [_ {:name        "event-ab"
                                      :timeline_id (u/the-id tl-a)}]
                    TimelineEvent [_ {:name        "event-ba"
                                      :timeline_id (u/the-id tl-b)}]
                    TimelineEvent [_ {:name        "event-bb"
                                      :timeline_id (u/the-id tl-b)
                                      :archived    true}]]
      (testing "Timelines in the collection of the card are returned"
        (is (= #{"Timeline A"}
               (timeline-names (timelines-request card-a false)))))
      (testing "Timelines in the collection have a hydrated `:collection` key"
        (is (= #{(u/the-id coll-a)}
               (->> (timelines-request card-a false)
                    (map #(get-in % [:collection :id]))
                    set))))
      (testing "check that `:can_write` key is hydrated"
        (is (every?
             #(contains? % :can_write)
             (map :collection (timelines-request card-a false)))))
      (testing "Only un-archived timelines in the collection of the card are returned"
        (is (= #{"Timeline B"}
               (timeline-names (timelines-request card-b false)))))
      (testing "Timelines have events when `include=events` is passed"
        (is (= #{"event-aa" "event-ab"}
               (event-names (timelines-request card-a true)))))
      (testing "Timelines have only un-archived events when `include=events` is passed"
        (is (= #{"event-ba"}
               (event-names (timelines-request card-b true)))))
      (testing "Timelines with no events have an empty list on `:events` when `include=events` is passed"
        (is (= '()
               (->> (timelines-request card-c true) first :events)))))))

(deftest timelines-range-test
  (testing "GET /api/card/:id/timelines?include=events&start=TIME&end=TIME"
    (mt/with-temp* [Collection [collection {:name "Collection"}]
                    Card [card {:name          "Card A"
                                :collection_id (u/the-id collection)}]
                    Timeline [tl-a {:name          "Timeline A"
                                    :collection_id (u/the-id collection)}]
                    ;; the temp defaults set {:time_matters true}
                    TimelineEvent [_ {:name        "event-a"
                                      :timeline_id (u/the-id tl-a)
                                            :timestamp   #t "2020-01-01T10:00:00.0Z"}]
                    TimelineEvent [_ {:name        "event-b"
                                      :timeline_id (u/the-id tl-a)
                                            :timestamp   #t "2021-01-01T10:00:00.0Z"}]
                    TimelineEvent [_ {:name        "event-c"
                                      :timeline_id (u/the-id tl-a)
                                            :timestamp   #t "2022-01-01T10:00:00.0Z"}]
                    TimelineEvent [_ {:name        "event-d"
                                      :timeline_id (u/the-id tl-a)
                                            :timestamp   #t "2023-01-01T10:00:00.0Z"}]]
      (testing "Events are properly filtered when given only `start=` parameter"
        (is (= #{"event-c" "event-d"}
               (event-names (timelines-range-request card {:start "2022-01-01T10:00:00.0Z"})))))
      (testing "Events are properly filtered when given only `end=` parameter"
        (is (= #{"event-a" "event-b" "event-c"}
               (event-names (timelines-range-request card {:end "2022-01-01T10:00:00.0Z"})))))
      (testing "Events are properly filtered when given `start=` and `end=` parameters"
        (is (= #{"event-b" "event-c"}
               (event-names (timelines-range-request card {:start "2020-12-01T10:00:00.0Z"
                                                           :end   "2022-12-01T10:00:00.0Z"})))))
      (mt/with-temp TimelineEvent [_ {:name         "event-a2"
                                      :timeline_id  (u/the-id tl-a)
                                             :timestamp    #t "2020-01-01T10:00:00.0Z"
                                             :time_matters false}]
        (testing "Events are properly filtered considering the `time_matters` state."
          ;; notice that event-a and event-a2 have the same timestamp, but different time_matters states.
          ;; time_matters = false effectively means "We care only about the DATE of this event", so
          ;; if a start or end timestamp is on the same DATE (regardless of time), include the event
          (is (= #{"event-a2"}
                 (event-names (timelines-range-request card {:start "2020-01-01T11:00:00.0Z"
                                                             :end   "2020-12-01T10:00:00.0Z"})))))))))

;;; +----------------------------------------------------------------------------------------------------------------+
;;; |                                            CSV/JSON/XLSX DOWNLOADS                                             |
;;; +----------------------------------------------------------------------------------------------------------------+

;;; Test GET /api/card/:id/query/csv & GET /api/card/:id/json & GET /api/card/:id/query/xlsx **WITH PARAMETERS**
(def ^:private ^:const ^String encoded-params
  (json/generate-string [{:type   :number
                          :target [:variable [:template-tag :category]]
                          :value  2}]))

(deftest csv-download-test
  (testing "no parameters"
    (with-temp-native-card [_ card]
      (with-cards-in-readable-collection card
        (is (= ["COUNT(*)"
                "75"]
               (str/split-lines
                (mt/user-http-request :rasta :post 200 (format "card/%d/query/csv"
                                                               (u/the-id card)))))))))
  (testing "with parameters"
    (with-temp-native-card-with-params [_ card]
      (with-cards-in-readable-collection card
        (is (= ["COUNT(*)"
                "8"]
               (str/split-lines
                (mt/user-http-request :rasta :post 200 (format "card/%d/query/csv?parameters=%s"
                                                               (u/the-id card) encoded-params)))))))))

(deftest json-download-test
  (testing "no parameters"
    (with-temp-native-card [_ card]
      (with-cards-in-readable-collection card
        (is (= [{(keyword "COUNT(*)") 75}]
               (mt/user-http-request :rasta :post 200 (format "card/%d/query/json" (u/the-id card))))))))
  (testing "with parameters"
    (with-temp-native-card-with-params [_ card]
      (with-cards-in-readable-collection card
        (is (= [{(keyword "COUNT(*)") 8}]
               (mt/user-http-request :rasta :post 200 (format "card/%d/query/json?parameters=%s"
                                                              (u/the-id card) encoded-params))))))))

(defn- parse-xlsx-results [results]
  (->> results
       ByteArrayInputStream.
       spreadsheet/load-workbook
       (spreadsheet/select-sheet "Query result")
       (spreadsheet/select-columns {:A :col})))

(deftest xlsx-download-test
  (testing "no parameters"
    (with-temp-native-card [_ card]
      (with-cards-in-readable-collection card
        (is (= [{:col "COUNT(*)"} {:col 75.0}]
               (parse-xlsx-results
                (mt/user-http-request :rasta :post 200 (format "card/%d/query/xlsx" (u/the-id card))
                                      {:request-options {:as :byte-array}})))))))
  (testing "with parameters"
    (with-temp-native-card-with-params [_ card]
      (with-cards-in-readable-collection card
        (is (= [{:col "COUNT(*)"} {:col 8.0}]
               (parse-xlsx-results
                (mt/user-http-request :rasta :post 200 (format "card/%d/query/xlsx?parameters=%s"
                                                               (u/the-id card) encoded-params)
                                      {:request-options {:as :byte-array}}))))))))

(deftest download-default-constraints-test
  (mt/with-temp Card [card {:dataset_query {:database   (mt/id)
                                            :type       :query
                                            :query      {:source-table (mt/id :venues)}
                                            :middleware {:add-default-userland-constraints? true
                                                         :userland-query?                   true}}}]
    (with-cards-in-readable-collection card
      (let [orig qp.card/run-query-for-card-async]
        (with-redefs [qp.card/run-query-for-card-async (fn [card-id export-format & options]
                                                         (apply orig card-id export-format
                                                                :run (fn [{:keys [constraints]} _]
                                                                       {:constraints constraints})
                                                                options))]
          (testing "Sanity check: this CSV download should not be subject to C O N S T R A I N T S"
            (is (= {:constraints nil}
                   (mt/user-http-request :rasta :post 200 (format "card/%d/query/csv" (u/the-id card))))))
          (with-redefs [qp.constraints/default-query-constraints (constantly {:max-results 10, :max-results-bare-rows 10})]
            (testing (str "Downloading CSV/JSON/XLSX results shouldn't be subject to the default query constraints -- even "
                          "if the query comes in with `add-default-userland-constraints` (as will be the case if the query "
                          "gets saved from one that had it -- see #9831)")
              (is (= {:constraints nil}
                     (mt/user-http-request :rasta :post 200 (format "card/%d/query/csv" (u/the-id card))))))

            (testing (str "non-\"download\" queries should still get the default constraints (this also is a sanitiy "
                          "check to make sure the `with-redefs` in the test above actually works)")
              (is (= {:constraints {:max-results 10, :max-results-bare-rows 10}}
                     (mt/user-http-request :rasta :post 200 (format "card/%d/query" (u/the-id card)))))))))))
  (testing "is_write cards cannot be exported"
    (mt/with-temp*
      [Database   [db    {:details (:details (mt/db)), :engine :h2}]
       Card       [card  {:is_write true
                          :dataset_query
                          {:database (u/the-id db)
                           :type     :native
                           :native   {:query "delete from users;"}}}]]
      (is (= "Write queries are only executable via the Actions API."
             (:message (mt/user-http-request :rasta :post 405 (format "card/%d/query/csv" (u/the-id card)))))))))

(defn- test-download-response-headers
  [url]
  (-> (client/client-full-response (test.users/username->token :rasta)
                                   :post 200 url
                                   :query (json/generate-string (mt/mbql-query checkins {:limit 1})))
      :headers
      (select-keys ["Cache-Control" "Content-Disposition" "Content-Type" "Expires" "X-Accel-Buffering"])
      (update "Content-Disposition" #(some-> % (str/replace #"my_awesome_card_.+(\.\w+)"
                                                            "my_awesome_card_<timestamp>$1")))))

(deftest download-response-headers-test
  (testing "Make sure CSV/etc. download requests come back with the correct headers"
    (mt/with-temp Card [card {:name "My Awesome Card"}]
      (is (= {"Cache-Control"       "max-age=0, no-cache, must-revalidate, proxy-revalidate"
              "Content-Disposition" "attachment; filename=\"my_awesome_card_<timestamp>.csv\""
              "Content-Type"        "text/csv"
              "Expires"             "Tue, 03 Jul 2001 06:00:00 GMT"
              "X-Accel-Buffering"   "no"}
             (test-download-response-headers (format "card/%d/query/csv" (u/the-id card)))))
      (is (= {"Cache-Control"       "max-age=0, no-cache, must-revalidate, proxy-revalidate"
              "Content-Disposition" "attachment; filename=\"my_awesome_card_<timestamp>.json\""
              "Content-Type"        "application/json;charset=utf-8"
              "Expires"             "Tue, 03 Jul 2001 06:00:00 GMT"
              "X-Accel-Buffering"   "no"}
             (test-download-response-headers (format "card/%d/query/json" (u/the-id card)))))
      (is (= {"Cache-Control"       "max-age=0, no-cache, must-revalidate, proxy-revalidate"
              "Content-Disposition" "attachment; filename=\"my_awesome_card_<timestamp>.xlsx\""
              "Content-Type"        "application/vnd.openxmlformats-officedocument.spreadsheetml.sheet"
              "Expires"             "Tue, 03 Jul 2001 06:00:00 GMT"
              "X-Accel-Buffering"   "no"}
             (test-download-response-headers (format "card/%d/query/xlsx" (u/the-id card))))))))


;;; +----------------------------------------------------------------------------------------------------------------+
;;; |                                                  COLLECTIONS                                                   |
;;; +----------------------------------------------------------------------------------------------------------------+

(deftest make-sure-we-can-create-a-card-and-specify-its--collection-id--at-the-same-time
  (mt/with-non-admin-groups-no-root-collection-perms
    (mt/with-temp Collection [collection]
      (perms/grant-collection-readwrite-permissions! (perms-group/all-users) collection)
      (mt/with-model-cleanup [Card]
        (let [card (mt/user-http-request :rasta :post 200 "card"
                                         (assoc (card-with-name-and-query)
                                                :collection_id (u/the-id collection)))]
          (is (= (db/select-one-field :collection_id Card :id (u/the-id card))
                 (u/the-id collection))))))))

(deftest make-sure-we-card-creation-fails-if-we-try-to-set-a--collection-id--we-don-t-have-permissions-for
  (testing "POST /api/card"
    (testing "You must have permissions for the parent Collection to create a new Card in it"
      (mt/with-non-admin-groups-no-root-collection-perms
        (mt/with-temp Collection [collection]
          (mt/with-model-cleanup [Card]
            (is (schema= {:message (s/eq "You do not have curate permissions for this Collection.")
                          s/Keyword s/Any}
                         (mt/user-http-request :rasta :post 403 "card"
                                               (assoc (card-with-name-and-query) :collection_id (u/the-id collection)))))))))))

(deftest set-card-collection-id-test
  (testing "Should be able to set the Collection ID of a Card in the Root Collection (i.e., `collection_id` is nil)"
    (mt/with-temp* [Card       [card]
                    Collection [collection]]
      (mt/user-http-request :crowberto :put 200 (str "card/" (u/the-id card)) {:collection_id (u/the-id collection)})
      (is (= (db/select-one-field :collection_id Card :id (u/the-id card))
             (u/the-id collection))))))

(deftest update-card-require-parent-perms-test
  (testing "Should require perms for the parent collection to change a Card's properties"
    (mt/with-non-admin-groups-no-root-collection-perms
      (mt/with-temp* [Collection [collection]
                      Card       [card       {:collection_id (u/the-id collection)}]]
        (is (= "You don't have permissions to do that."
               (mt/user-http-request :rasta :put 403 (str "card/" (u/the-id card))
                                     {:name "Number of Blueberries Consumed Per Month"})))))))

(deftest change-collection-permissions-test
  (testing "PUT /api/card/:id"
    (testing "\nChange the `collection_id` of a Card"
      (mt/with-non-admin-groups-no-root-collection-perms
        (mt/with-temp* [Collection [original-collection]
                        Collection [new-collection]
                        Card       [card                {:collection_id (u/the-id original-collection)}]]
          (letfn [(change-collection! [expected-status-code]
                    (mt/user-http-request :rasta :put expected-status-code (str "card/" (u/the-id card))
                                          {:collection_id (u/the-id new-collection)}))]
            (testing "requires write permissions for the new Collection"
              (is (= "You don't have permissions to do that."
                     (change-collection! 403))))

            (testing "requires write permissions for the current Collection"
              (perms/grant-collection-readwrite-permissions! (perms-group/all-users) new-collection)
              (is (= "You don't have permissions to do that."
                     (change-collection! 403))))

            (testing "Should be able to change it once you have perms for both collections"
              (perms/grant-collection-readwrite-permissions! (perms-group/all-users) original-collection)
              (change-collection! 200)
              (is (= (db/select-one-field :collection_id Card :id (u/the-id card))
                     (u/the-id new-collection))))))))))


;;; ------------------------------ Bulk Collections Update (POST /api/card/collections) ------------------------------

(defn- collection-names
  "Given a sequences of `cards-or-card-ids`, return a corresponding sequence of names of the Collection each Card is
  in."
  [cards-or-card-ids]
  (when (seq cards-or-card-ids)
    (let [cards               (db/select [Card :collection_id] :id [:in (map u/the-id cards-or-card-ids)])
          collection-ids      (set (filter identity (map :collection_id cards)))
          collection-id->name (when (seq collection-ids)
                                (db/select-id->field :name Collection :id [:in collection-ids]))]
      (for [card cards]
        (get collection-id->name (:collection_id card))))))

(defn- POST-card-collections!
  "Update the Collection of `cards-or-card-ids` via the `POST /api/card/collections` endpoint using `username`; return
  the response of this API request and the latest Collection IDs from the database."
  [username expected-status-code collection-or-collection-id-or-nil cards-or-card-ids]
  (array-map
   :response
   (mt/user-http-request username :post expected-status-code "card/collections"
                         {:collection_id (when collection-or-collection-id-or-nil
                                           (u/the-id collection-or-collection-id-or-nil))
                          :card_ids      (map u/the-id cards-or-card-ids)})

   :collections
   (collection-names cards-or-card-ids)))

(deftest changed?-test
  (letfn [(changed? [before after]
            (#'api.card/changed? api.card/card-compare-keys before after))]
   (testing "Ignores keyword/string"
     (is (false? (changed? {:dataset_query {:type :query}} {:dataset_query {:type "query"}}))))
   (testing "Ignores properties not in `api.card/card-compare-keys"
     (is (false? (changed? {:collection_id 1
                            :collection_position 0}
                           {:collection_id 2
                            :collection_position 1}))))
   (testing "Sees changes"
     (is (true? (changed? {:dataset_query {:type :query}}
                          {:dataset_query {:type :query
                                           :query {}}})))
     (testing "But only when they are different in the after, not just omitted"
       (is (false? (changed? {:dataset_query {} :collection_id 1}
                             {:collection_id 1})))
       (is (true? (changed? {:dataset_query {} :collection_id 1}
                            {:dataset_query nil :collection_id 1})))))))

(deftest update-verified-card-test
  (tools.macro/macrolet
      [(with-card [verified & body]
         `(mt/with-temp* ~(cond-> `[Collection [~'collection]
                                    Collection [~'collection2]
                                    Card       [~'card {:collection_id (u/the-id ~'collection)
                                                        :dataset_query (mt/mbql-query ~'venues)}]]
                            (= verified :verified)
                            (into
                             `[ModerationReview
                               [~'review {:moderated_item_id   (:id ~'card)
                                          :moderated_item_type "card"
                                          :moderator_id        (mt/user->id :rasta)
                                          :most_recent         true
                                          :status              "verified"
                                          :text                "lookin good"}]]))
            ~@body))]
      (letfn [(verified? [card]
                (-> card (hydrate [:moderation_reviews :moderator_details])
                    :moderation_reviews first :status #{"verified"} boolean))
              (reviews [card]
                (db/select ModerationReview
                           :moderated_item_type "card"
                           :moderated_item_id (u/the-id card)
                           {:order-by [[:id :desc]]}))
              (update-card [card diff]
                (mt/user-http-request :rasta :put 200 (str "card/" (u/the-id card)) (merge card diff)))]
        (testing "Changing core attributes un-verifies the card"
          (with-card :verified
            (is (verified? card))
            (update-card card (update-in card [:dataset_query :query :source-table] inc))
            (is (not (verified? card)))
            (testing "The unverification edit has explanatory text"
              (is (= "Unverified due to edit"
                     (-> (reviews card) first :text))))))
        (testing "Changing some attributes does not unverify"
          (tools.macro/macrolet [(remains-verified [& body]
                                   `(~'with-card :verified
                                     (is (~'verified? ~'card) "Not verified initially")
                                     ~@body
                                     (is (~'verified? ~'card) "Not verified after action")))]
            (testing "changing collection"
              (remains-verified
               (update-card card {:collection_id (u/the-id collection2)})))
            (testing "pinning"
              (remains-verified
               (update-card card {:collection_position 1})))
            (testing "making public"
              (remains-verified
               (update-card card {:made_public_by_id (mt/user->id :rasta)
                                  :public_uuid (UUID/randomUUID)})))
            (testing "Changing description"
              (remains-verified
               (update-card card {:description "foo"})))
            (testing "Changing name"
              (remains-verified
               (update-card card {:name "foo"})))
            (testing "Changing archived"
              (remains-verified
               (update-card card {:archived true})))
            (testing "Changing display"
              (remains-verified
               (update-card card {:display :line})))
            (testing "Changing visualization settings"
              (remains-verified
               (update-card card {:visualization_settings {:table.cell_column "FOO"}})))))
        (testing "Does not add a new nil moderation review when not verified"
          (with-card :not-verified
            (is (empty? (reviews card)))
            (update-card card {:description "a new description"})
            (is (empty? (reviews card)))))
        (testing "Does not add nil moderation reviews when there are reviews but not verified"
          ;; testing that we aren't just adding a nil moderation each time we update a card
          (with-card :verified
            (is (verified? card))
            (moderation-review/create-review! {:moderated_item_id   (u/the-id card)
                                               :moderated_item_type "card"
                                               :moderator_id        (mt/user->id :rasta)
                                               :status              nil})
            (is (not (verified? card)))
            (is (= 2 (count (reviews card))))
            (update-card card {:description "a new description"})
            (is (= 2 (count (reviews card)))))))))

(deftest test-that-we-can-bulk-move-some-cards-with-no-collection-into-a-collection
  (mt/with-temp* [Collection [collection {:name "Pog Collection"}]
                  Card       [card-1]
                  Card       [card-2]]
    (is (= {:response    {:status "ok"}
            :collections ["Pog Collection"
                          "Pog Collection"]}
           (POST-card-collections! :crowberto 200 collection [card-1 card-2])))))

(deftest test-that-we-can-bulk-move-some-cards-from-one-collection-to-another
  (mt/with-temp* [Collection [old-collection {:name "Old Collection"}]
                  Collection [new-collection {:name "New Collection"}]
                  Card       [card-1         {:collection_id (u/the-id old-collection)}]
                  Card       [card-2         {:collection_id (u/the-id old-collection)}]]
    (is (= {:response    {:status "ok"}
            :collections ["New Collection" "New Collection"]}
           (POST-card-collections! :crowberto 200 new-collection [card-1 card-2])))))

(deftest test-that-we-can-bulk-remove-some-cards-from-a-collection
  (mt/with-temp* [Collection [collection]
                  Card       [card-1     {:collection_id (u/the-id collection)}]
                  Card       [card-2     {:collection_id (u/the-id collection)}]]
    (is (= {:response    {:status "ok"}
            :collections [nil nil]}
           (POST-card-collections! :crowberto 200 nil [card-1 card-2])))))

(deftest check-that-we-aren-t-allowed-to-move-cards-if-we-don-t-have-permissions-for-destination-collection
  (mt/with-non-admin-groups-no-root-collection-perms
    (mt/with-temp* [Collection [collection]
                    Card       [card-1]
                    Card       [card-2]]
      (is (= {:response    "You don't have permissions to do that."
              :collections [nil nil]}
             (POST-card-collections! :rasta 403 collection [card-1 card-2]))))))

(deftest check-that-we-aren-t-allowed-to-move-cards-if-we-don-t-have-permissions-for-source-collection
  (mt/with-non-admin-groups-no-root-collection-perms
    (mt/with-temp* [Collection [collection {:name "Horseshoe Collection"}]
                    Card       [card-1     {:collection_id (u/the-id collection)}]
                    Card       [card-2     {:collection_id (u/the-id collection)}]]
      (is (= {:response    "You don't have permissions to do that."
              :collections ["Horseshoe Collection" "Horseshoe Collection"]}
             (POST-card-collections! :rasta 403 nil [card-1 card-2]))))))

(deftest check-that-we-aren-t-allowed-to-move-cards-if-we-don-t-have-permissions-for-the-card
  (mt/with-non-admin-groups-no-root-collection-perms
    (mt/with-temp* [Collection [collection]
                    Database   [database]
                    Table      [table      {:db_id (u/the-id database)}]
                    Card       [card-1     {:dataset_query (mbql-count-query (u/the-id database) (u/the-id table))}]
                    Card       [card-2     {:dataset_query (mbql-count-query (u/the-id database) (u/the-id table))}]]
      (perms/revoke-data-perms! (perms-group/all-users) (u/the-id database))
      (perms/grant-collection-readwrite-permissions! (perms-group/all-users) collection)
      (is (= {:response    "You don't have permissions to do that."
              :collections [nil nil]}
             (POST-card-collections! :rasta 403 collection [card-1 card-2]))))))

;; Test that we can bulk move some Cards from one collection to another, while updating the collection position of the
;; old collection and the new collection
(deftest bulk-move-cards
  (mt/with-temp* [Collection [{coll-id-1 :id}      {:name "Old Collection"}]
                  Collection [{coll-id-2 :id
                               :as new-collection} {:name "New Collection"}]
                  Card       [card-a               {:name "a", :collection_id coll-id-1, :collection_position 1}]
                  Card       [card-b               {:name "b", :collection_id coll-id-1, :collection_position 2}]
                  Card       [_                    {:name "c", :collection_id coll-id-1, :collection_position 3}]
                  Card       [_                    {:name "d", :collection_id coll-id-2, :collection_position 1}]
                  Card       [_                    {:name "e", :collection_id coll-id-2, :collection_position 2}]
                  Card       [_                    {:name "f", :collection_id coll-id-2, :collection_position 3}]]
    (is (= {:response    {:status "ok"}
            :collections ["New Collection" "New Collection"]}
           (POST-card-collections! :crowberto 200 new-collection [card-a card-b])))
    (is (= {"a" 4                       ;-> Moved to the new collection, gets the first slot available
            "b" 5
            "c" 1                       ;-> With a and b no longer in the collection, c is first
            "d" 1                       ;-> Existing cards in new collection are untouched and position unchanged
            "e" 2
            "f" 3}
           (merge (name->position (:data (mt/user-http-request :crowberto :get 200 (format "collection/%s/items" coll-id-1)
                                                               :model "card" :archived "false")))
                  (name->position (:data (mt/user-http-request :crowberto :get 200 (format "collection/%s/items" coll-id-2)
                                                               :model "card" :archived "false"))))))))

(deftest moving-a-card-without-a-collection-position-keeps-the-collection-position-nil
  (mt/with-temp* [Collection [{coll-id-1 :id}      {:name "Old Collection"}]
                  Collection [{coll-id-2 :id
                               :as new-collection} {:name "New Collection"}]
                  Card       [card-a               {:name "a", :collection_id coll-id-1}]
                  Card       [card-b               {:name "b", :collection_id coll-id-2, :collection_position 1}]
                  Card       [_card-c              {:name "c", :collection_id coll-id-2, :collection_position 2}]]
    (is (= {:response    {:status "ok"}
            :collections ["New Collection" "New Collection"]}
           (POST-card-collections! :crowberto 200 new-collection [card-a card-b])))
    (is (= {"a" nil
            "b" 1
            "c" 2}
           (merge (name->position (:data (mt/user-http-request :crowberto :get 200 (format "collection/%s/items" coll-id-1)
                                                               :model "card" :archived "false")))
                  (name->position (:data (mt/user-http-request :crowberto :get 200 (format "collection/%s/items" coll-id-2)
                                                               :model "card" :archived "false"))))))))

;;; +----------------------------------------------------------------------------------------------------------------+
;;; |                                            PUBLIC SHARING ENDPOINTS                                            |
;;; +----------------------------------------------------------------------------------------------------------------+

(defn- shared-card []
  {:public_uuid       (str (UUID/randomUUID))
   :made_public_by_id (mt/user->id :crowberto)})

(deftest share-card-test
  (testing "POST /api/card/:id/public_link"
    (mt/with-temporary-setting-values [enable-public-sharing true]
      (mt/with-temp Card [card]
        (let [{uuid :uuid} (mt/user-http-request :crowberto :post 200 (format "card/%d/public_link" (u/the-id card)))]
          (is (= true
                 (boolean (db/exists? Card :id (u/the-id card), :public_uuid uuid)))))))))

(deftest share-card-preconditions-test
  (testing "POST /api/card/:id/public_link"
    (testing "Public sharing has to be enabled to share a Card"
      (mt/with-temporary-setting-values [enable-public-sharing false]
        (mt/with-temp Card [card]
          (is (= "Public sharing is not enabled."
                 (mt/user-http-request :crowberto :post 400 (format "card/%d/public_link" (u/the-id card))))))))

    (mt/with-temporary-setting-values [enable-public-sharing true]
      (testing "Have to be an admin to share a Card"
        (mt/with-temp Card [card]
          (is (= "You don't have permissions to do that."
                 (mt/user-http-request :rasta :post 403 (format "card/%d/public_link" (u/the-id card)))))))

      (testing "Cannot share an archived Card"
        (mt/with-temp Card [card {:archived true}]
          (is (schema= {:message    (s/eq "The object has been archived.")
                        :error_code (s/eq "archived")
                        s/Keyword   s/Any}
                       (mt/user-http-request :crowberto :post 404 (format "card/%d/public_link" (u/the-id card)))))))

      (testing "Cannot share a Card that doesn't exist"
        (is (= "Not found."
               (mt/user-http-request :crowberto :post 404 (format "card/%d/public_link" Integer/MAX_VALUE))))))))

(deftest disallow-sharing-is-write-card-test
  (testing "POST /api/card/:id/public_link"
    (testing "Disallow sharing an is_write (QueryAction) Card (#22846)"
      (mt/with-temporary-setting-values [enable-public-sharing true]
        (mt/with-temp Card [{card-id :id} {:is_write true}]
          (is (= "You cannot share an is_write Card."
                 (mt/user-http-request :crowberto :post 400 (format "card/%d/public_link" card-id)))))))))

(deftest disallow-embbeding-is-write-card-test
  (testing "PUT /api/card/:id"
    (testing "Disallow making an is_write (QueryAction) Card embeddable (#22846)"
      (mt/with-temporary-setting-values [enable-embedding true]
        (mt/with-temp Card [{card-id :id} {:is_write true}]
          (is (= "You cannot enable embedding for an is_write Card."
                 (mt/user-http-request :crowberto :put 400
                                       (format "card/%d" card-id)
                                       {:enable_embedding true}))))))))

(deftest share-already-shared-card-test
  (testing "POST /api/card/:id/public_link"
    (testing "Attempting to share a Card that's already shared should return the existing public UUID"
      (mt/with-temporary-setting-values [enable-public-sharing true]
        (mt/with-temp Card [card (shared-card)]
          (is (= (:public_uuid card)
                 (:uuid (mt/user-http-request :crowberto :post 200 (format
                                                                    "card/%d/public_link"
                                                                    (u/the-id card)))))))))))

(deftest unshare-card-test
  (testing "DELETE /api/card/:id/public_link"
    (mt/with-temporary-setting-values [enable-public-sharing true]
      (mt/with-temp Card [card (shared-card)]
        (testing "requires superuser"
          (is (= "You don't have permissions to do that."
                 (mt/user-http-request :rasta :delete 403 (format "card/%d/public_link" (u/the-id card))))))

        (mt/user-http-request :crowberto :delete 204 (format "card/%d/public_link" (u/the-id card)))
        (is (= false
               (db/exists? Card :id (u/the-id card), :public_uuid (:public_uuid card))))))))

(deftest unshare-card-preconditions-test
  (testing "DELETE /api/card/:id/public_link\n"
    (mt/with-temporary-setting-values [enable-public-sharing true]
      (testing "Endpoint should return 404 if Card isn't shared"
        (mt/with-temp Card [card]
          (is (= "Not found."
                 (mt/user-http-request :crowberto :delete 404 (format "card/%d/public_link" (u/the-id card)))))))

      (testing "You have to be an admin to unshare a Card"
        (mt/with-temp Card [card (shared-card)]
          (is (= "You don't have permissions to do that."
                 (mt/user-http-request :rasta :delete 403 (format "card/%d/public_link" (u/the-id card)))))))

      (testing "Endpoint should 404 if Card doesn't exist"
        (is (= "Not found."
               (mt/user-http-request :crowberto :delete 404 (format "card/%d/public_link" Integer/MAX_VALUE))))))))

(deftest test-that-we-can-fetch-a-list-of-publicly-accessible-cards
  (testing "GET /api/card/public"
    (mt/with-temporary-setting-values [enable-public-sharing true]
      (mt/with-temp Card [_ (shared-card)]
        (testing "Test that it requires superuser"
          (is (= "You don't have permissions to do that."
                 (mt/user-http-request :rasta :get 403 "card/public"))))

        (testing "Test that superusers can fetch a list of publicly-accessible cards"
          (is (= [{:name true, :id true, :public_uuid true}]
                 (for [card (mt/user-http-request :crowberto :get 200 "card/public")]
                   (m/map-vals boolean (select-keys card [:name :id :public_uuid]))))))))))

(deftest test-that-we-can-fetch-a-list-of-embeddable-cards
  (testing "GET /api/card/embeddable"
    (mt/with-temporary-setting-values [enable-embedding true]
      (mt/with-temp Card [_ {:enable_embedding true}]
        (is (= [{:name true, :id true}]
               (for [card (mt/user-http-request :crowberto :get 200 "card/embeddable")]
                 (m/map-vals boolean (select-keys card [:name :id])))))))))

(deftest test-related-recommended-entities
  (mt/with-temp Card [card]
    (is (schema= {:table             s/Any
                  :metrics           s/Any
                  :segments          s/Any
                  :dashboard-mates   s/Any
                  :similar-questions s/Any
                  :canonical-metric  s/Any
                  :dashboards        s/Any
                  :collections       s/Any}
                 (mt/user-http-request :crowberto :get 200 (format "card/%s/related" (u/the-id card)))))))

(deftest pivot-card-test
  (mt/test-drivers (api.pivots/applicable-drivers)
    (mt/dataset sample-dataset
      (testing "POST /api/card/pivot/:card-id/query"
        (mt/with-temp Card [card (api.pivots/pivot-card)]
          (let [result (mt/user-http-request :rasta :post 202 (format "card/pivot/%d/query" (u/the-id card)))
                rows   (mt/rows result)]
            (is (= 1144 (:row_count result)))
            (is (= "completed" (:status result)))
            (is (= 6 (count (get-in result [:data :cols]))))
            (is (= 1144 (count rows)))

            (is (= ["AK" "Affiliate" "Doohickey" 0 18 81] (first rows)))
            (is (= ["MS" "Organic" "Gizmo" 0 16 42] (nth rows 445)))
            (is (= [nil nil nil 7 18760 69540] (last rows)))))))))

(deftest pivot-card-with-writeable-card
  (mt/with-temp*
    [Database   [db    {:details (:details (mt/db)), :engine :h2}]
     Card       [card  {:is_write true
                        :dataset_query
                        {:database (u/the-id db)
                         :type     :native
                         :native   {:query "delete from users;"}}}]]
    (is (= "Write queries are only executable via the Actions API."
           (:message (mt/user-http-request :rasta :post 405 (format "card/pivot/%d/query" (u/the-id card))))))))

(deftest dataset-card
  (testing "Setting a question to a dataset makes it viz type table"
    (mt/with-temp Card [card {:display       :bar
                              :dataset_query (mbql-count-query)}]
      (is (= {:display "table" :dataset true}
             (-> (mt/user-http-request :crowberto :put 200 (str "card/" (u/the-id card))
                                       (assoc card :dataset true))
                 (select-keys [:display :dataset]))))))
  (testing "Cards preserve their edited metadata"
    (letfn [(query! [card-id] (mt/user-http-request :rasta :post 202 (format "card/%d/query" card-id)))
            (only-user-edits [col] (select-keys col [:name :description :display_name :semantic_type]))
            (refine-type [base-type] (condp #(isa? %2 %1) base-type
                                       :type/Integer :type/Quantity
                                       :type/Float :type/Cost
                                       :type/Text :type/Name
                                       base-type))
            (add-preserved [cols] (map merge
                                       cols
                                       (repeat {:description "user description"
                                                :display_name "user display name"})
                                       (map (comp
                                             (fn [x] {:semantic_type x})
                                             refine-type
                                             :base_type)
                                            cols)))]
      (mt/with-temp* [Card [mbql-ds {:dataset_query
                                     {:database (mt/id)
                                      :type     :query
                                      :query    {:source-table (mt/id :venues)}}
                                     :dataset true}]
                      Card [mbql-nested {:dataset_query
                                         {:database (mt/id)
                                          :type     :query
                                          :query    {:source-table
                                                     (str "card__" (u/the-id mbql-ds))}}}]
                      Card [native-ds {:dataset true
                                       :dataset_query
                                       {:database (mt/id)
                                        :type :native
                                        :native
                                        {:query
                                         "select * from venues"
                                         :template-tags {}}}}]
                      Card [native-nested {:dataset_query
                                           {:database (mt/id)
                                            :type :query
                                            :query {:source-table
                                                    (str "card__" (u/the-id native-ds))}}}]]
        (doseq [[_query-type card-id nested-id] [[:mbql
                                                  (u/the-id mbql-ds) (u/the-id mbql-nested)]
                                                 [:native
                                                  (u/the-id native-ds) (u/the-id native-nested)]]]
          (query! card-id) ;; populate metadata
          (let [metadata (db/select-one-field :result_metadata Card :id card-id)
                ;; simulate updating metadat with user changed stuff
                user-edited (add-preserved metadata)]
            (db/update! Card card-id :result_metadata user-edited)
            (testing "Saved metadata preserves user edits"
              (is (= (map only-user-edits user-edited)
                     (map only-user-edits (db/select-one-field :result_metadata Card :id card-id)))))
            (testing "API response includes user edits"
              (is (= (map only-user-edits user-edited)
                     (->> (query! card-id)
                          :data :results_metadata :columns
                          (map only-user-edits)
                          (map #(update % :semantic_type keyword))))))
            (testing "Nested queries have metadata"
              (is (= (map only-user-edits user-edited)
                     (->> (query! nested-id)
                          :data :results_metadata :columns
                          (map only-user-edits)
                          (map #(update % :semantic_type keyword)))))))))))
  (testing "Cards preserve edits to metadata when query changes"
    (let [query          (mt/mbql-query venues {:fields [$id $name]})
          modified-query (mt/mbql-query venues {:fields [$id $name $price]})
          norm           (comp str/upper-case :name)
          to-native      (fn [q]
                           {:database (:database q)
                            :type     :native
                            :native   (mt/compile q)})
          update-card!  (fn [card]
                          (mt/user-http-request :rasta :put 200
                                                (str "card/" (u/the-id card)) card))]
      (doseq [[query-type query modified-query] [["mbql"   query modified-query]
                                                 ["native" (to-native query) (to-native modified-query)]]]
        (testing (str "For: " query-type)
          (mt/with-model-cleanup [Card]
            (let [{metadata :result_metadata
                   card-id  :id :as card} (mt/user-http-request
                                           :rasta :post 200
                                           "card"
                                           (assoc (card-with-name-and-query "card-name"
                                                                            query)
                                                  :dataset true))]
              (is (= ["ID" "NAME"] (map norm metadata)))
              (is (= ["EDITED DISPLAY" "EDITED DISPLAY"]
                     (->> (update-card!
                           (assoc card
                                  :result_metadata (map #(assoc % :display_name "EDITED DISPLAY") metadata)))
                          :result_metadata (map :display_name))))
              ;; simulate a user changing the query without rerunning the query
              (is (= ["EDITED DISPLAY" "EDITED DISPLAY" "PRICE"]
                     (->> (update-card! (assoc card
                                               :dataset_query modified-query
                                               :result_metadata (map #(assoc % :display_name "EDITED DISPLAY")
                                                                     metadata)))
                          :result_metadata
                          (map (comp str/upper-case :display_name)))))
              (is (= ["EDITED DISPLAY" "EDITED DISPLAY" "PRICE"]
                     (map (comp str/upper-case :display_name)
                          (db/select-one-field :result_metadata Card :id card-id))))
              (testing "Even if you only send the new query and not existing metadata"
                (is (= ["EDITED DISPLAY" "EDITED DISPLAY"]
                     (->> (update-card! {:id (u/the-id card) :dataset_query query}) :result_metadata (map :display_name)))))
              (testing "Descriptions can be cleared (#20517)"
                (is (= ["foo" "foo"]
                       (->> (update-card! (update card
                                                  :result_metadata (fn [m]
                                                                     (map #(assoc % :description "foo") m))))
                            :result_metadata
                            (map :description))))
                (is (= ["" ""]
                       (->> (update-card! (update card
                                                  :result_metadata (fn [m]
                                                                     (map #(assoc % :description "") m))))
                            :result_metadata
                            (map :description)))))))))))
  (testing "Cards preserve edits to `visibility_type` (#22520)"
    (mt/with-temp* [Card [model {:dataset_query (mt/mbql-query venues
                                                               {:fields [$id $name]
                                                                :limit 2})
                                 :dataset       true}]]
      (let [updated-metadata (-> model :result_metadata vec
                                 (assoc-in [1 :visibility_type]
                                           :details-only))
            response         (mt/user-http-request :crowberto :put 200 (format "card/%d" (u/the-id model))
                                                   (assoc model :result_metadata updated-metadata))]
        ;; check they come back from saving the question
        (is (= "details-only" (-> response :result_metadata last :visibility_type))
            "saving metadata lacks visibility type")
        (let [query-result (mt/user-http-request :crowberto :post 202 (format "card/%d/query"
                                                                              (u/the-id model)))]
          ;; ensure future responses also include them
          (is (= "details-only" (-> query-result
                                    :data :results_metadata :columns last :visibility_type))
              "subsequent query lacks visibility type")
          (is (= "details-only" (-> query-result
                                    :data :cols last :visibility_type))
              "in cols (important for the saved metadata)"))))))

;;;; Setting `is_write`

(defn- do-with-actions-enabled [thunk]
  (mt/with-temporary-setting-values [experimental-enable-actions true]
    (mt/with-temp-vals-in-db Database (mt/id) {:settings {:database-enable-actions true}}
      (thunk))))

(defmacro ^:private with-actions-enabled {:style/indent 0} [& body]
  `(do-with-actions-enabled (fn [] ~@body)))

(defn- test-update-is-write-card [{:keys [user query status-code before-fn result-fn get-fn]
                                   :or   {user  :crowberto
                                          query (mt/native-query {:query "UPDATE whatever SET whatever = {{whatever}};"})}}]
  (testing "PUT /api/card/:id"
    (doseq [initial-value [true false]
            :let          [new-value (not initial-value)]]
      (testing (format "Change is_write %s => %s" initial-value new-value)
        (mt/with-temp Card [{card-id :id} {:dataset_query query}]
          (when initial-value
            ;; get around any `pre-update` restrictions or the like
            (db/execute! {:update Card, :set {:is_write true}, :where [:= :id card-id]}))
          (when before-fn
            (before-fn (db/select-one Card :id card-id)))
          (let [result (mt/user-http-request user :put status-code (str "card/" card-id) {:is_write new-value})]
            (result-fn result new-value))
          (let [fail?          (>= status-code 400)
                expected-value (if fail?
                                 initial-value
                                 new-value)]
            (testing "Application DB value"
              (is (= expected-value
                     (db/select-one-field :is_write Card :id card-id))))
            (testing "GET /api/card/:id value"
              (let [get-result (mt/user-http-request :crowberto :get 200 (str "card/" card-id))]
                (is (partial= {:is_write expected-value}
                              get-result))
                (when get-fn
                  (get-fn get-result expected-value))))
            (when fail?
              (testing "\nNo-op update should be allowed."
                (is (some? (mt/user-http-request user :put 200 (str "card/" card-id) {:is_write initial-value})))))))))))

(defn- test-create-is-write-card [{:keys [user query status-code result-fn]
                                   :or   {user  :crowberto
                                          query (mt/native-query {:query "SELECT 1;"})}}]
  (mt/with-model-cleanup [Card]
    (testing "POST /api/card"
      (let [result (mt/user-http-request user :post status-code "card" (merge (mt/with-temp-defaults Card)
                                                                              {:is_write      true
                                                                               :dataset_query query}))]
        (result-fn result true)
        (when (map? result)
          (when-let [card-id (:id result)]
            (let [fail? (>= status-code 400)]
              (testing "Application DB value"
                (is (= (if fail?
                         false
                         true)
                       (db/select-one-field :is_write Card :id card-id)))))))))))

(deftest set-is-write-actions-disabled-globally-test
  (with-actions-enabled
    (mt/with-temporary-setting-values [experimental-enable-actions false]
      (doseq [f [test-update-is-write-card
                 test-create-is-write-card]]
        (f {:status-code 400
            :result-fn   (fn [result _]
                           (is (= {:errors {:is_write "Cannot mark Saved Question as 'is_write': Actions are not enabled."}}
                                  result)))})))))

(deftest set-is-write-actions-disabled-for-database-test
  (with-actions-enabled
    (mt/with-temp-vals-in-db Database (mt/id) {:settings {:database-enable-actions false}}
      (testing "Sanity check: make sure database-enable-actions was actually set to `false`"
        (is (= {:database-enable-actions false}
               (db/select-one-field :settings Database :id (mt/id)))))
      (doseq [f [test-update-is-write-card
                 test-create-is-write-card]]
        (f {:status-code 400
            :result-fn   (fn [result _]
                           (is (schema= {:errors {:is_write #"Cannot mark Saved Question as 'is_write': Actions are not enabled for Database [\d,]+\."}}
                                        result)))})))))

(driver/register! ::feature-flag-test-driver, :parent :h2)

(defmethod driver/database-supports? [::feature-flag-test-driver :actions]
  [_driver _feature _database]
  false)

(deftest set-is-write-driver-does-not-support-actions-test
  (with-actions-enabled
    (mt/with-temp-vals-in-db Database (mt/id) {:engine (u/qualified-name ::feature-flag-test-driver)}
      (doseq [f [test-update-is-write-card
                 test-create-is-write-card]]
        (f {:status-code 400
            :result-fn   (fn [result _]
                           (is (schema= {:errors {:is_write #"Cannot mark Saved Question as 'is_write': Actions are not enabled for Database [\d,]+\."}}
                                        result)))})))))

(deftest set-is-write-card-is-dataset-test
  (with-actions-enabled
    (test-update-is-write-card
     {:before-fn   (fn [{card-id :id}]
                     (db/update! Card card-id :dataset true))
      :status-code 400
      :result-fn   (fn [result _]
                     (is (= {:errors {:is_write "Cannot mark Saved Question as 'is_write': Saved Question is a Dataset."}}
                            result)))})))

(deftest set-is-write-user-is-not-admin-test
  (with-actions-enabled
    (doseq [f [test-update-is-write-card
               test-create-is-write-card]]
      (f {:status-code 403
          :user                 :rasta
          :result-fn            (fn [result _]
                                  (is (= "You don't have permissions to do that."
                                         result)))}))))

(deftest set-is-write-card-query-is-not-native-query-test
  (with-actions-enabled
    (doseq [f [test-update-is-write-card
               test-create-is-write-card]]
      (f {:status-code 400
          :query       (mt/mbql-query venues)
          :result-fn   (fn [result _]
                         (is (schema= {:errors {:is_write #"Cannot mark Saved Question as 'is_write': Query must be a native query."}}
                                      result)))}))))

(deftest set-is-write-happy-path-test
  (with-actions-enabled
    (doseq [f [test-update-is-write-card
               test-create-is-write-card]]
      (f {:status-code 200
          :get-fn (fn [result is-write]
                    (if is-write
                      (is (contains? result :action_id))
                      (is (not (contains? result :action_id)))))
          :result-fn (fn [result is-write]
                       (if is-write
                         (do
                           (is (contains? result :action_id))
                           (is (some? (db/select-one 'QueryAction :card_id (:id result)))))
                         (do
                           (is (not (contains? result :action_id)))
                           (is (nil? (db/select-one 'QueryAction :card_id (:id result))))))
                       (is (map? result)))}))))

(defn- do-with-persistence-setup [f]
  ;; mt/with-temp-scheduler actually just reuses the current scheduler. The scheduler factory caches by name set in
  ;; the resources/quartz.properties file and we reuse that scheduler
  (let [sched (.getScheduler
               (StdSchedulerFactory. (doto (java.util.Properties.)
                                       (.setProperty "org.quartz.scheduler.instanceName" (str (gensym "card-api-test")))
                                       (.setProperty "org.quartz.scheduler.instanceID" "AUTO")
                                       (.setProperty "org.quartz.properties" "non-existant")
                                       (.setProperty "org.quartz.threadPool.threadCount" "6")
                                       (.setProperty "org.quartz.threadPool.class" "org.quartz.simpl.SimpleThreadPool"))))]
    ;; a binding won't work since we need to cross thread boundaries
    (with-redefs [task/scheduler (constantly sched)]
      (try
        (qs/standby sched)
        (#'task.persist-refresh/job-init!)
        (#'task.sync-databases/job-init)
        (mt/with-temporary-setting-values [:persisted-models-enabled true]
          (mt/with-temp* [Database [db {:options {:persist-models-enabled true}}]]
            (f db)))
        (finally
          (qs/shutdown sched))))))

(defmacro ^:private with-persistence-setup
  "Sets up a temp scheduler, a temp database and enabled persistence. Scheduler will be in standby mode so that jobs
  won't run. Just check for trigger presence."
  [db-binding & body]
  `(do-with-persistence-setup (fn [~db-binding] ~@body)))

(deftest refresh-persistence
  (testing "Can schedule refreshes for models"
    (with-persistence-setup db
      (mt/with-temp* [Card          [unmodeled {:dataset false :database_id (u/the-id db)}]
                      Card          [archived {:dataset true :archived true :database_id (u/the-id db)}]
                      Card          [model {:dataset true :database_id (u/the-id db)}]
                      PersistedInfo [pmodel  {:card_id (u/the-id model) :database_id (u/the-id db)}]
                      PersistedInfo [punmodeled  {:card_id (u/the-id unmodeled) :database_id (u/the-id db)}]
                      PersistedInfo [parchived  {:card_id (u/the-id archived) :database_id (u/the-id db)}]]
        (testing "Can refresh models"
          (mt/user-http-request :crowberto :post 204 (format "card/%d/refresh" (u/the-id model)))
          (is (contains? (task.persist-refresh/job-info-for-individual-refresh)
                         (u/the-id pmodel))
              "Missing refresh of model"))
        (testing "Won't refresh archived models"
          (mt/user-http-request :crowberto :post 400 (format "card/%d/refresh" (u/the-id archived)))
          (is (not (contains? (task.persist-refresh/job-info-for-individual-refresh)
                              (u/the-id punmodeled)))
              "Scheduled refresh of archived model"))
        (testing "Won't refresh cards no longer models"
          (mt/user-http-request :crowberto :post 400 (format "card/%d/refresh" (u/the-id unmodeled)))
          (is (not (contains? (task.persist-refresh/job-info-for-individual-refresh)
                              (u/the-id parchived)))
              "Scheduled refresh of archived model"))))))

(defn param-values-url
  "Returns an URL used to get values for parameter of a card.
  Use search end point if a `query` is provided."
  ([card-or-id param-key]
   (param-values-url card-or-id param-key nil))
  ([card-or-id param-key query]
   (if query
     (format "card/%d/params/%s/search/%s" (u/the-id card-or-id) (name param-key) query)
     (format "card/%d/params/%s/values" (u/the-id card-or-id) (name param-key)))))

(deftest parameters-with-source-is-card-test
<<<<<<< HEAD
  (testing "getting values"
    (mt/with-temp*
      [Card [{source-card-id :id}
             {:database_id   (mt/id)
              :table_id      (mt/id :venues)
              :dataset_query (mt/mbql-query venues {:limit 5})}]
       Card [{card-id         :id}
             {:database_id     (mt/id)
              :dataset_query   (mt/mbql-query venues)
              :parameters      [{:id                   "abc"
                                 :type                 "category"
                                 :name                 "CATEGORY"
                                 :values_source_type   "card"
                                 :values_source_config {:card_id     source-card-id
                                                        :value_field (mt/$ids $venues.name)}}]
              :table_id        (mt/id :venues)}]]

      (testing "GET /api/card/:card-id/params/:param-key/values"
        (is (=? {:values          ["Red Medicine"
                                   "Stout Burgers & Beers"
                                   "The Apple Pan"
                                   "Wurstküche"
                                   "Brite Spot Family Restaurant"]
                 :has_more_values false}
                (mt/user-http-request :rasta :get 200 (param-values-url card-id "abc")))))

      (testing "GET /api/card/:card-id/params/:param-key/search/:query"
        (is (= {:values          ["Red Medicine"]
                :has_more_values false}
               (mt/user-http-request :rasta :get 200 (param-values-url card-id "abc" "red")))))))

  (testing "users must have permissions to read the collection that source card is in"
    (mt/with-non-admin-groups-no-root-collection-perms
      (mt/with-temp*
        [Collection [coll1 {:name "Source card collection"}]
         Card       [{source-card-id :id}
                     {:collection_id (:id coll1)
                      :database_id   (mt/id)
                      :table_id      (mt/id :venues)
                      :dataset_query (mt/mbql-query venues {:limit 5})}]
         Collection [coll2 {:name "Card collections"}]
         Card       [{card-id         :id}
                     {:collection_id  (:id coll2)
                      :database_id    (mt/id)
                      :dataset_query  (mt/mbql-query venues)
                      :parameters     [{:id                   "abc"
                                        :type                 "category"
                                        :name                 "CATEGORY"
                                        :values_source_type   "card"
                                        :values_source_config {:card_id     source-card-id
                                                               :value_field (mt/$ids $venues.name)}}]
                      :table_id       (mt/id :venues)}]]
        (testing "Fail because user doesn't have read permissions to coll1"
          (is (=? "You don't have permissions to do that."
                  (mt/user-http-request :rasta :get 403 (param-values-url card-id "abc"))))
          (is (=? "You don't have permissions to do that."
                  (mt/user-http-request :rasta :get 403 (param-values-url card-id "abc" "search-query")))))
        ;; grant permission to read the collection contains the card
        (perms/grant-collection-read-permissions! (perms-group/all-users) coll2)
        (testing "having read permissions to the card collection is not enough"
          (is (=? "You don't have permissions to do that."
                   (mt/user-http-request :rasta :get 403 (param-values-url card-id "abc"))))
          (is (=? "You don't have permissions to do that."
                  (mt/user-http-request :rasta :get 403 (param-values-url card-id "abc" "search-query")))))
        ;; grant permission to read the collection contains the source card
        (perms/grant-collection-read-permissions! (perms-group/all-users) coll1)
        (testing "success if has read permission to the source card's collection"
          (is (some? (mt/user-http-request :rasta :get 200 (param-values-url card-id "abc"))))
          (is (some? (mt/user-http-request :rasta :get 200 (param-values-url card-id "abc" "search-query")))))))))
=======
  ;; TODO add permissions tests
  (mt/with-temp*
    [Card [{source-card-id :id}
           {:database_id   (mt/id)
            :table_id      (mt/id :venues)
            :dataset_query (mt/mbql-query venues {:limit 5})}]
     Card [{card-id         :id}
           {:database_id     (mt/id)
            :dataset_query   (mt/mbql-query venues)
            :parameters      [{:id                   "abc"
                               :type                 "category"
                               :name                 "CATEGORY"
                               :values_source_type   "card"
                               :values_source_config {:card_id     source-card-id
                                                      :value_field (mt/$ids $venues.name)}}]
            :table_id        (mt/id :venues)}]]

    (testing "GET /api/card/:card-id/params/:param-key/values"
      (is (=? {:values          ["Red Medicine"
                                 "Stout Burgers & Beers"
                                 "The Apple Pan"
                                 "Wurstküche"
                                 "Brite Spot Family Restaurant"]
               :has_more_values false}
              (mt/user-http-request :rasta :get 200 (param-values-url card-id "abc")))))

    (testing "GET /api/card/:card-id/params/:param-key/search/:query"
      (is (= {:values          ["Red Medicine"]
              :has_more_values false}
             (mt/user-http-request :rasta :get 200 (param-values-url card-id "abc" "red")))))

    (testing "get card should have parameter_card_count"
      (is (= 1
             (:parameter_card_count (mt/user-http-request :crowberto :get 200 (str "card/" source-card-id))))))))
>>>>>>> 73392775

(deftest parameters-with-source-is-static-list-test
  (mt/with-temp*
    [Card [{card-id         :id}
           {:database_id     (mt/id)
            :dataset_query   (mt/mbql-query venues)
            :parameters      [{:name                  "Static Category",
                               :slug                  "static_category"
                               :id                    "_STATIC_CATEGORY_",
                               :type                  "category",
                               :values_source_type    "static-list"
                               :values_source_config {:values ["African" "American" "Asian"]}}
                              {:name                  "Static Category label",
                               :slug                  "static_category_label"
                               :id                    "_STATIC_CATEGORY_LABEL_",
                               :type                  "category",
                               :values_source_type    "static-list"
                               :values_source_config {:values [["African" "Af"] ["American" "Am"] ["Asian" "As"]]}}]
            :table_id        (mt/id :venues)}]]

    (testing "we could get the values"
      (is (= {:has_more_values false,
              :values          ["African" "American" "Asian"]}
             (mt/user-http-request :rasta :get 200
                                   (param-values-url card-id "_STATIC_CATEGORY_"))))

      (is (= {:has_more_values false,
              :values          [["African" "Af"] ["American" "Am"] ["Asian" "As"]]}
             (mt/user-http-request :rasta :get 200
                                   (param-values-url card-id "_STATIC_CATEGORY_LABEL_")))))

    (testing "we could search the values"
      (is (= {:has_more_values false,
              :values          ["African"]}
             (mt/user-http-request :rasta :get 200
                                   (param-values-url card-id "_STATIC_CATEGORY_" "af"))))

      (is (= {:has_more_values false,
              :values          [["African" "Af"]]}
             (mt/user-http-request :rasta :get 200
                                   (param-values-url card-id "_STATIC_CATEGORY_LABEL_" "af")))))

    (testing "we could edit the values list"
      (let [card (mt/user-http-request :rasta :put 200 (str "card/" card-id)
                                       {:parameters [{:name                  "Static Category",
                                                      :slug                  "static_category"
                                                      :id                    "_STATIC_CATEGORY_",
                                                      :type                  "category",
                                                      :values_source_type    "static-list"
                                                      :values_source_config {"values" ["BBQ" "Bakery" "Bar"]}}]})]
        (is (= [{:name                  "Static Category",
                 :slug                  "static_category"
                 :id                    "_STATIC_CATEGORY_",
                 :type                  "category",
                 :values_source_type    "static-list"
                 :values_source_config {:values ["BBQ" "Bakery" "Bar"]}}]
               (:parameters card)))))))<|MERGE_RESOLUTION|>--- conflicted
+++ resolved
@@ -2448,7 +2448,6 @@
      (format "card/%d/params/%s/values" (u/the-id card-or-id) (name param-key)))))
 
 (deftest parameters-with-source-is-card-test
-<<<<<<< HEAD
   (testing "getting values"
     (mt/with-temp*
       [Card [{source-card-id :id}
@@ -2478,7 +2477,11 @@
       (testing "GET /api/card/:card-id/params/:param-key/search/:query"
         (is (= {:values          ["Red Medicine"]
                 :has_more_values false}
-               (mt/user-http-request :rasta :get 200 (param-values-url card-id "abc" "red")))))))
+               (mt/user-http-request :rasta :get 200 (param-values-url card-id "abc" "red")))))
+
+      (testing "get card should have parameter_card_count"
+        (is (= 1
+               (:parameter_card_count (mt/user-http-request :crowberto :get 200 (str "card/" source-card-id))))))))
 
   (testing "users must have permissions to read the collection that source card is in"
     (mt/with-non-admin-groups-no-root-collection-perms
@@ -2510,7 +2513,7 @@
         (perms/grant-collection-read-permissions! (perms-group/all-users) coll2)
         (testing "having read permissions to the card collection is not enough"
           (is (=? "You don't have permissions to do that."
-                   (mt/user-http-request :rasta :get 403 (param-values-url card-id "abc"))))
+                  (mt/user-http-request :rasta :get 403 (param-values-url card-id "abc"))))
           (is (=? "You don't have permissions to do that."
                   (mt/user-http-request :rasta :get 403 (param-values-url card-id "abc" "search-query")))))
         ;; grant permission to read the collection contains the source card
@@ -2518,42 +2521,6 @@
         (testing "success if has read permission to the source card's collection"
           (is (some? (mt/user-http-request :rasta :get 200 (param-values-url card-id "abc"))))
           (is (some? (mt/user-http-request :rasta :get 200 (param-values-url card-id "abc" "search-query")))))))))
-=======
-  ;; TODO add permissions tests
-  (mt/with-temp*
-    [Card [{source-card-id :id}
-           {:database_id   (mt/id)
-            :table_id      (mt/id :venues)
-            :dataset_query (mt/mbql-query venues {:limit 5})}]
-     Card [{card-id         :id}
-           {:database_id     (mt/id)
-            :dataset_query   (mt/mbql-query venues)
-            :parameters      [{:id                   "abc"
-                               :type                 "category"
-                               :name                 "CATEGORY"
-                               :values_source_type   "card"
-                               :values_source_config {:card_id     source-card-id
-                                                      :value_field (mt/$ids $venues.name)}}]
-            :table_id        (mt/id :venues)}]]
-
-    (testing "GET /api/card/:card-id/params/:param-key/values"
-      (is (=? {:values          ["Red Medicine"
-                                 "Stout Burgers & Beers"
-                                 "The Apple Pan"
-                                 "Wurstküche"
-                                 "Brite Spot Family Restaurant"]
-               :has_more_values false}
-              (mt/user-http-request :rasta :get 200 (param-values-url card-id "abc")))))
-
-    (testing "GET /api/card/:card-id/params/:param-key/search/:query"
-      (is (= {:values          ["Red Medicine"]
-              :has_more_values false}
-             (mt/user-http-request :rasta :get 200 (param-values-url card-id "abc" "red")))))
-
-    (testing "get card should have parameter_card_count"
-      (is (= 1
-             (:parameter_card_count (mt/user-http-request :crowberto :get 200 (str "card/" source-card-id))))))))
->>>>>>> 73392775
 
 (deftest parameters-with-source-is-static-list-test
   (mt/with-temp*
