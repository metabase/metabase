/* eslint-disable react/prop-types */
import cx from "classnames";
import d3 from "d3";
import { createRef, Component } from "react";
import { t } from "ttag";
import _ from "underscore";

import { color } from "metabase/lib/colors";
import { getColorsForValues } from "metabase/lib/colors/charts";
import { formatValue } from "metabase/lib/formatting";
import {
  ChartSettingsError,
  MinRowsError,
} from "metabase/visualizations/lib/errors";
import { columnSettings } from "metabase/visualizations/lib/settings/column";
import {
  metricSetting,
  dimensionSetting,
} from "metabase/visualizations/lib/settings/utils";
import {
  getFriendlyName,
  computeMaxDecimalsForValues,
} from "metabase/visualizations/lib/utils";
import {
  getDefaultSize,
  getMinSize,
} from "metabase/visualizations/shared/utils/sizes";

import ChartWithLegend from "../../components/ChartWithLegend";
<<<<<<< HEAD
import styles from "./PieChart.module.css";
=======
>>>>>>> e8133575

import { PieArc } from "./PieArc";
import styles from "./PieChart.css";
import { getTooltipModel } from "./utils";

const SIDE_PADDING = 24;
const MAX_LABEL_FONT_SIZE = 20;
const MIN_LABEL_FONT_SIZE = 14;
const MAX_PIE_SIZE = 550;

const INNER_RADIUS_RATIO = 3 / 5;

const PAD_ANGLE = (Math.PI / 180) * 1; // 1 degree in radians
const SLICE_THRESHOLD = 0.025; // approx 1 degree in percentage
const OTHER_SLICE_MIN_PERCENTAGE = 0.003;

export default class PieChart extends Component {
  constructor(props) {
    super(props);

    this.state = { width: 0, height: 0 };

    this.chartContainer = createRef();
    this.chartDetail = createRef();
    this.chartGroup = createRef();
  }

  static uiName = t`Pie`;
  static identifier = "pie";
  static iconName = "pie";

  static minSize = getMinSize("pie");
  static defaultSize = getDefaultSize("pie");

  static isSensible({ cols, rows }) {
    return cols.length === 2;
  }

  static checkRenderable(
    [
      {
        data: { cols, rows },
      },
    ],
    settings,
  ) {
    // This prevents showing "Which columns do you want to use" when
    // the piechart is displayed with no results in the dashboard
    if (rows.length < 1) {
      throw new MinRowsError(1, 0);
    }
    if (!settings["pie.dimension"] || !settings["pie.metric"]) {
      throw new ChartSettingsError(t`Which columns do you want to use?`, {
        section: `Data`,
      });
    }
  }

  static placeholderSeries = [
    {
      card: {
        display: "pie",
        visualization_settings: { "pie.show_legend": false },
        dataset_query: { type: "null" },
      },
      data: {
        rows: [
          ["Doohickey", 3976],
          ["Gadget", 4939],
          ["Gizmo", 4784],
          ["Widget", 5061],
        ],
        cols: [
          { name: "Category", base_type: "type/Category" },
          { name: "Count", base_type: "type/Integer" },
        ],
      },
    },
  ];

  static settings = {
    ...columnSettings({ hidden: true }),
    ...dimensionSetting("pie.dimension", {
      section: t`Data`,
      title: t`Dimension`,
      showColumnSetting: true,
    }),
    ...metricSetting("pie.metric", {
      section: t`Data`,
      title: t`Measure`,
      showColumnSetting: true,
    }),
    "pie.show_legend": {
      section: t`Display`,
      title: t`Show legend`,
      widget: "toggle",
      default: true,
      inline: true,
      marginBottom: "1rem",
    },
    "pie.show_total": {
      section: t`Display`,
      title: t`Show total`,
      widget: "toggle",
      default: true,
      inline: true,
    },
    "pie.percent_visibility": {
      section: t`Display`,
      title: t`Show percentages`,
      widget: "radio",
      default: "legend",
      props: {
        options: [
          { name: t`Off`, value: "off" },
          { name: t`In legend`, value: "legend" },
          { name: t`On the chart`, value: "inside" },
        ],
      },
    },
    "pie.slice_threshold": {
      section: t`Display`,
      title: t`Minimum slice percentage`,
      widget: "number",
      default: SLICE_THRESHOLD * 100,
    },
    "pie.colors": {
      section: t`Display`,
      title: t`Colors`,
      widget: "colors",
      getDefault: (series, settings) =>
        settings["pie._dimensionValues"]
          ? getColorsForValues(settings["pie._dimensionValues"])
          : [],
      getProps: (series, settings) => ({
        seriesValues: settings["pie._dimensionValues"] || [],
        seriesTitles: settings["pie._dimensionTitles"] || [],
      }),
      getDisabled: (series, settings) => !settings["pie._dimensionValues"],
      readDependencies: ["pie._dimensionValues", "pie._dimensionTitles"],
    },
    // this setting recomputes color assignment using pie.colors as the existing
    // assignments in case the user previous modified pie.colors and a new value
    // has appeared. Not ideal because those color values will be missing in the
    // settings UI
    "pie._colors": {
      getValue: (series, settings) =>
        getColorsForValues(
          settings["pie._dimensionValues"],
          settings["pie.colors"],
        ),
      readDependencies: ["pie._dimensionValues", "pie.colors"],
    },
    "pie._metricIndex": {
      getValue: (
        [
          {
            data: { cols },
          },
        ],
        settings,
      ) => _.findIndex(cols, col => col.name === settings["pie.metric"]),
      readDependencies: ["pie.metric"],
    },
    "pie._dimensionIndex": {
      getValue: (
        [
          {
            data: { cols },
          },
        ],
        settings,
      ) => _.findIndex(cols, col => col.name === settings["pie.dimension"]),
      readDependencies: ["pie.dimension"],
    },
    "pie._dimensionValues": {
      getValue: (
        [
          {
            data: { rows },
          },
        ],
        settings,
      ) => {
        const dimensionIndex = settings["pie._dimensionIndex"];
        if (dimensionIndex == null || dimensionIndex < 0) {
          return null;
        }

        return rows.map(row => String(row[dimensionIndex]));
      },
      readDependencies: ["pie._dimensionIndex"],
    },
    "pie._dimensionTitles": {
      getValue: (
        [
          {
            data: { rows, cols },
          },
        ],
        settings,
      ) => {
        const dimensionIndex = settings["pie._dimensionIndex"];
        if (dimensionIndex == null || dimensionIndex < 0) {
          return null;
        }

        return rows.map(row =>
          formatValue(
            row[dimensionIndex],
            settings.column(cols[dimensionIndex]),
          ),
        );
      },
      readDependencies: ["pie._dimensionIndex"],
    },
  };

  updateChartViewportSize = () => {
    // Measure chart viewport dimensions in the next tick to wait for DOM elements to resize
    setTimeout(() => {
      if (!this.chartContainer.current) {
        return;
      }

      const { width, height } =
        this.chartContainer.current.getBoundingClientRect();

      this.setState({
        width,
        height,
      });
    });
  };

  componentDidMount() {
    this.updateChartViewportSize();
  }

  componentDidUpdate(prevProps) {
    requestAnimationFrame(() => {
      const groupElement = this.chartGroup.current;
      const detailElement = this.chartDetail.current;
      const { settings } = this.props;

      if (!groupElement || !detailElement) {
        return;
      }

      if (
        groupElement.getBoundingClientRect().width < 120 ||
        !settings["pie.show_total"]
      ) {
        detailElement.classList.add("hide");
      } else {
        detailElement.classList.remove("hide");
      }
    });

    if (
      prevProps.width !== this.props.width ||
      prevProps.height !== this.props.height
    ) {
      this.updateChartViewportSize();
    }
  }

  render() {
    const {
      series,
      hovered,
      onHoverChange,
      visualizationIsClickable,
      onVisualizationClick,
      className,
      gridSize,
      settings,
    } = this.props;

    const { width, height } = this.state;

    const [
      {
        data: { cols, rows },
      },
    ] = series;
    const dimensionIndex = settings["pie._dimensionIndex"];
    const metricIndex = settings["pie._metricIndex"];

    const formatDimension = (dimension, jsx = true) =>
      formatValue(dimension, {
        ...settings.column(cols[dimensionIndex]),
        jsx,
        majorWidth: 0,
      });
    const formatMetric = (metric, jsx = true) =>
      formatValue(metric, {
        ...settings.column(cols[metricIndex]),
        jsx,
        majorWidth: 0,
      });

    const total = rows.reduce((sum, row) => sum + row[metricIndex], 0);

    const sliceThreshold =
      typeof settings["pie.slice_threshold"] === "number"
        ? settings["pie.slice_threshold"] / 100
        : SLICE_THRESHOLD;

    const [slices, others] = _.chain(rows)
      .map((row, index) => ({
        key: row[dimensionIndex],
        // Value is used to determine arc size and is modified for very small
        // other slices. We save displayValue for use in tooltips.
        value: row[metricIndex],
        displayValue: row[metricIndex],
        percentage: row[metricIndex] / total,
        rowIndex: index,
        color: settings["pie._colors"][row[dimensionIndex]],
      }))
      .partition(d => d.percentage > sliceThreshold)
      .value();

    const otherTotal = others.reduce((acc, o) => acc + o.value, 0);
    // Multiple others get squashed together under the key "Other"
    let otherSlice =
      others.length === 1
        ? others[0]
        : {
            key: t`Other`,
            value: otherTotal,
            percentage: otherTotal / total,
            color: color("text-light"),
          };
    if (otherSlice.value > 0) {
      // increase "other" slice so it's barely visible
      if (otherSlice.percentage < OTHER_SLICE_MIN_PERCENTAGE) {
        otherSlice.value = total * OTHER_SLICE_MIN_PERCENTAGE;
      }
      slices.push(otherSlice);
    }

    const percentages = slices.map(s => s.percentage);
    const legendDecimals = computeMaxDecimalsForValues(percentages, {
      style: "percent",
      maximumSignificantDigits: 3,
    });
    const labelsDecimals = computeMaxDecimalsForValues(percentages, {
      style: "percent",
      maximumSignificantDigits: 2,
    });

    const formatPercent = (percent, decimals) =>
      formatValue(percent, {
        column: cols[metricIndex],
        number_separators: settings.column(cols[metricIndex]).number_separators,
        jsx: true,
        majorWidth: 0,
        number_style: "percent",
        decimals,
      });

    const legendTitles = slices.map(slice => [
      slice.key === "Other" ? slice.key : formatDimension(slice.key, true),
      settings["pie.percent_visibility"] === "legend"
        ? formatPercent(slice.percentage, legendDecimals)
        : undefined,
    ]);
    const legendColors = slices.map(slice => slice.color);

    // no non-zero slices
    if (slices.length === 0) {
      otherSlice = {
        value: 1,
        color: color("text-light"),
        noHover: true,
      };
      slices.push(otherSlice);
    }

    const side = Math.max(
      Math.min(Math.min(width, height) - SIDE_PADDING, MAX_PIE_SIZE),
      0,
    );

    const outerRadius = side / 2;
    const labelFontSize = Math.max(
      MAX_LABEL_FONT_SIZE * (side / MAX_PIE_SIZE),
      MIN_LABEL_FONT_SIZE,
    );

    /** @type {d3.layout.Pie<typeof slices[number]>} */
    const pie = d3.layout
      .pie()
      .sort(null)
      .padAngle(PAD_ANGLE)
      .value(d => d.value);
    const arc = d3.svg
      .arc()
      .outerRadius(outerRadius)
      .innerRadius(outerRadius * INNER_RADIUS_RATIO);

    function hoverForIndex(index, event) {
      const slice = slices[index];
      if (!slice || slice.noHover) {
        return null;
      }

      if (slice === otherSlice && others.length > 1) {
        return {
          index,
          event: event && event.nativeEvent,
          stackedTooltipModel: getTooltipModel(
            others.map(o => ({
              key: formatDimension(o.key, false),
              value: o.displayValue,
            })),
            null,
            getFriendlyName(cols[dimensionIndex]),
            formatDimension,
            formatMetric,
            total,
          ),
        };
      } else {
        return {
          index,
          event: event && event.nativeEvent,
          stackedTooltipModel: getTooltipModel(
            slices,
            index,
            getFriendlyName(cols[dimensionIndex]),
            formatDimension,
            formatMetric,
          ),
        };
      }
    }

    let value, title;
    if (
      hovered &&
      hovered.index != null &&
      slices[hovered.index] !== otherSlice
    ) {
      title = formatDimension(slices[hovered.index].key);
      value = formatMetric(slices[hovered.index].value);
    } else {
      title = t`Total`;
      value = formatMetric(total);
    }

    const getSliceClickObject = index => {
      const slice = slices[index];
      const sliceRows = slice.rowIndex != null && rows[slice.rowIndex];
      const data =
        sliceRows &&
        sliceRows.map((value, index) => ({
          value,
          col: cols[index],
        }));

      return {
        value: slice.value,
        column: cols[metricIndex],
        data: data,
        dimensions: [
          {
            value: slice.key,
            column: cols[dimensionIndex],
          },
        ],
        settings,
      };
    };

    const isClickable = onVisualizationClick != null;
    const shouldRenderLabels = settings["pie.percent_visibility"] === "inside";

    const handleSliceClick = (e, index) => {
      if (onVisualizationClick) {
        const isSliceClickable =
          visualizationIsClickable(getSliceClickObject(index)) &&
          slices[index] !== otherSlice;

        if (isSliceClickable) {
          onVisualizationClick({
            ...getSliceClickObject(index),
            event: e.nativeEvent,
          });
        }
      }
    };

    return (
      <ChartWithLegend
        className={className}
        legendTitles={legendTitles}
        legendColors={legendColors}
        gridSize={gridSize}
        hovered={hovered}
        onHoverChange={d =>
          onHoverChange &&
          onHoverChange(d && { ...d, ...hoverForIndex(d.index) })
        }
        showLegend={settings["pie.show_legend"]}
        isDashboard={this.props.isDashboard}
      >
        <div>
          <div ref={this.chartDetail} className={styles.Detail}>
            <div
              data-testid="detail-value"
              className={cx(
                styles.Value,
                "fullscreen-normal-text fullscreen-night-text",
              )}
            >
              {value}
            </div>
            <div className={styles.Title}>{title}</div>
          </div>
          <div
            ref={this.chartContainer}
            className={cx(styles.Chart, "layout-centered")}
          >
            <svg
              data-testid="pie-chart"
              width={side}
              height={side}
              style={{ maxWidth: MAX_PIE_SIZE, maxHeight: MAX_PIE_SIZE }}
            >
              <g
                ref={this.chartGroup}
                transform={`translate(${outerRadius},${outerRadius})`}
              >
                {pie(slices).map((slice, index) => {
                  const label = formatPercent(
                    slice.data.percentage,
                    labelsDecimals,
                  );

                  return (
                    <PieArc
                      key={index}
                      shouldRenderLabel={shouldRenderLabels}
                      d3Arc={arc}
                      slice={slice}
                      label={label}
                      labelFontSize={labelFontSize}
                      fill={slice.data.color}
                      opacity={
                        hovered &&
                        hovered.index != null &&
                        hovered.index !== index
                          ? 0.3
                          : 1
                      }
                      onMouseMove={e =>
                        onHoverChange?.(hoverForIndex(index, e))
                      }
                      onMouseLeave={() => onHoverChange?.(null)}
                      className={cx({
                        "cursor-pointer": isClickable,
                      })}
                      onClick={e => handleSliceClick(e, index)}
                      data-testid="slice"
                    />
                  );
                })}
              </g>
            </svg>
          </div>
        </div>
      </ChartWithLegend>
    );
  }
}<|MERGE_RESOLUTION|>--- conflicted
+++ resolved
@@ -27,13 +27,9 @@
 } from "metabase/visualizations/shared/utils/sizes";
 
 import ChartWithLegend from "../../components/ChartWithLegend";
-<<<<<<< HEAD
+
+import { PieArc } from "./PieArc";
 import styles from "./PieChart.module.css";
-=======
->>>>>>> e8133575
-
-import { PieArc } from "./PieArc";
-import styles from "./PieChart.css";
 import { getTooltipModel } from "./utils";
 
 const SIDE_PADDING = 24;
