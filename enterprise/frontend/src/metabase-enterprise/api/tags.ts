--- conflicted
+++ resolved
@@ -10,11 +10,8 @@
   "metabot-entities-list",
   "metabot-prompt-suggestions",
   "gsheets-status",
-<<<<<<< HEAD
   "transform",
-=======
   "document",
->>>>>>> 7894f1e4
 ] as const;
 
 export type EnterpriseTagType = (typeof ENTERPRISE_TAG_TYPES)[number];
