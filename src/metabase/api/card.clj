(ns metabase.api.card
  "/api/card endpoints."
  (:require [cheshire.core :as json]
            [clojure.core.async :as a]
            [clojure.data :as data]
            [clojure.tools.logging :as log]
            [clojure.walk :as walk]
            [compojure.core :refer [DELETE GET POST PUT]]
            [medley.core :as m]
            [metabase.api.common :as api]
            [metabase.api.common.validation :as validation]
            [metabase.api.dataset :as api.dataset]
            [metabase.api.timeline :as api.timeline]
            [metabase.async.util :as async.u]
            [metabase.driver :as driver]
            [metabase.email.messages :as messages]
            [metabase.events :as events]
            [metabase.mbql.normalize :as mbql.normalize]
<<<<<<< HEAD
            [metabase.mbql.util :as mbql.u]
            [metabase.models :refer [Card CardBookmark Collection Database Field PersistedInfo Pulse Table ViewLog]]
            [metabase.models.collection :as collection]
            [metabase.models.interface :as mi]
            [metabase.models.moderation-review :as moderation-review]
            [metabase.models.params.chain-filter :as chain-filter]
            [metabase.models.params.field-values :as params.field-values]
            [metabase.models.persisted-info :as persisted-info]
            [metabase.models.pulse :as pulse]
=======
            [metabase.models.bookmark :as bookmark :refer [CardBookmark]]
            [metabase.models.card :as card :refer [Card]]
            [metabase.models.collection :as collection :refer [Collection]]
            [metabase.models.database :refer [Database]]
            [metabase.models.interface :as mi]
            [metabase.models.moderation-review :as moderation-review]
            [metabase.models.persisted-info :as persisted-info :refer [PersistedInfo]]
            [metabase.models.pulse :as pulse :refer [Pulse]]
>>>>>>> b6158cf2
            [metabase.models.query :as query]
            [metabase.models.query.permissions :as query-perms]
            [metabase.models.revision.last-edit :as last-edit]
            [metabase.models.timeline :as timeline]
            [metabase.query-processor.async :as qp.async]
            [metabase.query-processor.card :as qp.card]
            [metabase.query-processor.pivot :as qp.pivot]
            [metabase.query-processor.util :as qp.util]
            [metabase.related :as related]
            [metabase.sync.analyze.query-results :as qr]
            [metabase.task.persist-refresh :as task.persist-refresh]
            [metabase.util :as u]
            [metabase.util.date-2 :as u.date]
            [metabase.util.i18n :refer [trs tru]]
            [metabase.util.schema :as su]
            [schema.core :as s]
            [toucan.db :as db]
            [toucan.hydrate :refer [hydrate]])
  (:import clojure.core.async.impl.channels.ManyToManyChannel
           java.util.UUID
           metabase.models.card.CardInstance))

;;; ----------------------------------------------- Filtered Fetch Fns -----------------------------------------------

(defmulti ^:private cards-for-filter-option*
  {:arglists '([filter-option & args])}
  (fn [filter-option & _]
    (keyword filter-option)))

;; return all Cards. This is the default filter option.
(defmethod cards-for-filter-option* :all
  [_]
  (db/select Card, :archived false, {:order-by [[:%lower.name :asc]]}))

;; return Cards created by the current user
(defmethod cards-for-filter-option* :mine
  [_]
  (db/select Card, :creator_id api/*current-user-id*, :archived false, {:order-by [[:%lower.name :asc]]}))

;; return all Cards bookmarked by the current user.
(defmethod cards-for-filter-option* :bookmarked
  [_]
  (let [cards (for [{{:keys [archived], :as card} :card} (hydrate (db/select [CardBookmark :card_id]
                                                                    :user_id api/*current-user-id*)
                                                                  :card)
                    :when                                 (not archived)]
                card)]
    (sort-by :name cards)))

;; Return all Cards belonging to Database with `database-id`.
(defmethod cards-for-filter-option* :database
  [_ database-id]
  (db/select Card, :database_id database-id, :archived false, {:order-by [[:%lower.name :asc]]}))

;; Return all Cards belonging to `Table` with `table-id`.
(defmethod cards-for-filter-option* :table
  [_ table-id]
  (db/select Card, :table_id table-id, :archived false, {:order-by [[:%lower.name :asc]]}))

(s/defn ^:private cards-with-ids :- (s/maybe [CardInstance])
  "Return unarchived Cards with `card-ids`.
  Make sure cards are returned in the same order as `card-ids`; `[in card-ids]` won't preserve the order."
  [card-ids :- [su/IntGreaterThanZero]]
  (when (seq card-ids)
    (let [card-id->card (u/key-by :id (db/select Card, :id [:in (set card-ids)], :archived false))]
      (filter identity (map card-id->card card-ids)))))

;; Return the 10 Cards most recently viewed by the current user, sorted by how recently they were viewed.
(defmethod cards-for-filter-option* :recent
  [_]
  (cards-with-ids (map :model_id (db/select [ViewLog :model_id [:%max.timestamp :max]]
                                   :model   "card"
                                   :user_id api/*current-user-id*
                                   {:group-by [:model_id]
                                    :order-by [[:max :desc]]
                                    :limit    10}))))

;; All Cards, sorted by popularity (the total number of times they are viewed in `ViewLogs`). (yes, this isn't
;; actually filtering anything, but for the sake of simplicitiy it is included amongst the filter options for the time
;; being).
(defmethod cards-for-filter-option* :popular
  [_]
  (cards-with-ids (map :model_id (db/select [ViewLog :model_id [:%count.* :count]]
                                   :model "card"
                                   {:group-by [:model_id]
                                    :order-by [[:count :desc]]}))))

;; Cards that have been archived.
(defmethod cards-for-filter-option* :archived
  [_]
  (db/select Card, :archived true, {:order-by [[:%lower.name :asc]]}))

(defn- cards-for-filter-option [filter-option model-id-or-nil]
  (-> (apply cards-for-filter-option* (or filter-option :all) (when model-id-or-nil [model-id-or-nil]))
      (hydrate :creator :collection)))

;;; -------------------------------------------- Fetching a Card or Cards --------------------------------------------

(def ^:private CardFilterOption
  "Schema for a valid card filter option."
  (apply s/enum (map name (keys (methods cards-for-filter-option*)))))

(api/defendpoint GET "/"
  "Get all the Cards. Option filter param `f` can be used to change the set of Cards that are returned; default is
  `all`, but other options include `mine`, `bookmarked`, `database`, `table`, `recent`, `popular`, and `archived`. See
  corresponding implementation functions above for the specific behavior of each filter option. :card_index:"
  [f model_id]
  {f        (s/maybe CardFilterOption)
   model_id (s/maybe su/IntGreaterThanZero)}
  (let [f (keyword f)]
    (when (contains? #{:database :table} f)
      (api/checkp (integer? model_id) "model_id" (format "model_id is a required parameter when filter mode is '%s'"
                                                         (name f)))
      (case f
        :database (api/read-check Database model_id)
        :table    (api/read-check Database (db/select-one-field :db_id Table, :id model_id))))
    (let [cards (filter mi/can-read? (cards-for-filter-option f model_id))
          last-edit-info (:card (last-edit/fetch-last-edited-info {:card-ids (map :id cards)}))]
      (into []
            (map (fn [{:keys [id] :as card}]
                   (if-let [edit-info (get last-edit-info id)]
                     (assoc card :last-edit-info edit-info)
                     card)))
            cards))))

(api/defendpoint GET "/:id"
  "Get `Card` with ID."
  [id]
  (let [card (-> (Card id)
                 (hydrate :creator
                          :bookmarked
                          :dashboard_count
                          :can_write
                          :average_query_time
                          :last_query_start
                          :collection [:moderation_reviews :moderator_details])
                 api/read-check
                 (last-edit/with-last-edit-info :card))]
    (u/prog1 (cond-> card (:dataset card) (hydrate :persisted))
      (events/publish-event! :card-read (assoc <> :actor_id api/*current-user-id*)))))

(api/defendpoint GET "/:id/timelines"
  "Get the timelines for card with ID. Looks up the collection the card is in and uses that."
  [id include start end]
  {include (s/maybe api.timeline/Include)
   start   (s/maybe su/TemporalString)
   end     (s/maybe su/TemporalString)}
  (let [{:keys [collection_id] :as _card} (api/read-check Card id)]
    ;; subtlety here. timeline access is based on the collection at the moment so this check should be identical. If
    ;; we allow adding more timelines to a card in the future, we will need to filter on read-check and i don't think
    ;; the read-checks are particularly fast on multiple items
    (timeline/timelines-for-collection collection_id
                                       {:timeline/events? (= include "events")
                                        :events/start     (when start (u.date/parse start))
                                        :events/end       (when end (u.date/parse end))})))


;;; -------------------------------------------------- Saving Cards --------------------------------------------------

(s/defn ^:private result-metadata-async :- ManyToManyChannel
  "Return a channel of metadata for the passed in `query`. Takes the `original-query` so it can determine if existing
  `metadata` might still be valid. Takes `dataset?` since existing metadata might need to be \"blended\" into the
  fresh metadata to preserve metadata edits from the dataset.

  Note this condition is possible for new cards and edits to cards. New cards can be created from existing cards by
  copying, and they could be datasets, have edited metadata that needs to be blended into a fresh run.

  This is also complicated because everything is optional, so we cannot assume the client will provide metadata and
  might need to save a metadata edit, or might need to use db-saved metadata on a modified dataset."
  [{:keys [original-query query metadata original-metadata dataset?]}]
  (let [valid-metadata? (and metadata (nil? (s/check qr/ResultsMetadata metadata)))]
    (cond
      (or
       ;; query didn't change, preserve existing metadata
       (and (= (mbql.normalize/normalize original-query)
               (mbql.normalize/normalize query))
            valid-metadata?)
       ;; only sent valid metadata in the edit. Metadata might be the same, might be different. We save in either case
       (and (nil? query)
            valid-metadata?))
      (a/to-chan! [metadata])

      ;; frontend always sends query. But sometimes programatic don't (cypress, API usage). Returning an empty channel
      ;; means the metadata won't be updated at all.
      (nil? query)
      (doto (a/chan) a/close!)

      ;; datasets need to incorporate the metadata either passed in or already in the db. Query has changed so we
      ;; re-run and blend the saved into the new metadata
      (and dataset? (or valid-metadata? (seq original-metadata)))
      (a/go (let [metadata' (if valid-metadata?
                              (map mbql.normalize/normalize-source-metadata metadata)
                              original-metadata)
                  fresh     (a/<! (qp.async/result-metadata-for-query-async query))]
              (qp.util/combine-metadata fresh metadata')))
      :else
      ;; compute fresh
      (qp.async/result-metadata-for-query-async query))))

(defn check-data-permissions-for-query
  "Make sure the Current User has the appropriate *data* permissions to run `query`. We don't want Users saving Cards
  with queries they wouldn't be allowed to run!"
  [query]
  {:pre [(map? query)]}
  (when-not (query-perms/can-run-query? query)
    (let [required-perms (try
                           (query-perms/perms-set query :throw-exceptions? true)
                           (catch Throwable e
                             e))]
      (throw (ex-info (tru "You cannot save this Question because you do not have permissions to run its query.")
                      {:status-code    403
                       :query          query
                       :required-perms (if (instance? Throwable required-perms)
                                         :error
                                         required-perms)
                       :actual-perms   @api/*current-user-permissions-set*}
                      (when (instance? Throwable required-perms)
                        required-perms))))))

(defn- save-new-card-async!
  "Save `card-data` as a new Card on a separate thread. Returns a channel to fetch the response; closing this channel
  will cancel the save."
  [card-data user]
  (async.u/cancelable-thread
    (let [card (db/transaction
                 ;; Adding a new card at `collection_position` could cause other cards in this
                 ;; collection to change position, check that and fix it if needed
                 (api/maybe-reconcile-collection-position! card-data)
                 (db/insert! Card card-data))]
      (events/publish-event! :card-create card)
      ;; include same information returned by GET /api/card/:id since frontend replaces the Card it
      ;; currently has with returned one -- See #4283
      (-> card
          (hydrate :creator
                   :dashboard_count
                   :can_write
                   :average_query_time
                   :last_query_start
                   :collection [:moderation_reviews :moderator_details])
          (assoc :last-edit-info (last-edit/edit-information-for-user user))))))

(defn- create-card-async!
  "Create a new Card asynchronously. Returns a channel for fetching the newly created Card, or an Exception if one was
  thrown. Closing this channel before it finishes will cancel the Card creation."
  [{:keys [dataset_query result_metadata dataset parameters parameter_mappings], :as card-data}]
  ;; `zipmap` instead of `select-keys` because we want to get `nil` values for keys that aren't present. Required by
  ;; `api/maybe-reconcile-collection-position!`
  (let [data-keys            [:dataset_query :description :display :name :visualization_settings
                              :parameters :parameter_mappings :collection_id :collection_position :cache_ttl]
        card-data            (assoc (zipmap data-keys (map card-data data-keys))
                                    :creator_id api/*current-user-id*
                                    :dataset (boolean (:dataset card-data))
                                    :parameters (or parameters [])
                                    :parameter_mappings (or parameter_mappings []))
        result-metadata-chan (result-metadata-async {:query dataset_query
                                                     :metadata result_metadata
                                                     :dataset? dataset})
        out-chan             (a/promise-chan)]
    (a/go
      (try
        (let [card-data (assoc card-data :result_metadata (a/<! result-metadata-chan))]
          (a/close! result-metadata-chan)
          ;; now do the actual saving on a separate thread so we don't tie up our precious core.async thread. Pipe the
          ;; result into `out-chan`.
          (async.u/promise-pipe (save-new-card-async! card-data @api/*current-user*) out-chan))
        (catch Throwable e
          (a/put! out-chan e)
          (a/close! out-chan))))
    ;; Return a channel
    out-chan))

(api/defendpoint ^:returns-chan POST "/"
  "Create a new `Card`."
  [:as {{:keys [collection_id collection_position dataset_query description display name
                parameters parameter_mappings result_metadata visualization_settings cache_ttl], :as body} :body}]
  {name                   su/NonBlankString
   parameters             (s/maybe [su/Parameter])
   parameter_mappings     (s/maybe [su/ParameterMapping])
   description            (s/maybe su/NonBlankString)
   display                su/NonBlankString
   visualization_settings su/Map
   collection_id          (s/maybe su/IntGreaterThanZero)
   collection_position    (s/maybe su/IntGreaterThanZero)
   result_metadata        (s/maybe qr/ResultsMetadata)
   cache_ttl              (s/maybe su/IntGreaterThanZero)}
  ;; check that we have permissions to run the query that we're trying to save
  (check-data-permissions-for-query dataset_query)
  ;; check that we have permissions for the collection we're trying to save this card to, if applicable
  (collection/check-write-perms-for-collection collection_id)
  ;; Return a channel that can be used to fetch the results asynchronously
  (create-card-async! body))

(api/defendpoint ^:returns-chan POST "/:id/copy"
  "Copy a `Card`, with the new name 'Copy of _name_'"
  [id]
  {id (s/maybe su/IntGreaterThanZero)}
  (let [orig-card (api/read-check Card id)
        new-name  (str (trs "Copy of ") (:name orig-card))
        new-card  (assoc orig-card :name new-name)]
    ;; Return a channel that can be used to fetch the results asynchronously
    (create-card-async! new-card)))


;;; ------------------------------------------------- Updating Cards -------------------------------------------------

(defn- check-allowed-to-modify-query
  "If the query is being modified, check that we have data permissions to run the query."
  [card-before-updates card-updates]
  (let [card-updates (m/update-existing card-updates :dataset_query mbql.normalize/normalize)]
    (when (api/column-will-change? :dataset_query card-before-updates card-updates)
      (check-data-permissions-for-query (:dataset_query card-updates)))))

(defn- check-allowed-to-change-embedding
  "You must be a superuser to change the value of `enable_embedding` or `embedding_params`. Embedding must be
  enabled."
  [card-before-updates card-updates]
  (when (or (api/column-will-change? :enable_embedding card-before-updates card-updates)
            (api/column-will-change? :embedding_params card-before-updates card-updates))
    (validation/check-embedding-enabled)
    (api/check-superuser)))

(defn- publish-card-update!
  "Publish an event appropriate for the update(s) done to this CARD (`:card-update`, or archiving/unarchiving
  events)."
  [card archived?]
  (let [event (cond
                ;; card was archived
                (and archived?
                     (not (:archived card))) :card-archive
                ;; card was unarchived
                (and (false? archived?)
                     (:archived card))       :card-unarchive
                :else                        :card-update)]
    (events/publish-event! event (assoc card :actor_id api/*current-user-id*))))

(defn- card-archived? [old-card new-card]
  (and (not (:archived old-card))
       (:archived new-card)))

(defn- line-area-bar? [display]
  (contains? #{:line :area :bar} display))

(defn- progress? [display]
  (= :progress display))

(defn- allows-rows-alert? [display]
  (not (contains? #{:line :bar :area :progress} display)))

(defn- display-change-broke-alert?
  "Alerts no longer make sense when the kind of question being alerted on significantly changes. Setting up an alert
  when a time series query reaches 10 is no longer valid if the question switches from a line graph to a table. This
  function goes through various scenarios that render an alert no longer valid"
  [{old-display :display} {new-display :display}]
  (when-not (= old-display new-display)
    (or
     ;; Did the alert switch from a table type to a line/bar/area/progress graph type?
     (and (allows-rows-alert? old-display)
          (or (line-area-bar? new-display)
              (progress? new-display)))
     ;; Switching from a line/bar/area to another type that is not those three invalidates the alert
     (and (line-area-bar? old-display)
          (not (line-area-bar? new-display)))
     ;; Switching from a progress graph to anything else invalidates the alert
     (and (progress? old-display)
          (not (progress? new-display))))))

(defn- goal-missing?
  "If we had a goal before, and now it's gone, the alert is no longer valid"
  [old-card new-card]
  (and
   (get-in old-card [:visualization_settings :graph.goal_value])
   (not (get-in new-card [:visualization_settings :graph.goal_value]))))

(defn- multiple-breakouts?
  "If there are multiple breakouts and a goal, we don't know which breakout to compare to the goal, so it invalidates
  the alert"
  [{:keys [display] :as new-card}]
  (and (get-in new-card [:visualization_settings :graph.goal_value])
       (or (line-area-bar? display)
           (progress? display))
       (< 1 (count (get-in new-card [:dataset_query :query :breakout])))))

(defn- delete-alert-and-notify!
  "Removes all of the alerts and notifies all of the email recipients of the alerts change via `NOTIFY-FN!`"
  [notify-fn! alerts]
  (db/delete! Pulse :id [:in (map :id alerts)])
  (doseq [{:keys [channels] :as alert} alerts
          :let [email-channel (m/find-first #(= :email (:channel_type %)) channels)]]
    (doseq [recipient (:recipients email-channel)]
      (notify-fn! alert recipient @api/*current-user*))))

(defn delete-alert-and-notify-archived!
  "Removes all alerts and will email each recipient letting them know"
  [alerts]
  (delete-alert-and-notify! messages/send-alert-stopped-because-archived-email! alerts))

(defn- delete-alert-and-notify-changed! [alerts]
  (delete-alert-and-notify! messages/send-alert-stopped-because-changed-email! alerts))

(defn- delete-alerts-if-needed! [old-card {card-id :id :as new-card}]
  ;; If there are alerts, we need to check to ensure the card change doesn't invalidate the alert
  (when-let [alerts (seq (pulse/retrieve-alerts-for-cards {:card-ids [card-id]}))]
    (cond

      (card-archived? old-card new-card)
      (delete-alert-and-notify-archived! alerts)

      (or (display-change-broke-alert? old-card new-card)
          (goal-missing? old-card new-card)
          (multiple-breakouts? new-card))
      (delete-alert-and-notify-changed! alerts)

      ;; The change doesn't invalidate the alert, do nothing
      :else
      nil)))

(defn- card-is-verified?
  "Return true if card is verified, false otherwise. Assumes that moderation reviews are ordered so that the most recent
  is the first. This is the case from the hydration function for moderation_reviews."
  [card]
  (-> card :moderation_reviews first :status #{"verified"} boolean))

(defn- changed?
  "Return whether there were any changes in the objects at the keys for `consider`.

  returns false because changes to collection_id are ignored:
  (changed? #{:description}
            {:collection_id 1 :description \"foo\"}
            {:collection_id 2 :description \"foo\"})

  returns true:
  (changed? #{:description}
            {:collection_id 1 :description \"foo\"}
            {:collection_id 2 :description \"diff\"})"
  [consider card-before updates]
  ;; have to ignore keyword vs strings over api. `{:type :query}` vs `{:type "query"}`
  (let [prepare              (fn prepare [card] (walk/prewalk (fn [x] (if (keyword? x)
                                                                        (name x)
                                                                        x))
                                                              card))
        before               (prepare (select-keys card-before consider))
        after                (prepare (select-keys updates consider))
        [_ changes-in-after] (data/diff before after)]
    (boolean (seq changes-in-after))))



(def card-compare-keys
  "When comparing a card to possibly unverify, only consider these keys as changing something 'important' about the
  query."
  #{:table_id
    :database_id
    :query_type ;; these first three may not even be changeable
    :dataset_query})

(defn- update-card-async!
  "Update a Card asynchronously. Returns a `core.async` promise channel that will return updated Card."
  [{:keys [id], :as card-before-update} {:keys [archived], :as card-updates}]
  ;; don't block our precious core.async thread, run the actual DB updates on a separate thread
  (async.u/cancelable-thread
    ;; Setting up a transaction here so that we don't get a partially reconciled/updated card.
    (db/transaction
      (api/maybe-reconcile-collection-position! card-before-update card-updates)

      (when (and (card-is-verified? card-before-update)
                 (changed? card-compare-keys card-before-update card-updates))
        ;; this is an enterprise feature but we don't care if enterprise is enabled here. If there is a review we need
        ;; to remove it regardless if enterprise edition is present at the moment.
        (moderation-review/create-review! {:moderated_item_id   id
                                           :moderated_item_type "card"
                                           :moderator_id        api/*current-user-id*
                                           :status              nil
                                           :text                (tru "Unverified due to edit")}))
      ;; ok, now save the Card
      (db/update! Card id
        ;; `collection_id` and `description` can be `nil` (in order to unset them). Other values should only be
        ;; modified if they're passed in as non-nil
        (u/select-keys-when card-updates
          :present #{:collection_id :collection_position :description :cache_ttl :dataset}
          :non-nil #{:dataset_query :display :name :visualization_settings :archived :enable_embedding
                     :parameters :parameter_mappings :embedding_params :result_metadata :collection_preview})))
    ;; Fetch the updated Card from the DB
    (let [card (Card id)]
      (delete-alerts-if-needed! card-before-update card)
      (publish-card-update! card archived)
      ;; include same information returned by GET /api/card/:id since frontend replaces the Card it currently
      ;; has with returned one -- See #4142
      (-> card
          (hydrate :creator
                   :dashboard_count
                   :can_write
                   :average_query_time
                   :last_query_start
                   :collection [:moderation_reviews :moderator_details])
          (cond-> (:dataset card) (hydrate :persisted))
          (assoc :last-edit-info (last-edit/edit-information-for-user @api/*current-user*))))))

(api/defendpoint ^:returns-chan PUT "/:id"
  "Update a `Card`."
  [id :as {{:keys [dataset_query description display name visualization_settings archived collection_id
                   collection_position enable_embedding embedding_params result_metadata parameters
                   cache_ttl dataset collection_preview]
            :as   card-updates} :body}]
  {name                   (s/maybe su/NonBlankString)
   parameters             (s/maybe [su/Parameter])
   dataset_query          (s/maybe su/Map)
   dataset                (s/maybe s/Bool)
   display                (s/maybe su/NonBlankString)
   description            (s/maybe s/Str)
   visualization_settings (s/maybe su/Map)
   archived               (s/maybe s/Bool)
   enable_embedding       (s/maybe s/Bool)
   embedding_params       (s/maybe su/EmbeddingParams)
   collection_id          (s/maybe su/IntGreaterThanZero)
   collection_position    (s/maybe su/IntGreaterThanZero)
   result_metadata        (s/maybe qr/ResultsMetadata)
   cache_ttl              (s/maybe su/IntGreaterThanZero)
   collection_preview     (s/maybe s/Bool)}
  (let [card-before-update (hydrate (api/write-check Card id)
                                    [:moderation_reviews :moderator_details])]
    ;; Do various permissions checks
    (collection/check-allowed-to-change-collection card-before-update card-updates)
    (check-allowed-to-modify-query                 card-before-update card-updates)
    (check-allowed-to-change-embedding             card-before-update card-updates)
    ;; make sure we have the correct `result_metadata`
    (let [result-metadata-chan (result-metadata-async {:original-query    (:dataset_query card-before-update)
                                                       :query             dataset_query
                                                       :metadata          result_metadata
                                                       :original-metadata (:result_metadata card-before-update)
                                                       :dataset?          (if (some? dataset)
                                                                            dataset
                                                                            (:dataset card-before-update))})
          out-chan             (a/promise-chan)
          card-updates         (merge card-updates
                                      (when dataset
                                        {:display :table}))]
      ;; asynchronously wait for our updated result metadata, then after that call `update-card-async!`, which is done
      ;; on a non-core.async thread. Pipe the results of that into `out-chan`.
      (a/go
        (try
          (let [card-updates (assoc card-updates :result_metadata (a/<! result-metadata-chan))]
            (async.u/promise-pipe (update-card-async! card-before-update card-updates) out-chan))
          (finally
            (a/close! result-metadata-chan))))
      out-chan)))


;;; ------------------------------------------------- Deleting Cards -------------------------------------------------

;; TODO - Pretty sure this endpoint is not actually used any more, since Cards are supposed to get archived (via PUT
;;        /api/card/:id) instead of deleted.  Should we remove this?
(api/defendpoint DELETE "/:id"
  "Delete a Card. (DEPRECATED -- don't delete a Card anymore -- archive it instead.)"
  [id]
  (log/warn (tru "DELETE /api/card/:id is deprecated. Instead, change its `archived` value via PUT /api/card/:id."))
  (let [card (api/write-check Card id)]
    (db/delete! Card :id id)
    (events/publish-event! :card-delete (assoc card :actor_id api/*current-user-id*)))
  api/generic-204-no-content)

;;; -------------------------------------------- Bulk Collections Update ---------------------------------------------

(defn- update-collection-positions!
  "For cards that have a position in the previous collection, add them to the end of the new collection, trying to
  preseve the order from the original collections. Note it's possible for there to be multiple collections
  (and thus duplicate collection positions) merged into this new collection. No special tie breaker logic for when
  that's the case, just use the order the DB returned it in"
  [new-collection-id-or-nil cards]
  ;; Sorting by `:collection_position` to ensure lower position cards are appended first
  (let [sorted-cards        (sort-by :collection_position cards)
        max-position-result (db/select-one [Card [:%max.collection_position :max_position]]
                              :collection_id new-collection-id-or-nil)
        ;; collection_position for the next card in the collection
        starting-position   (inc (get max-position-result :max_position 0))]

    ;; This is using `map` but more like a `doseq` with multiple seqs. Wrapping this in a `doall` as we don't want it
    ;; to be lazy and we're just going to discard the results
    (doall
     (map (fn [idx {:keys [collection_id collection_position] :as card}]
            ;; We are removing this card from `collection_id` so we need to reconcile any
            ;; `collection_position` entries left behind by this move
            (api/reconcile-position-for-collection! collection_id collection_position nil)
            ;; Now we can update the card with the new collection and a new calculated position
            ;; that appended to the end
            (db/update! Card (u/the-id card)
              :collection_position idx
              :collection_id       new-collection-id-or-nil))
          ;; These are reversed because of the classic issue when removing an item from array. If we remove an
          ;; item at index 1, everthing above index 1 will get decremented. By reversing our processing order we
          ;; can avoid changing the index of cards we haven't yet updated
          (reverse (range starting-position (+ (count sorted-cards) starting-position)))
          (reverse sorted-cards)))))

(defn- move-cards-to-collection! [new-collection-id-or-nil card-ids]
  ;; if moving to a collection, make sure we have write perms for it
  (when new-collection-id-or-nil
    (api/write-check Collection new-collection-id-or-nil))
  ;; for each affected card...
  (when (seq card-ids)
    (let [cards (db/select [Card :id :collection_id :collection_position :dataset_query]
                  {:where [:and [:in :id (set card-ids)]
                                [:or [:not= :collection_id new-collection-id-or-nil]
                                  (when new-collection-id-or-nil
                                    [:= :collection_id nil])]]})] ; poisioned NULLs = ick
      ;; ...check that we have write permissions for it...
      (doseq [card cards]
        (api/write-check card))
      ;; ...and check that we have write permissions for the old collections if applicable
      (doseq [old-collection-id (set (filter identity (map :collection_id cards)))]
        (api/write-check Collection old-collection-id))

      ;; Ensure all of the card updates occur in a transaction. Read commited (the default) really isn't what we want
      ;; here. We are querying for the max card position for a given collection, then using that to base our position
      ;; changes if the cards are moving to a different collection. Without repeatable read here, it's possible we'll
      ;; get duplicates
      (db/transaction
        ;; If any of the cards have a `:collection_position`, we'll need to fixup the old collection now that the cards
        ;; are gone and update the position in the new collection
        (when-let [cards-with-position (seq (filter :collection_position cards))]
          (update-collection-positions! new-collection-id-or-nil cards-with-position))

        ;; ok, everything checks out. Set the new `collection_id` for all the Cards that haven't been updated already
        (when-let [cards-without-position (seq (for [card cards
                                                     :when (not (:collection_position card))]
                                                 (u/the-id card)))]
          (db/update-where! Card {:id [:in (set cards-without-position)]}
            :collection_id new-collection-id-or-nil))))))

(api/defendpoint POST "/collections"
  "Bulk update endpoint for Card Collections. Move a set of `Cards` with CARD_IDS into a `Collection` with
  COLLECTION_ID, or remove them from any Collections by passing a `null` COLLECTION_ID."
  [:as {{:keys [card_ids collection_id]} :body}]
  {card_ids [su/IntGreaterThanZero], collection_id (s/maybe su/IntGreaterThanZero)}
  (move-cards-to-collection! collection_id card_ids)
  {:status :ok})


;;; ------------------------------------------------ Running a Query -------------------------------------------------


(api/defendpoint ^:streaming POST "/:card-id/query"
  "Run the query associated with a Card."
  [card-id :as {{:keys [parameters ignore_cache dashboard_id collection_preview], :or {ignore_cache false dashboard_id nil}} :body}]
  {ignore_cache (s/maybe s/Bool)
   collection_preview (s/maybe s/Bool)
   dashboard_id (s/maybe su/IntGreaterThanZero)}
  ;; TODO -- we should probably warn if you pass `dashboard_id`, and tell you to use the new
  ;;
  ;;    POST /api/dashboard/:dashboard-id/card/:card-id/query
  ;;
  ;; endpoint instead. Or error in that situtation? We're not even validating that you have access to this Dashboard.
  (qp.card/run-query-for-card-async
   card-id :api
   :parameters   parameters
   :ignore_cache ignore_cache
   :dashboard-id dashboard_id
   :context      (if collection_preview :collection :question)
   :middleware   {:process-viz-settings? false}))

(api/defendpoint ^:streaming POST "/:card-id/query/:export-format"
  "Run the query associated with a Card, and return its results as a file in the specified format.

  `parameters` should be passed as query parameter encoded as a serialized JSON string (this is because this endpoint
  is normally used to power 'Download Results' buttons that use HTML `form` actions)."
  [card-id export-format :as {{:keys [parameters]} :params}]
  {parameters    (s/maybe su/JSONString)
   export-format api.dataset/ExportFormat}
  (qp.card/run-query-for-card-async
   card-id export-format
   :parameters  (json/parse-string parameters keyword)
   :constraints nil
   :context     (api.dataset/export-format->context export-format)
   :middleware  {:process-viz-settings?  true
                 :skip-results-metadata? true
                 :ignore-cached-results? true
                 :format-rows?           false
                 :js-int-to-string?      false}))


<<<<<<< HEAD
;;; ------------------------------------------------ Parameters -------------------------------------------------
(def ^:const result-limit
  "How many results to return when getting values for a parameter."
  1000)

(defn- field-clause->field-id
  "Find the field id in a field clause if it exists.

    (field-clause->field-id [:field 3 nil])
    ;; -> 3"
  [field-clause]
  (mbql.u/match-one field-clause [:field (id :guard integer?) _] id))

(defn- template-tag-target->field-id
  "Given a template tag target, find the field id that it's connected to.
  Note that a target has a field id connect to it iff it's a field filter."
  [card {:keys [id]}]
  (if-let [template-tags (get-in card [:dataset_query :native :template-tags])]
    (first (for [[_ template-tag] template-tags
                  :when (and (= (:id template-tag) id)
                             (= (:type template-tag) :dimension))
                  :let  [field-id (field-clause->field-id (:dimension template-tag))]
                  :when field-id]
             field-id))
    (throw (ex-info (tru "Card with ID {0} does not have template tags." (:id card))
                    {:card-id         (:id card)
                     :template-tag-id id}))))

(defn- target->field-id
  "Find the field id that the target is connected to.
  Target could be a `dimension`, in which target have the shape

    [:dimension [:field 3 nil]]

  Or it could be a `template-tag`, then it should have the shape

    [:template-tag {:id \"6006ad7d-036e-83ec-4d6f-30f82b98ac21\"}]"
  [card [target-type target-args]]
  (case target-type
    :dimension    (field-clause->field-id target-args)
    :template-tag (template-tag-target->field-id card target-args)
    nil))

(defn- param-id->field-ids
 "Get Field ID(s) associated with a parameter in a Card.

    (param-id->field-ids (Card 62) \"ee876336\")
    ;; -> #{276}"
  [{:keys [parameter_mappings] :as card} param-id]
  (into #{} (for [{:keys [target parameter_id]} parameter_mappings
                  :when (= parameter_id param-id)
                  :let [field-id (target->field-id card target)]
                  :when field-id]
              field-id)))

(s/defn param-values
  "Given a `param-id`, returns a of possible values that it could choose from.

    ;; show me categories
    (param-values (Card 62) \"ee876336\")
    ;; -> (\"African\" \"American\" \"Artisan\" ...)

    ;; show me categories that contains \"Ameri\"
    (param-values (Card 62) \"ee876336\"  \"Ameri\")
    ;; -> (\"American\")
  "
  ([card param-id]
   (param-values card param-id nil))

  ([card param-id query]
   (when-not (seq (filter #(= (:id %) param-id) (:parameters card)))
     (throw (ex-info (tru "Card does not have a parameter with the ID {0}" (pr-str param-id))
                     {:status-code 400})))
   (let [field-ids (param-id->field-ids card param-id)]
     (api/check-403 (params.field-values/current-user-can-fetch-field-values-for-field-ids? field-ids))
     (when (empty? field-ids)
       (throw (ex-info (tru "Parameter {0} does not have any Fields associated with it" (pr-str param-id))
                       {:param-id    param-id
                        :status-code 400})))
     (try
       (let [results (distinct (mapcat (if (seq query)
                                         #(chain-filter/chain-filter-search % {} query :limit result-limit)
                                         #(chain-filter/chain-filter % {} :limit result-limit))
                                       field-ids))]
         ;; results can come back as [v ...] *or* as [[orig remapped] ...]. Sort by remapped value if that's the case
         (if (sequential? (first results))
           (sort-by second results)
           (sort results)))
       (catch clojure.lang.ExceptionInfo e
         (if (= (:type (u/all-ex-data e)) qp.error-type/missing-required-permissions)
           (api/throw-403 e)
           (throw e)))))))

(api/defendpoint GET "/:id/params/:param-key/values"
  "Fetch possible values of the parameter whose ID is `:param-id`.

    ;; fetch values for Card 1 parameter 'abc' that are possible
    GET /api/card/1/params/abc/values"
  [id param-key]
  (let [card (api/read-check Card id)]
    (param-values card param-key)))

(api/defendpoint GET "/:id/params/:param-key/search/:query"
  "Fetch possible values of the parameter whose ID is `:param-id` that contain `:query`.

    ;; fetch values for Card 1 parameter 'abc' that contain 'Cam'
     GET /api/card/1/params/abc/search/Cam

  Currently limited to first 1000 results."
  [id param-key query]
  (let [card (api/read-check Card id)]
    (param-values card param-key query)))

=======
>>>>>>> b6158cf2
;;; ----------------------------------------------- Sharing is Caring ------------------------------------------------

(api/defendpoint POST "/:card-id/public_link"
  "Generate publicly-accessible links for this Card. Returns UUID to be used in public links. (If this Card has
  already been shared, it will return the existing public link rather than creating a new one.)  Public sharing must
  be enabled."
  [card-id]
  (validation/check-has-application-permission :setting)
  (validation/check-public-sharing-enabled)
  (api/check-not-archived (api/read-check Card card-id))
  {:uuid (or (db/select-one-field :public_uuid Card :id card-id)
             (u/prog1 (str (UUID/randomUUID))
               (db/update! Card card-id
                 :public_uuid       <>
                 :made_public_by_id api/*current-user-id*)))})

(api/defendpoint DELETE "/:card-id/public_link"
  "Delete the publicly-accessible link to this Card."
  [card-id]
  (validation/check-has-application-permission :setting)
  (validation/check-public-sharing-enabled)
  (api/check-exists? Card :id card-id, :public_uuid [:not= nil])
  (db/update! Card card-id
    :public_uuid       nil
    :made_public_by_id nil)
  {:status 204, :body nil})

(api/defendpoint GET "/public"
  "Fetch a list of Cards with public UUIDs. These cards are publicly-accessible *if* public sharing is enabled."
  []
  (validation/check-has-application-permission :setting)
  (validation/check-public-sharing-enabled)
  (db/select [Card :name :id :public_uuid], :public_uuid [:not= nil], :archived false))

(api/defendpoint GET "/embeddable"
  "Fetch a list of Cards where `enable_embedding` is `true`. The cards can be embedded using the embedding endpoints
  and a signed JWT."
  []
  (validation/check-has-application-permission :setting)
  (validation/check-embedding-enabled)
  (db/select [Card :name :id], :enable_embedding true, :archived false))

(api/defendpoint GET "/:id/related"
  "Return related entities."
  [id]
  (-> id Card api/read-check related/related))

(api/defendpoint POST "/related"
  "Return related entities for an ad-hoc query."
  [:as {query :body}]
  (related/related (query/adhoc-query query)))

(api/defendpoint ^:streaming POST "/pivot/:card-id/query"
  "Run the query associated with a Card."
  [card-id :as {{:keys [parameters ignore_cache]
                 :or   {ignore_cache false}} :body}]
  {ignore_cache (s/maybe s/Bool)}
  (qp.card/run-query-for-card-async card-id :api
                            :parameters parameters,
                            :qp-runner qp.pivot/run-pivot-query
                            :ignore_cache ignore_cache))

(api/defendpoint POST "/:card-id/persist"
  "Mark the model (card) as persisted. Runs the query and saves it to the database backing the card and hot swaps this
  query in place of the model's query."
  [card-id]
  {card-id su/IntGreaterThanZero}
  (api/let-404 [{:keys [dataset database_id] :as card} (Card card-id)]
    (let [database (Database database_id)]
      (api/write-check database)
      (when-not (driver/database-supports? (:engine database)
                                           :persist-models database)
        (throw (ex-info (tru "Database does not support persisting")
                        {:status-code 400
                         :database    (:name database)})))
      (when-not (driver/database-supports? (:engine database)
                                           :persist-models-enabled database)
        (throw (ex-info (tru "Persisting models not enabled for database")
                        {:status-code 400
                         :database    (:name database)})))
      (when-not dataset
        (throw (ex-info (tru "Card is not a model") {:status-code 400})))
      (when-let [persisted-info (persisted-info/turn-on-model! api/*current-user-id* card)]
        (task.persist-refresh/schedule-refresh-for-individual! persisted-info))
      api/generic-204-no-content)))

(api/defendpoint POST "/:card-id/refresh"
  "Refresh the persisted model caching `card-id`."
  [card-id]
  {card-id su/IntGreaterThanZero}
  (api/let-404 [persisted-info (db/select-one PersistedInfo :card_id card-id)]
    (api/write-check (Database (:database_id persisted-info)))
    (task.persist-refresh/schedule-refresh-for-individual! persisted-info)
    api/generic-204-no-content))

(api/defendpoint POST "/:card-id/unpersist"
  "Unpersist this model. Deletes the persisted table backing the model and all queries after this will use the card's
  query rather than the saved version of the query."
  [card-id]
  {card-id su/IntGreaterThanZero}
  (api/let-404 [_card (Card card-id)]
    (api/let-404 [persisted-info (PersistedInfo :card_id card-id)]
      (api/write-check (Database (:database_id persisted-info)))
      (persisted-info/mark-for-pruning! {:id (:id persisted-info)} "off")
      api/generic-204-no-content)))

(api/define-routes)<|MERGE_RESOLUTION|>--- conflicted
+++ resolved
@@ -16,7 +16,6 @@
             [metabase.email.messages :as messages]
             [metabase.events :as events]
             [metabase.mbql.normalize :as mbql.normalize]
-<<<<<<< HEAD
             [metabase.mbql.util :as mbql.u]
             [metabase.models :refer [Card CardBookmark Collection Database Field PersistedInfo Pulse Table ViewLog]]
             [metabase.models.collection :as collection]
@@ -26,22 +25,13 @@
             [metabase.models.params.field-values :as params.field-values]
             [metabase.models.persisted-info :as persisted-info]
             [metabase.models.pulse :as pulse]
-=======
-            [metabase.models.bookmark :as bookmark :refer [CardBookmark]]
-            [metabase.models.card :as card :refer [Card]]
-            [metabase.models.collection :as collection :refer [Collection]]
-            [metabase.models.database :refer [Database]]
-            [metabase.models.interface :as mi]
-            [metabase.models.moderation-review :as moderation-review]
-            [metabase.models.persisted-info :as persisted-info :refer [PersistedInfo]]
-            [metabase.models.pulse :as pulse :refer [Pulse]]
->>>>>>> b6158cf2
             [metabase.models.query :as query]
             [metabase.models.query.permissions :as query-perms]
             [metabase.models.revision.last-edit :as last-edit]
             [metabase.models.timeline :as timeline]
             [metabase.query-processor.async :as qp.async]
             [metabase.query-processor.card :as qp.card]
+            [metabase.query-processor.error-type :as qp.error-type]
             [metabase.query-processor.pivot :as qp.pivot]
             [metabase.query-processor.util :as qp.util]
             [metabase.related :as related]
@@ -715,7 +705,6 @@
                  :js-int-to-string?      false}))
 
 
-<<<<<<< HEAD
 ;;; ------------------------------------------------ Parameters -------------------------------------------------
 (def ^:const result-limit
   "How many results to return when getting values for a parameter."
@@ -829,8 +818,6 @@
   (let [card (api/read-check Card id)]
     (param-values card param-key query)))
 
-=======
->>>>>>> b6158cf2
 ;;; ----------------------------------------------- Sharing is Caring ------------------------------------------------
 
 (api/defendpoint POST "/:card-id/public_link"
