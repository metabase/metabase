import { createSelector } from "@reduxjs/toolkit";

<<<<<<< HEAD
import { isEmbeddingSdk } from "metabase/env";
=======
import { isEmbeddingSdk } from "metabase/embedding-sdk/config";
>>>>>>> efef12db
import { isWithinIframe } from "metabase/lib/dom";
import type { InteractiveEmbeddingOptions, State } from "metabase-types/store";

export const getIsEmbeddingIframe = (_state?: State): boolean => {
  return isWithinIframe();
};

type EmptyObject = Record<string, never>;
export const getEmbedOptions = (
  state: State,
): InteractiveEmbeddingOptions | EmptyObject => {
  return state.embed.options;
};

<<<<<<< HEAD
export const getIsEmbeddingSdk = (state: State): boolean => {
  return !!state.embed.isEmbeddingSdk;
};

/**
 * TODO: Remove this selector and introduce a function in `frontend/src/metabase/embedding/config.ts` instead.
 * Since we won't be getting any value from Redux anymore.
 */
export const getIsEmbedding = createSelector(
  [getIsEmbeddingIframe],
  (isEmbeddingIframe) => isEmbeddingIframe || isEmbeddingSdk,
=======
export const getIsEmbedding = createSelector(
  [getIsEmbeddingIframe],
  (isEmbeddingIframe) => isEmbeddingIframe || isEmbeddingSdk(),
>>>>>>> efef12db
);<|MERGE_RESOLUTION|>--- conflicted
+++ resolved
@@ -1,10 +1,6 @@
 import { createSelector } from "@reduxjs/toolkit";
 
-<<<<<<< HEAD
-import { isEmbeddingSdk } from "metabase/env";
-=======
 import { isEmbeddingSdk } from "metabase/embedding-sdk/config";
->>>>>>> efef12db
 import { isWithinIframe } from "metabase/lib/dom";
 import type { InteractiveEmbeddingOptions, State } from "metabase-types/store";
 
@@ -19,21 +15,11 @@
   return state.embed.options;
 };
 
-<<<<<<< HEAD
-export const getIsEmbeddingSdk = (state: State): boolean => {
-  return !!state.embed.isEmbeddingSdk;
-};
-
 /**
  * TODO: Remove this selector and introduce a function in `frontend/src/metabase/embedding/config.ts` instead.
  * Since we won't be getting any value from Redux anymore.
  */
 export const getIsEmbedding = createSelector(
   [getIsEmbeddingIframe],
-  (isEmbeddingIframe) => isEmbeddingIframe || isEmbeddingSdk,
-=======
-export const getIsEmbedding = createSelector(
-  [getIsEmbeddingIframe],
   (isEmbeddingIframe) => isEmbeddingIframe || isEmbeddingSdk(),
->>>>>>> efef12db
 );