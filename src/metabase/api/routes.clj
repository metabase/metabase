--- conflicted
+++ resolved
@@ -74,10 +74,6 @@
          metabase.api.persist/keep-me
          metabase.api.preview-embed/keep-me
          metabase.api.public/keep-me
-<<<<<<< HEAD
-         metabase.api.pulse.unsubscribe/keep-me
-=======
->>>>>>> 3b627d1b
          metabase.api.setting/keep-me
          metabase.api.slack/keep-me
          metabase.api.table/keep-me
