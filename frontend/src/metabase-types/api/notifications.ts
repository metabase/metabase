--- conflicted
+++ resolved
@@ -58,7 +58,6 @@
   value?: string;
 };
 
-<<<<<<< HEAD
 export type ChannelDetails = {
   url: string;
   "auth-method": NotificationAuthMethods;
@@ -87,8 +86,6 @@
 
 type ScheduleValue = "hourly" | "daily" | "weekly" | "monthly";
 
-=======
->>>>>>> 00ff56e8
 export type SlackChannelSpec = ChannelSpec & {
   fields: ChannelField[];
 };
