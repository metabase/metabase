(ns metabase.settings.deprecated-grab-bag
  (:require
   [clojure.java.io :as io]
   [clojure.string :as str]
   [environ.core :as env]
   [java-time.api :as t]
   [metabase.config :as config]
   [metabase.premium-features.core :as premium-features]
   [metabase.settings.models.setting :as setting :refer [defsetting]]
   [metabase.util :as u]
   [metabase.util.fonts :as u.fonts]
   [metabase.util.i18n :as i18n :refer [available-locales-with-names deferred-tru trs tru]]
   [metabase.util.log :as log]
   [metabase.util.password :as u.password]
   [toucan2.core :as t2]))

(set! *warn-on-reflection* true)

(defsetting application-name
  (deferred-tru "Replace the word “Metabase” wherever it appears.")
  :encryption :no
  :visibility :public
  :export?    true
  :type       :string
  :audit      :getter
  :feature    :whitelabel
  :default    "Metabase")

(defn application-name-for-setting-descriptions
  "Returns the value of the [[application-name]] setting so setting docstrings can be generated during the compilation stage.
   Use this instead of `application-name` in descriptions, otherwise the `application-name` setting's
   `:enabled?` function will be called during compilation, which will fail because it will attempt to perform i18n, which is
   not allowed during compilation."
  []
  (if *compile-files*
    "Metabase"
    (binding [config/*disable-setting-cache* true]
      (application-name))))

(defn google-auth-enabled?
  "Is Google Auth (OIDC not SAML) enabled?"
  []
  (boolean (setting/get :google-auth-enabled)))

(defn ldap-enabled?
  "Is LDAP enabled?"
  []
  (setting/get :ldap-enabled))

(defn- ee-sso-configured? []
  (when config/ee-available?
    (setting/get :other-sso-enabled?)))

;;; TODO -- consider whether this belongs here or in the `sso` module
(defn sso-enabled?
  "Any SSO provider is configured and enabled"
  []
  (or (google-auth-enabled?)
      (ldap-enabled?)
      (ee-sso-configured?)))

(defsetting check-for-updates
  (deferred-tru "Identify when new versions of Metabase are available.")
  :type    :boolean
  :audit   :getter
  :default true)

(defn- set-update-channel! [new-channel]
  (let [valid-channels #{"latest" "beta" "nightly"}]
    (when-not (valid-channels new-channel)
      (throw (IllegalArgumentException.
              (tru "Invalid update channel ''{0}''. Valid channels are: {1}"
                   new-channel valid-channels))))
    (setting/set-value-of-type! :string :update-channel new-channel)))

(defsetting update-channel
  (deferred-tru "We''ll notify you here when there''s a new version of this type of release.")
  :visibility :admin
  :type       :string
  :encryption :no
  :export?    true
  :audit      :getter
  :setter     set-update-channel!
  :default    "latest")

(defsetting site-uuid
  ;; Don't i18n this docstring because it's not user-facing! :)
  "Unique identifier used for this instance of {0}. This is set once and only once the first time it is fetched via
  its magic getter. Nice!"
  :encryption :no
  :visibility :authenticated
  :base       setting/uuid-nonce-base
  :doc        false)

(defsetting upgrade-threshold
  (deferred-tru "Threshold (value in 0-100) indicating at which treshold it should offer an upgrade to the latest major version.")
  :visibility :internal
  :export?    false
  :type       :integer
  :setter     :none
  :getter     (fn []
                ;; site-uuid is stable, current-major lets the threshold randomize during each major revision. So they
                ;; might be early one release, and then later the next.
                (-> (site-uuid) (str "-" (config/current-major-version)) hash (mod 100))))

(defn- prevent-upgrade?
  "On a major upgrade, we check the rollout threshold to indicate whether we should remove the latest release from the
  version info. This lets us stage upgrade notifications to self-hosted instances in a controlled manner. Defaults to
  show the upgrade except under certain circumstances."
  [current-major latest threshold]
  (when (and (integer? current-major) (integer? threshold) (string? (:version latest)))
    (try (let [upgrade-major (-> latest :version config/major-version)
               rollout       (some-> latest :rollout)]
           (when (and upgrade-major rollout)
             (cond
               ;; it's the same or a minor release
               (= upgrade-major current-major) false
               ;; the rollout threshold is larger than our threshold
               (>= rollout threshold) false
               :else true)))
         (catch Exception _e true))))

(defn- version-info*
  [raw-version-info {:keys [current-major upgrade-threshold-value]}]
  (try
    (cond-> raw-version-info
      (prevent-upgrade? current-major (-> raw-version-info :latest) upgrade-threshold-value)
      (dissoc :latest))
    (catch Exception e
      (log/error e "Error processing version info")
      raw-version-info)))

(defsetting version-info
  (deferred-tru "Information about available versions of Metabase.")
  :encryption :no
  :type       :json
  :audit      :never
  :default    {}
  :doc        false
  :getter     (fn []
                (let [raw-vi (setting/get-value-of-type :json :version-info)
                      current-major (config/current-major-version)]
                  (version-info* raw-vi {:current-major current-major :upgrade-threshold-value (upgrade-threshold)})))
  :include-in-list? false)

(defsetting version-info-last-checked
  (deferred-tru "Indicates when Metabase last checked for new versions.")
  :visibility :public
  :type       :timestamp
  :audit      :never
  :default    nil
  :doc        false)

(defsetting startup-time-millis
  (deferred-tru "The startup time in milliseconds")
  :visibility :public
  :type       :double
  :audit      :never
  :default    0.0
  :doc        false)

(defsetting site-name
  (deferred-tru "The name used for this instance of {0}."
                (application-name-for-setting-descriptions))
  :encryption :no
  :default    "Metabase"
  :audit      :getter
  :visibility :settings-manager
  :export?    true)

(def ^:private default-allowed-iframe-hosts
  "youtube.com,
youtu.be,
loom.com,
vimeo.com,
docs.google.com,
calendar.google.com,
airtable.com,
typeform.com,
canva.com,
codepen.io,
figma.com,
grafana.com,
miro.com,
excalidraw.com,
notion.com,
atlassian.com,
trello.com,
asana.com,
gist.github.com,
linkedin.com,
twitter.com,
x.com")

(defsetting allowed-iframe-hosts
  (deferred-tru "Allowed iframe hosts")
  :encryption :no
  :default    default-allowed-iframe-hosts
  :audit      :getter
  :visibility :public
  :export?    true)

(defsetting custom-homepage
  (deferred-tru "Pick one of your dashboards to serve as homepage. Users without dashboard access will be directed to the default homepage.")
  :encryption :no
  :default    false
  :type       :boolean
  :audit      :getter
  :visibility :public)

(defsetting custom-homepage-dashboard
  (deferred-tru "ID of dashboard to use as a homepage")
  :encryption :no
  :type       :integer
  :visibility :public
  :audit      :getter)

(defsetting site-uuid-for-version-info-fetching
  "A *different* site-wide UUID that we use for the version info fetching API calls. Do not use this for any other
  applications. (See [[metabase.premium-features.settings/site-uuid-for-premium-features-token-checks]] for more
  reasoning.)"
  :encryption :when-encryption-key-set
  :visibility :internal
  :base       setting/uuid-nonce-base)

(defsetting site-uuid-for-unsubscribing-url
  "UUID that we use for generating urls users to unsubscribe from alerts. The hash is generated by
  hash(secret_uuid + email + subscription_id) = url. Do not use this for any other applications. (See #29955)"
  :encryption :when-encryption-key-set
  :visibility :internal
  :base       setting/uuid-nonce-base)

(defn- normalize-site-url [^String s]
  (let [;; remove trailing slashes
        s (str/replace s #"/$" "")
        ;; add protocol if missing
        s (if (str/starts-with? s "http")
            s
            (str "http://" s))]
    ;; check that the URL is valid
    (when-not (u/url? s)
      (throw (ex-info (tru "Invalid site URL: {0}" (pr-str s)) {:url (pr-str s)})))
    s))

(declare redirect-all-requests-to-https!)

;; This value is *guaranteed* to never have a trailing slash :D
;; It will also prepend `http://` to the URL if there's no protocol when it comes in
(defsetting site-url
  (deferred-tru
   (str "This URL is used for things like creating links in emails, auth redirects, and in some embedding scenarios, "
        "so changing it could break functionality or get you locked out of this instance."))
  :encryption :when-encryption-key-set
  :visibility :public
  :audit      :getter
  :getter     (fn []
                (try
                  (some-> (setting/get-value-of-type :string :site-url) normalize-site-url)
                  (catch clojure.lang.ExceptionInfo e
                    (log/error e "site-url is invalid; returning nil for now. Will be reset on next request."))))
  :setter     (fn [new-value]
                (let [new-value (some-> new-value normalize-site-url)
                      https?    (some-> new-value (str/starts-with?  "https:"))]
                  ;; if the site URL isn't HTTPS then disable force HTTPS redirects if set
                  (when-not https?
                    (redirect-all-requests-to-https! false))
                  (setting/set-value-of-type! :string :site-url new-value)))
  :doc "This URL is critical for things like SSO authentication, email links, embedding and more.
        Even difference with `http://` vs `https://` can cause problems.
        Make sure that the address defined is how Metabase is being accessed.")

(defsetting site-locale
  (deferred-tru
   (str "The default language for all users across the {0} UI, system emails, pulses, and alerts. "
        "Users can individually override this default language from their own account settings.")
   (application-name-for-setting-descriptions))
  :default    "en"
  :visibility :public
  :export?    true
  :audit      :getter
  :encryption :no
  :getter     (fn []
                (let [value (setting/get-value-of-type :string :site-locale)]
                  (when (i18n/available-locale? value)
                    value)))
  :setter     (fn [new-value]
                (when new-value
                  (when-not (i18n/available-locale? new-value)
                    (throw (ex-info (tru "Invalid locale {0}" (pr-str new-value)) {:status-code 400}))))
                (setting/set-value-of-type! :string :site-locale (some-> new-value i18n/normalized-locale-string))))

(defsetting admin-email
  (deferred-tru "The email address users should be referred to if they encounter a problem.")
  :visibility :authenticated
  :encryption :when-encryption-key-set
  :audit      :getter)

(defsetting anon-tracking-enabled
  (deferred-tru "Enable the collection of anonymous usage data in order to help {0} improve."
                (application-name-for-setting-descriptions))
  :type       :boolean
  :default    true
  :visibility :public
  :audit      :getter)

(defn- coerce-to-relative-url
  "Get the path of a given URL if the URL contains an origin.
   Otherwise make the landing-page a relative path."
  [landing-page]
  (cond
    (u/url? landing-page) (-> landing-page io/as-url .getPath)
    (empty? landing-page) ""
    (not (str/starts-with? landing-page "/")) (str "/" landing-page)
    :else landing-page))

(defsetting landing-page
  (deferred-tru "Enter a URL of the landing page to show the user. This overrides the custom homepage setting above.")
  :encryption :no
  :visibility :public
  :export?    true
  :type       :string
  :default    ""
  :audit      :getter
  :setter     (fn [new-landing-page]
                (when new-landing-page
                  ;; If the landing page is a valid URL or mailto, sms, or file, then check with if site-url has the same origin.
                  (when (and (or (re-matches #"^(mailto|sms|file):(.*)" new-landing-page) (u/url? new-landing-page))
                             (not (str/starts-with? new-landing-page (site-url))))
                    (throw (ex-info (tru "This field must be a relative URL.") {:status-code 400}))))
                (setting/set-value-of-type! :string :landing-page (coerce-to-relative-url new-landing-page))))

(defsetting enable-pivoted-exports
  (deferred-tru "Enable pivoted exports and pivoted subscriptions")
  :type       :boolean
  :default    true
  :export?    true
  :visibility :authenticated
  :audit      :getter)

(defsetting enable-nested-queries
  (deferred-tru "Allow using a saved question or Model as the source for other queries?")
  :type       :boolean
  :default    true
  :setter     :none
  :visibility :authenticated
  :export?    true
  :getter     (fn enable-nested-queries-getter []
                ;; only false if explicitly set `false` by the environment
                (not= "false" (u/lower-case-en (env/env :mb-enable-nested-queries))))
  :audit      :getter)

(defsetting notification-link-base-url
  (deferred-tru "By default \"Site Url\" is used in notification links, but can be overridden.")
  :encryption :no
  :visibility :internal
  :type       :string
  :feature    :whitelabel
  :audit      :getter
  :doc "The base URL where dashboard notitification links will point to instead of the Metabase base URL.
        Only applicable for users who utilize interactive embedding and subscriptions.")

(defsetting deprecation-notice-version
  (deferred-tru "Metabase version for which a notice about usage of deprecated features has been shown.")
  :encryption :no
  :visibility :admin
  :doc        false
  :audit      :never)

(def ^:private loading-message-values
  #{:doing-science :running-query :loading-results})

(defsetting loading-message
  (deferred-tru (str "Choose the message to show while a query is running. Possible values are \"doing-science\", "
                     "\"running-query\", or \"loading-results\""))
  :encryption :no
  :visibility :public
  :export?    true
  :feature    :whitelabel
  :type       :keyword
  :default    :doing-science
  :setter     (fn [new-value]
                (let [value (or (loading-message-values (keyword new-value))
                                (throw (ex-info "Loading message set to an unsupported value"
                                                {:value   new-value
                                                 :options (seq loading-message-values)})))]
                  (setting/set-value-of-type! :keyword :loading-message value)))
  :getter     (fn []
                (let [value (setting/get-value-of-type :keyword :loading-message)]
                  (or (loading-message-values value)
                      :doing-science)))
  :audit      :getter)

(defsetting application-colors
  (deferred-tru "Choose the colors used in the user interface throughout Metabase and others specifically for the charts. You need to refresh your browser to see your changes take effect.")
  :encryption :no
  :visibility :public
  :export?    true
  :type       :json
  :feature    :whitelabel
  :default    {}
  :audit      :getter
  :doc "To change the user interface colors:

```
{
 \"brand\":\"#ff003b\",
 \"filter\":\"#FF003B\",
 \"summarize\":\"#FF003B\"
}
```

To change the chart colors:

```
{
 \"accent0\":\"#FF0005\",
 \"accent1\":\"#E6C367\",
 \"accent2\":\"#B9E68A\",
 \"accent3\":\"#8AE69F\",
 \"accent4\":\"#8AE6E4\",
 \"accent5\":\"#8AA2E6\",
 \"accent6\":\"#B68AE6\",
 \"accent7\":\"#E68AD0\"
}
```")

(defsetting application-font
  (deferred-tru "Replace “Lato” as the font family.")
  :encryption :no
  :visibility :public
  :export?    true
  :type       :string
  :default    "Lato"
  :feature    :whitelabel
  :audit      :getter
  :setter     (fn [new-value]
                (when new-value
                  (when-not (u.fonts/available-font? new-value)
                    (throw (ex-info (tru "Invalid font {0}" (pr-str new-value)) {:status-code 400}))))
                (setting/set-value-of-type! :string :application-font new-value)))

(defsetting application-font-files
  (deferred-tru "Tell us where to find the file for each font weight. You don’t need to include all of them, but it’ll look better if you do.")
  :encryption :no
  :visibility :public
  :export?    true
  :type       :json
  :audit      :getter
  :feature    :whitelabel
  :doc "Example value:

```
[
  {
    \"src\": \"https://example.com/resources/font-400\",
    \"fontFormat\": \"ttf\",
    \"fontWeight\": 400
  },
  {
    \"src\": \"https://example.com/resources/font-700\",
    \"fontFormat\": \"woff\",
    \"fontWeight\": 700
  }
]
```

See [fonts](../configuring-metabase/fonts.md).")

(defn application-color
  "The primary color, a.k.a. brand color"
  []
  (or (:brand (application-colors)) "#509EE3"))

(defn secondary-chart-color
  "The first 'Additional chart color'"
  []
  (or (:accent3 (application-colors)) "#EF8C8C"))

(defsetting application-logo-url
  (deferred-tru "Upload a file to replace the Metabase logo on the top bar.")
  :encryption :no
  :visibility :public
  :export?    true
  :type       :string
  :audit      :getter
  :feature    :whitelabel
  :default    "app/assets/img/logo.svg"
  :doc "Inline styling and inline scripts are not supported.")

(defsetting application-favicon-url
  (deferred-tru "Upload a file to use as the favicon.")
  :encryption :no
  :visibility :public
  :export?    true
  :type       :string
  :audit      :getter
  :feature    :whitelabel
  :default    "app/assets/img/favicon.ico")

(defsetting show-metabot
  (deferred-tru "Enables Metabot character on the home page")
  :visibility :public
  :export?    true
  :type       :boolean
  :audit      :getter
  :feature    :whitelabel
  :default    true)

(defsetting login-page-illustration
  (deferred-tru "Options for displaying the illustration on the login page.")
  :encryption :no
  :visibility :public
  :export?    true
  :type       :string
  :audit      :getter
  :feature    :whitelabel
  :default    "default")

(defsetting login-page-illustration-custom
  (deferred-tru "The custom illustration for the login page.")
  :encryption :no
  :visibility :public
  :export?    true
  :type       :string
  :audit      :getter
  :feature    :whitelabel)

(defsetting landing-page-illustration
  (deferred-tru "Options for displaying the illustration on the landing page.")
  :encryption :no
  :visibility :public
  :export?    true
  :type       :string
  :audit      :getter
  :feature    :whitelabel
  :default    "default")

(defsetting landing-page-illustration-custom
  (deferred-tru "The custom illustration for the landing page.")
  :encryption :no
  :visibility :public
  :export?    true
  :type       :string
  :audit      :getter
  :feature    :whitelabel)

(defsetting no-data-illustration
  (deferred-tru "Options for displaying the illustration when there are no results after running a question.")
  :encryption :no
  :visibility :public
  :export?    true
  :type       :string
  :audit      :getter
  :feature    :whitelabel
  :default    "default")

(defsetting no-data-illustration-custom
  (deferred-tru "The custom illustration for when there are no results after running a question.")
  :encryption :no
  :visibility :public
  :export?    true
  :type       :string
  :audit      :getter
  :feature    :whitelabel)

(defsetting no-object-illustration
  (deferred-tru "Options for displaying the illustration when there are no results after searching.")
  :encryption :no
  :visibility :public
  :export?    true
  :type       :string
  :audit      :getter
  :feature    :whitelabel
  :default    "default")

(defsetting no-object-illustration-custom
  (deferred-tru "The custom illustration for when there are no results after searching.")
  :encryption :no
  :visibility :public
  :export?    true
  :type       :string
  :audit      :getter
  :feature    :whitelabel)

(def ^:private help-link-options
  #{:metabase :hidden :custom})

(defsetting help-link
  (deferred-tru
   (str
    "Keyword setting to control whitelabeling of the help link. Valid values are `:metabase`, `:hidden`, and "
    "`:custom`. If `:custom` is set, the help link will use the URL specified in the `help-link-custom-destination`, "
    "or be hidden if it is not set."))
  :type       :keyword
  :audit      :getter
  :visibility :public
  :feature    :whitelabel
  :default    :metabase
  :setter     (fn [value]
                (when-not (help-link-options (keyword value))
                  (throw (ex-info (tru "Invalid help link option")
                                  {:value value
                                   :valid-options help-link-options})))
                (setting/set-value-of-type! :keyword :help-link value)))

(defn- validate-help-url
  "Checks that the provided URL is either a valid HTTP/HTTPS URL or a `mailto:` link. Returns `nil` if the input is valid;
  throws an exception if it is not."
  [url]
  (let [validation-exception (ex-info (tru "Please make sure this is a valid URL")
                                      {:url url})]
    (if-let [matches (re-matches #"^mailto:(.*)" url)]
      (when-not (u/email? (second matches))
        (throw validation-exception))
      (when-not (u/url? url)
        (throw validation-exception)))))

(defsetting help-link-custom-destination
  (deferred-tru "Custom URL for the help link.")
  :encryption :no
  :visibility :public
  :type       :string
  :audit      :getter
  :default   "https://www.metabase.com/help/premium"
  :feature    :whitelabel
  :setter     (fn [new-value]
                (let [new-value-string (str new-value)]
                  (validate-help-url new-value-string)
                  (setting/set-value-of-type! :string :help-link-custom-destination new-value-string))))

(defsetting show-metabase-links
  (deferred-tru "Whether or not to display Metabase links outside admin settings.")
  :type       :boolean
  :default    true
  :visibility :public
  :audit      :getter
  :feature    :whitelabel)

;;; TODO -- consider whether this belongs here or in the `sso` module
(defsetting enable-password-login
  (deferred-tru "Allow logging in by email and password.")
  :visibility :public
  :type       :boolean
  :default    true
  :feature    :disable-password-login
  :audit      :raw-value
  :getter     (fn []
                ;; if `:enable-password-login` has an *explict* (non-default) value, and SSO is configured, use that;
                ;; otherwise this always returns true.
                (let [v (setting/get-value-of-type :boolean :enable-password-login)]
                  (if (and (some? v)
                           (sso-enabled?))
                    v
                    true))))

(defsetting breakout-bins-num
  (deferred-tru
   (str "When using the default binning strategy and a number of bins is not provided, "
        "this number will be used as the default."))
  :type    :integer
  :export? true
  :default 8
  :audit   :getter)

(defsetting breakout-bin-width
  (deferred-tru
   (str "When using the default binning strategy for a field of type Coordinate (such as Latitude and Longitude), "
        "this number will be used as the default bin width (in degrees)."))
  :type    :double
  :default 10.0
  :audit   :getter)

(defsetting custom-formatting
  (deferred-tru "Object keyed by type, containing formatting settings")
  :encryption :no
  :type       :json
  :export?    true
  :default    {}
  :visibility :public
  :audit      :getter)

(defsetting show-homepage-data
  (deferred-tru
   (str "Whether or not to display data on the homepage. "
        "Admins might turn this off in order to direct users to better content than raw data"))
  :type       :boolean
  :default    true
  :visibility :authenticated
  :export?    true
  :audit      :getter)

(defsetting show-homepage-pin-message
  (deferred-tru
   (str "Whether or not to display a message about pinning dashboards. It will also be hidden if any dashboards are "
        "pinned. Admins might hide this to direct users to better content than raw data"))
  :type       :boolean
  :default    true
  :visibility :authenticated
  :export?    true
  :doc        false
  :audit      :getter)

(defsetting source-address-header
  (deferred-tru "Identify the source of HTTP requests by this header''s value, instead of its remote address.")
  :encryption :no
  :default "X-Forwarded-For"
  :export? true
  :audit   :getter
  :getter  (fn [] (some-> (setting/get-value-of-type :string :source-address-header)
                          u/lower-case-en)))

(defsetting not-behind-proxy
  (deferred-tru
   (str "Indicates whether Metabase is running behind a proxy that sets the source-address-header for incoming "
        "requests."))
  :type       :boolean
  :visibility :internal
  :default    false
  :export?    false)

(defsetting available-fonts
  "Available fonts"
  :visibility :public
  :export?    true
  :setter     :none
  :getter     u.fonts/available-fonts
  :doc        false)

(defsetting available-locales
  "Available i18n locales"
  :visibility :public
  :export?    true
  :setter     :none
  :getter     available-locales-with-names
  :doc        false)

(defsetting available-timezones
  "Available report timezone options"
  :visibility :public
  :export?    true
  :setter     :none
  :getter     (comp sort t/available-zone-ids)
  :doc        false)

(defsetting password-complexity
  "Current password complexity requirements"
  :visibility :public
  :setter     :none
  :getter     u.password/active-password-complexity)

(defsetting session-cookies
  (deferred-tru "When set, enforces the use of session cookies for all users which expire when the browser is closed.")
  :type       :boolean
  :visibility :public
  :default    nil
  :audit      :getter
  :doc "The user login session will always expire after the amount of time defined in MAX_SESSION_AGE (by default 2 weeks).
        This overrides the “Remember me” checkbox when logging in.
        Also see the Changing session expiration documentation page.")

(defsetting version
  "Metabase's version info"
  :visibility :public
  :setter     :none
  :getter     (constantly config/mb-version-info)
  :doc        false)

(defsetting token-features
  "Features registered for this instance's token"
  :visibility :public
  :setter     :none
  :getter     (fn [] {:advanced_permissions           (premium-features/enable-advanced-permissions?)
                      :attached_dwh                   (premium-features/has-attached-dwh?)
                      :audit_app                      (premium-features/enable-audit-app?)
                      :cache_granular_controls        (premium-features/enable-cache-granular-controls?)
                      :cache_preemptive               (premium-features/enable-preemptive-caching?)
                      :collection_cleanup             (premium-features/enable-collection-cleanup?)
                      :database_auth_providers        (premium-features/enable-database-auth-providers?)
                      :database_routing               (premium-features/enable-database-routing?)
                      :development-mode               (premium-features/development-mode?)
                      :config_text_file               (premium-features/enable-config-text-file?)
                      :content_verification           (premium-features/enable-content-verification?)
                      :dashboard_subscription_filters (premium-features/enable-dashboard-subscription-filters?)
                      :disable_password_login         (premium-features/can-disable-password-login?)
                      :email_allow_list               (premium-features/enable-email-allow-list?)
                      :email_restrict_recipients      (premium-features/enable-email-restrict-recipients?)
                      :embedding                      (premium-features/hide-embed-branding?)
                      :embedding_sdk                  (premium-features/enable-embedding-sdk-origins?)
                      :hosting                        (premium-features/is-hosted?)
                      :official_collections           (premium-features/enable-official-collections?)
                      :query_reference_validation     (premium-features/enable-query-reference-validation?)
                      :sandboxes                      (premium-features/enable-sandboxes?)
                      :scim                           (premium-features/enable-scim?)
                      :serialization                  (premium-features/enable-serialization?)
                      :session_timeout_config         (premium-features/enable-session-timeout-config?)
                      :snippet_collections            (premium-features/enable-snippet-collections?)
                      :sso_google                     (premium-features/enable-sso-google?)
                      :sso_jwt                        (premium-features/enable-sso-jwt?)
                      :sso_ldap                       (premium-features/enable-sso-ldap?)
                      :sso_saml                       (premium-features/enable-sso-saml?)
                      :upload_management              (premium-features/enable-upload-management?)
                      :whitelabel                     (premium-features/enable-whitelabeling?)
                      :llm_autodescription            (premium-features/enable-llm-autodescription?)})
  :doc        false)

(defsetting redirect-all-requests-to-https
  (deferred-tru "Force all traffic to use HTTPS via a redirect, if the site URL is HTTPS")
  :visibility :public
  :type       :boolean
  :default    false
  :audit      :getter
  :setter     (fn [new-value]
                ;; if we're trying to enable this setting, make sure `site-url` is actually an HTTPS URL.
                (when (if (string? new-value)
                        (setting/string->boolean new-value)
                        new-value)
                  (assert (some-> (site-url) (str/starts-with? "https:"))
                          (tru "Cannot redirect requests to HTTPS unless `site-url` is HTTPS.")))
                (setting/set-value-of-type! :boolean :redirect-all-requests-to-https new-value)))

(defsetting start-of-week
  (deferred-tru
   (str "This will affect things like grouping by week or filtering in GUI queries. "
        "It won''t affect most SQL queries, "
        "although it is used to set the WEEK_START session variable in Snowflake."))
  :visibility :public
  :export?    true
  :type       :keyword
  :default    :sunday
  :audit      :raw-value
  :getter     (fn []
                ;; if something invalid is somehow in the DB just fall back to Sunday
                (when-let [value (setting/get-value-of-type :keyword :start-of-week)]
                  (if (#{:monday :tuesday :wednesday :thursday :friday :saturday :sunday} value)
                    value
                    :sunday)))
  :setter      (fn [new-value]
                 (when new-value
                   (assert (#{:monday :tuesday :wednesday :thursday :friday :saturday :sunday} (keyword new-value))
                           (trs "Invalid day of week: {0}" (pr-str new-value))))
                 (setting/set-value-of-type! :keyword :start-of-week new-value)))

(defsetting cloud-gateway-ips
  (deferred-tru "Metabase Cloud gateway IP addresses, to configure connections to DBs behind firewalls")
  :visibility :public
  :type       :string
  :setter     :none
  :getter (fn []
            (when (premium-features/is-hosted?)
              (some-> (setting/get-value-of-type :string :cloud-gateway-ips)
                      (str/split #",")))))

(defsetting show-database-syncing-modal
  (deferred-tru
   (str "Whether an introductory modal should be shown after the next database connection is added. "
        "Defaults to false if any non-default database has already finished syncing for this instance."))
  :visibility :admin
  :type       :boolean
  :audit      :never
  :getter     (fn []
                (let [v (setting/get-value-of-type :boolean :show-database-syncing-modal)]
                  (if (nil? v)
                    (not (t2/exists? :model/Database
                                     :is_sample false
                                     :is_audit false
                                     :initial_sync_status "complete"))
                    ;; frontend should set this value to `true` after the modal has been shown once
                    v))))

(defsetting attachment-table-row-limit
  (deferred-tru "Maximum number of rows to render in an alert or subscription image.")
  :visibility :internal
  :type       :positive-integer
  :default    20
  :audit      :getter
  :getter     (fn []
                (let [value (setting/get-value-of-type :positive-integer :attachment-table-row-limit)]
                  (if-not (pos-int? value)
                    20
                    value)))
  :doc "Range: 1-100. To limit the total number of rows included in the file attachment
        for an email dashboard subscription, use MB_UNAGGREGATED_QUERY_ROW_LIMIT.")

;; This is used by the embedding homepage
(defsetting example-dashboard-id
  (deferred-tru "The ID of the example dashboard.")
  :visibility :authenticated
  :export?    false
  :type       :integer
  :setter     :none
  :getter     (fn []
                (let [id (setting/get-value-of-type :integer :example-dashboard-id)]
                  (when (and id (t2/exists? :model/Dashboard :id id :archived false))
                    id)))
  :doc        false)

<<<<<<< HEAD
(defsetting sql-parsing-enabled
  (deferred-tru "SQL Parsing is disabled")
  :visibility :internal
  :export?    false
  :default    true
  :type       :boolean)
=======
(defsetting bug-reporting-enabled
  (deferred-tru "Enable bug report submissions.")
  :visibility :public
  :export?    false
  :type       :boolean
  :default    false
  :setter     :none
  :audit      :getter)
>>>>>>> e58ecd72

;;; !!!!!!!!!!!!!!!!!!!!!!!!!!!!!!!!!!!!!!!!!!!!!!!!!!!!!!!!!!!!!!!!!!!!!!!!!!!!!!!!!!!!!!!!!!!!!!!!!!!!
;;; !!                                                                                                !!
;;; !!                         DO NOT ADD ANY MORE SETTINGS IN THIS NAMESPACE                         !!
;;; !!                                                                                                !!
;;; !!   Please read https://metaboat.slack.com/archives/CKZEMT1MJ/p1738972144181069 for more info    !!
;;; !!!!!!!!!!!!!!!!!!!!!!!!!!!!!!!!!!!!!!!!!!!!!!!!!!!!!!!!!!!!!!!!!!!!!!!!!!!!!!!!!!!!!!!!!!!!!!!!!!!!<|MERGE_RESOLUTION|>--- conflicted
+++ resolved
@@ -894,24 +894,6 @@
                     id)))
   :doc        false)
 
-<<<<<<< HEAD
-(defsetting sql-parsing-enabled
-  (deferred-tru "SQL Parsing is disabled")
-  :visibility :internal
-  :export?    false
-  :default    true
-  :type       :boolean)
-=======
-(defsetting bug-reporting-enabled
-  (deferred-tru "Enable bug report submissions.")
-  :visibility :public
-  :export?    false
-  :type       :boolean
-  :default    false
-  :setter     :none
-  :audit      :getter)
->>>>>>> e58ecd72
-
 ;;; !!!!!!!!!!!!!!!!!!!!!!!!!!!!!!!!!!!!!!!!!!!!!!!!!!!!!!!!!!!!!!!!!!!!!!!!!!!!!!!!!!!!!!!!!!!!!!!!!!!!
 ;;; !!                                                                                                !!
 ;;; !!                         DO NOT ADD ANY MORE SETTINGS IN THIS NAMESPACE                         !!
