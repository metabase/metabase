--- conflicted
+++ resolved
@@ -9,8 +9,6 @@
  */
 export type EditableDashboardProps = SdkDashboardProps;
 
-<<<<<<< HEAD
-=======
 /**
  * A dashboard component with the features available in the `InteractiveDashboard` component, as well as the ability to add and update questions, layout, and content within your dashboard.
  *
@@ -18,7 +16,6 @@
  * @category InteractiveDashboard
  * @param props
  */
->>>>>>> d5d1748a
 export const EditableDashboard = ({
   drillThroughQuestionProps,
   plugins,
