--- conflicted
+++ resolved
@@ -379,15 +379,11 @@
 (mu/defn default-display-info :- ::display-info
   "Default implementation of [[display-info-method]], available in case you want to use this in a different
   implementation and add additional information to it."
-<<<<<<< HEAD
-  [query stage-number x options]
-  (let [x-metadata (metadata query stage-number x options)]
-=======
   [query        :- ::lib.schema/query
    stage-number :- :int
-   x]
-  (let [x-metadata (metadata query stage-number x)]
->>>>>>> 66994fde
+   x
+   options]
+  (let [x-metadata (metadata query stage-number x options)]
     (merge
      ;; TODO -- not 100% convinced the FE should actually have access to `:name`, can't it use `:display-name`
      ;; everywhere? Determine whether or not this is the case.
@@ -436,34 +432,20 @@
           :schema          (:schema table)
           :visibility-type (:visibility-type table)}))
 
-<<<<<<< HEAD
-(mr/def ::column-with-source
-=======
 (mr/def ::column-metadata-with-source
->>>>>>> 66994fde
   "Schema for the column metadata that should be returned by [[metadata]]."
   [:merge
    [:ref ::lib.schema.metadata/column]
    [:map
     [:lib/source ::lib.schema.metadata/column.source]]])
 
-<<<<<<< HEAD
 (mr/def ::returned-columns
   "Schema for column metadata that should be returned by [[returned-columns]] and implementations
   of [[returned-columns-method]]."
   [:and
    [:sequential
     [:merge
-     [:ref ::column-with-source]
-=======
-(mr/def ::columns-with-unique-aliases
-  "Schema for column metadata that should be returned by [[visible-columns]]. This is mostly used
-  to power metadata calculation for stages (see [[metabase.lib.stage]]."
-  [:and
-   [:sequential
-    [:merge
      [:ref ::column-metadata-with-source]
->>>>>>> 66994fde
      [:map
       [:lib/source-column-alias  ::lib.schema.metadata/source-column-alias]
       [:lib/desired-column-alias ::lib.schema.metadata/desired-column-alias]]]]
@@ -488,7 +470,6 @@
   Point is, that `:inherited-temporal-unit` should be added only to column metadata that's generated for use on next
   stages.
 
-<<<<<<< HEAD
   `:lib/original-binning` is used similarly as `:inherited-temporal-unit`. It helps to identify fields that were
   binned on previous stages. Thanks to that, it is possible to avoid presetting binning for previously binned fields
   when breakout column popover is opened in query builder.
@@ -502,18 +483,6 @@
    ::metadata.options
    [:map
     [:include-remaps? {:optional true, :default false} :boolean]]])
-=======
-(mr/def ::returned-columns.options
-  "Schema for options passed to [[returned-columns]] and [[returned-columns-method]]."
-  [:map
-   [:include-remaps? {:optional true, :default false} :boolean]
-   ;; has the signature (f str) => str
-   [:unique-name-fn {:optional true} ::unique-name-fn]])
-
-(mu/defn- default-returned-columns-options :- ::returned-columns.options
-  []
-  {:unique-name-fn (lib.util/unique-name-generator)})
->>>>>>> 66994fde
 
 (defmulti returned-columns-method
   "Impl for [[returned-columns]]."
@@ -531,28 +500,7 @@
   [query _stage-number stage-number options]
   (returned-columns-method query stage-number (lib.util/query-stage query stage-number) options))
 
-<<<<<<< HEAD
 (mu/defn returned-columns :- [:maybe ::returned-columns]
-=======
-(def ^:dynamic *propagate-binning-and-bucketing*
-  "Enable propagation of ref's `:temporal-unit` into `:inherited-temporal-unit` of a column or setting of
-  the `:lib/original-binning` option.
-
-  Temporal unit should be conveyed into `:inherited-temporal-unit` only when _column is created from ref_ that contains
-  that has temporal unit set and column's metadata is generated _under `returned-columns` call_.
-
-  Point is, that `:inherited-temporal-unit` should be added only to column metadata that's generated for use on next
-  stages.
-
-  `:lib/original-binning` is used similarly as `:inherited-temporal-unit`. It helps to identify fields that were
-  binned on previous stages. Thanks to that, it is possible to avoid presetting binning for previously binned fields
-  when breakout column popover is opened in query builder.
-
-  The value is used in [[metabase.lib.field.resolution/resolve-field-ref]]."
-  false)
-
-(mu/defn returned-columns :- [:maybe ::columns-with-unique-aliases]
->>>>>>> 66994fde
   "Return a sequence of metadata maps for all the columns expected to be 'returned' at a query, stage of the query, or
   join, and include the `:lib/source` of where they came from. This should only include columns that will be present
   in the results; DOES NOT include 'expected' columns that are not 'exported' to subsequent stages.
@@ -571,13 +519,12 @@
     stage-number   :- :int
     x
     options        :- [:maybe ::returned-columns.options]]
-<<<<<<< HEAD
    (lib.metadata.cache/with-cached-metadata query (lib.metadata.cache/cache-key ::returned-columns query stage-number x options)
      (returned-columns-method query stage-number x (assoc options :propagate-binning-and-bucketing true)))))
 
 (mr/def ::visible-column
   [:merge
-   [:ref ::column-with-source]
+   [:ref ::column-metadata-with-source]
    [:map
     [:lib/source-column-alias ::lib.schema.metadata/source-column-alias]]])
 
@@ -590,16 +537,6 @@
   "Schema for options passed to [[visible-columns]] and [[visible-columns-method]]."
   [:merge
    ::returned-columns.options
-=======
-   (let [options (merge (default-returned-columns-options) options)]
-     (binding [*propagate-binning-and-bucketing* true]
-       (returned-columns-method query stage-number x options)))))
-
-(mr/def ::visible-columns.options
-  "Schema for options passed to [[visible-columns]] and [[visible-columns-method]]."
-  [:merge
-   [:ref ::returned-columns.options]
->>>>>>> 66994fde
    [:map
     ;; these all default to true
     [:include-joined?                              {:optional true} :boolean]
@@ -643,11 +580,7 @@
   [query _stage-number stage-number options]
   (visible-columns-method query stage-number (lib.util/query-stage query stage-number) options))
 
-<<<<<<< HEAD
 (mu/defn visible-columns :- ::visible-columns
-=======
-(mu/defn visible-columns :- ::columns-with-unique-aliases
->>>>>>> 66994fde
   "Return a sequence of columns that should be visible *within* a given stage of something, e.g. a query stage or a
   join query. This includes not just the columns that get returned (ones present in [[metadata]], but other columns
   that are 'reachable' in this stage of the query. E.g. in a query like
@@ -754,11 +687,7 @@
                                       :lib/source    :source/implicitly-joinable)))))
           target-fields)))
 
-<<<<<<< HEAD
 (mu/defn default-columns-for-stage :- ::returned-columns
-=======
-(mu/defn default-columns-for-stage :- ::columns-with-unique-aliases
->>>>>>> 66994fde
   "Given a query and stage, returns the columns which would be selected by default.
 
   This is exactly [[lib.metadata.calculation/returned-columns]] filtered by the `:lib/source`.
