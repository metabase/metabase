--- conflicted
+++ resolved
@@ -733,7 +733,7 @@
 
 ;  Combines the original SQL query with query remarks. Most databases using sql-jdbc based drivers support prepending the
 ;  remark to the SQL statement, so we have it as a default. However, some drivers do not support it, so we allow it to
-;  be overridden.
+;  be overriden.
 (defmethod inject-remark :default
   [_ sql remark]
   (str "-- " remark "\n" sql))
@@ -748,53 +748,6 @@
 
 (defn execute-reducible-query
   "Default impl of [[metabase.driver/execute-reducible-query]] for sql-jdbc drivers."
-<<<<<<< HEAD
-  {:added "0.35.0", :arglists '([driver query context respond] [driver sql params max-rows context respond])}
-  ([driver {{sql :query, params :params} :native, :as outer-query} context respond]
-   {:pre [(string? sql) (seq sql)]}
-   (let [database (lib.metadata/database (qp.store/metadata-provider))
-         sql      (if (get-in database [:details :include-user-id-and-hash] true)
-                    (->> (qp.util/query->remark driver outer-query)
-                         (inject-remark driver sql))
-                    sql)
-         max-rows (limit/determine-query-max-rows outer-query)]
-     (execute-reducible-query driver sql params max-rows context respond)))
-
-  ([driver sql params max-rows _context respond]
-   (do-with-connection-with-options
-    driver
-    (lib.metadata/database (qp.store/metadata-provider))
-    {:session-timezone (qp.timezone/report-timezone-id-if-supported driver (lib.metadata/database (qp.store/metadata-provider)))}
-    (fn [^Connection conn]
-      (with-open [stmt          (statement-or-prepared-statement driver conn sql params qp.pipeline/*canceled-chan*)
-                  ^ResultSet rs (try
-                                  (execute-statement-or-prepared-statement! driver stmt max-rows params sql)
-                                  (catch Throwable e
-                                    (throw (ex-info (tru "Error executing query: {0}" (ex-message e))
-                                                    {:driver driver
-                                                     :sql    (str/split-lines (driver/prettify-native-form driver sql))
-                                                     :params params
-                                                     :type   qp.error-type/invalid-query}
-                                                    e))))]
-        (let [rsmeta           (.getMetaData rs)
-              results-metadata {:cols (column-metadata driver rsmeta)}]
-          (try (respond results-metadata (reducible-rows driver rs rsmeta qp.pipeline/*canceled-chan*))
-               ;; Following cancels the statement on the dbms side.
-               ;; It avoids blocking `.close` call, in case we reduced the results subset eg. by means of
-               ;; [[metabase.query-processor.middleware.limit/limit-xform]] middleware, while statement is still
-               ;; in progress. This problem was encountered on Redshift. For details see the issue #39018.
-               ;; It also handles situation where query is canceled through [[qp.pipeline/*canceled-chan*]] (#41448).
-               (finally
-                 ;; TODO: Following `when` is in place just to find out if vertica is flaking because of cancellations.
-                 ;;       It should be removed afterwards!
-                 (when-not (= :vertica driver)
-                   (try (.cancel stmt)
-                        (catch SQLFeatureNotSupportedException _
-                          (log/warnf "Statemet's `.cancel` method is not supported by the `%s` driver."
-                                     (name driver)))
-                        (catch Throwable _
-                          (log/warn "Statement cancellation failed."))))))))))))
-=======
   {:added "0.35.0", :arglists '([driver query context respond])}
   [driver {{sql :query, params :params} :native, :as outer-query} _context respond]
   {:pre [(string? sql) (seq sql)]}
@@ -838,7 +791,6 @@
                                       (name driver)))
                          (catch Throwable _
                            (log/warn "Statement cancelation failed."))))))))))))
->>>>>>> cccb11b0
 
 (defn reducible-query
   "Returns a reducible collection of rows as maps from `db` and a given SQL query. This is similar to [[jdbc/reducible-query]] but reuses the
