--- conflicted
+++ resolved
@@ -9,13 +9,7 @@
    [metabase.app-db.core :as mdb]
    [metabase.app-db.setup :as mdb.setup]
    [metabase.classloader.core :as classloader]
-<<<<<<< HEAD
    [metabase.config.core :as config]
-   [metabase.db :as mdb]
-   [metabase.db.setup :as mdb.setup]
-=======
-   [metabase.config :as config]
->>>>>>> 3ecfbb74
    [metabase.models.init]
    [metabase.util :as u]
    [metabase.util.i18n :refer [trs]]
