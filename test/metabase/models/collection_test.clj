(ns metabase.models.collection-test
  (:refer-clojure :exclude [ancestors descendants])
  (:require
   [clojure.math.combinatorics :as math.combo]
   [clojure.string :as str]
   [clojure.test :refer :all]
   [clojure.walk :as walk]
   [metabase.api.common :refer [*current-user-permissions-set*]]
   [metabase.models
    :refer [Card
            Collection
            Dashboard
            NativeQuerySnippet
            Permissions
            PermissionsGroup
            Pulse
            User]]
   [metabase.models.collection :as collection]
   [metabase.models.permissions :as perms]
   [metabase.models.serialization :as serdes]
   [metabase.test :as mt]
   [metabase.test.fixtures :as fixtures]
   [metabase.util :as u]
   [metabase.util.schema :as su]
   [schema.core :as s]
   [toucan.db :as db]
   [toucan.hydrate :refer [hydrate]]
   [toucan2.core :as t2]))

(use-fixtures :once (fixtures/initialize :db :test-users :test-users-personal-collections))

(defn- lucky-collection-children-location []
  (collection/children-location (collection/user->personal-collection (mt/user->id :lucky))))

(deftest format-personal-collection-name-test
  (testing "test that the Personal collection name formatting outputs correct strings"
    (is (= "Meta Base's Personal Collection"
           (collection/format-personal-collection-name "Meta" "Base" "MetaBase@metabase.com" :site)))
    (is (= "Meta's Personal Collection"
           (collection/format-personal-collection-name "Meta" nil "MetaBase@metabase.com" :site)))
    (is (= "Base's Personal Collection"
           (collection/format-personal-collection-name nil "Base" "MetaBase@metabase.com" :site)))
    (is (= "MetaBase@metabase.com's Personal Collection"
           (collection/format-personal-collection-name nil nil "MetaBase@metabase.com" :site)))))

(deftest create-collection-test
  (testing "test that we can create a new Collection with valid inputs"
    (mt/with-temp Collection [collection {:name "My Favorite Cards", :color "#ABCDEF"}]
      (is (partial= (merge
                     (mt/object-defaults Collection)
                     {:name              "My Favorite Cards"
                      :slug              "my_favorite_cards"
                      :description       nil
                      :color             "#ABCDEF"
                      :archived          false
                      :location          "/"
                      :personal_owner_id nil})
                    collection)))))

(deftest color-validation-test
  (testing "Collection colors should be validated when inserted into the DB"
    (doseq [[input msg] {nil        "Missing color"
                         "#ABC"     "Too short"
                         "#BCDEFG"  "Invalid chars"
                         "#ABCDEFF" "Too long"
                         "ABCDEF"   "Missing hash prefix"}]
      (testing msg
        (is (thrown?
             Exception
             (db/insert! Collection {:name "My Favorite Cards", :color input})))))))

(deftest with-temp-defaults-test
  (testing "double-check that `with-temp-defaults` are working correctly for Collection"
    (mt/with-temp Collection [collection]
      (is (some? collection)))))

(deftest duplicate-names-test
  (testing "test that duplicate names ARE allowed"
    (mt/with-temp* [Collection [c1 {:name "My Favorite Cards"}]
                    Collection [c2 {:name "My Favorite Cards"}]]
      (is (some? c1))
      (is (some? c2))

      (testing "Duplicate names should result in duplicate slugs..."
        (testing "Collection 1"
          (is (= "my_favorite_cards"
                 (:slug c1))))
        (testing "Collection 2"
          (is (= "my_favorite_cards"
                 (:slug c2)))))))

  (testing "things with different names that would cause the same slug SHOULD be allowed"
    (mt/with-temp* [Collection [c1 {:name "My Favorite Cards"}]
                    Collection [c2 {:name "my_favorite Cards"}]]
      (is (some? c1))
      (is (some? c2))
      (is (= (:slug c1) (:slug c2))))))

(deftest entity-ids-test
  (testing "entity IDs are generated"
    (mt/with-temp Collection [collection]
      (is (some? (:entity_id collection)))))

  (testing "entity IDs are unique"
    (mt/with-temp* [Collection [c1 {:name "My Favorite Cards"}]
                    Collection [c2 {:name "my_favorite Cards"}]]
      (is (not= (:entity_id c1) (:entity_id c2))))))

(deftest archive-cards-test
  (testing "check that archiving a Collection archives its Cards as well"
    (mt/with-temp* [Collection [collection]
                    Card       [card       {:collection_id (u/the-id collection)}]]
<<<<<<< HEAD
      (t2/update! Collection (u/the-id collection)
        {:archived true})
      (is (true? (db/select-one-field :archived Card :id (u/the-id card))))))
=======
      (db/update! Collection (u/the-id collection)
        :archived true)
      (is (true? (t2/select-one-fn :archived Card :id (u/the-id card))))))
>>>>>>> 952af410

  (testing "check that unarchiving a Collection unarchives its Cards as well"
    (mt/with-temp* [Collection [collection {:archived true}]
                    Card       [card       {:collection_id (u/the-id collection), :archived true}]]
<<<<<<< HEAD
      (t2/update! Collection (u/the-id collection)
        {:archived false})
      (is (false? (db/select-one-field :archived Card :id (u/the-id card)))))))
=======
      (db/update! Collection (u/the-id collection)
        :archived false)
      (is (false? (t2/select-one-fn :archived Card :id (u/the-id card)))))))
>>>>>>> 952af410

(deftest validate-name-test
  (testing "check that collections' names cannot be blank"
    (is (thrown?
         Exception
         (mt/with-temp Collection [collection {:name ""}]
           collection))))

  (testing "check we can't change the name of a Collection to a blank string"
    (mt/with-temp Collection [collection]
      (is (thrown?
           Exception
           (t2/update! Collection (u/the-id collection)
             {:name ""}))))))


;;; +----------------------------------------------------------------------------------------------------------------+
;;; |                                     Nested Collections Helper Fns & Macros                                     |
;;; +----------------------------------------------------------------------------------------------------------------+

(defn do-with-collection-hierarchy [options a-fn]
  (mt/with-non-admin-groups-no-root-collection-perms
    (mt/with-temp* [Collection [a (merge options {:name "A"})]
                    Collection [b (merge options {:name "B", :location (collection/location-path a)})]
                    Collection [c (merge options {:name "C", :location (collection/location-path a)})]
                    Collection [d (merge options {:name "D", :location (collection/location-path a c)})]
                    Collection [e (merge options {:name "E", :location (collection/location-path a c d)})]
                    Collection [f (merge options {:name "F", :location (collection/location-path a c)})]
                    Collection [g (merge options {:name "G", :location (collection/location-path a c f)})]]
      (a-fn {:a a, :b b, :c c, :d d, :e e, :f f, :g g}))))

(defmacro with-collection-hierarchy
  "Run `body` with a hierarchy of Collections that looks like:

        +-> B
        |
     A -+-> C -+-> D -> E
               |
               +-> F -> G

     Bind only the collections you need by using `:keys`:

     (with-collection-hierarchy [{:keys [a b c]}]
       ...)"
  {:style/indent 1}
  [[collections-binding options] & body]
  `(do-with-collection-hierarchy ~options (fn [~collections-binding] ~@body)))

(defmacro with-current-user-perms-for-collections
  "Run `body` with the current User permissions for `collections-or-ids`.

     (with-current-user-perms-for-collections [a b c]
       ...)"
  {:style/indent 1}
  [collections-or-ids & body]
  `(binding [*current-user-permissions-set* (atom #{~@(for [collection-or-id collections-or-ids]
                                                        `(perms/collection-read-path ~collection-or-id))})]
     ~@body))

(defn location-path-ids->names
  "Given a Collection location `path` replace all the IDs with the names of the Collections they represent. Done to make
  it possible to compare Collection location paths in tests without having to know the randomly-generated IDs."
  [path]
  ;; split the path into IDs and then fetch a map of ID -> Name for each ID
  (when (seq path)
    (let [ids      (collection/location-path->ids path)
          id->name (when (seq ids)
                     (t2/select-fn->fn :id :name Collection :id [:in ids]))]
      ;; now loop through each ID and replace the ID part like (ex. /10/) with a name (ex. /A/)
      (loop [path path, [id & more] ids]
        (if-not id
          path
          (recur
           (str/replace path (re-pattern (str "/" id "/")) (str "/" (id->name id) "/"))
           more))))))


;;; +----------------------------------------------------------------------------------------------------------------+
;;; |                                       Nested Collections: Location Paths                                       |
;;; +----------------------------------------------------------------------------------------------------------------+

;;
(deftest location-path-test
  (testing "Does our handy utility function for working with `location` paths work as expected?"
    (testing "valid input"
      (doseq [[args expected] {[1 2 3]                   "/1/2/3/"
                               nil                       "/"
                               [{:id 1}]                 "/1/"
                               [{:id 1} {:id 2} {:id 3}] "/1/2/3/"
                               [1 {:id 337}]             "/1/337/"}]
        (testing (pr-str (cons 'location-path args))
          (is (= expected
                 (apply collection/location-path args))))))

    (testing "invalid input"
      (doseq [args [["1"]
                    [nil]
                    [-1]
                    ;; shouldn't allow duplicates
                    [1 2 1]]]
        (testing (pr-str (cons 'location-path args))
          (is (thrown?
               Exception
               (apply collection/location-path args))))))))

(deftest location-path-ids-test
  (testing "valid input"
    (doseq [[path expected] {"/1/2/3/" [1 2 3]
                             "/"       []
                             "/1/"     [1]
                             "/1/337/" [1 337]}]
      (testing (pr-str (list 'location-path->ids path))
        (is (= expected
               (collection/location-path->ids path))))

      (testing (pr-str (list 'location-path->parent-id path))
        (is (= (last expected)
               (collection/location-path->parent-id path))))))

  (testing "invalid input"
    (doseq [path ["/a/"
                  nil
                  "/-1/"
                  "/1/2/1/"]]
      (testing (pr-str (list 'location-path->ids path))
        (is (thrown?
             Exception
             (collection/location-path->ids path))))

      (testing (pr-str (list 'location-path->parent-id path))
        (is (thrown?
             Exception
             (collection/location-path->parent-id path)))))))

(deftest children-location-test
  (testing "valid input"
    (doseq [[collection expected] {{:id 1000, :location "/1/2/3/"} "/1/2/3/1000/"
                                   {:id 1000, :location "/"}       "/1000/"
                                   {:id 1000, :location "/1/"}     "/1/1000/"
                                   {:id 1000, :location "/1/337/"} "/1/337/1000/"}]
      (testing (pr-str (list 'children-location collection))
        (is (= expected
               (collection/children-location collection))))))

  (testing "invalid input"
    (doseq [collection [{:id 1000, :location "/a/"}
                        {:id 1000, :location nil}
                        {:id 1000, :location "/-1/"}
                        {:id nil, :location "/1/"}
                        {:id "a", :location "/1/"}
                        {:id 1, :location "/1/2/"}]]
      (testing (pr-str (list 'children-location collection))
        (is (thrown?
             Exception
             (collection/children-location collection)))))))

(deftest permissions-set->visible-collection-ids-test
  (testing "Make sure we can look at the current user's permissions set and figure out which Collections they're allowed to see"
    (is (= #{8 9}
           (collection/permissions-set->visible-collection-ids
            #{"/db/1/"
              "/db/2/native/"
              "/db/4/schema/"
              "/db/5/schema/PUBLIC/"
              "/db/6/schema/PUBLIC/table/7/"
              "/collection/8/"
              "/collection/9/read/"}))))

  (testing "If the current user has root permissions then make sure the function returns `:all`, which signifies that they are able to see all Collections"
    (is (= :all
           (collection/permissions-set->visible-collection-ids
            #{"/"
              "/db/2/native/"
              "/collection/9/read/"}))))

  (testing "for the Root Collection we should return `root`"
    (is (= #{8 9 "root"}
           (collection/permissions-set->visible-collection-ids
            #{"/collection/8/"
              "/collection/9/read/"
              "/collection/root/"})))

    (is (= #{"root"}
           (collection/permissions-set->visible-collection-ids
            #{"/collection/root/read/"})))))

(deftest effective-location-path-test
  (testing "valid input"
    (doseq [[args expected] {["/10/20/30/" #{10 20}]    "/10/20/"
                             ["/10/20/30/" #{10 30}]    "/10/30/"
                             ["/10/20/30/" #{}]         "/"
                             ["/10/20/30/" #{10 20 30}] "/10/20/30/"
                             ["/10/20/30/" :all]        "/10/20/30/"}]
      (testing (pr-str (cons 'effective-location-path args))
        (is (= expected
               (apply collection/effective-location-path args))))))

  (testing "invalid input"
    (doseq [args [["/10/20/30/" nil]
                  ["/10/20/30/" [20]]
                  [nil #{}]
                  [[10 20] #{}]]]
      (testing (pr-str (cons 'effective-location-path args))
        (is (thrown?
             Exception
             (apply collection/effective-location-path args))))))

  (testing "Does the function also work if we call the single-arity version that powers hydration?"
    (testing "mix of full and read perms"
      (binding [*current-user-permissions-set* (atom #{"/collection/10/" "/collection/20/read/"})]
        (is (= "/10/20/"
               (collection/effective-location-path {:location "/10/20/30/"})))))

    (testing "missing some perms"
      (binding [*current-user-permissions-set* (atom #{"/collection/10/read/" "/collection/30/read/"})]
        (is (= "/10/30/"
               (collection/effective-location-path {:location "/10/20/30/"})))))

    (testing "no perms"
      (binding [*current-user-permissions-set* (atom #{})]
        (is (= "/"
               (collection/effective-location-path {:location "/10/20/30/"})))))

    (testing "read perms for all"
      (binding [*current-user-permissions-set* (atom #{"/collection/10/" "/collection/20/read/" "/collection/30/read/"})]
        (is (= "/10/20/30/"
               (collection/effective-location-path {:location "/10/20/30/"})))))

    (testing "root perms"
      (binding [*current-user-permissions-set* (atom #{"/"})]
        (is (= "/10/20/30/"
               (collection/effective-location-path {:location "/10/20/30/"})))))))

;;; +----------------------------------------------------------------------------------------------------------------+
;;; |                                Nested Collections: CRUD Constraints & Behavior                                 |
;;; +----------------------------------------------------------------------------------------------------------------+

(defmacro ^:private with-collection-in-location [[collection-binding location] & body]
  `(let [name# (mt/random-name)]
     (try
       (let [~collection-binding (db/insert! Collection :name name#, :color "#ABCDEF", :location ~location)]
         ~@body)
       (finally
         (db/delete! Collection :name name#)))))

(defn- nonexistent-collection-id []
  (inc (or (:max (t2/select-one [Collection [:%max.id :max]]))
           0)))

(deftest crud-validate-path-test
  (testing "Make sure we can't INSERT a Collection with an invalid location"
    (is (thrown-with-msg?
         clojure.lang.ExceptionInfo
         #"Invalid Collection location: path is invalid"
         (with-collection-in-location [_ "/a/"]))))

  (testing "We should be able to INSERT a Collection with a *valid* location"
    (mt/with-temp Collection [parent]
      (with-collection-in-location [collection (collection/location-path parent)]
        (is (= (collection/location-path parent)
               (:location collection))))))

  (testing "Make sure we can't UPDATE a Collection to give it an invalid location"
    (mt/with-temp Collection [collection]
      (is (thrown-with-msg?
           clojure.lang.ExceptionInfo
           #"Invalid Collection location: path is invalid"
           (t2/update! Collection (u/the-id collection) {:location "/a/"})))))

  (testing "We should be able to UPDATE a Collection and give it a new, *valid* location"
    (mt/with-temp* [Collection [collection-1]
                    Collection [collection-2]]
      (is (pos? (t2/update! Collection (u/the-id collection-1) {:location (collection/location-path collection-2)}))))))

(deftest crud-validate-ancestors-test
  (testing "Make sure we can't INSERT a Collection with an non-existent ancestors"
    (is (thrown-with-msg?
         clojure.lang.ExceptionInfo
         #"Invalid Collection location: some or all ancestors do not exist"
         (with-collection-in-location [_ (collection/location-path (nonexistent-collection-id))]))))

  (testing "Make sure we can't UPDATE a Collection to give it a non-existent ancestors"
    (mt/with-temp Collection [collection]
      (is (thrown-with-msg?
           clojure.lang.ExceptionInfo
           #"Invalid Collection location: some or all ancestors do not exist"
           (t2/update! Collection (u/the-id collection) {:location (collection/location-path (nonexistent-collection-id))}))))))

(deftest delete-descendant-collections-test
  (testing "When we delete a Collection do its descendants get deleted as well?"
    ;;    +-> B
    ;;    |
    ;; x -+-> C -+-> D -> E     ===>     x
    ;;           |
    ;;           +-> F -> G
    (with-collection-hierarchy [{:keys [a b c d e f g]}]
      (is (= true
             (db/delete! Collection :id (u/the-id a))))
      (is (= 0
             (db/count Collection :id [:in (map u/the-id [a b c d e f g])])))))

  (testing "parents & siblings should be untouched"
    ;; ...put
    ;;
    ;;    +-> B                             +-> B
    ;;    |                                 |
    ;; A -+-> x -+-> D -> E     ===>     A -+
    ;;           |
    ;;           +-> F -> G
    (with-collection-hierarchy [{:keys [a b c d e f g]}]
      (db/delete! Collection :id (u/the-id c))
      (is (= 2
             (db/count Collection :id [:in (map u/the-id [a b c d e f g])]))))))


;;; +----------------------------------------------------------------------------------------------------------------+
;;; |                              Nested Collections: Ancestors & Effective Ancestors                               |
;;; +----------------------------------------------------------------------------------------------------------------+

(defn- ancestors [collection]
  (map :name (#'collection/ancestors collection)))

(deftest ancestors-test
  (with-collection-hierarchy [{:keys [c d e]}]
    (testing "Can we hydrate `ancestors` the way we'd hope?"
      (is (= ["A" "C"]
             (ancestors d)))
      (is (= ["A" "C" "D"]
             (ancestors e))))
    (testing "trying it on C should give us only A"
      (is (= ["A"]
             (ancestors c))))))


;;; ---------------------------------------------- Effective Ancestors -----------------------------------------------

(defn- effective-ancestors [collection]
  (map :name (collection/effective-ancestors collection)))

(deftest effective-ancestors-test
  (with-collection-hierarchy [{:keys [a c d]}]
    (testing "For D: if we don't have permissions for C, we should only see A"
      (with-current-user-perms-for-collections [a d]
        (is (= ["A"]
               (effective-ancestors d)))))

    (testing "For D: if we don't have permissions for A, we should only see C"
      (with-current-user-perms-for-collections [c d]
        (is (= ["C"]
               (effective-ancestors d)))))

    (testing "For D: if we have perms for all ancestors we should see them all"
      (with-current-user-perms-for-collections [a c d]
        (is (= ["A" "C"]
               (effective-ancestors d)))))

    (testing "For D: if we have permissions for no ancestors, we should see nothing"
      (with-current-user-perms-for-collections [d]
        (is (= []
               (effective-ancestors d)))))))


;;; +----------------------------------------------------------------------------------------------------------------+
;;; |                              Nested Collections: Descendants & Effective Children                              |
;;; +----------------------------------------------------------------------------------------------------------------+

;;; -------------------------------------------------- Descendants ---------------------------------------------------

(defn- format-collections
  "Put the results of `collection/descendants` (etc.) in a nice format that makes it easy to write our tests."
  [collections]
  (set (for [collection collections]
         (-> (into {} collection)
             (update :id integer?)
             (update :location location-path-ids->names)
             (update :children (comp set format-collections))))))

(defn- descendants [collection]
  (-> (#'collection/descendants collection)
      format-collections))

(deftest descendants-test
  (with-collection-hierarchy [{:keys [a b c d]}]
    (testing "make sure we can fetch the descendants of a Collection in the hierarchy we'd expect"
      (is (= #{{:name "B", :id true, :location "/A/", :children #{}, :description nil}
               {:name        "C"
                :id          true
                :description nil
                :location    "/A/"
                :children    #{{:name        "D"
                                :id          true
                                :description nil
                                :location    "/A/C/"
                                :children    #{{:name "E", :id true, :description nil, :location "/A/C/D/", :children #{}}}}
                               {:name        "F"
                                :id          true
                                :description nil
                                :location    "/A/C/"
                                :children    #{{:name "G", :id true, :description nil, :location "/A/C/F/", :children #{}}}}}}}
             (descendants a))))

    (testing "try for one of the children, make sure we get just that subtree"
      (is (= #{}
             (descendants b))))

    (testing "try for the other child, we should get just that subtree!"
      (is (= #{{:name        "D"
                :id          true
                :description nil
                :location    "/A/C/"
                :children    #{{:name "E", :id true, :description nil, :location "/A/C/D/", :children #{}}}}
               {:name        "F"
                :id          true
                :description nil
                :location    "/A/C/"
                :children    #{{:name "G", :id true, :description nil, :location "/A/C/F/", :children #{}}}}}
             (descendants c))))

    (testing "try for a grandchild"
      (is (= #{{:name "E", :id true, :description nil, :location "/A/C/D/", :children #{}}}
             (descendants d))))))

(deftest root-collection-descendants-test
  (testing "For the *Root* Collection, can we get top-level Collections?"
    (with-collection-hierarchy [_]
      (is (contains? (descendants collection/root-collection)
                     {:name        "A"
                      :id          true
                      :description nil
                      :location    "/"
                      :children    #{{:name        "C"
                                      :id          true
                                      :description nil
                                      :location    "/A/"
                                      :children    #{{:name        "D"
                                                      :id          true
                                                      :description nil
                                                      :location    "/A/C/"
                                                      :children    #{{:name        "E"
                                                                      :id          true
                                                                      :description nil
                                                                      :location    "/A/C/D/"
                                                                      :children    #{}}}}
                                                     {:name        "F"
                                                      :id          true
                                                      :description nil
                                                      :location    "/A/C/"
                                                      :children    #{{:name        "G"
                                                                      :id          true
                                                                      :description nil
                                                                      :location    "/A/C/F/"
                                                                      :children    #{}}}}}}
                                     {:name        "B"
                                      :id          true
                                      :description nil
                                      :location    "/A/"
                                      :children    #{}}}})))))



(deftest descendant-ids-test
  (testing "double-check that descendant-ids is working right too"
    (mt/with-temp* [Collection [a]
                    Collection [b {:location (collection/children-location a)}]
                    Collection [c {:location (collection/children-location b)}]]
      (is (= #{(u/the-id b) (u/the-id c)}
             (#'collection/descendant-ids a))))))


;;; ----------------------------------------------- Effective Children -----------------------------------------------

(defn- effective-children [collection]
  (set (map :name (collection/effective-children collection))))

(deftest effective-children-test
  (with-collection-hierarchy [{:keys [a b c d e f g]}]
    (testing "If we *have* perms for everything we should just see B and C."
      (with-current-user-perms-for-collections [a b c d e f g]
        (is (= #{"B" "C"}
               (effective-children a)))))

    (testing "make sure that `effective-children` isn't returning children or location of children! Those should get discarded."
      (with-current-user-perms-for-collections [a b c d e f g]
        (is (= #{:name :id :description}
               (set (keys (first (collection/effective-children a))))))))

    (testing "If we don't have permissions for C, C's children (D and F) should be moved up one level"
      ;;
      ;;    +-> B                             +-> B
      ;;    |                                 |
      ;; A -+-> x -+-> D -> E     ===>     A -+-> D -> E
      ;;           |                          |
      ;;           +-> F -> G                 +-> F -> G
      (with-current-user-perms-for-collections [a b d e f g]
        (is (= #{"B" "D" "F"}
               (effective-children a)))))

    (testing "If we also remove D, its child (F) should get moved up, for a total of 2 levels."
      ;;
      ;;    +-> B                             +-> B
      ;;    |                                 |
      ;; A -+-> x -+-> x -> E     ===>     A -+-> E
      ;;           |                          |
      ;;           +-> F -> G                 +-> F -> G
      (with-current-user-perms-for-collections [a b e f g]
        (is (= #{"B" "E" "F"}
               (effective-children a)))))

    (testing "If we remove C and both its children, both grandchildren should get get moved up"
      ;;
      ;;    +-> B                             +-> B
      ;;    |                                 |
      ;; A -+-> x -+-> x -> E     ===>     A -+-> E
      ;;           |                          |
      ;;           +-> x -> G                 +-> G
      (with-current-user-perms-for-collections [a b e g]
        (is (= #{"B" "E" "G"}
               (effective-children a)))))

    (testing "Now try with one of the Children. `effective-children` for C should be D & F"
      ;;
      ;; C -+-> D -> E              C -+-> D -> E
      ;;    |              ===>        |
      ;;    +-> F -> G                 +-> F -> G
      (with-current-user-perms-for-collections [b c d e f g]
        (is (= #{"D" "F"}
               (effective-children c)))))

    (testing "If we remove perms for D & F their respective children should get moved up"
      ;;
      ;; C -+-> x -> E              C -+-> E
      ;;    |              ===>        |
      ;;    +-> x -> G                 +-> G
      (with-current-user-perms-for-collections [b c e g]
        (is (= #{"E" "G"}
               (effective-children c)))))

    (testing "For the Root Collection: can we fetch its effective children?"
      (with-current-user-perms-for-collections [a b c d e f g]
        (is (= #{"A"}
               (effective-children collection/root-collection)))))

    (testing "For the Root Collection: if we don't have perms for A, we should get B and C as effective children"
      (with-current-user-perms-for-collections [b c d e f g]
        (is (= #{"B" "C"}
               (effective-children collection/root-collection)))))

    (testing "For the Root Collection: if we remove A and C we should get B, D and F"
      (with-collection-hierarchy [{:keys [b d e f g]}]
        (is (= #{"B" "D" "F"}
               (with-current-user-perms-for-collections [b d e f g]
                 (effective-children collection/root-collection))))))))

;;; +----------------------------------------------------------------------------------------------------------------+
;;; |                                Nested Collections: Perms for Moving & Archiving                                |
;;; +----------------------------------------------------------------------------------------------------------------+

;; The tests in this section continue to use the Collection hierarchy above. The hierarchy doesn't get modified here,
;; so it's the same in each test:
;;
;;    +-> B
;;    |
;; A -+-> C -+-> D -> E
;;           |
;;           +-> F -> G

(defn perms-path-ids->names
  "Given a set of permissions and `collections` (the map returned by the `with-collection-hierarchy` macro above, or a
  sequential collection), replace the numeric IDs in the permissions paths with corresponding Collection names, making
  our tests easier to read."
  [collections perms-set]
  ;; first build a function that will replace any instances of numeric IDs with their respective names
  ;; e.g. /123/ would become something like /A/
  ;; Do this by composing together a series of functions that will handle one string replacement for each ID + name
  ;; pair
  (let [replace-ids-with-names (reduce comp (for [{:keys [id name]} (if (sequential? collections)
                                                                      collections
                                                                      (vals collections))]
                                              #(str/replace % (re-pattern (format "/%d/" id)) (str "/" name "/"))))]
    (set (for [perms-path perms-set]
           (replace-ids-with-names perms-path)))))

;;; ---------------------------------------------- Perms for Archiving -----------------------------------------------

(deftest perms-for-archiving-test
  (with-collection-hierarchy [{:keys [a b c d], :as collections}]
    (testing "To Archive A, you should need *write* perms for A and all of its descendants, and also the Root Collection..."
      (is (= #{"/collection/root/"
               "/collection/A/"
               "/collection/B/"
               "/collection/C/"
               "/collection/D/"
               "/collection/E/"
               "/collection/F/"
               "/collection/G/"}
             (->> (collection/perms-for-archiving a)
                  (perms-path-ids->names collections)))))

    (testing (str "Now let's move down a level. To archive B, you should need permissions for A and B, since B doesn't "
                  "have any descendants")
      (is (= #{"/collection/A/"
               "/collection/B/"}
             (->> (collection/perms-for-archiving b)
                  (perms-path-ids->names collections)))))

    (testing "but for C, you should need perms for A (parent); C; and D, E, F, and G (descendants)"
      (is (= #{"/collection/A/"
               "/collection/C/"
               "/collection/D/"
               "/collection/E/"
               "/collection/F/"
               "/collection/G/"}
             (->> (collection/perms-for-archiving c)
                  (perms-path-ids->names collections)))))

    (testing "For D you should need C (parent), D, and E (descendant)"
      (is (= #{"/collection/C/"
               "/collection/D/"
               "/collection/E/"}
             (->> (collection/perms-for-archiving d)
                  (perms-path-ids->names collections)))))))

(deftest perms-for-archiving-exceptions-test
  (testing "If you try to calculate permissions to archive the Root Collection, throw an Exception!"
    (is (thrown?
         Exception
         (collection/perms-for-archiving collection/root-collection))))

  (testing "Let's make sure we get an Exception when we try to archive a Personal Collection"
    (is (thrown?
         Exception
         (collection/perms-for-archiving (collection/user->personal-collection (mt/fetch-user :lucky))))))

  (testing "invalid input"
    (doseq [input [nil {} 1]]
      (testing (format "input = %s" (pr-str input))
        (is (thrown?
             Exception
             (collection/perms-for-archiving input)))))))


;;; ------------------------------------------------ Perms for Moving ------------------------------------------------

;; `*` marks the things that require permissions in charts below!

(deftest perms-for-moving-test
  (with-collection-hierarchy [{:keys [b c], :as collections}]
    (testing "If we want to move B into C, we should need perms for A, B, and C."
      ;; B because it is being moved; C we are moving
      ;; something into it, A because we are moving something out of it
      ;;
      ;;    +-> B                              +-> B*
      ;;    |                                  |
      ;; A -+-> C -+-> D -> E  ===>  A* -> C* -+-> D -> E
      ;;           |                           |
      ;;           +-> F -> G                  +-> F -> G

      (is (= #{"/collection/A/"
               "/collection/B/"
               "/collection/C/"}
             (->> (collection/perms-for-moving b c)
                  (perms-path-ids->names collections)))))

    (testing "Ok, now let's try moving something with descendants."
      ;; If we move C into B, we need perms for C and all its
      ;; descendants, and B, since it's the new parent; and A, the old parent
      ;;
      ;;    +-> B
      ;;    |
      ;; A -+-> C -+-> D -> E  ===>  A* -> B* -> C* -+-> D* -> E*
      ;;           |                                 |
      ;;           +-> F -> G                        +-> F* -> G*
      (is (= #{"/collection/A/"
               "/collection/B/"
               "/collection/C/"
               "/collection/D/"
               "/collection/E/"
               "/collection/F/"
               "/collection/G/"}
             (->> (collection/perms-for-moving c b)
                  (perms-path-ids->names collections)))))

    (testing "Ok, now how about moving B into the Root Collection?"
      ;;    +-> B                    B* [and Root*]
      ;;    |
      ;; A -+-> C -+-> D -> E  ===>  A* -> C -+-> D -> E
      ;;           |                          |
      ;;           +-> F -> G                 +-> F -> G
      (is (= #{"/collection/root/"
               "/collection/A/"
               "/collection/B/"}
             (->> (collection/perms-for-moving b collection/root-collection)
                  (perms-path-ids->names collections)))))

    (testing "How about moving C into the Root Collection?"
      ;;    +-> B                    A* -> B
      ;;    |
      ;; A -+-> C -+-> D -> E  ===>  C* -+-> D* -> E* [and Root*]
      ;;           |                     |
      ;;           +-> F -> G            +-> F* -> G*
      (is (= #{"/collection/root/"
               "/collection/A/"
               "/collection/C/"
               "/collection/D/"
               "/collection/E/"
               "/collection/F/"
               "/collection/G/"}
             (->> (collection/perms-for-moving c collection/root-collection)
                  (perms-path-ids->names collections)))))))

(deftest perms-for-moving-exceptions-test
  (with-collection-hierarchy [{:keys [a b], :as _collections}]
    (testing "If you try to calculate permissions to move or archive the Root Collection, throw an Exception!"
      (is (thrown?
           Exception
           (collection/perms-for-moving collection/root-collection a))))

    (testing "You should also see an Exception if you try to move a Collection into itself or into one its descendants..."
      (testing "B -> B"
        (is (thrown?
             Exception
             (collection/perms-for-moving b b))))

      (testing "A -> B"
        (is (thrown?
             Exception
             (collection/perms-for-moving a b)))))

    (testing "Let's make sure we get an Exception when we try to *move* a Personal Collection"
      (is (thrown?
           Exception
           (collection/perms-for-moving (collection/user->personal-collection (mt/fetch-user :lucky)) a)))))

  (testing "invalid input"
    (doseq [[collection new-parent] [[{:location "/"} nil]
                                     [{:location "/"} {}]
                                     [{:location "/"} 1]
                                     [nil {:location "/"}]
                                     [{}  {:location "/"}]
                                     [1   {:location "/"}]]]
      (testing (pr-str (list 'perms-for-moving collection new-parent))
        (is (thrown?
             Exception
             (collection/perms-for-moving collection new-parent)))))))


;;; +----------------------------------------------------------------------------------------------------------------+
;;; |                                     Nested Collections: Moving Collections                                     |
;;; +----------------------------------------------------------------------------------------------------------------+

(defn- combine
  "Recursive `merge-with` that works on nested maps."
  [& maps]
  (->>
   ;; recursively call `combine` to merge this map and its nested maps
   (apply merge-with combine maps)
   ;; now sort the map by its keys and put it back in as an array map to keep the order. Nice!
   (sort-by first)
   (into (array-map))))

(defn- collection-locations
  "Print out an amazingly useful map that charts the hierarchy of `collections`."
  [collections & additional-conditions]
  (apply
   merge-with combine
   (for [collection (-> (apply db/select Collection, :id [:in (map u/the-id collections)], additional-conditions)
                        format-collections)]
     (assoc-in {} (concat (filter seq (str/split (:location collection) #"/"))
                          [(:name collection)])
               {}))))

(deftest move-nested-collections-test
  (testing "Make sure the util functions above actually work correctly"
    ;;
    ;;    +-> B
    ;;    |
    ;; A -+-> C -+-> D -> E
    ;;           |
    ;;           +-> F -> G
    (with-collection-hierarchy [collections]
      (is (= {"A" {"B" {}
                   "C" {"D" {"E" {}}
                        "F" {"G" {}}}}}
             (collection-locations (vals collections))))))

  (testing "Test that we can move a Collection"
    ;;
    ;;    +-> B                        +-> B ---> E
    ;;    |                            |
    ;; A -+-> C -+-> D -> E   ===>  A -+-> C -+-> D
    ;;           |                            |
    ;;           +-> F -> G                   +-> F -> G
    (with-collection-hierarchy [{:keys [b e], :as collections}]
      (collection/move-collection! e (collection/children-location b))
      (is (= {"A" {"B" {"E" {}}
                   "C" {"D" {}
                        "F" {"G" {}}}}}
             (collection-locations (vals collections))))))

  (testing "Test that we can move a Collection and its descendants get moved as well"
    ;;
    ;;    +-> B                       +-> B ---> D -> E
    ;;    |                           |
    ;; A -+-> C -+-> D -> E  ===>  A -+-> C -+
    ;;           |                           |
    ;;           +-> F -> G                  +-> F -> G
    (with-collection-hierarchy [{:keys [b d], :as collections}]
      (collection/move-collection! d (collection/children-location b))
      (is (= {"A" {"B" {"D" {"E" {}}}
                   "C" {"F" {"G" {}}}}}
             (collection-locations (vals collections))))))

  (testing "Test that we can move a Collection into the Root Collection"
    ;;
    ;;    +-> B                        +-> B
    ;;    |                            |
    ;; A -+-> C -+-> D -> E   ===>  A -+-> C -> D -> E
    ;;           |
    ;;           +-> F -> G         F -> G
    (with-collection-hierarchy [{:keys [f], :as collections}]
      (collection/move-collection! f (collection/children-location collection/root-collection))
      (is (= {"A" {"B" {}
                   "C" {"D" {"E" {}}}}
              "F" {"G" {}}}
             (collection-locations (vals collections))))))

  (testing "Test that we can move a Collection out of the Root Collection"
    ;;
    ;;    +-> B                               +-> B
    ;;    |                                   |
    ;; A -+-> C -+-> D -> E   ===>  F -+-> A -+-> C -+-> D -> E
    ;;           |                     |
    ;;           +-> F -> G            +-> G
    (with-collection-hierarchy [{:keys [a f], :as collections}]
      (collection/move-collection! f (collection/children-location collection/root-collection))
      (collection/move-collection! a (collection/children-location (t2/select-one Collection :id (u/the-id f))))
      (is (= {"F" {"A" {"B" {}
                        "C" {"D" {"E" {}}}}
                   "G" {}}}
             (collection-locations (vals collections)))))))


;;; +----------------------------------------------------------------------------------------------------------------+
;;; |                                   Nested Collections: Archiving/Unarchiving                                    |
;;; +----------------------------------------------------------------------------------------------------------------+

(deftest nested-collections-archiving-test
  (testing "Make sure the 'additional-conditions' for collection-locations is working normally"
    (with-collection-hierarchy [collections]
      (is (= {"A" {"B" {}
                   "C" {"D" {"E" {}}
                        "F" {"G" {}}}}}
             (collection-locations (vals collections) :archived false)))))

  (testing "Test that we can archive a Collection with no descendants!"
    ;;    +-> B                        +-> B
    ;;    |                            |
    ;; A -+-> C -+-> D -> E   ===>  A -+-> C -+-> D
    ;;           |                            |
    ;;           +-> F -> G                   +-> F -> G
    (with-collection-hierarchy [{:keys [e], :as collections}]
      (t2/update! Collection (u/the-id e) {:archived true})
      (is (= {"A" {"B" {}
                   "C" {"D" {}
                        "F" {"G" {}}}}}
             (collection-locations (vals collections) :archived false)))))

  (testing "Test that we can archive a Collection *with* descendants"
    ;;    +-> B                        +-> B
    ;;    |                            |
    ;; A -+-> C -+-> D -> E   ===>  A -+
    ;;           |
    ;;           +-> F -> G
    (with-collection-hierarchy [{:keys [c], :as collections}]
      (t2/update! Collection (u/the-id c) {:archived true})
      (is (= {"A" {"B" {}}}
             (collection-locations (vals collections) :archived false))))))

(deftest nested-collection-unarchiving-test
  (testing "Test that we can unarchive a Collection with no descendants"
    ;;    +-> B                        +-> B
    ;;    |                            |
    ;; A -+-> C -+-> D        ===>  A -+-> C -+-> D -> E
    ;;           |                            |
    ;;           +-> F -> G                   +-> F -> G
    (with-collection-hierarchy [{:keys [e], :as collections}]
      (t2/update! Collection (u/the-id e) {:archived true})
      (t2/update! Collection (u/the-id e) {:archived false})
      (is (= {"A" {"B" {}
                   "C" {"D" {"E" {}}
                        "F" {"G" {}}}}}
             (collection-locations (vals collections) :archived false)))))

  (testing "Test that we can unarchive a Collection *with* descendants"
    ;;    +-> B                        +-> B
    ;;    |                            |
    ;; A -+                   ===>  A -+-> C -+-> D -> E
    ;;                                        |
    ;;                                        +-> F -> G
    (with-collection-hierarchy [{:keys [c], :as collections}]
      (t2/update! Collection (u/the-id c) {:archived true})
      (t2/update! Collection (u/the-id c) {:archived false})
      (is (= {"A" {"B" {}
                   "C" {"D" {"E" {}}
                        "F" {"G" {}}}}}
             (collection-locations (vals collections) :archived false))))))

(deftest nested-collection-archiving-objects-test
  (doseq [model [Card Dashboard NativeQuerySnippet Pulse]]
    (testing (format "Test that archiving applies to %ss" (name model))
      ;; object is in E; archiving E should cause object to be archived
      (with-collection-hierarchy [{:keys [e], :as _collections} (when (= model NativeQuerySnippet)
                                                                  {:namespace "snippets"})]
        (mt/with-temp model [object {:collection_id (u/the-id e)}]
          (t2/update! Collection (u/the-id e) {:archived true})
          (is (= true
                 (t2/select-one-fn :archived model :id (u/the-id object)))))))

    (testing (format "Test that archiving applies to %ss belonging to descendant Collections" (name model))
      ;; object is in E, a descendant of C; archiving C should cause object to be archived
      (with-collection-hierarchy [{:keys [c e], :as _collections} (when (= model NativeQuerySnippet)
                                                                    {:namespace "snippets"})]
        (mt/with-temp model [object {:collection_id (u/the-id e)}]
          (t2/update! Collection (u/the-id c) {:archived true})
          (is (= true
                 (t2/select-one-fn :archived model :id (u/the-id object)))))))))

(deftest nested-collection-unarchiving-objects-test
  (doseq [model [Card Dashboard NativeQuerySnippet Pulse]]
    (testing (format "Test that unarchiving applies to %ss" (name model))
      ;; object is in E; unarchiving E should cause object to be unarchived
      (with-collection-hierarchy [{:keys [e], :as _collections} (when (= model NativeQuerySnippet)
                                                                  {:namespace "snippets"})]
        (t2/update! Collection (u/the-id e) {:archived true})
        (mt/with-temp model [object {:collection_id (u/the-id e), :archived true}]
          (t2/update! Collection (u/the-id e) {:archived false})
          (is (= false
                 (t2/select-one-fn :archived model :id (u/the-id object)))))))

    (testing (format "Test that unarchiving applies to %ss belonging to descendant Collections" (name model))
      ;; object is in E, a descendant of C; unarchiving C should cause object to be unarchived
      (with-collection-hierarchy [{:keys [c e], :as _collections} (when (= model NativeQuerySnippet)
                                                                    {:namespace "snippets"})]
        (t2/update! Collection (u/the-id c) {:archived true})
        (mt/with-temp model [object {:collection_id (u/the-id e), :archived true}]
          (t2/update! Collection (u/the-id c) {:archived false})
          (is (= false
                 (t2/select-one-fn :archived model :id (u/the-id object)))))))))

(deftest archive-while-moving-test
  (testing "Test that we cannot archive a Collection at the same time we are moving it"
    (with-collection-hierarchy [{:keys [c], :as _collections}]
      (is (thrown?
           Exception
           (t2/update! Collection (u/the-id c) {:archived true, :location "/"})))))

  (testing "Test that we cannot unarchive a Collection at the same time we are moving it"
    (with-collection-hierarchy [{:keys [c], :as _collections}]
      (t2/update! Collection (u/the-id c) {:archived true})
      (is (thrown?
           Exception
           (t2/update! Collection (u/the-id c) {:archived false, :location "/"})))))

  (testing "Passing in a value of archived that is the same as the value in the DB shouldn't affect anything however!"
    (with-collection-hierarchy [{:keys [c], :as _collections}]
      (t2/update! Collection (u/the-id c) {:archived false, :location "/"})
      (is (= "/"
             (t2/select-one-fn :location Collection :id (u/the-id c)))))))

(deftest archive-noop-shouldnt-affect-descendants-test
  (testing "Check that attempting to unarchive a Card that's not archived doesn't affect archived descendants"
    (with-collection-hierarchy [{:keys [c e], :as _collections}]
      (t2/update! Collection (u/the-id e) {:archived true})
      (t2/update! Collection (u/the-id c) {:archived false})
      (is (= true
             (t2/select-one-fn :archived Collection :id (u/the-id e)))))))

;; TODO - can you unarchive a Card that is inside an archived Collection??


;;; +----------------------------------------------------------------------------------------------------------------+
;;; |                                     Permissions Inheritance Upon Creation!                                     |
;;; +----------------------------------------------------------------------------------------------------------------+

(defn- group->perms
  "Return the perms paths for a `perms-group`, replacing the ID of any `collections` in any entries with their name."
  [collections perms-group]
  ;; we can reuse the `perms-path-ids->names` helper function from above, just need to stick `collection` in a map
  ;; to simulate the output of the `with-collection-hierarchy` macro
  (perms-path-ids->names
    (zipmap (map :name collections)
            collections)
    (t2/select-fn-set :object Permissions
                      {:where [:and
                               [:like :object "/collection/%"]
                               [:= :group_id (u/the-id perms-group)]]})))

(deftest copy-root-collection-perms-test
  (testing (str "Make sure that when creating a new Collection at the Root Level, we copy the group permissions for "
                "the Root Collection\n")
    (doseq [collection-namespace [nil "currency"]
            :let                 [root-collection (assoc collection/root-collection :namespace collection-namespace)
                                  other-namespace (if collection-namespace nil "currency")]]
      (testing (format "Collection namespace = %s\n" (pr-str collection-namespace))
        (mt/with-temp PermissionsGroup [group]
          (testing "no perms beforehand = no perms after"
            (mt/with-temp Collection [collection {:name "{new}", :namespace collection-namespace}]
              (is (= #{}
                     (group->perms [collection] group)))))

          (perms/grant-collection-read-permissions! group root-collection)
          (mt/with-temp Collection [collection {:name "{new}", :namespace collection-namespace}]
            (testing "copy read perms"
              (is (= #{"/collection/{new}/read/"
                       (perms/collection-read-path root-collection)}
                     (group->perms [collection] group))))

            (testing "revoking root collection perms shouldn't affect perms of existing children"
              (perms/revoke-collection-permissions! group root-collection)
              (is (= #{"/collection/{new}/read/"}
                     (group->perms [collection] group))))

            (testing "granting new root collection perms shouldn't affect perms of existing children"
              (perms/grant-collection-readwrite-permissions! group root-collection)
              (is (= #{(perms/collection-readwrite-path root-collection) "/collection/{new}/read/"}
                     (group->perms [collection] group)))))

          (testing "copy readwrite perms"
            (mt/with-temp Collection [collection {:name "{new}", :namespace collection-namespace}]
              (is (= #{"/collection/{new}/"
                       (perms/collection-readwrite-path root-collection)}
                     (group->perms [collection] group)))))

          (testing (format "Perms for Root Collection in %s namespace should not affect Collections in %s namespace"
                           (pr-str collection-namespace) (pr-str other-namespace))
            (mt/with-temp Collection [collection {:name "{new}", :namespace other-namespace}]
              (is (= #{(perms/collection-readwrite-path root-collection)}
                     (group->perms [collection] group))))))))))

(deftest copy-parent-permissions-test
  (testing "Make sure that when creating a new child Collection, we copy the group permissions for its parent"
    (mt/with-temp PermissionsGroup [group]
      (testing "parent has readwrite permissions"
        (mt/with-temp Collection [parent {:name "{parent}"}]
          (perms/grant-collection-readwrite-permissions! group parent)
          (mt/with-temp Collection [child {:name "{child}", :location (collection/children-location parent)}]
            (is (= #{"/collection/{parent}/"
                     "/collection/{child}/"}
                   (group->perms [parent child] group))))))

      (testing "parent has read permissions"
        (mt/with-temp Collection [parent {:name "{parent}"}]
          (perms/grant-collection-read-permissions! group parent)
          (mt/with-temp Collection [child {:name "{child}", :location (collection/children-location parent)}]
            (is (= #{"/collection/{parent}/read/"
                     "/collection/{child}/read/"}
                   (group->perms [parent child] group))))))

      (testing "parent has no permissions"
        (mt/with-temp* [Collection [parent {:name "{parent}"}]
                        Collection [child {:name "{child}", :location (collection/children-location parent)}]]
          (is (= #{}
                 (group->perms [parent child] group)))))

      (testing "parent given read permissions after the fact -- should not update existing children"
        (mt/with-temp* [Collection [parent {:name "{parent}"}]
                        Collection [child {:name "{child}", :location (collection/children-location parent)}]]
          (perms/grant-collection-read-permissions! group parent)
          (is (= #{"/collection/{parent}/read/"}
                 (group->perms [parent child] group)))))

      (testing "If we have Root Collection perms they shouldn't be copied for a Child"
        (mt/with-temp Collection [parent {:name "{parent}"}]
          (perms/grant-collection-read-permissions! group collection/root-collection)
          (mt/with-temp Collection [child {:name "{child}", :location (collection/children-location parent)}]
            (is (= #{"/collection/root/read/"}
                   (group->perms [parent child] group)))))))

    (testing (str "Make sure that when creating a new Collection as child of a Personal Collection, no group "
                  "permissions are created")
      (mt/with-temp Collection [child {:name "{child}", :location (lucky-collection-children-location)}]
        (is (not (db/exists? Permissions :object [:like (format "/collection/%d/%%" (u/the-id child))])))))

    (testing (str "Make sure that when creating a new Collection as grandchild of a Personal Collection, no group "
                  "permissions are created")
      (mt/with-temp* [Collection [child {:location (lucky-collection-children-location)}]
                      Collection [grandchild {:location (collection/children-location child)}]]
        (is (not (db/exists? Permissions :object [:like (format "/collection/%d/%%" (u/the-id child))])))
        (is (not (db/exists? Permissions :object [:like (format "/collection/%d/%%" (u/the-id grandchild))])))))))


;;; +----------------------------------------------------------------------------------------------------------------+
;;; |                                              Personal Collections                                              |
;;; +----------------------------------------------------------------------------------------------------------------+

(deftest personal-collections-restrictions-test
  (testing "Make sure we're not allowed to *unarchive* a Personal Collection"
    (mt/with-temp User [my-cool-user]
      (let [personal-collection (collection/user->personal-collection my-cool-user)]
        (is (thrown?
             Exception
             (t2/update! Collection (u/the-id personal-collection) {:archived true}))))))

  (testing "Make sure we're not allowed to *move* a Personal Collection"
    (mt/with-temp* [User       [my-cool-user]
                    Collection [some-other-collection]]
      (let [personal-collection (collection/user->personal-collection my-cool-user)]
        (is (thrown?
             Exception
             (t2/update! Collection (u/the-id personal-collection)
               {:location (collection/location-path some-other-collection)}))))))

  (testing "Make sure we're not allowed to change the owner of a Personal Collection"
    (mt/with-temp User [my-cool-user]
      (let [personal-collection (collection/user->personal-collection my-cool-user)]
        (is (thrown?
             Exception
             (t2/update! Collection (u/the-id personal-collection) {:personal_owner_id (mt/user->id :crowberto)}))))))

  (testing "We are not allowed to change the authority_level of a Personal Collection"
    (mt/with-temp User [my-cool-user]
      (let [personal-collection (collection/user->personal-collection my-cool-user)]
        (is (thrown-with-msg?
             Exception
             #"You are not allowed to change the authority level of a Personal Collection."
             (t2/update! Collection (u/the-id personal-collection) {:authority_level "official"}))))))

  (testing "Does hydrating `:personal_collection_id` force creation of Personal Collections?"
    (mt/with-temp User [temp-user]
      (is (schema= {:personal_collection_id su/IntGreaterThanZero
                    s/Keyword               s/Any}
                   (hydrate temp-user :personal_collection_id))))))


;;; +----------------------------------------------------------------------------------------------------------------+
;;; |                                    Moving Collections "Across the Boundary"                                    |
;;; +----------------------------------------------------------------------------------------------------------------+

;; When moving a Collection from a Personal Collection (or a descendant of one) to a non-Personal one (or a descendant
;; of one), we need to work some magic on its (and its descendants') Permissions.

;;; --------------------------------------------- Personal -> Impersonal ---------------------------------------------

(defmacro ^:private with-collection-hierarchy-in [parent-location [collection-symb & more] & body]
  (if-not collection-symb
    `(do ~@body)
    `(mt/with-temp Collection [~collection-symb {:name     ~(u/upper-case-en (name collection-symb))
                                                 :location ~parent-location}]
       (with-collection-hierarchy-in (collection/children-location ~collection-symb) ~more ~@body))))

(defmacro ^:private with-personal-and-impersonal-collections {:style/indent 1}
  [[group-binding personal-and-root-collection-bindings] & body]
  (let [collections (zipmap (vals personal-and-root-collection-bindings)
                            (keys personal-and-root-collection-bindings))]
    `(mt/with-temp PermissionsGroup [~group-binding]
       (with-collection-hierarchy-in (lucky-collection-children-location) ~(:personal collections)
         (with-collection-hierarchy-in (collection/children-location collection/root-collection) ~(:root collections)
           ~@body)))))

(deftest move-from-personal-to-impersonal-test
  (testing "Moving a Collection"
    (testing "from a Personal Collection"
      (testing (str "to the Root Collection, we should create perms entries that match the Root Collection's entries "
                    "for any groups that have Root Collection perms.")
        ;; Personal Collection > A          Personal Collection
        ;;                           ===>
        ;; Root Collection                  Root Collection > A
        (with-personal-and-impersonal-collections [group {[a] :personal}]
          (perms/grant-collection-read-permissions! group collection/root-collection)
          (t2/update! Collection (u/the-id a) {:location (collection/children-location collection/root-collection)})
          (is (= #{"/collection/root/read/"
                   "/collection/A/read/"}
                 (group->perms [a] group)))))

      (testing (str "to a non-personal Collection, we should create perms entries that match the Root Collection's "
                    "entries for any groups that  have Root Collection perms.")
        ;; Personal Collection > A         Personal Collection
        ;;                           ===>
        ;; Root Collection > B             Root Collection > B > A
        (with-personal-and-impersonal-collections [group {[a] :personal, [b] :root}]
          (perms/grant-collection-read-permissions! group b)
          (t2/update! Collection (u/the-id a) {:location (collection/children-location b)})
          (is (= #{"/collection/A/read/"
                   "/collection/B/read/"}
                 (group->perms [a b] group))))))

    (testing "from a descendant of a Personal Collection"
      (testing (str "to the Root Collection, we should create perms entries that match the Root Collection's entries "
                    "for any groups that have Root Collection perms.")
        ;; Personal Collection > A > B         Personal Collection > A
        ;;                              ===>
        ;; Root Collection                     Root Collection > B
        (with-personal-and-impersonal-collections [group {[a b] :personal}]
          (perms/grant-collection-readwrite-permissions! group collection/root-collection)
          (t2/update! Collection (u/the-id b) {:location (collection/children-location collection/root-collection)})
          (is (= #{"/collection/root/"
                   "/collection/B/"}
                 (group->perms [a b] group)))))

      (testing (str "to a non-personal Collection, we should create perms entries that match the Root Collection's "
                    "entries for any groups that have Root Collection perms.")
        ;; Personal Collection > A > B         Personal Collection > A
        ;;                              ===>
        ;; Root Collection > C                 Root Collection > C > B
        (with-personal-and-impersonal-collections [group {[a b] :personal, [c] :root}]
          (perms/grant-collection-readwrite-permissions! group c)
          (t2/update! Collection (u/the-id b) {:location (collection/children-location c)})
          (is (= #{"/collection/B/"
                   "/collection/C/"}
                 (group->perms [a b c] group)))))))

  (testing "Perms should apply recursively as well..."
    ;; Personal Collection > A > B         Personal Collection
    ;;                              ===>
    ;; Root Collection > C                 Root Collection > C > A > B
    (with-personal-and-impersonal-collections [group {[a b] :personal, [c] :root}]
      (perms/grant-collection-readwrite-permissions! group c)
      (t2/update! Collection (u/the-id a) {:location (collection/children-location c)})
      (is (= #{"/collection/A/"
               "/collection/B/"
               "/collection/C/"}
             (group->perms [a b c] group))))))


;;; --------------------------------------------- Impersonal -> Personal ---------------------------------------------

(deftest move-from-impersonal-to-personal-test
  (testing "Moving a Collection"
    (testing "from Root"
      (testing "to a Personal Collection, we should *delete* perms entries for it"
        ;; Personal Collection        Personal Collection > A
        ;;                      ===>
        ;; Root Collection > A        Root Collection
        (with-personal-and-impersonal-collections [group {[a] :root}]
          (perms/grant-collection-readwrite-permissions! group a)
          (t2/update! Collection (u/the-id a) {:location (lucky-collection-children-location)})
          (is (= #{}
                 (group->perms [a] group)))))
      (testing "to a descendant of a Personal Collection, we should *delete* perms entries for it"
        ;; Personal Collection > A        Personal Collection > A > B
        ;;                          ===>
        ;; Root Collection > B            Root Collection
        (with-personal-and-impersonal-collections [group {[a] :personal, [b] :root}]
          (perms/grant-collection-readwrite-permissions! group b)
          (t2/update! Collection (u/the-id b) {:location (collection/children-location a)})
          (is (= #{}
                 (group->perms [a b] group))))))

    (testing "from a non-Personal Collection"
      (testing "to a Personal Collection, we should *delete* perms entries for it"
        ;; Personal Collection            Personal Collection > B
        ;;                          ===>
        ;; Root Collection > A > B        Root Collection > A
        (with-personal-and-impersonal-collections [group {[a b] :root}]
          (perms/grant-collection-readwrite-permissions! group a)
          (perms/grant-collection-readwrite-permissions! group b)
          (t2/update! Collection (u/the-id b) {:location (lucky-collection-children-location)})
          (is (= #{"/collection/A/"}
                 (group->perms [a b] group)))))

      (testing "to a descendant of a Personal Collection, we should *delete* perms entries for it"
        ;; Personal Collection > A        Personal Collection > A > C
        ;;                          ===>
        ;; Root Collection > B > C        Root Collection > B
        (with-personal-and-impersonal-collections [group {[a] :personal, [b c] :root}]
          (perms/grant-collection-readwrite-permissions! group b)
          (perms/grant-collection-readwrite-permissions! group c)
          (t2/update! Collection (u/the-id c) {:location (collection/children-location a)})
          (is (= #{"/collection/B/"}
                 (group->perms [a b c] group)))))))

  (testing "Deleting perms should apply recursively as well..."
    ;; Personal Collection > A        Personal Collection > A > B > C
    ;;                          ===>
    ;; Root Collection > B > C        Root Collection
    (with-personal-and-impersonal-collections [group {[a] :personal, [b c] :root}]
      (perms/grant-collection-readwrite-permissions! group b)
      (perms/grant-collection-readwrite-permissions! group c)
      (t2/update! Collection (u/the-id b) {:location (collection/children-location a)})
      (is (= #{}
             (group->perms [a b c] group))))))

(deftest valid-location-path?-test
  (doseq [[path expected] {nil       false
                           ""        false
                           "/"       true
                           "/1"      false
                           "/1/"     true
                           "/1/2/"   true
                           "/1/1/"   false
                           "/1/2/1/" false
                           "/1/2/3/" true
                           "/abc/"   false
                           "1"       false
                           "/1.0/"   false
                           "/-1/"    false
                           1         false
                           1.0       false}]
    (testing (pr-str path)
      (is (= expected
             (#'collection/valid-location-path? path))))))

(deftest check-parent-collection-namespace-matches-test
  (doseq [[parent-namespace child-namespace] [[nil "x"]
                                              ["x" nil]
                                              ["x" "y"]]]
    (mt/with-temp Collection [parent-collection {:namespace parent-namespace}]
      (testing (format "You should not be able to create a Collection in namespace %s inside a Collection in namespace %s"
                       (pr-str child-namespace) (pr-str parent-namespace))
        (is (thrown-with-msg?
             clojure.lang.ExceptionInfo
             #"Collection must be in the same namespace as its parent"
             (db/insert! Collection
               {:location  (format "/%d/" (:id parent-collection))
                :color     "#F38630"
                :name      "Child Collection"
                :namespace child-namespace}))))

      (testing (format "You should not be able to move a Collection of namespace %s into a Collection of namespace %s"
                       (pr-str child-namespace) (pr-str parent-namespace))
        (mt/with-temp Collection [collection-2 {:namespace child-namespace}]
          (is (thrown-with-msg?
               clojure.lang.ExceptionInfo
               #"Collection must be in the same namespace as its parent"
               (collection/move-collection! collection-2 (format "/%d/" (:id parent-collection)))))))

      (testing (format "You should not be able to change the namespace of a Collection from %s to %s"
                       (pr-str parent-namespace) (pr-str child-namespace))
        (is (thrown-with-msg?
             clojure.lang.ExceptionInfo
             #"You cannot move a Collection to a different namespace once it has been created"
             (t2/update! Collection (:id parent-collection) {:namespace child-namespace})))))))

(deftest check-special-collection-namespace-cannot-be-personal-collection
  (testing "You should not be able to create a Personal Collection with a non-nil `:namespace`."
    (mt/with-temp User [{user-id :id}]
      (is (thrown-with-msg?
           clojure.lang.ExceptionInfo
           #"Personal Collections must be in the default namespace"
           (db/insert! Collection
             {:color             "#F38630"
              :name              "Personal Collection"
              :namespace         "x"
              :personal_owner_id user-id}))))))

(deftest check-collection-namespace-test
  (testing "check-collection-namespace"
    (testing "Should succeed if namespace is allowed"
      (mt/with-temp Collection [{collection-id :id}]
        (is (= nil
               (collection/check-collection-namespace Card collection-id)))))

    (testing "Should throw exception if namespace is not allowed"
      (mt/with-temp Collection [{collection-id :id} {:namespace "x"}]
        (is (thrown-with-msg?
             clojure.lang.ExceptionInfo
             #"A Card can only go in Collections in the \"default\" namespace"
             (collection/check-collection-namespace Card collection-id)))))

    (testing "Should throw exception if Collection does not exist"
      (is (thrown-with-msg?
           clojure.lang.ExceptionInfo
           #"Collection does not exist"
           (collection/check-collection-namespace Card Integer/MAX_VALUE))))))

(deftest delete-collection-set-children-collection-id-to-null-test
  (testing "When deleting a Collection, should change collection_id of Children to nil instead of Cascading"
    (mt/with-temp* [Collection [{coll-id :id}]
                    Card       [{card-id :id}      {:collection_id coll-id}]
                    Dashboard  [{dashboard-id :id} {:collection_id coll-id}]
                    Pulse      [{pulse-id :id}     {:collection_id coll-id}]]
      (db/delete! Collection :id coll-id)
      (is (db/exists? Card :id card-id)
          "Card")
      (is (db/exists? Dashboard :id dashboard-id)
          "Dashboard")
      (is (db/exists? Pulse :id pulse-id)
          "Pulse"))
    (mt/with-temp* [Collection         [{coll-id :id}    {:namespace "snippets"}]
                    NativeQuerySnippet [{snippet-id :id} {:collection_id coll-id}]]
      (db/delete! Collection :id coll-id)
      (is (db/exists? NativeQuerySnippet :id snippet-id)
          "Snippet"))))

(deftest collections->tree-test
  (is (= [{:name     "A"
           :id       1
           :location "/"
           :below    #{:dataset :card}
           :children [{:name "B", :id 2, :location "/1/", :children []}
                      {:name     "C"
                       :id       3
                       :location "/1/"
                       :below    #{:dataset :card}
                       :children [{:name     "D"
                                   :id       4
                                   :location "/1/3/"
                                   :here     #{:dataset}
                                   :below    #{:dataset}
                                   :children [{:name "E", :id 5, :location "/1/3/4/",
                                               :children [] :here #{:dataset}}]}
                                  {:name     "F"
                                   :id       6
                                   :location "/1/3/"
                                   :here     #{:card}
                                   :children [{:name "G", :id 7, :location "/1/3/6/", :children []}]}]}]}
          {:name "aaa", :id 9, :location "/", :children [] :here #{:card}}
          {:name "H", :id 8, :location "/", :children []}]
         (collection/collections->tree
          {:dataset #{4 5} :card #{6 9}}
          [{:name "A", :id 1, :location "/"}
           {:name "B", :id 2, :location "/1/"}
           {:name "C", :id 3, :location "/1/"}
           {:name "D", :id 4, :location "/1/3/"}
           {:name "E", :id 5, :location "/1/3/4/"}
           {:name "F", :id 6, :location "/1/3/"}
           {:name "G", :id 7, :location "/1/3/6/"}
           {:name "H", :id 8, :location "/"}
           {:name "aaa", :id 9, :location "/"}])))
  (is (= []
         (collection/collections->tree {} nil)
         (collection/collections->tree {} [])))
  (testing "Make sure it doesn't throw an NPE if Collection name is nil for some reason (FE test data?)"
    (is (= [{:name nil, :location "/", :id 1, :children []}
            {:name "a", :location "/", :id 2, :children []}]
           (collection/collections->tree {}
                                         [{:name nil, :location "/", :id 1}
                                          {:name "a", :location "/", :id 2}])))))

(deftest collections->tree-missing-parents-test
  (testing "collections->tree should 'pull' Collections up to a higher level if their parent isn't present (#14114)"
    ;; Imagine a hierarchy like:
    ;;
    ;; + Our analytics (All Users group has no perms)
    ;; +--+ [1] Parent Collection (All Users group has no perms)
    ;;    +--+ [2] Child Collection (All Users group has readwrite perms)
    ;;       +--+ [3] Grandchild collection (All Users group has readwrite perms)
    (is (= [{:name     "Child"
             :location "/1/"
             :id       2
             :here     #{:card}
             :below    #{:card}
             :children [{:name "Grandchild", :location "/1/2/", :id 3, :children [] :here #{:card}}]}]
           (collection/collections->tree {:card #{1 2 3}}
                                         [{:name "Child", :location "/1/", :id 2}
                                          {:name "Grandchild", :location "/1/2/", :id 3}])))))

(deftest collections->tree-permutations-test
  (testing "The tree should build a proper tree regardless of which order the Collections are passed in (#14280)"
    (doseq [collections (math.combo/permutations [{:id 1, :name "a", :location "/3/"}
                                                  {:id 2, :name "a", :location "/3/1/"}
                                                  {:id 3, :name "a", :location "/"}
                                                  {:id 4, :name "a", :location "/3/1/"}
                                                  {:id 5, :name "a", :location "/3/1/2/"}
                                                  {:id 6, :name "a", :location "/3/"}])]
      (testing (format "Permutation: %s" (pr-str (map :id collections)))
        (is (= [{:id       3
                 :name     "a"
                 :location "/"
                 :children [{:id       1
                             :name     "a"
                             :location "/3/"
                             :children [{:id       2
                                         :name     "a"
                                         :location "/3/1/"
                                         :children [{:id       5
                                                     :name     "a"
                                                     :location "/3/1/2/"
                                                     :children []}]}
                                        {:id       4
                                         :name     "a"
                                         :location "/3/1/"
                                         :children []}]}
                            {:id       6
                             :name     "a"
                             :location "/3/"
                             :children []}]}]
               (collection/collections->tree {} collections)))))))

(deftest annotate-collections-test
  (let [collections [{:id 1, :name "a", :location "/"}
                     {:id 2, :name "b", :location "/1/"}
                     {:id 3, :name "c", :location "/1/2/"}
                     {:id 4, :name "d", :location "/1/2/3/"}
                     {:id 5, :name "e", :location "/1/"}]
        clean      #(walk/prewalk
                     (fn [x]
                       ;; select important keys and remove empty children
                       (if (map? x)
                         (cond-> (select-keys x [:id :here :below :children])
                           (not (seq (:children x))) (dissoc :children))
                         x))
                     %)]
    (is (= [{:id 1 :name "a" :location "/"       :here #{:card}    :below #{:card :dataset}}
            {:id 2 :name "b" :location "/1/"                       :below #{:dataset}}
            {:id 3 :name "c" :location "/1/2/"   :here #{:dataset} :below #{:dataset}}
            {:id 4 :name "d" :location "/1/2/3/" :here #{:dataset}}
            {:id 5 :name "e" :location "/1/"     :here #{:card}}]
           (collection/annotate-collections {:card #{1 5} :dataset #{3 4}} collections)))
    (is (= [{:id 1 :here #{:card} :below #{:card :dataset}
             :children
             [{:id 2 :below #{:dataset}
               :children
               [{:id 3 :here #{:dataset} :below #{:dataset}
                 :children
                 [{:id 4 :here #{:dataset}}]}]}
              {:id 5 :here #{:card}}]}]
           (clean (collection/collections->tree {:card #{1 5} :dataset #{3 4}}
                                                collections))))))

(deftest identity-hash-test
  (testing "Collection hashes are composed of the name, namespace, and parent collection's hash"
    (let [now #t "2022-09-01T12:34:56"]
      (mt/with-temp* [Collection [c1  {:name       "top level"
                                       :created_at now
                                       :namespace  "yolocorp"
                                       :location   "/"}]
                      Collection [c2  {:name       "nested"
                                       :created_at now
                                       :namespace  "yolocorp"
                                       :location   (format "/%s/" (:id c1))}]
                      Collection [c3  {:name       "grandchild"
                                       :created_at now
                                       :namespace  "yolocorp"
                                       :location   (format "/%s/%s/" (:id c1) (:id c2))}]]
        (let [c1-hash (serdes/identity-hash c1)
              c2-hash (serdes/identity-hash c2)]
          (is (= "f2620cc6"
                 (serdes/raw-hash ["top level" :yolocorp "ROOT" now])
                 c1-hash)
              "Top-level collections should use a parent hash of 'ROOT'")
          (is (= "a27aef0f"
                 (serdes/raw-hash ["nested" :yolocorp c1-hash now])
                 c2-hash))
          (is (= "e816af2d"
                 (serdes/raw-hash ["grandchild" :yolocorp c2-hash now])
                 (serdes/identity-hash c3))))))))<|MERGE_RESOLUTION|>--- conflicted
+++ resolved
@@ -110,28 +110,16 @@
   (testing "check that archiving a Collection archives its Cards as well"
     (mt/with-temp* [Collection [collection]
                     Card       [card       {:collection_id (u/the-id collection)}]]
-<<<<<<< HEAD
       (t2/update! Collection (u/the-id collection)
         {:archived true})
-      (is (true? (db/select-one-field :archived Card :id (u/the-id card))))))
-=======
-      (db/update! Collection (u/the-id collection)
-        :archived true)
       (is (true? (t2/select-one-fn :archived Card :id (u/the-id card))))))
->>>>>>> 952af410
 
   (testing "check that unarchiving a Collection unarchives its Cards as well"
     (mt/with-temp* [Collection [collection {:archived true}]
                     Card       [card       {:collection_id (u/the-id collection), :archived true}]]
-<<<<<<< HEAD
       (t2/update! Collection (u/the-id collection)
         {:archived false})
-      (is (false? (db/select-one-field :archived Card :id (u/the-id card)))))))
-=======
-      (db/update! Collection (u/the-id collection)
-        :archived false)
       (is (false? (t2/select-one-fn :archived Card :id (u/the-id card)))))))
->>>>>>> 952af410
 
 (deftest validate-name-test
   (testing "check that collections' names cannot be blank"
