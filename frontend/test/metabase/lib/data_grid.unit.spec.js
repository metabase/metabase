--- conflicted
+++ resolved
@@ -133,13 +133,9 @@
   });
 
   describe("multiLevelPivot", () => {
-<<<<<<< HEAD
-    const data = makeData([
-=======
     const extractValues = rows => rows.map(row => row.map(item => item.value));
 
     const data = makePivotData([
->>>>>>> c457863b
       ["a", "x", 1],
       ["a", "y", 2],
       ["a", "z", 3],
@@ -148,16 +144,12 @@
       ["b", "z", 6],
     ]);
     it("should produce multi-level top index", () => {
-<<<<<<< HEAD
-      const { topIndex, leftIndex } = multiLevelPivot(data, [0, 1], [], [2]);
-=======
       const { topIndex, leftIndex, rowCount, columnCount } = multiLevelPivot(
         data,
         [0, 1],
         [],
         [2],
       );
->>>>>>> c457863b
       expect(topIndex).toEqual([
         [
           [{ value: "a", span: 3 }],
@@ -177,11 +169,6 @@
         ],
       ]);
       expect(leftIndex).toEqual([]);
-<<<<<<< HEAD
-    });
-    it("should produce multi-level left index", () => {
-      const { topIndex, leftIndex } = multiLevelPivot(data, [], [0, 1], [2]);
-=======
       expect(rowCount).toEqual(1);
       expect(columnCount).toEqual(3);
     });
@@ -192,7 +179,6 @@
         [0, 1],
         [2],
       );
->>>>>>> c457863b
       expect(leftIndex).toEqual([
         [
           [{ value: "a", span: 3 }],
@@ -211,34 +197,23 @@
           ],
         ],
       ]);
-<<<<<<< HEAD
-      expect(topIndex).toEqual([]);
-    });
-    it("should allow unspecified values", () => {
-      const data = makeData([
-=======
       expect(topIndex).toEqual([[[{ value: "Metric", span: 1 }]]]);
       expect(rowCount).toEqual(3);
       expect(columnCount).toEqual(1);
     });
     it("should allow unspecified values", () => {
       const data = makePivotData([
->>>>>>> c457863b
         ["a", "x", 1],
         ["a", "y", 2],
         ["b", "x", 3],
         // ["b", "y", ...], not present
       ]);
-<<<<<<< HEAD
-      const { leftIndex, topIndex } = multiLevelPivot(data, [0], [1], [2]);
-=======
       const { leftIndex, topIndex, getRowSection } = multiLevelPivot(
         data,
         [0],
         [1],
         [2],
       );
->>>>>>> c457863b
       expect(leftIndex).toEqual([
         [[{ value: "x", span: 1 }]],
         [[{ value: "y", span: 1 }]],
@@ -247,19 +222,6 @@
         [[{ value: "a", span: 1 }]],
         [[{ value: "b", span: 1 }]],
       ]);
-<<<<<<< HEAD
-    });
-    it("should handle multiple value columns", () => {
-      const data = {
-        rows: [["a", "b", 1, 2]],
-        cols: [
-          { name: "D1", display_name: "Dimension 1", base_type: TYPE.Text },
-          { name: "D2", display_name: "Dimension 2", base_type: TYPE.Text },
-          { name: "M1", display_name: "Metric", base_type: TYPE.Integer },
-          { name: "M2", display_name: "Metric", base_type: TYPE.Integer },
-        ],
-      };
-=======
       expect(extractValues(getRowSection(0, 0))).toEqual([["1"]]);
       expect(extractValues(getRowSection(1, 1))).toEqual([[null]]);
     });
@@ -273,7 +235,6 @@
           { name: "M2", display_name: "Metric", base_type: TYPE.Integer },
         ],
       );
->>>>>>> c457863b
 
       const { topIndex, leftIndex, getRowSection } = multiLevelPivot(
         data,
@@ -288,21 +249,12 @@
         ],
       ]);
       expect(leftIndex).toEqual([[[{ value: "b", span: 1 }]]]);
-<<<<<<< HEAD
-      expect(getRowSection("a", "b")).toEqual([["1", "2"]]);
-    });
-    it("should work with three levels of row grouping", () => {
-      // three was picked because there was a bug during development that showed up with at least three
-      const data = {
-        rows: [
-=======
       expect(extractValues(getRowSection(0, 0))).toEqual([["1", "2"]]);
     });
     it("should work with three levels of row grouping", () => {
       // three was picked because there was a bug during development that showed up with at least three
       const data = makePivotData(
         [
->>>>>>> c457863b
           ["a1", "b1", "c1", 1],
           ["a1", "b1", "c2", 1],
           ["a1", "b2", "c1", 1],
@@ -312,18 +264,6 @@
           ["a2", "b2", "c1", 1],
           ["a2", "b2", "c2", 1],
         ],
-<<<<<<< HEAD
-        cols: [
-          { name: "D1", display_name: "Dimension 1", base_type: TYPE.Text },
-          { name: "D2", display_name: "Dimension 2", base_type: TYPE.Text },
-          { name: "D3", display_name: "Dimension 3", base_type: TYPE.Text },
-          { name: "M1", display_name: "Metric", base_type: TYPE.Integer },
-        ],
-      };
-
-      const { topIndex, leftIndex } = multiLevelPivot(data, [], [0, 1, 2], [3]);
-      expect(topIndex).toEqual([]);
-=======
         [
           D1,
           D2,
@@ -339,7 +279,6 @@
 
       const { topIndex, leftIndex } = multiLevelPivot(data, [], [0, 1, 2], [3]);
       expect(topIndex).toEqual([[[{ span: 1, value: "Metric" }]]]);
->>>>>>> c457863b
       expect(leftIndex).toEqual([
         [
           [{ span: 4, value: "a1" }],
@@ -364,24 +303,14 @@
       ]);
     });
     it("should format values", () => {
-<<<<<<< HEAD
-      const data = {
-        rows: [[1, "2020-01-01T00:00:00", 1000]],
-        cols: [
-=======
       const data = makePivotData(
         [[1, "2020-01-01T00:00:00", 1000]],
         [
->>>>>>> c457863b
           {
             name: "D1",
             display_name: "Dimension 1",
             base_type: TYPE.Float,
             binning_info: { bin_width: 10 },
-<<<<<<< HEAD
-          },
-          { name: "D2", display_name: "Dimension 2", base_type: TYPE.DateTime },
-=======
             source: "breakout",
           },
           {
@@ -390,7 +319,6 @@
             base_type: TYPE.DateTime,
             source: "breakout",
           },
->>>>>>> c457863b
           {
             name: "M1",
             display_name: "Metric",
@@ -398,17 +326,6 @@
             special_type: "type/Currency",
           },
         ],
-<<<<<<< HEAD
-      };
-
-      const { getRowSection } = multiLevelPivot(data, [0], [1], [2]);
-      expect(getRowSection(1, "2020-01-01T00:00:00")).toEqual([["1,000"]]);
-    });
-    it("should format values without a pivoted column or row", () => {
-      const data = {
-        rows: [[1, 1000]],
-        cols: [
-=======
       );
 
       const { getRowSection } = multiLevelPivot(data, [0], [1], [2]);
@@ -418,15 +335,11 @@
       const data = makePivotData(
         [[1, 1000]],
         [
->>>>>>> c457863b
           {
             name: "D1",
             display_name: "Dimension 1",
             base_type: TYPE.Float,
-<<<<<<< HEAD
-=======
             source: "breakout",
->>>>>>> c457863b
           },
           {
             name: "M1",
@@ -435,18 +348,6 @@
             special_type: "type/Currency",
           },
         ],
-<<<<<<< HEAD
-      };
-      let getRowSection;
-      ({ getRowSection } = multiLevelPivot(data, [0], [], [1]));
-      expect(getRowSection(1)).toEqual([["1,000"]]);
-      ({ getRowSection } = multiLevelPivot(data, [], [0], [1]));
-      expect(getRowSection(undefined, 1)).toEqual([["1,000"]]);
-    });
-    it("should format multiple values", () => {
-      const data = {
-        rows: [
-=======
       );
       let getRowSection;
       ({ getRowSection } = multiLevelPivot(data, [0], [], [1]));
@@ -457,20 +358,10 @@
     it("should format multiple values", () => {
       const data = makePivotData(
         [
->>>>>>> c457863b
           [1, 1, "2020-01-01T00:00:00", 1000],
           [1, 2, "2020-01-01T00:00:00", 1000],
           [2, 1, "2020-01-01T00:00:00", 1000],
         ],
-<<<<<<< HEAD
-        cols: [
-          { name: "D1", display_name: "Dimension 1", base_type: TYPE.Float },
-          { name: "D2", display_name: "Dimension 2", base_type: TYPE.Float },
-          { name: "D3", display_name: "Dimension 3", base_type: TYPE.DateTime },
-          {
-            name: "M1",
-            display_name: "Metric",
-=======
         [
           D1,
           D2,
@@ -482,20 +373,10 @@
           {
             name: "M2",
             display_name: "Metric 2",
->>>>>>> c457863b
             base_type: TYPE.Integer,
             special_type: "type/Currency",
           },
         ],
-<<<<<<< HEAD
-      };
-
-      const { getRowSection } = multiLevelPivot(data, [0], [1], [2, 3]);
-      expect(getRowSection(1, 1)).toEqual([
-        ["January 1, 2020, 12:00 AM", "1,000"],
-      ]);
-      expect(getRowSection(2, 2)).toEqual([[null, null]]);
-=======
       );
 
       const { getRowSection } = multiLevelPivot(data, [0], [1], [2, 3]);
@@ -537,7 +418,6 @@
       expect(extractValues(getRowSection(0, 0))).toEqual([["1"], ["2"], ["3"]]);
       expect(extractValues(getRowSection(0, 1))).toEqual([["3"], ["4"], ["7"]]);
       expect(extractValues(getRowSection(0, 2))).toEqual([["10"]]);
->>>>>>> c457863b
     });
   });
 });