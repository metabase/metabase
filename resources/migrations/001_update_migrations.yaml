databaseChangeLog:
  - property:
      name: timestamp_type
      value: timestamp with time zone
      dbms: postgresql,h2
  - property:
      name: timestamp_type
      value: timestamp(6)
      dbms: mysql,mariadb
  - property:
      name: blob.type
      value: blob
      dbms: mysql,h2,mariadb
  - property:
      name: blob.type
      value: bytea
      dbms: postgresql
  # In MySQL, use LONGTEXT instead of TEXT (#7006)
  - property:
      name: text.type
      value: text
      dbms: postgresql,h2
  - property:
      name: text.type
      value: longtext
      dbms: mysql,mariadb
  # databasechangelog is uppercase in MySQL and H2 but lower-case in Postgres for reasons
  - property:
      name: databasechangelog.name
      value: DATABASECHANGELOG
      dbms: h2,mysql,mariadb
  - property:
      name: databasechangelog.name
      value: databasechangelog
      dbms: postgresql

  - objectQuotingStrategy: QUOTE_ALL_OBJECTS

  - changeSet:
      id: v00.00-000
      author: qnkhuat
      comment: Initialze metabase
      preConditions:
        - onFail: MARK_RAN
        - not:
          - tableExists:
              tableName: core_user
      changes:
        - sqlFile:
            dbms: postgresql
            path: initialization/metabase_postgres.sql
            relativeToChangelogFile: true
        - sqlFile:
            dbms: mysql,mariadb
            path: initialization/metabase_mysql.sql
            relativeToChangelogFile: true
        - sqlFile:
            dbms: h2
            path: initialization/metabase_h2.sql
            relativeToChangelogFile: true

# Note on rollback: migrations for v45 onwards should always include a rollback key unless they are supported
# by Liquibase Auto Rollback. Most common changes are supported. See docs here:
#
#  https://docs.liquibase.com/workflows/liquibase-community/liquibase-auto-rollback.html

  - changeSet:
      id: v45.00-001
      author: snoe
      comment: Added 0.44.0 - writeback
      # This migration was previously numbered v44.00-012 but ultimately was not shipped with 44.
      preConditions:
        - onFail: MARK_RAN
        - or:
            # For some insane reason databasechangelog is upper-case in MySQL and MariaDB.
            - and:
                - dbms:
                    type: postgresql,h2
                - sqlCheck:
                    expectedResult: 0
                    sql: SELECT count(*) FROM databasechangelog WHERE id = 'v44.00-012';
            - and:
                - dbms:
                    type: mysql,mariadb
                - sqlCheck:
                    expectedResult: 0
                    sql: SELECT count(*) FROM `DATABASECHANGELOG` WHERE id = 'v44.00-012';
      changes:
        - createTable:
            tableName: action
            remarks: An action is something you can do, such as run a readwrite query
            columns:
              - column:
                  name: id
                  type: int
                  autoIncrement: true
                  constraints:
                    primaryKey: true
                    nullable: false
              - column:
                  remarks: The timestamp of when the action was created
                  name: created_at
                  type: ${timestamp_type}
                  defaultValueComputed: current_timestamp
                  constraints:
                    nullable: false
              - column:
                  remarks: The timestamp of when the action was updated
                  name: updated_at
                  type: ${timestamp_type}
                  defaultValueComputed: current_timestamp
                  constraints:
                    nullable: false
              - column:
                  remarks: Type of action
                  name: type
                  type: ${text.type}
                  constraints:
                    nullable: false

  - changeSet:
      id: v45.00-002
      author: snoe
      comment: Added 0.44.0 - writeback
      # This migration was previously numbered v44.00-013 but ultimately was not shipped with 44.
      preConditions:
        - onFail: MARK_RAN
        - or:
            # For some insane reason databasechangelog is upper-case in MySQL and MariaDB.
            - and:
                - dbms:
                    type: postgresql,h2
                - sqlCheck:
                    expectedResult: 0
                    sql: SELECT count(*) FROM databasechangelog WHERE id = 'v44.00-013';
            - and:
                - dbms:
                    type: mysql,mariadb
                - sqlCheck:
                    expectedResult: 0
                    sql: SELECT count(*) FROM `DATABASECHANGELOG` WHERE id = 'v44.00-013';
      changes:
        - createTable:
            tableName: query_action
            remarks: A readwrite query type of action
            columns:
              - column:
                  name: action_id
                  type: int
                  remarks: The related action
                  constraints:
                    nullable: false
                    referencedTableName: action
                    referencedColumnNames: id
                    foreignKeyName: fk_query_action_ref_action_id
                    deleteCascade: true
              - column:
                  name: card_id
                  type: int
                  remarks: The related card
                  constraints:
                    nullable: false
                    referencedTableName: report_card
                    referencedColumnNames: id
                    foreignKeyName: fk_query_action_ref_card_id
                    deleteCascade: true

  - changeSet:
      id: v45.00-003
      author: snoe
      comment: Added 0.44.0 - writeback
      # This migration was previously numbered v44.00-014 but ultimately was not shipped with 44.
      preConditions:
        - onFail: MARK_RAN
        - or:
            # For some insane reason databasechangelog is upper-case in MySQL and MariaDB.
            - and:
                - dbms:
                    type: postgresql,h2
                - sqlCheck:
                    expectedResult: 0
                    sql: SELECT count(*) FROM databasechangelog WHERE id = 'v44.00-014';
            - and:
                - dbms:
                    type: mysql,mariadb
                - sqlCheck:
                    expectedResult: 0
                    sql: SELECT count(*) FROM `DATABASECHANGELOG` WHERE id = 'v44.00-014';
      changes:
        - addPrimaryKey:
            tableName: query_action
            columnNames: action_id, card_id
            constraintName: pk_query_action
      rollback: # will be deleted when table is deleted

  # note: some migrations which only added and deleted tables within v45 were removed, hence an ID gap here

  - changeSet:
      id: v45.00-011
      author: snoe
      comment: Added 0.44.0 - writeback
      # This migration was previously numbered v44.00-022 but ultimately was not shipped with 44.
      preConditions:
        - onFail: MARK_RAN
        - or:
            # For some insane reason databasechangelog is upper-case in MySQL and MariaDB.
            - and:
                - dbms:
                    type: postgresql,h2
                - sqlCheck:
                    expectedResult: 0
                    sql: SELECT count(*) FROM databasechangelog WHERE id = 'v44.00-022';
            - and:
                - dbms:
                    type: mysql,mariadb
                - sqlCheck:
                    expectedResult: 0
                    sql: SELECT count(*) FROM `DATABASECHANGELOG` WHERE id = 'v44.00-022';
      changes:
        - addColumn:
            columns:
              - column:
                  name: is_write
                  type: boolean
                  defaultValueBoolean: false
                  remarks: Indicates that this query will perform writes to a db
                  constraints:
                    nullable: false
            tableName: report_card

  - changeSet:
      id: v45.00-012
      author: snoe
      comment: Added 0.44.0 - writeback
      # This migration was previously numbered v44.00-031 but ultimately was not shipped with 44.
      preConditions:
        - onFail: MARK_RAN
        - or:
            # For some insane reason databasechangelog is upper-case in MySQL and MariaDB.
            - and:
                - dbms:
                    type: postgresql,h2
                - sqlCheck:
                    expectedResult: 0
                    sql: SELECT count(*) FROM databasechangelog WHERE id = 'v44.00-031';
            - and:
                - dbms:
                    type: mysql,mariadb
                - sqlCheck:
                    expectedResult: 0
                    sql: SELECT count(*) FROM `DATABASECHANGELOG` WHERE id = 'v44.00-031';
      changes:
        - createTable:
            tableName: http_action
            remarks: An http api call type of action
            columns:
              - column:
                  name: action_id
                  type: int
                  remarks: The related action
                  constraints:
                    nullable: false
                    referencedTableName: action
                    referencedColumnNames: id
                    foreignKeyName: fk_http_action_ref_action_id
                    deleteCascade: true
              - column:
                  name: name
                  type: varchar(254)
                  remarks: The name of this action
                  constraints:
                    nullable: false
              - column:
                  name: description
                  type: ${text.type}
                  remarks: An optional description for this action
              - column:
                  name: template
                  type: ${text.type}
                  remarks: A template that defines method,url,body,headers required to make an api call
                  constraints:
                    nullable: false
              - column:
                  name: response_handle
                  type: ${text.type}
                  remarks: A program to take an api response and transform to an appropriate response for emitters
              - column:
                  name: error_handle
                  type: ${text.type}
                  remarks: A program to take an api response to determine if an error occurred

  - changeSet:
      id: v45.00-013
      author: snoe
      comment: Added 0.44.0 - writeback
      # This migration was previously numbered v44.00-032 but ultimately was not shipped with 44.
      preConditions:
        - onFail: MARK_RAN
        - or:
            # For some insane reason databasechangelog is upper-case in MySQL and MariaDB.
            - and:
                - dbms:
                    type: postgresql,h2
                - sqlCheck:
                    expectedResult: 0
                    sql: SELECT count(*) FROM databasechangelog WHERE id = 'v44.00-032';
            - and:
                - dbms:
                    type: mysql,mariadb
                - sqlCheck:
                    expectedResult: 0
                    sql: SELECT count(*) FROM `DATABASECHANGELOG` WHERE id = 'v44.00-032';
      changes:
        - addPrimaryKey:
            tableName: http_action
            columnNames: action_id
            constraintName: pk_http_action
      rollback: # no rollback needed, will be deleted with table


  # note: some migrations which only added and deleted tables within v45 were removed, hence an ID gap here

  - changeSet:
      id: v45.00-022
      author: snoe
      comment: Added 0.45.0 - add app container
      changes:
        - createTable:
            tableName: app
            remarks: Defines top level concerns for App
            columns:
              - column:
                  name: id
                  type: int
                  autoIncrement: true
                  constraints:
                    primaryKey: true
                    nullable: false
              - column:
                  name: entity_id
                  type: char(21)
                  remarks: Random NanoID tag for unique identity.
                  constraints:
                    nullable: false
                    unique: true
              - column:
                  name: collection_id
                  type: int
                  remarks: The associated collection
                  constraints:
                    nullable: false
                    referencedTableName: collection
                    referencedColumnNames: id
                    foreignKeyName: fk_app_ref_collection_id
                    deleteCascade: true
                    unique: true
              - column:
                  name: dashboard_id
                  type: int
                  remarks: The homepage of the app
              - column:
                  remarks: JSON for the navigation items of the app
                  name: nav_items
                  type: ${text.type}
              - column:
                  remarks: JSON for frontend related additions, such as styling
                  name: options
                  type: ${text.type}
              - column:
                  remarks: The timestamp of when the app was created
                  name: created_at
                  type: ${timestamp_type}
                  defaultValueComputed: current_timestamp
                  constraints:
                    nullable: false
              - column:
                  remarks: The timestamp of when the app was updated
                  name: updated_at
                  type: ${timestamp_type}
                  defaultValueComputed: current_timestamp
                  constraints:
                    nullable: false

  - changeSet:
      id: v45.00-023
      author: snoe
      comment: Added 0.45.0 - add app container
      changes:
        - addForeignKeyConstraint:
            baseTableName: app
            baseColumnNames: dashboard_id
            referencedTableName: report_dashboard
            referencedColumnNames: id
            constraintName: fk_app_ref_dashboard_id
            onDelete: SET NULL

  - changeSet:
      id: v45.00-025
      author: metamben
      comment: Added 0.45.0 - mark app pages
      changes:
        - addColumn:
            columns:
              - column:
                  name: is_app_page
                  type: boolean
                  defaultValueBoolean: false
                  remarks: Indicates that this dashboard serves as a page of an app
                  constraints:
                    nullable: false
            tableName: report_dashboard

  - changeSet:
      id: v45.00-026
      author: snoe
      comment: Added 0.45.0 - apps add action_id to report_dashboardcard
      changes:
        - addColumn:
            columns:
              - column:
                  name: action_id
                  type: int
                  remarks: The related action
            tableName: report_dashboardcard

  # FK constraint is added separately because deleteCascade doesn't work in addColumn -- see #14321
  - changeSet:
      id: v45.00-027
      author: snoe
      comment: Added 0.45.0 - apps add fk for action_id to report_dashboardcard
      changes:
        - addForeignKeyConstraint:
            baseTableName: report_dashboardcard
            baseColumnNames: action_id
            referencedTableName: action
            referencedColumnNames: id
            constraintName: fk_report_dashboardcard_ref_action_id
            onDelete: CASCADE

  - changeSet:
      id: v45.00-028
      author: camsaul
      comment: Added 0.45.0 -- rename DashboardCard sizeX to size_x. See https://github.com/metabase/metabase/issues/16344
      changes:
        - renameColumn:
            tableName: report_dashboardcard
            columnDataType: int
            oldColumnName: sizeX
            newColumnName: size_x

  - changeSet:
      id: v45.00-029
      author: camsaul
      comment: Added 0.45.0 -- rename DashboardCard size_y to size_y. See https://github.com/metabase/metabase/issues/16344
      changes:
        - renameColumn:
            tableName: report_dashboardcard
            columnDataType: int
            oldColumnName: sizeY
            newColumnName: size_y

  - changeSet:
      id: v45.00-030
      author: camsaul
      comment: Added 0.45.0 -- add default value to DashboardCard size_x -- this was previously done by Toucan
      changes:
        - addDefaultValue:
            tableName: report_dashboardcard
            columnName: size_x
            defaultValue: 2

  - changeSet:
      id: v45.00-031
      author: camsaul
      comment: Added 0.45.0 -- add default value to DashboardCard size_y -- this was previously done by Toucan
      changes:
        - addDefaultValue:
            tableName: report_dashboardcard
            columnName: size_y
            defaultValue: 2

  - changeSet:
      id: v45.00-032
      author: camsaul
      comment: Added 0.45.0 -- add default value for DashboardCard created_at (Postgres/H2)
      dbms: postgresql,h2
      preConditions:
        - onFail: MARK_RAN
        - dbms:
            type: postgresql,h2
      changes:
        - addDefaultValue:
            tableName: report_dashboardcard
            columnName: created_at
            columnDataType: ${timestamp_type}
            defaultValueComputed: current_timestamp

    # addDefaultValue with defaultValueComputed doesn't work for MySQL/MariaDB so we have to do this the hard way.
  - changeSet:
      id: v45.00-033
      author: camsaul
      comment: Added 0.45.0 -- add default value for DashboardCard created_at (MySQL/MariaDB)
      preConditions:
        - onFail: MARK_RAN
        - dbms:
            type: mysql,mariadb
      changes:
        - sql:
            sql: >-
              ALTER TABLE report_dashboardcard
              CHANGE created_at
              created_at timestamp(6) NOT NULL DEFAULT current_timestamp(6);
      rollback: # nothing to do, but required for sql

  - changeSet:
      id: v45.00-034
      author: camsaul
      comment: Added 0.45.0 -- add default value for DashboardCard updated_at (Postgres/H2)
      dbms: postgresql,h2
      preConditions:
        - onFail: MARK_RAN
        - dbms:
            type: postgresql,h2
      changes:
        - addDefaultValue:
            tableName: report_dashboardcard
            columnName: updated_at
            columnDataType: ${timestamp_type}
            defaultValueComputed: current_timestamp

  - changeSet:
      id: v45.00-035
      author: camsaul
      comment: Added 0.45.0 -- add default value for DashboardCard updated_at (MySQL/MariaDB)
      preConditions:
        - onFail: MARK_RAN
        - dbms:
            type: mysql,mariadb
      changes:
        - sql:
            sql: >-
              ALTER TABLE report_dashboardcard
              CHANGE updated_at
              updated_at timestamp(6) NOT NULL DEFAULT current_timestamp(6);
      rollback: # nothing to do

  - changeSet:
      id: v45.00-036
      author: snoe
      comment: Added 0.45.0 - add model action table
      changes:
        - createTable:
            tableName: model_action
            remarks: Ties actions to models
            columns:
              - column:
                  name: id
                  type: int
                  autoIncrement: true
                  constraints:
                    primaryKey: true
                    nullable: false
              - column:
                  name: entity_id
                  type: char(21)
                  remarks: Random NanoID tag for unique identity.
                  constraints:
                    nullable: false
                    unique: true
              - column:
                  name: slug
                  type: varchar(254)
                  remarks: The referenceable name for this action
                  constraints:
                    nullable: false
              - column:
                  name: card_id
                  type: int
                  remarks: The associated model
                  constraints:
                    nullable: false
                    referencedTableName: report_card
                    referencedColumnNames: id
                    foreignKeyName: fk_model_action_ref_card_id
                    deleteCascade: true
              - column:
                  name: action_id
                  type: int
                  remarks: The associated action
                  constraints:
                    nullable: true
                    referencedTableName: action
                    referencedColumnNames: id
                    foreignKeyName: fk_model_action_ref_action_id
                    deleteCascade: true
              - column:
                  name: requires_pk
                  remarks: Indicates that the primary key(s) need to be passed in as parameters
                  type: boolean
                  defaultValueBoolean: false
                  constraints:
                    nullable: false
              - column:
                  name: parameter_mappings
                  type: ${text.type}
                  remarks: Mappings for primary keys to action parameters
              - column:
                  name: visualization_settings
                  type: ${text.type}
                  remarks: Settings for rendering the action
  - changeSet:
      id: v45.00-037
      author: snoe
      comment: Added 0.45.0 - model action
      changes:
        - addUniqueConstraint:
            tableName: model_action
            columnNames: card_id, slug
            constraintName: unique_model_action_card_id_slug
      rollback: # will be deleted with table

  # The next 4 values add default values for Database `created_at` and `updated_at`; previously this was handled by
  # Toucan but it's more convenient to do this at the application database level instead -- it facilitates stuff like
  # schema migration tests that don't use Toucan, or other manual scripting
  - changeSet:
      id: v45.00-038
      author: camsaul
      comment: Added 0.45.0 -- add default value for Database created_at (Postgres/H2)
      dbms: postgresql,h2
      preConditions:
        - onFail: MARK_RAN
        - dbms:
            type: postgresql,h2
      changes:
        - addDefaultValue:
            tableName: metabase_database
            columnName: created_at
            columnDataType: ${timestamp_type}
            defaultValueComputed: current_timestamp

    # addDefaultValue with defaultValueComputed doesn't work for MySQL/MariaDB so we have to do this the hard way.
  - changeSet:
      id: v45.00-039
      author: camsaul
      comment: Added 0.45.0 -- add default value for Database created_at (MySQL/MariaDB)
      preConditions:
        - onFail: MARK_RAN
        - dbms:
            type: mysql,mariadb
      changes:
        - sql:
            sql: >-
              ALTER TABLE metabase_database
              CHANGE created_at
              created_at timestamp(6) NOT NULL DEFAULT current_timestamp(6);
      rollback: # nothing to do

  - changeSet:
      id: v45.00-040
      author: camsaul
      comment: Added 0.45.0 -- add default value for Database updated_at (Postgres/H2)
      dbms: postgresql,h2
      preConditions:
        - onFail: MARK_RAN
        - dbms:
            type: postgresql,h2
      changes:
        - addDefaultValue:
            tableName: metabase_database
            columnName: updated_at
            columnDataType: ${timestamp_type}
            defaultValueComputed: current_timestamp

  - changeSet:
      id: v45.00-041
      author: camsaul
      comment: Added 0.45.0 -- add default value for Database updated_at (MySQL/MariaDB)
      preConditions:
        - onFail: MARK_RAN
        - dbms:
            type: mysql,mariadb
      changes:
        - sql:
            sql: >-
              ALTER TABLE metabase_database
              CHANGE updated_at
              updated_at timestamp(6) NOT NULL DEFAULT current_timestamp(6);
      rollback: # nothing to do

  # It was probably an oversight, but while we validated Database `details` in the API layer it was not a required/NOT
  # NULL column in the application Database itself. No problem; let's add it now that we've noticed it.
  #
  # MySQL (at least 5.7) won't let us have nice things:
  #
  # https://dev.mysql.com/doc/refman/5.7/en/data-type-defaults.html
  #
  # The BLOB, TEXT, GEOMETRY, and JSON data types cannot be assigned a default value.
  #
  # Because of this restriction we will just have to update existing NULL values in SQL and then add a NOT NULL
  # restriction separately; we can use Toucan `pre-insert` to set defaults values when saving things.
  - changeSet:
      id: v45.00-042
      author: camsaul
      comment: Added 0.45.0 -- add default value for Database with NULL details
      changes:
        - sql:
            sql: >-
              UPDATE metabase_database SET details = '{}' WHERE details IS NULL;
      rollback: # nothing to do, since a '{}' is okay for v44

  - changeSet:
      id: v45.00-043
      author: camsaul
      comment: Added 0.45.0 -- make Database details NOT NULL
      changes:
        - addNotNullConstraint:
            columnDataType: ${text.type}
            tableName: metabase_database
            columnName: details

  - changeSet:
      id: v45.00-044
      author: metamben
      comment: Added 0.45.0 -- create app permission graph revision table
      changes:
        - createTable:
            tableName: app_permission_graph_revision
            remarks: 'Used to keep track of changes made to app permissions.'
            columns:
              - column:
                  name: id
                  type: int
                  autoIncrement: true
                  constraints:
                    primaryKey: true
                    nullable: false
              - column:
                  name: before
                  type: ${text.type}
                  remarks: 'Serialized JSON of the apps graph before the changes.'
                  constraints:
                    nullable: false
              - column:
                  name: after
                  type: ${text.type}
                  remarks: 'Serialized JSON of the apps graph after the changes.'
                  constraints:
                    nullable: false
              - column:
                  name: user_id
                  type: int
                  remarks: 'The ID of the admin who made this set of changes.'
                  constraints:
                    nullable: false
                    referencedTableName: core_user
                    referencedColumnNames: id
                    foreignKeyName: fk_app_permission_graph_revision_user_id
              - column:
                  name: created_at
                  type: ${timestamp_type}
                  remarks: 'The timestamp of when these changes were made.'
                  defaultValueComputed: current_timestamp
                  constraints:
                    nullable: false
              - column:
                  name: remark
                  type: ${text.type}
                  remarks: 'Optional remarks explaining why these changes were made.'

  # note: some migrations which only added and deleted tables within v45 were removed, hence an ID gap here

  # Add created_at to Collection
  - changeSet:
      id: v45.00-048
      author: camsaul
      comment: Added 0.45.0 -- add created_at to Collection
      changes:
        - addColumn:
            tableName: collection
            columns:
              - column:
                  name: created_at
                  type: ${timestamp_type}
                  remarks: Timestamp of when this Collection was created.
                  constraints:
                    nullable: false
                  defaultValueComputed: current_timestamp

  # Seed Collection created_at for Personal Collections with the date_joined of the User that owns them.
  - changeSet:
      id: v45.00-049
      author: camsaul
      comment: Added 0.45.0 -- set Collection.created_at to User.date_joined for Personal Collections
      validCheckSum: 8:df2097d176fad99c142c5dd75ce8a3db
      changes:
        - sql:
            dbms: postgresql
            sql: >-
              UPDATE collection c
              SET created_at = u.date_joined
              FROM core_user u
              WHERE c.personal_owner_id = u.id;
        - sql:
            dbms: mysql,mariadb
            sql: >-
              UPDATE collection c
              INNER JOIN core_user u
              ON c.personal_owner_id = u.id
              SET c.created_at = u.date_joined;
        - sql:
            dbms: h2
            sql: >-
              UPDATE collection c
              SET created_at = (
                SELECT u.date_joined
                FROM core_user u
                WHERE c.personal_owner_id = u.id
              )
              WHERE c.personal_owner_id IS NOT NULL;
      rollback: # nothing to roll back, but required for sql change types

  # seed Collection created_at based on the max created at of child objects
  #
  # At the time of this writing, the following Models can appear in a Collection:
  #
  # - App
  # - Card
  # - Dashboard
  # - Pulse
  # - Timeline
  # - NativeQuerySnippet
  - changeSet:
      id: v45.00-050
      author: camsaul
      validCheckSum: ANY
      comment: Added 0.45.0 -- seed Collection.created_at with value of oldest item for non-Personal Collections
      changes:
        - sql:
            dbms: postgresql
            sql: >-
              UPDATE collection c
              SET created_at = created_ats.created_at
              FROM (
                SELECT min(created_at) AS created_at, collection_id
                FROM (
                  SELECT created_at, collection_id FROM app                  UNION ALL
                  SELECT created_at, collection_id FROM report_card          UNION ALL
                  SELECT created_at, collection_id FROM report_dashboard     UNION ALL
                  SELECT created_at, collection_id FROM pulse                UNION ALL
                  SELECT created_at, collection_id FROM timeline             UNION ALL
                  SELECT created_at, collection_id FROM native_query_snippet
                ) created_ats
                GROUP BY collection_id
              ) created_ats
              WHERE c.id = created_ats.collection_id
                AND c.personal_owner_id IS NULL;
        - sql:
            dbms: mysql,mariadb
            sql: >-
              UPDATE collection c
              LEFT JOIN (
                SELECT min(created_at) AS created_at, collection_id
                FROM (
                  SELECT created_at, collection_id FROM app                  UNION ALL
                  SELECT created_at, collection_id FROM report_card          UNION ALL
                  SELECT created_at, collection_id FROM report_dashboard     UNION ALL
                  SELECT created_at, collection_id FROM pulse                UNION ALL
                  SELECT created_at, collection_id FROM timeline             UNION ALL
                  SELECT created_at, collection_id FROM native_query_snippet
                ) created_ats
                GROUP BY collection_id
              ) created_ats
              ON c.id = created_ats.collection_id
              SET c.created_at = created_ats.created_at
              WHERE c.personal_owner_id IS NULL
                AND created_ats.created_at IS NOT NULL;
        - sql:
            dbms: h2
            # I would have preferred using MERGE ... USING instead of WHERE EXISTS ... but it's broken in 1.4.197
            # because of https://github.com/h2database/h2database/issues/1034, which is fixed in 1.4.198. So this will
            # have to do for now, even if it's a little ugly.
            sql: >-
              WITH created_ats AS (
                SELECT min(created_at) AS created_at, collection_id
                FROM (
                  SELECT created_at, collection_id FROM app                  UNION ALL
                  SELECT created_at, collection_id FROM report_card          UNION ALL
                  SELECT created_at, collection_id FROM report_dashboard     UNION ALL
                  SELECT created_at, collection_id FROM pulse                UNION ALL
                  SELECT created_at, collection_id FROM timeline             UNION ALL
                  SELECT created_at, collection_id FROM native_query_snippet
                ) created_ats
                GROUP BY collection_id
              )
              UPDATE collection c
              SET created_at = (
                SELECT created_ats.created_at
                FROM created_ats
                WHERE created_ats.collection_id = c.id
              )
              WHERE EXISTS (
                SELECT created_ats.collection_id
                FROM created_ats
                WHERE c.id = created_ats.collection_id
                  AND c.personal_owner_id IS NULL
              );
      rollback: # rollback is a no-op for most seed migrations, but required for sql change type

  - changeSet:
      id: v45.00-051
      author: qnkhuat
      comment: >-
        Added 0.45.0 - modify type of collection_permission_graph_revision.after from text to ${text.type}
        on mysql,mariadb
      changes:
        - modifyDataType:
            tableName: collection_permission_graph_revision
            columnName: after
            newDataType: ${text.type}
      rollback:
        - modifyDataType:
            tableName: collection_permission_graph_revision
            columnName: after
            newDataType: text
      preConditions:
        - onFail: MARK_RAN
        - dbms:
            type: mysql,mariadb

  - changeSet:
      id: v45.00-052
      author: qnkhuat
      comment: >-
        Added 0.45.0 - modify type of collection_permission_graph_revision.before from text to ${text.type}
        on mysql,mariadb
      changes:
        - modifyDataType:
            tableName: collection_permission_graph_revision
            columnName: before
            newDataType: ${text.type}
      rollback:
        - modifyDataType:
            tableName: collection_permission_graph_revision
            columnName: before
            newDataType: text
      preConditions:
        - onFail: MARK_RAN
        - dbms:
            type: mysql,mariadb

  - changeSet:
      id: v45.00-053
      author: qnkhuat
      comment: >-
        Added 0.45.0 - modify type of collection_permission_graph_revision.remark from text to ${text.type}
        on mysql,mariadb
      changes:
        - modifyDataType:
            tableName: collection_permission_graph_revision
            columnName: remark
            newDataType: ${text.type}
      rollback:
        - modifyDataType:
            tableName: collection_permission_graph_revision
            columnName: remark
            newDataType: text
      preConditions:
        - onFail: MARK_RAN
        - dbms:
            type: mysql,mariadb

  - changeSet:
      id: v45.00-054
      author: qnkhuat
      comment: >-
        Added 0.45.0 - modify type of permissions_revision.after from text to ${text.type}
        on mysql,mariadb
      changes:
        - modifyDataType:
            tableName: permissions_revision
            columnName: after
            newDataType: ${text.type}
      rollback:
        - modifyDataType:
            tableName: permissions_revision
            columnName: after
            newDataType: text
      preConditions:
        - onFail: MARK_RAN
        - dbms:
            type: mysql,mariadb

  - changeSet:
      id: v45.00-055
      author: qnkhuat
      comment: >-
        Added 0.45.0 - modify type of permissions_revision.before from text to ${text.type}
        on mysql,mariadb
      changes:
        - modifyDataType:
            tableName: permissions_revision
            columnName: before
            newDataType: ${text.type}
      rollback:
        - modifyDataType:
            tableName: permissions_revision
            columnName: before
            newDataType: text
      preConditions:
        - onFail: MARK_RAN
        - dbms:
            type: mysql,mariadb

  - changeSet:
      id: v45.00-056
      author: qnkhuat
      comment: >-
        Added 0.45.0 - modify type of permissions_revision.remark from text to ${text.type}
        on mysql,mariadb
      changes:
        - modifyDataType:
            tableName: permissions_revision
            columnName: remark
            newDataType: ${text.type}
      rollback:
        - modifyDataType:
            tableName: permissions_revision
            columnName: remark
            newDataType: text
      preConditions:
        - onFail: MARK_RAN
        - dbms:
            type: mysql,mariadb

  - changeSet:
      id: v45.00-057
      author: qnkhuat
      comment: >-
        Added 0.45.0 - modify type of secret.value from blob to longblob
        on mysql,mariadb
      changes:
        - modifyDataType:
            tableName: secret
            columnName: value
            newDataType: longblob
      rollback:
        - modifyDataType:
            tableName: secret
            columnName: value
            newDataType: ${blob.type}
      preConditions:
        - onFail: MARK_RAN
        - dbms:
            type: mysql,mariadb

  - changeSet:
      id: v46.00-000
      author: snoe
      comment: Added 0.46.0 - Unify action representation
      changes:
        - createTable:
            tableName: implicit_action
            remarks: An action with dynamic parameters based on the underlying model
            columns:
              - column:
                  name: action_id
                  type: int
                  remarks: The associated action
                  constraints:
                    nullable: false
                    referencedTableName: action
                    referencedColumnNames: id
                    foreignKeyName: fk_implicit_action_action_id
                    deleteCascade: true
              - column:
                  name: kind
                  type: ${text.type}
                  remarks: The kind of implicit action create/update/delete
                  constraints:
                    nullable: false

  - changeSet:
      id: v46.00-001
      author: snoe
      comment: Added 0.46.0 - Unify action representation
      changes:
        - addColumn:
            tableName: action
            columns:
              - column:
                  name: model_id
                  remarks: The associated model
                  type: int

  - changeSet:
      id: v46.00-002
      author: snoe
      comment: Added 0.46.0 - Unify action representation
      changes:
        - addColumn:
            tableName: action
            columns:
              - column:
                  name: name
                  remarks: The name of the action
                  type: varchar(254)

  - changeSet:
      id: v46.00-003
      author: snoe
      comment: Added 0.46.0 - Unify action representation
      changes:
        - addColumn:
            tableName: action
            columns:
              - column:
                  name: description
                  remarks: The description of the action
                  type: ${text.type}

  - changeSet:
      id: v46.00-004
      author: snoe
      comment: Added 0.46.0 - Unify action representation
      changes:
        - addColumn:
            tableName: action
            columns:
              - column:
                  name: parameters
                  remarks: The saved parameters for this action
                  type: ${text.type}

  - changeSet:
      id: v46.00-005
      author: snoe
      comment: Added 0.46.0 - Unify action representation
      changes:
        - addColumn:
            tableName: action
            columns:
              - column:
                  name: parameter_mappings
                  remarks: The saved parameter mappings for this action
                  type: ${text.type}
  - changeSet:
      id: v46.00-006
      author: snoe
      comment: Added 0.46.0 - Unify action representation
      changes:
        - addColumn:
            tableName: action
            columns:
              - column:
                  name: visualization_settings
                  remarks: The UI visualization_settings for this action
                  type: ${text.type}

  - changeSet:
      id: v46.00-007
      author: snoe
      comment: Added 0.46.0 - Unify action representation
      changes:
        - addForeignKeyConstraint:
            baseTableName: action
            baseColumnNames: model_id
            referencedTableName: report_card
            referencedColumnNames: id
            constraintName: fk_action_model_id

  - changeSet:
      id: v46.00-008
      author: snoe
      comment: Added 0.46.0 - Unify action representation
      changes:
        - addColumn:
            tableName: query_action
            columns:
              - column:
                  name: database_id
                  remarks: The associated database
                  type: int

  - changeSet:
      id: v46.00-009
      author: snoe
      comment: Added 0.46.0 - Unify action representation
      changes:
        - addColumn:
            tableName: query_action
            columns:
              - column:
                  name: dataset_query
                  remarks: The MBQL writeback query
                  type: ${text.type}

  - changeSet:
      id: v46.00-010
      author: snoe
      comment: Added 0.46.0 - Unify action representation
      changes:
        - addForeignKeyConstraint:
            baseTableName: query_action
            baseColumnNames: database_id
            referencedTableName: metabase_database
            referencedColumnNames: id
            constraintName: fk_query_action_database_id
            onDelete: CASCADE

  - changeSet:
      id: v46.00-011
      author: snoe
      validCheckSum: ANY
      comment: Added 0.46.0 - Unify action representation
      changes:
        - sql:
            dbms: mysql,mariadb
            sql: >-
              ALTER TABLE query_action DROP PRIMARY KEY, ADD PRIMARY KEY pk_query_action (action_id);
        - sql:
            dbms: h2
            sql: >-
              ALTER TABLE query_action DROP PRIMARY KEY;
              ALTER TABLE query_action ADD CONSTRAINT pk_query_action PRIMARY KEY (action_id);
        - sql:
            dbms: postgresql
            sql: >-
              ALTER TABLE query_action DROP CONSTRAINT pk_query_action;
              ALTER TABLE query_action ADD CONSTRAINT pk_query_action PRIMARY KEY (action_id);
      rollback:
        - sql:
            dbms: mysql,mariadb
            sql: >-
              ALTER TABLE query_action DROP PRIMARY KEY, ADD PRIMARY KEY pk_query_action (action_id, card_id);
        - sql:
            dbms: h2
            sql: >-
              ALTER TABLE query_action DROP CONSTRAINT fk_query_action_ref_action_id;
              ALTER TABLE query_action DROP PRIMARY KEY;
              ALTER TABLE query_action ADD CONSTRAINT fk_query_action_ref_action_id FOREIGN KEY (action_id) REFERENCES action(id) ON DELETE CASCADE;
              ALTER TABLE query_action ADD CONSTRAINT pk_query_action PRIMARY KEY (action_id, card_id);
        - sql:
            dbms: postgresql
            sql: >-
              ALTER TABLE query_action DROP CONSTRAINT pk_query_action;
              ALTER TABLE query_action ADD CONSTRAINT pk_query_action PRIMARY KEY (action_id, card_id);

  - changeSet:
      id: v46.00-012
      author: snoe
      comment: Added 0.46.0 - Unify action representation
      changes:
        - dropNotNullConstraint:
            tableName: query_action
            columnDataType: int
            columnName: card_id

  # migration for developers and internal use of actions created in 45 during a short period.
  - changeSet:
      id: v46.00-013
      author: snoe
      comment: Added 0.46.0 - Unify action representation
      validCheckSum: ANY
      changes:
        - sql:
            sql: >-
              INSERT INTO action (type, model_id, name)
              SELECT 'implicit', card_id, slug
              FROM model_action
              WHERE action_id is null AND slug in ('insert','update','delete');

              INSERT INTO implicit_action (action_id, kind)
              SELECT
                id,
                case name
                  when 'insert' then 'row/create'
                  when 'update' then 'row/update'
                  when 'delete' then 'row/delete'
                end
              FROM action
              WHERE type = 'implicit';

              UPDATE action
              SET model_id = (SELECT card_id
                              FROM model_action
                              WHERE model_action.action_id = action.id)
              WHERE model_id is null;

              DELETE FROM action WHERE model_id is null;

              UPDATE report_dashboardcard
              SET action_id = (SELECT action.id
                               FROM action
                               LEFT JOIN implicit_action ON implicit_action.action_id = action.id
                               WHERE action.model_id = report_dashboardcard.card_id
                               AND coalesce((
                                  CASE implicit_action.kind
                                     WHEN 'row/create' THEN 'insert'
                                     WHEN 'row/delete' THEN 'delete'
                                     WHEN 'row/update' THEN 'update'
                                  END), ('action_' || action.id)) =
                                  substring(report_dashboardcard.visualization_settings,
                                    position('"action_slug":"' in report_dashboardcard.visualization_settings)+15,
                                    position('"' in
                                      substring(report_dashboardcard.visualization_settings,
                                        position('"action_slug":"' in visualization_settings)+15)) - 1))
              WHERE report_dashboardcard.visualization_settings like '%action_slug%';

              UPDATE query_action SET
                dataset_query = (select dataset_query from report_card where report_card.id = query_action.card_id),
                database_id = (select database_id from report_card where report_card.id = query_action.card_id);

              UPDATE action SET
                name = (
                  select name
                  from query_action
                  inner join report_card on report_card.id = query_action.card_id
                  where query_action.action_id = action.id),
                description = (
                  select description
                  from query_action
                  inner join report_card on report_card.id = query_action.card_id
                  where query_action.action_id = action.id),
                parameters = (
                  select parameters
                  from query_action
                  inner join report_card on report_card.id = query_action.card_id
                  where query_action.action_id = action.id),
                parameter_mappings = (
                  select parameter_mappings
                  from query_action
                  inner join report_card on report_card.id = query_action.card_id
                  where query_action.action_id = action.id),
                visualization_settings = (
                  select visualization_settings
                  from query_action
                  inner join report_card on report_card.id = query_action.card_id
                  where query_action.action_id = action.id)
              WHERE type = 'query';
      rollback: # no-op, we do not care to preserve actions from 46->45

  - changeSet:
      id: v46.00-014
      author: snoe
      comment: Added 0.46.0 - Unify action representation
      changes:
        - dropForeignKeyConstraint:
            baseTableName: query_action
            constraintName: fk_query_action_ref_card_id
      rollback:

  - changeSet:
      id: v46.00-015
      author: snoe
      comment: Added 0.46.0 - Unify action representation
      changes:
        - dropColumn:
            tableName: query_action
            columnName: card_id

      rollback:
        - addColumn:
            tableName: query_action
            columns:
              - column:
                  name: card_id
                  type: int
                  remarks: The related card
                  constraints:
                    nullable: false
                    referencedTableName: report_card
                    referencedColumnNames: id
                    foreignKeyName: fk_query_action_ref_card_id
                    deleteCascade: true

  - changeSet:
      id: v46.00-016
      author: snoe
      comment: Added 0.46.0 - Unify action representation
      changes:
        - sql:
            sql: >-
              DELETE FROM report_card
              WHERE is_write = true;

              DELETE FROM model_action;
      rollback: # we do not care to preserve actions from 46->45
        - sql:
            sql: >-
              DELETE FROM report_dashboardcard WHERE action_id is not null;
              DELETE FROM action;

  - changeSet:
      id: v46.00-017
      author: snoe
      comment: Added 0.46.0 - Unify action representation
      changes:
        - dropColumn:
            tableName: http_action
            columnName: name
      rollback:
        - addColumn:
            tableName: http_action
            columns:
              - column:
                  name: name
                  type: varchar(254)
                  remarks: The name of this action
                  constraints:
                    nullable: false

  - changeSet:
      id: v46.00-018
      author: snoe
      comment: Added 0.46.0 - Unify action representation
      changes:
        - dropColumn:
            tableName: http_action
            columnName: description
      rollback:
        - addColumn:
            tableName: http_action
            columns:
              - column:
                  name: description
                  type: ${text.type}
                  remarks: An optional description for this action

  - changeSet:
      id: v46.00-019
      author: snoe
      comment: Added 0.46.0 - Unify action representation
      changes:
        - dropColumn:
            tableName: report_card
            columnName: is_write
      rollback:
        - addColumn:
            columns:
              - column:
                  name: is_write
                  type: boolean
                  defaultValueBoolean: false
                  remarks: Indicates that this query will perform writes to a db
                  constraints:
                    nullable: false
            tableName: report_card

  - changeSet:
      id: v46.00-020
      author: snoe
      comment: Added 0.46.0 - Unify action representation
      changes:
        - addNotNullConstraint:
            tableName: query_action
            columnName: database_id
            columnDataType: int

  - changeSet:
      id: v46.00-021
      author: snoe
      comment: Added 0.46.0 - Unify action representation
      changes:
        - addNotNullConstraint:
            tableName: query_action
            columnName: dataset_query
            columnDataType: ${text.type}

  - changeSet:
      id: v46.00-022
      author: snoe
      comment: Added 0.46.0 - Unify action representation
      changes:
        - addNotNullConstraint:
            tableName: query_action
            columnName: dataset_query
            columnDataType: ${text.type}

  - changeSet:
      id: v46.00-023
      author: snoe
      comment: Added 0.46.0 - Unify action representation
      changes:
        - addNotNullConstraint:
            tableName: action
            columnName: model_id
            columnDataType: int

  - changeSet:
      id: v46.00-024
      author: snoe
      comment: Added 0.46.0 - Unify action representation
      changes:
        - addNotNullConstraint:
            tableName: action
            columnName: name
            columnDataType: varchar(254)

  - changeSet:
      id: v46.00-025
      author: snoe
      comment: Added 0.46.0 - Unify action representation
      changes:
        - dropTable:
            tableName: model_action
      rollback:
        - createTable:
            tableName: model_action
            remarks: Ties actions to models
            columns:
              - column:
                  name: id
                  type: int
                  autoIncrement: true
                  constraints:
                    primaryKey: true
                    nullable: false
              - column:
                  name: entity_id
                  type: char(21)
                  remarks: Random NanoID tag for unique identity.
                  constraints:
                    nullable: false
                    unique: true
              - column:
                  name: slug
                  type: varchar(254)
                  remarks: The referenceable name for this action
                  constraints:
                    nullable: false
              - column:
                  name: card_id
                  type: int
                  remarks: The associated model
                  constraints:
                    nullable: false
                    referencedTableName: report_card
                    referencedColumnNames: id
                    foreignKeyName: fk_model_action_ref_card_id
                    deleteCascade: true
              - column:
                  name: action_id
                  type: int
                  remarks: The associated action
                  constraints:
                    nullable: true
                    referencedTableName: action
                    referencedColumnNames: id
                    foreignKeyName: fk_model_action_ref_action_id
                    deleteCascade: true
              - column:
                  name: requires_pk
                  remarks: Indicates that the primary key(s) need to be passed in as parameters
                  type: boolean
                  defaultValueBoolean: false
                  constraints:
                    nullable: false
              - column:
                  name: parameter_mappings
                  type: ${text.type}
                  remarks: Mappings for primary keys to action parameters
              - column:
                  name: visualization_settings
                  type: ${text.type}
                  remarks: Settings for rendering the action

  - changeSet:
      id: v46.00-026
      author: metamben
      comment: Added 0.46.0 -- add field for tracking DBMS versions
      changes:
        - addColumn:
            tableName: metabase_database
            columns:
              - column:
                  name: dbms_version
                  type: ${text.type}
                  remarks: 'A JSON object describing the flavor and version of the DBMS.'

  - changeSet:
      id: v46.00-027
      author: snoe
      comment: Added 0.46.0 -- add last_used_at to FieldValues
      changes:
        - addColumn:
            tableName: metabase_fieldvalues
            columns:
              - column:
                  name: last_used_at
                  type: ${timestamp_type}
                  remarks: Timestamp of when these FieldValues were last used.
                  constraints:
                    nullable: false
                  defaultValueComputed: current_timestamp

  - changeSet:
      id: v46.00-028
      author: tsmacdonald
      comment: Added 0.46.0 -- Join table connecting cards to dashboards/cards's parameters that need custom filter values from the card
      changes:
        - createTable:
            tableName: parameter_card
            remarks: "Join table connecting cards to entities (dashboards, other cards, etc.) that use the values generated by the card for filter values"
            columns:
              - column:
                  name: id
                  type: int
                  autoIncrement: true
                  constraints:
                    primaryKey: true
                    nullable: false
              - column:
                  name: updated_at
                  type: ${timestamp_type}
                  defaultValueComputed: current_timestamp
                  remarks: "most recent modification time"
                  constraints:
                    nullable: false
              - column:
                  name: created_at
                  type: ${timestamp_type}
                  defaultValueComputed: current_timestamp
                  remarks: "creation time"
                  constraints:
                    nullable: false
              - column:
                  name: card_id
                  type: int
                  remarks: "ID of the card generating the values"
                  constraints:
                    nullable: false
              - column:
                  name: parameterized_object_type
                  type: varchar(32)
                  remarks: "Type of the entity consuming the values (dashboard, card, etc.)"
                  constraints:
                    nullable: false
              - column:
                  name: parameterized_object_id
                  type: int
                  remarks: "ID of the entity consuming the values"
                  constraints:
                    nullable: false
              - column:
                  name: parameter_id
                  type: varchar(32)
                  remarks: "The parameter ID"
                  constraints:
                    nullable: false

  # Make Dimension <=> Field a 1t1 relationship. Replace unique field_id + name with unique field_id.
  # See issue #27054.
  - changeSet:
      id: v46.00-029
      author: camsaul
      comment: Make Dimension <=> Field a 1t1 relationship. Drop unique constraint on field_id + name. (1/3)
      changes:
        - dropUniqueConstraint:
            tableName: dimension
            constraintName: unique_dimension_field_id_name
      rollback:
        - addUniqueConstraint:
            tableName: dimension
            constraintName: unique_dimension_field_id_name
            columnNames: field_id, name

  - changeSet:
      id: v46.00-030
      author: camsaul
      comment: Make Dimension <=> Field a 1t1 relationship. Delete duplicate entries. (2/3)
      changes:
        - sql:
            # Which rows to keep is not 100% clear. I decided to keep newer entries, by ID. I considered keeping new
            # entries by `updated_at` but the SQL for doing that across the three databases was such a hairball and
            # having duplicates in the first place was such an edge case I decided this approach is fine for now. The
            # `row_number()` window function would have made this easier to do but we haven't merged H2 v2 yet.
            #
            # Writing the query with these unnecessary subselects is stupid, but MySQL 5.7 doesn't work without them.
            # See https://metaboat.slack.com/archives/CKZEMT1MJ/p1670624514320419 for more info
            sql: >-
              DELETE FROM dimension
              WHERE field_id IN (
                SELECT field_id
                FROM (
                  SELECT field_id
                  FROM dimension
                  GROUP BY field_id
                  HAVING COUNT(*) > 1
                ) duplicates
              )
              AND id NOT IN (
                SELECT id FROM (
                  SELECT max(id) AS id
                  FROM dimension
                  GROUP BY field_id
                ) most_recents
              );
      rollback: # don't need to roll back anything, deleting duplicate entries doesn't need to be reversed.

  - changeSet:
      id: v46.00-031
      author: camsaul
      comment: Make Dimension <=> Field a 1t1 relationship. Add unique constraint on field_id. (3/3)
      changes:
        - addUniqueConstraint:
            tableName: dimension
            columnNames: field_id
            constraintName: unique_dimension_field_id
        # this change can roll back automatically.

  - changeSet:
      id: v46.00-032
      author: tsmacdonald
      comment: Added 0.46.0 -- Unique parameter_card
      changes:
        - addUniqueConstraint:
            tableName: parameter_card
            columnNames: parameterized_object_id, parameterized_object_type, parameter_id
            constraintName: unique_parameterized_object_card_parameter

  - changeSet:
      id: v46.00-033
      author: tsmacdonald
      comment: Added 0.46.0 -- parameter_card index on connected object
      changes:
        - createIndex:
            tableName: parameter_card
            columns:
              - column:
                  name: parameterized_object_id
            indexName: idx_parameter_card_parameterized_object_id

  - changeSet:
      id: v46.00-034
      author: tsmacdonald
      comment: Added 0.46.0 -- parameter_card index on connected card
      changes:
        - createIndex:
            tableName: parameter_card
            columns:
              - column:
                  name: card_id
            indexName: idx_parameter_card_card_id

  - changeSet:
      id: v46.00-035
      author: tsmacdonald
      comment: Added 0.46.0 - parameter_card.card_id foreign key
      changes:
        - addForeignKeyConstraint:
            baseTableName: parameter_card
            baseColumnNames: card_id
            referencedTableName: report_card
            referencedColumnNames: id
            constraintName: fk_parameter_card_ref_card_id
            onDelete: CASCADE

  - changeSet:
      id: v46.00-036
      author: metamben
      comment: App containers are removed in 0.46.0
      changes:
        - dropTable:
            tableName: app_permission_graph_revision
      rollback:
        - createTable:
            tableName: app_permission_graph_revision
            remarks: 'Used to keep track of changes made to app permissions.'
            columns:
              - column:
                  name: id
                  type: int
                  autoIncrement: true
                  constraints:
                    primaryKey: true
                    nullable: false
              - column:
                  name: before
                  type: ${text.type}
                  remarks: 'Serialized JSON of the apps graph before the changes.'
                  constraints:
                    nullable: false
              - column:
                  name: after
                  type: ${text.type}
                  remarks: 'Serialized JSON of the apps graph after the changes.'
                  constraints:
                    nullable: false
              - column:
                  name: user_id
                  type: int
                  remarks: 'The ID of the admin who made this set of changes.'
                  constraints:
                    nullable: false
                    referencedTableName: core_user
                    referencedColumnNames: id
                    foreignKeyName: fk_app_permission_graph_revision_user_id
              - column:
                  name: created_at
                  type: ${timestamp_type}
                  remarks: 'The timestamp of when these changes were made.'
                  defaultValueComputed: current_timestamp
                  constraints:
                    nullable: false
              - column:
                  name: remark
                  type: ${text.type}
                  remarks: 'Optional remarks explaining why these changes were made.'

  - changeSet:
      id: v46.00-037
      author: metamben
      comment: App pages are removed in 0.46.0
      changes:
        - dropColumn:
            tableName: report_dashboard
            columnName: is_app_page
      rollback:
        - addColumn:
            columns:
              - column:
                  name: is_app_page
                  type: boolean
                  defaultValueBoolean: false
                  remarks: Indicates that this dashboard serves as a page of an app
                  constraints:
                    nullable: false
            tableName: report_dashboard

  - changeSet:
      id: v46.00-038
      author: metamben
      comment: App containers are removed in 0.46.0
      changes:
        - dropTable:
            tableName: app
      rollback:
        - createTable:
            tableName: app
            remarks: Defines top level concerns for App
            columns:
              - column:
                  name: id
                  type: int
                  autoIncrement: true
                  constraints:
                    primaryKey: true
                    nullable: false
              - column:
                  name: entity_id
                  type: char(21)
                  remarks: Random NanoID tag for unique identity.
                  constraints:
                    nullable: false
                    unique: true
              - column:
                  name: collection_id
                  type: int
                  remarks: The associated collection
                  constraints:
                    nullable: false
                    referencedTableName: collection
                    referencedColumnNames: id
                    foreignKeyName: fk_app_ref_collection_id
                    deleteCascade: true
                    unique: true
              - column:
                  name: dashboard_id
                  type: int
                  remarks: The homepage of the app
              - column:
                  remarks: JSON for the navigation items of the app
                  name: nav_items
                  type: ${text.type}
              - column:
                  remarks: JSON for frontend related additions, such as styling
                  name: options
                  type: ${text.type}
              - column:
                  remarks: The timestamp of when the app was created
                  name: created_at
                  type: ${timestamp_type}
                  defaultValueComputed: current_timestamp
                  constraints:
                    nullable: false
              - column:
                  remarks: The timestamp of when the app was updated
                  name: updated_at
                  type: ${timestamp_type}
                  defaultValueComputed: current_timestamp
                  constraints:
                    nullable: false
        - addForeignKeyConstraint:
            baseTableName: app
            baseColumnNames: dashboard_id
            referencedTableName: report_dashboard
            referencedColumnNames: id
            constraintName: fk_app_ref_dashboard_id
            onDelete: SET NULL

  - changeSet:
      id: v46.00-039
      author: qnkhuat
      comment: Added 0.46.0 - add entity_id to parameter_card
      changes:
        - addColumn:
            columns:
            - column:
                remarks: Random NanoID tag for unique identity.
                name: entity_id
                type: char(21)
                constraints:
                  nullable: true
                  unique: true
            tableName: parameter_card

  - changeSet:
      id: v46.00-040
      author: tsmacdonald
      comment: Added 0.46.0 -- Bump default dashcard size to 4x4
      changes:
        - addDefaultValue:
            tableName: report_dashboardcard
            columnName: size_x
            defaultValue: 4

  - changeSet:
      id: v46.00-041
      author: tsmacdonald
      comment: Added 0.46.0 -- Bump default dashcard size to 4x4
      changes:
        - addDefaultValue:
            tableName: report_dashboardcard
            columnName: size_y
            defaultValue: 4

  - changeSet:
      id: v46.00-042
      author: tsmacdonald
      comment: Added 0.46.0 -- index query_execution.executor_id
      changes:
        - createIndex:
            tableName: query_execution
            columns:
              - column:
                  name: executor_id
            indexName: idx_query_execution_executor_id

  - changeSet:
      id: v46.00-043
      author: tsmacdonald
      comment: Added 0.46.0 -- index query_execution.context
      changes:
        - createIndex:
            tableName: query_execution
            columns:
              - column:
                  name: context
            indexName: idx_query_execution_context

  - changeSet:
      id: v46.00-045
      author: calherries
      comment: Added 0.46.0 -- add public_uuid to action.
      changes:
        - addColumn:
            tableName: action
            columns:
              - column:
                  name: public_uuid
                  type: char(36)
                  remarks: 'Unique UUID used to in publically-accessible links to this Action.'
                  constraints:
                    unique: true

  - changeSet:
      id: v46.00-051
      author: calherries
      comment: Added 0.46.0 -- drop defaults for dashcard's position and size
      changes:
        - dropDefaultValue:
            tableName: report_dashboardcard
            columnName: row
      rollback:
        - addDefaultValue:
            tableName: report_dashboardcard
            columnName: row
            defaultValueNumeric: 4

  - changeSet:
      id: v46.00-052
      author: calherries
      comment: Added 0.46.0 -- drop defaults for dashcard's position and size
      changes:
        - dropDefaultValue:
            tableName: report_dashboardcard
            columnName: col
      rollback:
        - addDefaultValue:
            tableName: report_dashboardcard
            columnName: col
            defaultValueNumeric: 4

  - changeSet:
      id: v46.00-053
      author: calherries
      comment: Added 0.46.0 -- drop defaults for dashcard's position and size
      changes:
        - dropDefaultValue:
            tableName: report_dashboardcard
            columnName: size_x
      rollback:
        - addDefaultValue:
            tableName: report_dashboardcard
            columnName: size_x
            defaultValueNumeric: 4

  - changeSet:
      id: v46.00-054
      author: calherries
      comment: Added 0.46.0 -- drop defaults for dashcard's position and size
      changes:
        - dropDefaultValue:
            tableName: report_dashboardcard
            columnName: size_y
      rollback:
        - addDefaultValue:
            tableName: report_dashboardcard
            columnName: size_y
            defaultValueNumeric: 4

  - changeSet:
      id: v46.00-055
      author: calherries
      comment: Added 0.46.0 -- add made_public_by_id
      changes:
        - addColumn:
            tableName: action
            columns:
              - column:
                  name: made_public_by_id
                  type: int
                  remarks: 'The ID of the User who first publically shared this Action.'

  - changeSet:
      id: v46.00-056
      author: calherries
      comment: Added 0.46.0 -- add public_uuid and made_public_by_id to action. public_uuid is indexed
      changes:
        - createIndex:
            tableName: action
            indexName: idx_action_public_uuid
            columns:
              column:
                name: public_uuid

  - changeSet:
      id: v46.00-057
      author: dpsutton
      comment: Added 0.46.0 -- parameter_card.parameter_id long enough to hold a uuid
      changes:
        - modifyDataType:
            tableName: parameter_card
            columnName: parameter_id
            newDataType: varchar(36)
      rollback: #nothing to do, char(32) or char(36) are equivalent

  - changeSet:
      id: v46.00-058
      author: calherries
      comment: Added 0.46.0 -- add FK constraint for action.made_public_by_id with core_user.id
      changes:
        - addForeignKeyConstraint:
            baseTableName: action
            baseColumnNames: made_public_by_id
            referencedTableName: core_user
            referencedColumnNames: id
            constraintName: fk_action_made_public_by_id
            onDelete: CASCADE

  - changeSet:
      id: v46.00-059
      author: tsmacdonald
      comment: Added 0.46.0 -- add actions.creator_id
      changes:
        - addColumn:
            tableName: action
            columns:
              - column:
                  name: creator_id
                  type: int
                  remarks: 'The user who created the action'
      rollback:
        - dropColumn:
            tableName: action
            columnName: creator_id

  - changeSet:
      id: v46.00-060
      author: tsmacdonald
      comment: Added 0.46.0 -- action.creator_id index
      changes:
        - createIndex:
            tableName: action
            columns:
              - column:
                  name: creator_id
            indexName: idx_action_creator_id
      rollback:
        - dropIndex:
            tableName: action
            indexName: idx_action_creator_id

  - changeSet:
      id: v46.00-061
      author: tsmacdonald
      comment: Added 0.46.0 -- action.creator_id index
      changes:
        - addForeignKeyConstraint:
            baseTableName: action
            baseColumnNames: creator_id
            referencedTableName: core_user
            referencedColumnNames: id
            constraintName: fk_action_creator_id
            nullable: false

  - changeSet:
      id: v46.00-062
      author: tsmacdonald
      comment: Added 0.46.0 -- add actions.archived
      changes:
        - addColumn:
            tableName: action
            columns:
              - column:
                  name: archived
                  type: boolean
                  defaultValueBoolean: false
                  remarks: 'Whether or not the action has been archived'
                  constraints:
                    nullable: false
      rollback:
        - dropColumn:
            tableName: action
            columnName: archived

  - changeSet:
      id: v46.00-064
      author: noahmoss
      comment: Added 0.46.0 -- rename `group_table_access_policy` to `sandboxes`
      changes:
        - renameTable:
            newTableName: sandboxes
            oldTableName: group_table_access_policy

  - changeSet:
      id: v46.00-065
      author: noahmoss
      comment: Added 0.46.0 -- add `permission_id` to `sandboxes`
      changes:
      - addColumn:
          tableName: sandboxes
          columns:
          - column:
              name: permission_id
              type: int
              remarks: The ID of the corresponding permissions path for this sandbox

  - changeSet:
      id: v46.00-070
      author: calherries
      comment: Added 0.46.0 - add entity_id column to action
      changes:
        - addColumn:
            columns:
            - column:
                remarks: Random NanoID tag for unique identity.
                name: entity_id
                type: char(21)
                constraints:
                  nullable: true
                  unique: true
            tableName: action

  - changeSet:
      id: v46.00-074
      author: metamben
      comment: Added 0.46.0 -- increase precision of updated_at of report_card
      changes:
        - modifyDataType:
            tableName: report_card
            columnName: updated_at
            newDataType: ${timestamp_type}
      rollback:
        - modifyDataType:
            tableName: report_card
            columnName: updated_at
            newDataType: DATETIME

  - changeSet:
      id: v46.00-079
      author: john-metabase
      comment: Added 0.46.0 -- migrates Databases using deprecated and removed presto driver to presto-jdbc
      changes:
        - sql: UPDATE metabase_database SET engine = 'presto-jdbc' WHERE engine = 'presto'
      rollback: # nothing to do, since we don't know which drivers used to be presto

  - changeSet:
      id: v46.00-080
      author: noahmoss
      comment: Migrate data permission paths from v1 to v2 (splitting them into separate data and query permissions)
      changes:
        - customChange:
            class: "metabase.db.custom_migrations.SplitDataPermissions"

  - changeSet:
      id: v46.00-084
      author: qnkhuat
      comment: Added 0.46.0 - CASCADE delete for action.model_id
      changes:
        - dropForeignKeyConstraint:
            baseTableName: action
            constraintName: fk_action_model_id
      rollback:
        - addForeignKeyConstraint:
            baseTableName: action
            baseColumnNames: model_id
            referencedTableName: report_card
            referencedColumnNames: id
            constraintName: fk_action_model_id
            onDelete: CASCADE

  - changeSet:
      id: v46.00-085
      author: qnkhuat
      comment: Added 0.46.0 - CASCADE delete for action.model_id
      changes:
        - addForeignKeyConstraint:
            baseTableName: action
            baseColumnNames: model_id
            referencedTableName: report_card
            referencedColumnNames: id
            constraintName: fk_action_model_id
            onDelete: CASCADE

  - changeSet:
      id: v46.00-086
      author: calherries
      comment: Added 0.46.0 - Delete the abandonment email task
      changes:
        - customChange:
            class: "metabase.db.custom_migrations.DeleteAbandonmentEmailTask"

  - changeSet:
      id: v46.00-088
      author: noahmoss
      comment: Added 0.46.5 -- backfill `permission_id` values in `sandboxes`. This is a fixed verison of v46.00-066
               which has been removed, since it had a bug that blocked a customer from upgrading.
      changes:
        - sql: >-
            UPDATE sandboxes s
            SET permission_id = (
              SELECT p.id
              FROM permissions p
              WHERE
                p.object = CONCAT('/db/',
                                  (SELECT t.db_id FROM metabase_table t WHERE t.id = s.table_id),
                                  '/schema/',
                                  (SELECT t.schema FROM metabase_table t WHERE t.id = s.table_id),
                                  '/table/',
                                  s.table_id,
                                  '/query/segmented/')
                AND p.group_id = s.group_id
              LIMIT 1
            )
            WHERE permission_id IS NULL;
      rollback:
        # not required, new values added here do not need to be dropped

  - changeSet:
      id: v46.00-089
      author: noahmoss
      comment: Added 0.46.5 -- remove orphaned entries in `sandboxes`
      changes:
        - sql: >-
            DELETE FROM sandboxes
            WHERE permission_id IS NULL;
      rollback: # not required, orphaned sandboxes should not be re-added to the DB

  - changeSet:
      id: v46.00-090
      author: noahmoss
      comment: Add foreign key constraint on sandboxes.permission_id
      # This is a revised version of a prior migration (v46.00-075) so it may fail due to the FK constriant already existing
      failOnError: false
      changes:
        - addForeignKeyConstraint:
            baseTableName: sandboxes
            baseColumnNames: permission_id
            referencedTableName: permissions
            referencedColumnNames: id
            constraintName: fk_sandboxes_ref_permissions
            onDelete: CASCADE

  - changeSet:
      id: v47.00-001
      author: calherries
      comment: Added 0.47.0 -- set base-type to type/JSON for JSON database-types for postgres and mysql
      changes:
        - sql:
            sql: >-
              UPDATE metabase_field f
              SET base_type = 'type/JSON'
              WHERE EXISTS (
                SELECT *
                FROM metabase_database d
                JOIN metabase_table t ON t.db_id = d.id
                WHERE f.table_id = t.id
                  AND lower(f.database_type) in ('json', 'jsonb')
                  AND d.engine in ('postgres', 'mysql')
              )
      rollback:
        - sql:
            dbms: postgresql
            sql: >-
              UPDATE metabase_field f
              SET base_type = case when d.engine = 'postgres' then 'type/Structured' else 'type/SerializedJSON' end
              FROM metabase_database d
              JOIN metabase_table t ON t.db_id = d.id
              WHERE f.table_id = t.id
                AND lower(f.database_type) in ('json', 'jsonb')
                AND d.engine in ('postgres', 'mysql')
        - sql:
            dbms: mysql,mariadb
            sql: >-
              UPDATE metabase_field f
              JOIN metabase_table t ON f.table_id = t.id
              JOIN metabase_database d ON t.db_id = d.id
              SET base_type = case when d.engine = 'postgres' then 'type/Structured' else 'type/SerializedJSON' end
              WHERE lower(f.database_type) in ('json', 'jsonb')
                AND d.engine in ('postgres', 'mysql')
        - sql:
            dbms: h2
            sql: >-
              MERGE INTO metabase_field f
              USING (
                SELECT f.id, case when d.engine = 'postgres' then 'type/Structured' else 'type/SerializedJSON' end as base_type
                FROM metabase_field f
                JOIN metabase_table t ON f.table_id = t.id
                JOIN metabase_database d ON t.db_id = d.id
                WHERE lower(f.database_type) in ('json', 'jsonb')
                  AND d.engine in ('postgres', 'mysql')
              ) as updates
              ON f.id = updates.id
              WHEN MATCHED THEN
                UPDATE SET f.base_type = updates.base_type;

  - changeSet:
      id: v47.00-002
      author: calherries
      comment: Added 0.47.0 - Add json_unfolding column to metabase_field
      changes:
        - addColumn:
            columns:
            - column:
                remarks: 'Enable/disable JSON unfolding for a field'
                name: json_unfolding
                type: boolean
                defaultValueBoolean: false
                constraints:
                  nullable: false
            tableName: metabase_field

  - changeSet:
      id: v47.00-003
      author: calherries
      comment: Added 0.47.0 - Populate metabase_field.json_unfolding based on base_type
      changes:
        - sql:
            sql: >-
              UPDATE metabase_field
              SET json_unfolding = true
              WHERE base_type = 'type/JSON';
      rollback: # nothing to do, since json_unfolding is new in 47

  - changeSet:
      id: v47.00-004
      author: qnkhuat
      comment: Added 0.47.0 - Add auto_incremented to metabase_field
      changes:
        - addColumn:
            tableName: metabase_field
            columns:
              - column:
                  name: database_is_auto_increment
                  type: boolean
                  remarks: Indicates this field is auto incremented
                  defaultValueBoolean: false
                  constraints:
                    nullable: false

  - changeSet:
      id: v47.00-005
      author: winlost
      comment: Added 0.47.0 - Add auto_apply_filters to dashboard
      changes:
        - addColumn:
            tableName: report_dashboard
            columns:
              - column:
                  name: auto_apply_filters
                  type: boolean
                  remarks: Whether or not to auto-apply filters on a dashboard
                  defaultValueBoolean: true
                  constraints:
                    nullable: false

  - changeSet:
      id: v47.00-006
      author: qnkhuat
      comment: Added 0.47.0 - Add dashboard_tab table
      changes:
        - createTable:
            tableName: dashboard_tab
            remarks: "Join table connecting dashboard to dashboardcards"
            columns:
              - column:
                  name: id
                  type: int
                  autoIncrement: true
                  constraints:
                    primaryKey: true
                    nullable: false
              - column:
                  name: dashboard_id
                  type: int
                  remarks: The dashboard that a tab is on
                  constraints:
                    nullable: false
                    referencedTableName: report_dashboard
                    referencedColumnNames: id
                    foreignKeyName: fk_dashboard_tab_ref_dashboard_id
                    deleteCascade: true
              - column:
                  name: name
                  remarks: Displayed name of the tab
                  type: ${text.type}
                  constraints:
                    nullable: false
              - column:
                  name: position
                  remarks: Position of the tab with respect to others tabs in dashboard
                  type: int
                  constraints:
                    nullable: false
              - column:
                  name: entity_id
                  type: char(21)
                  remarks: Random NanoID tag for unique identity.
                  constraints:
                    nullable: false
                    unique: true
              - column:
                  name: created_at
                  remarks: The timestamp at which the tab was created
                  type: ${timestamp_type}
                  defaultValueComputed: current_timestamp
                  constraints:
                    nullable: false
              - column:
                  name: updated_at
                  remarks: The timestamp at which the tab was last updated
                  type: ${timestamp_type}
                  defaultValueComputed: current_timestamp
                  constraints:
                    nullable: false

  - changeSet:
      id: v47.00-007
      author: qnkhuat
      comment: Added 0.47.0 -- add report_dashboardcard.dashboard_tab_id
      changes:
        - addColumn:
            tableName: report_dashboardcard
            columns:
              - column:
                  name: dashboard_tab_id
                  type: int
                  remarks: The referenced tab id that dashcard is on, it's nullable for dashboard with no tab
                  constraints:
                    nullable: true

  - changeSet:
      id: v47.00-008
      author: qnkhuat
      comment: Added 0.47.0 -- add report_dashboardcard.dashboard_tab_id fk constraint
      changes:
        - addForeignKeyConstraint:
            baseTableName: report_dashboardcard
            baseColumnNames: dashboard_tab_id
            referencedTableName: dashboard_tab
            referencedColumnNames: id
            constraintName: fk_report_dashboardcard_ref_dashboard_tab_id
            deleteCascade: true

  - changeSet:
      id: v47.00-009
      author: qwef
      comment: Added 0.47.0 - Replace user google_auth and ldap_auth columns with sso_source values
      changes:
        - sql:
            sql: UPDATE core_user SET sso_source = 'google' WHERE google_auth = true;
      rollback:
        - sql:
            sql: UPDATE core_user SET google_auth = true, sso_source = NULL WHERE sso_source = 'google';

  - changeSet:
      id: v47.00-010
      author: tsmacdonald
      comment: Added 0.47.0 - Make metabase_table.name long enough for H2 names
      changes:
        - modifyDataType:
            tableName: metabase_table
            columnName: name
            newDataType: varchar(256)
      rollback: # no rollback needed, varchar(256) is backwards compatible

  - changeSet:
      id: v47.00-011
      author: tsmacdonald
      comment: Added 0.47.0 - Make metabase_table.display_name long enough for H2 names
      changes:
        - modifyDataType:
            tableName: metabase_table
            columnName: display_name
            newDataType: varchar(256)
      rollback: # no rollback needed, varchar(256) is backwards compatible

  - changeSet:
      id: v47.00-012
      author: qwef
      comment: Added 0.47.0 - Replace user google_auth and ldap_auth columns with sso_source values
      changes:
        - dropColumn:
            tableName: core_user
            columnName: google_auth
      rollback:
        - addColumn:
            tableName: core_user
            columns:
              - column:
                  name: google_auth
                  type: boolean
                  defaultValueBoolean: false
                  constraints:
                    nullable: false

  - changeSet:
      id: v47.00-013
      author: qwef
      comment: Added 0.47.0 - Replace user google_auth and ldap_auth columns with sso_source values
      changes:
        - sql:
            sql: UPDATE core_user SET sso_source = 'ldap' WHERE ldap_auth = true;
      rollback:
        - sql:
            sql: UPDATE core_user SET ldap_auth = true, sso_source = NULL WHERE sso_source = 'ldap';

  - changeSet:
      id: v47.00-014
      author: qwef
      comment: Added 0.47.0 - Replace user google_auth and ldap_auth columns with sso_source values
      changes:
        - dropColumn:
            tableName: core_user
            columnName: ldap_auth
      rollback:
        - addColumn:
            tableName: core_user
            columns:
              - column:
                  name: ldap_auth
                  type: boolean
                  defaultValueBoolean: false
                  constraints:
                    nullable: false

  - changeSet:
      id: v47.00-015
      author: escherize
      comment: added 0.47.0 - Add is_audit to metabase_database
      changes:
        - addColumn:
            tableName: metabase_database
            columns:
              - column:
                  name: is_audit
                  type: boolean
                  defaultValueBoolean: false
                  remarks: 'Only the app db, visible to admins via auditing should have this set true.'
                  constraints:
                    nullable: false

  - changeSet:
      id: v47.00-016
      author: calherres
      comment: Added 0.47.0 - Migrate the report_card.visualization_settings.column_settings field refs from legacy format
      changes:
        - customChange:
            class: "metabase.db.custom_migrations.MigrateLegacyColumnSettingsFieldRefs"

  - changeSet:
      id: v47.00-018
      author: dpsutton
      comment: Indexed Entities information table
      changes:
        - createTable:
            tableName: model_index
            remarks: 'Used to keep track of which models have indexed columns.'
            columns:
              - column:
                  name: id
                  type: int
                  autoIncrement: true
                  constraints:
                    primaryKey: true
                    nullable: false
              - column:
                  name: model_id
                  type: int
                  remarks: 'The ID of the indexed model.'
              - column:
                  name: pk_ref
                  type: ${text.type}
                  remarks: 'Serialized JSON of the primary key field ref.'
                  constraints:
                    nullable: false
              - column:
                  name: value_ref
                  type: ${text.type}
                  remarks: 'Serialized JSON of the label field ref.'
                  constraints:
                    nullable: false
              - column:
                  name: schedule
                  type: ${text.type}
                  remarks: 'The cron schedule for when value syncing should happen.'
                  constraints:
                    nullable: false
              - column:
                  name: state
                  type: ${text.type}
                  remarks: 'The status of the index: initializing, indexed, error, overflow.'
                  constraints:
                    nullable: false
              - column:
                  name: indexed_at
                  type: ${timestamp_type}
                  remarks: 'When the status changed'
                  constraints:
                    nullable: true
              - column:
                  name: error
                  type: ${text.type}
                  remarks: 'The error message if the status is error.'
                  constraints:
                    nullable: true
              - column:
                  name: created_at
                  type: ${timestamp_type}
                  remarks: 'The timestamp of when these changes were made.'
                  defaultValueComputed: current_timestamp
                  constraints:
                    nullable: false
              - column:
                  remarks: 'ID of the user who created the event'
                  name: creator_id
                  type: int
                  constraints:
                    nullable: false
                    references: core_user(id)
                    foreignKeyName: fk_model_index_creator_id
                    deleteCascade: true
      rollback:
        - dropTable:
            tableName: model_index

  - changeSet:
      id: v47.00-019
      author: dpsutton
      comment: Indexed Entities values table
      changes:
        - createTable:
            tableName: model_index_value
            remarks: 'Used to keep track of the values indexed in a model'
            columns:
              - column:
                  name: model_index_id
                  type: int
                  remarks: 'The ID of the indexed model.'
              - column:
                  name: model_pk
                  type: int
                  remarks: 'The primary key of the indexed value'
                  constraints:
                    nullable: false
              - column:
                  name: name
                  type: ${text.type}
                  remarks: 'The label to display identifying the indexed value.'
                  constraints:
                    nullable: false
      rollback:
        - dropTable:
            tableName: model_index_value

  - changeSet:
      id: v47.00-020
      author: dpsutton
      comment: Add unique constraint on index_id and pk
      changes:
        - addUniqueConstraint:
            tableName: model_index_value
            constraintName: unique_model_index_value_model_index_id_model_pk
            columnNames: model_index_id, model_pk
      rollback:
        - dropUniqueConstraint:
            tableName: model_index_value
            constraintName: unique_model_index_value_model_index_id_model_pk

  - changeSet:
      id: v47.00-023
      author: dpsutton
      comment: Added 0.47.0 -- model_index index
      changes:
        - createIndex:
            tableName: model_index
            columns:
              - column:
                  name: model_id
            indexName: idx_model_index_model_id

  - changeSet:
      id: v47.00-024
      author: dpsutton
      comment: Added 0.47.0 -- model_index foriegn key to report_card
      changes:
        - addForeignKeyConstraint:
            baseTableName: model_index
            baseColumnNames: model_id
            referencedTableName: report_card
            referencedColumnNames: id
            constraintName: fk_model_index_model_id
            nullable: false
            deleteCascade: true

  - changeSet:
      id: v47.00-025
      author: dpsutton
      comment: Added 0.47.0 -- model_index_value foriegn key to model_index
      changes:
        - addForeignKeyConstraint:
            baseTableName: model_index_value
            baseColumnNames: model_index_id
            referencedTableName: model_index
            referencedColumnNames: id
            constraintName: fk_model_index_value_model_id
            nullable: false
            deleteCascade: true

  - changeSet:
      id: v47.00-026
      author: noahmoss
      comment: Added 0.47.0 - New table for connection impersonation policies
      changes:
        - createTable:
            tableName: connection_impersonations
            remarks: Table for holding connection impersonation policies
            columns:
              - column:
                  name: id
                  type: int
                  autoIncrement: true
                  constraints:
                    primaryKey: true
                    nullable: false
              - column:
                  name: db_id
                  type: int
                  remarks: 'ID of the database this connection impersonation policy affects'
                  constraints:
                    nullable: false
                    referencedTableName: metabase_database
                    referencedColumnNames: id
                    foreignKeyName: fk_conn_impersonation_db_id
                    deleteCascade: true
              - column:
                  name: group_id
                  type: int
                  remarks: 'ID of the permissions group this connection impersonation policy affects'
                  constraints:
                    nullable: false
                    referencedTableName: permissions_group
                    referencedColumnNames: id
                    foreignKeyName: fk_conn_impersonation_group_id
                    deleteCascade: true
              - column:
                  name: attribute
                  type: ${text.type}
                  remarks: 'User attribute associated with the database role to use for this connection impersonation policy'

  - changeSet:
      id: v47.00-027
      author: calherries
      comment: Added 0.47.0 - Migrate field_ref in report_card.result_metadata from legacy format
      changes:
        - customChange:
            class: "metabase.db.custom_migrations.MigrateLegacyResultMetadataFieldRefs"

  - changeSet:
      id: v47.00-028
      author: calherries
      comment: Added 0.47.0 - Add join-alias to the report_card.visualization_settings.column_settings field refs
      changes:
        - customChange:
            class: "metabase.db.custom_migrations.AddJoinAliasToVisualizationSettingsFieldRefs"

  - changeSet:
      id: v47.00-029
      author: qnkhuat
      comment: Added 0.47.0 - Stack cards vertically for dashboard with tabs on downgrade
      changes:
        - customChange:
            class: "metabase.db.custom_migrations.DowngradeDashboardTab"

  - changeSet:
      id: v47.00-030
      author: escherize
      comment: Added 0.47.0 - Type column for collections for instance-analytics
      changes:
        - addColumn:
            tableName: collection
            columns:
              - column:
                  name: type
                  type: varchar(256)
                  defaultValue: null
                  remarks: 'This is used to differentiate instance-analytics collections from all other collections.'

  - changeSet:
      id: v47.00-031
      author: qnkhuat
      comment: Added 0.47.0 - migrate dashboard grid size from 18 to 24
      validCheckSum: 8:ad9bdb62df65cf26a5a9892a82779ea7
      changes:
          # new_size_x = size_x + ((col + size_x + 1) // 3) - ((col + 1) // 3)
          # new_col    = col + ((col + 1) // 3)
          - sql:
              dbms: postgresql
              sql: >-
                  update report_dashboardcard set size_x = size_x + floor(cast(size_x + col + 1  as decimal) / 3) - floor(cast(col + 1 as decimal) / 3);
                  update report_dashboardcard set col    = col + floor(cast(col + 1 as decimal) / 3);
          - sql:
              dbms: mysql,mariadb,h2
              sql: >-
                  update report_dashboardcard set size_x = size_x + floor(cast(size_x + col + 1  as decimal) / 3) - floor(cast(col + 1 as decimal) / 3);
                  update report_dashboardcard set col    = col + floor(cast(col + 1 as decimal) / 3);

      rollback:
          # new_size_x = size_x - ((size_x + col + 1) // 4 - (col + 1) // 4) for size_x > 1
          # new_col    = col - (col + 1) // 4
          # for size_x, we keep it as it is, because it can't be smaller right?
          - sql:
              dbms: postgresql
              sql: >-
                  update report_dashboardcard set size_x = size_x - (floor(cast(size_x + col + 1 as decimal) / 4) - floor(cast(col + 1 as decimal) / 4)) where size_x <> 1;
                  update report_dashboardcard set col    = col - floor(cast(col + 1 as decimal) / 4);

          - sql:
              dbms: mysql,mariadb,h2
              sql: >-
                  update report_dashboardcard set size_x = size_x - (floor(cast(size_x + col + 1 as decimal) / 4) - floor(cast(col + 1 as decimal) / 4)) where size_x <> 1;
                  update report_dashboardcard set col    = col - floor(cast(col + 1 as decimal) / 4);

  - changeSet:
      id: v47.00-032
      author: qnkhuat
      comment: Added 0.47.0 - migrate dashboard grid size from 18 to 24 for revisions
      validCheckSum: ANY
      changes:
        - customChange:
            class: "metabase.db.custom_migrations.RevisionDashboardMigrateGridFrom18To24"

  - changeSet:
      id: v47.00-033
      author: calherries
      comment: Added 0.47.0 - Migrate field refs in visualization_settings.column_settings keys from legacy format
      changes:
        - customChange:
            class: "metabase.db.custom_migrations.RevisionMigrateLegacyColumnSettingsFieldRefs"

  - changeSet:
      id: v47.00-034
      author: calherries
      comment: Added 0.47.0 - Add join-alias to the visualization_settings.column_settings field refs in card revisions
      changes:
        - customChange:
            class: "metabase.db.custom_migrations.RevisionAddJoinAliasToColumnSettingsFieldRefs"

  - changeSet:
      id: v47.00-035
      author: calherries
      comment: Added 0.47.0 - Drop foreign key constraint on implicit_action.action_id
      changes:
        - dropForeignKeyConstraint:
            baseTableName: implicit_action
            constraintName: fk_implicit_action_action_id
      rollback:
        - addForeignKeyConstraint:
            baseTableName: implicit_action
            baseColumnNames: action_id
            referencedTableName: action
            referencedColumnNames: id
            constraintName: fk_implicit_action_action_id
            onDelete: CASCADE

  - changeSet:
      id: v47.00-036
      author: calherries
      comment: Added 0.47.0 - Set primary key to action_id for implicit_action table
      changes:
        - addPrimaryKey:
            tableName: implicit_action
            columnNames: action_id
            constraintName: pk_implicit_action

  - changeSet:
      id: v47.00-037
      author: calherries
      comment: Added 0.47.0 - Add foreign key constraint on implicit_action.action_id
      changes:
        - addForeignKeyConstraint:
            baseTableName: implicit_action
            baseColumnNames: action_id
            referencedTableName: action
            referencedColumnNames: id
            constraintName: fk_implicit_action_action_id
            onDelete: CASCADE

  - changeSet:
      id: v47.00-043
      author: calherres
      comment: Added 0.47.0 - Migrate report_dashboardcard.visualization_settings.column_settings field refs from legacy format
      changes:
        - customChange:
            class: "metabase.db.custom_migrations.MigrateLegacyDashboardCardColumnSettingsFieldRefs"

  - changeSet:
      id: v47.00-044
      author: calherries
      comment: Added 0.47.0 - Add join-alias to the report_dashboardcard.visualization_settings.column_settings field refs
      changes:
        - customChange:
            class: "metabase.db.custom_migrations.AddJoinAliasToDashboardCardColumnSettingsFieldRefs"

  - changeSet:
      id: v47.00-045
      author: calherres
      comment: Added 0.47.0 - Migrate dashboard revision dashboard cards' visualization_settings.column_settings field refs from legacy format
      changes:
        - customChange:
            class: "metabase.db.custom_migrations.RevisionMigrateLegacyDashboardCardColumnSettingsFieldRefs"

  - changeSet:
      id: v47.00-046
      author: calherries
      comment: Added 0.47.0 - Add join-alias to dashboard revision dashboard cards' visualization_settings.column_settings field refs
      changes:
        - customChange:
            class: "metabase.db.custom_migrations.RevisionAddJoinAliasToDashboardCardColumnSettingsFieldRefs"

  - changeSet:
      id: v47.00-050
      author: tsmacdonald
      comment: Added 0.47.0 - table.is_upload
      changes:
        - addColumn:
            tableName: metabase_table
            columns:
              - column:
                  name: is_upload
                  type: boolean
                  defaultValueBoolean: false
                  remarks: 'Was the table created from user-uploaded (i.e., from a CSV) data?'
                  constraints:
                    nullable: false

  - changeSet:
      id: v47.00-051
      author: noahmoss
      comment: Added 0.47.0 - Drop foreign key constraint on connection_impersonations.db_id
      changes:
        - dropForeignKeyConstraint:
            baseTableName: connection_impersonations
            constraintName: fk_conn_impersonation_db_id
      rollback:
        - addForeignKeyConstraint:
            baseTableName: connection_impersonations
            baseColumnNames: db_id
            referencedTableName: metabase_database
            referencedColumnNames: id
            constraintName: fk_conn_impersonation_db_id
            onDelete: CASCADE

  - changeSet:
      id: v47.00-052
      author: noahmoss
      comment: Added 0.47.0 - Drop foreign key constraint on connection_impersonations.group_id
      changes:
        - dropForeignKeyConstraint:
            baseTableName: connection_impersonations
            constraintName: fk_conn_impersonation_group_id
      rollback:
        - addForeignKeyConstraint:
            baseTableName: connection_impersonations
            baseColumnNames: group_id
            referencedTableName: permissions_group
            referencedColumnNames: id
            constraintName: fk_conn_impersonation_group_id
            onDelete: CASCADE

  - changeSet:
      id: v47.00-053
      author: noahmoss
      comment: Added 0.47.0 -- connection_impersonations index for db_id column
      changes:
        - createIndex:
            tableName: connection_impersonations
            columns:
              - column:
                  name: db_id
            indexName: idx_conn_impersonations_db_id

  - changeSet:
      id: v47.00-054
      author: noahmoss
      comment: Added 0.47.0 -- connection_impersonations index for group_id column
      changes:
        - createIndex:
            tableName: connection_impersonations
            columns:
              - column:
                  name: group_id
            indexName: idx_conn_impersonations_group_id

  - changeSet:
      id: v47.00-055
      author: noahmoss
      comment: Added 0.47.0 - unique constraint for connection impersonations
      changes:
        - addUniqueConstraint:
            tableName: connection_impersonations
            columnNames: group_id, db_id
            constraintName: conn_impersonation_unique_group_id_db_id
      rollback:
        - dropUniqueConstraint:
            tableName: connection_impersonations
            constraintName: conn_impersonation_unique_group_id_db_id

  - changeSet:
      id: v47.00-056
      author: noahmoss
      comment: Added 0.47.0 - re-add foreign key constraint on connection_impersonations.db_id
      changes:
        - addForeignKeyConstraint:
            baseTableName: connection_impersonations
            baseColumnNames: db_id
            referencedTableName: metabase_database
            referencedColumnNames: id
            constraintName: fk_conn_impersonation_db_id
            onDelete: CASCADE

  - changeSet:
      id: v47.00-057
      author: noahmoss
      comment: Added 0.47.0 - re-add foreign key constraint on connection_impersonations.group_id
      changes:
        - addForeignKeyConstraint:
            baseTableName: connection_impersonations
            baseColumnNames: group_id
            referencedTableName: permissions_group
            referencedColumnNames: id
            constraintName: fk_conn_impersonation_group_id
            onDelete: CASCADE

  - changeSet:
      id: v47.00-058
      author: qnkhuat
      comment: 'Drop parameter_card.entity_id'
      preConditions:
        - onFail: MARK_RAN
        - columnExists:
            tableName: parameter_card
            columnName: entity_id
      changes:
        - dropColumn:
            tableName: parameter_card
            columnName: entity_id
      rollback:
        - addColumn:
            tableName: parameter_card
            columns:
              - column:
                  remarks: Random NanoID tag for unique identity.
                  name: entity_id
                  type: char(21)
                  constraints:
                    nullable: true
                    unique: true

  - changeSet:
      id: v48.00-001
      author: qnkhuat
      comment: Added 0.47.0 - Migrate database.options to database.settings
      changes:
        - customChange:
            class: "metabase.db.custom_migrations.MigrateDatabaseOptionsToSettings"

  - changeSet:
      id: v48.00-002
      author: qnkhuat
      comment: Added 0.47.0 - drop metabase_database.options
      changes:
        - dropColumn:
            tableName: metabase_database
            columnName: options
      rollback:
        - addColumn:
            tableName: metabase_database
            columns:
              - column:
                  name: options
                  type: ${text.type}
                  remarks: "Serialized JSON containing various options like QB behavior."

  - changeSet:
      id: v48.00-003
      author: qnkhuat
      comment: Added 0.48.0 - drop computation_job_result table
      preConditions:
        - onFail: MARK_RAN
        - tableExists:
            tableName: computation_job_result
      changes:
          - dropTable:
              tableName: computation_job_result
      rollback: # no rollback needed since this table has been unused since 2018

  - changeSet:
      id: v48.00-004
      author: qnkhuat
      comment: Added 0.48.0 - drop computation_job table
      preConditions:
        - onFail: MARK_RAN
        - tableExists:
            tableName: computation_job
      changes:
          - dropTable:
              tableName: computation_job
      rollback: # no rollback needed since this table has been unused since 2018

  - changeSet:
      id: v48.00-005
      author: qnkhuat
      comment: Added 0.48.0 - Add query_execution.action_id
      changes:
        - addColumn:
            tableName: query_execution
            columns:
              - column:
                  name: action_id
                  type: integer
                  remarks: 'The ID of the action associated with this query execution, if any.'

  - changeSet:
      id: v48.00-006
      author: qnkhuat
      comment: Added 0.48.0 - Index query_execution.action_id
      changes:
        - createIndex:
            tableName: query_execution
            indexName: idx_query_execution_action_id
            columns:
              column:
                name: action_id

  - changeSet:
      id: v48.00-007
      author: qnkhuat
      comment: Added 0.48.0 - Add revision.most_recent
      changes:
        - addColumn:
            tableName: revision
            columns:
              - column:
                  name: most_recent
                  type: boolean
                  defaultValueBoolean: false
                  remarks: 'Whether a revision is the most recent one'
                  constraints:
                    nullable: false

  - changeSet:
      id: v48.00-008
      author: qnkhuat
      comment: Set revision.most_recent = true for latest revisions
      changes:
        - sql:
            dbms: postgresql,h2
            sql: >-
              UPDATE revision r
              SET most_recent = true
              WHERE (model, model_id, timestamp) IN (
                                 SELECT model, model_id, MAX(timestamp)
                                 FROM revision
                                 GROUP BY model, model_id);
          # mysql and mariadb does not allow update on a table that is in the select part
          # so it we join for them
        - sql:
            dbms: mysql,mariadb
            sql: >-
              UPDATE revision r
              JOIN (
                  SELECT model, model_id, MAX(timestamp) AS max_timestamp
                  FROM revision
                  GROUP BY model, model_id
              ) AS subquery
              ON r.model = subquery.model AND r.model_id = subquery.model_id AND r.timestamp = subquery.max_timestamp
              SET r.most_recent = true;
      rollback: # nothing to do since the most_recent will be dropped anyway


  - changeSet:
      id: v48.00-009
      author: calherries
      comment: Added 0.48.0 - Create table_privileges table
      changes:
        - createTable:
            tableName: table_privileges
            remarks: Table for user and role privileges by table
            columns:
              - column:
                  name: table_id
                  type: int
                  remarks: 'Table ID'
                  constraints:
                    foreignKeyName: fk_table_privileges_table_id
                    nullable: false
                    referencedTableName: metabase_table
                    referencedColumnNames: id
                    deleteCascade: true
              - column:
                  name: role
                  type: varchar(255)
                  remarks: 'Role name. NULL indicates the privileges are the current user''s'
              - column:
                  name: select
                  type: boolean
                  remarks: 'Privilege to select from the table'
                  constraints:
                    nullable: false
                  defaultValue: false
              - column:
                  name: update
                  type: boolean
                  remarks: 'Privilege to update records in the table'
                  constraints:
                    nullable: false
                  defaultValue: false
              - column:
                  name: insert
                  type: boolean
                  remarks: 'Privilege to insert records into the table'
                  constraints:
                    nullable: false
                  defaultValue: false
              - column:
                  name: delete
                  type: boolean
                  remarks: 'Privilege to delete records from the table'
                  constraints:
                    nullable: false
                  defaultValue: false
            uniqueConstraints:
              - unique:
                  columnNames: table_id, role
                  name: uq_table_privileges_table_id_role


  - changeSet:
      id: v48.00-010
      author: qnkhuat
      comment: Remove ON UPDATE for revision.timestamp on mysql, mariadb
      preConditions:
          # If preconditions fail (i.e., dbms is not mysql or mariadb) then mark this migration as 'ran'
          - onFail: MARK_RAN
          - dbms:
              type: mysql,mariadb
      changes:
          - sql:
                sql: ALTER TABLE `revision` CHANGE `timestamp` `timestamp` timestamp(6) NOT NULL DEFAULT current_timestamp(6);
      rollback: # no need

  - changeSet:
      id: v48.00-011
      author: qnkhuat
      comment: Index revision.most_recent
      changes:
        - createIndex:
            tableName: revision
            indexName: idx_revision_most_recent
            columns:
              column:
                name: most_recent

  - changeSet:
      id: v48.00-013
      author: qnkhuat
      comment: Index unindexed FKs for postgres
      preConditions:
        - onFail: MARK_RAN
        - dbms:
            type: postgresql
      changes:
          - sql:
              sql: >-
                  CREATE INDEX IF NOT EXISTS idx_action_made_public_by_id ON action (made_public_by_id);
                  CREATE INDEX IF NOT EXISTS idx_action_model_id ON action (model_id);
                  CREATE INDEX IF NOT EXISTS idx_application_permissions_revision_user_id ON application_permissions_revision (user_id);
                  CREATE INDEX IF NOT EXISTS idx_collection_permission_graph_revision_user_id ON collection_permission_graph_revision (user_id);
                  CREATE INDEX IF NOT EXISTS idx_core_session_user_id ON core_session (user_id);
                  CREATE INDEX IF NOT EXISTS idx_dashboard_tab_dashboard_id ON dashboard_tab (dashboard_id);
                  CREATE INDEX IF NOT EXISTS idx_dimension_human_readable_field_id ON dimension (human_readable_field_id);
                  CREATE INDEX IF NOT EXISTS idx_metabase_database_creator_id ON metabase_database (creator_id);
                  CREATE INDEX IF NOT EXISTS idx_model_index_creator_id ON model_index (creator_id);
                  CREATE INDEX IF NOT EXISTS idx_native_query_snippet_creator_id ON native_query_snippet (creator_id);
                  CREATE INDEX IF NOT EXISTS idx_permissions_revision_user_id ON permissions_revision (user_id);
                  CREATE INDEX IF NOT EXISTS idx_persisted_info_creator_id ON persisted_info (creator_id);
                  CREATE INDEX IF NOT EXISTS idx_persisted_info_database_id ON persisted_info (database_id);
                  CREATE INDEX IF NOT EXISTS idx_pulse_dashboard_id ON pulse (dashboard_id);
                  CREATE INDEX IF NOT EXISTS idx_pulse_card_dashboard_card_id ON pulse_card (dashboard_card_id);
                  CREATE INDEX IF NOT EXISTS idx_pulse_channel_recipient_pulse_channel_id ON pulse_channel_recipient (pulse_channel_id);
                  CREATE INDEX IF NOT EXISTS idx_pulse_channel_recipient_user_id ON pulse_channel_recipient (user_id);
                  CREATE INDEX IF NOT EXISTS idx_query_action_database_id ON query_action (database_id);
                  CREATE INDEX IF NOT EXISTS idx_report_card_database_id ON report_card (database_id);
                  CREATE INDEX IF NOT EXISTS idx_report_card_made_public_by_id ON report_card (made_public_by_id);
                  CREATE INDEX IF NOT EXISTS idx_report_card_table_id ON report_card (table_id);
                  CREATE INDEX IF NOT EXISTS idx_report_dashboard_made_public_by_id ON report_dashboard (made_public_by_id);
                  CREATE INDEX IF NOT EXISTS idx_report_dashboardcard_action_id ON report_dashboardcard (action_id);
                  CREATE INDEX IF NOT EXISTS idx_report_dashboardcard_dashboard_tab_id ON report_dashboardcard (dashboard_tab_id);
                  CREATE INDEX IF NOT EXISTS idx_revision_user_id ON revision (user_id);
                  CREATE INDEX IF NOT EXISTS idx_sandboxes_card_id ON sandboxes (card_id);
                  CREATE INDEX IF NOT EXISTS idx_sandboxes_permission_id ON sandboxes (permission_id);
                  CREATE INDEX IF NOT EXISTS idx_secret_creator_id ON secret (creator_id);
                  CREATE INDEX IF NOT EXISTS idx_timeline_creator_id ON timeline (creator_id);
                  CREATE INDEX IF NOT EXISTS idx_timeline_event_creator_id ON timeline_event (creator_id);
      rollback: # no need

  - changeSet:
      id: v48.00-014
      author: calherries
      comment: Added 0.48.0 - Create table_privileges.table_id index
      preConditions:
        - onFail: MARK_RAN
        - dbms:
            type: postgresql
      changes:
        - createIndex:
            indexName: idx_table_privileges_table_id
            tableName: table_privileges
            columns:
              - column:
                  name: table_id
      rollback: # not needed, it will be removed with the table

  - changeSet:
      id: v48.00-015
      author: calherries
      comment: Added 0.48.0 - Create table_privileges.role index
      changes:
        - createIndex:
            indexName: idx_table_privileges_role
            tableName: table_privileges
            columns:
              - column:
                  name: role
      rollback: # not needed, it will be removed with the table

  - changeSet:
      id: v48.00-016
      author: calherries
      comment: Added 0.48.0 - Change the type of collection.slug to varchar(510)
      changes:
        - modifyDataType:
            tableName: collection
            columnName: slug
            newDataType: varchar(510)
      rollback:
        - modifyDataType:
            tableName: collection
            columnName: slug
            newDataType: varchar(254)

  - changeSet:
      id: v48.00-018
      author: noahmoss
      comment: Add new recent_views table
      changes:
        - createTable:
            tableName: recent_views
            remarks: Used to store recently viewed objects for each user
            columns:
              - column:
                  name: id
                  type: int
                  autoIncrement: true
                  constraints:
                    primaryKey: true
                    nullable: false
              - column:
                  name: user_id
                  type: int
                  remarks: The user associated with this view
                  constraints:
                    nullable: false
                    referencedTableName: core_user
                    referencedColumnNames: id
                    foreignKeyName: fk_recent_views_ref_user_id
              - column:
                  name: model
                  type: varchar(16)
                  remarks: The name of the model that was viewed
                  constraints:
                    nullable: false
              - column:
                  name: model_id
                  type: int
                  remarks: The ID of the model that was viewed
                  constraints:
                    nullable: false
              - column:
                  name: timestamp
                  type: DATETIME
                  remarks: The time a view was recorded
                  constraints:
                    nullable: false

  - changeSet:
      id: v48.00-019
      author: nemanjaglumac
      comment: 'Collection color is removed in 0.48.0'
      changes:
        - dropColumn:
            tableName: collection
            columnName: color
      rollback:
        - addColumn:
            tableName: collection
            columns:
              - column:
                  name: color
                  type: char(7)
                  remarks: 'Seven-character hex color for this Collection, including the preceding hash sign.'
                  constraints:
                    nullable: false
                  defaultValue: '#31698A'
  - changeSet:
      id: v48.00-020
      author: noahmoss
      comment: Added 0.48.0 - Create recent_views.user_id index
      changes:
        - createIndex:
            indexName: idx_recent_views_user_id
            tableName: recent_views
            columns:
              - column:
                  name: user_id
      rollback: # not needed, it will be removed with the table

  - changeSet:
      id: v48.00-021
      author: piranha
      comment: 'Cards store Metabase version used to create them'
      changes:
        - addColumn:
            tableName: report_card
            columns:
              - column:
                  name: metabase_version
                  type: varchar(100)
                  remarks: 'Metabase version used to create the card.'

  - changeSet:
      id: v48.00-022
      author: johnswanson
      comment: Migrate migrate-click-through to a custom migration
      preConditions:
        - onFail: MARK_RAN
        - sqlCheck:
            expectedResult: 0
            sql: SELECT count(*) FROM data_migrations WHERE id = 'migrate-click-through';
      changes:
        - customChange:
            class: "metabase.db.custom_migrations.MigrateClickThrough"

  - changeSet:
      id: v48.00-023
      author: piranha
      comment: Data migration migrate-remove-admin-from-group-mapping-if-needed
      preConditions:
        - onFail: MARK_RAN
        - sqlCheck:
            expectedResult: 0
            sql: SELECT count(*) FROM data_migrations WHERE id = 'migrate-remove-admin-from-group-mapping-if-needed';
      changes:
        - customChange:
            class: "metabase.db.custom_migrations.MigrateRemoveAdminFromGroupMappingIfNeeded"

  - changeSet:
      id: v48.00-024
      author: piranha
      comment: All data migrations were transferred to custom_migrations!
      changes:
        - dropTable:
            tableName: data_migrations
      rollback:
        - sql:
            sql: >-
              CREATE TABLE data_migrations (
                id varchar(254) primary key,
                timestamp ${timestamp_type} not null
              );
              INSERT INTO data_migrations VALUES
                  ('set-card-database-and-table-ids', current_timestamp),
                  ('set-mongodb-databases-ssl-false', current_timestamp),
                  ('set-default-schemas', current_timestamp),
                  ('set-admin-email', current_timestamp),
                  ('remove-database-sync-activity-entries', current_timestamp),
                  ('remove-duplicate-fk-entries', current_timestamp),
                  ('update-dashboards-to-new-grid', current_timestamp),
                  ('migrate-field-visibility-type', current_timestamp),
                  ('fix-dashboard-cards-without-positions', current_timestamp),
                  ('migrate-fk-metadata', current_timestamp),
                  ('create-raw-tables', current_timestamp),
                  ('migrate-base-types', current_timestamp),
                  ('migrate-field-types', current_timestamp),
                  ('fix-invalid-field-types', current_timestamp),
                  ('add-users-to-default-permissions-groups', current_timestamp),
                  ('add-admin-group-root-entry', current_timestamp),
                  ('add-databases-to-magic-permissions-groups', current_timestamp),
                  ('fix-legacy-magic-group-names', current_timestamp),
                  ('remove-trailing-slashes-from-site-url-setting', current_timestamp),
                  ('copy-site-url-setting-and-remove-trailing-slashes', current_timestamp),
                  ('migrate-query-executions', current_timestamp),
                  ('drop-old-query-execution-table', current_timestamp),
                  ('ensure-protocol-specified-in-site-url', current_timestamp),
                  ('populate-card-database-id', current_timestamp),
                  ('migrate-humanization-setting', current_timestamp),
                  ('populate-card-read-permissions', current_timestamp),
                  ('mark-category-fields-as-list', current_timestamp),
                  ('repopulate-card-read-permissions', current_timestamp),
                  ('add-legacy-sql-directive-to-bigquery-sql-cards', current_timestamp),
                  ('clear-ldap-user-local-passwords', current_timestamp),
                  ('add-migrated-collections', current_timestamp),
                  ('migrate-map-regions', current_timestamp),
                  ('migrate-click-through', current_timestamp),
                  ('migrate-remove-admin-from-group-mapping-if-needed', current_timestamp);

  - changeSet:
      id: v48.00-025
      author: piranha
      comment: 'Revisions store Metabase version used to create them'
      changes:
        - addColumn:
            tableName: revision
            columns:
              - column:
                  name: metabase_version
                  type: varchar(100)
                  remarks: 'Metabase version used to create the revision.'

  - changeSet:
      id: v48.00-026
      author: lbrdnk
      comment: Set semantic_type with value type/Number to null (#18754)
      changes:
        - update:
            tableName: metabase_field
            columns:
              - column:
                  name: semantic_type
                  value: NULL
            where: semantic_type = 'type/Number'
      rollback:

  # this is a no op, it was previously used to Drop parameter_card.entity_id,
  # now it's moved to v47.00-058
  # this is still here because we want the change set id to be consistent
  # see #35239 for details
  - changeSet:
      id: v48.00-027
      author: qnkhuat
      validCheckSum: ANY
      comment: 'No op migration'
      changes:
        - sql:
          sql: SELECT 1;
      rollback:

  - changeSet:
      id: v48.00-028
      author: noahmoss
      comment: Add new audit_log table
      changes:
        - createTable:
            tableName: audit_log
            remarks: Used to store application events for auditing use cases
            columns:
              - column:
                  name: id
                  type: int
                  autoIncrement: true
                  constraints:
                    primaryKey: true
                    nullable: false
              - column:
                  name: topic
                  type: varchar(32)
                  remarks: The topic of a given audit event
                  constraints:
                    nullable: false
              - column:
                  name: timestamp
                  type: ${timestamp_type}
                  remarks: The time an event was recorded
                  constraints:
                    nullable: false
              - column:
                  name: end_timestamp
                  type: ${timestamp_type}
                  remarks: The time an event ended, if applicable
                  constraints:
                    nullable: true
              - column:
                  name: user_id
                  type: int
                  remarks: The user who performed an action or triggered an event
                  constraints:
                    nullable: true
              - column:
                  name: model
                  type: varchar(32)
                  remarks: The name of the model this event applies to (e.g. Card, Dashboard), if applicable
                  constraints:
                    nullable: true
              - column:
                  name: model_id
                  type: int
                  remarks: The ID of the model this event applies to, if applicable
                  constraints:
                    nullable: true
              - column:
                  name: details
                  type: ${text.type}
                  remarks: A JSON map with metadata about the event
                  constraints:
                    nullable: false

  - changeSet:
      id: v48.00-029
      author: noahmoss
      comment: Added 0.48.0 - new view v_audit_log
      changes:
        - sqlFile:
            dbms: postgresql
            path: instance_analytics_views/audit_log/v1/postgres-audit_log.sql
            relativeToChangelogFile: true
        - sqlFile:
            dbms: mysql,mariadb
            path: instance_analytics_views/audit_log/v1/mysql-audit_log.sql
            relativeToChangelogFile: true
        - sqlFile:
            dbms: h2
            path: instance_analytics_views/audit_log/v1/h2-audit_log.sql
            relativeToChangelogFile: true
      rollback:
        - sql:
            sql: drop view if exists v_audit_log;

  - changeSet:
      id: v48.00-030
      author: noahmoss
      comment: Added 0.48.0 - new view v_content
      changes:
        - sqlFile:
            dbms: postgresql
            path: instance_analytics_views/content/v1/postgres-content.sql
            relativeToChangelogFile: true
        - sqlFile:
            dbms: mysql,mariadb
            path: instance_analytics_views/content/v1/mysql-content.sql
            relativeToChangelogFile: true
        - sqlFile:
            dbms: h2
            path: instance_analytics_views/content/v1/h2-content.sql
            relativeToChangelogFile: true
      rollback:
        - sql:
            sql: drop view if exists v_content;

  - changeSet:
      id: v48.00-031
      author: noahmoss
      comment: Added 0.48.0 - new view v_dashboardcard
      changes:
        - sqlFile:
            path: instance_analytics_views/dashboardcard/v1/dashboardcard.sql
            relativeToChangelogFile: true
      rollback:
        - sql:
            sql: drop view if exists v_dashboardcard;

  - changeSet:
      id: v48.00-032
      author: noahmoss
      comment: Added 0.48.0 - new view v_group_members
      changes:
        - sqlFile:
            path: instance_analytics_views/group_members/v1/group_members.sql
            relativeToChangelogFile: true
      rollback:
        - sql:
            sql: drop view if exists v_group_members;

  - changeSet:
      id: v48.00-033
      author: noahmoss
      comment: Added 0.48.0 - new view v_subscriptions for postgres
      changes:
        - sqlFile:
            dbms: postgresql
            path: instance_analytics_views/subscriptions/v1/postgres-subscriptions.sql
            relativeToChangelogFile: true
        - sqlFile:
            dbms: mysql,mariadb
            path: instance_analytics_views/subscriptions/v1/mysql-subscriptions.sql
            relativeToChangelogFile: true
        - sqlFile:
            dbms: h2
            path: instance_analytics_views/subscriptions/v1/h2-subscriptions.sql
            relativeToChangelogFile: true
      rollback:
        - sql:
            sql: drop view if exists v_subscriptions;

  - changeSet:
      id: v48.00-034
      author: noahmoss
      comment: Added 0.48.0 - new view v_users
      changes:
        - sqlFile:
            dbms: postgresql
            path: instance_analytics_views/users/v1/postgres-users.sql
            relativeToChangelogFile: true
        - sqlFile:
            dbms: mysql,mariadb
            path: instance_analytics_views/users/v1/mysql-users.sql
            relativeToChangelogFile: true
        - sqlFile:
            dbms: h2
            path: instance_analytics_views/users/v1/h2-users.sql
            relativeToChangelogFile: true
      rollback:
        - sql:
            sql: drop view if exists v_users;

  - changeSet:
      id: v48.00-035
      author: noahmoss
      comment: Added 0.48.0 - new view v_alerts
      changes:
        - sqlFile:
            dbms: postgresql
            path: instance_analytics_views/alerts/v1/postgres-alerts.sql
            relativeToChangelogFile: true
        - sqlFile:
            dbms: mysql,mariadb
            path: instance_analytics_views/alerts/v1/mysql-alerts.sql
            relativeToChangelogFile: true
        - sqlFile:
            dbms: h2
            path: instance_analytics_views/alerts/v1/h2-alerts.sql
            relativeToChangelogFile: true
      rollback:
        - sql:
            sql: drop view if exists v_alerts;

  - changeSet:
      id: v48.00-036
      author: noahmoss
      comment: Added 0.48.0 - new view v_databases
      changes:
        - sqlFile:
            path: instance_analytics_views/databases/v1/databases.sql
            relativeToChangelogFile: true
      rollback:
        - sql:
            sql: drop view if exists v_databases;

  - changeSet:
      id: v48.00-037
      author: noahmoss
      comment: Added 0.48.0 - new view v_fields
      changes:
        - sqlFile:
            dbms: postgresql
            path: instance_analytics_views/fields/v1/postgres-fields.sql
            relativeToChangelogFile: true
        - sqlFile:
            dbms: mysql,mariadb
            path: instance_analytics_views/fields/v1/mysql-fields.sql
            relativeToChangelogFile: true
        - sqlFile:
            dbms: h2
            path: instance_analytics_views/fields/v1/h2-fields.sql
            relativeToChangelogFile: true
      rollback:
        - sql:
            sql: drop view if exists v_fields;

  - changeSet:
      id: v48.00-038
      author: noahmoss
      comment: Added 0.48.0 - new view v_query_log
      changes:
        - sqlFile:
            dbms: postgresql
            path: instance_analytics_views/query_log/v1/postgres-query_log.sql
            relativeToChangelogFile: true
        - sqlFile:
            dbms: mysql,mariadb
            path: instance_analytics_views/query_log/v1/mysql-query_log.sql
            relativeToChangelogFile: true
        - sqlFile:
            dbms: h2
            path: instance_analytics_views/query_log/v1/h2-query_log.sql
            relativeToChangelogFile: true
      rollback:
        - sql:
            sql: drop view if exists v_query_log;

  - changeSet:
      id: v48.00-039
      author: noahmoss
      comment: Added 0.48.0 - new view v_tables
      changes:
        - sqlFile:
            dbms: postgresql
            path: instance_analytics_views/tables/v1/postgres-tables.sql
            relativeToChangelogFile: true
        - sqlFile:
            dbms: mysql,mariadb
            path: instance_analytics_views/tables/v1/mysql-tables.sql
            relativeToChangelogFile: true
        - sqlFile:
            dbms: h2
            path: instance_analytics_views/tables/v1/h2-tables.sql
            relativeToChangelogFile: true
      rollback:
        - sql:
            sql: drop view if exists v_tables;

  - changeSet:
      id: v48.00-040
      author: noahmoss
      comment: Added 0.48.0 - new view v_view_log
      changes:
        - sqlFile:
            dbms: postgresql
            path: instance_analytics_views/view_log/v1/postgres-view_log.sql
            relativeToChangelogFile: true
        - sqlFile:
            dbms: mysql,mariadb
            path: instance_analytics_views/view_log/v1/mysql-view_log.sql
            relativeToChangelogFile: true
        - sqlFile:
            dbms: h2
            path: instance_analytics_views/view_log/v1/h2-view_log.sql
            relativeToChangelogFile: true
      rollback:
        - sql:
            sql: drop view if exists v_view_log;

  - changeSet:
      id: v48.00-045
      author: qwef
      comment: Added 0.48.0 - add is_sandboxed to query_execution
      changes:
        - addColumn:
            tableName: query_execution
            columns:
              - column:
                  name: is_sandboxed
                  type: boolean
                  remarks: "Is query from a sandboxed user"
                  constraints:
                    nullable: true

  - changeSet:
      id: v48.00-046
      author: noahmoss
      comment: Added 0.48.0 - new indexes to optimize audit v2 queries
      changes:
        - sqlFile:
            dbms: postgresql
            path: instance_analytics_views/indexes/v1/postgres-indexes.sql
            relativeToChangelogFile: true
        - sqlFile:
            dbms: mysql
            path: instance_analytics_views/indexes/v1/mysql-indexes.sql
            relativeToChangelogFile: true
        - sqlFile:
            dbms: mariadb
            path: instance_analytics_views/indexes/v1/mariadb-indexes.sql
            relativeToChangelogFile: true
        - sqlFile:
            dbms: h2
            path: instance_analytics_views/indexes/v1/h2-indexes.sql
            relativeToChangelogFile: true
      rollback:
        # Only MySQL needes a rollback because all the other DBs support "CREATE INDEX IF NOT EXISTS"
        - sqlFile:
            dbms: mysql
            path: instance_analytics_views/indexes/v1/mysql-rollback.sql
            relativeToChangelogFile: true

  - changeSet:
      id: v48.00-047
      author: noahmoss
      comment: Drop foreign key on recent_views so that it can be recreated with onDelete policy
      changes:
        - dropForeignKeyConstraint:
            baseTableName: recent_views
            constraintName: fk_recent_views_ref_user_id
      rollback:
        - addForeignKeyConstraint:
            baseTableName: recent_views
            constraintName: fk_recent_views_ref_user_id
            referencedTableName: core_user
            baseColumnNames: user_id
            referencedColumnNames: id
            onDelete: CASCADE

  - changeSet:
      id: v48.00-048
      author: noahmoss
      comment: Add foreign key on recent_views with onDelete CASCADE
      changes:
        - addForeignKeyConstraint:
            baseTableName: recent_views
            constraintName: fk_recent_views_ref_user_id
            referencedTableName: core_user
            baseColumnNames: user_id
            referencedColumnNames: id
            onDelete: CASCADE
      rollback:
        - dropForeignKeyConstraint:
            baseTableName: recent_views
            constraintName: fk_recent_views_ref_user_id

  - changeSet:
      id: v48.00-049
      author: noahmoss
      comment: Migrate data from activity to audit_log
      changes:
        - sql:
            dbms: postgresql
            sql: >-
              INSERT INTO audit_log (topic, timestamp, user_id, model, model_id, details)
              SELECT
                topic,
                timestamp,
                user_id,
                model,
                model_id,
                details::jsonb || json_strip_nulls(json_build_object('database_id', database_id, 'table_id', table_id))::jsonb
              FROM activity;
        - sql:
            dbms: mysql,mariadb
            sql: >-
              INSERT INTO audit_log (topic, timestamp, user_id, model, model_id, details)
              SELECT
                  topic,
                  timestamp,
                  user_id,
                  model,
                  model_id,
                  JSON_MERGE(
                      details,
                      JSON_OBJECT('database_id', database_id, 'table_id', table_id)
                  )
              FROM activity;
        - sql:
            dbms: h2
            sql: >-
              INSERT INTO audit_log (topic, timestamp, user_id, model, model_id, details)
              SELECT
                  topic,
                  timestamp,
                  user_id,
                  model,
                  model_id,
                  JSON_OBJECT(
                    'database_id': database_id,
                    'table_id': table_id
                    ABSENT ON NULL
                  )
              FROM activity;
      rollback: # not necessary

  - changeSet:
      id: v48.00-050
      author: noahmoss
      comment: Added 0.48.0 - no-op migration to remove audit DB and collection on downgrade
      changes:
        - comment: "No operation performed for this changeset on execution."
      rollback:
        - sql: DELETE FROM metabase_database WHERE is_audit = TRUE;
        - sql: DELETE FROM collection WHERE type = 'instance_analytics';

  - changeSet:
      id: v48.00-051
      author: calherries
      comment: Migrate metabase_field when the fk target field is inactive
      changes:
        - sql:
            dbms: mariadb,mysql
            sql: >-
              UPDATE metabase_field AS a
              JOIN metabase_field AS b ON b.id = a.fk_target_field_id
              SET a.fk_target_field_id = NULL,
                  a.semantic_type = NULL
              WHERE b.active = FALSE;
        - sql:
            dbms: postgresql,h2
            sql: >-
              UPDATE metabase_field
              SET fk_target_field_id = NULL,
                  semantic_type = NULL
              WHERE fk_target_field_id IN (
                  SELECT id
                  FROM metabase_field
                  WHERE active = FALSE
              );
      rollback: # no change

  - changeSet:
      id: v48.00-053
      author: johnswanson
      comment: Increase length of `activity.model` to fit longer model names
      changes:
        - modifyDataType:
            tableName: activity
            columnName: model
            newDataType: VARCHAR(32)
      rollback: # not necessary

  - changeSet:
      id: v48.00-054
      author: escherize
      comment: Added 0.48.0 - no-op migration to remove Internal Metabase User on downgrade
      changes:
        - comment: "No operation performed for this changeset on execution."
      rollback:
        - sql: DELETE FROM core_user WHERE id = 13371338;

  - changeSet:
<<<<<<< HEAD
      id: v48.00-055
      author: noahmoss
      comment: Added 0.48.0 - new view v_tasks
      changes:
        - sqlFile:
            dbms: postgresql
            path: instance_analytics_views/tasks/v1/postgres-tasks.sql
            relativeToChangelogFile: true
        - sqlFile:
            dbms: mysql,mariadb
            path: instance_analytics_views/tasks/v1/mysql-tasks.sql
            relativeToChangelogFile: true
        - sqlFile:
            dbms: h2
            path: instance_analytics_views/tasks/v1/h2-tasks.sql
            relativeToChangelogFile: true
      rollback:
        - sql:
            sql: drop view if exists v_tasks;
=======
      id: v48.00-056
      author: noahmoss
      comment: 'Adjust view_log schema for Audit Log v2'
      changes:
        - addColumn:
            tableName: view_log
            columns:
              - column:
                  name: has_access
                  type: boolean
                  constraints:
                    nullable: true
                  remarks: 'Whether the user who initiated the view had read access to the item being viewed.'

  - changeSet:
      id: v48.00-057
      author: noahmoss
      comment: 'Adjust view_log schema for Audit Log v2'
      changes:
        - addColumn:
            tableName: view_log
            columns:
              - column:
                  name: context
                  type: varchar(32)
                  constraints:
                    nullable: true
                  remarks: 'The context of the view, can be collection, question, or dashboard. Only for cards.'

  - changeSet:
      id: v48.00-059
      author: qwef
      comment: 'Update the namespace of any audit collections that are already loaded'
      changes:
        - sql:
            sql: UPDATE collection SET namespace = 'analytics' WHERE entity_id = 'okNLSZKdSxaoG58JSQY54' OR entity_id = 'vG58R8k-QddHWA7_47umn'
      rollback: # not necessary
>>>>>>> 1d7ec26d

  # >>>>>>>>>> DO NOT ADD NEW MIGRATIONS BELOW THIS LINE! ADD THEM ABOVE <<<<<<<<<<


########################################################################################################################
#
# ADVICE:
#
# 1) Run ./bin/lint-migrations-file.sh to run core.spec checks against any changes you make here. Liquibase is pretty
#    forgiving and won't complain if you accidentally mix up things like deleteCascade and onDelete: CASCADE. CI runs
#    this check but it's nicer to know now instead of waiting for CI.
#
#   1a) Ensure your changes are compatible with Liquibase rollback. See comments starting with
#       0.45 migrations for more notes. Rollback to 0.44 and forwards to the latest migration is tested
#       automatically and the migrations linter will check for the presence of rollback where required as
#       much as possible.
#
# 2) Please post a message in the Metabase Slack #migrations channel to let others know you are creating a new
#    migration so someone else doesn't steal your ID number
#
# 3) Migrations IDs should follow the format
#
#    vMM.mm-NNN
#
#    where
#
#    M = major version
#    m = minor version
#    N = migration number relative to that major+minor version
#
#   e.g. the first migration added to 0.42.0 should be numbered v42.00-000 and the second migration should be numbered
#   v42.00-001. The first migration for 0.42.1 should be numbered v42.01-000, and so forth.
#
#   This numbering scheme was adopted beginning with version 0.42.0 so that we could go back and add migrations to patch
#   releases without the ID sequence getting wildly out of order. See PR #18821 for more information.
#
# PLEASE KEEP THIS MESSAGE AT THE BOTTOM OF THIS FILE!!!!! Add new migrations above the message.
#
########################################################################################################################<|MERGE_RESOLUTION|>--- conflicted
+++ resolved
@@ -4085,7 +4085,7 @@
         - sql: DELETE FROM core_user WHERE id = 13371338;
 
   - changeSet:
-<<<<<<< HEAD
+
       id: v48.00-055
       author: noahmoss
       comment: Added 0.48.0 - new view v_tasks
@@ -4105,7 +4105,8 @@
       rollback:
         - sql:
             sql: drop view if exists v_tasks;
-=======
+
+  - changeSet:
       id: v48.00-056
       author: noahmoss
       comment: 'Adjust view_log schema for Audit Log v2'
@@ -4143,7 +4144,6 @@
         - sql:
             sql: UPDATE collection SET namespace = 'analytics' WHERE entity_id = 'okNLSZKdSxaoG58JSQY54' OR entity_id = 'vG58R8k-QddHWA7_47umn'
       rollback: # not necessary
->>>>>>> 1d7ec26d
 
   # >>>>>>>>>> DO NOT ADD NEW MIGRATIONS BELOW THIS LINE! ADD THEM ABOVE <<<<<<<<<<
 
