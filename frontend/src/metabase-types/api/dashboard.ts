import type {
  Parameter,
  ParameterId,
  ParameterTarget,
} from "metabase-types/api";

import type { ActionDashboardCard } from "./actions";
import type { SearchModelType } from "./search";
import type { Card, CardId, CardDisplayType } from "./card";
import type { Dataset } from "./dataset";

export type DashboardId = number;

export interface Dashboard {
  id: DashboardId;
  collection_id: number | null;
  name: string;
  description: string | null;
  model?: string;
  ordered_cards: (DashboardOrderedCard | ActionDashboardCard)[];
  ordered_tabs?: DashboardOrderedTab[];
  parameters?: Parameter[] | null;
  can_write: boolean;
  cache_ttl: number | null;
  "last-edit-info": {
    id: number;
    email: string;
    first_name: string;
    last_name: string;
    timestamp: string;
  };
  auto_apply_filters: boolean;
}

export type DashCardId = number;

export type BaseDashboardOrderedCard = {
  id: DashCardId;
  dashboard_id: DashboardId;
  dashboard_tab_id?: DashboardTabId;
  size_x: number;
  size_y: number;
  col: number;
  row: number;
  entity_id: string;
  visualization_settings?: {
    [key: string]: unknown;
    virtual_card?: VirtualCard;
    link?: LinkCardSettings;
  };
  justAdded?: boolean;
  created_at: string;
  updated_at: string;
};

export type VirtualCardDisplay = "text" | "action" | "link";

export type VirtualCard = Partial<Card> & {
  display: VirtualCardDisplay;
};

export type DashboardOrderedCard = BaseDashboardOrderedCard & {
  card_id: CardId | null;
  card: Card;
  parameter_mappings?: DashboardParameterMapping[] | null;
  series?: Card[];
};

<<<<<<< HEAD
export type DashboardTabId = EntityId;
=======
export type DashboardTabId = number;
>>>>>>> 3958b4f6

export type DashboardOrderedTab = {
  id: DashboardTabId;
  dashboard_id: DashboardId;
  entity_id: string;
  name: string;
  position?: number;
  created_at: string;
  updated_at: string;
};

export type DashboardParameterMapping = {
  card_id: CardId;
  parameter_id: ParameterId;
  target: ParameterTarget;
};

export type DashCardDataMap = Record<
  DashCardId,
  Record<CardId, Dataset | undefined>
>;

export type LinkEntity = RestrictedLinkEntity | UnrestrictedLinkEntity;

export type UnrestrictedLinkEntity = {
  id: number;
  db_id?: number;
  database_id?: number;
  model: SearchModelType;
  name: string;
  display_name?: string;
  description?: string;
  display?: CardDisplayType;
};

export type RestrictedLinkEntity = {
  restricted: true;
};

export interface LinkCardSettings {
  url?: string;
  entity?: LinkEntity;
}<|MERGE_RESOLUTION|>--- conflicted
+++ resolved
@@ -66,11 +66,7 @@
   series?: Card[];
 };
 
-<<<<<<< HEAD
-export type DashboardTabId = EntityId;
-=======
 export type DashboardTabId = number;
->>>>>>> 3958b4f6
 
 export type DashboardOrderedTab = {
   id: DashboardTabId;
